--- conflicted
+++ resolved
@@ -279,23 +279,7 @@
     auto &condInletNode = state->dataLoopNodes->Node(thisCoil.condInletNodeIndex);
     auto &condOutletNode = state->dataLoopNodes->Node(thisCoil.condOutletNodeIndex);
     Real64 LoadSHR = 0.0;
-<<<<<<< HEAD
-    thisCoil.performance->simulate(*state,
-                                   evapInletNode,
-                                   evapOutletNode,
-                                   useAlternateMode,
-                                   PLR,
-                                   speedNum,
-                                   speedRatio,
-                                   fanOpMode,
-                                   condInletNode,
-                                   condOutletNode,
-                                   singleMode,
-                                   LoadSHR);
-    EXPECT_EQ(thisCoil.performance->crankcaseHeaterPower, 120.0);
-=======
     thisCoil.performance.simulate(
         *state, evapInletNode, evapOutletNode, coilMode, speedNum, speedRatio, fanOp, condInletNode, condOutletNode, singleMode, LoadSHR);
-    EXPECT_EQ(thisCoil.performance.crankcaseHeaterPower, 120.0);
->>>>>>> 4a83d3d5
+    EXPECT_EQ(thisCoil.performance->crankcaseHeaterPower, 120.0);
 }