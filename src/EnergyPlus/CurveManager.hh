// EnergyPlus, Copyright (c) 1996-2020, The Board of Trustees of the University of Illinois,
// The Regents of the University of California, through Lawrence Berkeley National Laboratory
// (subject to receipt of any required approvals from the U.S. Dept. of Energy), Oak Ridge
// National Laboratory, managed by UT-Battelle, Alliance for Sustainable Energy, LLC, and other
// contributors. All rights reserved.
//
// NOTICE: This Software was developed under funding from the U.S. Department of Energy and the
// U.S. Government consequently retains certain rights. As such, the U.S. Government has been
// granted for itself and others acting on its behalf a paid-up, nonexclusive, irrevocable,
// worldwide license in the Software to reproduce, distribute copies to the public, prepare
// derivative works, and perform publicly and display publicly, and to permit others to do so.
//
// Redistribution and use in source and binary forms, with or without modification, are permitted
// provided that the following conditions are met:
//
// (1) Redistributions of source code must retain the above copyright notice, this list of
//     conditions and the following disclaimer.
//
// (2) Redistributions in binary form must reproduce the above copyright notice, this list of
//     conditions and the following disclaimer in the documentation and/or other materials
//     provided with the distribution.
//
// (3) Neither the name of the University of California, Lawrence Berkeley National Laboratory,
//     the University of Illinois, U.S. Dept. of Energy nor the names of its contributors may be
//     used to endorse or promote products derived from this software without specific prior
//     written permission.
//
// (4) Use of EnergyPlus(TM) Name. If Licensee (i) distributes the software in stand-alone form
//     without changes from the version obtained under this License, or (ii) Licensee makes a
//     reference solely to the software portion of its product, Licensee must refer to the
//     software as "EnergyPlus version X" software, where "X" is the version number Licensee
//     obtained under this License and may not use a different name for the software. Except as
//     specifically required in this Section (4), Licensee shall not use in a company name, a
//     product name, in advertising, publicity, or other promotional activities any name, trade
//     name, trademark, logo, or other designation of "EnergyPlus", "E+", "e+" or confusingly
//     similar designation, without the U.S. Department of Energy's prior written consent.
//
// THIS SOFTWARE IS PROVIDED BY THE COPYRIGHT HOLDERS AND CONTRIBUTORS "AS IS" AND ANY EXPRESS OR
// IMPLIED WARRANTIES, INCLUDING, BUT NOT LIMITED TO, THE IMPLIED WARRANTIES OF MERCHANTABILITY
// AND FITNESS FOR A PARTICULAR PURPOSE ARE DISCLAIMED. IN NO EVENT SHALL THE COPYRIGHT OWNER OR
// CONTRIBUTORS BE LIABLE FOR ANY DIRECT, INDIRECT, INCIDENTAL, SPECIAL, EXEMPLARY, OR
// CONSEQUENTIAL DAMAGES (INCLUDING, BUT NOT LIMITED TO, PROCUREMENT OF SUBSTITUTE GOODS OR
// SERVICES; LOSS OF USE, DATA, OR PROFITS; OR BUSINESS INTERRUPTION) HOWEVER CAUSED AND ON ANY
// THEORY OF LIABILITY, WHETHER IN CONTRACT, STRICT LIABILITY, OR TORT (INCLUDING NEGLIGENCE OR
// OTHERWISE) ARISING IN ANY WAY OUT OF THE USE OF THIS SOFTWARE, EVEN IF ADVISED OF THE
// POSSIBILITY OF SUCH DAMAGE.

#ifndef CurveManager_hh_INCLUDED
#define CurveManager_hh_INCLUDED

// C++ Headers
#include <map>
#include <vector>

// ObjexxFCL Headers
#include <ObjexxFCL/Array1D.hh>
#include <ObjexxFCL/Array2D.hh>
#include <ObjexxFCL/Array2S.hh>
#include <ObjexxFCL/Array5D.hh>
#include <ObjexxFCL/Array6D.hh>
#include <ObjexxFCL/Optional.hh>

#include <nlohmann/json.hpp>

// Btwxt Headers
#include <btwxt.h>
#include <griddeddata.h>

// EnergyPlus Headers
#include <EnergyPlus/Data/BaseData.hh>
#include <EnergyPlus/DataGlobals.hh>
#include <EnergyPlus/EnergyPlus.hh>

namespace EnergyPlus {

// Forward declarations
struct EnergyPlusData;

namespace CurveManager {

    // Curve Type parameters, these can differ from object types (e.g. a CurveType_TableOneIV can be linear, quadratic, etc)

    enum class CurveTypeEnum {
        Unassigned,
        Linear,
        BiLinear,
        Quadratic,
        BiQuadratic,
        Cubic,
        QuadraticLinear,
        BiCubic,
        TriQuadratic,
        Exponent,
        Quartic,
        FanPressureRise,
        ExponentialSkewNormal,
        Sigmoid,
        RectangularHyperbola1,
        RectangularHyperbola2,
        ExponentialDecay,
        DoubleExponentialDecay,
        QuadLinear,
        CubicLinear,
        ChillerPartLoadWithLift
    };

    enum class InterpTypeEnum {
        Unassigned,
        EvaluateCurveToLimits,
        BtwxtMethod
    };

    struct TriQuadraticCurveDataStruct
    {
        // Members
        // this structure is for 27 coefficient full triquadratic (!)
        Real64 CoeffA0;
        Real64 CoeffA1;
        Real64 CoeffA2;
        Real64 CoeffA3;
        Real64 CoeffA4;
        Real64 CoeffA5;
        Real64 CoeffA6;
        Real64 CoeffA7;
        Real64 CoeffA8;
        Real64 CoeffA9;
        Real64 CoeffA10;
        Real64 CoeffA11;
        Real64 CoeffA12;
        Real64 CoeffA13;
        Real64 CoeffA14;
        Real64 CoeffA15;
        Real64 CoeffA16;
        Real64 CoeffA17;
        Real64 CoeffA18;
        Real64 CoeffA19;
        Real64 CoeffA20;
        Real64 CoeffA21;
        Real64 CoeffA22;
        Real64 CoeffA23;
        Real64 CoeffA24;
        Real64 CoeffA25;
        Real64 CoeffA26;

        // Default Constructor
        TriQuadraticCurveDataStruct()
            : CoeffA0(0.0), CoeffA1(0.0), CoeffA2(0.0), CoeffA3(0.0), CoeffA4(0.0), CoeffA5(0.0), CoeffA6(0.0), CoeffA7(0.0), CoeffA8(0.0),
              CoeffA9(0.0), CoeffA10(0.0), CoeffA11(0.0), CoeffA12(0.0), CoeffA13(0.0), CoeffA14(0.0), CoeffA15(0.0), CoeffA16(0.0), CoeffA17(0.0),
              CoeffA18(0.0), CoeffA19(0.0), CoeffA20(0.0), CoeffA21(0.0), CoeffA22(0.0), CoeffA23(0.0), CoeffA24(0.0), CoeffA25(0.0), CoeffA26(0.0)
        {
        }
    };

    struct PerformanceCurveData
    {
        // Members
        std::string Name;                                 // Curve Name
        std::string ObjectType;                           // Curve object type
        CurveTypeEnum CurveType;                          // Curve type (see parameter definitions above)
        InterpTypeEnum InterpolationType;                 // Table interpolation method
        int DataFormat;                                   // format of tabular data
        int TableIndex;                                   // Index to tablular data (0 if a standard curve object) OR Index of RGI for new Table:Lookup
        int NumDims;                                      // Number of dimensions (AKA, independent variables)
        int NumIVLowErrorIndex;                           // Index to table object error message for too few IV's
        int NumIVHighErrorIndex;                          // Index to table object error message for too many IV's
        int X1SortOrder;                                  // sort order for table data for X1
        int X2SortOrder;                                  // sort order for table data for X2
        int GridValueIndex;                               // Index of output within RGI for new Table:Lookup
        Real64 NormalizationValue;                        // normalization value (TODO: Move from Table object)
        Real64 Coeff1;                                    // constant coefficient
        Real64 Coeff2;                                    // linear coeff (1st independent variable)
        Real64 Coeff3;                                    // quadratic coeff (1st independent variable)
        Real64 Coeff4;                                    // linear coeff (2nd ind var) or cubic coeff
        Real64 Coeff5;                                    // quadratic coeff (2nd independent variable)
        Real64 Coeff6;                                    // cross coeff (1st & 2nd ind var)
        Real64 Coeff7;                                    // cubic coeff for bicubic (1st ind var)
        Real64 Coeff8;                                    // cubic coeff for bicubic (2nd ind var)
        Real64 Coeff9;                                    // cross coeff for bicubic (1st quadratic & 2nd linear)
        Real64 Coeff10;                                   // cross coeff for bicubic (1st linear & 2nd quadratic)
        Real64 Coeff11;                                   // cross coeff
        Real64 Coeff12;                                   // cross coeff
        Real64 Var1Max;                                   // maximum of 1st independent variable
        Real64 Var1Min;                                   // minimum of 1st independent variable
        Real64 Var2Max;                                   // maximum of 2nd independent variable
        Real64 Var2Min;                                   // minimum of 2nd independent variable
        Real64 Var3Max;                                   // maximum of 3rd independent variable
        Real64 Var3Min;                                   // minimum of 3rd independent variable
        Real64 Var4Max;                                   // maximum of 4th independent variable
        Real64 Var4Min;                                   // minimum of 4th independent variable
        Real64 Var5Max;                                   // maximum of 5th independent variable
        Real64 Var5Min;                                   // minimum of 5th independent variable
        Real64 Var6Max;                                   // maximum of 6th independent variable
        Real64 Var6Min;                                   // minimum of 6th independent variable
        Real64 CurveMin;                                  // minimum value of curve output
        Real64 CurveMax;                                  // maximum value of curve output
        bool CurveMinPresent;                             // If TRUE, then cap minimum curve output
        bool CurveMaxPresent;                             // if TRUE, then cap maximum curve output
        bool Var1MinPresent;                              // uses data set limit to set Var1Min if false
        bool Var1MaxPresent;                              // uses data set limit to set Var1Max if false
        bool Var2MinPresent;                              // uses data set limit to set Var2Min if false
        bool Var2MaxPresent;                              // uses data set limit to set Var2Max if false
        bool Var3MinPresent;                              // uses data set limit to set Var3Min if false
        bool Var3MaxPresent;                              // uses data set limit to set Var3Max if false
        bool Var4MinPresent;                              // uses data set limit to set Var4Min if false
        bool Var4MaxPresent;                              // uses data set limit to set Var4Max if false
        bool Var5MinPresent;                              // uses data set limit to set Var5Min if false
        bool Var5MaxPresent;                              // uses data set limit to set Var5Max if false
        bool Var6MinPresent;                              // uses data set limit to set Var6Min if false
        bool Var6MaxPresent;                              // uses data set limit to set Var6Max if false
        Array1D<TriQuadraticCurveDataStruct> Tri2ndOrder; // structure for triquadratic curve data
        bool EMSOverrideOn;                               // if TRUE, then EMS is calling to override curve value
        Real64 EMSOverrideCurveValue;                     // Value of curve result EMS is directing to use
        Real64 CurveOutput; // curve output or result
        Real64 CurveInput1; // curve input #1 (e.g., x or X1 variable)
        Real64 CurveInput2; // curve input #2 (e.g., y or X2 variable)
        Real64 CurveInput3; // curve input #3 (e.g., z or X3 variable)
        Real64 CurveInput4; // curve input #4 (e.g., X4 variable)
        Real64 CurveInput5; // curve input #5 (e.g., X5 variable)
        Real64 CurveInput6; // curve input #6 (e.g., X6 variable)

        // Default Constructor
        PerformanceCurveData()
            : CurveType(CurveTypeEnum::Unassigned), InterpolationType(InterpTypeEnum::Unassigned), DataFormat(0), TableIndex(0), NumDims(0),
              NumIVLowErrorIndex(0), NumIVHighErrorIndex(0), X1SortOrder(1), X2SortOrder(1), GridValueIndex(0), NormalizationValue(1.0), Coeff1(0.0),
              Coeff2(0.0), Coeff3(0.0), Coeff4(0.0), Coeff5(0.0), Coeff6(0.0), Coeff7(0.0), Coeff8(0.0), Coeff9(0.0), Coeff10(0.0),
              Coeff11(0.0), Coeff12(0.0), Var1Max(0.0), Var1Min(0.0), Var2Max(0.0), Var2Min(0.0), Var3Max(0.0), Var3Min(0.0), Var4Max(0.0),
              Var4Min(0.0), Var5Max(0.0), Var5Min(0.0), Var6Max(0.0), Var6Min(0.0), CurveMin(0.0), CurveMax(0.0), CurveMinPresent(false),
              CurveMaxPresent(false), Var1MinPresent(false), Var1MaxPresent(false), Var2MinPresent(false), Var2MaxPresent(false),
              Var3MinPresent(false), Var3MaxPresent(false), Var4MinPresent(false), Var4MaxPresent(false),
              Var5MinPresent(false), Var5MaxPresent(false), Var6MinPresent(false), Var6MaxPresent(false), EMSOverrideOn(false),
              EMSOverrideCurveValue(0.0), CurveOutput(0.0), CurveInput1(0.0), CurveInput2(0.0), CurveInput3(0.0),
              CurveInput4(0.0), CurveInput5(0.0), CurveInput6(0.0)
        {
        }
    };

    // Table file objects
    class TableFile
    {
    public:
        TableFile() = default;
<<<<<<< HEAD
        std::string filePath;
        std::vector<std::vector<std::string>> contents;
        std::map<std::pair<std::size_t, std::size_t>, std::vector<double>> arrays;
        bool load(IOFiles &ioFiles, std::string path);
=======
        TableFile(EnergyPlusData &state, std::string path);
        std::string filePath;
        std::vector<std::vector<std::string>> contents;
        std::map<std::pair<std::size_t, std::size_t>, std::vector<double>> arrays;
        void load(EnergyPlusData &state, std::string path);
>>>>>>> ffdf8bdc
        std::vector<double>& getArray(std::pair<std::size_t, std::size_t> colAndRow);

    private:
        std::size_t numRows = 0u;
        std::size_t numColumns = 0u;
    };

    // Container for Btwxt N-d Objects
    class BtwxtManager
    {
    public:
        using json = nlohmann::json;
        static std::map<std::string, Btwxt::Method> interpMethods;
        static std::map<std::string, Btwxt::Method> extrapMethods;
        // Map RGI collection to string name of independent variable list
        int addGrid(std::string indVarListName, Btwxt::GriddedData grid) {
            grids.emplace_back(Btwxt::RegularGridInterpolator(grid));
            gridMap.emplace(indVarListName,grids.size() - 1 );
            return static_cast<int>(grids.size()) - 1;
        };
        double normalizeGridValues(int gridIndex, int outputIndex, const std::vector<double> &target, double scalar = 1.0);
        int addOutputValues(int gridIndex, std::vector<double> values);
        int getGridIndex(std::string &indVarListName, bool &ErrorsFound);
        int getNumGridDims(int gridIndex);
        std::pair<double, double> getGridAxisLimits(int gridIndex, int axisIndex);
        double getGridValue(int gridIndex, int outputIndex, const std::vector<double> &target);
        std::map<std::string, const json&> independentVarRefs;
        std::map<std::string, TableFile> tableFiles;
        void clear();
    private:
        std::map<std::string, std::size_t> gridMap;
        std::vector<Btwxt::RegularGridInterpolator> grids;
    };

    // Functions

    void BtwxtMessageCallback(
        Btwxt::MsgLevel messageType,
        std::string message,
        void *contextPtr
    );

    void ResetPerformanceCurveOutput(EnergyPlusData &state);

    Real64 CurveValue(EnergyPlusData &state,
                      int CurveIndex,            // index of curve in curve array
                      Real64 Var1,               // 1st independent variable
                      Optional<Real64 const> Var2 = _, // 2nd independent variable
                      Optional<Real64 const> Var3 = _, // 3rd independent variable
                      Optional<Real64 const> Var4 = _, // 4th independent variable
                      Optional<Real64 const> Var5 = _, // 5th independent variable
                      Optional<Real64 const> Var6 = _  // 6th independent variable
    );

    void GetCurveInput(EnergyPlusData &state);

    void GetCurveInputData(EnergyPlusData &state, bool &ErrorsFound);

    void InitCurveReporting(EnergyPlusData &state);

    Real64 PerformanceCurveObject(EnergyPlusData &state,
                                  int CurveIndex,            // index of curve in curve array
                                  Real64 Var1,               // 1st independent variable
                                  Optional<Real64 const> Var2 = _, // 2nd independent variable
                                  Optional<Real64 const> Var3 = _, // 3rd independent variable
                                  Optional<Real64 const> Var4 = _  // 4th independent variable
    );

    Real64 BtwxtTableInterpolation(EnergyPlusData &state,
                                   int CurveIndex,            // index of curve in curve array
                                   Real64 Var1,               // 1st independent variable
                                   Optional<Real64 const> Var2 = _, // 2nd independent variable
                                   Optional<Real64 const> Var3 = _, // 3rd independent variable
                                   Optional<Real64 const> Var4 = _, // 4th independent variable
                                   Optional<Real64 const> Var5 = _, // 5th independent variable
                                   Optional<Real64 const> Var6 = _);

    bool IsCurveInputTypeValid(std::string const &InInputType); // index of curve in curve array

    bool IsCurveOutputTypeValid(std::string const &InOutputType); // index of curve in curve array

    bool CheckCurveDims(EnergyPlusData &state,
                        int CurveIndex,
                        std::vector<int> validDims,
                        std::string routineName,
                        std::string objectType,
                        std::string objectName,
                        std::string curveFieldText);

    std::string GetCurveName(EnergyPlusData &state, int CurveIndex); // index of curve in curve array

    Real64 GetNormalPoint(int CurveIndex);

    int GetCurveIndex(EnergyPlusData &state, std::string const &CurveName); // name of the curve

    // This utility function grabs a curve index and performs the
    // error checking

    int GetCurveCheck(EnergyPlusData &state,
                      std::string const &alph, // curve name
                      bool &errFlag,
                      std::string const &ObjName // parent object of curve
    );

    void GetCurveMinMaxValues(EnergyPlusData &state,
                              int CurveIndex,         // index of curve in curve array
                              Real64 &Var1Min,              // Minimum values of 1st independent variable
                              Real64 &Var1Max,              // Maximum values of 1st independent variable
                              Optional<Real64> Var2Min = _, // Minimum values of 2nd independent variable
                              Optional<Real64> Var2Max = _, // Maximum values of 2nd independent variable
                              Optional<Real64> Var3Min = _, // Minimum values of 2nd independent variable
                              Optional<Real64> Var3Max = _  // Maximum values of 2nd independent variable
    );

    void SetCurveOutputMinMaxValues(EnergyPlusData &state,
                                    int CurveIndex,                // index of curve in curve array
                                    bool &ErrorsFound,                   // TRUE when errors occur
                                    Optional<Real64 const> CurveMin = _, // Minimum value of curve output
                                    Optional<Real64 const> CurveMax = _  // Maximum values of curve output
    );

    void GetPressureSystemInput(EnergyPlusData &state);

    void GetPressureCurveTypeAndIndex(EnergyPlusData &state,
                                      std::string const &PressureCurveName, // name of the curve
                                      int &PressureCurveType,
                                      int &PressureCurveIndex);

    Real64 PressureCurveValue(EnergyPlusData &state, int PressureCurveIndex, Real64 MassFlow, Real64 Density, Real64 Viscosity);

    Real64 CalculateMoodyFrictionFactor(EnergyPlusData &state, Real64 ReynoldsNumber, Real64 RoughnessRatio);

    void checkCurveIsNormalizedToOne(EnergyPlusData &state,
                                     std::string callingRoutineObj, // calling routine with object type
                                     std::string objectName,        // parent object where curve is used
                                     int curveIndex,                // index to curve object
                                     std::string cFieldName,        // object field name
                                     std::string cFieldValue,       // user input curve name
                                     Real64 Var1,                   // required 1st independent variable
                                     Optional<Real64 const> Var2 = _,     // 2nd independent variable
                                     Optional<Real64 const> Var3 = _,     // 3rd independent variable
                                     Optional<Real64 const> Var4 = _,     // 4th independent variable
                                     Optional<Real64 const> Var5 = _      // 5th independent variable
    );

} // namespace CurveManager

    struct CurveManagerData : BaseGlobalStruct {
        int NumCurves;
        bool GetCurvesInputFlag;
        Array1D<CurveManager::PerformanceCurveData> PerfCurve;
        CurveManager::BtwxtManager btwxtManager;
        std::unordered_map<std::string, std::string> UniqueCurveNames;
        bool CurveValueMyBeginTimeStepFlag;
        bool FrictionFactorErrorHasOccurred;

        CurveManagerData()
            : NumCurves(0), GetCurvesInputFlag(true), CurveValueMyBeginTimeStepFlag(false), FrictionFactorErrorHasOccurred(false)
        {
        }

        void clear_state() override
        {
            *this = CurveManagerData();
        }
    };

} // namespace EnergyPlus

#endif<|MERGE_RESOLUTION|>--- conflicted
+++ resolved
@@ -239,18 +239,11 @@
     {
     public:
         TableFile() = default;
-<<<<<<< HEAD
-        std::string filePath;
-        std::vector<std::vector<std::string>> contents;
-        std::map<std::pair<std::size_t, std::size_t>, std::vector<double>> arrays;
-        bool load(IOFiles &ioFiles, std::string path);
-=======
         TableFile(EnergyPlusData &state, std::string path);
         std::string filePath;
         std::vector<std::vector<std::string>> contents;
         std::map<std::pair<std::size_t, std::size_t>, std::vector<double>> arrays;
-        void load(EnergyPlusData &state, std::string path);
->>>>>>> ffdf8bdc
+        bool load(EnergyPlusData &state, std::string path);
         std::vector<double>& getArray(std::pair<std::size_t, std::size_t> colAndRow);
 
     private:
