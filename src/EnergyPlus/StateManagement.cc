--- conflicted
+++ resolved
@@ -257,11 +257,6 @@
     CurveManager::clear_state();
     AirflowNetwork::clear_state();
     dataAirflowNetworkBalanceManager.clear_state();
-<<<<<<< HEAD
-    dataZonePlenum.clear_state();
-    dataZoneEquipmentManager.clear_state();
-=======
->>>>>>> 7a97e19b
     DataAirLoop::clear_state();
     DataBranchAirLoopPlant::clear_state();
     DataAirSystems::clear_state();
