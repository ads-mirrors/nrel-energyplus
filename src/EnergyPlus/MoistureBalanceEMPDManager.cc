--- conflicted
+++ resolved
@@ -191,55 +191,17 @@
         ErrorObjectHeader eoh{routineName, s_ipsc->cCurrentModuleObject, MaterialNames(1)};
         
         // Load the material derived type from the input data.
-<<<<<<< HEAD
         int matNum = Material::GetMaterialNum(state, MaterialNames(1));
         if (matNum == 0) {
             ShowSevereItemNotFound(state, eoh, s_ipsc->cAlphaFieldNames(1), MaterialNames(1));
-=======
-        int MaterNum = Util::FindItemInPtrList(MaterialNames(1), state.dataMaterial->Material);
-        if (MaterNum == 0) {
-            ShowSevereError(state,
-                            format("{}: invalid {} entered={}, must match to a valid Material name.",
-                                   cCurrentModuleObject,
-                                   state.dataIPShortCut->cAlphaFieldNames(1),
-                                   MaterialNames(1)));
->>>>>>> a7fe8f76
             ErrorsFound = true;
             continue;
         }
 
-<<<<<<< HEAD
         auto *mat = s_mat->materials(matNum);
         if (mat->group != Material::Group::Regular || mat->ROnly) {
             ShowSevereCustomMessage(state, eoh,
                 "Reference Material is not appropriate type for EMPD properties, must have regular properties (L,Cp,K,D)");
-=======
-        auto *material(dynamic_cast<Material::MaterialChild *>(state.dataMaterial->Material(MaterNum)));
-        assert(material != nullptr);
-        // See if Material was defined with R only.  (No density is defined then and not applicable for EMPD).
-        //  What about materials other than "regular materials" (e.g. Glass, Air, etc)
-        if (material->group == Material::Group::Regular && MaterialProps(1) > 0.0) {
-            if (material->ROnly) {
-                //        CALL ShowSevereError('EMPD base material = "'//TRIM(dataMaterial.Material(MaterNum)%Name)//  &
-                //                             '" was Material:NoMass. It cannot be used for EMPD calculations.')
-                ShowSevereError(state, "..Only Material base materials are allowed to have EMPD properties.");
-                ShowContinueError(
-                    state,
-                    format("{}: Reference Material is not appropriate type for EMPD properties, material={}, must have regular properties (L,Cp,K,D)",
-                           cCurrentModuleObject,
-                           material->Name));
-                ErrorsFound = true;
-            }
-        }
-        if (material->group != Material::Group::Regular) {
-            //      CALL ShowSevereError('GetMoistureBalanceEMPDInput: Only Material:Regular base materials are allowed '// &
-            //                           'to have EMPD properties, material = '// TRIM(dataMaterial.Material(MaterNum)%Name))
-            ShowSevereError(
-                state,
-                format("{}: Reference Material is not appropriate type for EMPD properties, material={}, must have regular properties (L,Cp,K,D)",
-                       cCurrentModuleObject,
-                       material->Name));
->>>>>>> a7fe8f76
             ErrorsFound = true;
             continue;
         }
@@ -502,12 +464,6 @@
     static constexpr std::string_view routineName = "CalcMoistureEMPD";
 
     // SUBROUTINE LOCAL VARIABLE DECLARATIONS:
-<<<<<<< HEAD
-    int NOFITR;           // Number of iterations
-=======
-    int MatNum;           // Material number at interior layer
-    int ConstrNum;        // Construction number
->>>>>>> a7fe8f76
     Real64 hm_deep_layer; // Overall deep-layer transfer coefficient
     Real64 RSurfaceLayer; // Mass transfer resistance between actual surface and surface layer node
     Real64 Taver;         // Average zone temperature between current time and previous time
