// EnergyPlus, Copyright (c) 1996-2023, The Board of Trustees of the University of Illinois,
// The Regents of the University of California, through Lawrence Berkeley National Laboratory
// (subject to receipt of any required approvals from the U.S. Dept. of Energy), Oak Ridge
// National Laboratory, managed by UT-Battelle, Alliance for Sustainable Energy, LLC, and other
// contributors. All rights reserved.
//
// NOTICE: This Software was developed under funding from the U.S. Department of Energy and the
// U.S. Government consequently retains certain rights. As such, the U.S. Government has been
// granted for itself and others acting on its behalf a paid-up, nonexclusive, irrevocable,
// worldwide license in the Software to reproduce, distribute copies to the public, prepare
// derivative works, and perform publicly and display publicly, and to permit others to do so.
//
// Redistribution and use in source and binary forms, with or without modification, are permitted
// provided that the following conditions are met:
//
// (1) Redistributions of source code must retain the above copyright notice, this list of
//     conditions and the following disclaimer.
//
// (2) Redistributions in binary form must reproduce the above copyright notice, this list of
//     conditions and the following disclaimer in the documentation and/or other materials
//     provided with the distribution.
//
// (3) Neither the name of the University of California, Lawrence Berkeley National Laboratory,
//     the University of Illinois, U.S. Dept. of Energy nor the names of its contributors may be
//     used to endorse or promote products derived from this software without specific prior
//     written permission.
//
// (4) Use of EnergyPlus(TM) Name. If Licensee (i) distributes the software in stand-alone form
//     without changes from the version obtained under this License, or (ii) Licensee makes a
//     reference solely to the software portion of its product, Licensee must refer to the
//     software as "EnergyPlus version X" software, where "X" is the version number Licensee
//     obtained under this License and may not use a different name for the software. Except as
//     specifically required in this Section (4), Licensee shall not use in a company name, a
//     product name, in advertising, publicity, or other promotional activities any name, trade
//     name, trademark, logo, or other designation of "EnergyPlus", "E+", "e+" or confusingly
//     similar designation, without the U.S. Department of Energy's prior written consent.
//
// THIS SOFTWARE IS PROVIDED BY THE COPYRIGHT HOLDERS AND CONTRIBUTORS "AS IS" AND ANY EXPRESS OR
// IMPLIED WARRANTIES, INCLUDING, BUT NOT LIMITED TO, THE IMPLIED WARRANTIES OF MERCHANTABILITY
// AND FITNESS FOR A PARTICULAR PURPOSE ARE DISCLAIMED. IN NO EVENT SHALL THE COPYRIGHT OWNER OR
// CONTRIBUTORS BE LIABLE FOR ANY DIRECT, INDIRECT, INCIDENTAL, SPECIAL, EXEMPLARY, OR
// CONSEQUENTIAL DAMAGES (INCLUDING, BUT NOT LIMITED TO, PROCUREMENT OF SUBSTITUTE GOODS OR
// SERVICES; LOSS OF USE, DATA, OR PROFITS; OR BUSINESS INTERRUPTION) HOWEVER CAUSED AND ON ANY
// THEORY OF LIABILITY, WHETHER IN CONTRACT, STRICT LIABILITY, OR TORT (INCLUDING NEGLIGENCE OR
// OTHERWISE) ARISING IN ANY WAY OUT OF THE USE OF THIS SOFTWARE, EVEN IF ADVISED OF THE
// POSSIBILITY OF SUCH DAMAGE.

// EnergyPlus::OutputProcessor Unit Tests
#include <map>

// Google Test Headers
#include <gtest/gtest.h>

// EnergyPlus Headers
#include "Fixtures/SQLiteFixture.hh"
#include <EnergyPlus/Data/EnergyPlusData.hh>
#include <EnergyPlus/DataAirSystems.hh>
#include <EnergyPlus/DataEnvironment.hh>
#include <EnergyPlus/DataHVACGlobals.hh>
#include <EnergyPlus/DataOutputs.hh>
#include <EnergyPlus/DataZoneEquipment.hh>
#include <EnergyPlus/General.hh>
#include <EnergyPlus/IOFiles.hh>
#include <EnergyPlus/InputProcessing/InputProcessor.hh>
#include <EnergyPlus/OutputProcessor.hh>
#include <EnergyPlus/OutputReportTabular.hh>
#include <EnergyPlus/PurchasedAirManager.hh>
#include <EnergyPlus/ScheduleManager.hh>
#include <EnergyPlus/SystemReports.hh>
#include <EnergyPlus/WeatherManager.hh>

using namespace EnergyPlus::PurchasedAirManager;
using namespace EnergyPlus::OutputProcessor;

namespace EnergyPlus {

namespace OutputProcessor {

    TEST_F(SQLiteFixture, OutputProcessor_TestGetMeteredVariables)
    {
        int constexpr NumVariables = 2;
        Array1D_int VarIndexes(NumVariables);                            // Variable Numbers
        Array1D<OutputProcessor::VariableType> VarTypes(NumVariables);   // Variable Types (1=integer, 2=real, 3=meter)
        Array1D<OutputProcessor::TimeStepType> IndexTypes(NumVariables); // Variable Index Types (1=Zone,2=HVAC)
        Array1D<OutputProcessor::Unit> unitsForVar(NumVariables);        // units from enum for each variable
        Array1D<Constant::eResource> ResourceTypes(NumVariables);        // ResourceTypes for each variable
        Array1D_string EndUses(NumVariables);                            // EndUses for each variable
        Array1D_string Groups(NumVariables);                             // Groups for each variable
        Array1D_string Names(NumVariables);                              // Variable Names for each variable
        Reference<RealVariables> RVar;

        std::string TypeOfComp = "ZONEHVAC:TERMINALUNIT:VARIABLEREFRIGERANTFLOW";
        std::string NameOfComp = "FC-5-1B";

        int NumFound;

        GetMeteredVariables(
            *state, TypeOfComp, NameOfComp, VarIndexes, VarTypes, IndexTypes, unitsForVar, ResourceTypes, EndUses, Groups, Names, NumFound);

        EXPECT_EQ(0, NumFound);

        state->dataOutputProcessor->NumOfRVariable = 2;
        state->dataOutputProcessor->RVariableTypes.allocate(state->dataOutputProcessor->NumOfRVariable);
        NameOfComp = "OUTSIDELIGHTS";
        RVar.allocate();

        RVar().MeterArrayPtr = 1;
        state->dataOutputProcessor->RVariableTypes(1).KeyNameOnlyUC = NameOfComp;
        state->dataOutputProcessor->RVariableTypes(1).VarPtr = RVar;
        state->dataOutputProcessor->VarMeterArrays.allocate(1);

        state->dataOutputProcessor->VarMeterArrays(1).NumOnMeters = 1;
        state->dataOutputProcessor->VarMeterArrays(1).OnMeters(1) = 1;

        state->dataOutputProcessor->EnergyMeters.allocate(10);
        state->dataOutputProcessor->EnergyMeters(1).ResourceType = NameOfComp;

        GetMeteredVariables(
            *state, TypeOfComp, NameOfComp, VarIndexes, VarTypes, IndexTypes, unitsForVar, ResourceTypes, EndUses, Groups, Names, NumFound);
        EXPECT_EQ(1, NumFound);
    }

    TEST_F(SQLiteFixture, OutputProcessor_reportTSMeters_PrintESOTimeStamp)
    {
        state->dataSQLiteProcedures->sqlite->createSQLiteReportDictionaryRecord(
            1, 1, "Zone", "Environment", "Site Outdoor Air Drybulb Temperature", 1, "C", 1, false);
        state->dataSQLiteProcedures->sqlite->createSQLiteReportDictionaryRecord(
            2, 2, "Facility:Electricity", "", "Facility:Electricity", 1, "J", 1, true);

        state->dataOutputProcessor->NumEnergyMeters = 2;
        state->dataOutputProcessor->EnergyMeters.allocate(state->dataOutputProcessor->NumEnergyMeters);
        state->dataOutputProcessor->EnergyMeters(1).CurTSValue = 999.9;
        state->dataOutputProcessor->EnergyMeters(1).TSValue = 999.9;
        state->dataOutputProcessor->EnergyMeters(1).RptTS = true;
        state->dataOutputProcessor->EnergyMeters(1).RptAccTS = false;
        state->dataOutputProcessor->EnergyMeters(1).RptTSFO = false;
        state->dataOutputProcessor->EnergyMeters(1).RptAccTSFO = false;
        state->dataOutputProcessor->EnergyMeters(1).TSRptNum = 1;
        state->dataOutputProcessor->EnergyMeters(1).TSRptNumChr = "1";
        state->dataOutputProcessor->EnergyMeters(1).TSAccRptNum = 1;
        state->dataOutputProcessor->EnergyMeters(1).SMValue = 999.9;

        state->dataOutputProcessor->EnergyMeters(2).CurTSValue = 9999.9;
        state->dataOutputProcessor->EnergyMeters(2).TSValue = 9999.9;
        state->dataOutputProcessor->EnergyMeters(2).RptTS = true;
        state->dataOutputProcessor->EnergyMeters(2).RptAccTS = false;
        state->dataOutputProcessor->EnergyMeters(2).RptTSFO = false;
        state->dataOutputProcessor->EnergyMeters(2).RptAccTSFO = false;
        state->dataOutputProcessor->EnergyMeters(2).TSRptNum = 2;
        state->dataOutputProcessor->EnergyMeters(2).TSRptNumChr = "2";
        state->dataOutputProcessor->EnergyMeters(2).TSAccRptNum = 2;
        state->dataOutputProcessor->EnergyMeters(2).SMValue = 9999.9;

        state->dataOutputProcessor->TimeStepStampReportNbr = 1;
        state->dataOutputProcessor->TimeStepStampReportChr = "1";
        state->dataGlobal->DayOfSim = 1;
        state->dataGlobal->DayOfSimChr = "1";
        state->dataGlobal->HourOfDay = 1;
        state->dataEnvrn->Month = 12;
        state->dataEnvrn->DayOfMonth = 21;
        state->dataEnvrn->DSTIndicator = 0;
        state->dataEnvrn->DayOfWeek = 2;
        state->dataEnvrn->HolidayIndex = 3 + 7; // Holiday index is now based on the full set of dayTypeNames
        int EndMinute = 10;
        int StartMinute = 0;
        bool PrintESOTimeStamp = true;

        ReportTSMeters(*state, StartMinute, EndMinute, PrintESOTimeStamp, true);

        auto result = queryResult("SELECT * FROM Time;", "Time");

        ASSERT_EQ(1ul, result.size());

        std::vector<std::string> testResult0{"1", "0", "12", "21", "0", "10", "0", "10", "-1", "1", "WinterDesignDay", "0", "0"};
        EXPECT_EQ(testResult0, result[0]);
        EXPECT_TRUE(compare_mtr_stream(delimited_string({"1,1,12,21, 0, 1, 0.00,10.00,WinterDesignDay", "1,999.9", "2,9999.9"}, "\n")));
        EXPECT_TRUE(compare_eso_stream(delimited_string({"1,1,12,21, 0, 1, 0.00,10.00,WinterDesignDay", "1,999.9", "2,9999.9"}, "\n")));

        auto reportDataResults = queryResult("SELECT * FROM ReportData;", "ReportData");
        auto reportExtendedDataResults = queryResult("SELECT * FROM ReportExtendedData;", "ReportExtendedData");

        std::vector<std::vector<std::string>> reportData({{"1", "1", "1", "999.9"}, {"2", "1", "2", "9999.9"}});

        std::vector<std::vector<std::string>> reportExtendedData({});

        EXPECT_EQ(reportData, reportDataResults);
        ASSERT_EQ(reportExtendedData.size(), reportExtendedDataResults.size());
    }

    TEST_F(SQLiteFixture, OutputProcessor_reportTSMeters)
    {
        state->dataSQLiteProcedures->sqlite->createSQLiteReportDictionaryRecord(
            1, 1, "Zone", "Environment", "Site Outdoor Air Drybulb Temperature", 1, "C", 1, false);
        state->dataSQLiteProcedures->sqlite->createSQLiteReportDictionaryRecord(
            2, 2, "Facility:Electricity", "", "Facility:Electricity", 1, "J", 1, true);

        state->dataOutputProcessor->NumEnergyMeters = 2;
        state->dataOutputProcessor->EnergyMeters.allocate(state->dataOutputProcessor->NumEnergyMeters);
        state->dataOutputProcessor->EnergyMeters(1).CurTSValue = 999.9;
        state->dataOutputProcessor->EnergyMeters(1).TSValue = 999.9;
        state->dataOutputProcessor->EnergyMeters(1).RptTS = true;
        state->dataOutputProcessor->EnergyMeters(1).RptAccTS = false;
        state->dataOutputProcessor->EnergyMeters(1).RptTSFO = false;
        state->dataOutputProcessor->EnergyMeters(1).RptAccTSFO = false;
        state->dataOutputProcessor->EnergyMeters(1).TSRptNum = 1;
        state->dataOutputProcessor->EnergyMeters(1).TSRptNumChr = "1";
        state->dataOutputProcessor->EnergyMeters(1).TSAccRptNum = 1;
        state->dataOutputProcessor->EnergyMeters(1).SMValue = 999.9;

        state->dataOutputProcessor->EnergyMeters(2).CurTSValue = 9999.9;
        state->dataOutputProcessor->EnergyMeters(2).TSValue = 9999.9;
        state->dataOutputProcessor->EnergyMeters(2).RptTS = true;
        state->dataOutputProcessor->EnergyMeters(2).RptAccTS = false;
        state->dataOutputProcessor->EnergyMeters(2).RptTSFO = false;
        state->dataOutputProcessor->EnergyMeters(2).RptAccTSFO = false;
        state->dataOutputProcessor->EnergyMeters(2).TSRptNum = 2;
        state->dataOutputProcessor->EnergyMeters(2).TSRptNumChr = "2";
        state->dataOutputProcessor->EnergyMeters(2).TSAccRptNum = 2;
        state->dataOutputProcessor->EnergyMeters(2).SMValue = 9999.9;

        state->dataOutputProcessor->TimeStepStampReportNbr = 1;
        state->dataOutputProcessor->TimeStepStampReportChr = "1";
        state->dataGlobal->DayOfSim = 1;
        state->dataGlobal->DayOfSimChr = "1";
        state->dataGlobal->HourOfDay = 1;
        state->dataEnvrn->Month = 12;
        state->dataEnvrn->DayOfMonth = 21;
        state->dataEnvrn->DSTIndicator = 0;
        state->dataEnvrn->DayOfWeek = 2;
        state->dataEnvrn->HolidayIndex = 3 + 7; // Holiday index is now based on the full set of dayTypeNames
        int EndMinute = 10;
        int StartMinute = 0;
        bool PrintESOTimeStamp = false;

        ReportTSMeters(*state, StartMinute, EndMinute, PrintESOTimeStamp, true);

        auto result = queryResult("SELECT * FROM Time;", "Time");

        ASSERT_EQ(1ul, result.size());

        std::vector<std::string> testResult0{"1", "0", "12", "21", "0", "10", "0", "10", "-1", "1", "WinterDesignDay", "0", "0"};
        EXPECT_EQ(testResult0, result[0]);
        EXPECT_TRUE(compare_mtr_stream(delimited_string({"1,1,12,21, 0, 1, 0.00,10.00,WinterDesignDay", "1,999.9", "2,9999.9"}, "\n")));
        EXPECT_TRUE(compare_eso_stream(delimited_string({"1,999.9", "2,9999.9"}, "\n")));

        auto reportDataResults = queryResult("SELECT * FROM ReportData;", "ReportData");
        auto reportExtendedDataResults = queryResult("SELECT * FROM ReportExtendedData;", "ReportExtendedData");

        std::vector<std::vector<std::string>> reportData({{"1", "1", "1", "999.9"}, {"2", "1", "2", "9999.9"}});

        std::vector<std::vector<std::string>> reportExtendedData({});

        EXPECT_EQ(reportData, reportDataResults);
        ASSERT_EQ(reportExtendedData.size(), reportExtendedDataResults.size());
    }

    TEST_F(SQLiteFixture, OutputProcessor_reportHRMeters)
    {
        state->dataSQLiteProcedures->sqlite->createSQLiteReportDictionaryRecord(
            1, 1, "Zone", "Environment", "Site Outdoor Air Drybulb Temperature", 1, "C", 1, false);
        state->dataSQLiteProcedures->sqlite->createSQLiteReportDictionaryRecord(
            2, 2, "Facility:Electricity", "", "Facility:Electricity", 1, "J", 1, true);

        state->dataOutputProcessor->NumEnergyMeters = 2;
        state->dataOutputProcessor->EnergyMeters.allocate(state->dataOutputProcessor->NumEnergyMeters);
        state->dataOutputProcessor->EnergyMeters(1).RptHR = true;
        state->dataOutputProcessor->EnergyMeters(1).RptHRFO = true;
        state->dataOutputProcessor->EnergyMeters(1).RptAccHR = false;
        state->dataOutputProcessor->EnergyMeters(1).RptAccHRFO = false;
        state->dataOutputProcessor->EnergyMeters(1).HRRptNum = 1;
        state->dataOutputProcessor->EnergyMeters(1).HRRptNumChr = "1";
        state->dataOutputProcessor->EnergyMeters(1).HRValue = 999.9;
        state->dataOutputProcessor->EnergyMeters(1).HRAccRptNum = 1;
        state->dataOutputProcessor->EnergyMeters(1).SMValue = 999.9;

        state->dataOutputProcessor->EnergyMeters(2).RptHR = true;
        state->dataOutputProcessor->EnergyMeters(2).RptHRFO = true;
        state->dataOutputProcessor->EnergyMeters(2).RptAccHR = false;
        state->dataOutputProcessor->EnergyMeters(2).RptAccHRFO = false;
        state->dataOutputProcessor->EnergyMeters(2).HRRptNum = 2;
        state->dataOutputProcessor->EnergyMeters(2).HRRptNumChr = "2";
        state->dataOutputProcessor->EnergyMeters(2).HRValue = 9999.9;
        state->dataOutputProcessor->EnergyMeters(2).HRAccRptNum = 2;
        state->dataOutputProcessor->EnergyMeters(2).SMValue = 9999.9;

        state->dataOutputProcessor->TimeStepStampReportNbr = 1;
        state->dataOutputProcessor->TimeStepStampReportChr = "1";
        state->dataGlobal->DayOfSim = 1;
        state->dataGlobal->DayOfSimChr = "1";
        state->dataGlobal->HourOfDay = 1;
        state->dataEnvrn->Month = 12;
        state->dataEnvrn->DayOfMonth = 21;
        state->dataEnvrn->DSTIndicator = 0;
        state->dataEnvrn->DayOfWeek = 2;
        state->dataEnvrn->HolidayIndex = 3 + 7; // Holiday index is now based on the full set of dayTypeNames

        ReportHRMeters(*state, true);

        auto result = queryResult("SELECT * FROM Time;", "Time");

        ASSERT_EQ(1ul, result.size());

        std::vector<std::string> testResult0{"1", "0", "12", "21", "1", "0", "0", "60", "1", "1", "WinterDesignDay", "0", ""};
        EXPECT_EQ(testResult0, result[0]);
        EXPECT_TRUE(compare_mtr_stream(delimited_string({"1,1,12,21, 0, 1, 0.00,60.00,WinterDesignDay", "1,999.9", "2,9999.9"}, "\n")));

        auto reportDataResults = queryResult("SELECT * FROM ReportData;", "ReportData");
        auto reportExtendedDataResults = queryResult("SELECT * FROM ReportExtendedData;", "ReportExtendedData");

        std::vector<std::vector<std::string>> reportData({{"1", "1", "1", "999.9"}, {"2", "1", "2", "9999.9"}});

        std::vector<std::vector<std::string>> reportExtendedData({});

        EXPECT_EQ(reportData, reportDataResults);
        ASSERT_EQ(reportExtendedData.size(), reportExtendedDataResults.size());
    }

    TEST_F(SQLiteFixture, OutputProcessor_reportDYMeters)
    {
        state->dataSQLiteProcedures->sqlite->createSQLiteReportDictionaryRecord(
            1, 1, "Zone", "Environment", "Site Outdoor Air Drybulb Temperature", 1, "C", 1, false);
        state->dataSQLiteProcedures->sqlite->createSQLiteReportDictionaryRecord(
            2, 2, "Facility:Electricity", "", "Facility:Electricity", 1, "J", 1, true);

        state->dataOutputProcessor->NumEnergyMeters = 2;
        state->dataOutputProcessor->EnergyMeters.allocate(state->dataOutputProcessor->NumEnergyMeters);
        state->dataOutputProcessor->EnergyMeters(1).RptDY = true;
        state->dataOutputProcessor->EnergyMeters(1).RptDYFO = true;
        state->dataOutputProcessor->EnergyMeters(1).RptAccDY = false;
        state->dataOutputProcessor->EnergyMeters(1).RptAccDYFO = false;
        state->dataOutputProcessor->EnergyMeters(1).DYRptNum = 1;
        state->dataOutputProcessor->EnergyMeters(1).DYRptNumChr = "1";
        state->dataOutputProcessor->EnergyMeters(1).DYValue = 999.9;
        state->dataOutputProcessor->EnergyMeters(1).DYAccRptNum = 1;
        state->dataOutputProcessor->EnergyMeters(1).SMValue = 999.9;
        state->dataOutputProcessor->EnergyMeters(1).DYMaxVal = 4283136.2524843821;
        state->dataOutputProcessor->EnergyMeters(1).DYMaxValDate = 12210160;
        state->dataOutputProcessor->EnergyMeters(1).DYMinVal = 4283136.2516839253;
        state->dataOutputProcessor->EnergyMeters(1).DYMinValDate = 12210110;

        state->dataOutputProcessor->EnergyMeters(2).RptDY = true;
        state->dataOutputProcessor->EnergyMeters(2).RptDYFO = true;
        state->dataOutputProcessor->EnergyMeters(2).RptAccDY = false;
        state->dataOutputProcessor->EnergyMeters(2).RptAccDYFO = false;
        state->dataOutputProcessor->EnergyMeters(2).DYRptNum = 2;
        state->dataOutputProcessor->EnergyMeters(2).DYRptNumChr = "2";
        state->dataOutputProcessor->EnergyMeters(2).DYValue = 9999.9;
        state->dataOutputProcessor->EnergyMeters(2).DYAccRptNum = 2;
        state->dataOutputProcessor->EnergyMeters(2).SMValue = 9999.9;
        state->dataOutputProcessor->EnergyMeters(2).DYMaxVal = 4283136.2524843821;
        state->dataOutputProcessor->EnergyMeters(2).DYMaxValDate = 12210160;
        state->dataOutputProcessor->EnergyMeters(2).DYMinVal = 4283136.2516839253;
        state->dataOutputProcessor->EnergyMeters(2).DYMinValDate = 12210110;

        state->dataOutputProcessor->DailyStampReportNbr = 1;
        state->dataOutputProcessor->DailyStampReportChr = "1";
        state->dataGlobal->DayOfSim = 1;
        state->dataGlobal->DayOfSimChr = "1";
        state->dataGlobal->HourOfDay = 1;
        state->dataEnvrn->Month = 12;
        state->dataEnvrn->DayOfMonth = 21;
        state->dataEnvrn->DSTIndicator = 0;
        state->dataEnvrn->DayOfWeek = 2;
        state->dataEnvrn->HolidayIndex = 3 + 7; // Holiday index is now based on the full set of dayTypeNames

        ReportDYMeters(*state, true);

        auto result = queryResult("SELECT * FROM Time;", "Time");

        ASSERT_EQ(1ul, result.size());

        std::vector<std::string> testResult0{"1", "0", "12", "21", "24", "0", "0", "1440", "2", "1", "WinterDesignDay", "0", ""};
        EXPECT_EQ(testResult0, result[0]);
        EXPECT_TRUE(compare_mtr_stream(delimited_string({"1,1,12,21, 0,WinterDesignDay",
                                                         "1,999.9,4283136.251683925, 1,10,4283136.252484382, 1,60",
                                                         "2,9999.9,4283136.251683925, 1,10,4283136.252484382, 1,60"},
                                                        "\n")));

        auto reportDataResults = queryResult("SELECT * FROM ReportData;", "ReportData");
        auto reportExtendedDataResults = queryResult("SELECT * FROM ReportExtendedData;", "ReportExtendedData");

        std::vector<std::vector<std::string>> reportData({{"1", "1", "1", "999.9"}, {"2", "1", "2", "9999.9"}});

        std::vector<std::vector<std::string>> reportExtendedData(
            {{"1", "1", "4283136.25248438", "12", "21", "1", "1", "0", "4283136.25168393", "12", "21", "0", "11", "10"},
             {"2", "2", "4283136.25248438", "12", "21", "1", "1", "0", "4283136.25168393", "12", "21", "0", "11", "10"}});

        EXPECT_EQ(reportData, reportDataResults);
        EXPECT_EQ(reportExtendedData, reportExtendedDataResults);
    }

    TEST_F(SQLiteFixture, OutputProcessor_reportMNMeters)
    {
        state->dataSQLiteProcedures->sqlite->createSQLiteReportDictionaryRecord(
            1, 1, "Zone", "Environment", "Site Outdoor Air Drybulb Temperature", 1, "C", 1, false);
        state->dataSQLiteProcedures->sqlite->createSQLiteReportDictionaryRecord(
            2, 2, "Facility:Electricity", "", "Facility:Electricity", 1, "J", 1, true);

        state->dataOutputProcessor->NumEnergyMeters = 2;
        state->dataOutputProcessor->EnergyMeters.allocate(state->dataOutputProcessor->NumEnergyMeters);
        state->dataOutputProcessor->EnergyMeters(1).RptMN = true;
        state->dataOutputProcessor->EnergyMeters(1).RptMNFO = true;
        state->dataOutputProcessor->EnergyMeters(1).RptAccMN = false;
        state->dataOutputProcessor->EnergyMeters(1).RptAccMNFO = false;
        state->dataOutputProcessor->EnergyMeters(1).MNRptNum = 1;
        state->dataOutputProcessor->EnergyMeters(1).MNRptNumChr = "1";
        state->dataOutputProcessor->EnergyMeters(1).MNValue = 999.9;
        state->dataOutputProcessor->EnergyMeters(1).MNAccRptNum = 1;
        state->dataOutputProcessor->EnergyMeters(1).SMValue = 999.9;
        state->dataOutputProcessor->EnergyMeters(1).MNMaxVal = 4283136.2524843821;
        state->dataOutputProcessor->EnergyMeters(1).MNMaxValDate = 12210160;
        state->dataOutputProcessor->EnergyMeters(1).MNMinVal = 4283136.2516839253;
        state->dataOutputProcessor->EnergyMeters(1).MNMinValDate = 12210110;

        state->dataOutputProcessor->EnergyMeters(2).RptMN = true;
        state->dataOutputProcessor->EnergyMeters(2).RptMNFO = true;
        state->dataOutputProcessor->EnergyMeters(2).RptAccMN = false;
        state->dataOutputProcessor->EnergyMeters(2).RptAccMNFO = false;
        state->dataOutputProcessor->EnergyMeters(2).MNRptNum = 2;
        state->dataOutputProcessor->EnergyMeters(2).MNRptNumChr = "2";
        state->dataOutputProcessor->EnergyMeters(2).MNValue = 9999.9;
        state->dataOutputProcessor->EnergyMeters(2).MNAccRptNum = 2;
        state->dataOutputProcessor->EnergyMeters(2).SMValue = 9999.9;
        state->dataOutputProcessor->EnergyMeters(2).MNMaxVal = 4283136.2524843821;
        state->dataOutputProcessor->EnergyMeters(2).MNMaxValDate = 12210160;
        state->dataOutputProcessor->EnergyMeters(2).MNMinVal = 4283136.2516839253;
        state->dataOutputProcessor->EnergyMeters(2).MNMinValDate = 12210110;

        state->dataOutputProcessor->MonthlyStampReportNbr = 1;
        state->dataOutputProcessor->MonthlyStampReportChr = "1";
        state->dataGlobal->DayOfSim = 1;
        state->dataGlobal->DayOfSimChr = "1";
        state->dataGlobal->HourOfDay = 1;
        state->dataEnvrn->Month = 12;
        state->dataEnvrn->DayOfMonth = 21;
        state->dataEnvrn->DSTIndicator = 0;
        state->dataEnvrn->DayOfWeek = 2;
        state->dataEnvrn->HolidayIndex = 3 + 7; // Holiday index is now based on the full set of dayTypeNames

        ReportMNMeters(*state, true);

        auto result = queryResult("SELECT * FROM Time;", "Time");

        ASSERT_EQ(1ul, result.size());

        std::vector<std::string> testResult0{"1", "0", "12", "31", "24", "0", "", "44640", "3", "1", "", "0", ""};
        EXPECT_EQ(testResult0, result[0]);
        EXPECT_TRUE(compare_mtr_stream(delimited_string({"1,1,12",
                                                         "1,999.9,4283136.251683925,21, 1,10,4283136.252484382,21, 1,60",
                                                         "2,9999.9,4283136.251683925,21, 1,10,4283136.252484382,21, 1,60"},
                                                        "\n")));

        auto reportDataResults = queryResult("SELECT * FROM ReportData;", "ReportData");
        auto reportExtendedDataResults = queryResult("SELECT * FROM ReportExtendedData;", "ReportExtendedData");

        std::vector<std::vector<std::string>> reportData({{"1", "1", "1", "999.9"}, {"2", "1", "2", "9999.9"}});

        std::vector<std::vector<std::string>> reportExtendedData(
            {{"1", "1", "4283136.25248438", "12", "21", "1", "1", "0", "4283136.25168393", "12", "21", "0", "11", "10"},
             {"2", "2", "4283136.25248438", "12", "21", "1", "1", "0", "4283136.25168393", "12", "21", "0", "11", "10"}});

        EXPECT_EQ(reportData, reportDataResults);
        EXPECT_EQ(reportExtendedData, reportExtendedDataResults);
    }

    TEST_F(SQLiteFixture, OutputProcessor_reportSMMeters)
    {
        state->dataSQLiteProcedures->sqlite->createSQLiteReportDictionaryRecord(
            1, 1, "Zone", "Environment", "Site Outdoor Air Drybulb Temperature", 1, "C", 1, false);
        state->dataSQLiteProcedures->sqlite->createSQLiteReportDictionaryRecord(
            2, 2, "Facility:Electricity", "", "Facility:Electricity", 1, "J", 1, true);

        state->dataOutputProcessor->NumEnergyMeters = 2;
        state->dataOutputProcessor->EnergyMeters.allocate(state->dataOutputProcessor->NumEnergyMeters);
        state->dataOutputProcessor->EnergyMeters(1).RptSM = true;
        state->dataOutputProcessor->EnergyMeters(1).RptSMFO = true;
        state->dataOutputProcessor->EnergyMeters(1).RptAccSM = false;
        state->dataOutputProcessor->EnergyMeters(1).RptAccSMFO = false;
        state->dataOutputProcessor->EnergyMeters(1).SMRptNum = 1;
        state->dataOutputProcessor->EnergyMeters(1).SMRptNumChr = "1";
        state->dataOutputProcessor->EnergyMeters(1).SMValue = 999.9;
        state->dataOutputProcessor->EnergyMeters(1).SMAccRptNum = 1;
        state->dataOutputProcessor->EnergyMeters(1).SMValue = 999.9;
        state->dataOutputProcessor->EnergyMeters(1).SMMaxVal = 4283136.2524843821;
        state->dataOutputProcessor->EnergyMeters(1).SMMaxValDate = 12210160;
        state->dataOutputProcessor->EnergyMeters(1).SMMinVal = 4283136.2516839253;
        state->dataOutputProcessor->EnergyMeters(1).SMMinValDate = 12210110;

        state->dataOutputProcessor->EnergyMeters(2).RptSM = true;
        state->dataOutputProcessor->EnergyMeters(2).RptSMFO = true;
        state->dataOutputProcessor->EnergyMeters(2).RptAccSM = false;
        state->dataOutputProcessor->EnergyMeters(2).RptAccSMFO = false;
        state->dataOutputProcessor->EnergyMeters(2).SMRptNum = 2;
        state->dataOutputProcessor->EnergyMeters(2).SMRptNumChr = "2";
        state->dataOutputProcessor->EnergyMeters(2).SMValue = 9999.9;
        state->dataOutputProcessor->EnergyMeters(2).SMAccRptNum = 2;
        state->dataOutputProcessor->EnergyMeters(2).SMValue = 9999.9;
        state->dataOutputProcessor->EnergyMeters(2).SMMaxVal = 4283136.2524843821;
        state->dataOutputProcessor->EnergyMeters(2).SMMaxValDate = 12210160;
        state->dataOutputProcessor->EnergyMeters(2).SMMinVal = 4283136.2516839253;
        state->dataOutputProcessor->EnergyMeters(2).SMMinValDate = 12210110;

        state->dataOutputProcessor->RunPeriodStampReportNbr = 1;
        state->dataOutputProcessor->RunPeriodStampReportChr = "1";
        state->dataGlobal->DayOfSim = 1;
        state->dataGlobal->DayOfSimChr = "1";
        state->dataGlobal->HourOfDay = 1;
        state->dataEnvrn->Month = 12;
        state->dataEnvrn->DayOfMonth = 21;
        state->dataEnvrn->DSTIndicator = 0;
        state->dataEnvrn->DayOfWeek = 2;
        state->dataEnvrn->HolidayIndex = 3 + 7; // Holiday index is now based on the full set of dayTypeNames

        ReportSMMeters(*state, true);

        auto result = queryResult("SELECT * FROM Time;", "Time");

        ASSERT_EQ(1ul, result.size());

        std::vector<std::string> testResult0{"1", "", "", "", "", "", "", "1440", "4", "1", "", "0", ""};
        EXPECT_EQ(testResult0, result[0]);
        EXPECT_TRUE(compare_mtr_stream(delimited_string({"1,1",
                                                         "1,999.9,4283136.251683925,12,21, 1,10,4283136.252484382,12,21, 1,60",
                                                         "2,9999.9,4283136.251683925,12,21, 1,10,4283136.252484382,12,21, 1,60"},
                                                        "\n")));

        auto reportDataResults = queryResult("SELECT * FROM ReportData;", "ReportData");
        auto reportExtendedDataResults = queryResult("SELECT * FROM ReportExtendedData;", "ReportExtendedData");

        std::vector<std::vector<std::string>> reportData({{"1", "1", "1", "999.9"}, {"2", "1", "2", "9999.9"}});

        std::vector<std::vector<std::string>> reportExtendedData(
            {{"1", "1", "4283136.25248438", "12", "21", "1", "1", "0", "4283136.25168393", "12", "21", "0", "11", "10"},
             {"2", "2", "4283136.25248438", "12", "21", "1", "1", "0", "4283136.25168393", "12", "21", "0", "11", "10"}});

        EXPECT_EQ(reportData, reportDataResults);
        EXPECT_EQ(reportExtendedData, reportExtendedDataResults);
    }

    TEST_F(SQLiteFixture, OutputProcessor_reportYRMeters)
    {
        state->dataSQLiteProcedures->sqlite->createSQLiteReportDictionaryRecord(
            1, 1, "Zone", "Environment", "Site Outdoor Air Drybulb Temperature", 1, "C", 1, false);
        state->dataSQLiteProcedures->sqlite->createSQLiteReportDictionaryRecord(
            2, 2, "Facility:Electricity", "", "Facility:Electricity", 1, "J", 1, true);

        state->dataOutputProcessor->NumEnergyMeters = 2;
        state->dataOutputProcessor->EnergyMeters.allocate(state->dataOutputProcessor->NumEnergyMeters);
        state->dataOutputProcessor->EnergyMeters(1).RptYR = true;
        state->dataOutputProcessor->EnergyMeters(1).RptYRFO = true;
        state->dataOutputProcessor->EnergyMeters(1).RptAccYR = false;
        state->dataOutputProcessor->EnergyMeters(1).RptAccYRFO = false;
        state->dataOutputProcessor->EnergyMeters(1).YRRptNum = 1;
        state->dataOutputProcessor->EnergyMeters(1).YRRptNumChr = "1";
        state->dataOutputProcessor->EnergyMeters(1).YRValue = 999.9;
        state->dataOutputProcessor->EnergyMeters(1).YRAccRptNum = 1;
        state->dataOutputProcessor->EnergyMeters(1).YRValue = 999.9;
        state->dataOutputProcessor->EnergyMeters(1).YRMaxVal = 4283136.2524843821;
        state->dataOutputProcessor->EnergyMeters(1).YRMaxValDate = 12210160;
        state->dataOutputProcessor->EnergyMeters(1).YRMinVal = 4283136.2516839253;
        state->dataOutputProcessor->EnergyMeters(1).YRMinValDate = 12210110;

        state->dataOutputProcessor->EnergyMeters(2).RptYR = true;
        state->dataOutputProcessor->EnergyMeters(2).RptYRFO = true;
        state->dataOutputProcessor->EnergyMeters(2).RptAccYR = false;
        state->dataOutputProcessor->EnergyMeters(2).RptAccYRFO = false;
        state->dataOutputProcessor->EnergyMeters(2).YRRptNum = 2;
        state->dataOutputProcessor->EnergyMeters(2).YRRptNumChr = "2";
        state->dataOutputProcessor->EnergyMeters(2).YRValue = 9999.9;
        state->dataOutputProcessor->EnergyMeters(2).YRAccRptNum = 2;
        state->dataOutputProcessor->EnergyMeters(2).YRValue = 9999.9;
        state->dataOutputProcessor->EnergyMeters(2).YRMaxVal = 4283136.2524843821;
        state->dataOutputProcessor->EnergyMeters(2).YRMaxValDate = 12210160;
        state->dataOutputProcessor->EnergyMeters(2).YRMinVal = 4283136.2516839253;
        state->dataOutputProcessor->EnergyMeters(2).YRMinValDate = 12210110;

        state->dataOutputProcessor->YearlyStampReportNbr = 1;
        state->dataOutputProcessor->YearlyStampReportChr = "1";
        state->dataGlobal->DayOfSim = 1;
        state->dataGlobal->DayOfSimChr = "1";
        state->dataGlobal->HourOfDay = 1;
        state->dataGlobal->CalendarYear = 2017;
        state->dataGlobal->CalendarYearChr = "2017";
        state->dataEnvrn->Month = 12;
        state->dataEnvrn->DayOfMonth = 21;
        state->dataEnvrn->DSTIndicator = 0;
        state->dataEnvrn->DayOfWeek = 2;
        state->dataEnvrn->HolidayIndex = 3 + 7; // Holiday index is now based on the full set of dayTypeNames

        OutputProcessor::ReportYRMeters(*state, true);

        auto result = queryResult("SELECT * FROM Time;", "Time");

        ASSERT_EQ(1ul, result.size());

        std::vector<std::string> testResult0{"1", "2017", "", "", "", "", "", "", "5", "", "", "0", ""};
        EXPECT_EQ(testResult0, result[0]);
        EXPECT_TRUE(compare_mtr_stream(delimited_string({"1,2017",
                                                         "1,999.9,4283136.251683925,12,21, 1,10,4283136.252484382,12,21, 1,60",
                                                         "2,9999.9,4283136.251683925,12,21, 1,10,4283136.252484382,12,21, 1,60"},
                                                        "\n")));

        auto reportDataResults = queryResult("SELECT * FROM ReportData;", "ReportData");
        auto reportExtendedDataResults = queryResult("SELECT * FROM ReportExtendedData;", "ReportExtendedData");

        std::vector<std::vector<std::string>> reportData({{"1", "1", "1", "999.9"}, {"2", "1", "2", "9999.9"}});

        std::vector<std::vector<std::string>> reportExtendedData(
            {{"1", "1", "4283136.25248438", "12", "21", "1", "1", "0", "4283136.25168393", "12", "21", "0", "11", "10"},
             {"2", "2", "4283136.25248438", "12", "21", "1", "1", "0", "4283136.25168393", "12", "21", "0", "11", "10"}});

        EXPECT_EQ(reportData, reportDataResults);
        EXPECT_EQ(reportExtendedData, reportExtendedDataResults);
    }

    TEST_F(SQLiteFixture, OutputProcessor_writeTimeStampFormatData)
    {
        state->dataOutputProcessor->TimeStepStampReportNbr = 1;
        state->dataOutputProcessor->TimeStepStampReportChr = "1";

        int DailyStampReportNbr = 1;
        std::string DailyStampReportChr = "1";

        int MonthlyStampReportNbr = 1;
        std::string MonthlyStampReportChr = "1";

        int RunPeriodStampReportNbr = 1;
        std::string RunPeriodStampReportChr = "1";

        state->dataGlobal->DayOfSim = 1;
        std::string DayOfSimChr = "1";
        bool PrintTimeStamp = true;
        int Month = 12;
        int DayOfMonth = 21;
        state->dataGlobal->HourOfDay = 1;
        int EndMinute = 10;
        int StartMinute = 0;
        int DSTIndicator = 0;
        int CurDayType = 10;

        // TSMeter
        WriteTimeStampFormatData(*state,
                                 state->files.mtr,
                                 ReportingFrequency::TimeStep,
                                 state->dataOutputProcessor->TimeStepStampReportNbr,
                                 state->dataOutputProcessor->TimeStepStampReportChr,
                                 DayOfSimChr,
                                 PrintTimeStamp,
                                 Month,
                                 DayOfMonth,
                                 state->dataGlobal->HourOfDay,
                                 EndMinute,
                                 StartMinute,
                                 DSTIndicator,
                                 ScheduleManager::dayTypeNames[CurDayType]);
        EXPECT_TRUE(compare_mtr_stream(delimited_string({"1,1,12,21, 0, 1, 0.00,10.00,WinterDesignDay"}, "\n")));

        // TSMeter
        WriteTimeStampFormatData(*state,
                                 state->files.mtr,
                                 ReportingFrequency::EachCall,
                                 state->dataOutputProcessor->TimeStepStampReportNbr,
                                 state->dataOutputProcessor->TimeStepStampReportChr,
                                 DayOfSimChr,
                                 PrintTimeStamp,
                                 Month,
                                 DayOfMonth,
                                 state->dataGlobal->HourOfDay,
                                 EndMinute,
                                 StartMinute,
                                 DSTIndicator,
                                 ScheduleManager::dayTypeNames[CurDayType]);
        EXPECT_TRUE(compare_mtr_stream(delimited_string({"1,1,12,21, 0, 1, 0.00,10.00,WinterDesignDay"}, "\n")));

        // HRMeter
        WriteTimeStampFormatData(*state,
                                 state->files.mtr,
                                 ReportingFrequency::Hourly,
                                 state->dataOutputProcessor->TimeStepStampReportNbr,
                                 state->dataOutputProcessor->TimeStepStampReportChr,
                                 DayOfSimChr,
                                 PrintTimeStamp,
                                 Month,
                                 DayOfMonth,
                                 state->dataGlobal->HourOfDay,
                                 _,
                                 _,
                                 DSTIndicator,
                                 ScheduleManager::dayTypeNames[CurDayType]);
        EXPECT_TRUE(compare_mtr_stream(delimited_string({"1,1,12,21, 0, 1, 0.00,60.00,WinterDesignDay"}, "\n")));

        // DYMeter
        WriteTimeStampFormatData(*state,
                                 state->files.mtr,
                                 ReportingFrequency::Daily,
                                 DailyStampReportNbr,
                                 DailyStampReportChr,
                                 DayOfSimChr,
                                 PrintTimeStamp,
                                 Month,
                                 DayOfMonth,
                                 _,
                                 _,
                                 _,
                                 DSTIndicator,
                                 ScheduleManager::dayTypeNames[CurDayType]);
        EXPECT_TRUE(compare_mtr_stream(delimited_string({"1,1,12,21, 0,WinterDesignDay"}, "\n")));

        // MNMeter
        WriteTimeStampFormatData(*state,
                                 state->files.mtr,
                                 ReportingFrequency::Monthly,
                                 MonthlyStampReportNbr,
                                 MonthlyStampReportChr,
                                 DayOfSimChr,
                                 PrintTimeStamp,
                                 Month,
                                 _,
                                 _,
                                 _,
                                 _,
                                 _,
                                 _);
        EXPECT_TRUE(compare_mtr_stream(delimited_string({"1,1,12"}, "\n")));

        // SMMeter
        WriteTimeStampFormatData(*state,
                                 state->files.mtr,
                                 ReportingFrequency::Simulation,
                                 RunPeriodStampReportNbr,
                                 RunPeriodStampReportChr,
                                 DayOfSimChr,
                                 PrintTimeStamp,
                                 _,
                                 _,
                                 _,
                                 _,
                                 _,
                                 _,
                                 _);
        EXPECT_TRUE(compare_mtr_stream(delimited_string({"1,1"}, "\n")));

        // Bad input
        WriteTimeStampFormatData(*state,
                                 state->files.mtr,
                                 static_cast<ReportingFrequency>(999),
                                 RunPeriodStampReportNbr,
                                 RunPeriodStampReportChr,
                                 DayOfSimChr,
                                 PrintTimeStamp,
                                 _,
                                 _,
                                 _,
                                 _,
                                 _,
                                 _,
                                 _);

        EXPECT_EQ("SQLite3 message, Illegal reportingInterval passed to WriteTimeStampFormatData: 999\n", ss->str());
        ss->str(std::string());

        auto timeResults = queryResult("SELECT * FROM Time;", "Time");

        std::vector<std::vector<std::string>> timeData({{"1", "0", "12", "21", "0", "10", "0", "10", "0", "1", "WinterDesignDay", "0", "0"},
                                                        {"2", "0", "12", "21", "0", "10", "0", "10", "-1", "1", "WinterDesignDay", "0", "0"},
                                                        {"3", "0", "12", "21", "1", "0", "0", "60", "1", "1", "WinterDesignDay", "0", "0"},
                                                        {"4", "0", "12", "21", "24", "0", "0", "1440", "2", "1", "WinterDesignDay", "0", "0"},
                                                        {"5", "0", "12", "31", "24", "0", "", "44640", "3", "1", "", "0", "0"},
                                                        {"6", "", "", "", "", "", "", "1440", "4", "1", "", "0", "0"}});

        EXPECT_EQ(timeData, timeResults);
    }

    TEST_F(SQLiteFixture, OutputProcessor_writeReportMeterData)
    {
        state->dataGlobal->MinutesPerTimeStep = 10;

        state->dataSQLiteProcedures->sqlite->createSQLiteTimeIndexRecord(4, 1, 1, 0, 2017, false);
        state->dataSQLiteProcedures->sqlite->createSQLiteReportDictionaryRecord(
            1, 1, "Zone", "Environment", "Site Outdoor Air Drybulb Temperature", 1, "C", 1, false);

        WriteReportMeterData(*state, 1, "1", 999.9, ReportingFrequency::TimeStep, 0.0, 0, 0.0, 0, false);
        EXPECT_TRUE(compare_mtr_stream(delimited_string({"1,999.9"}, "\n")));
        EXPECT_TRUE(compare_eso_stream(delimited_string({"1,999.9"}, "\n")));

        WriteReportMeterData(*state, 1, "1", 999.9, ReportingFrequency::EachCall, 0.0, 0, 0.0, 0, false);
        EXPECT_TRUE(compare_mtr_stream(delimited_string({"1,999.9"}, "\n")));
        EXPECT_TRUE(compare_eso_stream(delimited_string({"1,999.9"}, "\n")));

        WriteReportMeterData(
            *state, 1, "1", 616771620.98702729, ReportingFrequency::Hourly, 4283136.2516839253, 12210110, 4283136.2587211775, 12212460, false);
        EXPECT_TRUE(compare_mtr_stream(delimited_string({"1,616771620.9870273"}, "\n")));
        EXPECT_TRUE(compare_eso_stream(delimited_string({"1,616771620.9870273"}, "\n")));

        WriteReportMeterData(
            *state, 1, "1", 616771620.98702729, ReportingFrequency::Daily, 4283136.2516839253, 12210110, 4283136.2587211775, 12212460, false);
        EXPECT_TRUE(compare_mtr_stream(delimited_string({"1,616771620.9870273,4283136.251683925, 1,10,4283136.2587211775,24,60"}, "\n")));
        EXPECT_TRUE(compare_eso_stream(delimited_string({"1,616771620.9870273,4283136.251683925, 1,10,4283136.2587211775,24,60"}, "\n")));

        WriteReportMeterData(
            *state, 1, "1", 616771620.98702729, ReportingFrequency::Monthly, 4283136.2516839253, 12210110, 4283136.2587211775, 12212460, false);
        EXPECT_TRUE(compare_mtr_stream(delimited_string({"1,616771620.9870273,4283136.251683925,21, 1,10,4283136.2587211775,21,24,60"}, "\n")));
        EXPECT_TRUE(compare_eso_stream(delimited_string({"1,616771620.9870273,4283136.251683925,21, 1,10,4283136.2587211775,21,24,60"}, "\n")));

        WriteReportMeterData(
            *state, 1, "1", 616771620.98702729, ReportingFrequency::Simulation, 4283136.2516839253, 12210110, 4283136.2587211775, 12212460, false);
        EXPECT_TRUE(compare_mtr_stream(delimited_string({"1,616771620.9870273,4283136.251683925,12,21, 1,10,4283136.2587211775,12,21,24,60"}, "\n")));
        EXPECT_TRUE(compare_eso_stream(delimited_string({"1,616771620.9870273,4283136.251683925,12,21, 1,10,4283136.2587211775,12,21,24,60"}, "\n")));

        WriteReportMeterData(
            *state, 1, "1", 616771620.98702729, ReportingFrequency::TimeStep, 4283136.2516839253, 12210110, 4283136.2587211775, 12212460, true);
        EXPECT_TRUE(compare_mtr_stream(delimited_string({"1,616771620.9870273"}, "\n")));

        WriteReportMeterData(
            *state, 1, "1", 616771620.98702729, ReportingFrequency::EachCall, 4283136.2516839253, 12210110, 4283136.2587211775, 12212460, true);
        EXPECT_TRUE(compare_mtr_stream(delimited_string({"1,616771620.9870273"}, "\n")));

        WriteReportMeterData(
            *state, 1, "1", 616771620.98702729, ReportingFrequency::Hourly, 4283136.2516839253, 12210110, 4283136.2587211775, 12212460, true);
        EXPECT_TRUE(compare_mtr_stream(delimited_string({"1,616771620.9870273"}, "\n")));

        WriteReportMeterData(
            *state, 1, "1", 616771620.98702729, ReportingFrequency::Daily, 4283136.2516839253, 12210110, 4283136.2587211775, 12212460, true);
        EXPECT_TRUE(compare_mtr_stream(delimited_string({"1,616771620.9870273,4283136.251683925, 1,10,4283136.2587211775,24,60"}, "\n")));

        WriteReportMeterData(
            *state, 1, "1", 616771620.98702729, ReportingFrequency::Monthly, 4283136.2516839253, 12210110, 4283136.2587211775, 12212460, true);
        EXPECT_TRUE(compare_mtr_stream(delimited_string({"1,616771620.9870273,4283136.251683925,21, 1,10,4283136.2587211775,21,24,60"}, "\n")));

        WriteReportMeterData(
            *state, 1, "1", 616771620.98702729, ReportingFrequency::Simulation, 4283136.2516839253, 12210110, 4283136.2587211775, 12212460, true);
        EXPECT_TRUE(compare_mtr_stream(delimited_string({"1,616771620.9870273,4283136.251683925,12,21, 1,10,4283136.2587211775,12,21,24,60"}, "\n")));

        WriteReportMeterData(*state, 1, "1", 0, ReportingFrequency::TimeStep, 0.0, 0, 0.0, 0, false);
        EXPECT_TRUE(compare_mtr_stream(delimited_string({"1,0.0"}, "\n")));
        EXPECT_TRUE(compare_eso_stream(delimited_string({"1,0.0"}, "\n")));

        auto reportDataResults = queryResult("SELECT * FROM ReportData;", "ReportData");
        auto reportExtendedDataResults = queryResult("SELECT * FROM ReportExtendedData;", "ReportExtendedData");

        std::vector<std::vector<std::string>> reportData({{"1", "1", "1", "999.9"},
                                                          {"2", "1", "1", "999.9"},
                                                          {"3", "1", "1", "616771620.987027"},
                                                          {"4", "1", "1", "616771620.987027"},
                                                          {"5", "1", "1", "616771620.987027"},
                                                          {"6", "1", "1", "616771620.987027"},
                                                          {"7", "1", "1", "616771620.987027"},
                                                          {"8", "1", "1", "616771620.987027"},
                                                          {"9", "1", "1", "616771620.987027"},
                                                          {"10", "1", "1", "616771620.987027"},
                                                          {"11", "1", "1", "616771620.987027"},
                                                          {"12", "1", "1", "616771620.987027"},
                                                          {"13", "1", "1", "0.0"}});

        std::vector<std::vector<std::string>> reportExtendedData(
            {{"1", "3", "4283136.25872118", "12", "21", "24", "-9", "0", "4283136.25168393", "12", "21", "0", "1", "10"},
             {"2", "4", "4283136.25872118", "12", "21", "24", "-9", "0", "4283136.25168393", "12", "21", "0", "1", "10"},
             {"3", "5", "4283136.25872118", "12", "21", "24", "-9", "0", "4283136.25168393", "12", "21", "0", "1", "10"},
             {"4", "6", "4283136.25872118", "12", "21", "24", "-9", "0", "4283136.25168393", "12", "21", "0", "1", "10"},
             {"5", "9", "4283136.25872118", "12", "21", "24", "-9", "0", "4283136.25168393", "12", "21", "0", "1", "10"},
             {"6", "10", "4283136.25872118", "12", "21", "24", "-9", "0", "4283136.25168393", "12", "21", "0", "1", "10"},
             {"7", "11", "4283136.25872118", "12", "21", "24", "-9", "0", "4283136.25168393", "12", "21", "0", "1", "10"},
             {"8", "12", "4283136.25872118", "12", "21", "24", "-9", "0", "4283136.25168393", "12", "21", "0", "1", "10"}});

        EXPECT_EQ(reportData, reportDataResults);
        EXPECT_EQ(reportExtendedData, reportExtendedDataResults);
    }

    TEST_F(SQLiteFixture, OutputProcessor_writeReportRealData)
    {
        state->dataSQLiteProcedures->sqlite->createSQLiteTimeIndexRecord(4, 1, 1, 0, 2017, false);
        state->dataSQLiteProcedures->sqlite->createSQLiteReportDictionaryRecord(
            1, 1, "Zone", "Environment", "Site Outdoor Air Drybulb Temperature", 1, "C", 1, false);

        WriteReportRealData(*state, 1, "1", 999.9, StoreType::Summed, 1, ReportingFrequency::TimeStep, 0.0, 0, 0.0, 0);
        EXPECT_TRUE(compare_eso_stream(delimited_string({"1,999.9"}, "\n")));

        WriteReportRealData(*state, 1, "1", 999.9, StoreType::Summed, 1, ReportingFrequency::EachCall, 0.0, 0, 0.0, 0);
        EXPECT_TRUE(compare_eso_stream(delimited_string({"1,999.9"}, "\n")));

        WriteReportRealData(*state, 1, "1", 999.9, StoreType::Summed, 1, ReportingFrequency::Hourly, 0.0, 0, 0.0, 0);
        EXPECT_TRUE(compare_eso_stream(delimited_string({"1,999.9"}, "\n")));

        WriteReportRealData(*state,
                            1,
                            "1",
                            616771620.98702729,
                            StoreType::Summed,
                            1,
                            ReportingFrequency::Daily,
                            4283136.2516839253,
                            12210110,
                            4283136.2587211775,
                            12212460);
        EXPECT_TRUE(compare_eso_stream(delimited_string({"1,616771620.9870273,4283136.251683925, 1,10,4283136.2587211775,24,60"}, "\n")));

        WriteReportRealData(*state,
                            1,
                            "1",
                            616771620.98702729,
                            StoreType::Summed,
                            1,
                            ReportingFrequency::Monthly,
                            4283136.2516839253,
                            12210110,
                            4283136.2587211775,
                            12212460);
        EXPECT_TRUE(compare_eso_stream(delimited_string({"1,616771620.9870273,4283136.251683925,21, 1,10,4283136.2587211775,21,24,60"}, "\n")));

        WriteReportRealData(*state,
                            1,
                            "1",
                            616771620.98702729,
                            StoreType::Summed,
                            1,
                            ReportingFrequency::Simulation,
                            4283136.2516839253,
                            12210110,
                            4283136.2587211775,
                            12212460);
        EXPECT_TRUE(compare_eso_stream(delimited_string({"1,616771620.9870273,4283136.251683925,12,21, 1,10,4283136.2587211775,12,21,24,60"}, "\n")));

        WriteReportRealData(*state,
                            1,
                            "1",
                            616771620.98702729,
                            StoreType::Averaged,
                            10,
                            ReportingFrequency::TimeStep,
                            4283136.2516839253,
                            12210110,
                            4283136.2587211775,
                            12212460);
        EXPECT_TRUE(compare_eso_stream(delimited_string({"1,61677162.09870273"}, "\n")));

        WriteReportRealData(*state,
                            1,
                            "1",
                            616771620.98702729,
                            StoreType::Averaged,
                            10,
                            ReportingFrequency::EachCall,
                            4283136.2516839253,
                            12210110,
                            4283136.2587211775,
                            12212460);
        EXPECT_TRUE(compare_eso_stream(delimited_string({"1,61677162.09870273"}, "\n")));

        WriteReportRealData(*state,
                            1,
                            "1",
                            616771620.98702729,
                            StoreType::Averaged,
                            10,
                            ReportingFrequency::Hourly,
                            4283136.2516839253,
                            12210110,
                            4283136.2587211775,
                            12212460);
        EXPECT_TRUE(compare_eso_stream(delimited_string({"1,61677162.09870273"}, "\n")));

        WriteReportRealData(*state,
                            1,
                            "1",
                            616771620.98702729,
                            StoreType::Averaged,
                            10,
                            ReportingFrequency::Daily,
                            4283136.2516839253,
                            12210110,
                            4283136.2587211775,
                            12212460);
        EXPECT_TRUE(compare_eso_stream(delimited_string({"1,61677162.09870273,4283136.251683925, 1,10,4283136.2587211775,24,60"}, "\n")));

        WriteReportRealData(*state,
                            1,
                            "1",
                            616771620.98702729,
                            StoreType::Averaged,
                            10,
                            ReportingFrequency::Monthly,
                            4283136.2516839253,
                            12210110,
                            4283136.2587211775,
                            12212460);
        EXPECT_TRUE(compare_eso_stream(delimited_string({"1,61677162.09870273,4283136.251683925,21, 1,10,4283136.2587211775,21,24,60"}, "\n")));

        WriteReportRealData(*state,
                            1,
                            "1",
                            616771620.98702729,
                            StoreType::Averaged,
                            10,
                            ReportingFrequency::Simulation,
                            4283136.2516839253,
                            12210110,
                            4283136.2587211775,
                            12212460);
        EXPECT_TRUE(compare_eso_stream(delimited_string({"1,61677162.09870273,4283136.251683925,12,21, 1,10,4283136.2587211775,12,21,24,60"}, "\n")));

        WriteReportRealData(*state, 1, "1", 0, StoreType::Summed, 1, ReportingFrequency::TimeStep, 0.0, 0, 0.0, 0);
        EXPECT_TRUE(compare_eso_stream(delimited_string({"1,0.0"}, "\n")));

        auto reportDataResults = queryResult("SELECT * FROM ReportData;", "ReportData");
        auto reportExtendedDataResults = queryResult("SELECT * FROM ReportExtendedData;", "ReportExtendedData");

        std::vector<std::vector<std::string>> reportData({{"1", "1", "1", "999.9"},
                                                          {"2", "1", "1", "999.9"},
                                                          {"3", "1", "1", "999.9"},
                                                          {"4", "1", "1", "616771620.987027"},
                                                          {"5", "1", "1", "616771620.987027"},
                                                          {"6", "1", "1", "616771620.987027"},
                                                          {"7", "1", "1", "61677162.0987027"},
                                                          {"8", "1", "1", "61677162.0987027"},
                                                          {"9", "1", "1", "61677162.0987027"},
                                                          {"10", "1", "1", "61677162.0987027"},
                                                          {"11", "1", "1", "61677162.0987027"},
                                                          {"12", "1", "1", "61677162.0987027"},
                                                          {"13", "1", "1", "0.0"}});

        std::vector<std::vector<std::string>> reportExtendedData(
            {{"1", "4", "4283136.25872118", "12", "21", "24", "", "0", "4283136.25168393", "12", "21", "0", "", "10"},
             {"2", "5", "4283136.25872118", "12", "21", "24", "", "0", "4283136.25168393", "12", "21", "0", "", "10"},
             {"3", "6", "4283136.25872118", "12", "21", "24", "", "0", "4283136.25168393", "12", "21", "0", "", "10"},
             {"4", "10", "4283136.25872118", "12", "21", "24", "", "0", "4283136.25168393", "12", "21", "0", "", "10"},
             {"5", "11", "4283136.25872118", "12", "21", "24", "", "0", "4283136.25168393", "12", "21", "0", "", "10"},
             {"6", "12", "4283136.25872118", "12", "21", "24", "", "0", "4283136.25168393", "12", "21", "0", "", "10"}});

        EXPECT_EQ(reportData, reportDataResults);
        EXPECT_EQ(reportExtendedData, reportExtendedDataResults);
    }

    TEST_F(SQLiteFixture, OutputProcessor_writeReportIntegerData)
    {
        state->dataSQLiteProcedures->sqlite->createSQLiteTimeIndexRecord(4, 1, 1, 0, 2017, false);
        state->dataSQLiteProcedures->sqlite->createSQLiteReportDictionaryRecord(
            1, 1, "Zone", "Environment", "Site Outdoor Air Drybulb Temperature", 1, "C", 1, false);

        WriteReportIntegerData(*state, 1, "1", 999.9, StoreType::Summed, 1, ReportingFrequency::TimeStep, 0, 0, 0, 0);
        EXPECT_TRUE(compare_eso_stream(delimited_string({"1,999.900000"}, "\n")));

        WriteReportIntegerData(*state, 1, "1", 999.9, StoreType::Summed, 1, ReportingFrequency::EachCall, 0, 0, 0, 0);
        EXPECT_TRUE(compare_eso_stream(delimited_string({"1,999.900000"}, "\n")));

        WriteReportIntegerData(*state, 1, "1", 999.9, StoreType::Summed, 1, ReportingFrequency::Hourly, 0, 0, 0, 0);
        EXPECT_TRUE(compare_eso_stream(delimited_string({"1,999.900000"}, "\n")));

        WriteReportIntegerData(
            *state, 1, "1", 616771620.98702729, StoreType::Summed, 1, ReportingFrequency::Daily, 4283136, 12210110, 4283196, 12212460);
        EXPECT_TRUE(compare_eso_stream(delimited_string({"1,616771620.987027,4283136, 1,10,4283196,24,60"}, "\n")));

        WriteReportIntegerData(
            *state, 1, "1", 616771620.98702729, StoreType::Summed, 1, ReportingFrequency::Monthly, 4283136, 12210110, 4283196, 12212460);
        EXPECT_TRUE(compare_eso_stream(delimited_string({"1,616771620.987027,4283136,21, 1,10,4283196,21,24,60"}, "\n")));

        WriteReportIntegerData(
            *state, 1, "1", 616771620.98702729, StoreType::Summed, 1, ReportingFrequency::Simulation, 4283136, 12210110, 4283196, 12212460);
        EXPECT_TRUE(compare_eso_stream(delimited_string({"1,616771620.987027,4283136,12,21, 1,10,4283196,12,21,24,60"}, "\n")));

        WriteReportIntegerData(*state, 1, "1", 616771620.98702729, StoreType::Averaged, 10, ReportingFrequency::TimeStep, 0, 0, 0, 0);
        EXPECT_TRUE(compare_eso_stream(delimited_string({"1,61677162.098703"}, "\n")));

        WriteReportIntegerData(*state, 1, "1", 616771620.98702729, StoreType::Averaged, 10, ReportingFrequency::EachCall, 0, 0, 0, 0);
        EXPECT_TRUE(compare_eso_stream(delimited_string({"1,61677162.098703"}, "\n")));

        WriteReportIntegerData(*state, 1, "1", 616771620.98702729, StoreType::Averaged, 10, ReportingFrequency::Hourly, 0, 0, 0, 0);
        EXPECT_TRUE(compare_eso_stream(delimited_string({"1,61677162.098703"}, "\n")));

        WriteReportIntegerData(
            *state, 1, "1", 616771620.98702729, StoreType::Averaged, 10, ReportingFrequency::Daily, 4283136, 12210110, 4283196, 12212460);
        EXPECT_TRUE(compare_eso_stream(delimited_string({"1,61677162.098703,4283136, 1,10,4283196,24,60"}, "\n")));

        WriteReportIntegerData(
            *state, 1, "1", 616771620.98702729, StoreType::Averaged, 10, ReportingFrequency::Monthly, 4283136, 12210110, 4283196, 12212460);
        EXPECT_TRUE(compare_eso_stream(delimited_string({"1,61677162.098703,4283136,21, 1,10,4283196,21,24,60"}, "\n")));

        WriteReportIntegerData(
            *state, 1, "1", 616771620.98702729, StoreType::Averaged, 10, ReportingFrequency::Simulation, 4283136, 12210110, 4283196, 12212460);
        EXPECT_TRUE(compare_eso_stream(delimited_string({"1,61677162.098703,4283136,12,21, 1,10,4283196,12,21,24,60"}, "\n")));

        WriteReportIntegerData(*state, 1, "1", 0, StoreType::Summed, 1, ReportingFrequency::TimeStep, 0, 0, 0, 0);
        EXPECT_TRUE(compare_eso_stream(delimited_string({"1,0.0"}, "\n")));

        WriteReportIntegerData(*state, 1, "1", 25.75, StoreType::Averaged, 720, ReportingFrequency::Monthly, 0, 4010115, 1, 4011560);
        EXPECT_TRUE(compare_eso_stream(delimited_string({"1,0.035764,0, 1, 1,15,1, 1,15,60"}, "\n")));

        auto reportDataResults = queryResult("SELECT * FROM ReportData;", "ReportData");
        auto reportExtendedDataResults = queryResult("SELECT * FROM ReportExtendedData;", "ReportExtendedData");

        std::vector<std::vector<std::string>> reportData({{"1", "1", "1", "999.9"},
                                                          {"2", "1", "1", "999.9"},
                                                          {"3", "1", "1", "999.9"},
                                                          {"4", "1", "1", "616771620.987027"},
                                                          {"5", "1", "1", "616771620.987027"},
                                                          {"6", "1", "1", "616771620.987027"},
                                                          {"7", "1", "1", "61677162.0987027"},
                                                          {"8", "1", "1", "61677162.0987027"},
                                                          {"9", "1", "1", "61677162.0987027"},
                                                          {"10", "1", "1", "61677162.0987027"},
                                                          {"11", "1", "1", "61677162.0987027"},
                                                          {"12", "1", "1", "61677162.0987027"},
                                                          {"13", "1", "1", "0.0"},
                                                          {"14", "1", "1", "0.0357638888888889"}});

        std::vector<std::vector<std::string>> reportExtendedData(
            {{"1", "4", "4283196.0", "12", "21", "24", "", "0", "4283136.0", "12", "21", "0", "", "10"},
             {"2", "5", "4283196.0", "12", "21", "24", "", "0", "4283136.0", "12", "21", "0", "", "10"},
             {"3", "6", "4283196.0", "12", "21", "24", "", "0", "4283136.0", "12", "21", "0", "", "10"},
             {"4", "10", "4283196.0", "12", "21", "24", "", "0", "4283136.0", "12", "21", "0", "", "10"},
             {"5", "11", "4283196.0", "12", "21", "24", "", "0", "4283136.0", "12", "21", "0", "", "10"},
             {"6", "12", "4283196.0", "12", "21", "24", "", "0", "4283136.0", "12", "21", "0", "", "10"},
             {"7", "14", "1.0", "4", "1", "15", "", "0", "0.0", "4", "1", "0", "", "15"}});

        EXPECT_EQ(reportData, reportDataResults);
        EXPECT_EQ(reportExtendedData, reportExtendedDataResults);
    }

    TEST_F(SQLiteFixture, OutputProcessor_writeNumericData_1)
    {
        state->dataSQLiteProcedures->sqlite->createSQLiteTimeIndexRecord(4, 1, 1, 0, 2017, false);
        state->dataSQLiteProcedures->sqlite->createSQLiteReportDictionaryRecord(
            1, 1, "Zone", "Environment", "Site Outdoor Air Drybulb Temperature", 1, "C", 1, false);

        WriteNumericData(*state, 1, "1", 999);
        EXPECT_TRUE(compare_eso_stream(delimited_string({"1,999"}, "\n")));

        WriteNumericData(*state, 1, "1", 0);
        EXPECT_TRUE(compare_eso_stream(delimited_string({"1,0"}, "\n")));

        WriteNumericData(*state, 1, "1", -999);
        EXPECT_TRUE(compare_eso_stream(delimited_string({"1,-999"}, "\n")));

        WriteNumericData(*state, 1, "1", 999.9);
        EXPECT_TRUE(compare_eso_stream(delimited_string({"1,999.9"}, "\n")));

        WriteNumericData(*state, 1, "1", 0.0);
        EXPECT_TRUE(compare_eso_stream(delimited_string({"1,0.0"}, "\n")));

        WriteNumericData(*state, 1, "1", -999.9);
        EXPECT_TRUE(compare_eso_stream(delimited_string({"1,-999.9"}, "\n")));

        WriteNumericData(*state, 1, "1", 0);
        EXPECT_TRUE(compare_eso_stream(delimited_string({"1,0"}, "\n")));

        auto reportDataResults = queryResult("SELECT * FROM ReportData;", "ReportData");
        auto reportExtendedDataResults = queryResult("SELECT * FROM ReportExtendedData;", "ReportExtendedData");

        std::vector<std::vector<std::string>> reportData({
            {"1", "1", "1", "999.0"},
            {"2", "1", "1", "0.0"},
            {"3", "1", "1", "-999.0"},
            {"4", "1", "1", "999.9"},
            {"5", "1", "1", "0.0"},
            {"6", "1", "1", "-999.9"},
            {"7", "1", "1", "0.0"},
        });

        std::vector<std::vector<std::string>> reportExtendedData({});

        EXPECT_EQ(reportData, reportDataResults);
        ASSERT_EQ(reportExtendedData.size(), reportExtendedDataResults.size());
    }

    TEST_F(SQLiteFixture, OutputProcessor_getStandardMeterResourceType)
    {
        std::map<std::string, std::string> const resource_map = {{"ELECTRICITY", "Electricity"},
                                                                 {"NATURALGAS", "NaturalGas"},
                                                                 {"GASOLINE", "Gasoline"},
                                                                 {"DIESEL", "Diesel"},
                                                                 {"COAL", "Coal"},
                                                                 {"FUELOILNO1", "FuelOilNo1"},
                                                                 {"FUELOILNO2", "FuelOilNo2"},
                                                                 {"PROPANE", "Propane"},
                                                                 {"WATER", "Water"},
                                                                 {"ONSITEWATER", "OnSiteWater"},
                                                                 {"MAINSWATER", "MainsWater"},
                                                                 {"RAINWATER", "RainWater"},
                                                                 {"WELLWATER", "WellWater"},
                                                                 {"CONDENSATE", "Condensate"},
                                                                 {"ENERGYTRANSFER", "EnergyTransfer"},
                                                                 {"DISTRICTHEATINGSTEAM", "DistrictHeatingSteam"},
                                                                 {"DISTRICTCOOLING", "DistrictCooling"},
                                                                 {"DISTRICTHEATINGWATER", "DistrictHeatingWater"},
                                                                 {"ELECTRICITYPRODUCED", "ElectricityProduced"},
                                                                 {"ELECTRICITYPURCHASED", "ElectricityPurchased"},
                                                                 {"ELECTRICITYSURPLUSSOLD", "ElectricitySurplusSold"},
                                                                 {"ELECTRICITYNET", "ElectricityNet"},
                                                                 {"SOLARWATER", "SolarWater"},
                                                                 {"SOLARAIR", "SolarAir"},
                                                                 {"SO2", "SO2"},
                                                                 {"NOX", "NOx"},
                                                                 {"N2O", "N2O"},
                                                                 {"PM", "PM"},
                                                                 {"PM2.5", "PM2.5"},
                                                                 {"PM10", "PM10"},
                                                                 {"CO", "CO"},
                                                                 {"CO2", "CO2"},
                                                                 {"CH4", "CH4"},
                                                                 {"NH3", "NH3"},
                                                                 {"NMVOC", "NMVOC"},
                                                                 {"HG", "Hg"},
                                                                 {"PB", "Pb"},
                                                                 {"NUCLEAR HIGH", "Nuclear High"},
                                                                 {"NUCLEAR LOW", "Nuclear Low"},
                                                                 {"WATERENVIRONMENTALFACTORS", "WaterEnvironmentalFactors"},
                                                                 {"CARBON EQUIVALENT", "Carbon Equivalent"},
                                                                 {"SOURCE", "Source"},
                                                                 {"PLANTLOOPHEATINGDEMAND", "PlantLoopHeatingDemand"},
                                                                 {"PLANTLOOPCOOLINGDEMAND", "PlantLoopCoolingDemand"},
                                                                 {"GENERIC", "Generic"},
                                                                 {"OTHERFUEL1", "OtherFuel1"},
                                                                 {"OTHERFUEL2", "OtherFuel2"}};

        std::string out_resource_type;
        bool error_found = false;

        for (auto const &meterType : resource_map) {
            GetStandardMeterResourceType(*state, out_resource_type, meterType.first, error_found);
            EXPECT_EQ(meterType.second, out_resource_type);
            EXPECT_FALSE(error_found);
        }

        state->dataSQLiteProcedures->sqlite->createSQLiteSimulationsRecord(1, "EnergyPlus Version", "Current Time");

        auto const meterType = "BAD INPUT";
        out_resource_type = "BAD INPUT";

        GetStandardMeterResourceType(*state, out_resource_type, meterType, error_found);

        EXPECT_EQ(meterType, out_resource_type);
        EXPECT_TRUE(error_found);

        auto errorData = queryResult("SELECT * FROM Errors;", "Errors");

        ASSERT_EQ(1ul, errorData.size());
        std::vector<std::string> errorData0{
            "1", "1", "1", "GetStandardMeterResourceType: Illegal OutResourceType (for Meters) Entered=BAD INPUT", "1"};
        EXPECT_EQ(errorData0, errorData[0]);
    }

    TEST_F(SQLiteFixture, OutputProcessor_determineIndexGroupKeyFromMeterName)
    {
        std::map<std::string, int> const resource_map = {{"Electricity:Facility", 100},
                                                         {"NaturalGas:Facility", 101},
                                                         {"DistricHeatingWater:Facility", 102},
                                                         {"DistricCooling:Facility", 103},
                                                         {"ElectricityNet:Facility", 104},
                                                         {"Electricity:Building", 201},
                                                         {"NaturalGas:Building", 202},
                                                         {"Electricity:HVAC", 301},
                                                         {"InteriorLights:Electricity", 401},
                                                         {"InteriorLights:Electricity:Zone", 501},
                                                         {"BAD INPUT", -11}};

        for (auto const &indexGroup : resource_map) {
            EXPECT_EQ(indexGroup.second, DetermineIndexGroupKeyFromMeterName(*state, indexGroup.first)) << "where meterName is " << indexGroup.first;
        }
    }

    TEST_F(SQLiteFixture, OutputProcessor_validateTimeStepType)
    {
        std::map<OutputProcessor::SOVTimeStepType, OutputProcessor::TimeStepType> const resource_map = {
            // Zone
            {OutputProcessor::SOVTimeStepType::Zone, OutputProcessor::TimeStepType::Zone},
            // System
            {OutputProcessor::SOVTimeStepType::HVAC, OutputProcessor::TimeStepType::System},
            {OutputProcessor::SOVTimeStepType::System, OutputProcessor::TimeStepType::System},
            {OutputProcessor::SOVTimeStepType::Plant, OutputProcessor::TimeStepType::System}};

        for (auto const &indexGroup : resource_map) {
            EXPECT_TRUE(compare_enums(indexGroup.second, ValidateTimeStepType(*state, indexGroup.first)));
        }
    }

    TEST_F(SQLiteFixture, OutputProcessor_standardIndexTypeKey)
    {
        EXPECT_EQ("Zone", StandardTimeStepTypeKey(OutputProcessor::TimeStepType::Zone));
        EXPECT_EQ("HVAC", StandardTimeStepTypeKey(OutputProcessor::TimeStepType::System));

        // It's no longer possible to pass something that isn't part of the enum, that's kind of the point of using an enum!
        // EXPECT_EQ("UNKW", StandardTimeStepTypeKey(0));
        // EXPECT_EQ("UNKW", StandardTimeStepTypeKey(-1));
        // EXPECT_EQ("UNKW", StandardTimeStepTypeKey(3));
    }

    TEST_F(SQLiteFixture, OutputProcessor_validateVariableType)
    {
        std::map<OutputProcessor::SOVStoreType, StoreType> const resource_map = {{OutputProcessor::SOVStoreType::State, StoreType::Averaged},
                                                                                 {OutputProcessor::SOVStoreType::Average, StoreType::Averaged},
                                                                                 {OutputProcessor::SOVStoreType::NonState, StoreType::Summed},
                                                                                 {OutputProcessor::SOVStoreType::Summed, StoreType::Summed}};

        for (auto const &variableType : resource_map) {
            EXPECT_TRUE(compare_enums(variableType.second, validateVariableType(*state, variableType.first)));
        }
    }

    TEST_F(SQLiteFixture, OutputProcessor_standardVariableTypeKey)
    {
        EXPECT_EQ("Average", standardVariableTypeKey(StoreType::Averaged));
        EXPECT_EQ("Sum", standardVariableTypeKey(StoreType::Summed));
        EXPECT_EQ("Unknown", standardVariableTypeKey(static_cast<StoreType>(0)));
    }

    TEST_F(SQLiteFixture, OutputProcessor_determineMeterIPUnits)
    {
        OutputProcessor::RT_IPUnits ipUnits = OutputProcessor::RT_IPUnits::Invalid;
        bool errorFound = false;

        DetermineMeterIPUnits(*state, ipUnits, "ELEC", OutputProcessor::Unit::J, errorFound);
        EXPECT_TRUE(compare_enums(RT_IPUnits::Electricity, ipUnits));
        EXPECT_FALSE(errorFound);

        DetermineMeterIPUnits(*state, ipUnits, "GAS", OutputProcessor::Unit::J, errorFound);
        EXPECT_TRUE(compare_enums(RT_IPUnits::Gas, ipUnits));
        EXPECT_FALSE(errorFound);

        DetermineMeterIPUnits(*state, ipUnits, "COOL", OutputProcessor::Unit::J, errorFound);
        EXPECT_TRUE(compare_enums(RT_IPUnits::Cooling, ipUnits));
        EXPECT_FALSE(errorFound);

        DetermineMeterIPUnits(*state, ipUnits, "WATER", OutputProcessor::Unit::m3, errorFound);
        EXPECT_TRUE(compare_enums(RT_IPUnits::Water, ipUnits));
        EXPECT_FALSE(errorFound);

        DetermineMeterIPUnits(*state, ipUnits, "OTHER", OutputProcessor::Unit::m3, errorFound);
        EXPECT_TRUE(compare_enums(RT_IPUnits::OtherM3, ipUnits));
        EXPECT_FALSE(errorFound);

        DetermineMeterIPUnits(*state, ipUnits, "OTHER", OutputProcessor::Unit::kg, errorFound);
        EXPECT_TRUE(compare_enums(RT_IPUnits::OtherKG, ipUnits));
        EXPECT_FALSE(errorFound);

        DetermineMeterIPUnits(*state, ipUnits, "OTHER", OutputProcessor::Unit::L, errorFound);
        EXPECT_TRUE(compare_enums(RT_IPUnits::OtherL, ipUnits));
        EXPECT_FALSE(errorFound);

        state->dataSQLiteProcedures->sqlite->createSQLiteSimulationsRecord(1, "EnergyPlus Version", "Current Time");

        ipUnits = OutputProcessor::RT_IPUnits::Invalid;
        DetermineMeterIPUnits(*state, ipUnits, "UNKONWN", OutputProcessor::Unit::unknown, errorFound); // was "badunits"
        EXPECT_TRUE(compare_enums(RT_IPUnits::OtherJ, ipUnits));
        EXPECT_TRUE(errorFound);

        ipUnits = OutputProcessor::RT_IPUnits::Invalid;
        DetermineMeterIPUnits(*state, ipUnits, "ELEC", OutputProcessor::Unit::unknown, errorFound); // was "kWh"
        EXPECT_TRUE(compare_enums(RT_IPUnits::Electricity, ipUnits));
        EXPECT_TRUE(errorFound);

        auto errorData = queryResult("SELECT * FROM Errors;", "Errors");

        ASSERT_EQ(2ul, errorData.size());
        std::vector<std::string> errorData0{
            "1", "1", "0", "DetermineMeterIPUnits: Meter units not recognized for IP Units conversion=[unknown].", "1"};
        std::vector<std::string> errorData1{
            "2", "1", "0", "DetermineMeterIPUnits: Meter units not recognized for IP Units conversion=[unknown].", "1"};
        EXPECT_EQ(errorData0, errorData[0]);
        EXPECT_EQ(errorData1, errorData[1]);
    }

    TEST_F(SQLiteFixture, OutputProcessor_dateToStringWithMonth)
    {
        EXPECT_EQ("01-JAN-00:01", DateToStringWithMonth(1010101));
        EXPECT_EQ("01-JAN-00:00", DateToStringWithMonth(1010100));
        EXPECT_EQ("01-FEB-01:00", DateToStringWithMonth(2010160));
        EXPECT_EQ("20-MAR-01:59", DateToStringWithMonth(3200259));
        EXPECT_EQ("13-APR-23:59", DateToStringWithMonth(4132459));
        EXPECT_EQ("15-MAY-20:30", DateToStringWithMonth(5152130));
        EXPECT_EQ("19-JUN-12:10", DateToStringWithMonth(6191310));
        EXPECT_EQ("25-JUL-19:40", DateToStringWithMonth(7252040));
        EXPECT_EQ("05-AUG-06:22", DateToStringWithMonth(8050722));
        EXPECT_EQ("03-SEP-09:50", DateToStringWithMonth(9031050));
        EXPECT_EQ("27-OCT-03:31", DateToStringWithMonth(10270431));
        EXPECT_EQ("08-NOV-22:28", DateToStringWithMonth(11082328));
        EXPECT_EQ("21-DEC-00:10", DateToStringWithMonth(12210110));

        EXPECT_EQ("-", DateToStringWithMonth(0));
        EXPECT_EQ("-", DateToStringWithMonth(-9999));
        EXPECT_EQ("-", DateToStringWithMonth(-12210110));
        EXPECT_EQ("-", DateToStringWithMonth(13082328));
        EXPECT_EQ("-", DateToStringWithMonth(10100));
        EXPECT_EQ("-", DateToStringWithMonth(1000101));
        EXPECT_EQ("-", DateToStringWithMonth(990101));
        EXPECT_EQ("-", DateToStringWithMonth(1010001));
        EXPECT_EQ("-", DateToStringWithMonth(1009901));
        EXPECT_EQ("-", DateToStringWithMonth(1010099));
        EXPECT_EQ("-", DateToStringWithMonth(1320100));
        EXPECT_EQ("-", DateToStringWithMonth(1012500));
    }

    TEST_F(SQLiteFixture, OutputProcessor_writeMeterDictionaryItem)
    {
        InitializeOutput(*state);

        state->dataSQLiteProcedures->sqlite->createSQLiteTimeIndexRecord(4, 1, 1, 0, 2017, false);

        WriteMeterDictionaryItem(*state,
                                 ReportingFrequency::TimeStep,
                                 StoreType::Averaged,
                                 1,
                                 -999,
                                 "indexGroup",
                                 "1",
                                 "meterName",
                                 OutputProcessor::Unit::J,
                                 false,
                                 false);
        EXPECT_TRUE(compare_mtr_stream(delimited_string({"1,1,meterName [J] !TimeStep"}, "\n")));
        EXPECT_TRUE(compare_eso_stream(delimited_string({"1,1,meterName [J] !TimeStep"}, "\n")));

        WriteMeterDictionaryItem(
            *state, ReportingFrequency::TimeStep, StoreType::Summed, 2, -999, "indexGroup", "2", "meterName", OutputProcessor::Unit::W, false, false);
        EXPECT_TRUE(compare_mtr_stream(delimited_string({"2,1,meterName [W] !TimeStep"}, "\n")));
        EXPECT_TRUE(compare_eso_stream(delimited_string({"2,1,meterName [W] !TimeStep"}, "\n")));

        WriteMeterDictionaryItem(*state,
                                 ReportingFrequency::TimeStep,
                                 StoreType::Averaged,
                                 3,
                                 -999,
                                 "indexGroup",
                                 "3",
                                 "meterName",
                                 OutputProcessor::Unit::J,
                                 true,
                                 false);
        EXPECT_TRUE(compare_mtr_stream(delimited_string({"3,1,Cumulative meterName [J] !TimeStep"}, "\n")));
        EXPECT_TRUE(compare_eso_stream(delimited_string({"3,1,Cumulative meterName [J] !TimeStep"}, "\n")));

        WriteMeterDictionaryItem(*state,
                                 ReportingFrequency::TimeStep,
                                 StoreType::Averaged,
                                 4,
                                 -999,
                                 "indexGroup",
                                 "4",
                                 "meterName",
                                 OutputProcessor::Unit::W,
                                 false,
                                 true);
        EXPECT_TRUE(compare_mtr_stream(delimited_string({"4,1,meterName [W] !TimeStep"}, "\n")));

        WriteMeterDictionaryItem(
            *state, ReportingFrequency::TimeStep, StoreType::Averaged, 5, -999, "indexGroup", "5", "meterName", OutputProcessor::Unit::W, true, true);
        EXPECT_TRUE(compare_mtr_stream(delimited_string({"5,1,Cumulative meterName [W] !TimeStep"}, "\n")));

        WriteMeterDictionaryItem(*state,
                                 ReportingFrequency::EachCall,
                                 StoreType::Averaged,
                                 6,
                                 -999,
                                 "indexGroup",
                                 "6",
                                 "meterName",
                                 OutputProcessor::Unit::J,
                                 false,
                                 false);
        EXPECT_TRUE(compare_mtr_stream(delimited_string({"6,1,meterName [J] !Each Call"}, "\n")));
        EXPECT_TRUE(compare_eso_stream(delimited_string({"6,1,meterName [J] !Each Call"}, "\n")));

        WriteMeterDictionaryItem(
            *state, ReportingFrequency::EachCall, StoreType::Summed, 7, -999, "indexGroup", "7", "meterName", OutputProcessor::Unit::J, false, false);
        EXPECT_TRUE(compare_mtr_stream(delimited_string({"7,1,meterName [J] !Each Call"}, "\n")));
        EXPECT_TRUE(compare_eso_stream(delimited_string({"7,1,meterName [J] !Each Call"}, "\n")));

        WriteMeterDictionaryItem(*state,
                                 ReportingFrequency::EachCall,
                                 StoreType::Averaged,
                                 8,
                                 -999,
                                 "indexGroup",
                                 "8",
                                 "meterName",
                                 OutputProcessor::Unit::J,
                                 true,
                                 false);
        EXPECT_TRUE(compare_mtr_stream(delimited_string({"8,1,Cumulative meterName [J] !Each Call"}, "\n")));
        EXPECT_TRUE(compare_eso_stream(delimited_string({"8,1,Cumulative meterName [J] !Each Call"}, "\n")));

        WriteMeterDictionaryItem(*state,
                                 ReportingFrequency::EachCall,
                                 StoreType::Averaged,
                                 9,
                                 -999,
                                 "indexGroup",
                                 "9",
                                 "meterName",
                                 OutputProcessor::Unit::J,
                                 false,
                                 true);
        EXPECT_TRUE(compare_mtr_stream(delimited_string({"9,1,meterName [J] !Each Call"}, "\n")));

        WriteMeterDictionaryItem(*state,
                                 ReportingFrequency::EachCall,
                                 StoreType::Averaged,
                                 10,
                                 -999,
                                 "indexGroup",
                                 "10",
                                 "meterName",
                                 OutputProcessor::Unit::J,
                                 true,
                                 true);
        EXPECT_TRUE(compare_mtr_stream(delimited_string({"10,1,Cumulative meterName [J] !Each Call"}, "\n")));

        WriteMeterDictionaryItem(*state,
                                 ReportingFrequency::Hourly,
                                 StoreType::Averaged,
                                 11,
                                 -999,
                                 "indexGroup",
                                 "11",
                                 "meterName",
                                 OutputProcessor::Unit::J,
                                 false,
                                 false);
        EXPECT_TRUE(compare_mtr_stream(delimited_string({"11,1,meterName [J] !Hourly"}, "\n")));
        EXPECT_TRUE(compare_eso_stream(delimited_string({"11,1,meterName [J] !Hourly"}, "\n")));

        WriteMeterDictionaryItem(*state,
                                 ReportingFrequency::Hourly,
                                 StoreType::Summed,
                                 12,
                                 -999,
                                 "indexGroup",
                                 "12",
                                 "meterName",
                                 OutputProcessor::Unit::None,
                                 false,
                                 false);
        EXPECT_TRUE(compare_mtr_stream(delimited_string({"12,1,meterName [] !Hourly"}, "\n")));
        EXPECT_TRUE(compare_eso_stream(delimited_string({"12,1,meterName [] !Hourly"}, "\n")));

        WriteMeterDictionaryItem(*state,
                                 ReportingFrequency::Hourly,
                                 StoreType::Averaged,
                                 13,
                                 -999,
                                 "indexGroup",
                                 "13",
                                 "meterName",
                                 OutputProcessor::Unit::None,
                                 true,
                                 false);
        EXPECT_TRUE(compare_mtr_stream(delimited_string({"13,1,Cumulative meterName [] !Hourly"}, "\n")));
        EXPECT_TRUE(compare_eso_stream(delimited_string({"13,1,Cumulative meterName [] !Hourly"}, "\n")));

        WriteMeterDictionaryItem(*state,
                                 ReportingFrequency::Hourly,
                                 StoreType::Averaged,
                                 14,
                                 -999,
                                 "indexGroup",
                                 "14",
                                 "meterName",
                                 OutputProcessor::Unit::None,
                                 false,
                                 true);
        EXPECT_TRUE(compare_mtr_stream(delimited_string({"14,1,meterName [] !Hourly"}, "\n")));

        WriteMeterDictionaryItem(*state,
                                 ReportingFrequency::Hourly,
                                 StoreType::Averaged,
                                 15,
                                 -999,
                                 "indexGroup",
                                 "15",
                                 "meterName",
                                 OutputProcessor::Unit::None,
                                 true,
                                 true);
        EXPECT_TRUE(compare_mtr_stream(delimited_string({"15,1,Cumulative meterName [] !Hourly"}, "\n")));

        WriteMeterDictionaryItem(*state,
                                 ReportingFrequency::Daily,
                                 StoreType::Averaged,
                                 16,
                                 -999,
                                 "indexGroup",
                                 "16",
                                 "meterName",
                                 OutputProcessor::Unit::None,
                                 false,
                                 false);
        EXPECT_TRUE(compare_mtr_stream(delimited_string({"16,7,meterName [] !Daily [Value,Min,Hour,Minute,Max,Hour,Minute]"}, "\n")));
        EXPECT_TRUE(compare_eso_stream(delimited_string({"16,7,meterName [] !Daily [Value,Min,Hour,Minute,Max,Hour,Minute]"}, "\n")));

        WriteMeterDictionaryItem(*state,
                                 ReportingFrequency::Daily,
                                 StoreType::Summed,
                                 17,
                                 -999,
                                 "indexGroup",
                                 "17",
                                 "meterName",
                                 OutputProcessor::Unit::None,
                                 false,
                                 false);
        EXPECT_TRUE(compare_mtr_stream(delimited_string({"17,7,meterName [] !Daily [Value,Min,Hour,Minute,Max,Hour,Minute]"}, "\n")));
        EXPECT_TRUE(compare_eso_stream(delimited_string({"17,7,meterName [] !Daily [Value,Min,Hour,Minute,Max,Hour,Minute]"}, "\n")));

        WriteMeterDictionaryItem(*state,
                                 ReportingFrequency::Daily,
                                 StoreType::Averaged,
                                 18,
                                 -999,
                                 "indexGroup",
                                 "18",
                                 "meterName",
                                 OutputProcessor::Unit::deltaC,
                                 true,
                                 false);
        EXPECT_TRUE(compare_mtr_stream(delimited_string({"18,1,Cumulative meterName [deltaC] !Daily "}, "\n")));
        EXPECT_TRUE(compare_eso_stream(delimited_string({"18,1,Cumulative meterName [deltaC] !Daily "}, "\n")));

        WriteMeterDictionaryItem(*state,
                                 ReportingFrequency::Daily,
                                 StoreType::Averaged,
                                 19,
                                 -999,
                                 "indexGroup",
                                 "19",
                                 "meterName",
                                 OutputProcessor::Unit::deltaC,
                                 false,
                                 true);
        EXPECT_TRUE(compare_mtr_stream(delimited_string({"19,7,meterName [deltaC] !Daily [Value,Min,Hour,Minute,Max,Hour,Minute]"}, "\n")));

        WriteMeterDictionaryItem(*state,
                                 ReportingFrequency::Daily,
                                 StoreType::Averaged,
                                 20,
                                 -999,
                                 "indexGroup",
                                 "20",
                                 "meterName",
                                 OutputProcessor::Unit::deltaC,
                                 true,
                                 true);
        EXPECT_TRUE(compare_mtr_stream(delimited_string({"20,1,Cumulative meterName [deltaC] !Daily "}, "\n")));

        WriteMeterDictionaryItem(*state,
                                 ReportingFrequency::Monthly,
                                 StoreType::Averaged,
                                 21,
                                 -999,
                                 "indexGroup",
                                 "21",
                                 "meterName",
                                 OutputProcessor::Unit::deltaC,
                                 false,
                                 false);
        EXPECT_TRUE(compare_mtr_stream(delimited_string({"21,9,meterName [deltaC] !Monthly [Value,Min,Day,Hour,Minute,Max,Day,Hour,Minute]"}, "\n")));
        EXPECT_TRUE(compare_eso_stream(delimited_string({"21,9,meterName [deltaC] !Monthly [Value,Min,Day,Hour,Minute,Max,Day,Hour,Minute]"}, "\n")));

        WriteMeterDictionaryItem(*state,
                                 ReportingFrequency::Monthly,
                                 StoreType::Summed,
                                 22,
                                 -999,
                                 "indexGroup",
                                 "22",
                                 "meterName",
                                 OutputProcessor::Unit::deltaC,
                                 false,
                                 false);
        EXPECT_TRUE(compare_mtr_stream(delimited_string({"22,9,meterName [deltaC] !Monthly [Value,Min,Day,Hour,Minute,Max,Day,Hour,Minute]"}, "\n")));
        EXPECT_TRUE(compare_eso_stream(delimited_string({"22,9,meterName [deltaC] !Monthly [Value,Min,Day,Hour,Minute,Max,Day,Hour,Minute]"}, "\n")));

        WriteMeterDictionaryItem(*state,
                                 ReportingFrequency::Monthly,
                                 StoreType::Averaged,
                                 23,
                                 -999,
                                 "indexGroup",
                                 "23",
                                 "meterName",
                                 OutputProcessor::Unit::deltaC,
                                 true,
                                 false);
        EXPECT_TRUE(compare_mtr_stream(delimited_string({"23,1,Cumulative meterName [deltaC] !Monthly "}, "\n")));
        EXPECT_TRUE(compare_eso_stream(delimited_string({"23,1,Cumulative meterName [deltaC] !Monthly "}, "\n")));

        WriteMeterDictionaryItem(*state,
                                 ReportingFrequency::Monthly,
                                 StoreType::Averaged,
                                 24,
                                 -999,
                                 "indexGroup",
                                 "24",
                                 "meterName",
                                 OutputProcessor::Unit::deltaC,
                                 false,
                                 true);
        EXPECT_TRUE(compare_mtr_stream(delimited_string({"24,9,meterName [deltaC] !Monthly [Value,Min,Day,Hour,Minute,Max,Day,Hour,Minute]"}, "\n")));

        WriteMeterDictionaryItem(*state,
                                 ReportingFrequency::Monthly,
                                 StoreType::Averaged,
                                 25,
                                 -999,
                                 "indexGroup",
                                 "25",
                                 "meterName",
                                 OutputProcessor::Unit::deltaC,
                                 true,
                                 true);
        EXPECT_TRUE(compare_mtr_stream(delimited_string({"25,1,Cumulative meterName [deltaC] !Monthly "}, "\n")));

        WriteMeterDictionaryItem(*state,
                                 ReportingFrequency::Simulation,
                                 StoreType::Averaged,
                                 26,
                                 -999,
                                 "indexGroup",
                                 "26",
                                 "meterName",
                                 OutputProcessor::Unit::deltaC,
                                 false,
                                 false);
        EXPECT_TRUE(compare_mtr_stream(
            delimited_string({"26,11,meterName [deltaC] !RunPeriod [Value,Min,Month,Day,Hour,Minute,Max,Month,Day,Hour,Minute]"}, "\n")));
        EXPECT_TRUE(compare_eso_stream(
            delimited_string({"26,11,meterName [deltaC] !RunPeriod [Value,Min,Month,Day,Hour,Minute,Max,Month,Day,Hour,Minute]"}, "\n")));

        WriteMeterDictionaryItem(*state,
                                 ReportingFrequency::Simulation,
                                 StoreType::Summed,
                                 27,
                                 -999,
                                 "indexGroup",
                                 "27",
                                 "meterName",
                                 OutputProcessor::Unit::deltaC,
                                 false,
                                 false);
        EXPECT_TRUE(compare_mtr_stream(
            delimited_string({"27,11,meterName [deltaC] !RunPeriod [Value,Min,Month,Day,Hour,Minute,Max,Month,Day,Hour,Minute]"}, "\n")));
        EXPECT_TRUE(compare_eso_stream(
            delimited_string({"27,11,meterName [deltaC] !RunPeriod [Value,Min,Month,Day,Hour,Minute,Max,Month,Day,Hour,Minute]"}, "\n")));

        WriteMeterDictionaryItem(*state,
                                 ReportingFrequency::Simulation,
                                 StoreType::Averaged,
                                 28,
                                 -999,
                                 "indexGroup",
                                 "28",
                                 "meterName",
                                 OutputProcessor::Unit::deltaC,
                                 true,
                                 false);
        EXPECT_TRUE(compare_mtr_stream(delimited_string({"28,1,Cumulative meterName [deltaC] !RunPeriod "}, "\n")));
        EXPECT_TRUE(compare_eso_stream(delimited_string({"28,1,Cumulative meterName [deltaC] !RunPeriod "}, "\n")));

        WriteMeterDictionaryItem(*state,
                                 ReportingFrequency::Simulation,
                                 StoreType::Averaged,
                                 29,
                                 -999,
                                 "indexGroup",
                                 "29",
                                 "meterName",
                                 OutputProcessor::Unit::deltaC,
                                 false,
                                 true);
        EXPECT_TRUE(compare_mtr_stream(
            delimited_string({"29,11,meterName [deltaC] !RunPeriod [Value,Min,Month,Day,Hour,Minute,Max,Month,Day,Hour,Minute]"}, "\n")));

        WriteMeterDictionaryItem(*state,
                                 ReportingFrequency::Simulation,
                                 StoreType::Averaged,
                                 30,
                                 -999,
                                 "indexGroup",
                                 "30",
                                 "meterName",
                                 OutputProcessor::Unit::deltaC,
                                 true,
                                 true);
        EXPECT_TRUE(compare_mtr_stream(delimited_string({"30,1,Cumulative meterName [deltaC] !RunPeriod "}, "\n")));

        auto reportDataDictionaryResults = queryResult("SELECT * FROM ReportDataDictionary;", "ReportDataDictionary");

        // TODO: Double check my determination of correct behavior
        // Before it was internally calling createSQLiteReportDictionaryRecord with indexType = 1 which in SQLiteProcedures means "HVAC System"
        // but in OutputProcessor domain it means Zone...
        // According to the I/O ref guide: Output:Meter is supposed to have the "Zone Timestep interval" for its resolution
        std::string timeStepTypeString = "Zone";

        std::vector<std::vector<std::string>> reportDataDictionary(
            {{"1", "1", "Avg", "indexGroup", timeStepTypeString, "", "meterName", "Zone Timestep", "", "J"},
             {"2", "1", "Sum", "indexGroup", timeStepTypeString, "", "meterName", "Zone Timestep", "", "W"},
             {"3", "1", "Avg", "indexGroup", timeStepTypeString, "Cumulative ", "meterName", "Zone Timestep", "", "J"},
             {"4", "1", "Avg", "indexGroup", timeStepTypeString, "", "meterName", "Zone Timestep", "", "W"},
             {"5", "1", "Avg", "indexGroup", timeStepTypeString, "Cumulative ", "meterName", "Zone Timestep", "", "W"},
             {"6", "1", "Avg", "indexGroup", timeStepTypeString, "", "meterName", "HVAC System Timestep", "", "J"},
             {"7", "1", "Sum", "indexGroup", timeStepTypeString, "", "meterName", "HVAC System Timestep", "", "J"},
             {"8", "1", "Avg", "indexGroup", timeStepTypeString, "Cumulative ", "meterName", "HVAC System Timestep", "", "J"},
             {"9", "1", "Avg", "indexGroup", timeStepTypeString, "", "meterName", "HVAC System Timestep", "", "J"},
             {"10", "1", "Avg", "indexGroup", timeStepTypeString, "Cumulative ", "meterName", "HVAC System Timestep", "", "J"},
             {"11", "1", "Avg", "indexGroup", timeStepTypeString, "", "meterName", "Hourly", "", "J"},
             {"12", "1", "Sum", "indexGroup", timeStepTypeString, "", "meterName", "Hourly", "", ""},
             {"13", "1", "Avg", "indexGroup", timeStepTypeString, "Cumulative ", "meterName", "Hourly", "", ""},
             {"14", "1", "Avg", "indexGroup", timeStepTypeString, "", "meterName", "Hourly", "", ""},
             {"15", "1", "Avg", "indexGroup", timeStepTypeString, "Cumulative ", "meterName", "Hourly", "", ""},
             {"16", "1", "Avg", "indexGroup", timeStepTypeString, "", "meterName", "Daily", "", ""},
             {"17", "1", "Sum", "indexGroup", timeStepTypeString, "", "meterName", "Daily", "", ""},
             {"18", "1", "Avg", "indexGroup", timeStepTypeString, "Cumulative ", "meterName", "Daily", "", "deltaC"},
             {"19", "1", "Avg", "indexGroup", timeStepTypeString, "", "meterName", "Daily", "", "deltaC"},
             {"20", "1", "Avg", "indexGroup", timeStepTypeString, "Cumulative ", "meterName", "Daily", "", "deltaC"},
             {"21", "1", "Avg", "indexGroup", timeStepTypeString, "", "meterName", "Monthly", "", "deltaC"},
             {"22", "1", "Sum", "indexGroup", timeStepTypeString, "", "meterName", "Monthly", "", "deltaC"},
             {"23", "1", "Avg", "indexGroup", timeStepTypeString, "Cumulative ", "meterName", "Monthly", "", "deltaC"},
             {"24", "1", "Avg", "indexGroup", timeStepTypeString, "", "meterName", "Monthly", "", "deltaC"},
             {"25", "1", "Avg", "indexGroup", timeStepTypeString, "Cumulative ", "meterName", "Monthly", "", "deltaC"},
             {"26", "1", "Avg", "indexGroup", timeStepTypeString, "", "meterName", "Run Period", "", "deltaC"},
             {"27", "1", "Sum", "indexGroup", timeStepTypeString, "", "meterName", "Run Period", "", "deltaC"},
             {"28", "1", "Avg", "indexGroup", timeStepTypeString, "Cumulative ", "meterName", "Run Period", "", "deltaC"},
             {"29", "1", "Avg", "indexGroup", timeStepTypeString, "", "meterName", "Run Period", "", "deltaC"},
             {"30", "1", "Avg", "indexGroup", timeStepTypeString, "Cumulative ", "meterName", "Run Period", "", "deltaC"}});
        EXPECT_EQ(reportDataDictionary, reportDataDictionaryResults);
    }

    TEST_F(SQLiteFixture, OutputProcessor_writeReportVariableDictionaryItem)
    {
        InitializeOutput(*state);

        state->dataSQLiteProcedures->sqlite->createSQLiteTimeIndexRecord(4, 1, 1, 0, 2017, false);

        // Store expected results
        std::vector<std::vector<std::string>> expectedReportDataDictionary;

        std::string timeStepZoneString = "Zone";
        std::string timeStepSystemString = "HVAC System";

        // For now I don't accept anything else than TimeStepZone or TimeStepSystem, but to make it easier if we need to change that later
        // and to preserve the original test (passing int=3 before should have defaulted to Zone...)
        OutputProcessor::TimeStepType aThirdTimeStepType = OutputProcessor::TimeStepType::Zone;
        std::string aThirdTimeStepString = timeStepZoneString;

        WriteReportVariableDictionaryItem(*state,
                                          ReportingFrequency::TimeStep,
                                          StoreType::Averaged,
                                          1,
                                          -999,
                                          "indexGroup",
                                          "1",
                                          "keyedValue",
                                          "variableName",
                                          OutputProcessor::TimeStepType::Zone,
                                          OutputProcessor::Unit::m3_s,
                                          _,
                                          {});
        EXPECT_TRUE(compare_eso_stream(delimited_string({"1,1,keyedValue,variableName [m3/s] !TimeStep"}, "\n")));

        WriteReportVariableDictionaryItem(*state,
                                          ReportingFrequency::TimeStep,
                                          StoreType::Summed,
                                          2,
                                          -999,
                                          "indexGroup",
                                          "2",
                                          "keyedValue",
                                          "variableName",
                                          OutputProcessor::TimeStepType::Zone,
                                          OutputProcessor::Unit::m3_s,
                                          _,
                                          {});
        EXPECT_TRUE(compare_eso_stream(delimited_string({"2,1,keyedValue,variableName [m3/s] !TimeStep"}, "\n")));

        WriteReportVariableDictionaryItem(*state,
                                          ReportingFrequency::TimeStep,
                                          StoreType::Averaged,
                                          3,
                                          -999,
                                          "indexGroup",
                                          "3",
                                          "keyedValue",
                                          "variableName",
                                          OutputProcessor::TimeStepType::Zone,
                                          OutputProcessor::Unit::m3_s,
                                          _,
                                          "scheduleName");
        EXPECT_TRUE(compare_eso_stream(delimited_string({"3,1,keyedValue,variableName [m3/s] !TimeStep,scheduleName"}, "\n")));

        WriteReportVariableDictionaryItem(*state,
                                          ReportingFrequency::TimeStep,
                                          StoreType::Averaged,
                                          4,
                                          -999,
                                          "indexGroup",
                                          "4",
                                          "keyedValue",
                                          "variableName",
                                          OutputProcessor::TimeStepType::System,
                                          OutputProcessor::Unit::m3_s,
                                          _,
                                          {});
        EXPECT_TRUE(compare_eso_stream(delimited_string({"4,1,keyedValue,variableName [m3/s] !TimeStep"}, "\n")));

        // Hum, can no longer pass Something else than what's in the enum...
        WriteReportVariableDictionaryItem(*state,
                                          ReportingFrequency::TimeStep,
                                          StoreType::Averaged,
                                          5,
                                          -999,
                                          "indexGroup",
                                          "5",
                                          "keyedValue",
                                          "variableName",
                                          aThirdTimeStepType,
                                          OutputProcessor::Unit::m3_s,
                                          _,
                                          {});
        EXPECT_TRUE(compare_eso_stream(delimited_string({"5,1,keyedValue,variableName [m3/s] !TimeStep"}, "\n")));

        WriteReportVariableDictionaryItem(*state,
                                          ReportingFrequency::EachCall,
                                          StoreType::Averaged,
                                          6,
                                          -999,
                                          "indexGroup",
                                          "6",
                                          "keyedValue",
                                          "variableName",
                                          OutputProcessor::TimeStepType::Zone,
                                          OutputProcessor::Unit::m3_s,
                                          _,
                                          {});
        EXPECT_TRUE(compare_eso_stream(delimited_string({"6,1,keyedValue,variableName [m3/s] !Each Call"}, "\n")));

        WriteReportVariableDictionaryItem(*state,
                                          ReportingFrequency::EachCall,
                                          StoreType::Summed,
                                          7,
                                          -999,
                                          "indexGroup",
                                          "7",
                                          "keyedValue",
                                          "variableName",
                                          OutputProcessor::TimeStepType::Zone,
                                          OutputProcessor::Unit::m3_s,
                                          _,
                                          {});
        EXPECT_TRUE(compare_eso_stream(delimited_string({"7,1,keyedValue,variableName [m3/s] !Each Call"}, "\n")));

        WriteReportVariableDictionaryItem(*state,
                                          ReportingFrequency::EachCall,
                                          StoreType::Averaged,
                                          8,
                                          -999,
                                          "indexGroup",
                                          "8",
                                          "keyedValue",
                                          "variableName",
                                          OutputProcessor::TimeStepType::Zone,
                                          OutputProcessor::Unit::m3_s,
                                          _,
                                          "scheduleName");
        EXPECT_TRUE(compare_eso_stream(delimited_string({"8,1,keyedValue,variableName [m3/s] !Each Call,scheduleName"}, "\n")));

        WriteReportVariableDictionaryItem(*state,
                                          ReportingFrequency::EachCall,
                                          StoreType::Averaged,
                                          9,
                                          -999,
                                          "indexGroup",
                                          "9",
                                          "keyedValue",
                                          "variableName",
                                          OutputProcessor::TimeStepType::System,
                                          OutputProcessor::Unit::m3_s,
                                          _,
                                          {});
        EXPECT_TRUE(compare_eso_stream(delimited_string({"9,1,keyedValue,variableName [m3/s] !Each Call"}, "\n")));

        WriteReportVariableDictionaryItem(*state,
                                          ReportingFrequency::EachCall,
                                          StoreType::Averaged,
                                          10,
                                          -999,
                                          "indexGroup",
                                          "10",
                                          "keyedValue",
                                          "variableName",
                                          aThirdTimeStepType,
                                          OutputProcessor::Unit::m3_s,
                                          _,
                                          {});
        EXPECT_TRUE(compare_eso_stream(delimited_string({"10,1,keyedValue,variableName [m3/s] !Each Call"}, "\n")));

        WriteReportVariableDictionaryItem(*state,
                                          ReportingFrequency::Hourly,
                                          StoreType::Averaged,
                                          11,
                                          -999,
                                          "indexGroup",
                                          "11",
                                          "keyedValue",
                                          "variableName",
                                          OutputProcessor::TimeStepType::Zone,
                                          OutputProcessor::Unit::m3_s,
                                          _,
                                          {});
        EXPECT_TRUE(state->dataOutputProcessor->TrackingHourlyVariables);
        state->dataOutputProcessor->TrackingHourlyVariables = false;
        EXPECT_TRUE(compare_eso_stream(delimited_string({"11,1,keyedValue,variableName [m3/s] !Hourly"}, "\n")));

        WriteReportVariableDictionaryItem(*state,
                                          ReportingFrequency::Hourly,
                                          StoreType::Summed,
                                          12,
                                          -999,
                                          "indexGroup",
                                          "12",
                                          "keyedValue",
                                          "variableName",
                                          OutputProcessor::TimeStepType::Zone,
                                          OutputProcessor::Unit::m3_s,
                                          _,
                                          {});
        EXPECT_TRUE(state->dataOutputProcessor->TrackingHourlyVariables);
        state->dataOutputProcessor->TrackingHourlyVariables = false;
        EXPECT_TRUE(compare_eso_stream(delimited_string({"12,1,keyedValue,variableName [m3/s] !Hourly"}, "\n")));

        WriteReportVariableDictionaryItem(*state,
                                          ReportingFrequency::Hourly,
                                          StoreType::Averaged,
                                          13,
                                          -999,
                                          "indexGroup",
                                          "13",
                                          "keyedValue",
                                          "variableName",
                                          OutputProcessor::TimeStepType::Zone,
                                          OutputProcessor::Unit::m3_s,
                                          _,
                                          "scheduleName");
        EXPECT_TRUE(state->dataOutputProcessor->TrackingHourlyVariables);
        state->dataOutputProcessor->TrackingHourlyVariables = false;
        EXPECT_TRUE(compare_eso_stream(delimited_string({"13,1,keyedValue,variableName [m3/s] !Hourly,scheduleName"}, "\n")));

        WriteReportVariableDictionaryItem(*state,
                                          ReportingFrequency::Hourly,
                                          StoreType::Averaged,
                                          14,
                                          -999,
                                          "indexGroup",
                                          "14",
                                          "keyedValue",
                                          "variableName",
                                          OutputProcessor::TimeStepType::System,
                                          OutputProcessor::Unit::m3_s,
                                          _,
                                          {});
        EXPECT_TRUE(state->dataOutputProcessor->TrackingHourlyVariables);
        state->dataOutputProcessor->TrackingHourlyVariables = false;
        EXPECT_TRUE(compare_eso_stream(delimited_string({"14,1,keyedValue,variableName [m3/s] !Hourly"}, "\n")));

        WriteReportVariableDictionaryItem(*state,
                                          ReportingFrequency::Hourly,
                                          StoreType::Averaged,
                                          15,
                                          -999,
                                          "indexGroup",
                                          "15",
                                          "keyedValue",
                                          "variableName",
                                          aThirdTimeStepType,
                                          OutputProcessor::Unit::m3_s,
                                          _,
                                          {});
        EXPECT_TRUE(state->dataOutputProcessor->TrackingHourlyVariables);
        state->dataOutputProcessor->TrackingHourlyVariables = false;
        EXPECT_TRUE(compare_eso_stream(delimited_string({"15,1,keyedValue,variableName [m3/s] !Hourly"}, "\n")));

        WriteReportVariableDictionaryItem(*state,
                                          ReportingFrequency::Daily,
                                          StoreType::Averaged,
                                          16,
                                          -999,
                                          "indexGroup",
                                          "16",
                                          "keyedValue",
                                          "variableName",
                                          OutputProcessor::TimeStepType::Zone,
                                          OutputProcessor::Unit::m3_s,
                                          _,
                                          {});
        EXPECT_TRUE(state->dataOutputProcessor->TrackingDailyVariables);
        state->dataOutputProcessor->TrackingDailyVariables = false;
        EXPECT_TRUE(
            compare_eso_stream(delimited_string({"16,7,keyedValue,variableName [m3/s] !Daily [Value,Min,Hour,Minute,Max,Hour,Minute]"}, "\n")));

        WriteReportVariableDictionaryItem(*state,
                                          ReportingFrequency::Daily,
                                          StoreType::Summed,
                                          17,
                                          -999,
                                          "indexGroup",
                                          "17",
                                          "keyedValue",
                                          "variableName",
                                          OutputProcessor::TimeStepType::Zone,
                                          OutputProcessor::Unit::m3_s,
                                          _,
                                          {});
        EXPECT_TRUE(state->dataOutputProcessor->TrackingDailyVariables);
        state->dataOutputProcessor->TrackingDailyVariables = false;
        EXPECT_TRUE(
            compare_eso_stream(delimited_string({"17,7,keyedValue,variableName [m3/s] !Daily [Value,Min,Hour,Minute,Max,Hour,Minute]"}, "\n")));

        WriteReportVariableDictionaryItem(*state,
                                          ReportingFrequency::Daily,
                                          StoreType::Averaged,
                                          18,
                                          -999,
                                          "indexGroup",
                                          "18",
                                          "keyedValue",
                                          "variableName",
                                          OutputProcessor::TimeStepType::Zone,
                                          OutputProcessor::Unit::m3_s,
                                          _,
                                          "scheduleName");
        EXPECT_TRUE(state->dataOutputProcessor->TrackingDailyVariables);
        state->dataOutputProcessor->TrackingDailyVariables = false;
        EXPECT_TRUE(compare_eso_stream(
            delimited_string({"18,7,keyedValue,variableName [m3/s] !Daily [Value,Min,Hour,Minute,Max,Hour,Minute],scheduleName"}, "\n")));

        WriteReportVariableDictionaryItem(*state,
                                          ReportingFrequency::Daily,
                                          StoreType::Averaged,
                                          19,
                                          -999,
                                          "indexGroup",
                                          "19",
                                          "keyedValue",
                                          "variableName",
                                          OutputProcessor::TimeStepType::System,
                                          OutputProcessor::Unit::m3_s,
                                          _,
                                          {});
        EXPECT_TRUE(state->dataOutputProcessor->TrackingDailyVariables);
        state->dataOutputProcessor->TrackingDailyVariables = false;
        EXPECT_TRUE(
            compare_eso_stream(delimited_string({"19,7,keyedValue,variableName [m3/s] !Daily [Value,Min,Hour,Minute,Max,Hour,Minute]"}, "\n")));

        WriteReportVariableDictionaryItem(*state,
                                          ReportingFrequency::Daily,
                                          StoreType::Averaged,
                                          20,
                                          -999,
                                          "indexGroup",
                                          "20",
                                          "keyedValue",
                                          "variableName",
                                          aThirdTimeStepType,
                                          OutputProcessor::Unit::m3_s,
                                          _,
                                          {});
        EXPECT_TRUE(state->dataOutputProcessor->TrackingDailyVariables);
        state->dataOutputProcessor->TrackingDailyVariables = false;
        EXPECT_TRUE(
            compare_eso_stream(delimited_string({"20,7,keyedValue,variableName [m3/s] !Daily [Value,Min,Hour,Minute,Max,Hour,Minute]"}, "\n")));

        WriteReportVariableDictionaryItem(*state,
                                          ReportingFrequency::Monthly,
                                          StoreType::Averaged,
                                          21,
                                          -999,
                                          "indexGroup",
                                          "21",
                                          "keyedValue",
                                          "variableName",
                                          OutputProcessor::TimeStepType::Zone,
                                          OutputProcessor::Unit::m3_s,
                                          _,
                                          {});
        EXPECT_TRUE(state->dataOutputProcessor->TrackingMonthlyVariables);
        state->dataOutputProcessor->TrackingMonthlyVariables = false;
        EXPECT_TRUE(compare_eso_stream(
            delimited_string({"21,9,keyedValue,variableName [m3/s] !Monthly [Value,Min,Day,Hour,Minute,Max,Day,Hour,Minute]"}, "\n")));

        WriteReportVariableDictionaryItem(*state,
                                          ReportingFrequency::Monthly,
                                          StoreType::Summed,
                                          22,
                                          -999,
                                          "indexGroup",
                                          "22",
                                          "keyedValue",
                                          "variableName",
                                          OutputProcessor::TimeStepType::Zone,
                                          OutputProcessor::Unit::m3_s,
                                          _,
                                          {});
        EXPECT_TRUE(state->dataOutputProcessor->TrackingMonthlyVariables);
        state->dataOutputProcessor->TrackingMonthlyVariables = false;
        EXPECT_TRUE(compare_eso_stream(
            delimited_string({"22,9,keyedValue,variableName [m3/s] !Monthly [Value,Min,Day,Hour,Minute,Max,Day,Hour,Minute]"}, "\n")));

        WriteReportVariableDictionaryItem(*state,
                                          ReportingFrequency::Monthly,
                                          StoreType::Averaged,
                                          23,
                                          -999,
                                          "indexGroup",
                                          "23",
                                          "keyedValue",
                                          "variableName",
                                          OutputProcessor::TimeStepType::Zone,
                                          OutputProcessor::Unit::m3_s,
                                          _,
                                          "scheduleName");
        EXPECT_TRUE(state->dataOutputProcessor->TrackingMonthlyVariables);
        state->dataOutputProcessor->TrackingMonthlyVariables = false;
        EXPECT_TRUE(compare_eso_stream(
            delimited_string({"23,9,keyedValue,variableName [m3/s] !Monthly [Value,Min,Day,Hour,Minute,Max,Day,Hour,Minute],scheduleName"}, "\n")));

        WriteReportVariableDictionaryItem(*state,
                                          ReportingFrequency::Monthly,
                                          StoreType::Averaged,
                                          24,
                                          -999,
                                          "indexGroup",
                                          "24",
                                          "keyedValue",
                                          "variableName",
                                          OutputProcessor::TimeStepType::System,
                                          OutputProcessor::Unit::m3_s,
                                          _,
                                          {});
        EXPECT_TRUE(state->dataOutputProcessor->TrackingMonthlyVariables);
        state->dataOutputProcessor->TrackingMonthlyVariables = false;
        EXPECT_TRUE(compare_eso_stream(
            delimited_string({"24,9,keyedValue,variableName [m3/s] !Monthly [Value,Min,Day,Hour,Minute,Max,Day,Hour,Minute]"}, "\n")));

        WriteReportVariableDictionaryItem(*state,
                                          ReportingFrequency::Monthly,
                                          StoreType::Averaged,
                                          25,
                                          -999,
                                          "indexGroup",
                                          "25",
                                          "keyedValue",
                                          "variableName",
                                          aThirdTimeStepType,
                                          OutputProcessor::Unit::m3_s,
                                          _,
                                          {});
        EXPECT_TRUE(state->dataOutputProcessor->TrackingMonthlyVariables);
        state->dataOutputProcessor->TrackingMonthlyVariables = false;
        EXPECT_TRUE(compare_eso_stream(
            delimited_string({"25,9,keyedValue,variableName [m3/s] !Monthly [Value,Min,Day,Hour,Minute,Max,Day,Hour,Minute]"}, "\n")));

        WriteReportVariableDictionaryItem(*state,
                                          ReportingFrequency::Simulation,
                                          StoreType::Averaged,
                                          26,
                                          -999,
                                          "indexGroup",
                                          "26",
                                          "keyedValue",
                                          "variableName",
                                          OutputProcessor::TimeStepType::Zone,
                                          OutputProcessor::Unit::m3_s,
                                          _,
                                          {});
        EXPECT_TRUE(state->dataOutputProcessor->TrackingRunPeriodVariables);
        state->dataOutputProcessor->TrackingRunPeriodVariables = false;
        EXPECT_TRUE(compare_eso_stream(
            delimited_string({"26,11,keyedValue,variableName [m3/s] !RunPeriod [Value,Min,Month,Day,Hour,Minute,Max,Month,Day,Hour,Minute]"}, "\n")));

        WriteReportVariableDictionaryItem(*state,
                                          ReportingFrequency::Simulation,
                                          StoreType::Summed,
                                          27,
                                          -999,
                                          "indexGroup",
                                          "27",
                                          "keyedValue",
                                          "variableName",
                                          OutputProcessor::TimeStepType::Zone,
                                          OutputProcessor::Unit::m3_s,
                                          _,
                                          {});
        EXPECT_TRUE(state->dataOutputProcessor->TrackingRunPeriodVariables);
        state->dataOutputProcessor->TrackingRunPeriodVariables = false;
        EXPECT_TRUE(compare_eso_stream(
            delimited_string({"27,11,keyedValue,variableName [m3/s] !RunPeriod [Value,Min,Month,Day,Hour,Minute,Max,Month,Day,Hour,Minute]"}, "\n")));

        WriteReportVariableDictionaryItem(*state,
                                          ReportingFrequency::Simulation,
                                          StoreType::Averaged,
                                          28,
                                          -999,
                                          "indexGroup",
                                          "28",
                                          "keyedValue",
                                          "variableName",
                                          OutputProcessor::TimeStepType::Zone,
                                          OutputProcessor::Unit::m3_s,
                                          _,
                                          "scheduleName");
        EXPECT_TRUE(state->dataOutputProcessor->TrackingRunPeriodVariables);
        state->dataOutputProcessor->TrackingRunPeriodVariables = false;
        EXPECT_TRUE(compare_eso_stream(delimited_string(
            {"28,11,keyedValue,variableName [m3/s] !RunPeriod [Value,Min,Month,Day,Hour,Minute,Max,Month,Day,Hour,Minute],scheduleName"}, "\n")));

        WriteReportVariableDictionaryItem(*state,
                                          ReportingFrequency::Simulation,
                                          StoreType::Averaged,
                                          29,
                                          -999,
                                          "indexGroup",
                                          "29",
                                          "keyedValue",
                                          "variableName",
                                          OutputProcessor::TimeStepType::System,
                                          OutputProcessor::Unit::m3_s,
                                          _,
                                          {});
        EXPECT_TRUE(state->dataOutputProcessor->TrackingRunPeriodVariables);
        state->dataOutputProcessor->TrackingRunPeriodVariables = false;
        EXPECT_TRUE(compare_eso_stream(
            delimited_string({"29,11,keyedValue,variableName [m3/s] !RunPeriod [Value,Min,Month,Day,Hour,Minute,Max,Month,Day,Hour,Minute]"}, "\n")));

        WriteReportVariableDictionaryItem(*state,
                                          ReportingFrequency::Simulation,
                                          StoreType::Averaged,
                                          30,
                                          -999,
                                          "indexGroup",
                                          "30",
                                          "keyedValue",
                                          "variableName",
                                          aThirdTimeStepType,
                                          OutputProcessor::Unit::m3_s,
                                          _,
                                          {});
        EXPECT_TRUE(state->dataOutputProcessor->TrackingRunPeriodVariables);
        state->dataOutputProcessor->TrackingRunPeriodVariables = false;
        EXPECT_TRUE(compare_eso_stream(
            delimited_string({"30,11,keyedValue,variableName [m3/s] !RunPeriod [Value,Min,Month,Day,Hour,Minute,Max,Month,Day,Hour,Minute]"}, "\n")));

        auto reportDataDictionaryResults = queryResult("SELECT * FROM ReportDataDictionary;", "ReportDataDictionary");

        std::vector<std::vector<std::string>> reportDataDictionary(
            {{"1", "0", "Avg", "indexGroup", timeStepZoneString, "keyedValue", "variableName", "Zone Timestep", "", "m3/s"},
             {"2", "0", "Sum", "indexGroup", timeStepZoneString, "keyedValue", "variableName", "Zone Timestep", "", "m3/s"},
             {"3", "0", "Avg", "indexGroup", timeStepZoneString, "keyedValue", "variableName", "Zone Timestep", "scheduleName", "m3/s"},
             {"4", "0", "Avg", "indexGroup", timeStepSystemString, "keyedValue", "variableName", "Zone Timestep", "", "m3/s"},
             {"5", "0", "Avg", "indexGroup", aThirdTimeStepString, "keyedValue", "variableName", "Zone Timestep", "", "m3/s"},
             {"6", "0", "Avg", "indexGroup", timeStepZoneString, "keyedValue", "variableName", "HVAC System Timestep", "", "m3/s"},
             {"7", "0", "Sum", "indexGroup", timeStepZoneString, "keyedValue", "variableName", "HVAC System Timestep", "", "m3/s"},
             {"8", "0", "Avg", "indexGroup", timeStepZoneString, "keyedValue", "variableName", "HVAC System Timestep", "scheduleName", "m3/s"},
             {"9", "0", "Avg", "indexGroup", timeStepSystemString, "keyedValue", "variableName", "HVAC System Timestep", "", "m3/s"},
             {"10", "0", "Avg", "indexGroup", aThirdTimeStepString, "keyedValue", "variableName", "HVAC System Timestep", "", "m3/s"},
             {"11", "0", "Avg", "indexGroup", timeStepZoneString, "keyedValue", "variableName", "Hourly", "", "m3/s"},
             {"12", "0", "Sum", "indexGroup", timeStepZoneString, "keyedValue", "variableName", "Hourly", "", "m3/s"},
             {"13", "0", "Avg", "indexGroup", timeStepZoneString, "keyedValue", "variableName", "Hourly", "scheduleName", "m3/s"},
             {"14", "0", "Avg", "indexGroup", timeStepSystemString, "keyedValue", "variableName", "Hourly", "", "m3/s"},
             {"15", "0", "Avg", "indexGroup", aThirdTimeStepString, "keyedValue", "variableName", "Hourly", "", "m3/s"},
             {"16", "0", "Avg", "indexGroup", timeStepZoneString, "keyedValue", "variableName", "Daily", "", "m3/s"},
             {"17", "0", "Sum", "indexGroup", timeStepZoneString, "keyedValue", "variableName", "Daily", "", "m3/s"},
             {"18", "0", "Avg", "indexGroup", timeStepZoneString, "keyedValue", "variableName", "Daily", "scheduleName", "m3/s"},
             {"19", "0", "Avg", "indexGroup", timeStepSystemString, "keyedValue", "variableName", "Daily", "", "m3/s"},
             {"20", "0", "Avg", "indexGroup", aThirdTimeStepString, "keyedValue", "variableName", "Daily", "", "m3/s"},
             {"21", "0", "Avg", "indexGroup", timeStepZoneString, "keyedValue", "variableName", "Monthly", "", "m3/s"},
             {"22", "0", "Sum", "indexGroup", timeStepZoneString, "keyedValue", "variableName", "Monthly", "", "m3/s"},
             {"23", "0", "Avg", "indexGroup", timeStepZoneString, "keyedValue", "variableName", "Monthly", "scheduleName", "m3/s"},
             {"24", "0", "Avg", "indexGroup", timeStepSystemString, "keyedValue", "variableName", "Monthly", "", "m3/s"},
             {"25", "0", "Avg", "indexGroup", aThirdTimeStepString, "keyedValue", "variableName", "Monthly", "", "m3/s"},
             {"26", "0", "Avg", "indexGroup", timeStepZoneString, "keyedValue", "variableName", "Run Period", "", "m3/s"},
             {"27", "0", "Sum", "indexGroup", timeStepZoneString, "keyedValue", "variableName", "Run Period", "", "m3/s"},
             {"28", "0", "Avg", "indexGroup", timeStepZoneString, "keyedValue", "variableName", "Run Period", "scheduleName", "m3/s"},
             {"29", "0", "Avg", "indexGroup", timeStepSystemString, "keyedValue", "variableName", "Run Period", "", "m3/s"},
             {"30", "0", "Avg", "indexGroup", aThirdTimeStepString, "keyedValue", "variableName", "Run Period", "", "m3/s"}});
        EXPECT_EQ(reportDataDictionary, reportDataDictionaryResults);
    }

    TEST_F(SQLiteFixture, OutputProcessor_writeCumulativeReportMeterData)
    {
        state->dataSQLiteProcedures->sqlite->createSQLiteTimeIndexRecord(4, 1, 1, 0, 2017, false);
        state->dataSQLiteProcedures->sqlite->createSQLiteReportDictionaryRecord(
            1, 1, "Zone", "Environment", "Site Outdoor Air Drybulb Temperature", 1, "C", 1, false);

        WriteCumulativeReportMeterData(*state, 1, "1", 616771620.98702729, true);
        EXPECT_TRUE(compare_mtr_stream(delimited_string({"1,616771620.9870273"}, "\n")));

        WriteCumulativeReportMeterData(*state, 1, "1", 616771620.98702729, false);
        EXPECT_TRUE(compare_mtr_stream(delimited_string({"1,616771620.9870273"}, "\n")));
        EXPECT_TRUE(compare_eso_stream(delimited_string({"1,616771620.9870273"}, "\n")));

        WriteCumulativeReportMeterData(*state, 1, "1", 0, true);
        EXPECT_TRUE(compare_mtr_stream(delimited_string({"1,0.0"}, "\n")));

        WriteCumulativeReportMeterData(*state, 1, "1", 0, false);
        EXPECT_TRUE(compare_mtr_stream(delimited_string({"1,0.0"}, "\n")));
        EXPECT_TRUE(compare_eso_stream(delimited_string({"1,0.0"}, "\n")));

        auto reportData = queryResult("SELECT * FROM ReportData;", "ReportData");
        auto reportExtendedData = queryResult("SELECT * FROM ReportExtendedData;", "ReportExtendedData");

        ASSERT_EQ(4ul, reportData.size());
        std::vector<std::string> reportData0{"1", "1", "1", "616771620.987027"};
        std::vector<std::string> reportData1{"2", "1", "1", "616771620.987027"};
        std::vector<std::string> reportData2{"3", "1", "1", "0.0"};
        std::vector<std::string> reportData3{"4", "1", "1", "0.0"};
        EXPECT_EQ(reportData0, reportData[0]);
        EXPECT_EQ(reportData1, reportData[1]);
        EXPECT_EQ(reportData2, reportData[2]);
        EXPECT_EQ(reportData3, reportData[3]);

        ASSERT_EQ(0ul, reportExtendedData.size());
    }

    TEST_F(SQLiteFixture, OutputProcessor_writeNumericData_2)
    {
        state->dataSQLiteProcedures->sqlite->createSQLiteTimeIndexRecord(4, 1, 1, 0, 2017, false);
        state->dataSQLiteProcedures->sqlite->createSQLiteReportDictionaryRecord(
            1, 1, "Zone", "Environment", "Site Outdoor Air Drybulb Temperature", 1, "C", 1, false);

        WriteNumericData(*state, 1, "1", 0);
        EXPECT_TRUE(compare_eso_stream(delimited_string({"1,0"}, "\n")));

        WriteNumericData(*state, 1, "1", 0.1);
        EXPECT_TRUE(compare_eso_stream(delimited_string({"1,0.1"}, "\n")));

        WriteNumericData(*state, 1, "1", -0.1);
        EXPECT_TRUE(compare_eso_stream(delimited_string({"1,-0.1"}, "\n")));

        WriteNumericData(*state, 1, "1", 1.0e-2);
#if defined(_WIN32) && _MSC_VER < 1900
        EXPECT_TRUE(compare_eso_stream(delimited_string({"1,0.01"}, "\n")));
#else
        EXPECT_TRUE(compare_eso_stream(delimited_string({"1,0.01"}, "\n")));
#endif

        WriteNumericData(*state, 1, "1", 1.0e-3);
#if defined(_WIN32) && _MSC_VER < 1900
        EXPECT_TRUE(compare_eso_stream(delimited_string({"1,0.001"}, "\n")));
#else
        EXPECT_TRUE(compare_eso_stream(delimited_string({"1,0.001"}, "\n")));
#endif

        WriteNumericData(*state, 1, "1", 1.0e-4);
#if defined(_WIN32) && _MSC_VER < 1900
        EXPECT_TRUE(compare_eso_stream(delimited_string({"1,0.0001"}, "\n")));
#else
        EXPECT_TRUE(compare_eso_stream(delimited_string({"1,0.0001"}, "\n")));
#endif

        WriteNumericData(*state, 1, "1", 1.0e-5);
#if defined(_WIN32) && _MSC_VER < 1900
        EXPECT_TRUE(compare_eso_stream(delimited_string({"1,0.00001"}, "\n")));
#else
        EXPECT_TRUE(compare_eso_stream(delimited_string({"1,0.00001"}, "\n")));
#endif

        WriteNumericData(*state, 1, "1", 1.0e-6);
#if defined(_WIN32) && _MSC_VER < 1900
        EXPECT_TRUE(compare_eso_stream(delimited_string({"1,0.000001"}, "\n")));
#else
        EXPECT_TRUE(compare_eso_stream(delimited_string({"1,0.000001"}, "\n")));
#endif

        WriteNumericData(*state, 1, "1", 1.0e-7);
#if defined(_WIN32) && _MSC_VER < 1900
        EXPECT_TRUE(compare_eso_stream(delimited_string({"1,1e-7"}, "\n")));
#else
        EXPECT_TRUE(compare_eso_stream(delimited_string({"1,1e-7"}, "\n")));
#endif

        WriteNumericData(*state, 1, "1", 1.0e-8);
#if defined(_WIN32) && _MSC_VER < 1900
        EXPECT_TRUE(compare_eso_stream(delimited_string({"1,1e-8"}, "\n")));
#else
        EXPECT_TRUE(compare_eso_stream(delimited_string({"1,1e-8"}, "\n")));
#endif

        WriteNumericData(*state, 1, "1", 1.0e-9);
#if defined(_WIN32) && _MSC_VER < 1900
        EXPECT_TRUE(compare_eso_stream(delimited_string({"1,1e-9"}, "\n")));
#else
        EXPECT_TRUE(compare_eso_stream(delimited_string({"1,1e-9"}, "\n")));
#endif

        WriteNumericData(*state, 1, "1", 1.0e-10);
#if defined(_WIN32) && _MSC_VER < 1900
        EXPECT_TRUE(compare_eso_stream(delimited_string({"1,1e-10"}, "\n")));
#else
        EXPECT_TRUE(compare_eso_stream(delimited_string({"1,1e-10"}, "\n")));
#endif

        WriteNumericData(*state, 1, "1", 1.0e-11);
#if defined(_WIN32) && _MSC_VER < 1900
        EXPECT_TRUE(compare_eso_stream(delimited_string({"1,1e-11"}, "\n")));
#else
        EXPECT_TRUE(compare_eso_stream(delimited_string({"1,1e-11"}, "\n")));
#endif

        WriteNumericData(*state, 1, "1", 1.0e-12);
#if defined(_WIN32) && _MSC_VER < 1900
        EXPECT_TRUE(compare_eso_stream(delimited_string({"1,1e-12"}, "\n")));
#else
        EXPECT_TRUE(compare_eso_stream(delimited_string({"1,1e-12"}, "\n")));
#endif

        WriteNumericData(*state, 1, "1", 1.0e-13);
#if defined(_WIN32) && _MSC_VER < 1900
        EXPECT_TRUE(compare_eso_stream(delimited_string({"1,1e-13"}, "\n")));
#else
        EXPECT_TRUE(compare_eso_stream(delimited_string({"1,1e-13"}, "\n")));
#endif

        WriteNumericData(*state, 1, "1", 1.0e-14);
#if defined(_WIN32) && _MSC_VER < 1900
        EXPECT_TRUE(compare_eso_stream(delimited_string({"1,1e-14"}, "\n")));
#else
        EXPECT_TRUE(compare_eso_stream(delimited_string({"1,1e-14"}, "\n")));
#endif

        WriteNumericData(*state, 1, "1", 1.0e-15);
#if defined(_WIN32) && _MSC_VER < 1900
        EXPECT_TRUE(compare_eso_stream(delimited_string({"1,1e-15"}, "\n")));
#else
        EXPECT_TRUE(compare_eso_stream(delimited_string({"1,1e-15"}, "\n")));
#endif

        WriteNumericData(*state, 1, "1", 1.0e-16);
#if defined(_WIN32) && _MSC_VER < 1900
        EXPECT_TRUE(compare_eso_stream(delimited_string({"1,1e-16"}, "\n")));
#else
        EXPECT_TRUE(compare_eso_stream(delimited_string({"1,1e-16"}, "\n")));
#endif

        WriteNumericData(*state, 1, "1", -1.0e-16);
#if defined(_WIN32) && _MSC_VER < 1900
        EXPECT_TRUE(compare_eso_stream(delimited_string({"1,-1e-16"}, "\n")));
#else
        EXPECT_TRUE(compare_eso_stream(delimited_string({"1,-1e-16"}, "\n")));
#endif

        WriteNumericData(*state, 1, "1", 1.0e-19);
#if defined(_WIN32) && _MSC_VER < 1900
        EXPECT_TRUE(compare_eso_stream(delimited_string({"1,1e-19"}, "\n")));
#else
        EXPECT_TRUE(compare_eso_stream(delimited_string({"1,1e-19"}, "\n")));
#endif

        WriteNumericData(*state, 1, "1", 0.5);
        EXPECT_TRUE(compare_eso_stream(delimited_string({"1,0.5"}, "\n")));

        WriteNumericData(*state, 1, "1", 1.0);
        EXPECT_TRUE(compare_eso_stream(delimited_string({"1,1.0"}, "\n")));

        WriteNumericData(*state, 1, "1", 10.0);
        EXPECT_TRUE(compare_eso_stream(delimited_string({"1,10.0"}, "\n")));

        WriteNumericData(*state, 1, "1", 1.0e2);
        EXPECT_TRUE(compare_eso_stream(delimited_string({"1,100.0"}, "\n")));

        WriteNumericData(*state, 1, "1", 1.0e3);
        EXPECT_TRUE(compare_eso_stream(delimited_string({"1,1000.0"}, "\n")));

        WriteNumericData(*state, 1, "1", 1.0e4);
        EXPECT_TRUE(compare_eso_stream(delimited_string({"1,10000.0"}, "\n")));

        WriteNumericData(*state, 1, "1", 1.0e5);
        EXPECT_TRUE(compare_eso_stream(delimited_string({"1,100000.0"}, "\n")));

        WriteNumericData(*state, 1, "1", 1.0e6);
        EXPECT_TRUE(compare_eso_stream(delimited_string({"1,1000000.0"}, "\n")));

        WriteNumericData(*state, 1, "1", 1.0e7);
        EXPECT_TRUE(compare_eso_stream(delimited_string({"1,10000000.0"}, "\n")));

        WriteNumericData(*state, 1, "1", 1.0e8);
        EXPECT_TRUE(compare_eso_stream(delimited_string({"1,100000000.0"}, "\n")));

        WriteNumericData(*state, 1, "1", 1.0e9);
        EXPECT_TRUE(compare_eso_stream(delimited_string({"1,1000000000.0"}, "\n")));

        WriteNumericData(*state, 1, "1", 1.0e10);
        EXPECT_TRUE(compare_eso_stream(delimited_string({"1,10000000000.0"}, "\n")));

        WriteNumericData(*state, 1, "1", 1.0e11);
        EXPECT_TRUE(compare_eso_stream(delimited_string({"1,100000000000.0"}, "\n")));

        WriteNumericData(*state, 1, "1", 1.0e12);
        EXPECT_TRUE(compare_eso_stream(delimited_string({"1,1000000000000.0"}, "\n")));

        WriteNumericData(*state, 1, "1", 1.0e13);
        EXPECT_TRUE(compare_eso_stream(delimited_string({"1,10000000000000.0"}, "\n")));

        WriteNumericData(*state, 1, "1", 1.0e14);
        EXPECT_TRUE(compare_eso_stream(delimited_string({"1,100000000000000.0"}, "\n")));

        WriteNumericData(*state, 1, "1", 1.0e15);
        EXPECT_TRUE(compare_eso_stream(delimited_string({"1,1000000000000000.0"}, "\n")));

        WriteNumericData(*state, 1, "1", 1.0e16);
        EXPECT_TRUE(compare_eso_stream(delimited_string({"1,10000000000000000.0"}, "\n")));

        WriteNumericData(*state, 1, "1", 1.0e17);
#if defined(_WIN32) && _MSC_VER < 1900
        EXPECT_TRUE(compare_eso_stream(delimited_string({"1,100000000000000000.0"}, "\n")));
#else
        EXPECT_TRUE(compare_eso_stream(delimited_string({"1,100000000000000000.0"}, "\n")));
#endif

        WriteNumericData(*state, 1, "1", -1.0e16);
        EXPECT_TRUE(compare_eso_stream(delimited_string({"1,-10000000000000000.0"}, "\n")));

        WriteNumericData(*state, 1, "1", -1.0e17);
#if defined(_WIN32) && _MSC_VER < 1900
        EXPECT_TRUE(compare_eso_stream(delimited_string({"1,-100000000000000000.0"}, "\n")));
#else
        EXPECT_TRUE(compare_eso_stream(delimited_string({"1,-100000000000000000.0"}, "\n")));
#endif

        WriteNumericData(*state, 1, "1", 1.0e25);
#if defined(_WIN32) && _MSC_VER < 1900
        EXPECT_TRUE(compare_eso_stream(delimited_string({"1,1e25"}, "\n")));
#else
        EXPECT_TRUE(compare_eso_stream(delimited_string({"1,1e25"}, "\n")));
#endif

        auto reportDataResults = queryResult("SELECT * FROM ReportData;", "ReportData");
        auto reportExtendedDataResults = queryResult("SELECT * FROM ReportExtendedData;", "ReportExtendedData");

        std::vector<std::vector<std::string>> reportData({{"1", "1", "1", "0.0"},
                                                          {"2", "1", "1", "0.1"},
                                                          {"3", "1", "1", "-0.1"},
                                                          {"4", "1", "1", "0.01"},
                                                          {"5", "1", "1", "0.001"},
                                                          {"6", "1", "1", "0.0001"},
                                                          {"7", "1", "1", "1.0e-05"},
                                                          {"8", "1", "1", "1.0e-06"},
                                                          {"9", "1", "1", "1.0e-07"},
                                                          {"10", "1", "1", "1.0e-08"},
                                                          {"11", "1", "1", "1.0e-09"},
                                                          {"12", "1", "1", "1.0e-10"},
                                                          {"13", "1", "1", "1.0e-11"},
                                                          {"14", "1", "1", "1.0e-12"},
                                                          {"15", "1", "1", "1.0e-13"},
                                                          {"16", "1", "1", "1.0e-14"},
                                                          {"17", "1", "1", "1.0e-15"},
                                                          {"18", "1", "1", "1.0e-16"},
                                                          {"19", "1", "1", "-1.0e-16"},
                                                          {"20", "1", "1", "1.0e-19"},
                                                          {"21", "1", "1", "0.5"},
                                                          {"22", "1", "1", "1.0"},
                                                          {"23", "1", "1", "10.0"},
                                                          {"24", "1", "1", "100.0"},
                                                          {"25", "1", "1", "1000.0"},
                                                          {"26", "1", "1", "10000.0"},
                                                          {"27", "1", "1", "100000.0"},
                                                          {"28", "1", "1", "1000000.0"},
                                                          {"29", "1", "1", "10000000.0"},
                                                          {"30", "1", "1", "100000000.0"},
                                                          {"31", "1", "1", "1000000000.0"},
                                                          {"32", "1", "1", "10000000000.0"},
                                                          {"33", "1", "1", "100000000000.0"},
                                                          {"34", "1", "1", "1000000000000.0"},
                                                          {"35", "1", "1", "10000000000000.0"},
                                                          {"36", "1", "1", "100000000000000.0"},
                                                          {"37", "1", "1", "1.0e+15"},
                                                          {"38", "1", "1", "1.0e+16"},
                                                          {"39", "1", "1", "1.0e+17"},
                                                          {"40", "1", "1", "-1.0e+16"},
                                                          {"41", "1", "1", "-1.0e+17"},
                                                          {"42", "1", "1", "1.0e+25"}});

        std::vector<std::vector<std::string>> reportExtendedData({});

        EXPECT_EQ(reportData, reportDataResults);
        ASSERT_EQ(reportExtendedData.size(), reportExtendedDataResults.size());
    }

    TEST_F(SQLiteFixture, OutputProcessor_addMeter)
    {
        auto const name("testMeter");
        OutputProcessor::Unit const units(OutputProcessor::Unit::J);
        auto const resourceType("ELEC");
        auto const endUse("testEndUse");
        auto const endUseSub("testEndUseSub");
        auto const group("testGroup");

        EXPECT_EQ(0, state->dataOutputProcessor->NumEnergyMeters);
        EXPECT_EQ(0ul, state->dataOutputProcessor->EnergyMeters.size());

        AddMeter(*state, name, units, resourceType, endUse, endUseSub, group);

        ASSERT_EQ(1, state->dataOutputProcessor->NumEnergyMeters);
        ASSERT_EQ(1ul, state->dataOutputProcessor->EnergyMeters.size());

        EXPECT_EQ(name, state->dataOutputProcessor->EnergyMeters(1).Name);
        EXPECT_EQ(resourceType, state->dataOutputProcessor->EnergyMeters(1).ResourceType);
        EXPECT_EQ(endUse, state->dataOutputProcessor->EnergyMeters(1).EndUse);
        EXPECT_EQ(endUseSub, state->dataOutputProcessor->EnergyMeters(1).EndUseSub);
        EXPECT_EQ(group, state->dataOutputProcessor->EnergyMeters(1).Group);
        EXPECT_TRUE(compare_enums(units, state->dataOutputProcessor->EnergyMeters(1).Units));
        EXPECT_EQ(1, state->dataOutputProcessor->EnergyMeters(1).TSRptNum);
        EXPECT_EQ(2, state->dataOutputProcessor->EnergyMeters(1).HRRptNum);
        EXPECT_EQ(3, state->dataOutputProcessor->EnergyMeters(1).DYRptNum);
        EXPECT_EQ(4, state->dataOutputProcessor->EnergyMeters(1).MNRptNum);
        EXPECT_EQ(5, state->dataOutputProcessor->EnergyMeters(1).YRRptNum);
        EXPECT_EQ(6, state->dataOutputProcessor->EnergyMeters(1).SMRptNum);
        EXPECT_EQ(7, state->dataOutputProcessor->EnergyMeters(1).TSAccRptNum);
        EXPECT_EQ(8, state->dataOutputProcessor->EnergyMeters(1).HRAccRptNum);
        EXPECT_EQ(9, state->dataOutputProcessor->EnergyMeters(1).DYAccRptNum);
        EXPECT_EQ(10, state->dataOutputProcessor->EnergyMeters(1).MNAccRptNum);
        EXPECT_EQ(11, state->dataOutputProcessor->EnergyMeters(1).YRAccRptNum);
        EXPECT_EQ(12, state->dataOutputProcessor->EnergyMeters(1).SMAccRptNum);

        EXPECT_EQ(1, state->dataOutputProcessor->NumEnergyMeters);
        EXPECT_EQ(1ul, state->dataOutputProcessor->EnergyMeters.size());

        state->dataSQLiteProcedures->sqlite->createSQLiteSimulationsRecord(1, "EnergyPlus Version", "Current Time");

        auto const name2("testMeter2");
        OutputProcessor::Unit const units2(OutputProcessor::Unit::unknown); // was "kwh"
        auto const resourceType2("OTHER");
        auto const endUse2("testEndUse2");
        auto const endUseSub2("testEndUseSub2");
        auto const group2("testGroup2");
        AddMeter(*state, name2, units2, resourceType2, endUse2, endUseSub2, group2);

        auto errorData = queryResult("SELECT * FROM Errors;", "Errors");

        ASSERT_EQ(1ul, errorData.size());
        std::vector<std::string> errorData0{"1",
                                            "1",
                                            "0",
                                            "DetermineMeterIPUnits: Meter units not recognized for IP Units conversion=[unknown].  ..on "
                                            "Meter=\"testMeter2\".  ..requests for IP units from this meter will be ignored.",
                                            "1"};
        EXPECT_EQ(errorData0, errorData[0]);

        ASSERT_EQ(2, state->dataOutputProcessor->NumEnergyMeters);
        ASSERT_EQ(2ul, state->dataOutputProcessor->EnergyMeters.size());
    }

    TEST_F(SQLiteFixture, OutputProcessor_validateNStandardizeMeterTitles)
    {
        std::vector<std::vector<std::string>> input_map = {{"J", "ELECTRICITY", "INTERIOR LIGHTS", "endUseSub", "HVAC"},
                                                           {"J", "ELECTRICITY", "INTERIOR LIGHTS", "endUseSub", "SYSTEM"},
                                                           {"J", "ELECTRICITY", "INTERIOR LIGHTS", "endUseSub", "PLANT"},
                                                           {"J", "ELECTRICITY", "INTERIOR LIGHTS", "endUseSub", "BUILDING", "zoneName"},
                                                           {"J", "ELECTRICITY", "INTERIORLIGHTS", "endUseSub", "HVAC"},
                                                           {"J", "ELECTRICITY", "EXTERIOR LIGHTS", "endUseSub", "HVAC"},
                                                           {"J", "ELECTRICITY", "EXTERIORLIGHTS", "endUseSub", "HVAC"},
                                                           {"J", "ELECTRICITY", "HEATING", "endUseSub", "HVAC"},
                                                           {"J", "ELECTRICITY", "HTG", "endUseSub", "HVAC"},
                                                           {"J", "ELECTRICITY", "HEATPRODUCED", "endUseSub", "HVAC"},
                                                           {"J", "ELECTRICITY", "COOLING", "endUseSub", "HVAC"},
                                                           {"J", "ELECTRICITY", "CLG", "endUseSub", "HVAC"},
                                                           {"J", "ELECTRICITY", "DOMESTICHOTWATER", "endUseSub", "HVAC"},
                                                           {"J", "ELECTRICITY", "DHW", "endUseSub", "HVAC"},
                                                           {"J", "ELECTRICITY", "DOMESTIC HOT WATER", "endUseSub", "HVAC"},
                                                           {"J", "ELECTRICITY", "COGEN", "endUseSub", "HVAC"},
                                                           {"J", "ELECTRICITY", "COGENERATION", "endUseSub", "HVAC"},
                                                           {"J", "ELECTRICITY", "INTERIOREQUIPMENT", "endUseSub", "HVAC"},
                                                           {"J", "ELECTRICITY", "INTERIOR EQUIPMENT", "endUseSub", "HVAC"},
                                                           {"J", "ELECTRICITY", "EXTERIOREQUIPMENT", "endUseSub", "HVAC"},
                                                           {"J", "ELECTRICITY", "EXTERIOR EQUIPMENT", "endUseSub", "HVAC"},
                                                           {"J", "ELECTRICITY", "EXT EQ", "endUseSub", "HVAC"},
                                                           {"J", "ELECTRICITY", "EXTERIOREQ", "endUseSub", "HVAC"},
                                                           {"J", "ELECTRICITY", "EXTERIOR:WATEREQUIPMENT", "endUseSub", "HVAC"},
                                                           {"J", "ELECTRICITY", "PURCHASEDHOTWATER", "endUseSub", "HVAC"},
                                                           {"J", "ELECTRICITY", "DISTRICTHOTWATER", "endUseSub", "HVAC"},
                                                           {"J", "ELECTRICITY", "PURCHASED HEATING", "endUseSub", "HVAC"},
                                                           {"J", "ELECTRICITY", "PURCHASEDCOLDWATER", "endUseSub", "HVAC"},
                                                           {"J", "ELECTRICITY", "DISTRICTCHILLEDWATER", "endUseSub", "HVAC"},
                                                           {"J", "ELECTRICITY", "PURCHASEDCHILLEDWATER", "endUseSub", "HVAC"},
                                                           {"J", "ELECTRICITY", "PURCHASED COLD WATER", "endUseSub", "HVAC"},
                                                           {"J", "ELECTRICITY", "PURCHASED COOLING", "endUseSub", "HVAC"},
                                                           {"J", "ELECTRICITY", "FANS", "endUseSub", "HVAC"},
                                                           {"J", "ELECTRICITY", "FAN", "endUseSub", "HVAC"},
                                                           {"J", "ELECTRICITY", "HEATINGCOILS", "endUseSub", "HVAC"},
                                                           {"J", "ELECTRICITY", "HEATINGCOIL", "endUseSub", "HVAC"},
                                                           {"J", "ELECTRICITY", "HEATING COILS", "endUseSub", "HVAC"},
                                                           {"J", "ELECTRICITY", "HEATING COIL", "endUseSub", "HVAC"},
                                                           {"J", "ELECTRICITY", "COOLINGCOILS", "endUseSub", "HVAC"},
                                                           {"J", "ELECTRICITY", "COOLINGCOIL", "endUseSub", "HVAC"},
                                                           {"J", "ELECTRICITY", "COOLING COILS", "endUseSub", "HVAC"},
                                                           {"J", "ELECTRICITY", "COOLING COIL", "endUseSub", "HVAC"},
                                                           {"J", "ELECTRICITY", "PUMPS", "endUseSub", "HVAC"},
                                                           {"J", "ELECTRICITY", "PUMP", "endUseSub", "HVAC"},
                                                           {"J", "ELECTRICITY", "FREECOOLING", "endUseSub", "HVAC"},
                                                           {"J", "ELECTRICITY", "FREE COOLING", "endUseSub", "HVAC"},
                                                           {"J", "ELECTRICITY", "LOOPTOLOOP", "endUseSub", "HVAC"},
                                                           {"J", "ELECTRICITY", "CHILLERS", "endUseSub", "HVAC"},
                                                           {"J", "ELECTRICITY", "CHILLER", "endUseSub", "HVAC"},
                                                           {"J", "ELECTRICITY", "BOILERS", "endUseSub", "HVAC"},
                                                           {"J", "ELECTRICITY", "BOILER", "endUseSub", "HVAC"},
                                                           {"J", "ELECTRICITY", "BASEBOARD", "endUseSub", "HVAC"},
                                                           {"J", "ELECTRICITY", "BASEBOARDS", "endUseSub", "HVAC"},
                                                           {"J", "ELECTRICITY", "HEATREJECTION", "endUseSub", "HVAC"},
                                                           {"J", "ELECTRICITY", "HEAT REJECTION", "endUseSub", "HVAC"},
                                                           {"J", "ELECTRICITY", "HUMIDIFIER", "endUseSub", "HVAC"},
                                                           {"J", "ELECTRICITY", "HUMIDIFIERS", "endUseSub", "HVAC"},
                                                           {"J", "ELECTRICITY", "HEATRECOVERY", "endUseSub", "HVAC"},
                                                           {"J", "ELECTRICITY", "HEAT RECOVERY", "endUseSub", "HVAC"},
                                                           {"J", "ELECTRICITY", "PHOTOVOLTAICS", "endUseSub", "HVAC"},
                                                           {"J", "ELECTRICITY", "PV", "endUseSub", "HVAC"},
                                                           {"J", "ELECTRICITY", "PHOTOVOLTAIC", "endUseSub", "HVAC"},
                                                           {"J", "ELECTRICITY", "WINDTURBINES", "endUseSub", "HVAC"},
                                                           {"J", "ELECTRICITY", "WT", "endUseSub", "HVAC"},
                                                           {"J", "ELECTRICITY", "WINDTURBINE", "endUseSub", "HVAC"},
                                                           {"J", "ELECTRICITY", "ELECTRICSTORAGE", "endUseSub", "HVAC"},
                                                           {"J", "ELECTRICITY", "HEAT RECOVERY FOR COOLING", "endUseSub", "HVAC"},
                                                           {"J", "ELECTRICITY", "HEATRECOVERYFORCOOLING", "endUseSub", "HVAC"},
                                                           {"J", "ELECTRICITY", "HEATRECOVERYCOOLING", "endUseSub", "HVAC"},
                                                           {"J", "ELECTRICITY", "HEAT RECOVERY FOR HEATING", "endUseSub", "HVAC"},
                                                           {"J", "ELECTRICITY", "HEATRECOVERYFORHEATING", "endUseSub", "HVAC"},
                                                           {"J", "ELECTRICITY", "HEATRECOVERYHEATING", "endUseSub", "HVAC"},
                                                           {"J", "ELECTRICITY", "ELECTRICITYEMISSIONS", "endUseSub", "HVAC"},
                                                           {"J", "ELECTRICITY", "PURCHASEDELECTRICITYEMISSIONS", "endUseSub", "HVAC"},
                                                           {"J", "ELECTRICITY", "SOLDELECTRICITYEMISSIONS", "endUseSub", "HVAC"},
                                                           {"J", "ELECTRICITY", "NATURALGASEMISSIONS", "endUseSub", "HVAC"},
                                                           {"J", "ELECTRICITY", "FUELOILNO1EMISSIONS", "endUseSub", "HVAC"},
                                                           {"J", "ELECTRICITY", "FUELOILNO2EMISSIONS", "endUseSub", "HVAC"},
                                                           {"J", "ELECTRICITY", "COALEMISSIONS", "endUseSub", "HVAC"},
                                                           {"J", "ELECTRICITY", "GASOLINEEMISSIONS", "endUseSub", "HVAC"},
                                                           {"J", "ELECTRICITY", "PROPANEEMISSIONS", "endUseSub", "HVAC"},
                                                           {"J", "ELECTRICITY", "DIESELEMISSIONS", "endUseSub", "HVAC"},
                                                           {"J", "ELECTRICITY", "OTHERFUEL1EMISSIONS", "endUseSub", "HVAC"},
                                                           {"J", "ELECTRICITY", "OTHERFUEL2EMISSIONS", "endUseSub", "HVAC"},
                                                           {"J", "ELECTRICITY", "CARBONEQUIVALENTEMISSIONS", "endUseSub", "HVAC"},
                                                           {"J", "ELECTRICITY", "REFRIGERATION", "endUseSub", "HVAC"},
                                                           {"J", "ELECTRICITY", "COLDSTORAGECHARGE", "endUseSub", "HVAC"},
                                                           {"J", "ELECTRICITY", "COLDSTORAGEDISCHARGE", "endUseSub", "HVAC"},
                                                           {"J", "ELECTRICITY", "WATERSYSTEMS", "endUseSub", "HVAC"},
                                                           {"J", "ELECTRICITY", "WATERSYSTEM", "endUseSub", "HVAC"},
                                                           // { "J", "ELECTRICITY", "Water System", "endUseSub", "HVAC" },  // This one fails because
                                                           // Water System isn't a proper choice (needs to be upper cased in code...)
                                                           {"J", "ELECTRICITY", "RAINWATER", "endUseSub", "HVAC"},
                                                           {"J", "ELECTRICITY", "CONDENSATE", "endUseSub", "HVAC"},
                                                           {"J", "ELECTRICITY", "WELLWATER", "endUseSub", "HVAC"},
                                                           {"J", "ELECTRICITY", "MAINSWATER", "endUseSub", "HVAC"},
                                                           {"J", "ELECTRICITY", "PURCHASEDWATER", "endUseSub", "HVAC"}};

        std::vector<std::string> const result_map = {"Electricity:Facility",
                                                     "Electricity:HVAC",
                                                     "InteriorLights:Electricity",
                                                     "endUseSub:InteriorLights:Electricity",
                                                     "Electricity:Plant",
                                                     "Electricity:Building",
                                                     "Electricity:Zone:zoneName",
                                                     "InteriorLights:Electricity:Zone:zoneName",
                                                     "endUseSub:InteriorLights:Electricity:Zone:zoneName",
                                                     "ExteriorLights:Electricity",
                                                     "endUseSub:ExteriorLights:Electricity",
                                                     "Heating:Electricity",
                                                     "endUseSub:Heating:Electricity",
                                                     "HeatProduced:Electricity",
                                                     "endUseSub:HeatProduced:Electricity",
                                                     "Cooling:Electricity",
                                                     "endUseSub:Cooling:Electricity",
                                                     "WaterSystems:Electricity",
                                                     "endUseSub:WaterSystems:Electricity",
                                                     "Cogeneration:Electricity",
                                                     "endUseSub:Cogeneration:Electricity",
                                                     "InteriorEquipment:Electricity",
                                                     "endUseSub:InteriorEquipment:Electricity",
                                                     "ExteriorEquipment:Electricity",
                                                     "endUseSub:ExteriorEquipment:Electricity",
                                                     "DistrictHotWater:Electricity",
                                                     "endUseSub:DistrictHotWater:Electricity",
                                                     "DistrictChilledWater:Electricity",
                                                     "endUseSub:DistrictChilledWater:Electricity",
                                                     "Fans:Electricity",
                                                     "endUseSub:Fans:Electricity",
                                                     "HeatingCoils:Electricity",
                                                     "endUseSub:HeatingCoils:Electricity",
                                                     "CoolingCoils:Electricity",
                                                     "endUseSub:CoolingCoils:Electricity",
                                                     "Pumps:Electricity",
                                                     "endUseSub:Pumps:Electricity",
                                                     "Freecooling:Electricity",
                                                     "endUseSub:Freecooling:Electricity",
                                                     "LoopToLoop:Electricity",
                                                     "endUseSub:LoopToLoop:Electricity",
                                                     "Chillers:Electricity",
                                                     "endUseSub:Chillers:Electricity",
                                                     "Boilers:Electricity",
                                                     "endUseSub:Boilers:Electricity",
                                                     "Baseboard:Electricity",
                                                     "endUseSub:Baseboard:Electricity",
                                                     "HeatRejection:Electricity",
                                                     "endUseSub:HeatRejection:Electricity",
                                                     "Humidifier:Electricity",
                                                     "endUseSub:Humidifier:Electricity",
                                                     "HeatRecovery:Electricity",
                                                     "endUseSub:HeatRecovery:Electricity",
                                                     "Photovoltaic:Electricity",
                                                     "endUseSub:Photovoltaic:Electricity",
                                                     "WindTurbine:Electricity",
                                                     "endUseSub:WindTurbine:Electricity",
                                                     "ElectricStorage:Electricity",
                                                     "endUseSub:ElectricStorage:Electricity",
                                                     "HeatRecoveryForCooling:Electricity",
                                                     "endUseSub:HeatRecoveryForCooling:Electricity",
                                                     "HeatRecoveryForHeating:Electricity",
                                                     "endUseSub:HeatRecoveryForHeating:Electricity",
                                                     "ElectricityEmissions:Electricity",
                                                     "endUseSub:ElectricityEmissions:Electricity",
                                                     "PurchasedElectricityEmissions:Electricity",
                                                     "endUseSub:PurchasedElectricityEmissions:Electricity",
                                                     "SoldElectricityEmissions:Electricity",
                                                     "endUseSub:SoldElectricityEmissions:Electricity",
                                                     "NaturalGasEmissions:Electricity",
                                                     "endUseSub:NaturalGasEmissions:Electricity",
                                                     "FuelOilNo1Emissions:Electricity",
                                                     "endUseSub:FuelOilNo1Emissions:Electricity",
                                                     "FuelOilNo2Emissions:Electricity",
                                                     "endUseSub:FuelOilNo2Emissions:Electricity",
                                                     "CoalEmissions:Electricity",
                                                     "endUseSub:CoalEmissions:Electricity",
                                                     "GasolineEmissions:Electricity",
                                                     "endUseSub:GasolineEmissions:Electricity",
                                                     "PropaneEmissions:Electricity",
                                                     "endUseSub:PropaneEmissions:Electricity",
                                                     "DieselEmissions:Electricity",
                                                     "endUseSub:DieselEmissions:Electricity",
                                                     "OtherFuel1Emissions:Electricity",
                                                     "endUseSub:OtherFuel1Emissions:Electricity",
                                                     "OtherFuel2Emissions:Electricity",
                                                     "endUseSub:OtherFuel2Emissions:Electricity",
                                                     "CarbonEquivalentEmissions:Electricity",
                                                     "endUseSub:CarbonEquivalentEmissions:Electricity",
                                                     "Refrigeration:Electricity",
                                                     "endUseSub:Refrigeration:Electricity",
                                                     "ColdStorageCharge:Electricity",
                                                     "endUseSub:ColdStorageCharge:Electricity",
                                                     "ColdStorageDischarge:Electricity",
                                                     "endUseSub:ColdStorageDischarge:Electricity",
                                                     "Rainwater:Electricity",
                                                     "endUseSub:Rainwater:Electricity",
                                                     "Condensate:Electricity",
                                                     "endUseSub:Condensate:Electricity",
                                                     "Wellwater:Electricity",
                                                     "endUseSub:Wellwater:Electricity",
                                                     "MainsWater:Electricity",
                                                     "endUseSub:MainsWater:Electricity"};

        bool errorFound = false;
        for (auto &meter : input_map) {
            errorFound = false;
            if (meter.size() == 5) {
                ValidateNStandardizeMeterTitles(*state,
                                                OutputProcessor::Unit::J,
                                                meter[1],
                                                meter[2],
                                                meter[3],
                                                meter[4],
                                                errorFound,
                                                "",
                                                ""); // the first argument was  meter[ 0 ]
            } else if (meter.size() == 6) {
                ValidateNStandardizeMeterTitles(*state,
                                                OutputProcessor::Unit::J,
                                                meter[1],
                                                meter[2],
                                                meter[3],
                                                meter[4],
                                                errorFound,
                                                meter[5],
                                                ""); // the first argument was  meter[ 0 ]
            }
            EXPECT_FALSE(errorFound);
        }

        ASSERT_EQ(103, state->dataOutputProcessor->NumEnergyMeters);
        ASSERT_EQ(103ul, state->dataOutputProcessor->EnergyMeters.size());

        for (int i = 0; i < state->dataOutputProcessor->NumEnergyMeters; ++i) {
            EXPECT_EQ(result_map[i], state->dataOutputProcessor->EnergyMeters(i + 1).Name);
        }

        state->dataSQLiteProcedures->sqlite->createSQLiteSimulationsRecord(1, "EnergyPlus Version", "Current Time");

        OutputProcessor::Unit units = OutputProcessor::Unit::J;
        std::string resourceType = "ELECTRICITY";
        std::string endUse = "INTERIOR LIGHTS";
        std::string endUseSub = "endUseSub";
        std::string group = "BAD INPUT";
        errorFound = false;

        ValidateNStandardizeMeterTitles(*state, units, resourceType, endUse, endUseSub, group, errorFound, "", "");
        EXPECT_TRUE(errorFound);

        units = OutputProcessor::Unit::J;
        resourceType = "ELECTRICITY";
        endUse = "BAD INPUT";
        endUseSub = "endUseSub";
        group = "HVAC";
        errorFound = false;

        ValidateNStandardizeMeterTitles(*state, units, resourceType, endUse, endUseSub, group, errorFound, "", "");
        EXPECT_TRUE(errorFound);

        auto errorData = queryResult("SELECT * FROM Errors;", "Errors");

        ASSERT_EQ(2ul, errorData.size());
        std::vector<std::string> errorData0{"1", "1", "1", "Illegal Group (for Meters) Entered=BAD INPUT", "1"};
        std::vector<std::string> errorData1{"2", "1", "1", "Illegal EndUse (for Meters) Entered=BAD INPUT", "1"};
        EXPECT_EQ(errorData0, errorData[0]);
        EXPECT_EQ(errorData1, errorData[1]);
    }

    TEST_F(SQLiteFixture, OutputProcessor_setupTimePointers)
    {
        // OutputProcessor::TimeValue.allocate(2);

        auto timeStep = 1.0;

        SetupTimePointers(*state, OutputProcessor::SOVTimeStepType::Zone, timeStep);

        EXPECT_DOUBLE_EQ(timeStep, *state->dataOutputProcessor->TimeValue.at(OutputProcessor::TimeStepType::Zone).TimeStep);
        EXPECT_DOUBLE_EQ(0.0, state->dataOutputProcessor->TimeValue.at(OutputProcessor::TimeStepType::Zone).CurMinute);

        timeStep = 2.0;

        SetupTimePointers(*state, OutputProcessor::SOVTimeStepType::HVAC, timeStep);

        EXPECT_DOUBLE_EQ(timeStep, *state->dataOutputProcessor->TimeValue.at(OutputProcessor::TimeStepType::System).TimeStep);
        EXPECT_DOUBLE_EQ(0.0, state->dataOutputProcessor->TimeValue.at(OutputProcessor::TimeStepType::System).CurMinute);
    }

    TEST_F(SQLiteFixture, OutputProcessor_getReportVariableInput)
    {
        std::string const idf_objects = delimited_string({
            "Output:Variable,*,Site Outdoor Air Drybulb Temperature,timestep;",
            "Output:Variable,*,Site Outdoor Air Drybulb Temperature,hourly;",
            "Output:Variable,*,Site Outdoor Air Drybulb Temperature,daily;",
            "Output:Variable,*,Site Outdoor Air Drybulb Temperature,monthly;",
            "Output:Variable,*,Site Outdoor Air Drybulb Temperature,runperiod;",
        });

        ASSERT_TRUE(process_idf(idf_objects));

        GetReportVariableInput(*state);

        EXPECT_EQ(5, state->dataInputProcessing->inputProcessor->getNumObjectsFound(*state, "Output:Variable"));
        EXPECT_EQ(5, state->dataOutputProcessor->NumOfReqVariables);

        EXPECT_EQ("", state->dataOutputProcessor->ReqRepVars(1).Key);
        EXPECT_EQ("SITE OUTDOOR AIR DRYBULB TEMPERATURE", state->dataOutputProcessor->ReqRepVars(1).VarName);
        EXPECT_TRUE(compare_enums(ReportingFrequency::TimeStep, state->dataOutputProcessor->ReqRepVars(1).frequency));
        EXPECT_EQ(0, state->dataOutputProcessor->ReqRepVars(1).SchedPtr);
        EXPECT_EQ("", state->dataOutputProcessor->ReqRepVars(1).SchedName);
        EXPECT_FALSE(state->dataOutputProcessor->ReqRepVars(1).Used);

        EXPECT_EQ("", state->dataOutputProcessor->ReqRepVars(2).Key);
        EXPECT_EQ("SITE OUTDOOR AIR DRYBULB TEMPERATURE", state->dataOutputProcessor->ReqRepVars(2).VarName);
        EXPECT_TRUE(compare_enums(ReportingFrequency::Hourly, state->dataOutputProcessor->ReqRepVars(2).frequency));
        EXPECT_EQ(0, state->dataOutputProcessor->ReqRepVars(2).SchedPtr);
        EXPECT_EQ("", state->dataOutputProcessor->ReqRepVars(2).SchedName);
        EXPECT_FALSE(state->dataOutputProcessor->ReqRepVars(2).Used);

        EXPECT_EQ("", state->dataOutputProcessor->ReqRepVars(3).Key);
        EXPECT_EQ("SITE OUTDOOR AIR DRYBULB TEMPERATURE", state->dataOutputProcessor->ReqRepVars(3).VarName);
        EXPECT_TRUE(compare_enums(ReportingFrequency::Daily, state->dataOutputProcessor->ReqRepVars(3).frequency));
        EXPECT_EQ(0, state->dataOutputProcessor->ReqRepVars(3).SchedPtr);
        EXPECT_EQ("", state->dataOutputProcessor->ReqRepVars(3).SchedName);
        EXPECT_FALSE(state->dataOutputProcessor->ReqRepVars(3).Used);

        EXPECT_EQ("", state->dataOutputProcessor->ReqRepVars(4).Key);
        EXPECT_EQ("SITE OUTDOOR AIR DRYBULB TEMPERATURE", state->dataOutputProcessor->ReqRepVars(4).VarName);
        EXPECT_TRUE(compare_enums(ReportingFrequency::Monthly, state->dataOutputProcessor->ReqRepVars(4).frequency));
        EXPECT_EQ(0, state->dataOutputProcessor->ReqRepVars(4).SchedPtr);
        EXPECT_EQ("", state->dataOutputProcessor->ReqRepVars(4).SchedName);
        EXPECT_FALSE(state->dataOutputProcessor->ReqRepVars(4).Used);

        EXPECT_EQ("", state->dataOutputProcessor->ReqRepVars(5).Key);
        EXPECT_EQ("SITE OUTDOOR AIR DRYBULB TEMPERATURE", state->dataOutputProcessor->ReqRepVars(5).VarName);
        EXPECT_TRUE(compare_enums(ReportingFrequency::Simulation, state->dataOutputProcessor->ReqRepVars(5).frequency));
        EXPECT_EQ(0, state->dataOutputProcessor->ReqRepVars(5).SchedPtr);
        EXPECT_EQ("", state->dataOutputProcessor->ReqRepVars(5).SchedName);
        EXPECT_FALSE(state->dataOutputProcessor->ReqRepVars(5).Used);
    }

    TEST_F(SQLiteFixture, OutputProcessor_buildKeyVarList)
    {
        std::string const idf_objects = delimited_string({
            "Output:Variable,*,Site Outdoor Air Drybulb Temperature,timestep;",
            "Output:Variable,*,Site Outdoor Air Drybulb Temperature,hourly;",
            "Output:Variable,*,Site Outdoor Air Drybulb Temperature,daily;",
            "Output:Variable,*,Site Outdoor Air Drybulb Temperature,monthly;",
            "Output:Variable,*,Site Outdoor Air Drybulb Temperature,runperiod;",
            "Output:Variable,*,Site Outdoor Air Drybulb Temperature,runperiod;",
        });

        ASSERT_TRUE(process_idf(idf_objects));

        GetReportVariableInput(*state);

        Real64 faketmp = 0;

        SetupOutputVariable(*state,
                            "Site Outdoor Air Drybulb Temperature",
                            OutputProcessor::Unit::C,
                            faketmp,
                            OutputProcessor::SOVTimeStepType::Zone,
                            OutputProcessor::SOVStoreType::Average,
                            "Environment");

        EXPECT_EQ(5, state->dataOutputProcessor->NumExtraVars);
        EXPECT_EQ(6, state->dataOutputProcessor->NumOfReqVariables);

        EXPECT_EQ("", state->dataOutputProcessor->ReqRepVars(1).Key);
        EXPECT_EQ("SITE OUTDOOR AIR DRYBULB TEMPERATURE", state->dataOutputProcessor->ReqRepVars(1).VarName);
        EXPECT_TRUE(compare_enums(ReportingFrequency::TimeStep, state->dataOutputProcessor->ReqRepVars(1).frequency));
        EXPECT_EQ(0, state->dataOutputProcessor->ReqRepVars(1).SchedPtr);
        EXPECT_EQ("", state->dataOutputProcessor->ReqRepVars(1).SchedName);
        EXPECT_TRUE(state->dataOutputProcessor->ReqRepVars(1).Used);

        EXPECT_EQ("", state->dataOutputProcessor->ReqRepVars(2).Key);
        EXPECT_EQ("SITE OUTDOOR AIR DRYBULB TEMPERATURE", state->dataOutputProcessor->ReqRepVars(2).VarName);
        EXPECT_TRUE(compare_enums(ReportingFrequency::Hourly, state->dataOutputProcessor->ReqRepVars(2).frequency));
        EXPECT_EQ(0, state->dataOutputProcessor->ReqRepVars(2).SchedPtr);
        EXPECT_EQ("", state->dataOutputProcessor->ReqRepVars(2).SchedName);
        EXPECT_TRUE(state->dataOutputProcessor->ReqRepVars(2).Used);

        EXPECT_EQ("", state->dataOutputProcessor->ReqRepVars(3).Key);
        EXPECT_EQ("SITE OUTDOOR AIR DRYBULB TEMPERATURE", state->dataOutputProcessor->ReqRepVars(3).VarName);
        EXPECT_TRUE(compare_enums(ReportingFrequency::Daily, state->dataOutputProcessor->ReqRepVars(3).frequency));
        EXPECT_EQ(0, state->dataOutputProcessor->ReqRepVars(3).SchedPtr);
        EXPECT_EQ("", state->dataOutputProcessor->ReqRepVars(3).SchedName);
        EXPECT_TRUE(state->dataOutputProcessor->ReqRepVars(3).Used);

        EXPECT_EQ("", state->dataOutputProcessor->ReqRepVars(4).Key);
        EXPECT_EQ("SITE OUTDOOR AIR DRYBULB TEMPERATURE", state->dataOutputProcessor->ReqRepVars(4).VarName);
        EXPECT_TRUE(compare_enums(ReportingFrequency::Monthly, state->dataOutputProcessor->ReqRepVars(4).frequency));
        EXPECT_EQ(0, state->dataOutputProcessor->ReqRepVars(4).SchedPtr);
        EXPECT_EQ("", state->dataOutputProcessor->ReqRepVars(4).SchedName);
        EXPECT_TRUE(state->dataOutputProcessor->ReqRepVars(4).Used);

        EXPECT_EQ("", state->dataOutputProcessor->ReqRepVars(5).Key);
        EXPECT_EQ("SITE OUTDOOR AIR DRYBULB TEMPERATURE", state->dataOutputProcessor->ReqRepVars(5).VarName);
        EXPECT_TRUE(compare_enums(ReportingFrequency::Simulation, state->dataOutputProcessor->ReqRepVars(5).frequency));
        EXPECT_EQ(0, state->dataOutputProcessor->ReqRepVars(5).SchedPtr);
        EXPECT_EQ("", state->dataOutputProcessor->ReqRepVars(5).SchedName);
        EXPECT_TRUE(state->dataOutputProcessor->ReqRepVars(5).Used);

        EXPECT_EQ("", state->dataOutputProcessor->ReqRepVars(5).Key);
        EXPECT_EQ("SITE OUTDOOR AIR DRYBULB TEMPERATURE", state->dataOutputProcessor->ReqRepVars(5).VarName);
        EXPECT_TRUE(compare_enums(ReportingFrequency::Simulation, state->dataOutputProcessor->ReqRepVars(5).frequency));
        EXPECT_EQ(0, state->dataOutputProcessor->ReqRepVars(5).SchedPtr);
        EXPECT_EQ("", state->dataOutputProcessor->ReqRepVars(5).SchedName);
        EXPECT_TRUE(state->dataOutputProcessor->ReqRepVars(5).Used);
    }

    TEST_F(SQLiteFixture, OutputProcessor_buildKeyVarListWithKey)
    {
        std::string const idf_objects = delimited_string({
            "  Output:Table:Monthly,",
            "    Test Report,  !- Name",
            "    2,                       !- Digits After Decimal",
            "    Zone Total Internal Latent Gain Rate,  !- Variable or Meter 1 Name",
            "    SumOrAverage;            !- Aggregation Type for Variable or Meter 1",
            "",
            "Output:Variable,Living,Zone Total Internal Latent Gain Rate,Hourly;",
            "Output:Variable,Attic,Zone Total Internal Latent Gain Rate,Hourly;",
            "",
            "Output:Variable,Living,Zone Total Internal Sensible Gain Rate,Hourly;",
        });

        ASSERT_TRUE(process_idf(idf_objects));

        state->dataInputProcessing->inputProcessor->preScanReportingVariables(*state);
        InitializeOutput(*state);

        Real64 ilgrGarage = 0.0;
        Real64 ilgrLiving = 0.0;
        Real64 ilgrAttic = 0.0;

        SetupOutputVariable(*state,
                            "Zone Total Internal Latent Gain Rate",
                            OutputProcessor::Unit::J,
                            ilgrGarage,
                            OutputProcessor::SOVTimeStepType::Zone,
                            OutputProcessor::SOVStoreType::Summed,
                            "Garage");
        SetupOutputVariable(*state,
                            "Zone Total Internal Latent Gain Rate",
                            OutputProcessor::Unit::J,
                            ilgrLiving,
                            OutputProcessor::SOVTimeStepType::Zone,
                            OutputProcessor::SOVStoreType::Summed,
                            "Living");
        SetupOutputVariable(*state,
                            "Zone Total Internal Latent Gain Rate",
                            OutputProcessor::Unit::J,
                            ilgrAttic,
                            OutputProcessor::SOVTimeStepType::Zone,
                            OutputProcessor::SOVStoreType::Summed,
                            "Attic");

        Real64 isgrGarage = 0.0;
        Real64 isgrLiving = 0.0;
        Real64 isgrAttic = 0.0;

        SetupOutputVariable(*state,
                            "Zone Total Internal Sensible Gain Rate",
                            OutputProcessor::Unit::J,
                            isgrGarage,
                            OutputProcessor::SOVTimeStepType::Zone,
                            OutputProcessor::SOVStoreType::Summed,
                            "Garage");
        SetupOutputVariable(*state,
                            "Zone Total Internal Sensible Gain Rate",
                            OutputProcessor::Unit::J,
                            isgrLiving,
                            OutputProcessor::SOVTimeStepType::Zone,
                            OutputProcessor::SOVStoreType::Summed,
                            "Living");
        SetupOutputVariable(*state,
                            "Zone Total Internal Sensible Gain Rate",
                            OutputProcessor::Unit::J,
                            isgrAttic,
                            OutputProcessor::SOVTimeStepType::Zone,
                            OutputProcessor::SOVStoreType::Summed,
                            "Attic");

        state->dataGlobal->DoWeathSim = true;
        state->dataGlobal->TimeStepZone = 0.25;

        OutputReportTabular::GetInputTabularMonthly(*state);
        EXPECT_EQ(state->dataOutRptTab->MonthlyInputCount, 1);
        OutputReportTabular::InitializeTabularMonthly(*state);

        GetReportVariableInput(*state);

        Real64 fakeVar = 0.0;
        auto resetReqRepVarsUsed = [this]() {
            auto &op(state->dataOutputProcessor);
            for (int i = 1; i <= op->NumOfReqVariables; ++i) {
                op->ReqRepVars(i).Used = false;
            }
        };
        auto countReqRepVarsUsed = [this]() {
            auto &op(state->dataOutputProcessor);
            int count = 0;
            for (int i = 1; i <= op->NumOfReqVariables; ++i) {
                if (op->ReqRepVars(i).Used) {
                    ++count;
                }
            }
            return count;
        };

        resetReqRepVarsUsed();
        SetupOutputVariable(*state,
                            "Zone Total Internal Latent Gain Rate",
                            OutputProcessor::Unit::W,
                            fakeVar,
                            OutputProcessor::SOVTimeStepType::Zone,
                            OutputProcessor::SOVStoreType::Average,
                            "LIVING");

        EXPECT_EQ(1, countReqRepVarsUsed());
        EXPECT_EQ(1, state->dataOutputProcessor->NumExtraVars);

        resetReqRepVarsUsed();
        SetupOutputVariable(*state,
                            "Zone Total Internal Latent Gain Rate",
                            OutputProcessor::Unit::W,
                            fakeVar,
                            OutputProcessor::SOVTimeStepType::Zone,
                            OutputProcessor::SOVStoreType::Average,
                            "GARAGE");
        EXPECT_EQ(0, countReqRepVarsUsed()); // Garage not part of the list
        EXPECT_EQ(1, state->dataOutputProcessor->NumExtraVars);

        resetReqRepVarsUsed();

        SetupOutputVariable(*state,
                            "Zone Total Internal Latent Gain Rate",
                            OutputProcessor::Unit::W,
                            fakeVar,
                            OutputProcessor::SOVTimeStepType::Zone,
                            OutputProcessor::SOVStoreType::Average,
                            "ATTIC");
        EXPECT_EQ(1, countReqRepVarsUsed());
        EXPECT_EQ(1, state->dataOutputProcessor->NumExtraVars);
    }

    TEST_F(SQLiteFixture, OutputProcessor_buildKeyVarListWithRegexKey)
    {
        std::string const idf_objects = delimited_string({
            "  Output:Table:Monthly,",
            "    Test Report,  !- Name",
            "    2,                       !- Digits After Decimal",
            "    Zone Total Internal Latent Gain Rate,  !- Variable or Meter 1 Name",
            "    SumOrAverage;            !- Aggregation Type for Variable or Meter 1",
            "",
            "Output:Variable,Liv.*,Zone Total Internal Latent Gain Rate,Hourly;",
            "",
            "Output:Variable,Living,Zone Total Internal Sensible Gain Rate,Hourly;",
        });

        ASSERT_TRUE(process_idf(idf_objects));

        state->dataInputProcessing->inputProcessor->preScanReportingVariables(*state);
        InitializeOutput(*state);

        Real64 ilgrGarage;
        Real64 ilgrLiving1;
        Real64 ilgrLiving2;

        SetupOutputVariable(*state,
                            "Zone Total Internal Latent Gain Rate",
                            OutputProcessor::Unit::J,
                            ilgrGarage,
                            OutputProcessor::SOVTimeStepType::Zone,
                            OutputProcessor::SOVStoreType::Summed,
                            "Garage");
        SetupOutputVariable(*state,
                            "Zone Total Internal Latent Gain Rate",
                            OutputProcessor::Unit::J,
                            ilgrLiving1,
                            OutputProcessor::SOVTimeStepType::Zone,
                            OutputProcessor::SOVStoreType::Summed,
                            "Living1");
        SetupOutputVariable(*state,
                            "Zone Total Internal Latent Gain Rate",
                            OutputProcessor::Unit::J,
                            ilgrLiving2,
                            OutputProcessor::SOVTimeStepType::Zone,
                            OutputProcessor::SOVStoreType::Summed,
                            "Living2");

        Real64 isgrGarage;
        Real64 isgrLiving;
        Real64 isgrAttic;

        SetupOutputVariable(*state,
                            "Zone Total Internal Sensible Gain Rate",
                            OutputProcessor::Unit::J,
                            isgrGarage,
                            OutputProcessor::SOVTimeStepType::Zone,
                            OutputProcessor::SOVStoreType::Summed,
                            "Garage");
        SetupOutputVariable(*state,
                            "Zone Total Internal Sensible Gain Rate",
                            OutputProcessor::Unit::J,
                            isgrLiving,
                            OutputProcessor::SOVTimeStepType::Zone,
                            OutputProcessor::SOVStoreType::Summed,
                            "Living1");
        SetupOutputVariable(*state,
                            "Zone Total Internal Sensible Gain Rate",
                            OutputProcessor::Unit::J,
                            isgrAttic,
                            OutputProcessor::SOVTimeStepType::Zone,
                            OutputProcessor::SOVStoreType::Summed,
                            "Living2");

        state->dataGlobal->DoWeathSim = true;
        state->dataGlobal->TimeStepZone = 0.25;

        OutputReportTabular::GetInputTabularMonthly(*state);
        EXPECT_EQ(state->dataOutRptTab->MonthlyInputCount, 1);
        OutputReportTabular::InitializeTabularMonthly(*state);

        auto &op(state->dataOutputProcessor);

        // This has already been called by SetupOutputVariable so it'll do nothing
        // GetReportVariableInput(*state);

        EXPECT_EQ(2, op->ReqRepVars.size());
        EXPECT_EQ(2, op->NumOfReqVariables);
        auto &varLatentRegex = op->ReqRepVars(1);
        EXPECT_EQ("Liv.*", varLatentRegex.Key);
        EXPECT_FALSE(varLatentRegex.is_simple_string);
        EXPECT_NE(nullptr, varLatentRegex.case_insensitive_pattern);

        auto &varSensibleNormal = op->ReqRepVars(2);
        EXPECT_EQ("Living", varSensibleNormal.Key);
        EXPECT_TRUE(varSensibleNormal.is_simple_string);
        EXPECT_EQ(nullptr, varSensibleNormal.case_insensitive_pattern);

        auto resetReqRepVarsUsed = [this]() {
            auto &op(state->dataOutputProcessor);
            for (int i = 1; i <= op->NumOfReqVariables; ++i) {
                op->ReqRepVars(i).Used = false;
            }
            op->NumExtraVars = 0;
        };
        auto countReqRepVarsUsed = [this]() {
            auto &op(state->dataOutputProcessor);
            int count = 0;
            for (int i = 1; i <= op->NumOfReqVariables; ++i) {
                if (op->ReqRepVars(i).Used) {
                    ++count;
                }
            }
            return count;
        };

        EXPECT_EQ(1, countReqRepVarsUsed());
        EXPECT_EQ(1, state->dataOutputProcessor->NumExtraVars);

        resetReqRepVarsUsed();
        SetupOutputVariable(*state,
                            "Zone Total Internal Latent Gain Rate",
                            OutputProcessor::Unit::J,
                            ilgrGarage,
                            OutputProcessor::SOVTimeStepType::Zone,
                            OutputProcessor::SOVStoreType::Summed,
                            "LIVING1");
        EXPECT_EQ(1, countReqRepVarsUsed());
        EXPECT_EQ(1, state->dataOutputProcessor->NumExtraVars);
        EXPECT_TRUE(varLatentRegex.Used);
        EXPECT_FALSE(varSensibleNormal.Used);

        resetReqRepVarsUsed();

        resetReqRepVarsUsed();
        SetupOutputVariable(*state,
                            "Zone Total Internal Latent Gain Rate",
                            OutputProcessor::Unit::J,
                            ilgrGarage,
                            OutputProcessor::SOVTimeStepType::Zone,
                            OutputProcessor::SOVStoreType::Summed,
                            "LIVING");
        EXPECT_EQ(1, countReqRepVarsUsed());
        EXPECT_EQ(1, state->dataOutputProcessor->NumExtraVars);
        EXPECT_TRUE(varLatentRegex.Used);
        EXPECT_FALSE(varSensibleNormal.Used);

        resetReqRepVarsUsed();
        SetupOutputVariable(*state,
                            "Zone Total Internal Latent Gain Rate",
                            OutputProcessor::Unit::J,
                            ilgrGarage,
                            OutputProcessor::SOVTimeStepType::Zone,
                            OutputProcessor::SOVStoreType::Summed,
                            "GARAGE");
        EXPECT_EQ(0, countReqRepVarsUsed());
        // When NumExtraVars is 0 after CheckReportVariable, it resets to 1...
        EXPECT_EQ(1, state->dataOutputProcessor->NumExtraVars);
        EXPECT_FALSE(varLatentRegex.Used);
        EXPECT_FALSE(varSensibleNormal.Used);
    }

    TEST_F(SQLiteFixture, OutputProcessor_addBlankKeys)
    {
        std::string const idf_objects = delimited_string({
            "Output:Variable,*,Site Outdoor Air Drybulb Temperature,timestep;",
            "Output:Variable,*,Site Outdoor Air Drybulb Temperature,hourly;",
            "Output:Variable,*,Site Outdoor Air Drybulb Temperature,daily;",
            "Output:Variable,*,Site Outdoor Air Drybulb Temperature,monthly;",
            "Output:Variable,*,Site Outdoor Air Drybulb Temperature,runperiod;",
        });

        ASSERT_TRUE(process_idf(idf_objects));

        InitializeOutput(*state);

        GetReportVariableInput(*state);

        Real64 fakeVar = 0.0;
        SetupOutputVariable(*state,
                            "Site Outdoor Air Drybulb Temperature",
                            OutputProcessor::Unit::C,
                            fakeVar,
                            OutputProcessor::SOVTimeStepType::Zone,
                            OutputProcessor::SOVStoreType::Average,
                            "Environment");

        EXPECT_EQ(5, state->dataOutputProcessor->NumExtraVars);
        EXPECT_EQ(1, state->dataOutputProcessor->ReportList(1));
        EXPECT_EQ(2, state->dataOutputProcessor->ReportList(2));
        EXPECT_EQ(3, state->dataOutputProcessor->ReportList(3));
        EXPECT_EQ(4, state->dataOutputProcessor->ReportList(4));
        EXPECT_EQ(5, state->dataOutputProcessor->ReportList(5));
        EXPECT_EQ(5, state->dataOutputProcessor->NumOfReqVariables);

        EXPECT_EQ("", state->dataOutputProcessor->ReqRepVars(1).Key);
        EXPECT_EQ("SITE OUTDOOR AIR DRYBULB TEMPERATURE", state->dataOutputProcessor->ReqRepVars(1).VarName);
        EXPECT_TRUE(compare_enums(ReportingFrequency::TimeStep, state->dataOutputProcessor->ReqRepVars(1).frequency));
        EXPECT_EQ(0, state->dataOutputProcessor->ReqRepVars(1).SchedPtr);
        EXPECT_EQ("", state->dataOutputProcessor->ReqRepVars(1).SchedName);
        EXPECT_TRUE(state->dataOutputProcessor->ReqRepVars(1).Used);

        EXPECT_EQ("", state->dataOutputProcessor->ReqRepVars(2).Key);
        EXPECT_EQ("SITE OUTDOOR AIR DRYBULB TEMPERATURE", state->dataOutputProcessor->ReqRepVars(2).VarName);
        EXPECT_TRUE(compare_enums(ReportingFrequency::Hourly, state->dataOutputProcessor->ReqRepVars(2).frequency));
        EXPECT_EQ(0, state->dataOutputProcessor->ReqRepVars(2).SchedPtr);
        EXPECT_EQ("", state->dataOutputProcessor->ReqRepVars(2).SchedName);
        EXPECT_TRUE(state->dataOutputProcessor->ReqRepVars(2).Used);

        EXPECT_EQ("", state->dataOutputProcessor->ReqRepVars(3).Key);
        EXPECT_EQ("SITE OUTDOOR AIR DRYBULB TEMPERATURE", state->dataOutputProcessor->ReqRepVars(3).VarName);
        EXPECT_TRUE(compare_enums(ReportingFrequency::Daily, state->dataOutputProcessor->ReqRepVars(3).frequency));
        EXPECT_EQ(0, state->dataOutputProcessor->ReqRepVars(3).SchedPtr);
        EXPECT_EQ("", state->dataOutputProcessor->ReqRepVars(3).SchedName);
        EXPECT_TRUE(state->dataOutputProcessor->ReqRepVars(3).Used);

        EXPECT_EQ("", state->dataOutputProcessor->ReqRepVars(4).Key);
        EXPECT_EQ("SITE OUTDOOR AIR DRYBULB TEMPERATURE", state->dataOutputProcessor->ReqRepVars(4).VarName);
        EXPECT_TRUE(compare_enums(ReportingFrequency::Monthly, state->dataOutputProcessor->ReqRepVars(4).frequency));
        EXPECT_EQ(0, state->dataOutputProcessor->ReqRepVars(4).SchedPtr);
        EXPECT_EQ("", state->dataOutputProcessor->ReqRepVars(4).SchedName);
        EXPECT_TRUE(state->dataOutputProcessor->ReqRepVars(4).Used);

        EXPECT_EQ("", state->dataOutputProcessor->ReqRepVars(5).Key);
        EXPECT_EQ("SITE OUTDOOR AIR DRYBULB TEMPERATURE", state->dataOutputProcessor->ReqRepVars(5).VarName);
        EXPECT_TRUE(compare_enums(ReportingFrequency::Simulation, state->dataOutputProcessor->ReqRepVars(5).frequency));
        EXPECT_EQ(0, state->dataOutputProcessor->ReqRepVars(5).SchedPtr);
        EXPECT_EQ("", state->dataOutputProcessor->ReqRepVars(5).SchedName);
        EXPECT_TRUE(state->dataOutputProcessor->ReqRepVars(5).Used);
    }

    TEST_F(SQLiteFixture, OutputProcessor_determineFrequency)
    {
        auto const valid_options = std::map<std::string, ReportingFrequency>({{"Detailed", ReportingFrequency::EachCall},
                                                                              {"Timestep", ReportingFrequency::TimeStep},
                                                                              {"Hourly", ReportingFrequency::Hourly},
                                                                              {"Daily", ReportingFrequency::Daily},
                                                                              {"Monthly", ReportingFrequency::Monthly},
                                                                              {"RunPeriod", ReportingFrequency::Simulation},
                                                                              {"Environment", ReportingFrequency::Simulation},
                                                                              {"Annual", ReportingFrequency::Yearly},
                                                                              {"Bad Input", ReportingFrequency::Hourly}});

        ReportingFrequency report_freq = ReportingFrequency::EachCall;

        for (auto const &option : valid_options) {
            report_freq = determineFrequency(*state, option.first);
            EXPECT_TRUE(compare_enums(option.second, report_freq));
        }
    }

    TEST_F(SQLiteFixture, OutputProcessor_addToOutputVariableList)
    {
        std::string const idf_objects = delimited_string({
            "Output:Variable,*,Site Outdoor Air Drybulb Temperature,timestep;",
            "Output:Variable,*,Site Outdoor Air Drybulb Temperature,hourly;",
            "Output:Variable,*,Site Outdoor Air Wetbulb Temperature,hourly;",
            "Output:Variable,*,Site Outdoor Air Humidity Ratio,hourly;",
            "Output:Variable,*,Site Outdoor Air Relative Humidity,hourly;",
            "Output:Variable,*,Zone Mean Air Temperature,hourly;",
            "Output:Variable,*,Site Outdoor Air Drybulb Temperature,daily;",
            "Output:Variable,*,Site Outdoor Air Drybulb Temperature,monthly;",
            "Output:Variable,*,Site Outdoor Air Drybulb Temperature,runperiod;",
        });

        ASSERT_TRUE(process_idf(idf_objects));

        AddToOutputVariableList(*state,
                                "Site Outdoor Air Drybulb Temperature",
                                OutputProcessor::TimeStepType::Zone,
                                StoreType::Averaged,
                                VariableType::Real,
                                OutputProcessor::Unit::C);
        AddToOutputVariableList(*state,
                                "Site Outdoor Air Wetbulb Temperature",
                                OutputProcessor::TimeStepType::Zone,
                                StoreType::Averaged,
                                VariableType::Real,
                                OutputProcessor::Unit::C);
        AddToOutputVariableList(*state,
                                "Site Outdoor Air Humidity Ratio",
                                OutputProcessor::TimeStepType::Zone,
                                StoreType::Averaged,
                                VariableType::Real,
                                OutputProcessor::Unit::kgWater_kgDryAir);
        AddToOutputVariableList(*state,
                                "Site Outdoor Air Relative Humidity",
                                OutputProcessor::TimeStepType::Zone,
                                StoreType::Averaged,
                                VariableType::Real,
                                OutputProcessor::Unit::Perc);

        EXPECT_TRUE(compare_enums(OutputProcessor::TimeStepType::Zone, state->dataOutputProcessor->DDVariableTypes(1).timeStepType));
        EXPECT_TRUE(compare_enums(StoreType::Averaged, state->dataOutputProcessor->DDVariableTypes(1).storeType));
        EXPECT_TRUE(compare_enums(VariableType::Real, state->dataOutputProcessor->DDVariableTypes(1).variableType));
        EXPECT_EQ(0, state->dataOutputProcessor->DDVariableTypes(1).Next);
        EXPECT_FALSE(state->dataOutputProcessor->DDVariableTypes(1).ReportedOnDDFile);
        EXPECT_EQ("Site Outdoor Air Drybulb Temperature", state->dataOutputProcessor->DDVariableTypes(1).VarNameOnly);
        EXPECT_TRUE(compare_enums(OutputProcessor::Unit::C, state->dataOutputProcessor->DDVariableTypes(1).units));

        EXPECT_TRUE(compare_enums(OutputProcessor::TimeStepType::Zone, state->dataOutputProcessor->DDVariableTypes(2).timeStepType));
        EXPECT_TRUE(compare_enums(StoreType::Averaged, state->dataOutputProcessor->DDVariableTypes(2).storeType));
        EXPECT_TRUE(compare_enums(VariableType::Real, state->dataOutputProcessor->DDVariableTypes(2).variableType));
        EXPECT_EQ(0, state->dataOutputProcessor->DDVariableTypes(2).Next);
        EXPECT_FALSE(state->dataOutputProcessor->DDVariableTypes(2).ReportedOnDDFile);
        EXPECT_EQ("Site Outdoor Air Wetbulb Temperature", state->dataOutputProcessor->DDVariableTypes(2).VarNameOnly);
        EXPECT_TRUE(compare_enums(OutputProcessor::Unit::C, state->dataOutputProcessor->DDVariableTypes(2).units));

        EXPECT_TRUE(compare_enums(OutputProcessor::TimeStepType::Zone, state->dataOutputProcessor->DDVariableTypes(3).timeStepType));
        EXPECT_TRUE(compare_enums(StoreType::Averaged, state->dataOutputProcessor->DDVariableTypes(3).storeType));
        EXPECT_TRUE(compare_enums(VariableType::Real, state->dataOutputProcessor->DDVariableTypes(3).variableType));
        EXPECT_EQ(0, state->dataOutputProcessor->DDVariableTypes(3).Next);
        EXPECT_FALSE(state->dataOutputProcessor->DDVariableTypes(3).ReportedOnDDFile);
        EXPECT_EQ("Site Outdoor Air Humidity Ratio", state->dataOutputProcessor->DDVariableTypes(3).VarNameOnly);
        EXPECT_TRUE(compare_enums(OutputProcessor::Unit::kgWater_kgDryAir, state->dataOutputProcessor->DDVariableTypes(3).units));

        EXPECT_TRUE(compare_enums(OutputProcessor::TimeStepType::Zone, state->dataOutputProcessor->DDVariableTypes(4).timeStepType));
        EXPECT_TRUE(compare_enums(StoreType::Averaged, state->dataOutputProcessor->DDVariableTypes(4).storeType));
        EXPECT_TRUE(compare_enums(VariableType::Real, state->dataOutputProcessor->DDVariableTypes(4).variableType));
        EXPECT_EQ(0, state->dataOutputProcessor->DDVariableTypes(4).Next);
        EXPECT_FALSE(state->dataOutputProcessor->DDVariableTypes(4).ReportedOnDDFile);
        EXPECT_EQ("Site Outdoor Air Relative Humidity", state->dataOutputProcessor->DDVariableTypes(4).VarNameOnly);
        EXPECT_TRUE(compare_enums(OutputProcessor::Unit::Perc, state->dataOutputProcessor->DDVariableTypes(4).units));
    }

    TEST_F(SQLiteFixture, OutputProcessor_setupOutputVariable)
    {
        std::string const idf_objects = delimited_string({
            "Output:Variable,*,Site Outdoor Air Drybulb Temperature,runperiod;",
        });

        ASSERT_TRUE(process_idf(idf_objects));

        GetReportVariableInput(*state);
        SetupOutputVariable(*state,
                            "Site Outdoor Air Drybulb Temperature",
                            OutputProcessor::Unit::C,
                            state->dataEnvrn->OutDryBulbTemp,
                            OutputProcessor::SOVTimeStepType::Zone,
                            OutputProcessor::SOVStoreType::Average,
                            "Environment");

        auto reportDataDictionaryResults = queryResult("SELECT * FROM ReportDataDictionary;", "ReportDataDictionary");

        std::vector<std::vector<std::string>> reportDataDictionary(
            {{"1", "0", "Avg", "Zone", "Zone", "Environment", "Site Outdoor Air Drybulb Temperature", "Run Period", "", "C"}});
        EXPECT_EQ(reportDataDictionary, reportDataDictionaryResults);

        EXPECT_EQ(1, state->dataOutputProcessor->NumExtraVars);

        EXPECT_EQ("", state->dataOutputProcessor->ReqRepVars(1).Key);
        EXPECT_EQ("SITE OUTDOOR AIR DRYBULB TEMPERATURE", state->dataOutputProcessor->ReqRepVars(1).VarName);
        EXPECT_TRUE(compare_enums(ReportingFrequency::Simulation, state->dataOutputProcessor->ReqRepVars(1).frequency));
        EXPECT_EQ(0, state->dataOutputProcessor->ReqRepVars(1).SchedPtr);
        EXPECT_EQ("", state->dataOutputProcessor->ReqRepVars(1).SchedName);
        EXPECT_EQ(true, state->dataOutputProcessor->ReqRepVars(1).Used);

        EXPECT_TRUE(compare_enums(OutputProcessor::TimeStepType::Zone, state->dataOutputProcessor->DDVariableTypes(1).timeStepType));
        EXPECT_TRUE(compare_enums(StoreType::Averaged, state->dataOutputProcessor->DDVariableTypes(1).storeType));
        EXPECT_TRUE(compare_enums(VariableType::Real, state->dataOutputProcessor->DDVariableTypes(1).variableType));
        EXPECT_EQ(0, state->dataOutputProcessor->DDVariableTypes(1).Next);
        EXPECT_FALSE(state->dataOutputProcessor->DDVariableTypes(1).ReportedOnDDFile);
        EXPECT_EQ("Site Outdoor Air Drybulb Temperature", state->dataOutputProcessor->DDVariableTypes(1).VarNameOnly);
    }

    TEST_F(EnergyPlusFixture, OutputProcessor_setupOutputVariable_endUseSubKey)
    {
        std::string const idf_objects = delimited_string({
            "Output:Variable,*,Chiller Electricity Energy,runperiod;",
            "Output:Variable,*,Lights Electricity Energy,runperiod;",
            "Output:Variable,*,Environmental Impact Fuel Oil No 2 CO2 Emissions Mass,runperiod;",
        });

        ASSERT_TRUE(process_idf(idf_objects));

        GetReportVariableInput(*state);

        Real64 cooling_consumption = 0.;
        SetupOutputVariable(*state,
                            "Chiller Electricity Energy",
                            OutputProcessor::Unit::J,
                            cooling_consumption,
                            OutputProcessor::SOVTimeStepType::System,
                            OutputProcessor::SOVStoreType::Summed,
                            "Cool-1",
                            {},
                            "ELECTRICITY",
                            "Cooling",
                            {}, // EndUseSubKey
                            "Plant");

        Real64 light_consumption = 0.;
        SetupOutputVariable(*state,
                            "Lights Electricity Energy",
                            OutputProcessor::Unit::J,
                            light_consumption,
                            OutputProcessor::SOVTimeStepType::Zone,
                            OutputProcessor::SOVStoreType::Summed,
                            "LIGHTS 1",
                            {},
                            "Electricity",
                            "InteriorLights",
                            "RailroadCrossing", // EndUseSubKey
                            "Building",
                            "SPACE1-1",
                            1,
                            1);

        Real64 fuel_oil_co2 = 0.;
        SetupOutputVariable(*state,
                            "Environmental Impact Fuel Oil No 2 CO2 Emissions Mass",
                            OutputProcessor::Unit::kg,
                            fuel_oil_co2,
                            OutputProcessor::SOVTimeStepType::System,
                            OutputProcessor::SOVStoreType::Summed,
                            "Site",
                            {},
                            "CO2",
                            "FuelOilNo2Emissions",
                            {}, // EndUseSubKey
                            "");

        int found;

        // Cooling
        // testing an ABUPS end use with no sub end use specified
        EXPECT_EQ(1, state->dataOutputProcessor->EndUseCategory(2).NumSubcategories);
        EXPECT_EQ("General", state->dataOutputProcessor->EndUseCategory(2).SubcategoryName(1));

        found = Util::FindItem("Cooling:Electricity", state->dataOutputProcessor->EnergyMeters);
        EXPECT_NE(0, found);
        EXPECT_EQ("Electricity", state->dataOutputProcessor->EnergyMeters(found).ResourceType);
        EXPECT_EQ("Cooling", state->dataOutputProcessor->EnergyMeters(found).EndUse);
        EXPECT_EQ("", state->dataOutputProcessor->EnergyMeters(found).EndUseSub);

        found = Util::FindItem("General:Cooling:Electricity", state->dataOutputProcessor->EnergyMeters);
        EXPECT_NE(0, found);
        EXPECT_EQ("Electricity", state->dataOutputProcessor->EnergyMeters(found).ResourceType);
        EXPECT_EQ("Cooling", state->dataOutputProcessor->EnergyMeters(found).EndUse);
        EXPECT_EQ("General", state->dataOutputProcessor->EnergyMeters(found).EndUseSub);

        // lighting
        // testing an ABUPS end use with a sub end use specified
        EXPECT_EQ(1, state->dataOutputProcessor->EndUseCategory(3).NumSubcategories); // lighting end use
        EXPECT_EQ("RailroadCrossing", state->dataOutputProcessor->EndUseCategory(3).SubcategoryName(1));

        found = Util::FindItem("InteriorLights:Electricity", state->dataOutputProcessor->EnergyMeters);
        EXPECT_NE(0, found);
        EXPECT_EQ("Electricity", state->dataOutputProcessor->EnergyMeters(found).ResourceType);
        EXPECT_EQ("InteriorLights", state->dataOutputProcessor->EnergyMeters(found).EndUse);
        EXPECT_EQ("", state->dataOutputProcessor->EnergyMeters(found).EndUseSub);

        found = Util::FindItem("General:InteriorLights:Electricity", state->dataOutputProcessor->EnergyMeters);
        EXPECT_EQ(0, found); // should not find this

        found = Util::FindItem("RailroadCrossing:InteriorLights:Electricity", state->dataOutputProcessor->EnergyMeters);
        EXPECT_NE(0, found);
        EXPECT_EQ("Electricity", state->dataOutputProcessor->EnergyMeters(found).ResourceType);
        EXPECT_EQ("InteriorLights", state->dataOutputProcessor->EnergyMeters(found).EndUse);
        EXPECT_EQ("RailroadCrossing", state->dataOutputProcessor->EnergyMeters(found).EndUseSub);

        // fuel oil CO2 emissions
        // testing a non-ABUPS end use with no sub end use specified
        found = Util::FindItem("FuelOilNo2Emissions:CO2", state->dataOutputProcessor->EnergyMeters);
        EXPECT_NE(0, found);
        EXPECT_EQ("CO2", state->dataOutputProcessor->EnergyMeters(found).ResourceType);
        EXPECT_EQ("FuelOilNo2Emissions", state->dataOutputProcessor->EnergyMeters(found).EndUse);
        EXPECT_EQ("", state->dataOutputProcessor->EnergyMeters(found).EndUseSub);
    }

    TEST_F(SQLiteFixture, OutputProcessor_setupOutputVariable_star)
    {
        std::string const idf_objects = delimited_string({"Output:Variable,*,Boiler NaturalGas Rate,runperiod;"});

        ASSERT_TRUE(process_idf(idf_objects));

        GetReportVariableInput(*state);
        Real64 fuel_used = 999;
        SetupOutputVariable(*state,
                            "Boiler NaturalGas Rate",
                            OutputProcessor::Unit::W,
                            fuel_used,
                            OutputProcessor::SOVTimeStepType::System,
                            OutputProcessor::SOVStoreType::Average,
                            "Boiler1");
        SetupOutputVariable(*state,
                            "Boiler NaturalGas Rate",
                            OutputProcessor::Unit::W,
                            fuel_used,
                            OutputProcessor::SOVTimeStepType::System,
                            OutputProcessor::SOVStoreType::Average,
                            "Boiler2");
        SetupOutputVariable(*state,
                            "Boiler NaturalGas Rate",
                            OutputProcessor::Unit::W,
                            fuel_used,
                            OutputProcessor::SOVTimeStepType::System,
                            OutputProcessor::SOVStoreType::Average,
                            "Boiler3");

        auto reportDataDictionaryResults = queryResult("SELECT * FROM ReportDataDictionary;", "ReportDataDictionary");

        std::vector<std::vector<std::string>> reportDataDictionary({
            {"1", "0", "Avg", "System", "HVAC System", "Boiler1", "Boiler NaturalGas Rate", "Run Period", "", "W"},
            {"2", "0", "Avg", "System", "HVAC System", "Boiler2", "Boiler NaturalGas Rate", "Run Period", "", "W"},
            {"3", "0", "Avg", "System", "HVAC System", "Boiler3", "Boiler NaturalGas Rate", "Run Period", "", "W"},
        });

        EXPECT_EQ(reportDataDictionary, reportDataDictionaryResults);

        auto reportDataResults = queryResult("SELECT * FROM ReportData;", "ReportData");
        auto reportExtendedDataResults = queryResult("SELECT * FROM ReportExtendedData;", "ReportExtendedData");

        compare_eso_stream(
            delimited_string({"1,11,Boiler1,Boiler NaturalGas Rate [W] !RunPeriod [Value,Min,Month,Day,Hour,Minute,Max,Month,Day,Hour,Minute]",
                              "2,11,Boiler2,Boiler NaturalGas Rate [W] !RunPeriod [Value,Min,Month,Day,Hour,Minute,Max,Month,Day,Hour,Minute]",
                              "3,11,Boiler3,Boiler NaturalGas Rate [W] !RunPeriod [Value,Min,Month,Day,Hour,Minute,Max,Month,Day,Hour,Minute]"},
                             "\n"));
    }

    TEST_F(SQLiteFixture, OutputProcessor_setupOutputVariable_regex)
    {
        std::string const idf_objects = delimited_string({"Output:Variable,Boiler[13],Boiler NaturalGas Rate,runperiod;"});

        ASSERT_TRUE(process_idf(idf_objects));

        GetReportVariableInput(*state);
        Real64 fuel_used = 999;
        SetupOutputVariable(*state,
                            "Boiler NaturalGas Rate",
                            OutputProcessor::Unit::W,
                            fuel_used,
                            OutputProcessor::SOVTimeStepType::System,
                            OutputProcessor::SOVStoreType::Average,
                            "Boiler1");
        SetupOutputVariable(*state,
                            "Boiler NaturalGas Rate",
                            OutputProcessor::Unit::W,
                            fuel_used,
                            OutputProcessor::SOVTimeStepType::System,
                            OutputProcessor::SOVStoreType::Average,
                            "Boiler2");
        SetupOutputVariable(*state,
                            "Boiler NaturalGas Rate",
                            OutputProcessor::Unit::W,
                            fuel_used,
                            OutputProcessor::SOVTimeStepType::System,
                            OutputProcessor::SOVStoreType::Average,
                            "Boiler3");

        auto reportDataDictionaryResults = queryResult("SELECT * FROM ReportDataDictionary;", "ReportDataDictionary");

        std::vector<std::vector<std::string>> reportDataDictionary({
            {"1", "0", "Avg", "System", "HVAC System", "Boiler1", "Boiler NaturalGas Rate", "Run Period", "", "W"},
            {"2", "0", "Avg", "System", "HVAC System", "Boiler3", "Boiler NaturalGas Rate", "Run Period", "", "W"},
        });

        EXPECT_EQ(reportDataDictionary, reportDataDictionaryResults);

        auto reportDataResults = queryResult("SELECT * FROM ReportData;", "ReportData");
        auto reportExtendedDataResults = queryResult("SELECT * FROM ReportExtendedData;", "ReportExtendedData");

        compare_eso_stream(
            delimited_string({"1,11,Boiler1,Boiler NaturalGas Rate [W] !RunPeriod [Value,Min,Month,Day,Hour,Minute,Max,Month,Day,Hour,Minute]",
                              "2,11,Boiler3,Boiler NaturalGas Rate [W] !RunPeriod [Value,Min,Month,Day,Hour,Minute,Max,Month,Day,Hour,Minute]"},
                             "\n"));
    }

    TEST_F(SQLiteFixture, OutputProcessor_setupOutputVariable_regex_2)
    {
        std::string const idf_objects = delimited_string({"Output:Variable,Boiler.*,Boiler NaturalGas Rate,runperiod;"});

        ASSERT_TRUE(process_idf(idf_objects));

        GetReportVariableInput(*state);
        Real64 fuel_used = 999;
        SetupOutputVariable(*state,
                            "Boiler NaturalGas Rate",
                            OutputProcessor::Unit::W,
                            fuel_used,
                            OutputProcessor::SOVTimeStepType::System,
                            OutputProcessor::SOVStoreType::Average,
                            "Boiler1");
        SetupOutputVariable(*state,
                            "Boiler NaturalGas Rate",
                            OutputProcessor::Unit::W,
                            fuel_used,
                            OutputProcessor::SOVTimeStepType::System,
                            OutputProcessor::SOVStoreType::Average,
                            "Boiler2");
        SetupOutputVariable(*state,
                            "Boiler NaturalGas Rate",
                            OutputProcessor::Unit::W,
                            fuel_used,
                            OutputProcessor::SOVTimeStepType::System,
                            OutputProcessor::SOVStoreType::Average,
                            "Boiler3");

        auto reportDataDictionaryResults = queryResult("SELECT * FROM ReportDataDictionary;", "ReportDataDictionary");

        std::vector<std::vector<std::string>> reportDataDictionary({
            {"1", "0", "Avg", "System", "HVAC System", "Boiler1", "Boiler NaturalGas Rate", "Run Period", "", "W"},
            {"2", "0", "Avg", "System", "HVAC System", "Boiler2", "Boiler NaturalGas Rate", "Run Period", "", "W"},
            {"3", "0", "Avg", "System", "HVAC System", "Boiler3", "Boiler NaturalGas Rate", "Run Period", "", "W"},
        });

        EXPECT_EQ(reportDataDictionary, reportDataDictionaryResults);

        auto reportDataResults = queryResult("SELECT * FROM ReportData;", "ReportData");
        auto reportExtendedDataResults = queryResult("SELECT * FROM ReportExtendedData;", "ReportExtendedData");

        compare_eso_stream(
            delimited_string({"1,11,Boiler1,Boiler NaturalGas Rate [W] !RunPeriod [Value,Min,Month,Day,Hour,Minute,Max,Month,Day,Hour,Minute]",
                              "2,11,Boiler2,Boiler NaturalGas Rate [W] !RunPeriod [Value,Min,Month,Day,Hour,Minute,Max,Month,Day,Hour,Minute]",
                              "3,11,Boiler3,Boiler NaturalGas Rate [W] !RunPeriod [Value,Min,Month,Day,Hour,Minute,Max,Month,Day,Hour,Minute]"},
                             "\n"));
    }

    TEST_F(SQLiteFixture, OutputProcessor_setupOutputVariable_regex_3)
    {
        std::string const idf_objects = delimited_string({"Output:Variable,Zn003:Wall.*,AFN Linkage Node 1 to Node 2 Volume Flow Rate,timestep;"});

        ASSERT_TRUE(process_idf(idf_objects));

        GetReportVariableInput(*state);
        Real64 vol_flow = 999;
        SetupOutputVariable(*state,
                            "AFN Linkage Node 1 to Node 2 Volume Flow Rate",
                            OutputProcessor::Unit::m3_s,
                            vol_flow,
                            OutputProcessor::SOVTimeStepType::System,
                            OutputProcessor::SOVStoreType::Average,
                            "Zn003:Wall001");
        SetupOutputVariable(*state,
                            "AFN Linkage Node 1 to Node 2 Volume Flow Rate",
                            OutputProcessor::Unit::m3_s,
                            vol_flow,
                            OutputProcessor::SOVTimeStepType::System,
                            OutputProcessor::SOVStoreType::Average,
                            "Zn003:Wall002");
        SetupOutputVariable(*state,
                            "AFN Linkage Node 1 to Node 2 Volume Flow Rate",
                            OutputProcessor::Unit::m3_s,
                            vol_flow,
                            OutputProcessor::SOVTimeStepType::System,
                            OutputProcessor::SOVStoreType::Average,
                            "Zn003:Wall002:Win001");
        SetupOutputVariable(*state,
                            "AFN Linkage Node 1 to Node 2 Volume Flow Rate",
                            OutputProcessor::Unit::m3_s,
                            vol_flow,
                            OutputProcessor::SOVTimeStepType::System,
                            OutputProcessor::SOVStoreType::Average,
                            "Zn003:Wall003");

        auto reportDataDictionaryResults = queryResult("SELECT * FROM ReportDataDictionary;", "ReportDataDictionary");

        std::vector<std::vector<std::string>> reportDataDictionary({
            {"1", "0", "Avg", "System", "HVAC System", "Zn003:Wall001", "AFN Linkage Node 1 to Node 2 Volume Flow Rate", "Zone Timestep", "", "m3/s"},
            {"2", "0", "Avg", "System", "HVAC System", "Zn003:Wall002", "AFN Linkage Node 1 to Node 2 Volume Flow Rate", "Zone Timestep", "", "m3/s"},
            {"3",
             "0",
             "Avg",
             "System",
             "HVAC System",
             "Zn003:Wall002:Win001",
             "AFN Linkage Node 1 to Node 2 Volume Flow Rate",
             "Zone Timestep",
             "",
             "m3/s"},
            {"4", "0", "Avg", "System", "HVAC System", "Zn003:Wall003", "AFN Linkage Node 1 to Node 2 Volume Flow Rate", "Zone Timestep", "", "m3/s"},
        });

        EXPECT_EQ(reportDataDictionary, reportDataDictionaryResults);

        auto reportDataResults = queryResult("SELECT * FROM ReportData;", "ReportData");
        auto reportExtendedDataResults = queryResult("SELECT * FROM ReportExtendedData;", "ReportExtendedData");

        compare_eso_stream(delimited_string(
            {
                "1,1,Zn003:Wall001,AFN Linkage Node 1 to Node 2 Volume Flow Rate [m3/s] !TimeStep",
                "2,1,Zn003:Wall002,AFN Linkage Node 1 to Node 2 Volume Flow Rate [m3/s] !TimeStep",
                "3,1,Zn003:Wall002:Win001,AFN Linkage Node 1 to Node 2 Volume Flow Rate [m3/s] !TimeStep",
                "4,1,Zn003:Wall003,AFN Linkage Node 1 to Node 2 Volume Flow Rate [m3/s] !TimeStep",
            },
            "\n"));
    }

    TEST_F(SQLiteFixture, OutputProcessor_setupOutputVariable_regex_4)
    {
        // case-insensitive comparison
        std::string const idf_objects =
            delimited_string({"Output:Variable,(?i)Zn003:Wall.*,AFN Linkage Node 1 to Node 2 Volume Flow Rate,timestep;"});

        ASSERT_TRUE(process_idf(idf_objects));

        GetReportVariableInput(*state);
        Real64 vol_flow = 999;
        SetupOutputVariable(*state,
                            "AFN Linkage Node 1 to Node 2 Volume Flow Rate",
                            OutputProcessor::Unit::m3_s,
                            vol_flow,
                            OutputProcessor::SOVTimeStepType::System,
                            OutputProcessor::SOVStoreType::Average,
                            "ZN003:WALL001");
        SetupOutputVariable(*state,
                            "AFN Linkage Node 1 to Node 2 Volume Flow Rate",
                            OutputProcessor::Unit::m3_s,
                            vol_flow,
                            OutputProcessor::SOVTimeStepType::System,
                            OutputProcessor::SOVStoreType::Average,
                            "ZN003:WALL002");
        SetupOutputVariable(*state,
                            "AFN Linkage Node 1 to Node 2 Volume Flow Rate",
                            OutputProcessor::Unit::m3_s,
                            vol_flow,
                            OutputProcessor::SOVTimeStepType::System,
                            OutputProcessor::SOVStoreType::Average,
                            "ZN003:WALL002:WIN001");
        SetupOutputVariable(*state,
                            "AFN Linkage Node 1 to Node 2 Volume Flow Rate",
                            OutputProcessor::Unit::m3_s,
                            vol_flow,
                            OutputProcessor::SOVTimeStepType::System,
                            OutputProcessor::SOVStoreType::Average,
                            "ZN003:WALL003");

        auto reportDataDictionaryResults = queryResult("SELECT * FROM ReportDataDictionary;", "ReportDataDictionary");

        std::vector<std::vector<std::string>> reportDataDictionary({
            {"1", "0", "Avg", "System", "HVAC System", "ZN003:WALL001", "AFN Linkage Node 1 to Node 2 Volume Flow Rate", "Zone Timestep", "", "m3/s"},
            {"2", "0", "Avg", "System", "HVAC System", "ZN003:WALL002", "AFN Linkage Node 1 to Node 2 Volume Flow Rate", "Zone Timestep", "", "m3/s"},
            {"3",
             "0",
             "Avg",
             "System",
             "HVAC System",
             "ZN003:WALL002:WIN001",
             "AFN Linkage Node 1 to Node 2 Volume Flow Rate",
             "Zone Timestep",
             "",
             "m3/s"},
            {"4", "0", "Avg", "System", "HVAC System", "ZN003:WALL003", "AFN Linkage Node 1 to Node 2 Volume Flow Rate", "Zone Timestep", "", "m3/s"},
        });

        EXPECT_EQ(reportDataDictionary, reportDataDictionaryResults);

        auto reportDataResults = queryResult("SELECT * FROM ReportData;", "ReportData");
        auto reportExtendedDataResults = queryResult("SELECT * FROM ReportExtendedData;", "ReportExtendedData");

        compare_eso_stream(delimited_string(
            {
                "1,1,ZN003:WALL001,AFN Linkage Node 1 to Node 2 Volume Flow Rate [m3/s] !TimeStep",
                "2,1,ZN003:WALL002,AFN Linkage Node 1 to Node 2 Volume Flow Rate [m3/s] !TimeStep",
                "3,1,ZN003:WALL002:WIN001,AFN Linkage Node 1 to Node 2 Volume Flow Rate [m3/s] !TimeStep",
                "4,1,ZN003:WALL003,AFN Linkage Node 1 to Node 2 Volume Flow Rate [m3/s] !TimeStep",
            },
            "\n"));
    }

    TEST_F(SQLiteFixture, OutputProcessor_checkReportVariable)
    {
        std::string const idf_objects = delimited_string({
            "Output:Variable,*,Site Outdoor Air Drybulb Temperature,timestep;",
            "Output:Variable,*,Site Outdoor Air Drybulb Temperature,hourly;",
            "Output:Variable,*,Site Outdoor Air Drybulb Temperature,daily;",
            "Output:Variable,*,Site Outdoor Air Drybulb Temperature,monthly;",
            "Output:Variable,*,Site Outdoor Air Drybulb Temperature,runperiod;",
        });

        ASSERT_TRUE(process_idf(idf_objects));

        auto const keyed_value = "Environment";
        auto const var_name = "Site Outdoor Air Drybulb Temperature";

        InitializeOutput(*state);

        GetReportVariableInput(*state);
        CheckReportVariable(*state, keyed_value, var_name);

        EXPECT_EQ(5, state->dataOutputProcessor->NumOfReqVariables);

        EXPECT_EQ("", state->dataOutputProcessor->ReqRepVars(1).Key);
        EXPECT_EQ("SITE OUTDOOR AIR DRYBULB TEMPERATURE", state->dataOutputProcessor->ReqRepVars(1).VarName);
        EXPECT_TRUE(compare_enums(ReportingFrequency::TimeStep, state->dataOutputProcessor->ReqRepVars(1).frequency));
        EXPECT_EQ(0, state->dataOutputProcessor->ReqRepVars(1).SchedPtr);
        EXPECT_EQ("", state->dataOutputProcessor->ReqRepVars(1).SchedName);
        EXPECT_EQ(true, state->dataOutputProcessor->ReqRepVars(1).Used);

        EXPECT_EQ("", state->dataOutputProcessor->ReqRepVars(2).Key);
        EXPECT_EQ("SITE OUTDOOR AIR DRYBULB TEMPERATURE", state->dataOutputProcessor->ReqRepVars(2).VarName);
        EXPECT_TRUE(compare_enums(ReportingFrequency::Hourly, state->dataOutputProcessor->ReqRepVars(2).frequency));
        EXPECT_EQ(0, state->dataOutputProcessor->ReqRepVars(2).SchedPtr);
        EXPECT_EQ("", state->dataOutputProcessor->ReqRepVars(2).SchedName);
        EXPECT_EQ(true, state->dataOutputProcessor->ReqRepVars(2).Used);

        EXPECT_EQ("", state->dataOutputProcessor->ReqRepVars(3).Key);
        EXPECT_EQ("SITE OUTDOOR AIR DRYBULB TEMPERATURE", state->dataOutputProcessor->ReqRepVars(3).VarName);
        EXPECT_TRUE(compare_enums(ReportingFrequency::Daily, state->dataOutputProcessor->ReqRepVars(3).frequency));
        EXPECT_EQ(0, state->dataOutputProcessor->ReqRepVars(3).SchedPtr);
        EXPECT_EQ("", state->dataOutputProcessor->ReqRepVars(3).SchedName);
        EXPECT_EQ(true, state->dataOutputProcessor->ReqRepVars(3).Used);

        EXPECT_EQ("", state->dataOutputProcessor->ReqRepVars(4).Key);
        EXPECT_EQ("SITE OUTDOOR AIR DRYBULB TEMPERATURE", state->dataOutputProcessor->ReqRepVars(4).VarName);
        EXPECT_TRUE(compare_enums(ReportingFrequency::Monthly, state->dataOutputProcessor->ReqRepVars(4).frequency));
        EXPECT_EQ(0, state->dataOutputProcessor->ReqRepVars(4).SchedPtr);
        EXPECT_EQ("", state->dataOutputProcessor->ReqRepVars(4).SchedName);
        EXPECT_EQ(true, state->dataOutputProcessor->ReqRepVars(4).Used);

        EXPECT_EQ("", state->dataOutputProcessor->ReqRepVars(5).Key);
        EXPECT_EQ("SITE OUTDOOR AIR DRYBULB TEMPERATURE", state->dataOutputProcessor->ReqRepVars(5).VarName);
        EXPECT_TRUE(compare_enums(ReportingFrequency::Simulation, state->dataOutputProcessor->ReqRepVars(5).frequency));
        EXPECT_EQ(0, state->dataOutputProcessor->ReqRepVars(5).SchedPtr);
        EXPECT_EQ("", state->dataOutputProcessor->ReqRepVars(5).SchedName);
        EXPECT_EQ(true, state->dataOutputProcessor->ReqRepVars(5).Used);
    }

    TEST_F(SQLiteFixture, OutputProcessor_getMeters_WildCard)
    {
        // Test for #9150
        std::string const idf_objects = delimited_string({"Output:Meter:MeterFileOnly,InteriorLights:Electricity:Zone:*,Monthly;"});

        ASSERT_TRUE(process_idf(idf_objects));

        Real64 light_consumption = 0;
        for (int i = 1; i <= 5; ++i) {
            SetupOutputVariable(*state,
                                "Lights Electricity Energy",
                                OutputProcessor::Unit::J,
                                light_consumption,
                                OutputProcessor::SOVTimeStepType::Zone,
                                OutputProcessor::SOVStoreType::Summed,
                                "SPACE" + std::to_string(i) + "LIGHTS",
                                {},
                                "Electricity",
                                "InteriorLights",
                                "GeneralLights",
                                "Building",
                                "SPACE" + std::to_string(i),
                                1,
                                1);
        }

        UpdateMeterReporting(*state);

        compare_mtr_stream(
            delimited_string({"53,9,InteriorLights:Electricity:Zone:SPACE1 [J] !Monthly [Value,Min,Day,Hour,Minute,Max,Day,Hour,Minute]",
                              "102,9,InteriorLights:Electricity:Zone:SPACE2 [J] !Monthly [Value,Min,Day,Hour,Minute,Max,Day,Hour,Minute]",
                              "139,9,InteriorLights:Electricity:Zone:SPACE3 [J] !Monthly [Value,Min,Day,Hour,Minute,Max,Day,Hour,Minute]",
                              "176,9,InteriorLights:Electricity:Zone:SPACE4 [J] !Monthly [Value,Min,Day,Hour,Minute,Max,Day,Hour,Minute]",
                              "213,9,InteriorLights:Electricity:Zone:SPACE5 [J] !Monthly [Value,Min,Day,Hour,Minute,Max,Day,Hour,Minute]"},
                             "\n"));
    }

    TEST_F(SQLiteFixture, OutputProcessor_getCustomMeterInput)
    {
        std::string const idf_objects = delimited_string({
            "  Output:Meter:MeterFileOnly,MyGeneralLights,monthly;",
            "  Output:Meter:MeterFileOnly,MyGeneralLights,runperiod;",
            "  Output:Meter:MeterFileOnly,MyBuildingOther,monthly;",
            "  Output:Meter:MeterFileOnly,MyBuildingOther,runperiod;",
            "  Output:Meter:MeterFileOnly,Building Infiltration Heat Loss,monthly;",
            "  Output:Meter:MeterFileOnly,Building Infiltration Heat Loss,runperiod;",
            "  Meter:Custom,",
            "    MyGeneralLights,         !- Name",
            "    Electricity,             !- Fuel Type",
            "    SPACE1-1 Lights 1,       !- Key Name 1",
            "    Lights Electricity Energy,  !- Output Variable or Meter Name 1",
            "    SPACE2-1 Lights 1,       !- Key Name 2",
            "    Lights Electricity Energy,  !- Output Variable or Meter Name 2",
            "    SPACE3-1 Lights 1,       !- Key Name 3",
            "    Lights Electricity Energy,  !- Output Variable or Meter Name 3",
            "    SPACE4-1 Lights 1,       !- Key Name 4",
            "    Lights Electricity Energy,  !- Output Variable or Meter Name 4",
            "    SPACE5-1 Lights 1,       !- Key Name 5",
            "    Lights Electricity Energy;  !- Output Variable or Meter Name 5",
            "  Meter:Custom,",
            "    Building Infiltration Heat Loss,  !- Name",
            "    Generic,                 !- Fuel Type",
            "    *,                       !- Key Name 1",
            "    Zone Infiltration Total Heat Loss Energy;  !- Output Variable or Meter Name 1",
            "  Meter:CustomDecrement,",
            "    MyBuildingOther,         !- Name",
            "    Electricity,             !- Fuel Type",
            "    Electricity:Building,    !- Source Meter Name",
            "    ,                        !- Key Name 1",
            "    MyGeneralLights;         !- Output Variable or Meter Name 1",
        });

        ASSERT_TRUE(process_idf(idf_objects));
        Real64 light_consumption = 0;
        SetupOutputVariable(*state,
                            "Lights Electricity Energy",
                            OutputProcessor::Unit::J,
                            light_consumption,
                            OutputProcessor::SOVTimeStepType::Zone,
                            OutputProcessor::SOVStoreType::Summed,
                            "SPACE1-1 LIGHTS 1",
                            {},
                            "Electricity",
                            "InteriorLights",
                            "GeneralLights",
                            "Building",
                            "SPACE1-1",
                            1,
                            1);
        SetupOutputVariable(*state,
                            "Lights Electricity Energy",
                            OutputProcessor::Unit::J,
                            light_consumption,
                            OutputProcessor::SOVTimeStepType::Zone,
                            OutputProcessor::SOVStoreType::Summed,
                            "SPACE2-1 LIGHTS 1",
                            {},
                            "Electricity",
                            "InteriorLights",
                            "GeneralLights",
                            "Building",
                            "SPACE2-1",
                            1,
                            1);
        SetupOutputVariable(*state,
                            "Lights Electricity Energy",
                            OutputProcessor::Unit::J,
                            light_consumption,
                            OutputProcessor::SOVTimeStepType::Zone,
                            OutputProcessor::SOVStoreType::Summed,
                            "SPACE3-1 LIGHTS 1",
                            {},
                            "Electricity",
                            "InteriorLights",
                            "GeneralLights",
                            "Building",
                            "SPACE3-1",
                            1,
                            1);
        SetupOutputVariable(*state,
                            "Lights Electricity Energy",
                            OutputProcessor::Unit::J,
                            light_consumption,
                            OutputProcessor::SOVTimeStepType::Zone,
                            OutputProcessor::SOVStoreType::Summed,
                            "SPACE4-1 LIGHTS 1",
                            {},
                            "Electricity",
                            "InteriorLights",
                            "GeneralLights",
                            "Building",
                            "SPACE4-1",
                            1,
                            1);
        SetupOutputVariable(*state,
                            "Lights Electricity Energy",
                            OutputProcessor::Unit::J,
                            light_consumption,
                            OutputProcessor::SOVTimeStepType::Zone,
                            OutputProcessor::SOVStoreType::Summed,
                            "SPACE5-1 LIGHTS 1",
                            {},
                            "Electricity",
                            "InteriorLights",
                            "GeneralLights",
                            "Building",
                            "SPACE5-1",
                            1,
                            1);
        Real64 zone_infil_total_loss = 0;
        SetupOutputVariable(*state,
                            "Zone Infiltration Total Heat Loss Energy",
                            OutputProcessor::Unit::J,
                            zone_infil_total_loss,
                            OutputProcessor::SOVTimeStepType::System,
                            OutputProcessor::SOVStoreType::Summed,
                            "SPACE1-1");
        SetupOutputVariable(*state,
                            "Zone Infiltration Total Heat Loss Energy",
                            OutputProcessor::Unit::J,
                            zone_infil_total_loss,
                            OutputProcessor::SOVTimeStepType::System,
                            OutputProcessor::SOVStoreType::Summed,
                            "SPACE2-1");
        SetupOutputVariable(*state,
                            "Zone Infiltration Total Heat Loss Energy",
                            OutputProcessor::Unit::J,
                            zone_infil_total_loss,
                            OutputProcessor::SOVTimeStepType::System,
                            OutputProcessor::SOVStoreType::Summed,
                            "SPACE3-1");
        SetupOutputVariable(*state,
                            "Zone Infiltration Total Heat Loss Energy",
                            OutputProcessor::Unit::J,
                            zone_infil_total_loss,
                            OutputProcessor::SOVTimeStepType::System,
                            OutputProcessor::SOVStoreType::Summed,
                            "SPACE4-1");
        SetupOutputVariable(*state,
                            "Zone Infiltration Total Heat Loss Energy",
                            OutputProcessor::Unit::J,
                            zone_infil_total_loss,
                            OutputProcessor::SOVTimeStepType::System,
                            OutputProcessor::SOVStoreType::Summed,
                            "SPACE5-1");

        bool errors_found = false;

        GetCustomMeterInput(*state, errors_found);

        ASSERT_FALSE(errors_found);

        ASSERT_EQ(22, state->dataOutputProcessor->NumEnergyMeters);

        auto const meters_result =
            std::map<int,
                     std::tuple<int, std::string_view, std::string_view, std::string_view, std::string_view, std::string_view, std::string_view>>({
                {1, std::make_tuple(0, "Electricity:Facility", "Electricity", "", "", "", "J")},
                {2, std::make_tuple(0, "Electricity:Building", "Electricity", "", "", "Building", "J")},
                {3, std::make_tuple(0, "Electricity:Zone:SPACE1-1", "Electricity", "", "", "Zone", "J")},
                {4, std::make_tuple(0, "InteriorLights:Electricity", "Electricity", "InteriorLights", "", "", "J")},
                {5, std::make_tuple(0, "InteriorLights:Electricity:Zone:SPACE1-1", "Electricity", "InteriorLights", "", "Zone", "J")},
                {6, std::make_tuple(0, "GeneralLights:InteriorLights:Electricity", "Electricity", "InteriorLights", "GeneralLights", "", "J")},
                {7,
                 std::make_tuple(
                     0, "GeneralLights:InteriorLights:Electricity:Zone:SPACE1-1", "Electricity", "InteriorLights", "GeneralLights", "Zone", "J")},
                {8, std::make_tuple(0, "Electricity:Zone:SPACE2-1", "Electricity", "", "", "Zone", "J")},
                {9, std::make_tuple(0, "InteriorLights:Electricity:Zone:SPACE2-1", "Electricity", "InteriorLights", "", "Zone", "J")},
                {10,
                 std::make_tuple(
                     0, "GeneralLights:InteriorLights:Electricity:Zone:SPACE2-1", "Electricity", "InteriorLights", "GeneralLights", "Zone", "J")},
                {11, std::make_tuple(0, "Electricity:Zone:SPACE3-1", "Electricity", "", "", "Zone", "J")},
                {12, std::make_tuple(0, "InteriorLights:Electricity:Zone:SPACE3-1", "Electricity", "InteriorLights", "", "Zone", "J")},
                {13,
                 std::make_tuple(
                     0, "GeneralLights:InteriorLights:Electricity:Zone:SPACE3-1", "Electricity", "InteriorLights", "GeneralLights", "Zone", "J")},
                {14, std::make_tuple(0, "Electricity:Zone:SPACE4-1", "Electricity", "", "", "Zone", "J")},
                {15, std::make_tuple(0, "InteriorLights:Electricity:Zone:SPACE4-1", "Electricity", "InteriorLights", "", "Zone", "J")},
                {16,
                 std::make_tuple(
                     0, "GeneralLights:InteriorLights:Electricity:Zone:SPACE4-1", "Electricity", "InteriorLights", "GeneralLights", "Zone", "J")},
                {17, std::make_tuple(0, "Electricity:Zone:SPACE5-1", "Electricity", "", "", "Zone", "J")},
                {18, std::make_tuple(0, "InteriorLights:Electricity:Zone:SPACE5-1", "Electricity", "InteriorLights", "", "Zone", "J")},
                {19,
                 std::make_tuple(
                     0, "GeneralLights:InteriorLights:Electricity:Zone:SPACE5-1", "Electricity", "InteriorLights", "GeneralLights", "Zone", "J")},
                {20, std::make_tuple(1, "MYGENERALLIGHTS", "Electricity", "", "", "", "J")},
                {21, std::make_tuple(1, "BUILDING INFILTRATION HEAT LOSS", "Generic", "", "", "", "J")},
                {22, std::make_tuple(2, "MYBUILDINGOTHER", "Electricity", "", "", "", "J")},
            });

        for (auto const &result : meters_result) {
            EXPECT_EQ(std::get<0>(result.second), static_cast<int>(state->dataOutputProcessor->EnergyMeters(result.first).TypeOfMeter));
            EXPECT_EQ(std::get<1>(result.second), state->dataOutputProcessor->EnergyMeters(result.first).Name);
            EXPECT_EQ(std::get<2>(result.second), state->dataOutputProcessor->EnergyMeters(result.first).ResourceType);
            EXPECT_EQ(std::get<3>(result.second), state->dataOutputProcessor->EnergyMeters(result.first).EndUse);
            EXPECT_EQ(std::get<4>(result.second), state->dataOutputProcessor->EnergyMeters(result.first).EndUseSub);
            EXPECT_EQ(std::get<5>(result.second), state->dataOutputProcessor->EnergyMeters(result.first).Group);
            EXPECT_EQ(std::get<6>(result.second), unitEnumToString(state->dataOutputProcessor->EnergyMeters(result.first).Units));
        }
    }

    TEST_F(SQLiteFixture, OutputProcessor_attachMeters)
    {
        std::string const idf_objects = delimited_string({
            "Output:Meter,Electricity:Facility,timestep;",
            "Output:Meter,Electricity:Facility,hourly;",
            "Output:Meter,Electricity:Facility,daily;",
            "Output:Meter,Electricity:Facility,monthly;",
            "Output:Meter,Electricity:Facility,runperiod;",
        });

        ASSERT_TRUE(process_idf(idf_objects));

        InitializeOutput(*state);

        int meter_array_ptr = -1;
        bool errors_found = false;

        std::string resourceType("Electricity");
        std::string endUse("InteriorLights");
        std::string endUseSub("GeneralLights");
        std::string group("Building");
        std::string const zoneName("SPACE1-1");
        std::string const spaceType("OFFICE");

        AttachMeters(*state, OutputProcessor::Unit::J, resourceType, endUse, endUseSub, group, zoneName, spaceType, 1, meter_array_ptr, errors_found);

        EXPECT_FALSE(errors_found);
        EXPECT_EQ(1, meter_array_ptr);

        ASSERT_EQ(10, state->dataOutputProcessor->NumEnergyMeters);

        auto const meters_result = std::map<
            int,
            std::tuple<int, std::string_view, std::string_view, std::string_view, std::string_view, std::string_view, std::string_view>>({
            {1, std::make_tuple(0, "Electricity:Facility", "Electricity", "", "", "", "J")},
            {2, std::make_tuple(0, "Electricity:Building", "Electricity", "", "", "Building", "J")},
            {3, std::make_tuple(0, "Electricity:Zone:SPACE1-1", "Electricity", "", "", "Zone", "J")},
            {4, std::make_tuple(0, "Electricity:SpaceType:OFFICE", "Electricity", "", "", "SpaceType", "J")},
            {5, std::make_tuple(0, "InteriorLights:Electricity", "Electricity", "InteriorLights", "", "", "J")},
            {6, std::make_tuple(0, "InteriorLights:Electricity:Zone:SPACE1-1", "Electricity", "InteriorLights", "", "Zone", "J")},
            {7, std::make_tuple(0, "InteriorLights:Electricity:SpaceType:OFFICE", "Electricity", "InteriorLights", "", "SpaceType", "J")},
            {8, std::make_tuple(0, "GeneralLights:InteriorLights:Electricity", "Electricity", "InteriorLights", "GeneralLights", "", "J")},
            {9,
             std::make_tuple(
                 0, "GeneralLights:InteriorLights:Electricity:Zone:SPACE1-1", "Electricity", "InteriorLights", "GeneralLights", "Zone", "J")},
            {10,
             std::make_tuple(
                 0, "GeneralLights:InteriorLights:Electricity:SpaceType:OFFICE", "Electricity", "InteriorLights", "GeneralLights", "SpaceType", "J")},
        });

        for (auto const &result : meters_result) {
            EXPECT_EQ(std::get<0>(result.second), static_cast<int>(state->dataOutputProcessor->EnergyMeters(result.first).TypeOfMeter));
            EXPECT_EQ(std::get<1>(result.second), state->dataOutputProcessor->EnergyMeters(result.first).Name);
            EXPECT_EQ(std::get<2>(result.second), state->dataOutputProcessor->EnergyMeters(result.first).ResourceType);
            EXPECT_EQ(std::get<3>(result.second), state->dataOutputProcessor->EnergyMeters(result.first).EndUse);
            EXPECT_EQ(std::get<4>(result.second), state->dataOutputProcessor->EnergyMeters(result.first).EndUseSub);
            EXPECT_EQ(std::get<5>(result.second), state->dataOutputProcessor->EnergyMeters(result.first).Group);
            EXPECT_EQ(std::get<6>(result.second), unitEnumToString(state->dataOutputProcessor->EnergyMeters(result.first).Units));
        }
    }

    TEST_F(SQLiteFixture, OutputProcessor_updateDataandReport_ZoneTSReporting)
    {
        std::string const idf_objects = delimited_string({
            "Output:Variable,*,Site Outdoor Air Drybulb Temperature,timestep;",
            "Output:Variable,*,Site Outdoor Air Drybulb Temperature,hourly;",
            "Output:Variable,*,Site Outdoor Air Drybulb Temperature,daily;",
            "Output:Variable,*,Site Outdoor Air Drybulb Temperature,monthly;",
            "Output:Variable,*,Site Outdoor Air Drybulb Temperature,runperiod;",
            "Output:Meter,Electricity:Facility,timestep;",
            "Output:Meter,Electricity:Facility,hourly;",
            "Output:Meter,Electricity:Facility,daily;",
            "Output:Meter,Electricity:Facility,monthly;",
            "Output:Meter,Electricity:Facility,runperiod;",
        });

        ASSERT_TRUE(process_idf(idf_objects));

        state->dataGlobal->DayOfSim = 365;
        state->dataGlobal->DayOfSimChr = "365";
        state->dataEnvrn->Month = 12;
        state->dataEnvrn->DayOfMonth = 31;
        state->dataEnvrn->DSTIndicator = 0;
        state->dataEnvrn->DayOfWeek = 3;
        state->dataEnvrn->HolidayIndex = 0;
        state->dataGlobal->HourOfDay = 24;
        state->dataGlobal->NumOfDayInEnvrn = 365;
        state->dataGlobal->MinutesPerTimeStep = 10;

        if (state->dataGlobal->TimeStep == state->dataGlobal->NumOfTimeStepInHour) {
            state->dataGlobal->EndHourFlag = true;
            if (state->dataGlobal->HourOfDay == 24) {
                state->dataGlobal->EndDayFlag = true;
                if ((!state->dataGlobal->WarmupFlag) && (state->dataGlobal->DayOfSim == state->dataGlobal->NumOfDayInEnvrn)) {
                    state->dataGlobal->EndEnvrnFlag = true;
                }
            }
        }

        if (state->dataEnvrn->DayOfMonth == state->dataWeather->EndDayOfMonth(state->dataEnvrn->Month)) {
            state->dataEnvrn->EndMonthFlag = true;
        }

        // OutputProcessor::TimeValue.allocate(2);

        auto timeStep = 1.0 / 6;

        SetupTimePointers(*state, OutputProcessor::SOVTimeStepType::Zone, timeStep);
        SetupTimePointers(*state, OutputProcessor::SOVTimeStepType::HVAC, timeStep);

        state->dataOutputProcessor->TimeValue.at(OutputProcessor::TimeStepType::Zone).CurMinute = 50;
        state->dataOutputProcessor->TimeValue.at(OutputProcessor::TimeStepType::System).CurMinute = 50;

        GetReportVariableInput(*state);
        SetupOutputVariable(*state,
                            "Site Outdoor Air Drybulb Temperature",
                            OutputProcessor::Unit::C,
                            state->dataEnvrn->OutDryBulbTemp,
                            OutputProcessor::SOVTimeStepType::Zone,
                            OutputProcessor::SOVStoreType::Average,
                            "Environment");
        Real64 light_consumption = 999;
        SetupOutputVariable(*state,
                            "Lights Electricity Energy",
                            OutputProcessor::Unit::J,
                            light_consumption,
                            OutputProcessor::SOVTimeStepType::Zone,
                            OutputProcessor::SOVStoreType::Summed,
                            "SPACE1-1 LIGHTS 1",
                            {},
                            "Electricity",
                            "InteriorLights",
                            "GeneralLights",
                            "Building",
                            "SPACE1-1",
                            1,
                            1);
        SetupOutputVariable(*state,
                            "Lights Electricity Energy",
                            OutputProcessor::Unit::J,
                            light_consumption,
                            OutputProcessor::SOVTimeStepType::Zone,
                            OutputProcessor::SOVStoreType::Summed,
                            "SPACE2-1 LIGHTS 1",
                            {},
                            "Electricity",
                            "InteriorLights",
                            "GeneralLights",
                            "Building",
                            "SPACE2-1",
                            1,
                            1);
        SetupOutputVariable(*state,
                            "Lights Electricity Energy",
                            OutputProcessor::Unit::J,
                            light_consumption,
                            OutputProcessor::SOVTimeStepType::Zone,
                            OutputProcessor::SOVStoreType::Summed,
                            "SPACE3-1 LIGHTS 1",
                            {},
                            "Electricity",
                            "InteriorLights",
                            "GeneralLights",
                            "Building",
                            "SPACE3-1",
                            1,
                            1);
        SetupOutputVariable(*state,
                            "Lights Electricity Energy",
                            OutputProcessor::Unit::J,
                            light_consumption,
                            OutputProcessor::SOVTimeStepType::Zone,
                            OutputProcessor::SOVStoreType::Summed,
                            "SPACE4-1 LIGHTS 1",
                            {},
                            "Electricity",
                            "InteriorLights",
                            "GeneralLights",
                            "Building",
                            "SPACE4-1",
                            1,
                            1);
        SetupOutputVariable(*state,
                            "Lights Electricity Energy",
                            OutputProcessor::Unit::J,
                            light_consumption,
                            OutputProcessor::SOVTimeStepType::Zone,
                            OutputProcessor::SOVStoreType::Summed,
                            "SPACE5-1 LIGHTS 1",
                            {},
                            "Electricity",
                            "InteriorLights",
                            "GeneralLights",
                            "Building",
                            "SPACE5-1",
                            1,
                            1);
        Real64 zone_infil_total_loss = 999;
        SetupOutputVariable(*state,
                            "Zone Infiltration Total Heat Loss Energy",
                            OutputProcessor::Unit::J,
                            zone_infil_total_loss,
                            OutputProcessor::SOVTimeStepType::System,
                            OutputProcessor::SOVStoreType::Summed,
                            "SPACE1-1");
        SetupOutputVariable(*state,
                            "Zone Infiltration Total Heat Loss Energy",
                            OutputProcessor::Unit::J,
                            zone_infil_total_loss,
                            OutputProcessor::SOVTimeStepType::System,
                            OutputProcessor::SOVStoreType::Summed,
                            "SPACE2-1");
        SetupOutputVariable(*state,
                            "Zone Infiltration Total Heat Loss Energy",
                            OutputProcessor::Unit::J,
                            zone_infil_total_loss,
                            OutputProcessor::SOVTimeStepType::System,
                            OutputProcessor::SOVStoreType::Summed,
                            "SPACE3-1");
        SetupOutputVariable(*state,
                            "Zone Infiltration Total Heat Loss Energy",
                            OutputProcessor::Unit::J,
                            zone_infil_total_loss,
                            OutputProcessor::SOVTimeStepType::System,
                            OutputProcessor::SOVStoreType::Summed,
                            "SPACE4-1");
        SetupOutputVariable(*state,
                            "Zone Infiltration Total Heat Loss Energy",
                            OutputProcessor::Unit::J,
                            zone_infil_total_loss,
                            OutputProcessor::SOVTimeStepType::System,
                            OutputProcessor::SOVStoreType::Summed,
                            "SPACE5-1");

        UpdateMeterReporting(*state);

        UpdateDataandReport(*state, OutputProcessor::TimeStepType::Zone);

        auto timeResults = queryResult("SELECT * FROM Time;", "Time");

        std::vector<std::vector<std::string>> timeData({
            {"1", "0", "12", "31", "24", "0", "0", "10", "-1", "365", "Tuesday", "0", "0"},
            {"2", "0", "12", "31", "24", "0", "0", "60", "1", "365", "Tuesday", "0", "0"},
            {"3", "0", "12", "31", "24", "0", "0", "1440", "2", "365", "Tuesday", "0", "0"},
            {"4", "0", "12", "31", "24", "0", "", "44640", "3", "365", "", "0", "0"},
            {"5", "", "", "", "", "", "", "525600", "4", "365", "", "0", "0"},
        });

        EXPECT_EQ(timeData, timeResults);

        auto reportDataDictionaryResults = queryResult("SELECT * FROM ReportDataDictionary;", "ReportDataDictionary");

        std::vector<std::vector<std::string>> reportDataDictionary({
            {"1", "0", "Avg", "Zone", "Zone", "Environment", "Site Outdoor Air Drybulb Temperature", "Zone Timestep", "", "C"},
            {"2", "0", "Avg", "Zone", "Zone", "Environment", "Site Outdoor Air Drybulb Temperature", "Hourly", "", "C"},
            {"3", "0", "Avg", "Zone", "Zone", "Environment", "Site Outdoor Air Drybulb Temperature", "Daily", "", "C"},
            {"4", "0", "Avg", "Zone", "Zone", "Environment", "Site Outdoor Air Drybulb Temperature", "Monthly", "", "C"},
            {"5", "0", "Avg", "Zone", "Zone", "Environment", "Site Outdoor Air Drybulb Temperature", "Run Period", "", "C"},
            {"7", "1", "Sum", "Facility:Electricity", "Zone", "", "Electricity:Facility", "Zone Timestep", "", "J"},
            {"8", "1", "Sum", "Facility:Electricity", "Zone", "", "Electricity:Facility", "Hourly", "", "J"},
            {"9", "1", "Sum", "Facility:Electricity", "Zone", "", "Electricity:Facility", "Daily", "", "J"},
            {"10", "1", "Sum", "Facility:Electricity", "Zone", "", "Electricity:Facility", "Monthly", "", "J"},
            {"12", "1", "Sum", "Facility:Electricity", "Zone", "", "Electricity:Facility", "Run Period", "", "J"},
        });

        EXPECT_EQ(reportDataDictionary, reportDataDictionaryResults);

        auto reportDataResults = queryResult("SELECT * FROM ReportData;", "ReportData");
        auto reportExtendedDataResults = queryResult("SELECT * FROM ReportExtendedData;", "ReportExtendedData");

        std::vector<std::vector<std::string>> reportData({
            {"1", "1", "1", "0.0"},
            {"2", "1", "7", "4995.0"},
            {"3", "2", "2", "0.0"},
            {"4", "2", "8", "4995.0"},
            {"5", "3", "3", "0.0"},
            {"6", "3", "9", "4995.0"},
            {"7", "4", "4", "0.0"},
            {"8", "4", "10", "4995.0"},
            {"9", "5", "5", "0.0"},
            {"10", "5", "12", "4995.0"},
        });

        std::vector<std::vector<std::string>> reportExtendedData(
            {{"1", "5", "0.0", "12", "31", "24", "", "0", "0.0", "12", "31", "24", "", "0"},
             {"2", "6", "4995.0", "12", "31", "24", "-9", "0", "4995.0", "12", "31", "24", "-9", "0"},
             {"3", "7", "0.0", "12", "31", "24", "", "0", "0.0", "12", "31", "24", "", "0"},
             {"4", "8", "4995.0", "12", "31", "24", "-9", "0", "4995.0", "12", "31", "24", "-9", "0"},
             {"5", "9", "0.0", "12", "31", "24", "", "0", "0.0", "12", "31", "24", "", "0"},
             {"6", "10", "4995.0", "12", "31", "24", "-9", "0", "4995.0", "12", "31", "24", "-9", "0"}});

        EXPECT_EQ(reportData, reportDataResults);
        EXPECT_EQ(reportExtendedData, reportExtendedDataResults);

        compare_eso_stream(delimited_string(
            {
                "1,1,Environment,Site Outdoor Air Drybulb Temperature [C] !TimeStep",
                "2,1,Environment,Site Outdoor Air Drybulb Temperature [C] !Hourly",
                "3,7,Environment,Site Outdoor Air Drybulb Temperature [C] !Daily [Value,Min,Hour,Minute,Max,Hour,Minute]",
                "4,9,Environment,Site Outdoor Air Drybulb Temperature [C] !Monthly [Value,Min,Day,Hour,Minute,Max,Day,Hour,Minute]",
                "5,11,Environment,Site Outdoor Air Drybulb Temperature [C] !RunPeriod [Value,Min,Month,Day,Hour,Minute,Max,Month,Day,Hour,Minute]",
                "7,1,Electricity:Facility [J] !TimeStep",
                "8,1,Electricity:Facility [J] !Hourly",
                "9,7,Electricity:Facility [J] !Daily [Value,Min,Hour,Minute,Max,Hour,Minute]",
                "10,9,Electricity:Facility [J] !Monthly [Value,Min,Day,Hour,Minute,Max,Day,Hour,Minute]",
                "12,11,Electricity:Facility [J] !RunPeriod [Value,Min,Month,Day,Hour,Minute,Max,Month,Day,Hour,Minute]",
                ",365,12,31, 0,24,50.00,60.00,Tuesday",
                "1,0.0",
                "7,4995.0",
                ",365,12,31, 0,24, 0.00,60.00,Tuesday",
                "2,0.0",
                "8,4995.0",
                ",365,12,31, 0,Tuesday",
                "3,0.0,0.0,24,60,0.0,24,60",
                "9,4995.0,4995.0,24,60,4995.0,24,60",
                ",365,12",
                "4,0.0,0.0,31,24,60,0.0,31,24,60",
                "10,4995.0,4995.0,31,24,60,4995.0,31,24,60",
                ",365",
                "5,0.0,0.0,12,31,24,60,0.0,12,31,24,60",
                "12,4995.0,4995.0,12,31,24,60,4995.0,12,31,24,60",
            },
            "\n"));

        compare_mtr_stream(delimited_string(
            {
                "7,1,Electricity:Facility [J] !TimeStep",
                "8,1,Electricity:Facility [J] !Hourly",
                "9,7,Electricity:Facility [J] !Daily [Value,Min,Hour,Minute,Max,Hour,Minute]",
                "10,9,Electricity:Facility [J] !Monthly [Value,Min,Day,Hour,Minute,Max,Day,Hour,Minute]",
                "12,11,Electricity:Facility [J] !RunPeriod [Value,Min,Month,Day,Hour,Minute,Max,Month,Day,Hour,Minute]",
                ",365,12,31, 0,24,50.00,60.00,Tuesday",
                "7,4995.0",
                ",365,12,31, 0,24, 0.00,60.00,Tuesday",
                "8,4995.0",
                ",365,12,31, 0,Tuesday",
                "9,4995.0,4995.0,24,60,4995.0,24,60",
                ",365,12",
                "10,4995.0,4995.0,31,24,60,4995.0,31,24,60",
                ",365",
                "12,4995.0,4995.0,12,31,24,60,4995.0,12,31,24,60",
            },
            "\n"));
    }

    TEST_F(SQLiteFixture, OutputProcessor_updateDataandReport_ZoneTSReporting_with_detailed)
    {
        std::string const idf_objects = delimited_string({
            "Output:Variable,*,Site Outdoor Air Drybulb Temperature,detailed;",
            "Output:Variable,*,Site Outdoor Air Drybulb Temperature,timestep;",
            "Output:Variable,*,Site Outdoor Air Drybulb Temperature,hourly;",
            "Output:Variable,*,Site Outdoor Air Drybulb Temperature,daily;",
            "Output:Variable,*,Site Outdoor Air Drybulb Temperature,monthly;",
            "Output:Variable,*,Site Outdoor Air Drybulb Temperature,runperiod;",
            "Output:Variable,*,Boiler NaturalGas Rate,detailed;",
            "Output:Variable,*,Boiler Heating Rate,detailed;",
            "Output:Meter,Electricity:Facility,detailed;",
            "Output:Meter,Electricity:Facility,timestep;",
            "Output:Meter,Electricity:Facility,hourly;",
            "Output:Meter,Electricity:Facility,daily;",
            "Output:Meter,Electricity:Facility,monthly;",
            "Output:Meter,Electricity:Facility,runperiod;",
        });

        ASSERT_TRUE(process_idf(idf_objects));

        state->dataGlobal->DayOfSim = 365;
        state->dataGlobal->DayOfSimChr = "365";
        state->dataEnvrn->Month = 12;
        state->dataEnvrn->DayOfMonth = 31;
        state->dataEnvrn->DSTIndicator = 0;
        state->dataEnvrn->DayOfWeek = 3;
        state->dataEnvrn->HolidayIndex = 0;
        state->dataGlobal->HourOfDay = 24;
        state->dataGlobal->NumOfDayInEnvrn = 365;
        state->dataGlobal->MinutesPerTimeStep = 10;

        if (state->dataGlobal->TimeStep == state->dataGlobal->NumOfTimeStepInHour) {
            state->dataGlobal->EndHourFlag = true;
            if (state->dataGlobal->HourOfDay == 24) {
                state->dataGlobal->EndDayFlag = true;
                if ((!state->dataGlobal->WarmupFlag) && (state->dataGlobal->DayOfSim == state->dataGlobal->NumOfDayInEnvrn)) {
                    state->dataGlobal->EndEnvrnFlag = true;
                }
            }
        }

        if (state->dataEnvrn->DayOfMonth == state->dataWeather->EndDayOfMonth(state->dataEnvrn->Month)) {
            state->dataEnvrn->EndMonthFlag = true;
        }

        // OutputProcessor::TimeValue.allocate(2);

        auto timeStep = 1.0 / 6;

        SetupTimePointers(*state, OutputProcessor::SOVTimeStepType::Zone, timeStep);
        SetupTimePointers(*state, OutputProcessor::SOVTimeStepType::HVAC, timeStep);

        state->dataOutputProcessor->TimeValue.at(OutputProcessor::TimeStepType::Zone).CurMinute = 50;
        state->dataOutputProcessor->TimeValue.at(OutputProcessor::TimeStepType::System).CurMinute = 50;

        GetReportVariableInput(*state);
        SetupOutputVariable(*state,
                            "Site Outdoor Air Drybulb Temperature",
                            OutputProcessor::Unit::C,
                            state->dataEnvrn->OutDryBulbTemp,
                            OutputProcessor::SOVTimeStepType::Zone,
                            OutputProcessor::SOVStoreType::Average,
                            "Environment");
        Real64 light_consumption = 999;
        SetupOutputVariable(*state,
                            "Lights Electricity Energy",
                            OutputProcessor::Unit::J,
                            light_consumption,
                            OutputProcessor::SOVTimeStepType::Zone,
                            OutputProcessor::SOVStoreType::Summed,
                            "SPACE1-1 LIGHTS 1",
                            {},
                            "Electricity",
                            "InteriorLights",
                            "GeneralLights",
                            "Building",
                            "SPACE1-1",
                            1,
                            1);
        SetupOutputVariable(*state,
                            "Lights Electricity Energy",
                            OutputProcessor::Unit::J,
                            light_consumption,
                            OutputProcessor::SOVTimeStepType::Zone,
                            OutputProcessor::SOVStoreType::Summed,
                            "SPACE2-1 LIGHTS 1",
                            {},
                            "Electricity",
                            "InteriorLights",
                            "GeneralLights",
                            "Building",
                            "SPACE2-1",
                            1,
                            1);
        SetupOutputVariable(*state,
                            "Lights Electricity Energy",
                            OutputProcessor::Unit::J,
                            light_consumption,
                            OutputProcessor::SOVTimeStepType::Zone,
                            OutputProcessor::SOVStoreType::Summed,
                            "SPACE3-1 LIGHTS 1",
                            {},
                            "Electricity",
                            "InteriorLights",
                            "GeneralLights",
                            "Building",
                            "SPACE3-1",
                            1,
                            1);
        SetupOutputVariable(*state,
                            "Lights Electricity Energy",
                            OutputProcessor::Unit::J,
                            light_consumption,
                            OutputProcessor::SOVTimeStepType::Zone,
                            OutputProcessor::SOVStoreType::Summed,
                            "SPACE4-1 LIGHTS 1",
                            {},
                            "Electricity",
                            "InteriorLights",
                            "GeneralLights",
                            "Building",
                            "SPACE4-1",
                            1,
                            1);
        SetupOutputVariable(*state,
                            "Lights Electricity Energy",
                            OutputProcessor::Unit::J,
                            light_consumption,
                            OutputProcessor::SOVTimeStepType::Zone,
                            OutputProcessor::SOVStoreType::Summed,
                            "SPACE5-1 LIGHTS 1",
                            {},
                            "Electricity",
                            "InteriorLights",
                            "GeneralLights",
                            "Building",
                            "SPACE5-1",
                            1,
                            1);
        Real64 zone_infil_total_loss = 999;
        SetupOutputVariable(*state,
                            "Zone Infiltration Total Heat Loss Energy",
                            OutputProcessor::Unit::J,
                            zone_infil_total_loss,
                            OutputProcessor::SOVTimeStepType::System,
                            OutputProcessor::SOVStoreType::Summed,
                            "SPACE1-1");
        SetupOutputVariable(*state,
                            "Zone Infiltration Total Heat Loss Energy",
                            OutputProcessor::Unit::J,
                            zone_infil_total_loss,
                            OutputProcessor::SOVTimeStepType::System,
                            OutputProcessor::SOVStoreType::Summed,
                            "SPACE2-1");
        SetupOutputVariable(*state,
                            "Zone Infiltration Total Heat Loss Energy",
                            OutputProcessor::Unit::J,
                            zone_infil_total_loss,
                            OutputProcessor::SOVTimeStepType::System,
                            OutputProcessor::SOVStoreType::Summed,
                            "SPACE3-1");
        SetupOutputVariable(*state,
                            "Zone Infiltration Total Heat Loss Energy",
                            OutputProcessor::Unit::J,
                            zone_infil_total_loss,
                            OutputProcessor::SOVTimeStepType::System,
                            OutputProcessor::SOVStoreType::Summed,
                            "SPACE4-1");
        SetupOutputVariable(*state,
                            "Zone Infiltration Total Heat Loss Energy",
                            OutputProcessor::Unit::J,
                            zone_infil_total_loss,
                            OutputProcessor::SOVTimeStepType::System,
                            OutputProcessor::SOVStoreType::Summed,
                            "SPACE5-1");
        Real64 fuel_used = 999;
        Real64 boiler_load = 999;
        SetupOutputVariable(*state,
                            "Boiler Heating Rate",
                            OutputProcessor::Unit::W,
                            boiler_load,
                            OutputProcessor::SOVTimeStepType::System,
                            OutputProcessor::SOVStoreType::Average,
                            "Boiler1");
        SetupOutputVariable(*state,
                            "Boiler NaturalGas Rate",
                            OutputProcessor::Unit::W,
                            fuel_used,
                            OutputProcessor::SOVTimeStepType::System,
                            OutputProcessor::SOVStoreType::Average,
                            "Boiler1");

        UpdateMeterReporting(*state);

        UpdateDataandReport(*state, OutputProcessor::TimeStepType::Zone);

        auto timeResults = queryResult("SELECT * FROM Time;", "Time");

        std::vector<std::vector<std::string>> timeData({
            {"1", "0", "12", "31", "24", "0", "0", "10", "-1", "365", "Tuesday", "0", "0"},
            {"2", "0", "12", "31", "24", "0", "0", "60", "1", "365", "Tuesday", "0", "0"},
            {"3", "0", "12", "31", "24", "0", "0", "1440", "2", "365", "Tuesday", "0", "0"},
            {"4", "0", "12", "31", "24", "0", "", "44640", "3", "365", "", "0", "0"},
            {"5", "", "", "", "", "", "", "525600", "4", "365", "", "0", "0"},
        });

        EXPECT_EQ(timeData, timeResults);

        auto reportDataDictionaryResults = queryResult("SELECT * FROM ReportDataDictionary;", "ReportDataDictionary");

        std::vector<std::vector<std::string>> reportDataDictionary({
            {"1", "0", "Avg", "Zone", "Zone", "Environment", "Site Outdoor Air Drybulb Temperature", "HVAC System Timestep", "", "C"},
            {"2", "0", "Avg", "Zone", "Zone", "Environment", "Site Outdoor Air Drybulb Temperature", "Zone Timestep", "", "C"},
            {"3", "0", "Avg", "Zone", "Zone", "Environment", "Site Outdoor Air Drybulb Temperature", "Hourly", "", "C"},
            {"4", "0", "Avg", "Zone", "Zone", "Environment", "Site Outdoor Air Drybulb Temperature", "Daily", "", "C"},
            {"5", "0", "Avg", "Zone", "Zone", "Environment", "Site Outdoor Air Drybulb Temperature", "Monthly", "", "C"},
            {"6", "0", "Avg", "Zone", "Zone", "Environment", "Site Outdoor Air Drybulb Temperature", "Run Period", "", "C"},
            {"8", "1", "Sum", "Facility:Electricity", "Zone", "", "Electricity:Facility", "HVAC System Timestep", "", "J"},
            {"9", "1", "Sum", "Facility:Electricity", "Zone", "", "Electricity:Facility", "Hourly", "", "J"},
            {"10", "1", "Sum", "Facility:Electricity", "Zone", "", "Electricity:Facility", "Daily", "", "J"},
            {"11", "1", "Sum", "Facility:Electricity", "Zone", "", "Electricity:Facility", "Monthly", "", "J"},
            {"13", "1", "Sum", "Facility:Electricity", "Zone", "", "Electricity:Facility", "Run Period", "", "J"},
            {"240", "0", "Avg", "System", "HVAC System", "Boiler1", "Boiler Heating Rate", "HVAC System Timestep", "", "W"},
            {"241", "0", "Avg", "System", "HVAC System", "Boiler1", "Boiler NaturalGas Rate", "HVAC System Timestep", "", "W"},
        });

        EXPECT_EQ(reportDataDictionary, reportDataDictionaryResults);

        auto reportDataResults = queryResult("SELECT * FROM ReportData;", "ReportData");
        auto reportExtendedDataResults = queryResult("SELECT * FROM ReportExtendedData;", "ReportExtendedData");

        std::vector<std::vector<std::string>> reportData({
            {"1", "1", "1", "0.0"},
            {"2", "1", "2", "0.0"},
            {"3", "1", "8", "4995.0"},
            {"4", "2", "3", "0.0"},
            {"5", "2", "9", "4995.0"},
            {"6", "3", "4", "0.0"},
            {"7", "3", "10", "4995.0"},
            {"8", "4", "5", "0.0"},
            {"9", "4", "11", "4995.0"},
            {"10", "5", "6", "0.0"},
            {"11", "5", "13", "4995.0"},
        });

        std::vector<std::vector<std::string>> reportExtendedData({
            {"1", "6", "0.0", "12", "31", "24", "", "0", "0.0", "12", "31", "24", "", "0"},
            {"2", "7", "4995.0", "12", "31", "24", "-9", "0", "4995.0", "12", "31", "24", "-9", "0"},
            {"3", "8", "0.0", "12", "31", "24", "", "0", "0.0", "12", "31", "24", "", "0"},
            {"4", "9", "4995.0", "12", "31", "24", "-9", "0", "4995.0", "12", "31", "24", "-9", "0"},
            {"5", "10", "0.0", "12", "31", "24", "", "0", "0.0", "12", "31", "24", "", "0"},
            {"6", "11", "4995.0", "12", "31", "24", "-9", "0", "4995.0", "12", "31", "24", "-9", "0"},
        });

        EXPECT_EQ(reportData, reportDataResults);
        EXPECT_EQ(reportExtendedData, reportExtendedDataResults);

        compare_eso_stream(delimited_string(
            {
                "1,1,Environment,Site Outdoor Air Drybulb Temperature [C] !Each Call",
                "2,1,Environment,Site Outdoor Air Drybulb Temperature [C] !TimeStep",
                "3,1,Environment,Site Outdoor Air Drybulb Temperature [C] !Hourly",
                "4,7,Environment,Site Outdoor Air Drybulb Temperature [C] !Daily [Value,Min,Hour,Minute,Max,Hour,Minute]",
                "5,9,Environment,Site Outdoor Air Drybulb Temperature [C] !Monthly [Value,Min,Day,Hour,Minute,Max,Day,Hour,Minute]",
                "6,11,Environment,Site Outdoor Air Drybulb Temperature [C] !RunPeriod [Value,Min,Month,Day,Hour,Minute,Max,Month,Day,Hour,Minute]",
                "240,1,Boiler1,Boiler Heating Rate [W] !Each Call",
                "241,1,Boiler1,Boiler NaturalGas Rate [W] !Each Call",
                "8,1,Electricity:Facility [J] !Each Call",
                "9,1,Electricity:Facility [J] !Hourly",
                "10,7,Electricity:Facility [J] !Daily [Value,Min,Hour,Minute,Max,Hour,Minute]",
                "11,9,Electricity:Facility [J] !Monthly [Value,Min,Day,Hour,Minute,Max,Day,Hour,Minute]",
                "13,11,Electricity:Facility [J] !RunPeriod [Value,Min,Month,Day,Hour,Minute,Max,Month,Day,Hour,Minute]",
                ",365,12,31, 0,24,50.00,60.00,Tuesday",
                "1,0.0",
                "2,0.0",
                "8,4995.0",
                ",365,12,31, 0,24, 0.00,60.00,Tuesday",
                "3,0.0",
                "9,4995.0",
                ",365,12,31, 0,Tuesday",
                "4,0.0,0.0,24,60,0.0,24,60",
                "10,4995.0,4995.0,24,60,4995.0,24,60",
                ",365,12",
                "5,0.0,0.0,31,24,60,0.0,31,24,60",
                "11,4995.0,4995.0,31,24,60,4995.0,31,24,60",
                ",365",
                "6,0.0,0.0,12,31,24,60,0.0,12,31,24,60",
                "13,4995.0,4995.0,12,31,24,60,4995.0,12,31,24,60",
            },
            "\n"));

        compare_mtr_stream(delimited_string(
            {
                "8,1,Electricity:Facility [J] !Each Call",
                "9,1,Electricity:Facility [J] !Hourly",
                "10,7,Electricity:Facility [J] !Daily [Value,Min,Hour,Minute,Max,Hour,Minute]",
                "11,9,Electricity:Facility [J] !Monthly [Value,Min,Day,Hour,Minute,Max,Day,Hour,Minute]",
                "13,11,Electricity:Facility [J] !RunPeriod [Value,Min,Month,Day,Hour,Minute,Max,Month,Day,Hour,Minute]",
                ",365,12,31, 0,24,50.00,60.00,Tuesday",
                "8,4995.0",
                ",365,12,31, 0,24, 0.00,60.00,Tuesday",
                "9,4995.0",
                ",365,12,31, 0,Tuesday",
                "10,4995.0,4995.0,24,60,4995.0,24,60",
                ",365,12",
                "11,4995.0,4995.0,31,24,60,4995.0,31,24,60",
                ",365",
                "13,4995.0,4995.0,12,31,24,60,4995.0,12,31,24,60",
            },
            "\n"));
    }

    TEST_F(SQLiteFixture, OutputProcessor_updateDataandReport_HVACTSReporting)
    {
        std::string const idf_objects = delimited_string({
            "Output:Variable,*,Site Outdoor Air Drybulb Temperature,detailed;",
            "Output:Variable,*,Site Outdoor Air Drybulb Temperature,timestep;",
            "Output:Variable,*,Site Outdoor Air Drybulb Temperature,hourly;",
            "Output:Variable,*,Site Outdoor Air Drybulb Temperature,daily;",
            "Output:Variable,*,Site Outdoor Air Drybulb Temperature,monthly;",
            "Output:Variable,*,Site Outdoor Air Drybulb Temperature,runperiod;",
            "Output:Variable,*,Boiler NaturalGas Rate,detailed;",
            "Output:Variable,*,Boiler Heating Rate,detailed;",
            "Output:Meter,Electricity:Facility,detailed;",
            "Output:Meter,Electricity:Facility,timestep;",
            "Output:Meter,Electricity:Facility,hourly;",
            "Output:Meter,Electricity:Facility,daily;",
            "Output:Meter,Electricity:Facility,monthly;",
            "Output:Meter,Electricity:Facility,runperiod;",
        });

        ASSERT_TRUE(process_idf(idf_objects));

        state->dataGlobal->DayOfSim = 365;
        state->dataGlobal->DayOfSimChr = "365";
        state->dataEnvrn->Month = 12;
        state->dataEnvrn->DayOfMonth = 31;
        state->dataEnvrn->DSTIndicator = 0;
        state->dataEnvrn->DayOfWeek = 3;
        state->dataEnvrn->HolidayIndex = 0;
        state->dataGlobal->HourOfDay = 24;
        state->dataGlobal->NumOfDayInEnvrn = 365;
        state->dataGlobal->MinutesPerTimeStep = 10;

        if (state->dataGlobal->TimeStep == state->dataGlobal->NumOfTimeStepInHour) {
            state->dataGlobal->EndHourFlag = true;
            if (state->dataGlobal->HourOfDay == 24) {
                state->dataGlobal->EndDayFlag = true;
                if ((!state->dataGlobal->WarmupFlag) && (state->dataGlobal->DayOfSim == state->dataGlobal->NumOfDayInEnvrn)) {
                    state->dataGlobal->EndEnvrnFlag = true;
                }
            }
        }

        if (state->dataEnvrn->DayOfMonth == state->dataWeather->EndDayOfMonth(state->dataEnvrn->Month)) {
            state->dataEnvrn->EndMonthFlag = true;
        }

        // OutputProcessor::TimeValue.allocate(2);

        auto timeStep = 1.0 / 6;

        SetupTimePointers(*state, OutputProcessor::SOVTimeStepType::Zone, timeStep);
        SetupTimePointers(*state, OutputProcessor::SOVTimeStepType::HVAC, timeStep);

        state->dataOutputProcessor->TimeValue.at(OutputProcessor::TimeStepType::Zone).CurMinute = 50;
        state->dataOutputProcessor->TimeValue.at(OutputProcessor::TimeStepType::System).CurMinute = 50;

        GetReportVariableInput(*state);
        SetupOutputVariable(*state,
                            "Site Outdoor Air Drybulb Temperature",
                            OutputProcessor::Unit::C,
                            state->dataEnvrn->OutDryBulbTemp,
                            OutputProcessor::SOVTimeStepType::Zone,
                            OutputProcessor::SOVStoreType::Average,
                            "Environment");
        Real64 light_consumption = 999;
        SetupOutputVariable(*state,
                            "Lights Electricity Energy",
                            OutputProcessor::Unit::J,
                            light_consumption,
                            OutputProcessor::SOVTimeStepType::Zone,
                            OutputProcessor::SOVStoreType::Summed,
                            "SPACE1-1 LIGHTS 1",
                            {},
                            "Electricity",
                            "InteriorLights",
                            "GeneralLights",
                            "Building",
                            "SPACE1-1",
                            1,
                            1);
        SetupOutputVariable(*state,
                            "Lights Electricity Energy",
                            OutputProcessor::Unit::J,
                            light_consumption,
                            OutputProcessor::SOVTimeStepType::Zone,
                            OutputProcessor::SOVStoreType::Summed,
                            "SPACE2-1 LIGHTS 1",
                            {},
                            "Electricity",
                            "InteriorLights",
                            "GeneralLights",
                            "Building",
                            "SPACE2-1",
                            1,
                            1);
        SetupOutputVariable(*state,
                            "Lights Electricity Energy",
                            OutputProcessor::Unit::J,
                            light_consumption,
                            OutputProcessor::SOVTimeStepType::Zone,
                            OutputProcessor::SOVStoreType::Summed,
                            "SPACE3-1 LIGHTS 1",
                            {},
                            "Electricity",
                            "InteriorLights",
                            "GeneralLights",
                            "Building",
                            "SPACE3-1",
                            1,
                            1);
        SetupOutputVariable(*state,
                            "Lights Electricity Energy",
                            OutputProcessor::Unit::J,
                            light_consumption,
                            OutputProcessor::SOVTimeStepType::Zone,
                            OutputProcessor::SOVStoreType::Summed,
                            "SPACE4-1 LIGHTS 1",
                            {},
                            "Electricity",
                            "InteriorLights",
                            "GeneralLights",
                            "Building",
                            "SPACE4-1",
                            1,
                            1);
        SetupOutputVariable(*state,
                            "Lights Electricity Energy",
                            OutputProcessor::Unit::J,
                            light_consumption,
                            OutputProcessor::SOVTimeStepType::Zone,
                            OutputProcessor::SOVStoreType::Summed,
                            "SPACE5-1 LIGHTS 1",
                            {},
                            "Electricity",
                            "InteriorLights",
                            "GeneralLights",
                            "Building",
                            "SPACE5-1",
                            1,
                            1);
        Real64 zone_infil_total_loss = 999;
        SetupOutputVariable(*state,
                            "Zone Infiltration Total Heat Loss Energy",
                            OutputProcessor::Unit::J,
                            zone_infil_total_loss,
                            OutputProcessor::SOVTimeStepType::System,
                            OutputProcessor::SOVStoreType::Summed,
                            "SPACE1-1");
        SetupOutputVariable(*state,
                            "Zone Infiltration Total Heat Loss Energy",
                            OutputProcessor::Unit::J,
                            zone_infil_total_loss,
                            OutputProcessor::SOVTimeStepType::System,
                            OutputProcessor::SOVStoreType::Summed,
                            "SPACE2-1");
        SetupOutputVariable(*state,
                            "Zone Infiltration Total Heat Loss Energy",
                            OutputProcessor::Unit::J,
                            zone_infil_total_loss,
                            OutputProcessor::SOVTimeStepType::System,
                            OutputProcessor::SOVStoreType::Summed,
                            "SPACE3-1");
        SetupOutputVariable(*state,
                            "Zone Infiltration Total Heat Loss Energy",
                            OutputProcessor::Unit::J,
                            zone_infil_total_loss,
                            OutputProcessor::SOVTimeStepType::System,
                            OutputProcessor::SOVStoreType::Summed,
                            "SPACE4-1");
        SetupOutputVariable(*state,
                            "Zone Infiltration Total Heat Loss Energy",
                            OutputProcessor::Unit::J,
                            zone_infil_total_loss,
                            OutputProcessor::SOVTimeStepType::System,
                            OutputProcessor::SOVStoreType::Summed,
                            "SPACE5-1");
        Real64 fuel_used = 999;
        Real64 boiler_load = 999;
        SetupOutputVariable(*state,
                            "Boiler Heating Rate",
                            OutputProcessor::Unit::W,
                            boiler_load,
                            OutputProcessor::SOVTimeStepType::System,
                            OutputProcessor::SOVStoreType::Average,
                            "Boiler1");
        SetupOutputVariable(*state,
                            "Boiler NaturalGas Rate",
                            OutputProcessor::Unit::W,
                            fuel_used,
                            OutputProcessor::SOVTimeStepType::System,
                            OutputProcessor::SOVStoreType::Average,
                            "Boiler1");

        UpdateMeterReporting(*state);

        UpdateDataandReport(*state, OutputProcessor::TimeStepType::System);

        auto timeResults = queryResult("SELECT * FROM Time;", "Time");

        std::vector<std::vector<std::string>> timeData({
            {"1", "0", "12", "31", "24", "0", "0", "10", "-1", "365", "Tuesday", "0", "0"},
        });

        EXPECT_EQ(timeData, timeResults);

        auto reportDataDictionaryResults = queryResult("SELECT * FROM ReportDataDictionary;", "ReportDataDictionary");

        std::vector<std::vector<std::string>> reportDataDictionary({
            {"1", "0", "Avg", "Zone", "Zone", "Environment", "Site Outdoor Air Drybulb Temperature", "HVAC System Timestep", "", "C"},
            {"2", "0", "Avg", "Zone", "Zone", "Environment", "Site Outdoor Air Drybulb Temperature", "Zone Timestep", "", "C"},
            {"3", "0", "Avg", "Zone", "Zone", "Environment", "Site Outdoor Air Drybulb Temperature", "Hourly", "", "C"},
            {"4", "0", "Avg", "Zone", "Zone", "Environment", "Site Outdoor Air Drybulb Temperature", "Daily", "", "C"},
            {"5", "0", "Avg", "Zone", "Zone", "Environment", "Site Outdoor Air Drybulb Temperature", "Monthly", "", "C"},
            {"6", "0", "Avg", "Zone", "Zone", "Environment", "Site Outdoor Air Drybulb Temperature", "Run Period", "", "C"},
            {"8", "1", "Sum", "Facility:Electricity", "Zone", "", "Electricity:Facility", "HVAC System Timestep", "", "J"},
            {"9", "1", "Sum", "Facility:Electricity", "Zone", "", "Electricity:Facility", "Hourly", "", "J"},
            {"10", "1", "Sum", "Facility:Electricity", "Zone", "", "Electricity:Facility", "Daily", "", "J"},
            {"11", "1", "Sum", "Facility:Electricity", "Zone", "", "Electricity:Facility", "Monthly", "", "J"},
            {"13", "1", "Sum", "Facility:Electricity", "Zone", "", "Electricity:Facility", "Run Period", "", "J"},
            {"240", "0", "Avg", "System", "HVAC System", "Boiler1", "Boiler Heating Rate", "HVAC System Timestep", "", "W"},
            {"241", "0", "Avg", "System", "HVAC System", "Boiler1", "Boiler NaturalGas Rate", "HVAC System Timestep", "", "W"},
        });

        EXPECT_EQ(reportDataDictionary, reportDataDictionaryResults);

        auto reportDataResults = queryResult("SELECT * FROM ReportData;", "ReportData");
        auto reportExtendedDataResults = queryResult("SELECT * FROM ReportExtendedData;", "ReportExtendedData");

        std::vector<std::vector<std::string>> reportData({
            {"1", "1", "240", "999.0"},
            {"2", "1", "241", "999.0"},
        });

        std::vector<std::vector<std::string>> reportExtendedData({});

        EXPECT_EQ(reportData, reportDataResults);
        EXPECT_EQ(reportExtendedData, reportExtendedDataResults);

        compare_eso_stream(delimited_string(
            {
                "1,1,Environment,Site Outdoor Air Drybulb Temperature [C] !Each Call",
                "2,1,Environment,Site Outdoor Air Drybulb Temperature [C] !TimeStep",
                "3,1,Environment,Site Outdoor Air Drybulb Temperature [C] !Hourly",
                "4,7,Environment,Site Outdoor Air Drybulb Temperature [C] !Daily [Value,Min,Hour,Minute,Max,Hour,Minute]",
                "5,9,Environment,Site Outdoor Air Drybulb Temperature [C] !Monthly [Value,Min,Day,Hour,Minute,Max,Day,Hour,Minute]",
                "6,11,Environment,Site Outdoor Air Drybulb Temperature [C] !RunPeriod [Value,Min,Month,Day,Hour,Minute,Max,Month,Day,Hour,Minute]",
                "240,1,Boiler1,Boiler Heating Rate [W] !Each Call",
                "241,1,Boiler1,Boiler NaturalGas Rate [W] !Each Call",
                "8,1,Electricity:Facility [J] !Each Call",
                "9,1,Electricity:Facility [J] !Hourly",
                "10,7,Electricity:Facility [J] !Daily [Value,Min,Hour,Minute,Max,Hour,Minute]",
                "11,9,Electricity:Facility [J] !Monthly [Value,Min,Day,Hour,Minute,Max,Day,Hour,Minute]",
                "13,11,Electricity:Facility [J] !RunPeriod [Value,Min,Month,Day,Hour,Minute,Max,Month,Day,Hour,Minute]",
                ",365,12,31, 0,24,50.00,60.00,Tuesday",
                "240,999.0",
                "241,999.0",
            },
            "\n"));

        compare_mtr_stream(delimited_string(
            {
                "8,1,Electricity:Facility [J] !Each Call",
                "9,1,Electricity:Facility [J] !Hourly",
                "10,7,Electricity:Facility [J] !Daily [Value,Min,Hour,Minute,Max,Hour,Minute]",
                "11,9,Electricity:Facility [J] !Monthly [Value,Min,Day,Hour,Minute,Max,Day,Hour,Minute]",
                "13,11,Electricity:Facility [J] !RunPeriod [Value,Min,Month,Day,Hour,Minute,Max,Month,Day,Hour,Minute]",
            },
            "\n"));
    }

    TEST_F(EnergyPlusFixture, OutputProcessor_UpdateMeters)
    {
        std::string const idf_objects = delimited_string({
            "Output:Meter,Electricity:Facility,timestep;",
        });

        ASSERT_TRUE(process_idf(idf_objects));

        state->dataGlobal->DayOfSim = 365;
        state->dataGlobal->DayOfSimChr = "365";
        state->dataEnvrn->Month = 12;
        state->dataEnvrn->DayOfMonth = 31;
        state->dataEnvrn->DSTIndicator = 0;
        state->dataEnvrn->DayOfWeek = 3;
        state->dataEnvrn->HolidayIndex = 0;
        state->dataGlobal->HourOfDay = 24;
        state->dataGlobal->NumOfDayInEnvrn = 365;
        state->dataGlobal->MinutesPerTimeStep = 10;

        if (state->dataGlobal->TimeStep == state->dataGlobal->NumOfTimeStepInHour) {
            state->dataGlobal->EndHourFlag = true;
            if (state->dataGlobal->HourOfDay == 24) {
                state->dataGlobal->EndDayFlag = true;
                if ((!state->dataGlobal->WarmupFlag) && (state->dataGlobal->DayOfSim == state->dataGlobal->NumOfDayInEnvrn)) {
                    state->dataGlobal->EndEnvrnFlag = true;
                }
            }
        }

        if (state->dataEnvrn->DayOfMonth == state->dataWeather->EndDayOfMonth(state->dataEnvrn->Month)) {
            state->dataEnvrn->EndMonthFlag = true;
        }

        // OutputProcessor::TimeValue.allocate(2);

        auto timeStep = 1.0 / 6;

        SetupTimePointers(*state, OutputProcessor::SOVTimeStepType::Zone, timeStep);
        SetupTimePointers(*state, OutputProcessor::SOVTimeStepType::HVAC, timeStep);

<<<<<<< HEAD
        state->dataOutputProcessor->TimeValue.at(OutputProcessor::TimeStepType::Zone).CurMinute = 10;
        state->dataOutputProcessor->TimeValue.at(OutputProcessor::TimeStepType::System).CurMinute = 10;

        state->dataGlobal->WarmupFlag = true;

        Weather::ReportOutputFileHeaders(*state);
=======
        state->dataOutputProcessor->TimeValue.at(OutputProcessor::TimeStepType::Zone).CurMinute = 50;
        state->dataOutputProcessor->TimeValue.at(OutputProcessor::TimeStepType::System).CurMinute = 50;
>>>>>>> 7636e6b3

        GetReportVariableInput(*state);
        Real64 light_consumption = 999;
        SetupOutputVariable(*state,
                            "Lights Electricity Energy",
                            OutputProcessor::Unit::J,
                            light_consumption,
                            OutputProcessor::SOVTimeStepType::Zone,
                            OutputProcessor::SOVStoreType::Summed,
                            "SPACE1-1 LIGHTS 1",
                            {},
                            "Electricity",
                            "InteriorLights",
                            "GeneralLights",
                            "Building",
                            "SPACE1-1",
                            1,
                            1);
        state->dataGlobal->WarmupFlag = true;
        UpdateMeterReporting(*state);
        UpdateDataandReport(*state, OutputProcessor::TimeStepType::Zone);

        compare_eso_stream(delimited_string(
            {
                "2,1,Electricity:Facility [J] !TimeStep",
                ",365,12,31, 0,24,50.00,60.00,Tuesday",
                "2,0.0",
            },
            "\n"));

        state->dataGlobal->WarmupFlag = false;
        UpdateMeterReporting(*state);
        UpdateDataandReport(*state, OutputProcessor::TimeStepType::Zone);

        compare_eso_stream(delimited_string(
            {
                ",365,12,31, 0,24, 0.00,10.00,Tuesday",
                "2,999.0",
            },
            "\n"));
    }

    TEST_F(EnergyPlusFixture, OutputProcessor_GenOutputVariablesAuditReport)
    {
        std::string const idf_objects = delimited_string({
            "Output:Variable,*,Site Outdoor Air Drybulb Temperature,timestep;",
            "Output:Variable,*,Boiler NaturalGas Rate,detailed;",
            "Output:Variable,*,Boiler Heating Rate,detailed;",
            "Output:Meter,Electricity:Facility,timestep;",
        });

        ASSERT_TRUE(process_idf(idf_objects));

        state->dataGlobal->DayOfSim = 365;
        state->dataGlobal->DayOfSimChr = "365";
        state->dataEnvrn->Month = 12;
        state->dataEnvrn->DayOfMonth = 31;
        state->dataEnvrn->DSTIndicator = 0;
        state->dataEnvrn->DayOfWeek = 3;
        state->dataEnvrn->HolidayIndex = 0;
        state->dataGlobal->HourOfDay = 24;
        state->dataGlobal->NumOfDayInEnvrn = 365;
        state->dataGlobal->MinutesPerTimeStep = 10;

        if (state->dataGlobal->TimeStep == state->dataGlobal->NumOfTimeStepInHour) {
            state->dataGlobal->EndHourFlag = true;
            if (state->dataGlobal->HourOfDay == 24) {
                state->dataGlobal->EndDayFlag = true;
                if ((!state->dataGlobal->WarmupFlag) && (state->dataGlobal->DayOfSim == state->dataGlobal->NumOfDayInEnvrn)) {
                    state->dataGlobal->EndEnvrnFlag = true;
                }
            }
        }

        if (state->dataEnvrn->DayOfMonth == state->dataWeather->EndDayOfMonth(state->dataEnvrn->Month)) {
            state->dataEnvrn->EndMonthFlag = true;
        }

        // OutputProcessor::TimeValue.allocate(2);

        auto timeStep = 1.0 / 6;

        SetupTimePointers(*state, OutputProcessor::SOVTimeStepType::Zone, timeStep);
        SetupTimePointers(*state, OutputProcessor::SOVTimeStepType::HVAC, timeStep);

        state->dataOutputProcessor->TimeValue.at(OutputProcessor::TimeStepType::Zone).CurMinute = 50;
        state->dataOutputProcessor->TimeValue.at(OutputProcessor::TimeStepType::System).CurMinute = 50;

        GetReportVariableInput(*state);
        SetupOutputVariable(*state,
                            "Site Outdoor Air Drybulb Temperature",
                            OutputProcessor::Unit::C,
                            state->dataEnvrn->OutDryBulbTemp,
                            OutputProcessor::SOVTimeStepType::Zone,
                            OutputProcessor::SOVStoreType::Average,
                            "Environment");
        Real64 light_consumption = 999;
        SetupOutputVariable(*state,
                            "Lights Electricity Energy",
                            OutputProcessor::Unit::J,
                            light_consumption,
                            OutputProcessor::SOVTimeStepType::Zone,
                            OutputProcessor::SOVStoreType::Summed,
                            "SPACE1-1 LIGHTS 1",
                            {},
                            "Electricity",
                            "InteriorLights",
                            "GeneralLights",
                            "Building",
                            "SPACE1-1",
                            1,
                            1);
        UpdateMeterReporting(*state);
        UpdateDataandReport(*state, OutputProcessor::TimeStepType::Zone);

        GenOutputVariablesAuditReport(*state);

        std::string errMsg = delimited_string({
            "   ** Warning ** The following Report Variables were requested but not generated -- check.rdd file",
            "   **   ~~~   ** Either the IDF did not contain these elements, the variable name is misspelled,",
            "   **   ~~~   ** or the requested variable is an advanced output which requires Output : Diagnostics, DisplayAdvancedReportVariables;",
            "   ************* Key=*, VarName=BOILER NATURALGAS RATE, Frequency=Detailed",
            "   ************* Key=*, VarName=BOILER HEATING RATE, Frequency=Detailed",
        });

        compare_err_stream(errMsg);
    }

    TEST_F(EnergyPlusFixture, OutputProcessor_fullOutputVariableKeyComparisonWithRegex)
    {
        std::string const idf_objects = delimited_string({
            "Output:Variable,(Air Loop 1|Air Supply) InletNode,System Node Setpoint Temperature,Hourly;",
            "Output:Variable,(Air Loop 1|Air Supply) InletNode,System Node Temperature,Hourly;",
        });

        ASSERT_TRUE(process_idf(idf_objects));

        state->dataGlobal->DayOfSim = 365;
        state->dataGlobal->DayOfSimChr = "365";
        state->dataEnvrn->Month = 12;
        state->dataEnvrn->DayOfMonth = 31;
        state->dataEnvrn->DSTIndicator = 0;
        state->dataEnvrn->DayOfWeek = 3;
        state->dataEnvrn->HolidayIndex = 0;
        state->dataGlobal->HourOfDay = 24;
        state->dataGlobal->NumOfDayInEnvrn = 365;
        state->dataGlobal->MinutesPerTimeStep = 10;

        if (state->dataGlobal->TimeStep == state->dataGlobal->NumOfTimeStepInHour) {
            state->dataGlobal->EndHourFlag = true;
            if (state->dataGlobal->HourOfDay == 24) {
                state->dataGlobal->EndDayFlag = true;
                if ((!state->dataGlobal->WarmupFlag) && (state->dataGlobal->DayOfSim == state->dataGlobal->NumOfDayInEnvrn)) {
                    state->dataGlobal->EndEnvrnFlag = true;
                }
            }
        }

        if (state->dataEnvrn->DayOfMonth == state->dataWeather->EndDayOfMonth(state->dataEnvrn->Month)) {
            state->dataEnvrn->EndMonthFlag = true;
        }

        // OutputProcessor::TimeValue.allocate(2);

        auto timeStep = 1.0 / 6;

        SetupTimePointers(*state, OutputProcessor::SOVTimeStepType::Zone, timeStep);
        SetupTimePointers(*state, OutputProcessor::SOVTimeStepType::HVAC, timeStep);

        state->dataOutputProcessor->TimeValue.at(OutputProcessor::TimeStepType::Zone).CurMinute = 50;
        state->dataOutputProcessor->TimeValue.at(OutputProcessor::TimeStepType::System).CurMinute = 50;

        OutputReportTabular::GetInputTabularMonthly(*state);
        OutputReportTabular::InitializeTabularMonthly(*state);

        GetReportVariableInput(*state);

        auto &op(state->dataOutputProcessor);
        EXPECT_EQ(2, op->ReqRepVars.size());
        EXPECT_EQ(2, op->NumOfReqVariables);
        auto &varSetpTempRegex = op->ReqRepVars(1);
        EXPECT_EQ("(Air Loop 1|Air Supply) InletNode", varSetpTempRegex.Key);
        EXPECT_EQ("SYSTEM NODE SETPOINT TEMPERATURE", varSetpTempRegex.VarName);
        EXPECT_FALSE(varSetpTempRegex.is_simple_string);
        EXPECT_NE(nullptr, varSetpTempRegex.case_insensitive_pattern);

        auto &varTempRegex = op->ReqRepVars(2);
        EXPECT_EQ("(Air Loop 1|Air Supply) InletNode", varTempRegex.Key);
        EXPECT_EQ("SYSTEM NODE TEMPERATURE", varTempRegex.VarName);
        EXPECT_FALSE(varTempRegex.is_simple_string);
        EXPECT_NE(nullptr, varTempRegex.case_insensitive_pattern);

        SetupOutputVariable(*state,
                            "Site Outdoor Air Drybulb Temperature",
                            OutputProcessor::Unit::C,
                            state->dataEnvrn->OutDryBulbTemp,
                            OutputProcessor::SOVTimeStepType::Zone,
                            OutputProcessor::SOVStoreType::Average,
                            "Environment");
        Real64 light_consumption = 999;
        SetupOutputVariable(*state,
                            "Lights Electricity Energy",
                            OutputProcessor::Unit::J,
                            light_consumption,
                            OutputProcessor::SOVTimeStepType::Zone,
                            OutputProcessor::SOVStoreType::Summed,
                            "SPACE1-1 LIGHTS 1",
                            {},
                            "Electricity",
                            "InteriorLights",
                            "GeneralLights",
                            "Building",
                            "SPACE1-1",
                            1,
                            1);
        UpdateMeterReporting(*state);
        UpdateDataandReport(*state, OutputProcessor::TimeStepType::Zone);

        state->dataOutputProcessor->NumExtraVars = 0;
        Real64 fakeVar = 0.0;
        SetupOutputVariable(*state,
                            "System Node Setpoint Temperature",
                            OutputProcessor::Unit::C,
                            fakeVar,
                            OutputProcessor::SOVTimeStepType::System,
                            OutputProcessor::SOVStoreType::Average,
                            // TODO: is that supposed to look like a regex?!
                            // SetupOutputVariable is the only one that used to call BuildKeyVarList
                            // So it should pass actual NodeID(NodeNum)
                            "Air Loop 1 InletNode");
        // BuildKeyVarList(*state, "Air Loop 1|AirSupply InletNode", "SYSTEM NODE SETPOINT TEMPERATURE", 1, 2); // TODO: WHAT?
        EXPECT_EQ(1, state->dataOutputProcessor->NumExtraVars);
        EXPECT_TRUE(varSetpTempRegex.Used);
        EXPECT_FALSE(varTempRegex.Used);

        state->dataOutputProcessor->NumExtraVars = 0;
        SetupOutputVariable(*state,
                            "System Node Temperature",
                            OutputProcessor::Unit::C,
                            fakeVar,
                            OutputProcessor::SOVTimeStepType::System,
                            OutputProcessor::SOVStoreType::Average,
                            // TODO: is that supposed to look like a regex?!
                            "Air Loop 1 InletNode");
        // BuildKeyVarList(*state, "Air Loop 1|AirSupply InletNode", "SYSTEM NODE TEMPERATURE", 1, 2);
        EXPECT_EQ(1, state->dataOutputProcessor->NumExtraVars);
        EXPECT_TRUE(varSetpTempRegex.Used);
        EXPECT_TRUE(varTempRegex.Used);

        GenOutputVariablesAuditReport(*state);

        compare_err_stream("");
    }

    TEST_F(EnergyPlusFixture, OutputProcessor_MeterCustomSystemEnergy)
    {
        std::string const idf_objects =
            delimited_string({"Meter:Custom,",
                              "Meter Surface Average Face Conduction Heat Transfer Energy,  !- Name",
                              "Generic,                 !- Fuel Type",
                              "*,                       !- Key Name 1",
                              "Surface Average Face Conduction Heat Transfer Energy;  !- Output Variable or Meter Name 1",

                              "Meter:Custom,",
                              "Meter Surface Window Heat Loss Energy,  !- Name",
                              "Generic,                 !- Fuel Type",
                              "*,                       !- Key Name 1",
                              "Surface Window Heat Loss Energy;  !- Output Variable or Meter Name 1",

                              "Meter:Custom,",
                              "Meter Zone Windows Total Heat Gain Energy,  !- Name",
                              "Generic,                 !- Fuel Type",
                              "*,                       !- Key Name 1",
                              "Zone Windows Total Heat Gain Energy;  !- Output Variable or Meter Name 1",

                              "Meter:Custom,",
                              "Meter Surface Window Heat Gain Energy,  !- Name",
                              "Generic,                 !- Fuel Type",
                              "*,                       !- Key Name 1",
                              "Surface Window Heat Gain Energy;  !- Output Variable or Meter Name 1",

                              "Meter:Custom,",
                              "Meter Zone Ventilation Heat Gain,  !- Name",
                              "Generic,                 !- Fuel Type",
                              "*,                       !- Key Name 1",
                              "Zone Ventilation Total Heat Gain Energy;  !- Output Variable or Meter Name 1",

                              "Meter:Custom,",
                              "Meter Zone Ventilation Heat Loss,  !- Name",
                              "Generic,                 !- Fuel Type",
                              "*,                       !- Key Name 1",
                              "Zone Ventilation Total Heat Loss Energy;  !- Output Variable or Meter Name 1",

                              "Meter:Custom,",
                              "Meter Zone Infiltration Heat Gain,  !- Name",
                              "Generic,                 !- Fuel Type",
                              "*,                       !- Key Name 1",
                              "Zone Infiltration Total Heat Gain Energy;  !- Output Variable or Meter Name 1",

                              "Meter:Custom,",
                              "Meter Zone Infiltration Heat Loss,  !- Name",
                              "Generic,                 !- Fuel Type",
                              "*,                       !- Key Name 1",
                              "Zone Infiltration Total Heat Loss Energy;  !- Output Variable or Meter Name 1",

                              "Meter:Custom,",
                              "Meter Internal Loads Heating Energy,  !- Name",
                              "Generic,                 !- Fuel Type",
                              "*,                       !- Key Name 1",
                              "Zone Electric Equipment Total Heating Energy,  !- Output Variable or Meter Name 1",
                              "* ,                       !- Key Name 2",
                              "Zone Lights Total Heating Energy,  !- Output Variable or Meter Name 2",
                              "* ,                       !- Key Name 3",
                              "People Total Heating Energy;  !- Output Variable or Meter Name 3",

                              "Meter:Custom,",
                              "Meter Zone Electric Equipment Total Heating Energy,  !- Name",
                              "Generic,                 !- Fuel Type",
                              "*,                       !- Key Name 1",
                              "Zone Electric Equipment Total Heating Energy;  !- Output Variable or Meter Name 1",

                              "Meter:Custom,",
                              "Meter Zone Mechanical Ventilation XYZ,  !- Name",
                              "Generic,                 !- Fuel Type",
                              "*,                       !- Key Name 1",
                              "Zone Mechanical Ventilation Cooling Load Decrease Energy;  !- Output Variable or Meter Name 1",

                              "Meter:Custom,",
                              "Meter Zone Mechanical Ventilation 123,  !- Name",
                              "Generic,                 !- Fuel Type",
                              "*,                       !- Key Name 1",
                              "Zone Mechanical Ventilation No Load Heat Removal Energy;  !- Output Variable or Meter Name 1",

                              "Meter:Custom,",
                              "Meter Air System Total Heating Energy,  !- Name",
                              "Generic,                 !- Fuel Type",
                              "*,                       !- Key Name 1",
                              "Air System Total Heating Energy;  !- Output Variable or Meter Name 1",

                              "Meter:Custom,",
                              "Meter Air System Total Cooling Energy,  !- Name",
                              "Generic,                 !- Fuel Type",
                              "*,                       !- Key Name 1",
                              "Air System Total Cooling Energy;  !- Output Variable or Meter Name 1",

                              "Meter:Custom,",
                              "Meter Air System Hot Water Energy,  !- Name",
                              "Generic,                 !- Fuel Type",
                              "*,                       !- Key Name 1",
                              "Air System Hot Water Energy;  !- Output Variable or Meter Name 1",

                              "Output:Meter, Meter Surface Average Face Conduction Heat Transfer Energy, Timestep;",

                              "Output:Meter, Meter Surface Window Heat Loss Energy, Timestep;",

                              "Output:Meter, Meter Zone Windows Total Heat Gain Energy, Timestep;",

                              "Output:Meter, Meter Surface Window Heat Gain Energy, Timestep;",

                              "Output:Meter, Meter Zone Ventilation Heat Gain, Timestep;",

                              "Output:Meter, Meter Zone Ventilation Heat Loss, Timestep;",

                              "Output:Meter, Meter Zone Infiltration Heat Gain, Timestep;",

                              "Output:Meter, Meter Zone Infiltration Heat Loss, Timestep;",

                              "Output:Meter, Meter Internal Loads Heating Energy, Timestep;",

                              "Output:Meter, Meter Zone Electric Equipment Total Heating Energy, Timestep;",

                              "Output:Meter, Meter Zone Mechanical Ventilation XYZ, Timestep;",

                              "Output:Meter, Meter Zone Mechanical Ventilation 123, Timestep;",

                              "Output:Meter, Meter Air System Total Heating Energy, Timestep;",

                              "Output:Meter, Meter Air System Total Cooling Energy, Timestep;",

                              "Output:Meter, Meter Air System Hot Water Energy, Timestep;"});

        ASSERT_TRUE(process_idf(idf_objects));
        bool errors_found = false;
        Real64 transferredenergy = 0;
        state->dataGlobal->NumOfZones = 1;
        state->dataHVACGlobal->NumPrimaryAirSys = 1;
        state->dataAirSystemsData->PrimaryAirSystems.allocate(state->dataHVACGlobal->NumPrimaryAirSys);
        state->dataAirSystemsData->PrimaryAirSystems(1).Name = "Air Loop 1";
        state->dataZoneEquip->ZoneEquipConfig.allocate(state->dataGlobal->NumOfZones);
        state->dataZoneEquip->ZoneEquipConfig(state->dataGlobal->NumOfZones).IsControlled = true;
        SetupOutputVariable(*state,
                            "Surface Average Face Conduction Heat Transfer Energy",
                            OutputProcessor::Unit::J,
                            transferredenergy,
                            OutputProcessor::SOVTimeStepType::Zone,
                            OutputProcessor::SOVStoreType::Summed,
                            "*");
        SetupOutputVariable(*state,
                            "Surface Window Heat Loss Energy",
                            OutputProcessor::Unit::J,
                            transferredenergy,
                            OutputProcessor::SOVTimeStepType::Zone,
                            OutputProcessor::SOVStoreType::Summed,
                            "*");
        SetupOutputVariable(*state,
                            "Zone Windows Total Heat Gain Energy",
                            OutputProcessor::Unit::J,
                            transferredenergy,
                            OutputProcessor::SOVTimeStepType::Zone,
                            OutputProcessor::SOVStoreType::Summed,
                            "*");
        SetupOutputVariable(*state,
                            "Surface Window Heat Gain Energy",
                            OutputProcessor::Unit::J,
                            transferredenergy,
                            OutputProcessor::SOVTimeStepType::Zone,
                            OutputProcessor::SOVStoreType::Summed,
                            "*");
        SetupOutputVariable(*state,
                            "Zone Ventilation Total Heat Gain Energy",
                            OutputProcessor::Unit::J,
                            transferredenergy,
                            OutputProcessor::SOVTimeStepType::Zone,
                            OutputProcessor::SOVStoreType::Summed,
                            "*");
        SetupOutputVariable(*state,
                            "Zone Ventilation Total Heat Loss Energy",
                            OutputProcessor::Unit::J,
                            transferredenergy,
                            OutputProcessor::SOVTimeStepType::Zone,
                            OutputProcessor::SOVStoreType::Summed,
                            "*");
        SetupOutputVariable(*state,
                            "Zone Infiltration Total Heat Gain Energy",
                            OutputProcessor::Unit::J,
                            transferredenergy,
                            OutputProcessor::SOVTimeStepType::Zone,
                            OutputProcessor::SOVStoreType::Summed,
                            "*");
        SetupOutputVariable(*state,
                            "Zone Infiltration Total Heat Loss Energy",
                            OutputProcessor::Unit::J,
                            transferredenergy,
                            OutputProcessor::SOVTimeStepType::Zone,
                            OutputProcessor::SOVStoreType::Summed,
                            "*");
        SetupOutputVariable(*state,
                            "Zone Electric Equipment Total Heating Energy",
                            OutputProcessor::Unit::J,
                            transferredenergy,
                            OutputProcessor::SOVTimeStepType::Zone,
                            OutputProcessor::SOVStoreType::Summed,
                            "*");
        SetupOutputVariable(*state,
                            "Zone Lights Total Heating Energy",
                            OutputProcessor::Unit::J,
                            transferredenergy,
                            OutputProcessor::SOVTimeStepType::Zone,
                            OutputProcessor::SOVStoreType::Summed,
                            "*");
        SetupOutputVariable(*state,
                            "People Total Heating Energy",
                            OutputProcessor::Unit::J,
                            transferredenergy,
                            OutputProcessor::SOVTimeStepType::Zone,
                            OutputProcessor::SOVStoreType::Summed,
                            "*");
        SystemReports::AllocateAndSetUpVentReports(*state);
        GetCustomMeterInput(*state, errors_found);
        EXPECT_FALSE(errors_found);
        EXPECT_EQ(15, state->dataOutputProcessor->NumEnergyMeters);
        EXPECT_EQ(state->dataOutputProcessor->EnergyMeters(1).Name, "METER SURFACE AVERAGE FACE CONDUCTION HEAT TRANSFER ENERGY");
        EXPECT_EQ(state->dataOutputProcessor->EnergyMeters(12).Name, "METER ZONE MECHANICAL VENTILATION 123");
        EXPECT_EQ(state->dataOutputProcessor->EnergyMeters(15).Name, "METER AIR SYSTEM HOT WATER ENERGY");
    }

    TEST_F(EnergyPlusFixture, OutputProcessor_DuplicateMeterCustom)
    {
        std::string const idf_objects = delimited_string({"Meter:Custom,",
                                                          "CustomMeter1,               !- Name",
                                                          "Generic,                    !- Fuel Type",
                                                          ",                           !- Key Name 1",
                                                          "DistrictHeatingWater:Facility;   !- Variable or Meter 1 Name",
                                                          "Meter:Custom,",
                                                          "CustomMeter2,               !- Name",
                                                          "Generic,                    !- Fuel Type",
                                                          ",                           !- Key Name 1",
                                                          "CustomMeter1;               !- Variable or Meter 1 Name",
                                                          "Output:Meter,CustomMeter1,Hourly;",
                                                          "Output:Meter,CustomMeter2,Hourly;"});

        ASSERT_TRUE(process_idf(idf_objects));

        bool errors_found = false;

        GetCustomMeterInput(*state, errors_found);

        EXPECT_FALSE(errors_found);

        std::string errMsg = delimited_string(
            {"   ** Warning ** Meter:Custom=\"CUSTOMMETER1\", invalid Output Variable or Meter Name=\"DISTRICTHEATINGWATER:FACILITY\".",
             "   **   ~~~   ** ...will not be shown with the Meter results.",
             "   ** Warning ** Meter:Custom=\"CUSTOMMETER1\", no items assigned ",
             "   **   ~~~   ** ...will not be shown with the Meter results. This may be caused by a Meter:Custom be assigned to another "
             "Meter:Custom.",
             "   ** Warning ** Meter:Custom=\"CUSTOMMETER2\", contains a reference to another Meter:Custom in field: Output Variable or Meter "
             "Name=\"CUSTOMMETER1\"."});
        compare_err_stream(errMsg);
    }

    TEST_F(EnergyPlusFixture, OutputProcessor_unitStringToEnum)
    {

        EXPECT_TRUE(compare_enums(OutputProcessor::Unit::J, unitStringToEnum("J")));
        EXPECT_TRUE(compare_enums(OutputProcessor::Unit::J, unitStringToEnum("j")));

        EXPECT_TRUE(compare_enums(OutputProcessor::Unit::kgWater_kgDryAir, unitStringToEnum("kgWater/kgDryAir")));
        EXPECT_TRUE(compare_enums(OutputProcessor::Unit::kgWater_s, unitStringToEnum("kgWater/s")));

        EXPECT_TRUE(compare_enums(OutputProcessor::Unit::unknown, unitStringToEnum("junk")));
    }

    TEST_F(EnergyPlusFixture, OutputProcessor_unitEnumToString)
    {

        EXPECT_EQ("J", unitEnumToString(OutputProcessor::Unit::J));

        EXPECT_EQ("kgWater/kgDryAir", unitEnumToString(OutputProcessor::Unit::kgWater_kgDryAir));
        EXPECT_EQ("kgWater/s", unitEnumToString(OutputProcessor::Unit::kgWater_s));

        EXPECT_EQ("unknown", unitEnumToString(OutputProcessor::Unit::unknown));
    }

    TEST_F(EnergyPlusFixture, OutputProcessor_unitEnumToStringBrackets)
    {

        EXPECT_EQ(" [J]", unitEnumToStringBrackets(OutputProcessor::Unit::J));

        EXPECT_EQ(" [kgWater/kgDryAir]", unitEnumToStringBrackets(OutputProcessor::Unit::kgWater_kgDryAir));
        EXPECT_EQ(" [kgWater/s]", unitEnumToStringBrackets(OutputProcessor::Unit::kgWater_s));

        EXPECT_EQ(" [unknown]", unitEnumToStringBrackets(OutputProcessor::Unit::unknown));
    }

    TEST_F(EnergyPlusFixture, OutputProcessor_unitStringFromDDitem)
    {

        AddToOutputVariableList(
            *state, "energy variable 1", OutputProcessor::TimeStepType::Zone, StoreType::Averaged, VariableType::Integer, OutputProcessor::Unit::J);
        AddToOutputVariableList(
            *state, "energy variable 2", OutputProcessor::TimeStepType::Zone, StoreType::Averaged, VariableType::Integer, OutputProcessor::Unit::J);
        AddToOutputVariableList(
            *state, "energy variable 3", OutputProcessor::TimeStepType::Zone, StoreType::Averaged, VariableType::Integer, OutputProcessor::Unit::J);

        AddToOutputVariableList(*state,
                                "humidity ratio variable 1",
                                OutputProcessor::TimeStepType::Zone,
                                StoreType::Averaged,
                                VariableType::Integer,
                                OutputProcessor::Unit::kgWater_kgDryAir);
        AddToOutputVariableList(*state,
                                "humidity ratio variable 2",
                                OutputProcessor::TimeStepType::Zone,
                                StoreType::Averaged,
                                VariableType::Integer,
                                OutputProcessor::Unit::kgWater_kgDryAir);

        AddToOutputVariableList(*state,
                                "flow variable 1",
                                OutputProcessor::TimeStepType::Zone,
                                StoreType::Averaged,
                                VariableType::Integer,
                                OutputProcessor::Unit::kgWater_s);
        AddToOutputVariableList(*state,
                                "flow variable 2",
                                OutputProcessor::TimeStepType::Zone,
                                StoreType::Averaged,
                                VariableType::Integer,
                                OutputProcessor::Unit::kgWater_s);

        AddToOutputVariableList(*state,
                                "user defined EMS variable 1",
                                OutputProcessor::TimeStepType::Zone,
                                StoreType::Averaged,
                                VariableType::Integer,
                                OutputProcessor::Unit::customEMS,
                                "ergs/century");
        AddToOutputVariableList(*state,
                                "user defined EMS variable 2",
                                OutputProcessor::TimeStepType::Zone,
                                StoreType::Averaged,
                                VariableType::Integer,
                                OutputProcessor::Unit::customEMS,
                                "swamps/county");

        EXPECT_EQ(" [J]", unitStringFromDDitem(*state, 3));

        EXPECT_EQ(" [kgWater/kgDryAir]", unitStringFromDDitem(*state, 4));

        EXPECT_EQ(" [kgWater/s]", unitStringFromDDitem(*state, 6));

        EXPECT_EQ(" [ergs/century]", unitStringFromDDitem(*state, 8));

        EXPECT_EQ(" [swamps/county]", unitStringFromDDitem(*state, 9));
    }

    TEST_F(EnergyPlusFixture, OutputProcessor_GetCustomMeterInput)
    {
        std::string const idf_objects = delimited_string({
            "Meter:Custom,",
            "FuelOilNo1CustomMeter,      !- Name",
            "FuelOilNo1,                 !- Fuel Type",
            ",                           !- Key Name 1",
            "FuelOilNo1:Facility;        !- Variable or Meter 1 Name",

            "Meter:Custom,",
            "FuelOilNo2CustomMeter,      !- Name",
            "FuelOilNo2,                 !- Fuel Type",
            ",                           !- Key Name 1",
            "FuelOilNo2:Facility;        !- Variable or Meter 1 Name",

            "Meter:Custom,",
            "NaturalGasCustomMeter,      !- Name",
            "NaturalGas,                 !- Fuel Type",
            ",                           !- Key Name 1",
            "NaturalGas:Facility;        !- Variable or Meter 1 Name",
        });

        ASSERT_TRUE(process_idf(idf_objects));

        bool errors_found = false;

        GetCustomMeterInput(*state, errors_found);

        EXPECT_FALSE(errors_found);
    }

    TEST_F(EnergyPlusFixture, OutputProcessor_FilePathInSetInitialMeterReportingAndOutputNames)
    {
        state->dataOutputProcessor->EnergyMeters.allocate(1);
        state->dataOutputProcessor->EnergyMeters(1).Name = "Foo";
        state->dataOutputProcessor->EnergyMeters(1).RptTS = true;
        state->dataOutputProcessor->EnergyMeters(1).RptAccTS = true;

        // by default, the eso fs::path instance will just be a filename, so this will definitely pass

        // first call it as a non-cumulative variable
        SetInitialMeterReportingAndOutputNames(*state, 1, true, ReportingFrequency::EachCall, false);
        std::string errMsg = delimited_string({"   ** Warning ** Output:Meter:MeterFileOnly requested for \"Foo\" (TimeStep), already on "
                                               "\"Output:Meter\". Will report to both eplusout.eso and eplusout.mtr"});
        compare_err_stream(errMsg);

        // then with a cumulative variable
        SetInitialMeterReportingAndOutputNames(*state, 1, true, ReportingFrequency::EachCall, true);
        errMsg = delimited_string({"   ** Warning ** Output:Meter:MeterFileOnly requested for \"Cumulative Foo\" (TimeStep), already on "
                                   "\"Output:Meter\". Will report to both eplusout.eso and eplusout.mtr"});
        compare_err_stream(errMsg);

        // but then if you run EnergyPlus with `-d` to set an output directory, the variable will become a fully qualified path to the file
        // to test this we need to set up a proper path for the current platform, luckily this seems to suffic
        state->files.eso.filePath = fs::path("foo") / "bar.eso";
        state->files.mtr.filePath = fs::path("foo") / "bar.mtr";

        // first call it as a non-cumulative variable
        SetInitialMeterReportingAndOutputNames(*state, 1, true, ReportingFrequency::EachCall, false);
        errMsg = delimited_string({"   ** Warning ** Output:Meter:MeterFileOnly requested for \"Foo\" (TimeStep), already on \"Output:Meter\". Will "
                                   "report to both bar.eso and bar.mtr"});
        compare_err_stream(errMsg);

        // then with a cumulative variable
        SetInitialMeterReportingAndOutputNames(*state, 1, true, ReportingFrequency::EachCall, true);
        errMsg = delimited_string({"   ** Warning ** Output:Meter:MeterFileOnly requested for \"Cumulative Foo\" (TimeStep), already on "
                                   "\"Output:Meter\". Will report to both bar.eso and bar.mtr"});
        compare_err_stream(errMsg);
    }

    TEST_F(EnergyPlusFixture, DataOutputs_isKeyRegexLike)
    {
        std::vector<std::pair<std::string, bool>> test_cases{
            {"*", false},
            {"This is the first one", false},
            {"This is another.*one", true},
            {"This is (a|some) ones?", true},
            {"Zone 1.1", true},   // The `.` could mean any character (though in this case it's not meant as a regex really)
            {"Cafétéria", false}, // !std::isalnum, but not a regex
        };

        for (auto &[s, expectedIsRegexLike] : test_cases) {
            EXPECT_EQ(expectedIsRegexLike, DataOutputs::isKeyRegexLike(s)) << "isKeyRegexLike: Failed for " << s;
        }
    }

} // namespace OutputProcessor

} // namespace EnergyPlus<|MERGE_RESOLUTION|>--- conflicted
+++ resolved
@@ -5317,17 +5317,8 @@
         SetupTimePointers(*state, OutputProcessor::SOVTimeStepType::Zone, timeStep);
         SetupTimePointers(*state, OutputProcessor::SOVTimeStepType::HVAC, timeStep);
 
-<<<<<<< HEAD
-        state->dataOutputProcessor->TimeValue.at(OutputProcessor::TimeStepType::Zone).CurMinute = 10;
-        state->dataOutputProcessor->TimeValue.at(OutputProcessor::TimeStepType::System).CurMinute = 10;
-
-        state->dataGlobal->WarmupFlag = true;
-
-        Weather::ReportOutputFileHeaders(*state);
-=======
         state->dataOutputProcessor->TimeValue.at(OutputProcessor::TimeStepType::Zone).CurMinute = 50;
         state->dataOutputProcessor->TimeValue.at(OutputProcessor::TimeStepType::System).CurMinute = 50;
->>>>>>> 7636e6b3
 
         GetReportVariableInput(*state);
         Real64 light_consumption = 999;
