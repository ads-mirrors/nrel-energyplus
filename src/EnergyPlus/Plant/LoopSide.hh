--- conflicted
+++ resolved
@@ -185,12 +185,7 @@
 
         Real64 EvaluateLoopSetPointLoad(int FirstBranchNum,
                                         int LastBranchNum,
-<<<<<<< HEAD
-                                        Real64 ThisLoopSideFlow,
-                                        Array1D_int &LastComponentSimulated);
-=======
                                         Real64 ThisLoopSideFlow);
->>>>>>> 8759da68
 
         void ResolveParallelFlows(Real64 ThisLoopSideFlow, bool FirstHVACIteration);
 
