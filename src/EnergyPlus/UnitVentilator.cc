--- conflicted
+++ resolved
@@ -508,11 +508,7 @@
                 ErrorsFound = true;
             } else {
                 if (!UtilityRoutines::SameString(UnitVent(UnitVentNum).FanType, "Fan:SystemModel")) {
-<<<<<<< HEAD
-                    GetFanType(state.fans, state.files,
-=======
-                    GetFanType(state, state.fans,
->>>>>>> e7001b2e
+                    GetFanType(state,
                         UnitVent(UnitVentNum).FanName, UnitVent(UnitVentNum).FanType_Num, errFlag, CurrentModuleObject, UnitVent(UnitVentNum).Name);
 
                     {
@@ -522,20 +518,12 @@
 
                             // Get fan outlet node
                             UnitVent(UnitVentNum).FanOutletNode =
-<<<<<<< HEAD
-                                GetFanOutletNode(state.fans, state.files, UnitVent(UnitVentNum).FanType, UnitVent(UnitVentNum).FanName, errFlag);
-=======
-                                GetFanOutletNode(state, state.fans, UnitVent(UnitVentNum).FanType, UnitVent(UnitVentNum).FanName, errFlag);
->>>>>>> e7001b2e
+                                GetFanOutletNode(state, UnitVent(UnitVentNum).FanType, UnitVent(UnitVentNum).FanName, errFlag);
                             if (errFlag) {
                                 ShowContinueError("specified in " + CurrentModuleObject + " = \"" + UnitVent(UnitVentNum).Name + "\".");
                                 ErrorsFound = true;
                             } else {
-<<<<<<< HEAD
-                                GetFanIndex(state.fans, state.files, UnitVent(UnitVentNum).FanName, FanIndex, errFlag, CurrentModuleObject);
-=======
-                                GetFanIndex(state, state.fans, UnitVent(UnitVentNum).FanName, FanIndex, errFlag, CurrentModuleObject);
->>>>>>> e7001b2e
+                                GetFanIndex(state, UnitVent(UnitVentNum).FanName, FanIndex, errFlag, CurrentModuleObject);
                                 // Other error checks should trap before it gets to this point in the code, but including just in case.
 
                                 GetFanVolFlow(FanIndex, FanVolFlow);
@@ -561,11 +549,7 @@
                                 // Get the fan's availability schedule
                                 errFlag = false;
                                 UnitVent(UnitVentNum).FanAvailSchedPtr =
-<<<<<<< HEAD
-                                    GetFanAvailSchPtr(state.fans, state.files, UnitVent(UnitVentNum).FanType, UnitVent(UnitVentNum).FanName, errFlag);
-=======
-                                    GetFanAvailSchPtr(state, state.fans, UnitVent(UnitVentNum).FanType, UnitVent(UnitVentNum).FanName, errFlag);
->>>>>>> e7001b2e
+                                    GetFanAvailSchPtr(state, UnitVent(UnitVentNum).FanType, UnitVent(UnitVentNum).FanName, errFlag);
                                 if (errFlag) {
                                     ShowContinueError("...specified in " + CurrentModuleObject + "=\"" + UnitVent(UnitVentNum).Name + "\"");
                                     ErrorsFound = true;
@@ -579,11 +563,7 @@
                     }
                 } else if (UtilityRoutines::SameString(UnitVent(UnitVentNum).FanType, "Fan:SystemModel")) {
                     UnitVent(UnitVentNum).FanType_Num = DataHVACGlobals::FanType_SystemModelObject;
-<<<<<<< HEAD
-                    HVACFan::fanObjs.emplace_back(new HVACFan::FanSystem(state.files, UnitVent(UnitVentNum).FanName));              // call constructor
-=======
                     HVACFan::fanObjs.emplace_back(new HVACFan::FanSystem(state, UnitVent(UnitVentNum).FanName));              // call constructor
->>>>>>> e7001b2e
                     UnitVent(UnitVentNum).Fan_Index = HVACFan::getFanObjectVectorIndex(UnitVent(UnitVentNum).FanName); // zero-based
                     UnitVent(UnitVentNum).FanOutletNode = HVACFan::fanObjs[UnitVent(UnitVentNum).Fan_Index]->outletNodeNum;
                     FanVolFlow = HVACFan::fanObjs[UnitVent(UnitVentNum).Fan_Index]->designAirVolFlowRate;
