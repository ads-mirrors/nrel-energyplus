// EnergyPlus, Copyright (c) 1996-2021, The Board of Trustees of the University of Illinois,
// The Regents of the University of California, through Lawrence Berkeley National Laboratory
// (subject to receipt of any required approvals from the U.S. Dept. of Energy), Oak Ridge
// National Laboratory, managed by UT-Battelle, Alliance for Sustainable Energy, LLC, and other
// contributors. All rights reserved.
//
// NOTICE: This Software was developed under funding from the U.S. Department of Energy and the
// U.S. Government consequently retains certain rights. As such, the U.S. Government has been
// granted for itself and others acting on its behalf a paid-up, nonexclusive, irrevocable,
// worldwide license in the Software to reproduce, distribute copies to the public, prepare
// derivative works, and perform publicly and display publicly, and to permit others to do so.
//
// Redistribution and use in source and binary forms, with or without modification, are permitted
// provided that the following conditions are met:
//
// (1) Redistributions of source code must retain the above copyright notice, this list of
//     conditions and the following disclaimer.
//
// (2) Redistributions in binary form must reproduce the above copyright notice, this list of
//     conditions and the following disclaimer in the documentation and/or other materials
//     provided with the distribution.
//
// (3) Neither the name of the University of California, Lawrence Berkeley National Laboratory,
//     the University of Illinois, U.S. Dept. of Energy nor the names of its contributors may be
//     used to endorse or promote products derived from this software without specific prior
//     written permission.
//
// (4) Use of EnergyPlus(TM) Name. If Licensee (i) distributes the software in stand-alone form
//     without changes from the version obtained under this License, or (ii) Licensee makes a
//     reference solely to the software portion of its product, Licensee must refer to the
//     software as "EnergyPlus version X" software, where "X" is the version number Licensee
//     obtained under this License and may not use a different name for the software. Except as
//     specifically required in this Section (4), Licensee shall not use in a company name, a
//     product name, in advertising, publicity, or other promotional activities any name, trade
//     name, trademark, logo, or other designation of "EnergyPlus", "E+", "e+" or confusingly
//     similar designation, without the U.S. Department of Energy's prior written consent.
//
// THIS SOFTWARE IS PROVIDED BY THE COPYRIGHT HOLDERS AND CONTRIBUTORS "AS IS" AND ANY EXPRESS OR
// IMPLIED WARRANTIES, INCLUDING, BUT NOT LIMITED TO, THE IMPLIED WARRANTIES OF MERCHANTABILITY
// AND FITNESS FOR A PARTICULAR PURPOSE ARE DISCLAIMED. IN NO EVENT SHALL THE COPYRIGHT OWNER OR
// CONTRIBUTORS BE LIABLE FOR ANY DIRECT, INDIRECT, INCIDENTAL, SPECIAL, EXEMPLARY, OR
// CONSEQUENTIAL DAMAGES (INCLUDING, BUT NOT LIMITED TO, PROCUREMENT OF SUBSTITUTE GOODS OR
// SERVICES; LOSS OF USE, DATA, OR PROFITS; OR BUSINESS INTERRUPTION) HOWEVER CAUSED AND ON ANY
// THEORY OF LIABILITY, WHETHER IN CONTRACT, STRICT LIABILITY, OR TORT (INCLUDING NEGLIGENCE OR
// OTHERWISE) ARISING IN ANY WAY OUT OF THE USE OF THIS SOFTWARE, EVEN IF ADVISED OF THE
// POSSIBILITY OF SUCH DAMAGE.

// C++ Headers
#include <cstdlib>

// ObjexxFCL Headers
#include <ObjexxFCL/Fmath.hh>

// EnergyPlus Headers
#include <EnergyPlus/CommandLineInterface.hh>
#include <EnergyPlus/Data/EnergyPlusData.hh>
#include <EnergyPlus/DataEnvironment.hh>
#include <EnergyPlus/General.hh>
#include <EnergyPlus/Psychrometrics.hh>
#include <EnergyPlus/UtilityRoutines.hh>

namespace EnergyPlus {

#ifdef EP_nocache_Psychrometrics
#undef EP_cache_PsyTwbFnTdbWPb
#undef EP_cache_PsyPsatFnTemp
#undef EP_cache_PsyTsatFnPb
#undef EP_cache_PsyTsatFnHPb
#else
#define EP_cache_PsyTwbFnTdbWPb
#define EP_cache_PsyPsatFnTemp
#define EP_cache_PsyTsatFnPb
#define EP_cache_PsyTsatFnHPb
#endif

namespace Psychrometrics {
    // Module containing the Psychometric simulation routines

    // MODULE INFORMATION:
    //       AUTHOR         Linda Lawrie
    //       DATE WRITTEN   December 1998
    //       MODIFIED       February 2010
    //       RE-ENGINEERED  Jan 2004: Rahul Chillar

    // PURPOSE OF THIS MODULE:
    // This module provides a repository for the psychrometric routines.

    // METHODOLOGY EMPLOYED:
    // na

    // REFERENCES:
    // na

    // OTHER NOTES:
    // Todo after 2.2 release:
    // remove restriction on MAX(W, 1d-5)
    // more research on hfg calc

    // Using/Aliasing
#ifdef EP_psych_errors
    using namespace DataEnvironment;
#endif

    // Use Statements for other routines
#ifdef EP_psych_errors

#endif

#ifdef EP_psych_stats
    Array1D_string const PsyRoutineNames(NumPsychMonitors,
                                         {"PsyTdpFnTdbTwbPb",
                                          "PsyRhFnTdbWPb",
                                          "PsyTwbFnTdbWPb",
                                          "PsyVFnTdbWPb",
                                          "PsyWFnTdpPb",
                                          "PsyWFnTdbH",
                                          "PsyWFnTdbTwbPb",
                                          "PsyWFnTdbRhPb",
                                          "PsyPsatFnTemp",
                                          "PsyTsatFnHPb",
                                          "PsyTsatFnPb",
                                          "PsyRhFnTdbRhov",
                                          "PsyRhFnTdbRhovLBnd0C",
                                          "PsyTwbFnTdbWPb",
                                          "PsyTwbFnTdbWPb",
                                          "PsyWFnTdbTwbPb",
                                          "PsyTsatFnPb",
                                          "PsyTwbFnTdbWPb_cache",
                                          "PsyPsatFnTemp_cache"}); // 1 | 2 | 3 | 4 | 5 | 6 | 7 | 8 | 9 | 10 | 11 | 12 | 13 |
                                                                   // 14 - HR | 15 - max iter | 16 - HR | 17 - max iter | 18 -
                                                                   // PsyTwbFnTdbWPb_raw (raw calc) | 19 - PsyPsatFnTemp_raw
                                                                   // (raw calc)

    Array1D_bool const PsyReportIt(NumPsychMonitors,
                                   {true,
                                    true,
                                    true,
                                    true,
                                    true,
                                    true,
                                    true,
                                    true,
                                    true,
                                    true,
                                    true,
                                    true,
                                    true,
                                    false,
                                    false,
                                    false,
                                    false,
                                    true,
                                    true}); // PsyTdpFnTdbTwbPb     1 | PsyRhFnTdbWPb        2 | PsyTwbFnTdbWPb       3 | PsyVFnTdbWPb         4 |
                                            // PsyWFnTdpPb          5 | PsyWFnTdbH           6 | PsyWFnTdbTwbPb       7 | PsyWFnTdbRhPb        8 |
                                            // PsyPsatFnTemp        9 | PsyTsatFnHPb         10 | PsyTsatFnPb          11 | PsyRhFnTdbRhov       12 |
                                            // PsyRhFnTdbRhovLBnd0C 13 | PsyTwbFnTdbWPb       14 - HR | PsyTwbFnTdbWPb       15 - max iter |
                                            // PsyWFnTdbTwbPb       16 - HR | PsyTsatFnPb          17 - max iter | PsyTwbFnTdbWPb_cache 18 -
                                            // PsyTwbFnTdbWPb_raw (raw calc) | PsyPsatFnTemp_cache  19 - PsyPsatFnTemp_raw (raw calc)
#endif
<<<<<<< HEAD

    // MODULE VARIABLE DECLARATIONS:
    // na

    // MODULE VARIABLE DEFINITIONS:

    // Subroutine Specifications for the Module

    // Functions

    void clear_state()
    {

#ifdef EP_cache_PsyTwbFnTdbWPb
        cached_Twb.deallocate();
#endif
#ifdef EP_cache_PsyPsatFnTemp
        cached_Psat.deallocate();
#endif
#ifdef EP_cache_PsyTsatFnPb
        cached_Tsat.deallocate();
#endif
#ifdef EP_cache_PsyTsatFnHPb
        cached_Tsat_HPb.deallocate();
#endif
    }
=======
>>>>>>> 04d10996

    void InitializePsychRoutines([[maybe_unused]] EnergyPlusData &state)
    {

        // SUBROUTINE INFORMATION:
        //       AUTHOR         Linda Lawrie
        //       DATE WRITTEN   March 2013
        //       MODIFIED       na
        //       RE-ENGINEERED  na

        // PURPOSE OF THIS SUBROUTINE:
        // Initializes some variables for PsychRoutines

#ifdef EP_cache_PsyTwbFnTdbWPb
        state.dataPsychCache->cached_Twb.allocate({0, twbcache_size});
#endif
#ifdef EP_cache_PsyPsatFnTemp
        state.dataPsychCache->cached_Psat.allocate({0, psatcache_size});
#endif
#ifdef EP_cache_PsyTsatFnPb
        state.dataPsychCache->cached_Tsat.allocate({0, tsatcache_size});
#endif
#ifdef EP_cache_PsyTsatFnHPb
        state.dataPsychCache->cached_Tsat_HPb.allocate({0, tsat_hbp_cache_size});
#endif
    }

    void ShowPsychrometricSummary([[maybe_unused]] EnergyPlusData &state, [[maybe_unused]] InputOutputFile &auditFile)
    {

        // SUBROUTINE INFORMATION:
        //       AUTHOR         Linda Lawrie
        //       DATE WRITTEN   August 2011
        //       MODIFIED       na
        //       RE-ENGINEERED  na

        // PURPOSE OF THIS SUBROUTINE:
        // Provides a Psychrometric summary report to the audit file.
        // Maybe later to the .eio file.

        // METHODOLOGY EMPLOYED:
        // na

        // REFERENCES:
        // na

        // Using/Aliasing

        // Locals
        // SUBROUTINE ARGUMENT DEFINITIONS:
        // na

        // SUBROUTINE PARAMETER DEFINITIONS:

        // INTERFACE BLOCK SPECIFICATIONS:
        // na

        // DERIVED TYPE DEFINITIONS:
        // na

        // SUBROUTINE LOCAL VARIABLE DECLARATIONS:
#ifdef EP_psych_stats
        int Loop;
        Real64 AverageIterations;

        if (!auditFile.good()) return;
        if (any_gt(state.dataPsychCache->NumTimesCalled, 0)) {
            print(auditFile, "RoutineName,#times Called,Avg Iterations\n");
            for (Loop = 1; Loop <= NumPsychMonitors; ++Loop) {
                if (!PsyReportIt(Loop)) continue;
<<<<<<< HEAD
                const auto istring = fmt::to_string(state.dataPsychrometrics->NumTimesCalled(Loop));
                if (state.dataPsychrometrics->NumIterations(Loop) > 0) {
                    AverageIterations =
                        double(state.dataPsychrometrics->NumIterations(Loop)) / double(state.dataPsychrometrics->NumTimesCalled(Loop));
=======
                const auto istring = fmt::to_string(state.dataPsychCache->NumTimesCalled(Loop));
                if (state.dataPsychCache->NumIterations(Loop) > 0) {
                    AverageIterations = double(state.dataPsychCache->NumIterations(Loop)) / double(state.dataPsychCache->NumTimesCalled(Loop));
>>>>>>> 04d10996
                    print(auditFile, "{},{},{:.2R}\n", PsyRoutineNames(Loop), istring, AverageIterations);
                } else {
                    print(auditFile, "{},{}\n", PsyRoutineNames(Loop), istring);
                }
            }
        }
#endif
    }

#ifdef EP_psych_errors
    void PsyRhoAirFnPbTdbW_error(EnergyPlusData &state,
                                 Real64 const pb,                  // barometric pressure (Pascals)
                                 Real64 const tdb,                 // dry bulb temperature (Celsius)
                                 Real64 const dw,                  // humidity ratio (kgWater/kgDryAir)
                                 Real64 const rhoair,              // density of air
                                 std::string_view const CalledFrom // routine this function was called from (error messages) !unused1208
    )
    {
        // Using/Aliasing

        if (rhoair < 0.0) {
            ShowSevereError(state, format("PsyRhoAirFnPbTdbW: RhoAir (Density of Air) is calculated <= 0 [{:.5R}].", rhoair));
            ShowContinueError(state, format("pb =[{:.2R}], tdb=[{:.2R}], w=[{:.7R}].", pb, tdb, dw));
            if (!CalledFrom.empty()) {
                ShowContinueErrorTimeStamp(state, format(" Routine={}", CalledFrom));
            } else {
                ShowContinueErrorTimeStamp(state, " Routine=Unknown,");
            }
            ShowFatalError(state, "Program terminates due to preceding condition.");
        }
    }
#endif

#ifdef EP_psych_errors
    void PsyRhFnTdbRhovLBnd0C_error(EnergyPlusData &state,
                                    Real64 const Tdb,                 // dry-bulb temperature {C}
                                    Real64 const Rhovapor,            // vapor density in air {kg/m3}
                                    Real64 const RHValue,             // relative humidity value (0.0-1.0)
                                    std::string_view const CalledFrom // routine this function was called from (error messages)
    )
    {
        if (RHValue > 1.01) {
            if (!state.dataGlobal->WarmupFlag) {
                if (state.dataPsychrometrics->iPsyErrIndex(iPsyRhFnTdbRhovLBnd0C) == 0) {
                    state.dataPsychrometrics->String =
                        format(" Dry-Bulb= {:.2T} Rhovapor= {:.3T} Calculated Relative Humidity [%]= {:.2T}", Tdb, Rhovapor, RHValue * 100.0);
                    ShowWarningMessage(state, "Calculated Relative Humidity out of range (PsyRhFnTdbRhovLBnd0C) ");
                    if (!CalledFrom.empty()) {
                        ShowContinueErrorTimeStamp(state, format(" Routine={}", CalledFrom));
                    } else {
                        ShowContinueErrorTimeStamp(state, " Routine=Unknown,");
                    }
                    ShowContinueError(state, state.dataPsychrometrics->String);
                    ShowContinueError(state, "Relative Humidity being reset to 100.0%");
                }
                ShowRecurringWarningErrorAtEnd(state,
                                               "Calculated Relative Humidity out of range (PsyRhFnTdbRhovLBnd0C)",
                                               state.dataPsychrometrics->iPsyErrIndex(iPsyRhFnTdbRhovLBnd0C),
                                               RHValue * 100.0,
                                               RHValue * 100.0,
                                               _,
                                               "%",
                                               "%");
            }
        } else if (RHValue < -0.05) {
            if (!state.dataGlobal->WarmupFlag) {
                if (state.dataPsychrometrics->iPsyErrIndex(iPsyRhFnTdbRhovLBnd0C) == 0) {
                    state.dataPsychrometrics->String =
                        format(" Dry-Bulb= {:.2T} Rhovapor= {:.3T} Calculated Relative Humidity [%]= {:.2T}", Tdb, Rhovapor, RHValue * 100.0);
                    ShowWarningMessage(state, "Calculated Relative Humidity out of range (PsyRhFnTdbRhovLBnd0C) ");
                    if (!CalledFrom.empty()) {
                        ShowContinueErrorTimeStamp(state, format(" Routine={}", CalledFrom));
                    } else {
                        ShowContinueErrorTimeStamp(state, " Routine=Unknown,");
                    }
                    ShowContinueError(state, state.dataPsychrometrics->String);
                    ShowContinueError(state, "Relative Humidity being reset to 1%");
                }
                ShowRecurringWarningErrorAtEnd(state,
                                               "Calculated Relative Humidity out of range (PsyRhFnTdbRhovLBnd0C)",
                                               state.dataPsychrometrics->iPsyErrIndex(iPsyRhFnTdbRhovLBnd0C),
                                               RHValue * 100.0,
                                               RHValue * 100.0,
                                               _,
                                               "%",
                                               "%");
            }
        }
    }
#endif

#ifdef EP_cache_PsyTwbFnTdbWPb

    Real64 PsyTwbFnTdbWPb(EnergyPlusData &state,
                          Real64 const Tdb,                 // dry-bulb temperature {C}
                          Real64 const W,                   // humidity ratio
                          Real64 const Pb,                  // barometric pressure {Pascals}
                          std::string_view const CalledFrom // routine this function was called from (error messages)
    )
    {

        // FUNCTION INFORMATION:
        //       AUTHOR         Linda Lawrie/Amir Roth
        //       DATE WRITTEN   August 2011
        //       MODIFIED       na
        //       RE-ENGINEERED  na

        // PURPOSE OF THIS FUNCTION:
        // Provide a "cache" of results for the given arguments and wetbulb (twb) output result.

        // METHODOLOGY EMPLOYED:
        // Use grid shifting and masking to provide hash into the cache. Use Equivalence to
        // make Fortran ignore "types".

        // REFERENCES:
        // na

        // USE STATEMENTS:
        // na

        // Return value
        Real64 Twb_result; // result=> Temperature Wet-Bulb {C}

        // Locals
        // FUNCTION ARGUMENT DEFINITIONS:

        // FUNCTION PARAMETER DEFINITIONS:
        Int64 const Grid_Shift((64 - 12 - twbprecision_bits));

        // INTERFACE BLOCK SPECIFICATIONS:
        // na

        // DERIVED TYPE DEFINITIONS:
        // na

        // FUNCTION LOCAL VARIABLE DECLARATIONS:
        Int64 Tdb_tag;
        Int64 W_tag;
        Int64 Pb_tag;
        Int64 hash;
        Real64 Tdb_tag_r;
        Real64 W_tag_r;
        Real64 Pb_tag_r;

#ifdef EP_psych_stats
        ++state.dataPsychrometrics->NumTimesCalled(iPsyTwbFnTdbWPb_cache);
#endif

        Tdb_tag = bit_transfer(Tdb, Tdb_tag);
        W_tag = bit_transfer(W, W_tag);
        Pb_tag = bit_transfer(Pb, Pb_tag);

        Tdb_tag = bit_shift(Tdb_tag, -Grid_Shift);
        W_tag = bit_shift(W_tag, -Grid_Shift);
        Pb_tag = bit_shift(Pb_tag, -Grid_Shift);
        hash = bit_and(bit_xor(Tdb_tag, bit_xor(W_tag, Pb_tag)), Int64(twbcache_size - 1));

        auto &cached_Twb = state.dataPsychCache->cached_Twb;

        if (cached_Twb(hash).iTdb != Tdb_tag || cached_Twb(hash).iW != W_tag || cached_Twb(hash).iPb != Pb_tag) {
            cached_Twb(hash).iTdb = Tdb_tag;
            cached_Twb(hash).iW = W_tag;
            cached_Twb(hash).iPb = Pb_tag;

            Tdb_tag_r = bit_transfer(bit_shift(Tdb_tag, Grid_Shift), Tdb_tag_r);
            W_tag_r = bit_transfer(bit_shift(W_tag, Grid_Shift), W_tag_r);
            Pb_tag_r = bit_transfer(bit_shift(Pb_tag, Grid_Shift), Pb_tag_r);

            cached_Twb(hash).Twb = PsyTwbFnTdbWPb_raw(state, Tdb_tag_r, W_tag_r, Pb_tag_r, CalledFrom);
        }

        //  Twbresult_last = cached_Twb(hash)%Twb
        //  Twb_result = Twbresult_last
        Twb_result = cached_Twb(hash).Twb;

        return Twb_result;
    }

    Real64 PsyTwbFnTdbWPb_raw(EnergyPlusData &state,
                              Real64 const TDB,                 // dry-bulb temperature {C}
                              Real64 const dW,                  // humidity ratio
                              Real64 const Patm,                // barometric pressure {Pascals}
                              std::string_view const CalledFrom // routine this function was called from (error messages)
    )

#else

    Real64 PsyTwbFnTdbWPb(EnergyPlusData &state,
                          Real64 const TDB,                 // dry-bulb temperature {C}
                          Real64 const dW,                  // humidity ratio
                          Real64 const Patm,                // barometric pressure {Pascals}
                          std::string_view const CalledFrom // routine this function was called from (error messages)
    )
#endif
    {

        // FUNCTION INFORMATION:
        //       AUTHOR         George Shih
        //       DATE WRITTEN   May 1976
        //       MODIFIED       na
        //       RE-ENGINEERED  Dec 2003; Rahul Chillar
        //                      2011; as time saving measure, cache some values.

        // PURPOSE OF THIS FUNCTION:
        // This function provides the wet-bulb temperature from dry-bulb temperature,
        // humidity ratio and barometric pressure.

        // METHODOLOGY EMPLOYED:
        // Uses an Iterative procedure to calculate WetBulbTemperature

        // Using/Aliasing
        using General::Iterate;

        // Return value
        Real64 TWB; // result=> Temperature Wet-Bulb {C}

        // FUNCTION PARAMETER DEFINITIONS:
        int constexpr itmax(100); // Maximum No of Iterations
        static std::string const RoutineName("PsyTwbFnTdbWPb");

        // FUNCTION LOCAL VARIABLE DECLARATIONS:
        Real64 tBoil;    // Boiling temperature of water at given pressure
        Real64 newW;     // Humidity ratio calculated with wet bulb guess
        Real64 W;        // Humidity ratio entered and corrected as necessary
        Real64 ResultX;  // ResultX is the final Iteration result passed back to the calling routine
        Real64 WBT;      // Current Value of WetBulbTemperature
        Real64 error;    // Deviation of dependent variable in iteration
        Real64 X1;       // Independent variable in ITERATE
        Real64 Y1;       // Dependent variable in ITERATE
        Real64 Wstar;    // Humidity  ratio as a function of Sat Press of Wet Bulb
        Real64 PSatstar; // Saturation pressure at wet bulb temperature
        int iter;        // Iteration counter
        int icvg;        // Iteration convergence flag
        bool FlagError;  // set when errors should be flagged

#ifdef EP_psych_stats
        ++state.dataPsychCache->NumTimesCalled(iPsyTwbFnTdbWPb);
#endif

        // CHECK TDB IN RANGE.
        FlagError = false;
#ifdef EP_psych_errors
        if (TDB <= -100.0 || TDB >= 200.0) {
            if (!state.dataGlobal->WarmupFlag) {
                if (state.dataPsychrometrics->iPsyErrIndex(iPsyTwbFnTdbWPb) == 0) {
                    ShowWarningMessage(state, "Temperature out of range [-100. to 200.] (PsyTwbFnTdbWPb)");
                    if (!CalledFrom.empty()) {
                        ShowContinueErrorTimeStamp(state, format(" Routine={}", CalledFrom));
                    } else {
                        ShowContinueErrorTimeStamp(state, " Routine=Unknown,");
                    }
                    ShowContinueError(state, format(" Input Temperature={:.2T}", TDB));
                    FlagError = true;
                }
                ShowRecurringWarningErrorAtEnd(state,
                                               "Temperature out of range [-100. to 200.] (PsyTwbFnTdbWPb)",
                                               state.dataPsychrometrics->iPsyErrIndex(iPsyTwbFnTdbWPb),
                                               TDB,
                                               TDB,
                                               _,
                                               "C",
                                               "C");
            }
        }
#endif

        W = dW;
        if (W < 0.0) {
#ifdef EP_psych_errors
            if (W <= -0.0001) {
                if (!state.dataGlobal->WarmupFlag) {
                    if (state.dataPsychrometrics->iPsyErrIndex(iPsyTwbFnTdbWPb2) == 0) {
                        state.dataPsychrometrics->String = format(" Dry-Bulb= {:.2T} Humidity Ratio= {:.3T} Pressure= {:.2T}", TDB, W, Patm);
                        ShowWarningMessage(state, "Entered Humidity Ratio invalid (PsyTwbFnTdbWPb)");
                        if (!CalledFrom.empty()) {
                            ShowContinueErrorTimeStamp(state, format(" Routine={}", CalledFrom));
                        } else {
                            ShowContinueErrorTimeStamp(state, " Routine=Unknown,");
                        }
                        ShowContinueError(state, state.dataPsychrometrics->String);
                        state.dataPsychrometrics->String = format("Humidity Ratio= {:.4T}", W);
                        ShowContinueError(state, state.dataPsychrometrics->String + " ... Humidity Ratio set to .00001");
                    }
                    ShowRecurringWarningErrorAtEnd(state,
                                                   "Entered Humidity Ratio invalid (PsyTwbFnTdbWPb)",
                                                   state.dataPsychrometrics->iPsyErrIndex(iPsyTwbFnTdbWPb2),
                                                   W,
                                                   W,
                                                   _,
                                                   "[]",
                                                   "[]");
                }
            }
#endif
            W = 1.0e-5;
        }

        // Initial temperature guess at atmospheric pressure
        if (Patm != state.dataPsychrometrics->last_Patm) {
            tBoil = PsyTsatFnPb(state, Patm, (CalledFrom.empty() ? RoutineName : CalledFrom));
            state.dataPsychrometrics->last_Patm = Patm;
            state.dataPsychrometrics->last_tBoil = tBoil;
        } else {
            tBoil = state.dataPsychrometrics->last_tBoil;
        }

        // Set initial guess of WetBulbTemp=Entering Dry Bulb Temperature
        WBT = TDB;

        // Initializing  value for iter
        iter = 0;

        // Begin iteration loop
        for (iter = 1; iter <= itmax; ++iter) {

            // Assigning a value to WBT
            if (WBT >= (tBoil - 0.09)) WBT = tBoil - 0.1;

            // Determine the saturation pressure for wet bulb temperature
            PSatstar = PsyPsatFnTemp(state, WBT, (CalledFrom.empty() ? RoutineName : CalledFrom));

            // Determine humidity ratio for given saturation pressure
            Wstar = 0.62198 * PSatstar / (Patm - PSatstar);

            // Calculate new humidity ratio and determine difference from known
            // humidity ratio which is wStar calculated earlier
            if (WBT >= 0.0) {
                newW = ((2501.0 - 2.326 * WBT) * Wstar - 1.006 * (TDB - WBT)) / (2501.0 + 1.86 * TDB - 4.186 * WBT);
            } else {
                newW = ((2830.0 - 0.24 * WBT) * Wstar - 1.006 * (TDB - WBT)) / (2830.0 + 1.86 * TDB - 2.1 * WBT);
            }

            // Check error, if not satisfied, calculate new guess and iterate
            error = W - newW;

            // Using Iterative Procedure to Calculate WetBulb
            Iterate(ResultX, state.dataPsychrometrics->iconvTol, WBT, error, X1, Y1, iter, icvg);
            WBT = ResultX;

            // If converged, leave iteration loop.
            if (icvg == 1) break;

            // Error Trap for the Discontinuous nature of PsyPsatFnTemp function (Sat Press Curve) at ~0 Deg C.
            if ((PSatstar > 611.000) && (PSatstar < 611.25) && (std::abs(error) <= 0.0001) && (iter > 4)) break;

        } // End of Iteration Loop

#ifdef EP_psych_stats
        state.dataPsychCache->NumIterations(iPsyTwbFnTdbWPb) += iter;
#endif

        // Wet bulb temperature has not converged after maximum specified
        // iterations. Print error message, set return error flag, and RETURN
#ifdef EP_psych_errors
        if (iter > itmax) {
            if (!state.dataGlobal->WarmupFlag) {
                if (state.dataPsychrometrics->iPsyErrIndex(iPsyTwbFnTdbWPb3) == 0) {
                    ShowWarningMessage(state, format("WetBulb not converged after {} iterations(PsyTwbFnTdbWPb)", iter));
                    if (!CalledFrom.empty()) {
                        ShowContinueErrorTimeStamp(state, format(" Routine={}", CalledFrom));
                    } else {
                        ShowContinueErrorTimeStamp(state, " Routine=Unknown,");
                    }
                    ShowContinueError(state, format(" Input Temperature = {:.2T}", TDB));
                    ShowContinueError(state, format(" Input Humidity Ratio= {:.6T}", W));
                    ShowContinueError(state, format(" Input Pressure = {:.2T}", Patm));
                    FlagError = true;
                }
                ShowRecurringWarningErrorAtEnd(
                    state, "WetBulb not converged after max iterations(PsyTwbFnTdbWPb)", state.dataPsychrometrics->iPsyErrIndex(iPsyTwbFnTdbWPb3));
            }
        }
#endif

        // Result is Temperature Wet Bulb
        TWB = WBT;

#ifdef EP_psych_errors
        if (FlagError) {
            ShowContinueError(state, format(" Resultant Temperature= {:.2T}", WBT));
        }
#endif

        // If (TempWetBulb)>(Dry Bulb Temp) , Setting (TempWetBulb)=(DryBulbTemp).
        if (TWB > TDB) {
            TWB = TDB;
        }

#ifdef generatetestdata
        print(IOFiles::getSingleton().debug, "{}{}{}{}", TDB, dW, Patm, Twb);
#endif

        return TWB;
    }

#ifdef EP_psych_errors
    void PsyVFnTdbWPb_error(EnergyPlusData &state,
                            Real64 const TDB,                 // dry-bulb temperature {C}
                            Real64 const w,                   // humidity ratio
                            Real64 const PB,                  // barometric pressure {Pascals}
                            Real64 const V,                   // specific volume {m3/kg}
                            std::string_view const CalledFrom // routine this function was called from (error messages)
    )
    {
        if (V <= -0.01) {
            if (!state.dataGlobal->WarmupFlag) {
                if (state.dataPsychrometrics->iPsyErrIndex(iPsyVFnTdbWPb) == 0) {
                    state.dataPsychrometrics->String = format(" Dry-Bulb= {:.2T} Humidity Ratio= {:.3T} Pressure= {:.2T}", TDB, w, PB);
                    ShowWarningMessage(state, "Calculated Specific Volume out of range (PsyVFnTdbWPb)");
                    if (!CalledFrom.empty()) {
                        ShowContinueErrorTimeStamp(state, format(" Routine={}", CalledFrom));
                    } else {
                        ShowContinueErrorTimeStamp(state, " Routine=Unknown,");
                    }
                    ShowContinueError(state, state.dataPsychrometrics->String);
                    state.dataPsychrometrics->String = format("Calculated Volume= {:.3T}", V);
                    ShowContinueError(state, state.dataPsychrometrics->String + " ... Since Calculated Volume < 0.0, it is set to .83");
                }
                ShowRecurringWarningErrorAtEnd(state,
                                               "Calculated Specific Volume out of range (PsyVFnTdbWPb)",
                                               state.dataPsychrometrics->iPsyErrIndex(iPsyVFnTdbWPb),
                                               V,
                                               V,
                                               _,
                                               "m3/kg",
                                               "m3/kg");
            }
        }
    }
#endif

#ifdef EP_psych_errors
    void PsyWFnTdbH_error(EnergyPlusData &state,
                          Real64 const TDB,                 // dry-bulb temperature {C}
                          Real64 const H,                   // enthalpy {J/kg}
                          Real64 const W,                   // humidity ratio
                          std::string_view const CalledFrom // routine this function was called from (error messages)
    )
    {
        if (W < -0.0001) {
            if (!state.dataGlobal->WarmupFlag) {
                if (state.dataPsychrometrics->iPsyErrIndex(iPsyWFnTdbH) == 0) {
                    state.dataPsychrometrics->String = format(" Dry-Bulb= {:.2T} Enthalpy= {:.3T}", TDB, H);
                    ShowWarningMessage(state, "Calculated Humidity Ratio invalid (PsyWFnTdbH)");
                    if (!CalledFrom.empty()) {
                        ShowContinueErrorTimeStamp(state, format(" Routine={}", CalledFrom));
                    } else {
                        ShowContinueErrorTimeStamp(state, " Routine=Unknown,");
                    }
                    ShowContinueError(state, state.dataPsychrometrics->String);
                    state.dataPsychrometrics->String = format("Calculated Humidity Ratio= {:.4T}", W);
                    ShowContinueError(state, state.dataPsychrometrics->String + " ... Humidity Ratio set to .00001");
                }
                ShowRecurringWarningErrorAtEnd(state,
                                               "Calculated Humidity Ratio invalid (PsyWFnTdbH)",
                                               state.dataPsychrometrics->iPsyErrIndex(iPsyWFnTdbH),
                                               W,
                                               W,
                                               _,
                                               "[]",
                                               "[]");
            }
        }
    }
#endif

#ifdef EP_cache_PsyPsatFnTemp

    Real64 PsyPsatFnTemp_raw([[maybe_unused]] EnergyPlusData &state,
<<<<<<< HEAD
                             Real64 const T,                                    // dry-bulb temperature {C}
                             [[maybe_unused]] std::string_view const CalledFrom // routine this function was called from (error messages)
=======
                             Real64 const T,                                // dry-bulb temperature {C}
                             [[maybe_unused]] std::string const &CalledFrom // routine this function was called from (error messages)
>>>>>>> 04d10996
    )

#else

    Real64 PsyPsatFnTemp(EnergyPlusData &state,
<<<<<<< HEAD
                         Real64 const T,                   // dry-bulb temperature {C}
                         std::string_view const CalledFrom // routine this function was called from (error messages)
=======
                         Real64 const T,                                // dry-bulb temperature {C}
                         [[maybe_unused]] std::string const &CalledFrom // routine this function was called from (error messages)
>>>>>>> 04d10996
    )
#endif
    {
        // FUNCTION INFORMATION:
        //       AUTHOR         George Shih
        //       DATE WRITTEN   May 1976
        //       MODIFIED       NA
        //       RE-ENGINEERED  Nov 2003; Rahul Chillar

        // PURPOSE OF THIS FUNCTION:
        // This function provides the saturation pressure as a function of temperature.

        // METHODOLOGY EMPLOYED:
        // Hyland & Wexler Formulation, range -100C to 200C

        // REFERENCES:
        // ASHRAE HANDBOOK OF FUNDAMENTALS, 2005, Chap 6 (Psychrometrics), Eqn 5 & 6.
        // Compared to Table 3 values (August 2007) with average error of 0.00%, max .30%,
        // min -.39%.  (Spreadsheet available on request - Lawrie).

        // USE STATEMENTS:

        // Return value
        Real64 Pascal; // result=> saturation pressure {Pascals}

        // Locals
        // FUNCTION ARGUMENT DEFINITIONS:

        // FUNCTION PARAMETER DEFINITIONS:

        // INTERFACE BLOCK SPECIFICATIONS
        // na

        // DERIVED TYPE DEFINITIONS
        // na

        // FUNCTION LOCAL VARIABLE DECLARATIONS:

#ifdef EP_psych_stats
        ++state.dataPsychCache->NumTimesCalled(iPsyPsatFnTemp);
#endif

        // CHECK T IN RANGE.
#ifdef EP_psych_errors
        if (!state.dataGlobal->WarmupFlag) {
            if (T <= -100.0 || T >= 200.0) {
                if (state.dataPsychrometrics->iPsyErrIndex(iPsyPsatFnTemp) == 0) {
                    ShowWarningMessage(state, "Temperature out of range [-100. to 200.] (PsyPsatFnTemp)");
                    if (!CalledFrom.empty()) {
                        ShowContinueErrorTimeStamp(state, format(" Routine={}", CalledFrom));
                    } else {
                        ShowContinueErrorTimeStamp(state, " Routine=Unknown,");
                    }
                    ShowContinueError(state, format(" Input Temperature={:.2T}", T));
                }
                ShowRecurringWarningErrorAtEnd(state,
                                               "Temperature out of range [-100. to 200.] (PsyPsatFnTemp)",
                                               state.dataPsychrometrics->iPsyErrIndex(iPsyPsatFnTemp),
                                               T,
                                               T,
                                               _,
                                               "C",
                                               "C");
            }
        }
#endif

        // Convert temperature from Centigrade to Kelvin.
        Real64 const Tkel(T + DataGlobalConstants::KelvinConv); // Dry-bulb in REAL(r64) for function passing

        // If below -100C,set value of Pressure corresponding to Saturation Temperature of -100C.
        if (Tkel < 173.15) {
            Pascal = 0.0017;

            // If below freezing, calculate saturation pressure over ice.
        } else if (Tkel < DataGlobalConstants::KelvinConv) { // Tkel >= 173.15
            Real64 const C1(-5674.5359);                     // Coefficient for TKel < KelvinConvK
            Real64 const C2(6.3925247);                      // Coefficient for TKel < KelvinConvK
            Real64 const C3(-0.9677843e-2);                  // Coefficient for TKel < KelvinConvK
            Real64 const C4(0.62215701e-6);                  // Coefficient for TKel < KelvinConvK
            Real64 const C5(0.20747825e-8);                  // Coefficient for TKel < KelvinConvK
            Real64 const C6(-0.9484024e-12);                 // Coefficient for TKel < KelvinConvK
            Real64 const C7(4.1635019);                      // Coefficient for TKel < KelvinConvK
            Pascal = std::exp(C1 / Tkel + C2 + Tkel * (C3 + Tkel * (C4 + Tkel * (C5 + C6 * Tkel))) + C7 * std::log(Tkel));

            // If above freezing, calculate saturation pressure over liquid water.
        } else if (Tkel <= 473.15) { // Tkel >= 173.15 // Tkel >= KelvinConv
#ifndef EP_IF97
            Real64 const C8(-5800.2206);      // Coefficient for TKel >= KelvinConvK
            Real64 const C9(1.3914993);       // Coefficient for TKel >= KelvinConvK
            Real64 const C10(-0.048640239);   // Coefficient for TKel >= KelvinConvK
            Real64 const C11(0.41764768e-4);  // Coefficient for TKel >= KelvinConvK
            Real64 const C12(-0.14452093e-7); // Coefficient for TKel >= KelvinConvK
            Real64 const C13(6.5459673);      // Coefficient for TKel >= KelvinConvK
            Pascal = std::exp(C8 / Tkel + C9 + Tkel * (C10 + Tkel * (C11 + Tkel * C12)) + C13 * std::log(Tkel));
#else
            // Table 34 in IF97
            Real64 const N1(0.11670521452767e04);
            Real64 const N2(-0.72421316703206e06);
            Real64 const N3(-0.17073846940092e02);
            Real64 const N4(0.12020824702470e05);
            Real64 const N5(-0.32325550322333e07);
            Real64 const N6(0.14915108613530e02);
            Real64 const N7(-0.48232657361591e04);
            Real64 const N8(0.40511340542057e06);
            Real64 const N9(-0.23855557567849);
            Real64 const N10(0.65017534844798e03);
            //         !IF97 equations
            Real64 const phi = Tkel + N9 / (Tkel - N10); // IF97 equation 29b
            Real64 const phi2 = phi * phi;               // phi squared
            Real64 const A = phi2 + N1 * phi + N2;
            Real64 const B = N3 * phi2 + N4 * phi + N5;
            Real64 const C = N6 * phi2 + N7 * phi + N8;
            Pascal = 1000000.0 * pow_4((2.0 * C) / (-B + std::sqrt((B * B) - 4.0 * A * C)));
#endif
            // If above 200C, set value of Pressure corresponding to Saturation Temperature of 200C.
        } else { // Tkel >= 173.15 // Tkel >= KelvinConv // Tkel > 473.15
            Pascal = 1555000.0;
        }

        return Pascal;
    }

#ifdef EP_psych_errors
    void PsyWFnTdbTwbPb_temperature_error(EnergyPlusData &state,
                                          Real64 const TDB,                 // dry-bulb temperature {C}
                                          Real64 const TWB,                 // wet-bulb temperature {C}
                                          Real64 const PB,                  // barometric pressure {Pascals}
                                          std::string_view const CalledFrom // routine this function was called from (error messages)
    )
    {
        if (TWB > (TDB + 0.01)) {
            if (state.dataPsychrometrics->ReportErrors && !state.dataGlobal->WarmupFlag) {
                if (state.dataPsychrometrics->iPsyErrIndex(iPsyWFnTdbTwbPb) == 0) {
                    state.dataPsychrometrics->String = format(" Dry-Bulb= {:.2T} Pressure= {:.2T}", TDB, PB);
                    ShowWarningMessage(state, "Given Wet Bulb Temperature invalid (PsyWFnTdbTwbPb)");
                    if (!CalledFrom.empty()) {
                        ShowContinueErrorTimeStamp(state, format(" Routine={}", CalledFrom));
                    } else {
                        ShowContinueErrorTimeStamp(state, " Routine=Unknown,");
                    }
                    ShowContinueError(state, state.dataPsychrometrics->String);
                    state.dataPsychrometrics->String = format("Calculated Wet-Bulb= {:.2T}", TWB);
                    ShowContinueError(state, state.dataPsychrometrics->String + " ... Since Dry Bulb < Wet Bulb, Wet Bulb set = to Dry Bulb");
                }
                ShowRecurringWarningErrorAtEnd(state,
                                               "Given Wet Bulb Temperature invalid (PsyWFnTdbTwbPb)",
                                               state.dataPsychrometrics->iPsyErrIndex(iPsyWFnTdbTwbPb),
                                               TWB,
                                               TWB,
                                               _,
                                               "C",
                                               "C");
            }
        }
    }
#endif

#ifdef EP_psych_errors
    void PsyWFnTdbTwbPb_humidity_error(EnergyPlusData &state,
                                       Real64 const TDB,                 // dry-bulb temperature {C}
                                       Real64 const TWB,                 // wet-bulb temperature {C}
                                       Real64 const PB,                  // barometric pressure {Pascals}
                                       Real64 const W,                   // humidity ratio
                                       std::string_view const CalledFrom // routine this function was called from (error messages)
    )
    {

        if (W < 0.0) {
            if (state.dataPsychrometrics->ReportErrors && !state.dataGlobal->WarmupFlag) {
                if (state.dataPsychrometrics->iPsyErrIndex(iPsyWFnTdbTwbPb2) == 0) {
                    state.dataPsychrometrics->String = format(" Dry-Bulb= {:.2T} Wet-Bulb= {:.2T} Pressure= {:.2T}", TDB, TWB, PB);
                    ShowWarningMessage(state, "Calculated Humidity Ratio Invalid (PsyWFnTdbTwbPb)");
                    if (!CalledFrom.empty()) {
                        ShowContinueErrorTimeStamp(state, format(" Routine={}", CalledFrom));
                    } else {
                        ShowContinueErrorTimeStamp(state, " Routine=Unknown,");
                    }
                    ShowContinueError(state, state.dataPsychrometrics->String);
                    state.dataPsychrometrics->String = format("Calculated Humidity Ratio= {:.4T}, will recalculate Humidity Ratio", W);
                    ShowContinueError(state, state.dataPsychrometrics->String + " using Relative Humidity .01% (and Dry-Bulb and Pressure as shown)");
                }
                ShowRecurringWarningErrorAtEnd(state,
                                               "Calculated Humidity Ratio Invalid (PsyWFnTdbTwbPb)",
                                               state.dataPsychrometrics->iPsyErrIndex(iPsyWFnTdbTwbPb2),
                                               W,
                                               W,
                                               _,
                                               "[]",
                                               "[]");
            }
        }
    }
#endif

#ifdef EP_psych_errors
    void PsyTdpFnTdbTwbPb_error(EnergyPlusData &state,
                                Real64 const TDB,                 // dry-bulb temperature {C}
                                Real64 const TWB,                 // wet-bulb temperature {C}
                                Real64 const PB,                  // barometric pressure (N/M**2) {Pascals}
                                Real64 const W,                   // humidity ratio
                                Real64 const TDP,                 // dew-point temperature {C}
                                std::string_view const CalledFrom // routine this function was called from (error messages)
    )
    {
        if (TDP > TWB + 0.1) {
            if (!state.dataGlobal->WarmupFlag) { // Display error message
                if (state.dataPsychrometrics->iPsyErrIndex(iPsyTdpFnTdbTwbPb) == 0) {
                    ShowWarningMessage(state, "Calculated Dew Point Temperature being reset (PsyTdpFnTdbTwbPb)");
                    if (!CalledFrom.empty()) {
                        ShowContinueErrorTimeStamp(state, format(" Routine={}", CalledFrom));
                    } else {
                        ShowContinueErrorTimeStamp(state, " Routine=Unknown,");
                    }
                    state.dataPsychrometrics->String =
                        format(" Dry-bulb={:.2T} Wet-Bulb (WB)= {:.2T} Pressure= {:.2T} Humidity Ratio={:.3T}", TDB, TWB, PB, W);
                    ShowContinueError(state, state.dataPsychrometrics->String);
                    state.dataPsychrometrics->String =
                        format(" Calculated Dew Point Temperature (DPT)= {:.2T}; Since DPT > WB, DPT will be set to WB", TDP);
                    ShowContinueError(state, state.dataPsychrometrics->String);
                }
                ShowRecurringWarningErrorAtEnd(state,
                                               "Calculated Dew Point Temperature being reset (PsyTdpFnTdbTwbPb)",
                                               state.dataPsychrometrics->iPsyErrIndex(iPsyTdpFnTdbTwbPb),
                                               TDP,
                                               TDP,
                                               _,
                                               "C",
                                               "C");
            }
        }
    }
#endif

#ifdef EP_cache_PsyTsatFnHPb
    Real64 PsyTsatFnHPb_raw(EnergyPlusData &state,
<<<<<<< HEAD
                            Real64 const H,                                    // enthalpy {J/kg}
                            Real64 const PB,                                   // barometric pressure {Pascals}
                            [[maybe_unused]] std::string_view const CalledFrom // routine this function was called from (error messages)
=======
                            Real64 const H,                                // enthalpy {J/kg}
                            Real64 const PB,                               // barometric pressure {Pascals}
                            [[maybe_unused]] std::string const &CalledFrom // routine this function was called from (error messages)
>>>>>>> 04d10996
    )
#else
    Real64 PsyTsatFnHPb(EnergyPlusData &state,
                        Real64 const H,                   // enthalpy {J/kg}
                        Real64 const PB,                  // barometric pressure {Pascals}
                        std::string_view const CalledFrom // routine this function was called from (error messages)
    )
#endif
    {

        // FUNCTION INFORMATION:
        //       AUTHOR         George Shih
        //       DATE WRITTEN   May 1976
        //       MODIFIED       July 2003; LKL -- peg min/max values (outside range of functions)
        //       RE-ENGINEERED  na

        // PURPOSE OF THIS FUNCTION:
        // This function provides the saturation temperature from the enthalpy
        // and barometric pressure.

        // REFERENCES:
        // ASHRAE HANDBOOK OF FUNDAMENTALS, 1972, P99, EQN 22

        // Return value
        Real64 T; // result=> saturation temperature {C}

        // FUNCTION LOCAL VARIABLE DECLARATIONS:
        Real64 T1; // APPROXIMATE SATURATION TEMPERATURE (C)
        Real64 T2; // APPROXIMATE SATURATION TEMPERATURE (C)
        Real64 TN; // NEW ASSUMED SATURATION TEMPERATURE (C)
        Real64 H1; // APPROXIMATE ENTHALPY (J/KG)
        Real64 H2; // APPROXIMATE ENTHALPY (J/KG)
        Real64 Y1; // ERROR IN ENTHALPY
        Real64 Y2; // ERROR IN ENTHALPY
        int IterCount;
        Real64 HH;      // temporary enthalpy (calculation) value
        bool FlagError; // Set when errors should be flagged
        Real64 Hloc;    // local value of H

        HH = H + 1.78637e4;

        if (H >= 0.0) {
            Hloc = max(0.00001, H);
        } else if (H < 0.0) {
            Hloc = min(-0.00001, H);
        }

#ifdef EP_psych_stats
        ++state.dataPsychCache->NumTimesCalled(iPsyTsatFnHPb);
#endif

        FlagError = false;
#ifdef EP_psych_errors
        if (HH <= -4.24E4 || HH >= 4.5866E7) {
            if (!state.dataGlobal->WarmupFlag) {
                if (state.dataPsychrometrics->iPsyErrIndex(iPsyTsatFnHPb) == 0) {
                    ShowWarningMessage(state, "Enthalpy out of range (PsyTsatFnHPb)");
                    if (!CalledFrom.empty()) {
                        ShowContinueErrorTimeStamp(state, format(" Routine={}", CalledFrom));
                    } else {
                        ShowContinueErrorTimeStamp(state, " Routine=Unknown,");
                    }
                    state.dataPsychrometrics->String = format(" Enthalpy={:.5T} Pressure= {:.2T}", HH, PB);
                    ShowContinueError(state, state.dataPsychrometrics->String);
                    FlagError = true;
                }
                ShowRecurringWarningErrorAtEnd(
                    state, "Enthalpy out of range (PsyTsatFnHPb)", state.dataPsychrometrics->iPsyErrIndex(iPsyTsatFnHPb), HH, HH, _, "J/kg", "J/kg");
            }
        }
#endif
        std::array<double, 10> CaseRange = {-4.24e4, -2.2138e4, -6.7012e2, 2.7297e4, 7.5222e4, 1.8379e5, 4.7577e5, 1.5445e6, 3.8353e6, 4.5866e7};
        int CaseIndex = 0;
        int beg(0), mid, end(9); // 1-based indexing

        while (beg + 1 < end) {
            mid = ((beg + end) >> 1);
            (HH > CaseRange[mid] ? beg : end) = mid;
        }

        CaseIndex = beg + 1;

        switch (CaseIndex) {
        case 1: // -2.2138e4 > HH > -4.24e4
            if (HH < -4.24e4) HH = -4.24e4;
            T = F6(HH, -19.44, 8.53675e-4, -5.12637e-9, -9.85546e-14, -1.00102e-18, -4.2705e-24);
            break;
        case 2: // -6.7012e2 > HH > -2.2138e4
            T = F6(HH, -1.94224e1, 8.5892e-4, -4.50709e-9, -6.19492e-14, 8.71734e-20, 8.73051e-24);
            break;
        case 3: // 2.7297e4 > HH > -6.7012e2
            T = F6(HH, -1.94224e1, 8.59061e-4, -4.4875e-9, -5.76696e-14, 7.72217e-19, 3.97894e-24);
            break;
        case 4: // 7.5222e4 > HH > 2.7297e4
            T = F6(HH, -2.01147e1, 9.04936e-4, -6.83305e-9, 2.3261e-14, 7.27237e-20, -6.31939e-25);
            break;
        case 5: // 7.5222e4 > HH > 2.7297e4
            T = F6(HH, -1.82124e1, 8.31683e-4, -6.16461e-9, 3.06411e-14, -8.60964e-20, 1.03003e-25);
            break;
        case 6:
            T = F6(HH, -1.29419, 3.88538e-4, -1.30237e-9, 2.78254e-15, -3.27225e-21, 1.60969e-27);
            break;
        case 7:
            T = F6(HH, 2.39214e1, 1.27519e-4, -1.52089e-10, 1.1043e-16, -4.33919e-23, 7.05296e-30);
            break;
        case 8:
            T = F6(HH, 4.88446e1, 3.85534e-5, -1.78805e-11, 4.87224e-18, -7.15283e-25, 4.36246e-32);
            break;
        case 9:
            if (HH > 4.5866e7) HH = 4.5866e7;
            T = F7(HH, 7.60565e11, 5.80534e4, -7.36433e-3, 5.11531e-10, -1.93619e-17, 3.70511e-25, -2.77313e-33);
            break;
        }

#ifdef EP_psych_errors
        if (FlagError) {
            ShowContinueError(state, format(" Initial Resultant Temperature= {:.2T}", T));
        }
#endif
        if (std::abs(PB - 1.0133e5) / 1.0133e5 > 0.01) {
            IterCount = 0;
            T1 = T;
            H1 = PsyHFnTdbW(T1, PsyWFnTdbTwbPb(state, T1, T1, PB, CalledFrom));
            Y1 = H1 - Hloc;
            if (std::abs(Y1 / Hloc) <= 0.1e-4) {
                T = T1;
            } else {
                T2 = T1 * 0.9;
                while (IterCount <= 30) {
                    ++IterCount;
                    H2 = PsyHFnTdbW(T2, PsyWFnTdbTwbPb(state, T2, T2, PB, CalledFrom));
                    Y2 = H2 - Hloc;
                    if (std::abs(Y2 / Hloc) <= 0.1e-4 || Y2 == Y1) {
                        T = T2;
                        break;
                    }

                    TN = T2 - Y2 / (Y2 - Y1) * (T2 - T1);
                    T1 = T2;
                    T2 = TN;
                    Y1 = Y2;
                }
#ifdef EP_psych_errors
                if (FlagError && IterCount > 30) {
                    ShowSevereError(state, "Temperature did not converge (PsyTsatFnHPb)");
                    if (!CalledFrom.empty()) {
                        ShowContinueErrorTimeStamp(state, format(" Routine={}", CalledFrom));
                    } else {
                        ShowContinueErrorTimeStamp(state, " Routine=Unknown,");
                    }
                    state.dataPsychrometrics->String = format(" Enthalpy={:.5T} Pressure= {:.2T}", HH, PB);
                    ShowContinueError(state, format("{} Last T={:.2T}", state.dataPsychrometrics->String, T));
                }
#endif
            }
        }

        return T;
    }

#ifdef EP_psych_errors
    void PsyRhFnTdbRhov_error(EnergyPlusData &state,
                              Real64 const Tdb,                 // dry-bulb temperature {C}
                              Real64 const Rhovapor,            // vapor density in air {kg/m3}
                              Real64 const RHValue,             // relative humidity value (0.0-1.0)
                              std::string_view const CalledFrom // routine this function was called from (error messages)
    )
    {
        if (RHValue > 1.01) {
            if (!state.dataGlobal->WarmupFlag) {
                if (state.dataPsychrometrics->iPsyErrIndex(iPsyRhFnTdbRhov) == 0) {
                    state.dataPsychrometrics->String =
                        format(" Dry-Bulb= {:.2T} Rhovapor= {:.3T} Calculated Relative Humidity [%]= {:.2T}", Tdb, Rhovapor, RHValue * 100.0);
                    ShowWarningMessage(state, "Calculated Relative Humidity out of range (PsyRhFnTdbRhov) ");
                    if (!CalledFrom.empty()) {
                        ShowContinueErrorTimeStamp(state, format(" Routine={}", CalledFrom));
                    } else {
                        ShowContinueErrorTimeStamp(state, " Routine=Unknown,");
                    }
                    ShowContinueError(state, state.dataPsychrometrics->String);
                    ShowContinueError(state, "Relative Humidity being reset to 100.0 %");
                }
                ShowRecurringWarningErrorAtEnd(state,
                                               "Calculated Relative Humidity out of range (PsyRhFnTdbRhov)",
                                               state.dataPsychrometrics->iPsyErrIndex(iPsyRhFnTdbRhov),
                                               RHValue * 100.0,
                                               RHValue * 100.0,
                                               _,
                                               "%",
                                               "%");
            }
        } else if (RHValue < -0.05) {
            if (!state.dataGlobal->WarmupFlag) {
                if (state.dataPsychrometrics->iPsyErrIndex(iPsyRhFnTdbRhov) == 0) {
                    state.dataPsychrometrics->String =
                        format(" Dry-Bulb= {:.2T} Rhovapor= {:.3T} Calculated Relative Humidity [%]= {:.2T}", Tdb, Rhovapor, RHValue * 100.0);
                    ShowWarningMessage(state, "Calculated Relative Humidity out of range (PsyRhFnTdbRhov) ");
                    if (!CalledFrom.empty()) {
                        ShowContinueErrorTimeStamp(state, format(" Routine={}", CalledFrom));
                    } else {
                        ShowContinueErrorTimeStamp(state, " Routine=Unknown,");
                    }
                    ShowContinueError(state, state.dataPsychrometrics->String);
                    ShowContinueError(state, "Relative Humidity being reset to 1%");
                }
                ShowRecurringWarningErrorAtEnd(state,
                                               "Calculated Relative Humidity out of range (PsyRhFnTdbRhov)",
                                               state.dataPsychrometrics->iPsyErrIndex(iPsyRhFnTdbRhov),
                                               RHValue * 100.0,
                                               RHValue * 100.0,
                                               _,
                                               "%",
                                               "%");
            }
        }
    }
#endif

#ifdef EP_psych_errors
    void PsyRhFnTdbWPb_error(EnergyPlusData &state,
                             Real64 const TDB,                 // dry-bulb temperature {C}
                             Real64 const W,                   // humidity ratio
                             Real64 const RHValue,             // relative humidity (0.0-1.0)
                             std::string_view const CalledFrom // routine this function was called from (error messages)
    )
    {
        if (RHValue > 1.01) {
            if (!state.dataGlobal->WarmupFlag) {
                if (state.dataPsychrometrics->iPsyErrIndex(iPsyRhFnTdbWPb) == 0) {
                    state.dataPsychrometrics->String =
                        format(" Dry-Bulb= {:.2T} Humidity Ratio= {:.3T} Calculated Relative Humidity [%]= {:.2T}", TDB, W, RHValue * 100.0);
                    ShowWarningMessage(state, "Calculated Relative Humidity out of range (PsyRhFnTdbWPb) ");
                    if (!CalledFrom.empty()) {
                        ShowContinueErrorTimeStamp(state, format(" Routine={}", CalledFrom));
                    } else {
                        ShowContinueErrorTimeStamp(state, " Routine=Unknown,");
                    }
                    ShowContinueError(state, state.dataPsychrometrics->String);
                    ShowContinueError(state, "Relative Humidity being reset to 100.0%");
                }
                ShowRecurringWarningErrorAtEnd(state,
                                               "Calculated Relative Humidity out of range (PsyRhFnTdbWPb)",
                                               state.dataPsychrometrics->iPsyErrIndex(iPsyRhFnTdbWPb),
                                               RHValue * 100.0,
                                               RHValue * 100.0,
                                               _,
                                               "%",
                                               "%");
            }
        } else if (RHValue < -0.05) {
            if (!state.dataGlobal->WarmupFlag) {
                if (state.dataPsychrometrics->iPsyErrIndex(iPsyRhFnTdbWPb) == 0) {
                    state.dataPsychrometrics->String =
                        format(" Dry-Bulb= {:.2T} Humidity Ratio= {:.3T} Calculated Relative Humidity [%]= {:.2T}", TDB, W, RHValue * 100.0);
                    ShowWarningMessage(state, "Calculated Relative Humidity out of range (PsyRhFnTdbWPb) ");
                    if (!CalledFrom.empty()) {
                        ShowContinueErrorTimeStamp(state, format(" Routine={}", CalledFrom));
                    } else {
                        ShowContinueErrorTimeStamp(state, " Routine=Unknown,");
                    }
                    ShowContinueError(state, state.dataPsychrometrics->String);
                    ShowContinueError(state, "Relative Humidity being reset to 1%");
                }
                ShowRecurringWarningErrorAtEnd(state,
                                               "Calculated Relative Humidity out of range (PsyRhFnTdbWPb)",
                                               state.dataPsychrometrics->iPsyErrIndex(iPsyRhFnTdbWPb),
                                               RHValue * 100.0,
                                               RHValue * 100.0,
                                               _,
                                               "%",
                                               "%");
            }
        }
    }
#endif

#ifdef EP_psych_errors
    void PsyWFnTdpPb_error(EnergyPlusData &state,
                           Real64 const TDP,                 // dew-point temperature {C}
                           Real64 const PB,                  // barometric pressure {Pascals}
                           Real64 const W,                   // humidity ratio
                           Real64 const DeltaT,              // Reduced temperature difference of dew point
                           std::string_view const CalledFrom // routine this function was called from (error messages)
    )
    {
        if (!state.dataGlobal->WarmupFlag) {
            if (state.dataPsychrometrics->iPsyErrIndex(iPsyWFnTdpPb) == 0) {
                state.dataPsychrometrics->String = format(" Dew-Point= {:.2T} Barometric Pressure= {:.2T}", TDP, PB);
                ShowWarningMessage(state,
                                   "Calculated partial vapor pressure is greater than the barometric pressure, so that calculated humidity ratio is "
                                   "invalid (PsyWFnTdpPb).");
                if (!CalledFrom.empty()) {
                    ShowContinueErrorTimeStamp(state, format(" Routine={}", CalledFrom));
                } else {
                    ShowContinueErrorTimeStamp(state, " Routine=Unknown,");
                }
                ShowContinueError(state, state.dataPsychrometrics->String);
                state.dataPsychrometrics->String =
                    format("Instead, calculated Humidity Ratio at {:.1T} ({} degree less) = {:.4T}", TDP - DeltaT, static_cast<int>(DeltaT), W);
                ShowContinueError(state, state.dataPsychrometrics->String + " will be used. Simulation continues.");
            }
            ShowRecurringWarningErrorAtEnd(
                state, "Entered Humidity Ratio invalid (PsyWFnTdpPb)", state.dataPsychrometrics->iPsyErrIndex(iPsyWFnTdpPb), W, W, _, "[]", "[]");
        }
    }
#endif

#ifdef EP_psych_errors
    void PsyWFnTdbRhPb_error(EnergyPlusData &state,
                             Real64 const TDB,                 // dry-bulb temperature {C}
                             Real64 const RH,                  // relative humidity value (0.0-1.0)
                             Real64 const PB,                  // barometric pressure {Pascals}
                             Real64 const W,                   // humidity ratio
                             std::string_view const CalledFrom // routine this function was called from (error messages)
    )
    {
        if (W <= -0.0001) {
            if (!state.dataGlobal->WarmupFlag) {
                if (state.dataPsychrometrics->iPsyErrIndex(iPsyWFnTdbRhPb) == 0) {
                    state.dataPsychrometrics->String =
                        format(" Dry-Bulb= {:.2T} Relative Humidity [%]= {:.2T} Pressure= {:.2T}", TDB, RH * 100.0, PB);
                    ShowWarningMessage(state, "Calculated Humidity Ratio is invalid (PsyWFnTdbRhPb)");
                    if (!CalledFrom.empty()) {
                        ShowContinueErrorTimeStamp(state, format(" Routine={}", CalledFrom));
                    } else {
                        ShowContinueErrorTimeStamp(state, " Routine=Unknown,");
                    }
                    ShowContinueError(state, state.dataPsychrometrics->String);
                    state.dataPsychrometrics->String = format("Calculated Humidity Ratio= {:.4T}", W);
                    ShowContinueError(state, state.dataPsychrometrics->String + " ... Humidity Ratio set to .00001");
                }
                ShowRecurringWarningErrorAtEnd(state,
                                               "Calculated Humidity Ratio Invalid (PsyWFnTdbTwbPb)",
                                               state.dataPsychrometrics->iPsyErrIndex(iPsyWFnTdbRhPb),
                                               W,
                                               W,
                                               _,
                                               "[]",
                                               "[]");
            }
        }
    }
#endif

#ifdef EP_cache_PsyTsatFnPb

    Real64 PsyTsatFnPb_raw(EnergyPlusData &state,
                           Real64 const Press,               // barometric pressure {Pascals}
                           std::string_view const CalledFrom // routine this function was called from (error messages)
    )

#else
    Real64 PsyTsatFnPb(EnergyPlusData &state,
                       Real64 const Press,               // barometric pressure {Pascals}
                       std::string_view const CalledFrom // routine this function was called from (error messages)
    )
#endif
    {

        // FUNCTION INFORMATION:
        //       AUTHOR         George Shih
        //       DATE WRITTEN   May 1976
        //       RE-ENGINEERED  Dec 2003; Rahul Chillar

        // PURPOSE OF THIS FUNCTION:
        // This function provides the saturation temperature from barometric pressure.

        // METHODOLOGY EMPLOYED:
        // na

        // REFERENCES:
        // 1989 ASHRAE Handbook - Fundamentals
        // Checked against 2005 HOF, Chap 6, Table 3 (using pressure in, temperature out) with
        // good correlation from -60C to 160C

        // Using/Aliasing
        using General::Iterate;

        // Return value

        // Locals
        // FUNCTION ARGUMENT DEFINITIONS:

        // FUNCTION PARAMETER DEFINITIONS:
        int constexpr itmax(50); // Maximum number of iterations
        Real64 const convTol(0.0001);
        const char *RoutineName("PsyTsatFnPb");

        // INTERFACE BLOCK SPECIFICATIONS
        // na

        // DERIVED TYPE DEFINITIONS
        // na

        // FUNCTION LOCAL VARIABLE DECLARATIONS:
        bool FlagError; // set when errors should be flagged
        Real64 tSat;    // Water temperature guess
        int iter;       // Iteration counter

#ifdef EP_psych_stats
        ++state.dataPsychCache->NumTimesCalled(iPsyTsatFnPb);
#endif

        // Check press in range.
        FlagError = false;
#ifdef EP_psych_errors
        if (!state.dataGlobal->WarmupFlag) {
            if (Press <= 0.0017 || Press >= 1555000.0) {
                if (state.dataPsychrometrics->iPsyErrIndex(iPsyTsatFnPb) == 0) {
                    ShowWarningMessage(state, "Pressure out of range (PsyTsatFnPb)");
                    if (!CalledFrom.empty()) {
                        ShowContinueErrorTimeStamp(state, format(" Routine={}", CalledFrom));
                    } else {
                        ShowContinueErrorTimeStamp(state, " Routine=Unknown,");
                    }
                    ShowContinueError(state, format(" Input Pressure= {:.2T}", Press));
                    FlagError = true;
                }
                ShowRecurringWarningErrorAtEnd(
                    state, "Pressure out of range (PsyTsatFnPb)", state.dataPsychrometrics->iPsyErrIndex(iPsyTsatFnPb), Press, Press, _, "Pa", "Pa");
            }
        }
#endif
        if (Press == state.dataPsychrometrics->Press_Save) {
            return state.dataPsychrometrics->tSat_Save;
        }
        state.dataPsychrometrics->Press_Save = Press;

        // Uses an iterative process to determine the saturation temperature at a given
        // pressure by correlating saturated water vapor as a function of temperature.

        // Initial guess of boiling temperature
        tSat = 100.0;
        iter = 0;

        // If above 1555000,set value of Temp corresponding to Saturation Pressure of 1555000 Pascal.
        if (Press >= 1555000.0) {
            tSat = 200.0;
            // If below 0.0017,set value of Temp corresponding to Saturation Pressure of 0.0017 Pascal.
        } else if (Press <= 0.0017) {
            tSat = -100.0;

            // Setting Value of PsyTsatFnPb= 0C, due to non-continuous function for Saturation Pressure at 0C.
        } else if ((Press > 611.000) && (Press < 611.25)) {
            tSat = 0.0;

        } else {
            // Iterate to find the saturation temperature
            // of water given the total pressure

            // Set iteration loop parameters
            // make sure these are initialized
            Real64 pSat;    // Pressure corresponding to temp. guess
            Real64 error;   // Deviation of dependent variable in iteration
            Real64 X1;      // Previous value of independent variable in ITERATE
            Real64 Y1;      // Previous value of dependent variable in ITERATE
            Real64 ResultX; // ResultX is the final Iteration result passed back to the calling routine
            bool const CalledFrom_empty(CalledFrom.empty());
            int icvg; // Iteration convergence flag
            for (iter = 1; iter <= itmax; ++iter) {

                // Calculate saturation pressure for estimated boiling temperature
                pSat = PsyPsatFnTemp(state, tSat, (CalledFrom_empty ? RoutineName : CalledFrom));

                // Compare with specified pressure and update estimate of temperature
                error = Press - pSat;
                Iterate(ResultX, convTol, tSat, error, X1, Y1, iter, icvg);
                tSat = ResultX;
                // If converged leave loop iteration
                if (icvg == 1) break;

                // Water temperature not converged, repeat calculations with new
                // estimate of water temperature
            }

            // Saturation temperature has not converged after maximum specified
            // iterations. Print error message, set return error flag, and RETURN

        } // End If for the Pressure Range Checking

#ifdef EP_psych_stats
        state.dataPsychCache->NumIterations(iPsyTsatFnPb) += iter;
#endif

#ifdef EP_psych_errors
        if (iter > itmax) {
            if (!state.dataGlobal->WarmupFlag) {
                if (state.dataPsychrometrics->iPsyErrIndex(iPsyTsatFnPb2) == 0) {
                    ShowWarningMessage(state, format("Saturation Temperature not converged after {} iterations (PsyTsatFnPb)", iter));
                    if (!CalledFrom.empty()) {
                        ShowContinueErrorTimeStamp(state, format(" Routine={}", CalledFrom));
                    } else {
                        ShowContinueErrorTimeStamp(state, " Routine=Unknown,");
                    }
                    ShowContinueError(state, format(" Input Pressure= {:.2T}", Press));
                    FlagError = true;
                }
                ShowRecurringWarningErrorAtEnd(state,
                                               "Saturation Temperature not converged after max iterations (PsyTsatFnPb)",
                                               state.dataPsychrometrics->iPsyErrIndex(iPsyTsatFnPb2),
                                               tSat,
                                               tSat,
                                               _,
                                               "C",
                                               "C");
            }
        }
#endif

        // Result is SatTemperature
        Real64 const Temp = state.dataPsychrometrics->tSat_Save = tSat; // result=> saturation temperature {C}

#ifdef EP_psych_errors
        if (FlagError) {
            ShowContinueError(state, format(" Resultant Temperature= {:.2T}", Temp));
        }
#endif

        return Temp;
    }

} // namespace Psychrometrics

} // namespace EnergyPlus<|MERGE_RESOLUTION|>--- conflicted
+++ resolved
@@ -157,35 +157,6 @@
                                             // PsyWFnTdbTwbPb       16 - HR | PsyTsatFnPb          17 - max iter | PsyTwbFnTdbWPb_cache 18 -
                                             // PsyTwbFnTdbWPb_raw (raw calc) | PsyPsatFnTemp_cache  19 - PsyPsatFnTemp_raw (raw calc)
 #endif
-<<<<<<< HEAD
-
-    // MODULE VARIABLE DECLARATIONS:
-    // na
-
-    // MODULE VARIABLE DEFINITIONS:
-
-    // Subroutine Specifications for the Module
-
-    // Functions
-
-    void clear_state()
-    {
-
-#ifdef EP_cache_PsyTwbFnTdbWPb
-        cached_Twb.deallocate();
-#endif
-#ifdef EP_cache_PsyPsatFnTemp
-        cached_Psat.deallocate();
-#endif
-#ifdef EP_cache_PsyTsatFnPb
-        cached_Tsat.deallocate();
-#endif
-#ifdef EP_cache_PsyTsatFnHPb
-        cached_Tsat_HPb.deallocate();
-#endif
-    }
-=======
->>>>>>> 04d10996
 
     void InitializePsychRoutines([[maybe_unused]] EnergyPlusData &state)
     {
@@ -256,16 +227,9 @@
             print(auditFile, "RoutineName,#times Called,Avg Iterations\n");
             for (Loop = 1; Loop <= NumPsychMonitors; ++Loop) {
                 if (!PsyReportIt(Loop)) continue;
-<<<<<<< HEAD
-                const auto istring = fmt::to_string(state.dataPsychrometrics->NumTimesCalled(Loop));
-                if (state.dataPsychrometrics->NumIterations(Loop) > 0) {
-                    AverageIterations =
-                        double(state.dataPsychrometrics->NumIterations(Loop)) / double(state.dataPsychrometrics->NumTimesCalled(Loop));
-=======
                 const auto istring = fmt::to_string(state.dataPsychCache->NumTimesCalled(Loop));
                 if (state.dataPsychCache->NumIterations(Loop) > 0) {
                     AverageIterations = double(state.dataPsychCache->NumIterations(Loop)) / double(state.dataPsychCache->NumTimesCalled(Loop));
->>>>>>> 04d10996
                     print(auditFile, "{},{},{:.2R}\n", PsyRoutineNames(Loop), istring, AverageIterations);
                 } else {
                     print(auditFile, "{},{}\n", PsyRoutineNames(Loop), istring);
@@ -735,25 +699,15 @@
 #ifdef EP_cache_PsyPsatFnTemp
 
     Real64 PsyPsatFnTemp_raw([[maybe_unused]] EnergyPlusData &state,
-<<<<<<< HEAD
                              Real64 const T,                                    // dry-bulb temperature {C}
                              [[maybe_unused]] std::string_view const CalledFrom // routine this function was called from (error messages)
-=======
-                             Real64 const T,                                // dry-bulb temperature {C}
-                             [[maybe_unused]] std::string const &CalledFrom // routine this function was called from (error messages)
->>>>>>> 04d10996
     )
 
 #else
 
     Real64 PsyPsatFnTemp(EnergyPlusData &state,
-<<<<<<< HEAD
                          Real64 const T,                   // dry-bulb temperature {C}
                          std::string_view const CalledFrom // routine this function was called from (error messages)
-=======
-                         Real64 const T,                                // dry-bulb temperature {C}
-                         [[maybe_unused]] std::string const &CalledFrom // routine this function was called from (error messages)
->>>>>>> 04d10996
     )
 #endif
     {
@@ -990,15 +944,9 @@
 
 #ifdef EP_cache_PsyTsatFnHPb
     Real64 PsyTsatFnHPb_raw(EnergyPlusData &state,
-<<<<<<< HEAD
                             Real64 const H,                                    // enthalpy {J/kg}
                             Real64 const PB,                                   // barometric pressure {Pascals}
                             [[maybe_unused]] std::string_view const CalledFrom // routine this function was called from (error messages)
-=======
-                            Real64 const H,                                // enthalpy {J/kg}
-                            Real64 const PB,                               // barometric pressure {Pascals}
-                            [[maybe_unused]] std::string const &CalledFrom // routine this function was called from (error messages)
->>>>>>> 04d10996
     )
 #else
     Real64 PsyTsatFnHPb(EnergyPlusData &state,
