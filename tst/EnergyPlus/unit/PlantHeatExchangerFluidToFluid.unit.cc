--- conflicted
+++ resolved
@@ -72,10 +72,12 @@
 
 namespace EnergyPlus {
 
-<<<<<<< HEAD
-	TEST_F( EnergyPlusFixture, PlantHXModulatedDualDeadDefectFileHi ) {
-		// this unit test was devised for issue #5258 which involves control logic related to plant HX not controlling well when the setpoint cannot be met
-		// this test has complete IDF input to set up a system of four plant loops taken from the PlantLoopChain* integration tests.  This test checks that the HX will attempt to meet setpoint of 19 when the conditioniong fluid is 20 and cannot really make it to 19.  The HX still cools to down to 20.
+TEST_F(EnergyPlusFixture, PlantHXModulatedDualDeadDefectFileHi)
+{
+    // this unit test was devised for issue #5258 which involves control logic related to plant HX not controlling well when the setpoint cannot be
+    // met this test has complete IDF input to set up a system of four plant loops taken from the PlantLoopChain* integration tests.  This test checks
+    // that the HX will attempt to meet setpoint of 19 when the conditioniong fluid is 20 and cannot really make it to 19.  The HX still cools to down
+    // to 20.
 
 		std::string const idf_objects = delimited_string( {
 		"Version,8.4;",
@@ -1094,7 +1096,6 @@
 
 			++EnvCount;
 
-
 			DataGlobals::BeginEnvrnFlag = true;
 			DataGlobals::EndEnvrnFlag = false;
 			DataEnvironment::EndMonthFlag = false;
@@ -1102,7 +1103,6 @@
 			DataGlobals::DayOfSim = 0;
 			DataGlobals::DayOfSimChr = "0";
 
-
 			while ( ( DataGlobals::DayOfSim < DataGlobals::NumOfDayInEnvrn ) || ( DataGlobals::WarmupFlag ) ) { // Begin day loop ...
 
 				++DataGlobals::DayOfSim;
@@ -1113,7 +1113,6 @@
 				DataGlobals::BeginDayFlag = true;
 				DataGlobals::EndDayFlag = false;
 
-
 				for ( DataGlobals::HourOfDay = 1; DataGlobals::HourOfDay <= 24; ++DataGlobals::HourOfDay ) { // Begin hour loop ...
 
 					DataGlobals::BeginHourFlag = true;
@@ -1122,7 +1121,6 @@
 					for ( DataGlobals::TimeStep = 1; DataGlobals::TimeStep <= DataGlobals::NumOfTimeStepInHour; ++DataGlobals::TimeStep ) {
 
 						DataGlobals::BeginTimeStepFlag = true;
-
 
 						// Set the End__Flag variables to true if necessary.  Note that
 						// each flag builds on the previous level.  EndDayFlag cannot be
@@ -1159,21 +1157,20 @@
 
 				} // ... End hour loop.
 
-
 			} // ... End day loop.
 
 		} // ... End environment loop.
 
-
 		EXPECT_NEAR(DataLoopNode::Node(4).Temp, 20.0 , 0.01);
-
 	}
 
-	TEST_F( EnergyPlusFixture, PlantHXModulatedDualDeadDefectFileLo ) {
-
-		// this unit test was devised for issue #5258 which involves control logic related to plant HX not controlling well when the setpoint cannot be met
-		// this test has complete IDF input to set up a system of four plant loops taken from the PlantLoopChain* integration tests.
-        // This test checks that the HX will attempt to meet setpoint of 21 when the conditioniong fluid is 20 and cannot really make it to 21.  The HX still heats up to 20.
+TEST_F(EnergyPlusFixture, PlantHXModulatedDualDeadDefectFileLo)
+{
+
+    // this unit test was devised for issue #5258 which involves control logic related to plant HX not controlling well when the setpoint cannot be
+    // met this test has complete IDF input to set up a system of four plant loops taken from the PlantLoopChain* integration tests.
+    // This test checks that the HX will attempt to meet setpoint of 21 when the conditioniong fluid is 20 and cannot really make it to 21.  The HX
+    // still heats up to 20.
 
 		std::string const idf_objects = delimited_string( {
 		"Version,8.4;",
@@ -2192,7 +2189,6 @@
 
 			++EnvCount;
 
-
 			DataGlobals::BeginEnvrnFlag = true;
 			DataGlobals::EndEnvrnFlag = false;
 			DataEnvironment::EndMonthFlag = false;
@@ -2200,7 +2196,6 @@
 			DataGlobals::DayOfSim = 0;
 			DataGlobals::DayOfSimChr = "0";
 
-
 			while ( ( DataGlobals::DayOfSim < DataGlobals::NumOfDayInEnvrn ) || ( DataGlobals::WarmupFlag ) ) { // Begin day loop ...
 
 				++DataGlobals::DayOfSim;
@@ -2211,7 +2206,6 @@
 				DataGlobals::BeginDayFlag = true;
 				DataGlobals::EndDayFlag = false;
 
-
 				for ( DataGlobals::HourOfDay = 1; DataGlobals::HourOfDay <= 24; ++DataGlobals::HourOfDay ) { // Begin hour loop ...
 
 					DataGlobals::BeginHourFlag = true;
@@ -2220,7 +2214,6 @@
 					for ( DataGlobals::TimeStep = 1; DataGlobals::TimeStep <= DataGlobals::NumOfTimeStepInHour; ++DataGlobals::TimeStep ) {
 
 						DataGlobals::BeginTimeStepFlag = true;
-
 
 						// Set the End__Flag variables to true if necessary.  Note that
 						// each flag builds on the previous level.  EndDayFlag cannot be
@@ -2257,7 +2250,6 @@
 
 				} // ... End hour loop.
 
-
 			} // ... End day loop.
 
 		} // ... End environment loop.
@@ -2268,9 +2260,13 @@
 		EXPECT_NEAR(DataLoopNode::Node(4).Temp, 20.0 , 0.01);
 	}
 
-	TEST_F( EnergyPlusFixture, PlantHXControlWithFirstHVACIteration ) {
+TEST_F(EnergyPlusFixture, PlantHXControlWithFirstHVACIteration)
+{
 		// this unit test is for issue #4959.  Added FirstHVACIteration to simulate and control routines
-		// unit test checks that the change to logic for #4959 does work to affect node mass flow rate.  The conditions are set up such that the demand side inlet is too warm to cool the supply side, so previous behavior would shut down flow.  Now if firstHVACIteration is true is should set flow request at the design max and if it is false set the flow request to 0.0.  The intent is setup enough structures to be able to call the routine ControlFluidHeatExchanger and check its behavior with FirstHVACIteration.
+    // unit test checks that the change to logic for #4959 does work to affect node mass flow rate.  The conditions are set up such that the demand
+    // side inlet is too warm to cool the supply side, so previous behavior would shut down flow.  Now if firstHVACIteration is true is should set
+    // flow request at the design max and if it is false set the flow request to 0.0.  The intent is setup enough structures to be able to call the
+    // routine ControlFluidHeatExchanger and check its behavior with FirstHVACIteration.
 
 		PlantHeatExchangerFluidToFluid::FluidHX.allocate(1);
 
@@ -2311,7 +2307,6 @@
 		DataLoopNode::Node( 4 ).MassFlowRateMax = 2.0;
 		PlantHeatExchangerFluidToFluid::FluidHX( 1 ).DemandSideLoop.InletTemp = 19.0;
 
-
 		PlantHeatExchangerFluidToFluid::FluidHX( 1 ).ControlMode = PlantHeatExchangerFluidToFluid::CoolingDifferentialOnOff;
 		PlantHeatExchangerFluidToFluid::FluidHX( 1 ).MinOperationTemp = 10.0;
 		PlantHeatExchangerFluidToFluid::FluidHX( 1 ).MaxOperationTemp = 30.0;
@@ -2367,7 +2362,8 @@
 		EXPECT_NEAR( DataLoopNode::Node( 2 ).MassFlowRate, 0.0, 0.001 );
 	}
 
-	TEST_F( EnergyPlusFixture, PlantHXControl_CoolingSetpointOnOffWithComponentOverride ) {
+TEST_F(EnergyPlusFixture, PlantHXControl_CoolingSetpointOnOffWithComponentOverride)
+{
 		// this unit test is for issue #5626.  Fixed logic for CoolingSetpointOnOffWithComponentOverride.
 		// unit test checks that the change for #5626 adjusts the temperature value used in central plant dispatch routines by the tolerance value.
 
@@ -2402,7 +2398,6 @@
 		DataLoopNode::Node( 3 ).MassFlowRateMaxAvail = 2.0;
 		DataLoopNode::Node( 3 ).MassFlowRateMax = 2.0;
 
-
 		PlantHeatExchangerFluidToFluid::FluidHX( 1 ).SupplySideLoop.InletTemp = 18.0;
 
 		PlantHeatExchangerFluidToFluid::FluidHX( 1 ).DemandSideLoop.InletNodeNum = 2;
@@ -2413,7 +2408,6 @@
 		DataLoopNode::Node( 4 ).MassFlowRateMaxAvail = 2.0;
 		DataLoopNode::Node( 4 ).MassFlowRateMax = 2.0;
 		PlantHeatExchangerFluidToFluid::FluidHX( 1 ).DemandSideLoop.InletTemp = 19.0;
-
 
 		PlantHeatExchangerFluidToFluid::FluidHX( 1 ).ControlMode = PlantHeatExchangerFluidToFluid::CoolingSetPointOnOffWithComponentOverride;
 		PlantHeatExchangerFluidToFluid::FluidHX( 1 ).MinOperationTemp = 10.0;
@@ -2458,7 +2452,6 @@
 		DataPlant::PlantLoop( 1 ).LoopSide( 2 ).Branch( 1 ).Comp( 1 ).TypeOf_Num = DataPlant::TypeOf_FluidToFluidPlantHtExchg;
 		DataPlant::PlantLoop( 1 ).LoopSide( 2 ).Branch( 1 ).Comp( 1 ).NodeNumIn = PlantHeatExchangerFluidToFluid::FluidHX( 1 ).SupplySideLoop.InletNodeNum;
 
-
 		DataPlant::PlantLoop( 2 ).Name = "HX demand side loop ";
 		DataPlant::PlantLoop( 2 ).FluidIndex = 1;
 		DataPlant::PlantLoop( 2 ).FluidName = "WATER";
@@ -2492,2421 +2485,6 @@
 		PlantHeatExchangerFluidToFluid::InitFluidHeatExchanger( 1, 1 );
 
 		EXPECT_NEAR( DataPlant::PlantLoop( 1 ).LoopSide( 2 ).Branch( 2 ).Comp( 1 ).FreeCoolCntrlMinCntrlTemp, 9.5, 0.001 );
-
 	}
 
-}
-=======
-TEST_F(EnergyPlusFixture, PlantHXModulatedDualDeadDefectFileHi)
-{
-    // this unit test was devised for issue #5258 which involves control logic related to plant HX not controlling well when the setpoint cannot be
-    // met this test has complete IDF input to set up a system of four plant loops taken from the PlantLoopChain* integration tests.  This test checks
-    // that the HX will attempt to meet setpoint of 19 when the conditioniong fluid is 20 and cannot really make it to 19.  The HX still cools to down
-    // to 20.
-
-    std::string const idf_objects = delimited_string({
-        "Version,8.4;",
-
-        "Building,",
-        "Plant Load Profile Example,  !- Name",
-        "    0.0,                     !- North Axis {deg}",
-        "    Suburbs,                 !- Terrain",
-        "    0.04,                    !- Loads Convergence Tolerance Value",
-        "    0.04,                    !- Temperature Convergence Tolerance Value {deltaC}",
-        "    FullInteriorAndExterior, !- Solar Distribution",
-        "    25,                      !- Maximum Number of Warmup Days",
-        "    6;                       !- Minimum Number of Warmup Days",
-
-        "  Timestep,6;",
-
-        "  GlobalGeometryRules,",
-        "    UpperLeftCorner,         !- Starting Vertex Position",
-        "    CounterClockWise,        !- Vertex Entry Direction",
-        "    Relative;                !- Coordinate System",
-
-        "  Site:Location,",
-        "    CHICAGO_IL_USA_WMO_725300,  !- Name",
-        "    42.00,                   !- Latitude {deg}",
-        "    -87.88,                  !- Longitude {deg}",
-        "    -6.00,                   !- Time Zone {hr}",
-        "    190.00;                  !- Elevation {m}",
-
-        "  SizingPeriod:DesignDay,",
-        "    CHICAGO Ann Htg 99% Condns DB,  !- Name",
-        "    1,                       !- Month",
-        "    21,                      !- Day of Month",
-        "    WinterDesignDay,         !- Day Type",
-        "    -17.3,                   !- Maximum Dry-Bulb Temperature {C}",
-        "    0.0,                     !- Daily Dry-Bulb Temperature Range {deltaC}",
-        "    ,                        !- Dry-Bulb Temperature Range Modifier Type",
-        "    ,                        !- Dry-Bulb Temperature Range Modifier Day Schedule Name",
-        "    Wetbulb,                 !- Humidity Condition Type",
-        "    -17.3,                   !- Wetbulb or DewPoint at Maximum Dry-Bulb {C}",
-        "    ,                        !- Humidity Condition Day Schedule Name",
-        "    ,                        !- Humidity Ratio at Maximum Dry-Bulb {kgWater/kgDryAir}",
-        "    ,                        !- Enthalpy at Maximum Dry-Bulb {J/kg}",
-        "    ,                        !- Daily Wet-Bulb Temperature Range {deltaC}",
-        "    99063.,                  !- Barometric Pressure {Pa}",
-        "    4.9,                     !- Wind Speed {m/s}",
-        "    270,                     !- Wind Direction {deg}",
-        "    No,                      !- Rain Indicator",
-        "    No,                      !- Snow Indicator",
-        "    No,                      !- Daylight Saving Time Indicator",
-        "    ASHRAEClearSky,          !- Solar Model Indicator",
-        "    ,                        !- Beam Solar Day Schedule Name",
-        "    ,                        !- Diffuse Solar Day Schedule Name",
-        "    ,                        !- ASHRAE Clear Sky Optical Depth for Beam Irradiance (taub) {dimensionless}",
-        "    ,                        !- ASHRAE Clear Sky Optical Depth for Diffuse Irradiance (taud) {dimensionless}",
-        "    0.00;                    !- Sky Clearness",
-
-        "  RunPeriod,",
-        "    Jan,                  !- Name",
-        "    1,                       !- Begin Month",
-        "    1,                       !- Begin Day of Month",
-        "    1,                      !- End Month",
-        "    2,                      !- End Day of Month",
-        "    Tuesday,                 !- Day of Week for Start Day",
-        "    Yes,                     !- Use Weather File Holidays and Special Days",
-        "    Yes,                     !- Use Weather File Daylight Saving Period",
-        "    No,                      !- Apply Weekend Holiday Rule",
-        "    Yes,                     !- Use Weather File Rain Indicators",
-        "    Yes;                     !- Use Weather File Snow Indicators",
-
-        "  SimulationControl,",
-        "    NO,                      !- Do Zone Sizing Calculation",
-        "    NO,                      !- Do System Sizing Calculation",
-        "    NO,                      !- Do Plant Sizing Calculation",
-        "    Yes,                     !- Run Simulation for Sizing Periods",
-        "    No;                      !- Run Simulation for Weather File Run Periods",
-
-        "  PlantLoop,",
-        "    Use Heat Loop,           !- Name",
-        "    WATER,                   !- Fluid Type",
-        "    ,                        !- User Defined Fluid Type",
-        "    Use Heat Loop Operation, !- Plant Equipment Operation Scheme Name",
-        "    Use Heat Supply Outlet Node,  !- Loop Temperature Setpoint Node Name",
-        "    100,                     !- Maximum Loop Temperature {C}",
-        "    3,                       !- Minimum Loop Temperature {C}",
-        "    0.003,                   !- Maximum Loop Flow Rate {m3/s}",
-        "    0,                       !- Minimum Loop Flow Rate {m3/s}",
-        "    1.0,                     !- Plant Loop Volume {m3}",
-        "    Use Heat Supply Inlet Node,  !- Plant Side Inlet Node Name",
-        "    Use Heat Supply Outlet Node,  !- Plant Side Outlet Node Name",
-        "    Use Heat Supply Branches,!- Plant Side Branch List Name",
-        "    Use Heat Supply Connectors,  !- Plant Side Connector List Name",
-        "    Use Heat Demand Inlet Node,  !- Demand Side Inlet Node Name",
-        "    Use Heat Demand Outlet Node,  !- Demand Side Outlet Node Name",
-        "    Use Heat Demand Branches,!- Demand Side Branch List Name",
-        "    Use Heat Demand Connectors,  !- Demand Side Connector List Name",
-        "    Optimal,                 !- Load Distribution Scheme",
-        "    ,                        !- Availability Manager List Name",
-        "    ,                        !- Plant Loop Demand Calculation Scheme",
-        "    ,                        !- Common Pipe Simulation",
-        "    ,                        !- Pressure Simulation Type",
-        "    2.0;                     !- Loop Circulation Time {minutes}",
-
-        "  SetpointManager:Scheduled,",
-        "    Use Heat Loop Setpoint Manager,  !- Name",
-        "    Temperature,             !- Control Variable",
-        "    Use Heat Loop Temp Sch,  !- Schedule Name",
-        "    Use Heat Loop Setpoint Node List;  !- Setpoint Node or NodeList Name",
-
-        "  NodeList,",
-        "    Use Heat Loop Setpoint Node List,  !- Name",
-        "    Use Heat Supply Outlet Node;  !- Node 1 Name",
-
-        "  PlantEquipmentOperationSchemes,",
-        "    Use Heat Loop Operation, !- Name",
-        "    PlantEquipmentOperation:Uncontrolled,  !- Control Scheme 1 Object Type",
-        "    USE Heat operation,      !- Control Scheme 1 Name",
-        "    AlwaysOnSchedule;        !- Control Scheme 1 Schedule Name",
-
-        "  PlantEquipmentOperation:Uncontrolled,",
-        "    USE Heat operation,      !- Name",
-        "    TRANSFER to USE Heat HX equip;  !- Equipment List Name",
-
-        "  PlantEquipmentList,",
-        "    TRANSFER to USE Heat HX equip,  !- Name",
-        "    HeatExchanger:FluidToFluid,  !- Equipment 1 Object Type",
-        "    TRANSFER to USE Heat HX; !- Equipment 1 Name",
-
-        "  BranchList,",
-        "    USE Heat Supply Branches,!- Name",
-        "    USE Heat Supply Inlet Branch,  !- Branch 1 Name",
-        "    USE Heat Heating Branch, !- Branch 2 Name",
-        "    USE Heat Supply Outlet Branch;  !- Branch 3 Name",
-
-        "  ConnectorList,",
-        "    USE Heat Supply Connectors,  !- Name",
-        "    Connector:Splitter,      !- Connector 1 Object Type",
-        "    USE Heat Supply Splitter,!- Connector 1 Name",
-        "    Connector:Mixer,         !- Connector 2 Object Type",
-        "    USE Heat Supply Mixer;   !- Connector 2 Name",
-
-        "  Connector:Splitter,",
-        "    USE Heat Supply Splitter,!- Name",
-        "    USE Heat Supply Inlet Branch,  !- Inlet Branch Name",
-        "    USE Heat Heating Branch; !- Outlet Branch 1 Name",
-
-        "  Connector:Mixer,",
-        "    USE Heat Supply Mixer,   !- Name",
-        "    USE Heat Supply Outlet Branch,  !- Outlet Branch Name",
-        "    USE Heat Heating Branch; !- Inlet Branch 1 Name",
-
-        "  Branch,",
-        "    USE Heat Supply Inlet Branch,  !- Name",
-        "    ,                        !- Pressure Drop Curve Name",
-        "    Pump:VariableSpeed,      !- Component 1 Object Type",
-        "    USE Heat Pump,           !- Component 1 Name",
-        "    USE Heat Supply Inlet Node,  !- Component 1 Inlet Node Name",
-        "    USE Heat Supply Pump-Heating Node;  !- Component 1 Outlet Node Name",
-
-        "  Pump:VariableSpeed,",
-        "    USE Heat Pump,           !- Name",
-        "    USE Heat Supply Inlet Node,  !- Inlet Node Name",
-        "    USE Heat Supply Pump-Heating Node,  !- Outlet Node Name",
-        "    0.005,                   !- Rated Flow Rate {m3/s}",
-        "    1,                       !- Rated Pump Head {Pa}",
-        "    0.01,                    !- Rated Power Consumption {W}",
-        "    0.87,                    !- Motor Efficiency",
-        "    0.0,                     !- Fraction of Motor Inefficiencies to Fluid Stream",
-        "    0,                       !- Coefficient 1 of the Part Load Performance Curve",
-        "    1,                       !- Coefficient 2 of the Part Load Performance Curve",
-        "    0,                       !- Coefficient 3 of the Part Load Performance Curve",
-        "    0,                       !- Coefficient 4 of the Part Load Performance Curve",
-        "    0,                       !- Minimum Flow Rate {m3/s}",
-        "    INTERMITTENT;            !- Pump Control Type",
-
-        "  Branch,",
-        "    USE Heat Heating Branch, !- Name",
-        "    ,                        !- Pressure Drop Curve Name",
-        "    HeatExchanger:FluidToFluid,  !- Component 1 Object Type",
-        "    TRANSFER to USE Heat HX, !- Component 1 Name",
-        "    USE Heat Supply Heating Inlet Node,  !- Component 1 Inlet Node Name",
-        "    USE Heat Supply Heating Outlet Node;  !- Component 1 Outlet Node Name",
-
-        "  HeatExchanger:FluidToFluid,",
-        "    TRANSFER to USE Heat HX, !- Name",
-        "    AlwaysOnSchedule,        !- Availability Schedule Name",
-        "    TRANSFER Heat Demand HX Inlet Node,  !- Loop Demand Side Inlet Node Name",
-        "    TRANSFER Heat Demand HX Outlet Node,  !- Loop Demand Side Outlet Node Name",
-        "    0.003,                   !- Loop Demand Side Design Flow Rate {m3/s}",
-        "    USE Heat Supply Heating Inlet Node,  !- Loop Supply Side Inlet Node Name",
-        "    USE Heat Supply Heating Outlet Node,  !- Loop Supply Side Outlet Node Name",
-        "    0.003,                   !- Loop Supply Side Design Flow Rate {m3/s}",
-        "    CrossFlowBothUnMixed,    !- Heat Exchange Model Type",
-        "    15000,                   !- Heat Exchanger U-Factor Times Area Value {W/k}",
-        "    HeatingSetpointModulated,!- Control Type",
-        "    Use heat Supply Outlet Node,  !- Heat Exchanger Setpoint Node Name",
-        "    0.2,                     !- Minimum Temperature Difference to Activate Heat Exchanger {deltaC}",
-        "   LoopToLoop;              !- Heat Transfer Metering End Use Type",
-
-        "  Branch,",
-        "    USE Heat Supply Outlet Branch,  !- Name",
-        "    ,                        !- Pressure Drop Curve Name",
-        "    Pipe:Adiabatic,          !- Component 1 Object Type",
-        "    USE Heat Supply Outlet Pipe,  !- Component 1 Name",
-        "    USE Heat Supply Heating-Pipe Node,  !- Component 1 Inlet Node Name",
-        "    USE Heat Supply Outlet Node;  !- Component 1 Outlet Node Name",
-
-        "  Pipe:Adiabatic,",
-        "    USE Heat Supply Outlet Pipe,  !- Name",
-        "    USE Heat Supply Heating-Pipe Node,  !- Inlet Node Name",
-        "    USE Heat Supply Outlet Node;  !- Outlet Node Name",
-
-        "  BranchList,",
-        "    USE Heat Demand Branches,!- Name",
-        "    USE Heat Demand Inlet Branch,  !- Branch 1 Name",
-        "    USE Heat Load Profile Branch 1,  !- Branch 2 Name",
-        "    USE Heat Demand Outlet Branch;  !- Branch 3 Name",
-
-        "  ConnectorList,",
-        "    USE Heat Demand Connectors,  !- Name",
-        "    Connector:Splitter,      !- Connector 1 Object Type",
-        "    USE Heat Demand Splitter,!- Connector 1 Name",
-        "    Connector:Mixer,         !- Connector 2 Object Type",
-        "    USE Heat Demand Mixer;   !- Connector 2 Name",
-
-        "  Connector:Splitter,",
-        "    USE Heat Demand Splitter,!- ",
-        "    USE Heat Demand Inlet Branch,  !- Inlet Branch Name",
-        "    USE Heat Load Profile Branch 1;  !- Outlet Branch 1 Name",
-
-        "  Connector:Mixer,",
-        "    USE Heat Demand Mixer,   !- Name",
-        "    USE Heat Demand Outlet Branch,  !- Outlet Branch Name",
-        "    USE Heat Load Profile Branch 1;  !- Inlet Branch 1 Name",
-
-        "  Branch,",
-        "    USE Heat Demand Inlet Branch,  !- Name",
-        "    ,                        !- Pressure Drop Curve Name",
-        "    Pipe:Adiabatic,          !- Component 1 Object Type",
-        "    USE Heat Demand Inlet Pipe,  !- Component 1 Name",
-        "    USE Heat Demand Inlet Node,  !- Component 1 Inlet Node Name",
-        "    USE Heat Demand Pipe-Load Profile Node;  !- Component 1 Outlet Node Name",
-
-        "  Pipe:Adiabatic,",
-        "    USE Heat Demand Inlet Pipe,  !- Name",
-        "    USE Heat Demand Inlet Node,  !- Inlet Node Name",
-        "    USE Heat Demand Pipe-Load Profile Node;  !- Outlet Node Name",
-
-        "  Branch,",
-        "    USE Heat Load Profile Branch 1,  !- Name",
-        "    ,                        !- Pressure Drop Curve Name",
-        "    LoadProfile:Plant,       !- Component 1 Object Type",
-        "    Heat Load Profile 1,     !- Component 1 Name",
-        "    Heat Demand Load Profile 1 Inlet Node,  !- Component 1 Inlet Node Name",
-        "    Heat Demand Load Profile 1 Outlet Node;  !- Component 1 Outlet Node Name",
-
-        "  LoadProfile:Plant,",
-        "    Heat Load Profile 1,     !- Name",
-        "    Heat Demand Load Profile 1 Inlet Node,  !- Inlet Node Name",
-        "    Heat Demand Load Profile 1 Outlet Node,  !- Outlet Node Name",
-        "    Heat Load Profile 1 Load Schedule,  !- Load Schedule Name",
-        "    0.002,                   !- Peak Flow Rate {m3/s}",
-        "    Heat Load Profile 1 Flow Frac Schedule;  !- Flow Rate Fraction Schedule Name",
-
-        "  Branch,",
-        "    USE Heat Demand Outlet Branch,  !- Name",
-        "    ,                        !- Pressure Drop Curve Name",
-        "    Pipe:Adiabatic,          !- Component 1 Object Type",
-        "    USE Heat Demand Outlet Pipe,  !- Component 1 Name",
-        "    USE Heat Demand Load Profile-Pipe Node,  !- Component 1 Inlet Node Name",
-        "    USE Heat Demand Outlet Node;  !- Component 1 Outlet Node Name",
-
-        "  Pipe:Adiabatic,",
-        "    USE Heat Demand Outlet Pipe,  !- Name",
-        "    USE Heat Demand Load Profile-Pipe Node,  !- Inlet Node Name",
-        "    USE Heat Demand Outlet Node;  !- Outlet Node Name",
-
-        "  PlantLoop,",
-        "    Use Cool Loop,           !- Name",
-        "    WATER,                   !- Fluid Type",
-        "    ,                        !- User Defined Fluid Type",
-        "    Use Cool Loop Operation, !- Plant Equipment Operation Scheme Name",
-        "    Use Cool Supply Outlet Node,  !- Loop Temperature Setpoint Node Name",
-        "    100,                     !- Maximum Loop Temperature {C}",
-        "    3,                       !- Minimum Loop Temperature {C}",
-        "    0.003,                   !- Maximum Loop Flow Rate {m3/s}",
-        "    0,                       !- Minimum Loop Flow Rate {m3/s}",
-        "    1.0,                     !- Plant Loop Volume {m3}",
-        "    Use Cool Supply Inlet Node,  !- Plant Side Inlet Node Name",
-        "    Use Cool Supply Outlet Node,  !- Plant Side Outlet Node Name",
-        "    Use Cool Supply Branches,!- Plant Side Branch List Name",
-        "    Use Cool Supply Connectors,  !- Plant Side Connector List Name",
-        "    Use Cool Demand Inlet Node,  !- Demand Side Inlet Node Name",
-        "    Use Cool Demand Outlet Node,  !- Demand Side Outlet Node Name",
-        "    Use Cool Demand Branches,!- Demand Side Branch List Name",
-        "    Use Cool Demand Connectors,  !- Demand Side Connector List Name",
-        "    Optimal,                 !- Load Distribution Scheme",
-        "    ,                        !- Availability Manager List Name",
-        "    ,                        !- Plant Loop Demand Calculation Scheme",
-        "    ,                        !- Common Pipe Simulation",
-        "    ,                        !- Pressure Simulation Type",
-        "    2.0;                     !- Loop Circulation Time {minutes}",
-
-        "  SetpointManager:Scheduled,",
-        "    Use Cool Loop Setpoint Manager,  !- Name",
-        "    Temperature,             !- Control Variable",
-        "    Use Cool Loop Temp Sch,  !- Schedule Name",
-        "    Use Cool Loop Setpoint Node List;  !- Setpoint Node or NodeList Name",
-
-        "  NodeList,",
-        "    Use Cool Loop Setpoint Node List,  !- Name",
-        "    Use Cool Supply Outlet Node;  !- Node 1 Name",
-
-        "  PlantEquipmentOperationSchemes,",
-        "    Use Cool Loop Operation, !- Name",
-        "    PlantEquipmentOperation:Uncontrolled,  !- Control Scheme 1 Object Type",
-        "    USE Cool operation,      !- Control Scheme 1 Name",
-        "    AlwaysOnSchedule;        !- Control Scheme 1 Schedule Name",
-
-        "  PlantEquipmentOperation:Uncontrolled,",
-        "    USE Cool operation,      !- Name",
-        "    TRANSFER to USE Cool HX equip;  !- Equipment List Name",
-
-        "  PlantEquipmentList,",
-        "    TRANSFER to USE Cool HX equip,  !- Name",
-        "    HeatExchanger:FluidToFluid,  !- Equipment 1 Object Type",
-        "    TRANSFER to USE Cool HX; !- Equipment 1 Name",
-
-        "  BranchList,",
-        "    USE Cool Supply Branches,!- Name",
-        "    USE Cool Supply Inlet Branch,  !- Branch 1 Name",
-        "    USE Cooling Branch,      !- Branch 2 Name",
-        "    USE Cool Supply Outlet Branch;  !- Branch 3 Name",
-
-        "  ConnectorList,",
-        "    USE Cool Supply Connectors,  !- Name",
-        "    Connector:Splitter,      !- Connector 1 Object Type",
-        "    USE Cool Supply Splitter,!- Connector 1 Name",
-        "    Connector:Mixer,         !- Connector 2 Object Type",
-        "    USE Cool Supply Mixer;   !- Connector 2 Name",
-
-        "  Connector:Splitter,",
-        "    USE Cool Supply Splitter,!- Name",
-        "    USE Cool Supply Inlet Branch,  !- Inlet Branch Name",
-        "    USE Cooling Branch;      !- Outlet Branch 1 Name",
-
-        "  Connector:Mixer,",
-        "    USE Cool Supply Mixer,   !- Name",
-        "    USE Cool Supply Outlet Branch,  !- Outlet Branch Name",
-        "    USE Cooling Branch;      !- Inlet Branch 1 Name",
-
-        "  Branch,",
-        "    USE Cool Supply Inlet Branch,  !- Name",
-        "    ,                        !- Pressure Drop Curve Name",
-        "    Pump:VariableSpeed,      !- Component 1 Object Type",
-        "    USE Cool Pump,           !- Component 1 Name",
-        "    USE Cool Supply Inlet Node,  !- Component 1 Inlet Node Name",
-        "    USE Cool Supply Pump-Heating Node;  !- Component 1 Outlet Node Name",
-
-        "  Pump:VariableSpeed,",
-        "    USE Cool Pump,           !- Name",
-        "    USE Cool Supply Inlet Node,  !- Inlet Node Name",
-        "    USE Cool Supply Pump-Heating Node,  !- Outlet Node Name",
-        "    0.005,                   !- Rated Flow Rate {m3/s}",
-        "    1,                       !- Rated Pump Head {Pa}",
-        "    0.01,                    !- Rated Power Consumption {W}",
-        "    0.87,                    !- Motor Efficiency",
-        "    0.0,                     !- Fraction of Motor Inefficiencies to Fluid Stream",
-        "    0,                       !- Coefficient 1 of the Part Load Performance Curve",
-        "    1,                       !- Coefficient 2 of the Part Load Performance Curve",
-        "    0,                       !- Coefficient 3 of the Part Load Performance Curve",
-        "    0,                       !- Coefficient 4 of the Part Load Performance Curve",
-        "    0,                       !- Minimum Flow Rate {m3/s}",
-        "    INTERMITTENT;            !- Pump Control Type",
-
-        "  Branch,",
-        "    USE Cooling Branch,      !- Name",
-        "    ,                        !- Pressure Drop Curve Name",
-        "    HeatExchanger:FluidToFluid,  !- Component 1 Object Type",
-        "    TRANSFER to USE Cool HX, !- Component 1 Name",
-        "    USE Cool Supply Cooling Inlet Node,  !- Component 1 Inlet Node Name",
-        "    USE Cool Supply Cooling Outlet Node;  !- Component 1 Outlet Node Name",
-
-        "  HeatExchanger:FluidToFluid,",
-        "    TRANSFER to USE Cool HX, !- Name",
-        "    AlwaysOnSchedule,        !- Availability Schedule Name",
-        "    TRANSFER Demand HX Cool Inlet Node,  !- Loop Demand Side Inlet Node Name",
-        "    TRANSFER Demand HX Cool Outlet Node,  !- Loop Demand Side Outlet Node Name",
-        "    0.003,                   !- Loop Demand Side Design Flow Rate {m3/s}",
-        "    USE Cool Supply Cooling Inlet Node,  !- Loop Supply Side Inlet Node Name",
-        "    USE Cool Supply Cooling Outlet Node,  !- Loop Supply Side Outlet Node Name",
-        "    0.003,                   !- Loop Supply Side Design Flow Rate {m3/s}",
-        "    CrossFlowBothUnMixed,    !- Heat Exchange Model Type",
-        "    15000,                   !- Heat Exchanger U-Factor Times Area Value {W/k}",
-        "    CoolingSetpointModulated,!- Control Type",
-        "    Use Cool Supply Outlet Node,  !- Heat Exchanger Setpoint Node Name",
-        "    0.2,                     !- Minimum Temperature Difference to Activate Heat Exchanger {deltaC}",
-        "    LoopToLoop;              !- Heat Transfer Metering End Use Type",
-
-        "  Branch,",
-        "    USE Cool Supply Outlet Branch,  !- Name",
-        "    ,                        !- Pressure Drop Curve Name",
-        "    Pipe:Adiabatic,          !- Component 1 Object Type",
-        "    USE Cool Supply Outlet Pipe,  !- Component 1 Name",
-        "    USE Cool Supply Heating-Pipe Node,  !- Component 1 Inlet Node Name",
-        "    USE Cool Supply Outlet Node;  !- Component 1 Outlet Node Name",
-
-        "  Pipe:Adiabatic,",
-        "    USE Cool Supply Outlet Pipe,  !- Name",
-        "    USE Cool Supply Heating-Pipe Node,  !- Inlet Node Name",
-        "    USE Cool Supply Outlet Node;  !- Outlet Node Name",
-
-        "  BranchList,",
-        "    USE Cool Demand Branches,!- Name",
-        "    USE Cool Demand Inlet Branch,  !- Branch 1 Name",
-        "    USE Cool Load Profile Branch 1,  !- Branch 2 Name",
-        "    USE Cool Demand Outlet Branch;  !- Branch 3 Name",
-
-        "  ConnectorList,",
-        "    USE Cool Demand Connectors,  !- Name",
-        "    Connector:Splitter,      !- Connector 1 Object Type",
-        "    USE Cool Demand Splitter,!- Connector 1 Name",
-        "    Connector:Mixer,         !- Connector 2 Object Type",
-        "    USE Cool Demand Mixer;   !- Connector 2 Name",
-
-        "  Connector:Splitter,",
-        "    USE Cool Demand Splitter,!- Name",
-        "    USE Cool Demand Inlet Branch,  !- Inlet Branch Name",
-        "    USE Cool Load Profile Branch 1;  !- Outlet Branch 1 Name",
-
-        "  Connector:Mixer,",
-        "    USE Cool Demand Mixer,   !- Name",
-        "    USE Cool Demand Outlet Branch,  !- Outlet Branch Name",
-        "    USE Cool Load Profile Branch 1;  !- Inlet Branch 1 Name",
-
-        "  Branch,",
-        "    USE Cool Demand Inlet Branch,  !- Name",
-        "    ,                        !- Pressure Drop Curve Name",
-        "    Pipe:Adiabatic,          !- Component 1 Object Type",
-        "    USE Cool Demand Inlet Pipe,  !- Component 1 Name",
-        "    USE Cool Demand Inlet Node,  !- Component 1 Inlet Node Name",
-        "    USE Cool Demand Pipe-Load Profile Node;  !- Component 1 Outlet Node Name",
-
-        "  Pipe:Adiabatic,",
-        "    USE Cool Demand Inlet Pipe,  !- Name",
-        "    USE Cool Demand Inlet Node,  !- Inlet Node Name",
-        "    USE Cool Demand Pipe-Load Profile Node;  !- Outlet Node Name",
-
-        "  Branch,",
-        "    USE Cool Load Profile Branch 1,  !- Name",
-        "    ,                        !- Pressure Drop Curve Name",
-        "    LoadProfile:Plant,       !- Component 1 Object Type",
-        "    Cool Load Profile 1,     !- Component 1 Name",
-        "    Demand Cool Load Profile 1 Inlet Node,  !- Component 1 Inlet Node Name",
-        "    Demand Cool Load Profile 1 Outlet Node;  !- Component 1 Outlet Node Name",
-
-        "  LoadProfile:Plant,",
-        "    Cool Load Profile 1,     !- Name",
-        "    Demand Cool Load Profile 1 Inlet Node,  !- Inlet Node Name",
-        "    Demand Cool Load Profile 1 Outlet Node,  !- Outlet Node Name",
-        "    Cool Load Profile 1 Load Schedule,  !- Load Schedule Name",
-        "    0.002,                   !- Peak Flow Rate {m3/s}",
-        "    Cool Load Profile 1 Flow Frac Schedule;  !- Flow Rate Fraction Schedule Name",
-
-        "  Branch,",
-        "    USE Cool Demand Outlet Branch,  !- Name",
-        "    ,                        !- Pressure Drop Curve Name",
-        "    Pipe:Adiabatic,          !- Component 1 Object Type",
-        "    USE Cool Demand Outlet Pipe,  !- Component 1 Name",
-        "    USE Cool Demand Load Profile-Pipe Node,  !- Component 1 Inlet Node Name",
-        "    USE Cool Demand Outlet Node;  !- Component 1 Outlet Node Name",
-
-        "  Pipe:Adiabatic,",
-        "    USE Cool Demand Outlet Pipe,  !- Name",
-        "    USE Cool Demand Load Profile-Pipe Node,  !- Inlet Node Name",
-        "    USE Cool Demand Outlet Node;  !- Outlet Node Name",
-
-        "  PlantLoop,",
-        "    TRANSFER Loop,           !- Name",
-        "    WATER,                   !- Fluid Type",
-        "    ,                        !- User Defined Fluid Type",
-        "    TRANSFER Loop Operation, !- Plant Equipment Operation Scheme Name",
-        "    TRANSFER Supply Outlet Node,  !- Loop Temperature Setpoint Node Name",
-        "    100,                     !- Maximum Loop Temperature {C}",
-        "    3,                       !- Minimum Loop Temperature {C}",
-        "    0.003,                   !- Maximum Loop Flow Rate {m3/s}",
-        "    0,                       !- Minimum Loop Flow Rate {m3/s}",
-        "    1.0,                     !- Plant Loop Volume {m3}",
-        "    TRANSFER Supply Inlet Node,  !- Plant Side Inlet Node Name",
-        "    TRANSFER Supply Outlet Node,  !- Plant Side Outlet Node Name",
-        "    TRANSFER Supply Branches,!- Plant Side Branch List Name",
-        "    TRANSFER Supply Connectors,  !- Plant Side Connector List Name",
-        "    TRANSFER Demand Inlet Node,  !- Demand Side Inlet Node Name",
-        "    TRANSFER Demand Outlet Node,  !- Demand Side Outlet Node Name",
-        "    TRANSFER Demand Branches,!- Demand Side Branch List Name",
-        "    TRANSFER Demand Connectors,  !- Demand Side Connector List Name",
-        "    OPTIMAL,                 !- Load Distribution Scheme",
-        "    ,                        !- Availability Manager List Name",
-        "    DualSetpointDeadband,    !- Plant Loop Demand Calculation Scheme",
-        "    ,                        !- Common Pipe Simulation",
-        "    ,                        !- Pressure Simulation Type",
-        "    2.0;                     !- Loop Circulation Time {minutes}",
-
-        "  SetpointManager:Scheduled:dualSetpoint,",
-        "    TRANSFER Loop Dual Setpoint Manager,  !- Name",
-        "    Temperature,             !- Control Variable",
-        "    TRANSFER Dual Loop Hi Temp Sch,  !- High Setpoint Schedule Name",
-        "    TRANSFER Dual Loop Lo Temp Sch,  !- Low Setpoint Schedule Name",
-        "    TRANSFER Loop Setpoint Node List;  !- Setpoint Node or NodeList Name",
-
-        "  NodeList,",
-        "    TRANSFER Loop Setpoint Node List,  !- Name",
-        "    TRANSFER Supply Outlet Node;  !- Node 1 Name",
-
-        "  PlantEquipmentOperationSchemes,",
-        "    TRANSFER Loop Operation, !- Name",
-        "    PlantEquipmentOperation:Uncontrolled,  !- Control Scheme 1 Object Type",
-        "    TRANSFER HX,             !- Control Scheme 1 Name",
-        "    AlwaysOnSchedule;        !- Control Scheme 1 Schedule Name",
-
-        "  PlantEquipmentOperation:Uncontrolled,",
-        "    TRANSFER HX,             !- Name",
-        "    TRANSFER Plant;          !- Equipment List Name",
-
-        "  PlantEquipmentList,",
-        "    TRANSFER Plant,          !- Name",
-        "    HeatExchanger:FluidToFluid,  !- Equipment 1 Object Type",
-        "    SOURCE to TRANSFER HX;   !- Equipment 1 Name",
-
-        "  BranchList,",
-        "    TRANSFER Supply Branches,!- Name",
-        "    TRANSFER Supply Inlet Branch,  !- Branch 1 Name",
-        "    TRANSFER HX Branch,      !- Branch 2 Name",
-        "    TRANSFER Supply Outlet Branch;  !- Branch 3 Name",
-
-        "  ConnectorList,",
-        "    TRANSFER Supply Connectors,  !- Name",
-        "    Connector:Splitter,      !- Connector 1 Object Type",
-        "    TRANSFER Supply Splitter,!- Connector 1 Name",
-        "    Connector:Mixer,         !- Connector 2 Object Type",
-        "    TRANSFER Supply Mixer;   !- Connector 2 Name",
-
-        "  Connector:Splitter,",
-        "    TRANSFER Supply Splitter,!- Name",
-        "    TRANSFER Supply Inlet Branch,  !- Inlet Branch Name",
-        "    TRANSFER HX Branch;      !- Outlet Branch 1 Name",
-
-        "  Connector:Mixer,",
-        "    TRANSFER Supply Mixer,   !- Name",
-        "    TRANSFER Supply Outlet Branch,  !- Outlet Branch Name",
-        "    TRANSFER HX Branch;      !- Inlet Branch 1 Name",
-
-        "  Branch,",
-        "    TRANSFER Supply Inlet Branch,  !- Name",
-        "    ,                        !- Pressure Drop Curve Name",
-        "    Pump:VariableSpeed,      !- Component 1 Object Type",
-        "    TRANSFER Pump,           !- Component 1 Name",
-        "    TRANSFER Supply Inlet Node,  !- Component 1 Inlet Node Name",
-        "    TRANSFER Supply Pump-Heating Node;  !- Component 1 Outlet Node Name",
-
-        "  Pump:VariableSpeed,",
-        "    TRANSFER Pump,           !- Name",
-        "    TRANSFER Supply Inlet Node,  !- Inlet Node Name",
-        "    TRANSFER Supply Pump-Heating Node,  !- Outlet Node Name",
-        "    0.005,                   !- Rated Flow Rate {m3/s}",
-        "    1,                       !- Rated Pump Head {Pa}",
-        "    0.01,                    !- Rated Power Consumption {W}",
-        "    0.87,                    !- Motor Efficiency",
-        "    0.0,                     !- Fraction of Motor Inefficiencies to Fluid Stream",
-        "    0,                       !- Coefficient 1 of the Part Load Performance Curve",
-        "    1,                       !- Coefficient 2 of the Part Load Performance Curve",
-        "    0,                       !- Coefficient 3 of the Part Load Performance Curve",
-        "    0,                       !- Coefficient 4 of the Part Load Performance Curve",
-        "    0,                       !- Minimum Flow Rate {m3/s}",
-        "    INTERMITTENT;            !- Pump Control Type",
-
-        "  Branch,",
-        "    TRANSFER HX Branch,      !- Name",
-        "    ,                        !- Pressure Drop Curve Name",
-        "    HeatExchanger:FluidToFluid,  !- Component 1 Object Type",
-        "    SOURCE to TRANSFER HX,   !- Component 1 Name",
-        "    TRANSFER HX Supply Inlet Node,  !- Component 1 Inlet Node Name",
-        "    TRANSFER HX Supply Outlet Node;  !- Component 1 Outlet Node Name",
-
-        "  HeatExchanger:FluidToFluid,",
-        "    SOURCE to TRANSFER HX,   !- Name",
-        "    AlwaysOnSchedule,        !- Availability Schedule Name",
-        "    SOURCE Demand HX Inlet Node,  !- Loop Demand Side Inlet Node Name",
-        "    SOURCE Demand HX Outlet Node,  !- Loop Demand Side Outlet Node Name",
-        "    0.003,                   !- Loop Demand Side Design Flow Rate {m3/s}",
-        "    TRANSFER HX Supply Inlet Node,  !- Loop Supply Side Inlet Node Name",
-        "    TRANSFER HX Supply Outlet Node,  !- Loop Supply Side Outlet Node Name",
-        "    0.003,                   !- Loop Supply Side Design Flow Rate {m3/s}",
-        "    CrossFlowBothUnMixed,    !- Heat Exchange Model Type",
-        "    15000,                   !- Heat Exchanger U-Factor Times Area Value {W/k}",
-        "    DualDeadbandSetpointModulated,  !- Control Type",
-        "    TRANSFER Supply Outlet Node,  !- Heat Exchanger Setpoint Node Name",
-        "    0.2,                     !- Minimum Temperature Difference to Activate Heat Exchanger {deltaC}",
-        "    LoopToLoop;              !- Heat Transfer Metering End Use Type",
-
-        "  Branch,",
-        "    TRANSFER Supply Outlet Branch,  !- Name",
-        "    ,                        !- Pressure Drop Curve Name",
-        "    Pipe:Adiabatic,          !- Component 1 Object Type",
-        "    TRANSFER Supply Outlet Pipe,  !- Component 1 Name",
-        "    TRANSFER Supply HX-Pipe Node,  !- Component 1 Inlet Node Name",
-        "    TRANSFER Supply Outlet Node;  !- Component 1 Outlet Node Name",
-
-        "  Pipe:Adiabatic,",
-        "    TRANSFER Supply Outlet Pipe,  !- Name",
-        "    TRANSFER Supply HX-Pipe Node,  !- Inlet Node Name",
-        "    TRANSFER Supply Outlet Node;  !- Outlet Node Name",
-
-        "  BranchList,",
-        "    TRANSFER Demand Branches,!- Name",
-        "    TRANSFER Demand Inlet Branch,  !- Branch 1 Name",
-        "    TRANSFER Demand HX Branch 1,  !- Branch 2 Name",
-        "    TRANSFER Demand HX Branch 2,  !- Branch 3 Name",
-        "    TRANSFER Demand Outlet Branch;  !- Branch 4 Name",
-
-        "  ConnectorList,",
-        "    TRANSFER Demand Connectors,  !- Name",
-        "    Connector:Splitter,      !- Connector 1 Object Type",
-        "    TRANSFER Demand Splitter,!- Connector 1 Name",
-        "    Connector:Mixer,         !- Connector 2 Object Type",
-        "    TRANSFER Demand Mixer;   !- Connector 2 Name",
-
-        "  Connector:Splitter,",
-        "    TRANSFER Demand Splitter,!- Name",
-        "    TRANSFER Demand Inlet Branch,  !- Inlet Branch Name",
-        "    TRANSFER Demand HX Branch 1,  !- Outlet Branch 1 Name",
-        "    TRANSFER Demand HX Branch 2;  !- Outlet Branch 2 Name",
-
-        "  Connector:Mixer,",
-        "    TRANSFER Demand Mixer,   !- Name",
-        "    TRANSFER Demand Outlet Branch,  !- Outlet Branch Name",
-        "    TRANSFER Demand HX Branch 1,  !- Inlet Branch 1 Name",
-        "    TRANSFER Demand HX Branch 2;  !- Inlet Branch 2 Name",
-
-        "  Branch,",
-        "    TRANSFER Demand Inlet Branch,  !- Name",
-        "    ,                        !- Pressure Drop Curve Name",
-        "    Pipe:Adiabatic,          !- Component 1 Object Type",
-        "    TRANSFER Demand Inlet Pipe,  !- Component 1 Name",
-        "    TRANSFER Demand Inlet Node,  !- Component 1 Inlet Node Name",
-        "    TRANSFER Demand Pipe-Load Profile Node;  !- Component 1 Outlet Node Name",
-
-        "  Pipe:Adiabatic,",
-        "    TRANSFER Demand Inlet Pipe,  !- Name",
-        "    TRANSFER Demand Inlet Node,  !- Inlet Node Name",
-        "    TRANSFER Demand Pipe-Load Profile Node;  !- Outlet Node Name",
-
-        "  Branch,",
-        "    TRANSFER Demand HX Branch 1,  !- Name",
-        "    ,                        !- Pressure Drop Curve Name",
-        "    HeatExchanger:FluidToFluid,  !- Component 1 Object Type",
-        "    TRANSFER to USE Heat HX, !- Component 1 Name",
-        "    TRANSFER heat Demand HX Inlet Node,  !- Component 1 Inlet Node Name",
-        "    TRANSFER heat Demand HX Outlet Node;  !- Component 1 Outlet Node Name",
-
-        "  Branch,",
-        "    TRANSFER Demand HX Branch 2,  !- Name",
-        "    ,                        !- Pressure Drop Curve ",
-        "    HeatExchanger:FluidToFluid,  !- Component 1 Object Type",
-        "    TRANSFER to USE cool HX, !- Component 1 Name",
-        "    TRANSFER Demand HX Cool Inlet Node,  !- Component 1 Inlet Node Name",
-        "    TRANSFER Demand HX cool Outlet Node;  !- Component 1 Outlet Node Name",
-
-        "  Branch,",
-        "    TRANSFER Demand Outlet Branch,  !- Name",
-        "    ,                        !- Pressure Drop Curve Name",
-        "    Pipe:Adiabatic,          !- Component 1 Object Type",
-        "    TRANSFER Demand Outlet Pipe,  !- Component 1 Name",
-        "    TRANSFER Demand Load Profile-Pipe Node,  !- Component 1 Inlet Node Name",
-        "    TRANSFER Demand Outlet Node;  !- Component 1 Outlet Node Name",
-
-        "  Pipe:Adiabatic,",
-        "    TRANSFER Demand Outlet Pipe,  !- Name",
-        "    TRANSFER Demand Load Profile-Pipe Node,  !- Inlet Node Name",
-        "    TRANSFER Demand Outlet Node;  !- Outlet Node Name",
-
-        "  PlantLoop,",
-        "    SOURCE Loop,             !- Name",
-        "    WATER,                   !- Fluid Type",
-        "    ,                        !- User Defined Fluid Type",
-        "    SOURCE Loop Operation,   !- Plant Equipment Operation Scheme Name",
-        "    SOURCE Supply Outlet Node,  !- Loop Temperature Setpoint Node Name",
-        "    100,                     !- Maximum Loop Temperature {C}",
-        "    3,                       !- Minimum Loop Temperature {C}",
-        "    0.003,                   !- Maximum Loop Flow Rate {m3/s}",
-        "    0,                       !- Minimum Loop Flow Rate {m3/s}",
-        "    1.0,                     !- Plant Loop Volume {m3}",
-        "    SOURCE Supply Inlet Node,!- Plant Side Inlet Node Name",
-        "    SOURCE Supply Outlet Node,  !- Plant Side Outlet Node Name",
-        "    SOURCE Supply Branches,  !- Plant Side Branch List Name",
-        "    SOURCE Supply Connectors,!- Plant Side Connector List Name",
-        "    SOURCE Demand Inlet Node,!- Demand Side Inlet Node Name",
-        "    SOURCE Demand Outlet Node,  !- Demand Side Outlet Node Name",
-        "    SOURCE Demand Branches,  !- Demand Side Branch List Name",
-        "    SOURCE Demand Connectors,!- Demand Side Connector List Name",
-        "    Optimal,                 !- Load Distribution Scheme",
-        "    ,                        !- Availability Manager List Name",
-        "    ,                        !- Plant Loop Demand Calculation Scheme",
-        "    ,                        !- Common Pipe Simulation",
-        "    ,                        !- Pressure Simulation Type",
-        "    2.0;                     !- Loop Circulation Time {minutes}",
-
-        "  SetpointManager:Scheduled,",
-        "    SOURCE Loop Setpoint Manager,  !- Name",
-        "    Temperature,             !- Control Variable",
-        "    SOURCE Loop Temp Sch,    !- Schedule Name",
-        "    SOURCE Loop Setpoint Node List;  !- Setpoint Node or NodeList Name",
-
-        "  NodeList,",
-        "    SOURCE Loop Setpoint Node List,  !- Name",
-        "    SOURCE Supply Outlet Node,  !- Node 1 Name",
-        "    SOURCE Supply Heating Outlet Node,  !- Node 2 Name",
-        "    SOURCE Supply Cooling Outlet Node;  !- Node 3 Name",
-
-        "  PlantEquipmentOperationSchemes,",
-        "    SOURCE Loop Operation,   !- Name",
-        "    PlantEquipmentOperation:ComponentSetpoint,  !- Control Scheme 1 Object Type",
-        "    SOURCE Purchased Only,   !- Control Scheme 1 Name",
-        "    AlwaysOnSchedule;        !- Control Scheme 1 Schedule Name",
-
-        "  PlantEquipmentOperation:ComponentSetpoint,",
-        "    SOURCE Purchased Only,   !- Name",
-        "    DistrictCooling,         !- Equipment 1 Object Type",
-        "    SOURCE Purchased Cooling,!- Equipment 1 Name",
-        "    SOURCE Supply Cooling Inlet Node,  !- Demand Calculation 1 Node Name",
-        "    SOURCE Supply Cooling Outlet Node,  !- Setpoint 1 Node Name",
-        "    0.003,                   !- Component 1 Flow Rate {m3/s}",
-        "    Cooling,                 !- Operation 1 Type",
-        "    DistrictHeating,         !- Equipment 2 Object Type",
-        "    SOURCE Purchased Heating,!- Equipment 2 Name",
-        "    SOURCE Supply Heating Inlet Node,  !- Demand Calculation 2 Node Name",
-        "    SOURCE Supply Heating Outlet Node,  !- Setpoint 2 Node Name",
-        "    0.003,                   !- Component 2 Flow Rate {m3/s}",
-        "    HEATINg;                 !- Operation 2 Type",
-
-        "  PlantEquipmentList,",
-        "    SOURCE cooling Plant,    !- Name",
-        "    DistrictCooling,         !- Equipment 1 Object Type",
-        "    SOURCE Purchased Cooling;!- Equipment 1 Name",
-
-        "  BranchList,",
-        "    SOURCE Supply Branches,  !- Name",
-        "    SOURCE Supply Inlet Branch,  !- Branch 1 Name",
-        "    SOURCE Cooling Branch,   !- Branch 2 Name",
-        "    SOURCE Heating Branch,   !- Branch 3 Name",
-        "    SOURCE Supply Outlet Branch;  !- Branch 4 Name",
-
-        "  ConnectorList,",
-        "    SOURCE Supply Connectors,!- Name",
-        "    Connector:Splitter,      !- Connector 1 Object Type",
-        "    SOURCE Supply Splitter,  !- Connector 1 Name",
-        "    Connector:Mixer,         !- Connector 2 Object Type",
-        "    SOURCE Supply Mixer;     !- Connector 2 Name",
-
-        "  Connector:Splitter,",
-        "    SOURCE Supply Splitter,  !- Name",
-        "    SOURCE Supply Inlet Branch,  !- Inlet Branch Name",
-        "    SOURCE Cooling Branch,   !- Outlet Branch 1 Name",
-        "    SOURCE Heating Branch;   !- Outlet Branch 2 Name",
-
-        "  Connector:Mixer,",
-        "    SOURCE Supply Mixer,     !- Name",
-        "    SOURCE Supply Outlet Branch,  !- Outlet Branch Name",
-        "    SOURCE Cooling Branch,   !- Inlet Branch 1 Name",
-        "    SOURCE Heating Branch;   !- Inlet Branch 2 Name",
-
-        "  Branch,",
-        "    SOURCE Supply Inlet Branch,  !- Name",
-        "    ,                        !- Pressure Drop Curve Name",
-        "    Pump:VariableSpeed,      !- Component 1 Object Type",
-        "    SOURCE Pump,             !- Component 1 Name",
-        "    SOURCE Supply Inlet Node,!- Component 1 Inlet Node Name",
-        "    SOURCE Supply Pump-district Node;  !- Component 1 Outlet Node Name",
-
-        "  Pump:VariableSpeed,",
-        "    SOURCE Pump,             !- Name",
-        "    SOURCE Supply Inlet Node,!- Inlet Node Name",
-        "    SOURCE Supply Pump-district Node,  !- Outlet Node Name",
-        "    0.005,                   !- Rated Flow Rate {m3/s}",
-        "    1,                       !- Rated Pump Head {Pa}",
-        "    0.01,                    !- Rated Power Consumption {W}",
-        "    0.87,                    !- Motor Efficiency",
-        "    0.0,                     !- Fraction of Motor Inefficiencies to Fluid Stream",
-        "    0,                       !- Coefficient 1 of the Part Load Performance Curve",
-        "    1,                       !- Coefficient 2 of the Part Load Performance Curve",
-        "    0,                       !- Coefficient 3 of the Part Load Performance Curve",
-        "    0,                       !- Coefficient 4 of the Part Load Performance ",
-        "    0,                       !- Minimum Flow Rate {m3/s}",
-        "    INTERMITTENT;            !- Pump Control Type",
-
-        "  Branch,",
-        "    SOURCE Cooling Branch,   !- Name",
-        "    ,                        !- Pressure Drop Curve Name",
-        "    DistrictCooling,         !- Component 1 Object Type",
-        "    SOURCE Purchased Cooling,!- Component 1 Name",
-        "    SOURCE Supply Cooling Inlet Node,  !- Component 1 Inlet Node Name",
-        "    SOURCE Supply Cooling Outlet Node;  !- Component 1 Outlet Node Name",
-
-        "  DistrictCooling,",
-        "    SOURCE Purchased Cooling,!- Name",
-        "    SOURCE Supply Cooling Inlet Node,  !- Chilled Water Inlet Node Name",
-        "    SOURCE Supply Cooling Outlet Node,  !- Chilled Water Outlet Node Name",
-        "    1000000;                 !- Nominal Capacity {W}",
-
-        "  Branch,",
-        "    SOURCE Heating Branch,   !- Name",
-        "    ,                        !- Pressure Drop Curve Name",
-        "    DistrictHeating,         !- Component 1 Object Type",
-        "    SOURCE Purchased Heating,!- Component 1 Name",
-        "    SOURCE Supply Heating Inlet Node,  !- Component 1 Inlet Node Name",
-        "    SOURCE Supply Heating Outlet Node;  !- Component 1 Outlet Node Name",
-
-        "  DistrictHeating,",
-        "    SOURCE Purchased Heating,!- Name",
-        "    SOURCE Supply Heating Inlet Node,  !- Hot Water Inlet Node Name",
-        "    SOURCE Supply Heating Outlet Node,  !- Hot Water Outlet Node Name",
-        "    1000000;                 !- Nominal Capacity {W}",
-
-        "  Branch,",
-        "    SOURCE Supply Outlet Branch,  !- Name",
-        "    ,                        !- Pressure Drop Curve Name",
-        "    Pipe:Adiabatic,          !- Component 1 Object Type",
-        "    SOURCE Supply Outlet Pipe,  !- Component 1 Name",
-        "    SOURCE Supply Heating-Pipe Node,  !- Component 1 Inlet Node Name",
-        "    SOURCE Supply Outlet Node;  !- Component 1 Outlet Node Name",
-
-        "  Pipe:Adiabatic,",
-        "    SOURCE Supply Outlet Pipe,  !- Name",
-        "    SOURCE Supply Heating-Pipe Node,  !- Inlet Node Name",
-        "    SOURCE Supply Outlet Node;  !- Outlet Node Name",
-
-        "  BranchList,",
-        "    SOURCE Demand Branches,  !- Name",
-        "    SOURCE Demand Inlet Branch,  !- Branch 1 Name",
-        "    SOURCE Demand HX Branch, !- Branch 2 Name",
-        "    SOURCE Demand Outlet Branch;  !- Branch 3 Name",
-
-        "  ConnectorList,",
-        "    SOURCE Demand Connectors,!- Name",
-        "    Connector:Splitter,      !- Connector 1 Object Type",
-        "    SOURCE Demand Splitter,  !- Connector 1 Name",
-        "    Connector:Mixer,         !- Connector 2 Object Type",
-        "    SOURCE Demand Mixer;     !- Connector 2 Name",
-
-        "  Connector:Splitter,",
-        "    SOURCE Demand Splitter,  !- Nam",
-        "    SOURCE Demand Inlet Branch,  !- Inlet Branch Name",
-        "    SOURCE Demand HX Branch; !- Outlet Branch 1 Name",
-
-        "  Connector:Mixer,",
-        "    SOURCE Demand Mixer,     !- Name",
-        "    SOURCE Demand Outlet Branch,  !- Outlet Branch Name",
-        "    SOURCE Demand HX Branch; !- Inlet Branch 1 Name",
-
-        "  Branch,",
-        "    SOURCE Demand Inlet Branch,  !- Name",
-        "    ,                        !- Pressure Drop Curve Name",
-        "    Pipe:Adiabatic,          !- Component 1 Object Type",
-        "    SOURCE Demand Inlet Pipe,!- Component 1 Name",
-        "    SOURCE Demand Inlet Node,!- Component 1 Inlet Node Name",
-        "    SOURCE Demand Pipe-HX Node;  !- Component 1 Outlet Node Name",
-
-        "  Pipe:Adiabatic,",
-        "    SOURCE Demand Inlet Pipe,!- Name",
-        "    SOURCE Demand Inlet Node,!- Inlet Node Name",
-        "    SOURCE Demand Pipe-HX Node;  !- Outlet Node Name",
-
-        "  Branch,",
-        "    SOURCE Demand HX Branch, !- Name",
-        "    ,                        !- Pressure Drop Curve Name",
-        "    HeatExchanger:FluidToFluid,  !- Component 1 Object Type",
-        "    SOURCE to TRANSFER HX,   !- Component 1 Name",
-        "    SOURCE Demand HX Inlet Node,  !- Component 1 Inlet Node Name",
-        "    SOURCE Demand HX Outlet Node;  !- Component 1 Outlet Node Name",
-
-        "  Branch,",
-        "    SOURCE Demand Outlet Branch,  !- Name",
-        "    ,                        !- Pressure Drop Curve Name",
-        "    Pipe:Adiabatic,          !- Component 1 Object Type",
-        "    SOURCE Demand Outlet Pipe,  !- Component 1 Name",
-        "    SOURCE Demand Load Profile-Pipe Node,  !- Component 1 Inlet Node Name",
-        "    SOURCE Demand Outlet Node;  !- Component 1 Outlet Node Name",
-
-        "  Pipe:Adiabatic,",
-        "    SOURCE Demand Outlet Pipe,  !- Name",
-        "    SOURCE Demand Load Profile-Pipe Node,  !- Inlet Node Name",
-        "    SOURCE Demand Outlet Node;  !- Outlet Node Name",
-
-        "  ScheduleTypeLimits,",
-        "    Any Number;              !- Name",
-
-        "  ScheduleTypeLimits,",
-        "    On/Off,                  !- Name",
-        "    0,                       !- Lower Limit Value",
-        "    1,                       !- Upper Limit Value",
-        "    DISCRETE;                !- Numeric Type",
-
-        "  Schedule:Compact,",
-        "    Use Cool Loop Temp Sch,  !- Name",
-        "    Any Number,              !- Schedule Type Limits Name",
-        "    THROUGH: 12/31,          !- Field 1",
-        "    FOR: AllDays,            !- Field 2",
-        "    UNTIL: 24:00,25.0;       !- Field 3",
-
-        "  Schedule:Compact,",
-        "    Use Heat Loop Temp Sch,  !- Name",
-        "    Any Number,              !- Schedule Type Limits Name",
-        "    THROUGH: 12/31,          !- Field 1",
-        "    FOR: AllDays,            !- Field 2",
-        "    UNTIL: 24:00,15.0;       !- Field 3",
-
-        "  Schedule:Compact,",
-        "    TRANSFER Dual Loop Hi Temp Sch,  !- Name",
-        "    Any Number,              !- Schedule Type Limits Name",
-        "    THROUGH: 12/31,          !- Field 1",
-        "    FOR: AllDays,            !- Field 2",
-        "    UNTIL: 24:00,19.0;       !- Field 3",
-
-        "  Schedule:Compact,",
-        "    TRANSFER Dual Loop Lo Temp Sch,  !- Name",
-        "    Any Number,              !- Schedule Type Limits Name",
-        "    THROUGH: 12/31,          !- Field 1",
-        "    FOR: AllDays,            !- Field 2",
-        "    UNTIL: 24:00,17.5;       !- Field 3",
-
-        "  Schedule:Compact,",
-        "    SOURCE Loop Temp Sch,    !- Name",
-        "    Any Number,              !- Schedule Type Limits Name",
-        "    THROUGH: 12/31,          !- Field 1",
-        "    FOR: AllDays,            !- Field 2",
-        "    UNTIL: 24:00,20.0;       !- Field 3",
-
-        "  Schedule:Compact,",
-        "    AlwaysOnSchedule,        !- Name",
-        "    On/Off,                  !- Schedule Type Limits Name",
-        "    THROUGH: 12/31,          !- Field 1",
-        "    FOR: AllDays,            !- Field 2",
-        "    UNTIL: 24:00,1;          !- Field 3",
-
-        "  Schedule:Compact,",
-        "    Heat Load Profile 1 Load Schedule,  !- Name",
-        "    Any Number,              !- Schedule Type Limits Name",
-        "    THROUGH: 12/31,          !- Field 1",
-        "    FOR: AllDays,            !- Field 2",
-        "    UNTIL: 12:00,0,          !- Field 3",
-        "    UNTIL: 14:00,0,       !- Field 5",
-        "    UNTIL: 16:00,0,       !- Field 7",
-        "    UNTIL: 17:00,0,          !- Field 9",
-        "    UNTIL: 20:00,0,       !- Field 11",
-        "    UNTIL: 24:00,0;      !- Field 13",
-
-        "  Schedule:Compact,",
-        "    Heat Load Profile 1 Flow Frac Schedule,  !- Name",
-        "    Any Number,              !- Schedule Type Limits Name",
-        "    THROUGH: 12/31,          !- Field 1",
-        "    FOR: AllDays,            !- Field 2",
-        "    UNTIL: 24:00,0.0;        !- Field 3",
-
-        "  Schedule:Compact,",
-        "    Cool Load Profile 1 Load Schedule,  !- Name",
-        "    Any Number,              !- Schedule Type Limits Name",
-        "    THROUGH: 12/31,          !- Field 1",
-        "    FOR: AllDays,            !- Field 2",
-        "    UNTIL: 2:00,-8000,       !- Field 3",
-        "    UNTIL: 4:00,-8000,       !- Field 5",
-        "    UNTIL: 5:00,-8000,           !- Field 7",
-        "    UNTIL: 8:00,-8000,       !- Field 9",
-        "    UNTIL: 12:00,-8000,     !- Field 11",
-        "    UNTIL: 24:00,-8000;          !- Field 13",
-
-        "  Schedule:Compact,",
-        "    cool Load Profile 1 Flow Frac Schedule,  !- Name",
-        "    Any Number,              !- Schedule Type Limits Name",
-        "    THROUGH: 12/31,          !- Field 1",
-        "    FOR: AllDays,            !- Field 2",
-        "    UNTIL: 24:00,1.0;        !- Field 3",
-    });
-
-    ASSERT_TRUE(process_idf(idf_objects));
-    bool ErrorsFound = false;
-
-    DataGlobals::BeginSimFlag = true;
-    SimulationManager::GetProjectData();
-
-    OutputReportPredefined::SetPredefinedTables();
-    HeatBalanceManager::SetPreConstructionInputParameters(); // establish array bounds for constructions early
-    OutputProcessor::TimeValue.allocate(2);
-    OutputProcessor::SetupTimePointers("Zone", DataGlobals::TimeStepZone); // Set up Time pointer for HB/Zone Simulation
-    OutputProcessor::SetupTimePointers("HVAC", DataHVACGlobals::TimeStepSys);
-    PlantManager::CheckIfAnyPlant();
-    createFacilityElectricPowerServiceObject();
-    BranchInputManager::ManageBranchInput(); // just gets input and returns.
-    DataGlobals::DoingSizing = false;
-    DataGlobals::KickOffSimulation = true;
-
-    WeatherManager::ResetEnvironmentCounter();
-    SimulationManager::SetupSimulation(ErrorsFound);
-    DataGlobals::KickOffSimulation = false;
-
-    int EnvCount = 0;
-    DataGlobals::WarmupFlag = true;
-    bool Available(true);
-
-    while (Available) {
-
-        WeatherManager::GetNextEnvironment(Available, ErrorsFound);
-
-        if (!Available) break;
-        if (ErrorsFound) break;
-
-        ++EnvCount;
-
-        DataGlobals::BeginEnvrnFlag = true;
-        DataGlobals::EndEnvrnFlag = false;
-        DataEnvironment::EndMonthFlag = false;
-        DataGlobals::WarmupFlag = true;
-        DataGlobals::DayOfSim = 0;
-        DataGlobals::DayOfSimChr = "0";
-
-        while ((DataGlobals::DayOfSim < DataGlobals::NumOfDayInEnvrn) || (DataGlobals::WarmupFlag)) { // Begin day loop ...
-
-            ++DataGlobals::DayOfSim;
-
-            if (!DataGlobals::WarmupFlag) {
-                ++DataEnvironment::CurrentOverallSimDay;
-            }
-            DataGlobals::BeginDayFlag = true;
-            DataGlobals::EndDayFlag = false;
-
-            for (DataGlobals::HourOfDay = 1; DataGlobals::HourOfDay <= 24; ++DataGlobals::HourOfDay) { // Begin hour loop ...
-
-                DataGlobals::BeginHourFlag = true;
-                DataGlobals::EndHourFlag = false;
-
-                for (DataGlobals::TimeStep = 1; DataGlobals::TimeStep <= DataGlobals::NumOfTimeStepInHour; ++DataGlobals::TimeStep) {
-
-                    DataGlobals::BeginTimeStepFlag = true;
-
-                    // Set the End__Flag variables to true if necessary.  Note that
-                    // each flag builds on the previous level.  EndDayFlag cannot be
-                    // .TRUE. unless EndHourFlag is also .TRUE., etc.  Note that the
-                    // EndEnvrnFlag and the EndSimFlag cannot be set during warmup.
-                    // Note also that BeginTimeStepFlag, EndTimeStepFlag, and the
-                    // SubTimeStepFlags can/will be set/reset in the HVAC Manager.
-
-                    if (DataGlobals::TimeStep == DataGlobals::NumOfTimeStepInHour) {
-                        DataGlobals::EndHourFlag = true;
-                        if (DataGlobals::HourOfDay == 24) {
-                            DataGlobals::EndDayFlag = true;
-                            if ((!DataGlobals::WarmupFlag) && (DataGlobals::DayOfSim == DataGlobals::NumOfDayInEnvrn)) {
-                                DataGlobals::EndEnvrnFlag = true;
-                            }
-                        }
-                    }
-
-                    WeatherManager::ManageWeather();
-
-                    HeatBalanceManager::ManageHeatBalance();
-
-                    //  After the first iteration of HeatBalance, all the 'input' has been gotten
-
-                    DataGlobals::BeginHourFlag = false;
-                    DataGlobals::BeginDayFlag = false;
-                    DataGlobals::BeginEnvrnFlag = false;
-                    DataGlobals::BeginSimFlag = false;
-                    DataGlobals::BeginFullSimFlag = false;
-
-                } // TimeStep loop
-
-                DataGlobals::PreviousHour = DataGlobals::HourOfDay;
-
-            } // ... End hour loop.
-
-        } // ... End day loop.
-
-    } // ... End environment loop.
-
-    EXPECT_NEAR(DataLoopNode::Node(4).Temp, 20.0, 0.01);
-}
-
-TEST_F(EnergyPlusFixture, PlantHXModulatedDualDeadDefectFileLo)
-{
-
-    // this unit test was devised for issue #5258 which involves control logic related to plant HX not controlling well when the setpoint cannot be
-    // met this test has complete IDF input to set up a system of four plant loops taken from the PlantLoopChain* integration tests.
-    // This test checks that the HX will attempt to meet setpoint of 21 when the conditioniong fluid is 20 and cannot really make it to 21.  The HX
-    // still heats up to 20.
-
-    std::string const idf_objects = delimited_string({
-        "Version,8.4;",
-
-        "Building,",
-        "Plant Load Profile Example,  !- Name",
-        "    0.0,                     !- North Axis {deg}",
-        "    Suburbs,                 !- Terrain",
-        "    0.04,                    !- Loads Convergence Tolerance Value",
-        "    0.04,                    !- Temperature Convergence Tolerance Value {deltaC}",
-        "    FullInteriorAndExterior, !- Solar Distribution",
-        "    25,                      !- Maximum Number of Warmup Days",
-        "    6;                       !- Minimum Number of Warmup Days",
-
-        "  Timestep,6;",
-
-        "  GlobalGeometryRules,",
-        "    UpperLeftCorner,         !- Starting Vertex Position",
-        "    CounterClockWise,        !- Vertex Entry Direction",
-        "    Relative;                !- Coordinate System",
-
-        "  Site:Location,",
-        "    CHICAGO_IL_USA_WMO_725300,  !- Name",
-        "    42.00,                   !- Latitude {deg}",
-        "    -87.88,                  !- Longitude {deg}",
-        "    -6.00,                   !- Time Zone {hr}",
-        "    190.00;                  !- Elevation {m}",
-
-        "  SizingPeriod:DesignDay,",
-        "    CHICAGO Ann Htg 99% Condns DB,  !- Name",
-        "    1,                       !- Month",
-        "    21,                      !- Day of Month",
-        "    WinterDesignDay,         !- Day Type",
-        "    -17.3,                   !- Maximum Dry-Bulb Temperature {C}",
-        "    0.0,                     !- Daily Dry-Bulb Temperature Range {deltaC}",
-        "    ,                        !- Dry-Bulb Temperature Range Modifier Type",
-        "    ,                        !- Dry-Bulb Temperature Range Modifier Day Schedule Name",
-        "    Wetbulb,                 !- Humidity Condition Type",
-        "    -17.3,                   !- Wetbulb or DewPoint at Maximum Dry-Bulb {C}",
-        "    ,                        !- Humidity Condition Day Schedule Name",
-        "    ,                        !- Humidity Ratio at Maximum Dry-Bulb {kgWater/kgDryAir}",
-        "    ,                        !- Enthalpy at Maximum Dry-Bulb {J/kg}",
-        "    ,                        !- Daily Wet-Bulb Temperature Range {deltaC}",
-        "    99063.,                  !- Barometric Pressure {Pa}",
-        "    4.9,                     !- Wind Speed {m/s}",
-        "    270,                     !- Wind Direction {deg}",
-        "    No,                      !- Rain Indicator",
-        "    No,                      !- Snow Indicator",
-        "    No,                      !- Daylight Saving Time Indicator",
-        "    ASHRAEClearSky,          !- Solar Model Indicator",
-        "    ,                        !- Beam Solar Day Schedule Name",
-        "    ,                        !- Diffuse Solar Day Schedule Name",
-        "    ,                        !- ASHRAE Clear Sky Optical Depth for Beam Irradiance (taub) {dimensionless}",
-        "    ,                        !- ASHRAE Clear Sky Optical Depth for Diffuse Irradiance (taud) {dimensionless}",
-        "    0.00;                    !- Sky Clearness",
-
-        "  RunPeriod,",
-        "    Jan,                  !- Name",
-        "    1,                       !- Begin Month",
-        "    1,                       !- Begin Day of Month",
-        "    1,                      !- End Month",
-        "    2,                      !- End Day of Month",
-        "    Tuesday,                 !- Day of Week for Start Day",
-        "    Yes,                     !- Use Weather File Holidays and Special Days",
-        "    Yes,                     !- Use Weather File Daylight Saving Period",
-        "    No,                      !- Apply Weekend Holiday Rule",
-        "    Yes,                     !- Use Weather File Rain Indicators",
-        "    Yes;                     !- Use Weather File Snow Indicators",
-
-        "  SimulationControl,",
-        "    NO,                      !- Do Zone Sizing Calculation",
-        "    NO,                      !- Do System Sizing Calculation",
-        "    NO,                      !- Do Plant Sizing Calculation",
-        "    Yes,                     !- Run Simulation for Sizing Periods",
-        "    No;                      !- Run Simulation for Weather File Run Periods",
-
-        "  PlantLoop,",
-        "    Use Heat Loop,           !- Name",
-        "    WATER,                   !- Fluid Type",
-        "    ,                        !- User Defined Fluid Type",
-        "    Use Heat Loop Operation, !- Plant Equipment Operation Scheme Name",
-        "    Use Heat Supply Outlet Node,  !- Loop Temperature Setpoint Node Name",
-        "    100,                     !- Maximum Loop Temperature {C}",
-        "    3,                       !- Minimum Loop Temperature {C}",
-        "    0.003,                   !- Maximum Loop Flow Rate {m3/s}",
-        "    0,                       !- Minimum Loop Flow Rate {m3/s}",
-        "    1.0,                     !- Plant Loop Volume {m3}",
-        "    Use Heat Supply Inlet Node,  !- Plant Side Inlet Node Name",
-        "    Use Heat Supply Outlet Node,  !- Plant Side Outlet Node Name",
-        "    Use Heat Supply Branches,!- Plant Side Branch List Name",
-        "    Use Heat Supply Connectors,  !- Plant Side Connector List Name",
-        "    Use Heat Demand Inlet Node,  !- Demand Side Inlet Node Name",
-        "    Use Heat Demand Outlet Node,  !- Demand Side Outlet Node Name",
-        "    Use Heat Demand Branches,!- Demand Side Branch List Name",
-        "    Use Heat Demand Connectors,  !- Demand Side Connector List Name",
-        "    Optimal,                 !- Load Distribution Scheme",
-        "    ,                        !- Availability Manager List Name",
-        "    ,                        !- Plant Loop Demand Calculation Scheme",
-        "    ,                        !- Common Pipe Simulation",
-        "    ,                        !- Pressure Simulation Type",
-        "    2.0;                     !- Loop Circulation Time {minutes}",
-
-        "  SetpointManager:Scheduled,",
-        "    Use Heat Loop Setpoint Manager,  !- Name",
-        "    Temperature,             !- Control Variable",
-        "    Use Heat Loop Temp Sch,  !- Schedule Name",
-        "    Use Heat Loop Setpoint Node List;  !- Setpoint Node or NodeList Name",
-
-        "  NodeList,",
-        "    Use Heat Loop Setpoint Node List,  !- Name",
-        "    Use Heat Supply Outlet Node;  !- Node 1 Name",
-
-        "  PlantEquipmentOperationSchemes,",
-        "    Use Heat Loop Operation, !- Name",
-        "    PlantEquipmentOperation:Uncontrolled,  !- Control Scheme 1 Object Type",
-        "    USE Heat operation,      !- Control Scheme 1 Name",
-        "    AlwaysOnSchedule;        !- Control Scheme 1 Schedule Name",
-
-        "  PlantEquipmentOperation:Uncontrolled,",
-        "    USE Heat operation,      !- Name",
-        "    TRANSFER to USE Heat HX equip;  !- Equipment List Name",
-
-        "  PlantEquipmentList,",
-        "    TRANSFER to USE Heat HX equip,  !- Name",
-        "    HeatExchanger:FluidToFluid,  !- Equipment 1 Object Type",
-        "    TRANSFER to USE Heat HX; !- Equipment 1 Name",
-
-        "  BranchList,",
-        "    USE Heat Supply Branches,!- Name",
-        "    USE Heat Supply Inlet Branch,  !- Branch 1 Name",
-        "    USE Heat Heating Branch, !- Branch 2 Name",
-        "    USE Heat Supply Outlet Branch;  !- Branch 3 Name",
-
-        "  ConnectorList,",
-        "    USE Heat Supply Connectors,  !- Name",
-        "    Connector:Splitter,      !- Connector 1 Object Type",
-        "    USE Heat Supply Splitter,!- Connector 1 Name",
-        "    Connector:Mixer,         !- Connector 2 Object Type",
-        "    USE Heat Supply Mixer;   !- Connector 2 Name",
-
-        "  Connector:Splitter,",
-        "    USE Heat Supply Splitter,!- Name",
-        "    USE Heat Supply Inlet Branch,  !- Inlet Branch Name",
-        "    USE Heat Heating Branch; !- Outlet Branch 1 Name",
-
-        "  Connector:Mixer,",
-        "    USE Heat Supply Mixer,   !- Name",
-        "    USE Heat Supply Outlet Branch,  !- Outlet Branch Name",
-        "    USE Heat Heating Branch; !- Inlet Branch 1 Name",
-
-        "  Branch,",
-        "    USE Heat Supply Inlet Branch,  !- Name",
-        "    ,                        !- Pressure Drop Curve Name",
-        "    Pump:VariableSpeed,      !- Component 1 Object Type",
-        "    USE Heat Pump,           !- Component 1 Name",
-        "    USE Heat Supply Inlet Node,  !- Component 1 Inlet Node Name",
-        "    USE Heat Supply Pump-Heating Node;  !- Component 1 Outlet Node Name",
-
-        "  Pump:VariableSpeed,",
-        "    USE Heat Pump,           !- Name",
-        "    USE Heat Supply Inlet Node,  !- Inlet Node Name",
-        "    USE Heat Supply Pump-Heating Node,  !- Outlet Node Name",
-        "    0.005,                   !- Rated Flow Rate {m3/s}",
-        "    1,                       !- Rated Pump Head {Pa}",
-        "    0.01,                    !- Rated Power Consumption {W}",
-        "    0.87,                    !- Motor Efficiency",
-        "    0.0,                     !- Fraction of Motor Inefficiencies to Fluid Stream",
-        "    0,                       !- Coefficient 1 of the Part Load Performance Curve",
-        "    1,                       !- Coefficient 2 of the Part Load Performance Curve",
-        "    0,                       !- Coefficient 3 of the Part Load Performance Curve",
-        "    0,                       !- Coefficient 4 of the Part Load Performance Curve",
-        "    0,                       !- Minimum Flow Rate {m3/s}",
-        "    INTERMITTENT;            !- Pump Control Type",
-
-        "  Branch,",
-        "    USE Heat Heating Branch, !- Name",
-        "    ,                        !- Pressure Drop Curve Name",
-        "    HeatExchanger:FluidToFluid,  !- Component 1 Object Type",
-        "    TRANSFER to USE Heat HX, !- Component 1 Name",
-        "    USE Heat Supply Heating Inlet Node,  !- Component 1 Inlet Node Name",
-        "    USE Heat Supply Heating Outlet Node;  !- Component 1 Outlet Node Name",
-
-        "  HeatExchanger:FluidToFluid,",
-        "    TRANSFER to USE Heat HX, !- Name",
-        "    AlwaysOnSchedule,        !- Availability Schedule Name",
-        "    TRANSFER Heat Demand HX Inlet Node,  !- Loop Demand Side Inlet Node Name",
-        "    TRANSFER Heat Demand HX Outlet Node,  !- Loop Demand Side Outlet Node Name",
-        "    0.003,                   !- Loop Demand Side Design Flow Rate {m3/s}",
-        "    USE Heat Supply Heating Inlet Node,  !- Loop Supply Side Inlet Node Name",
-        "    USE Heat Supply Heating Outlet Node,  !- Loop Supply Side Outlet Node Name",
-        "    0.003,                   !- Loop Supply Side Design Flow Rate {m3/s}",
-        "    CrossFlowBothUnMixed,    !- Heat Exchange Model Type",
-        "    15000,                   !- Heat Exchanger U-Factor Times Area Value {W/k}",
-        "    HeatingSetpointModulated,!- Control Type",
-        "    Use heat Supply Outlet Node,  !- Heat Exchanger Setpoint Node Name",
-        "    0.2,                     !- Minimum Temperature Difference to Activate Heat Exchanger {deltaC}",
-        "   LoopToLoop;              !- Heat Transfer Metering End Use Type",
-
-        "  Branch,",
-        "    USE Heat Supply Outlet Branch,  !- Name",
-        "    ,                        !- Pressure Drop Curve Name",
-        "    Pipe:Adiabatic,          !- Component 1 Object Type",
-        "    USE Heat Supply Outlet Pipe,  !- Component 1 Name",
-        "    USE Heat Supply Heating-Pipe Node,  !- Component 1 Inlet Node Name",
-        "    USE Heat Supply Outlet Node;  !- Component 1 Outlet Node Name",
-
-        "  Pipe:Adiabatic,",
-        "    USE Heat Supply Outlet Pipe,  !- Name",
-        "    USE Heat Supply Heating-Pipe Node,  !- Inlet Node Name",
-        "    USE Heat Supply Outlet Node;  !- Outlet Node Name",
-
-        "  BranchList,",
-        "    USE Heat Demand Branches,!- Name",
-        "    USE Heat Demand Inlet Branch,  !- Branch 1 Name",
-        "    USE Heat Load Profile Branch 1,  !- Branch 2 Name",
-        "    USE Heat Demand Outlet Branch;  !- Branch 3 Name",
-
-        "  ConnectorList,",
-        "    USE Heat Demand Connectors,  !- Name",
-        "    Connector:Splitter,      !- Connector 1 Object Type",
-        "    USE Heat Demand Splitter,!- Connector 1 Name",
-        "    Connector:Mixer,         !- Connector 2 Object Type",
-        "    USE Heat Demand Mixer;   !- Connector 2 Name",
-
-        "  Connector:Splitter,",
-        "    USE Heat Demand Splitter,!- ",
-        "    USE Heat Demand Inlet Branch,  !- Inlet Branch Name",
-        "    USE Heat Load Profile Branch 1;  !- Outlet Branch 1 Name",
-
-        "  Connector:Mixer,",
-        "    USE Heat Demand Mixer,   !- Name",
-        "    USE Heat Demand Outlet Branch,  !- Outlet Branch Name",
-        "    USE Heat Load Profile Branch 1;  !- Inlet Branch 1 Name",
-
-        "  Branch,",
-        "    USE Heat Demand Inlet Branch,  !- Name",
-        "    ,                        !- Pressure Drop Curve Name",
-        "    Pipe:Adiabatic,          !- Component 1 Object Type",
-        "    USE Heat Demand Inlet Pipe,  !- Component 1 Name",
-        "    USE Heat Demand Inlet Node,  !- Component 1 Inlet Node Name",
-        "    USE Heat Demand Pipe-Load Profile Node;  !- Component 1 Outlet Node Name",
-
-        "  Pipe:Adiabatic,",
-        "    USE Heat Demand Inlet Pipe,  !- Name",
-        "    USE Heat Demand Inlet Node,  !- Inlet Node Name",
-        "    USE Heat Demand Pipe-Load Profile Node;  !- Outlet Node Name",
-
-        "  Branch,",
-        "    USE Heat Load Profile Branch 1,  !- Name",
-        "    ,                        !- Pressure Drop Curve Name",
-        "    LoadProfile:Plant,       !- Component 1 Object Type",
-        "    Heat Load Profile 1,     !- Component 1 Name",
-        "    Heat Demand Load Profile 1 Inlet Node,  !- Component 1 Inlet Node Name",
-        "    Heat Demand Load Profile 1 Outlet Node;  !- Component 1 Outlet Node Name",
-
-        "  LoadProfile:Plant,",
-        "    Heat Load Profile 1,     !- Name",
-        "    Heat Demand Load Profile 1 Inlet Node,  !- Inlet Node Name",
-        "    Heat Demand Load Profile 1 Outlet Node,  !- Outlet Node Name",
-        "    Heat Load Profile 1 Load Schedule,  !- Load Schedule Name",
-        "    0.002,                   !- Peak Flow Rate {m3/s}",
-        "    Heat Load Profile 1 Flow Frac Schedule;  !- Flow Rate Fraction Schedule Name",
-
-        "  Branch,",
-        "    USE Heat Demand Outlet Branch,  !- Name",
-        "    ,                        !- Pressure Drop Curve Name",
-        "    Pipe:Adiabatic,          !- Component 1 Object Type",
-        "    USE Heat Demand Outlet Pipe,  !- Component 1 Name",
-        "    USE Heat Demand Load Profile-Pipe Node,  !- Component 1 Inlet Node Name",
-        "    USE Heat Demand Outlet Node;  !- Component 1 Outlet Node Name",
-
-        "  Pipe:Adiabatic,",
-        "    USE Heat Demand Outlet Pipe,  !- Name",
-        "    USE Heat Demand Load Profile-Pipe Node,  !- Inlet Node Name",
-        "    USE Heat Demand Outlet Node;  !- Outlet Node Name",
-
-        "  PlantLoop,",
-        "    Use Cool Loop,           !- Name",
-        "    WATER,                   !- Fluid Type",
-        "    ,                        !- User Defined Fluid Type",
-        "    Use Cool Loop Operation, !- Plant Equipment Operation Scheme Name",
-        "    Use Cool Supply Outlet Node,  !- Loop Temperature Setpoint Node Name",
-        "    100,                     !- Maximum Loop Temperature {C}",
-        "    3,                       !- Minimum Loop Temperature {C}",
-        "    0.003,                   !- Maximum Loop Flow Rate {m3/s}",
-        "    0,                       !- Minimum Loop Flow Rate {m3/s}",
-        "    1.0,                     !- Plant Loop Volume {m3}",
-        "    Use Cool Supply Inlet Node,  !- Plant Side Inlet Node Name",
-        "    Use Cool Supply Outlet Node,  !- Plant Side Outlet Node Name",
-        "    Use Cool Supply Branches,!- Plant Side Branch List Name",
-        "    Use Cool Supply Connectors,  !- Plant Side Connector List Name",
-        "    Use Cool Demand Inlet Node,  !- Demand Side Inlet Node Name",
-        "    Use Cool Demand Outlet Node,  !- Demand Side Outlet Node Name",
-        "    Use Cool Demand Branches,!- Demand Side Branch List Name",
-        "    Use Cool Demand Connectors,  !- Demand Side Connector List Name",
-        "    Optimal,                 !- Load Distribution Scheme",
-        "    ,                        !- Availability Manager List Name",
-        "    ,                        !- Plant Loop Demand Calculation Scheme",
-        "    ,                        !- Common Pipe Simulation",
-        "    ,                        !- Pressure Simulation Type",
-        "    2.0;                     !- Loop Circulation Time {minutes}",
-
-        "  SetpointManager:Scheduled,",
-        "    Use Cool Loop Setpoint Manager,  !- Name",
-        "    Temperature,             !- Control Variable",
-        "    Use Cool Loop Temp Sch,  !- Schedule Name",
-        "    Use Cool Loop Setpoint Node List;  !- Setpoint Node or NodeList Name",
-
-        "  NodeList,",
-        "    Use Cool Loop Setpoint Node List,  !- Name",
-        "    Use Cool Supply Outlet Node;  !- Node 1 Name",
-
-        "  PlantEquipmentOperationSchemes,",
-        "    Use Cool Loop Operation, !- Name",
-        "    PlantEquipmentOperation:Uncontrolled,  !- Control Scheme 1 Object Type",
-        "    USE Cool operation,      !- Control Scheme 1 Name",
-        "    AlwaysOnSchedule;        !- Control Scheme 1 Schedule Name",
-
-        "  PlantEquipmentOperation:Uncontrolled,",
-        "    USE Cool operation,      !- Name",
-        "    TRANSFER to USE Cool HX equip;  !- Equipment List Name",
-
-        "  PlantEquipmentList,",
-        "    TRANSFER to USE Cool HX equip,  !- Name",
-        "    HeatExchanger:FluidToFluid,  !- Equipment 1 Object Type",
-        "    TRANSFER to USE Cool HX; !- Equipment 1 Name",
-
-        "  BranchList,",
-        "    USE Cool Supply Branches,!- Name",
-        "    USE Cool Supply Inlet Branch,  !- Branch 1 Name",
-        "    USE Cooling Branch,      !- Branch 2 Name",
-        "    USE Cool Supply Outlet Branch;  !- Branch 3 Name",
-
-        "  ConnectorList,",
-        "    USE Cool Supply Connectors,  !- Name",
-        "    Connector:Splitter,      !- Connector 1 Object Type",
-        "    USE Cool Supply Splitter,!- Connector 1 Name",
-        "    Connector:Mixer,         !- Connector 2 Object Type",
-        "    USE Cool Supply Mixer;   !- Connector 2 Name",
-
-        "  Connector:Splitter,",
-        "    USE Cool Supply Splitter,!- Name",
-        "    USE Cool Supply Inlet Branch,  !- Inlet Branch Name",
-        "    USE Cooling Branch;      !- Outlet Branch 1 Name",
-
-        "  Connector:Mixer,",
-        "    USE Cool Supply Mixer,   !- Name",
-        "    USE Cool Supply Outlet Branch,  !- Outlet Branch Name",
-        "    USE Cooling Branch;      !- Inlet Branch 1 Name",
-
-        "  Branch,",
-        "    USE Cool Supply Inlet Branch,  !- Name",
-        "    ,                        !- Pressure Drop Curve Name",
-        "    Pump:VariableSpeed,      !- Component 1 Object Type",
-        "    USE Cool Pump,           !- Component 1 Name",
-        "    USE Cool Supply Inlet Node,  !- Component 1 Inlet Node Name",
-        "    USE Cool Supply Pump-Heating Node;  !- Component 1 Outlet Node Name",
-
-        "  Pump:VariableSpeed,",
-        "    USE Cool Pump,           !- Name",
-        "    USE Cool Supply Inlet Node,  !- Inlet Node Name",
-        "    USE Cool Supply Pump-Heating Node,  !- Outlet Node Name",
-        "    0.005,                   !- Rated Flow Rate {m3/s}",
-        "    1,                       !- Rated Pump Head {Pa}",
-        "    0.01,                    !- Rated Power Consumption {W}",
-        "    0.87,                    !- Motor Efficiency",
-        "    0.0,                     !- Fraction of Motor Inefficiencies to Fluid Stream",
-        "    0,                       !- Coefficient 1 of the Part Load Performance Curve",
-        "    1,                       !- Coefficient 2 of the Part Load Performance Curve",
-        "    0,                       !- Coefficient 3 of the Part Load Performance Curve",
-        "    0,                       !- Coefficient 4 of the Part Load Performance Curve",
-        "    0,                       !- Minimum Flow Rate {m3/s}",
-        "    INTERMITTENT;            !- Pump Control Type",
-
-        "  Branch,",
-        "    USE Cooling Branch,      !- Name",
-        "    ,                        !- Pressure Drop Curve Name",
-        "    HeatExchanger:FluidToFluid,  !- Component 1 Object Type",
-        "    TRANSFER to USE Cool HX, !- Component 1 Name",
-        "    USE Cool Supply Cooling Inlet Node,  !- Component 1 Inlet Node Name",
-        "    USE Cool Supply Cooling Outlet Node;  !- Component 1 Outlet Node Name",
-
-        "  HeatExchanger:FluidToFluid,",
-        "    TRANSFER to USE Cool HX, !- Name",
-        "    AlwaysOnSchedule,        !- Availability Schedule Name",
-        "    TRANSFER Demand HX Cool Inlet Node,  !- Loop Demand Side Inlet Node Name",
-        "    TRANSFER Demand HX Cool Outlet Node,  !- Loop Demand Side Outlet Node Name",
-        "    0.003,                   !- Loop Demand Side Design Flow Rate {m3/s}",
-        "    USE Cool Supply Cooling Inlet Node,  !- Loop Supply Side Inlet Node Name",
-        "    USE Cool Supply Cooling Outlet Node,  !- Loop Supply Side Outlet Node Name",
-        "    0.003,                   !- Loop Supply Side Design Flow Rate {m3/s}",
-        "    CrossFlowBothUnMixed,    !- Heat Exchange Model Type",
-        "    15000,                   !- Heat Exchanger U-Factor Times Area Value {W/k}",
-        "    CoolingSetpointModulated,!- Control Type",
-        "    Use Cool Supply Outlet Node,  !- Heat Exchanger Setpoint Node Name",
-        "    0.2,                     !- Minimum Temperature Difference to Activate Heat Exchanger {deltaC}",
-        "    LoopToLoop;              !- Heat Transfer Metering End Use Type",
-
-        "  Branch,",
-        "    USE Cool Supply Outlet Branch,  !- Name",
-        "    ,                        !- Pressure Drop Curve Name",
-        "    Pipe:Adiabatic,          !- Component 1 Object Type",
-        "    USE Cool Supply Outlet Pipe,  !- Component 1 Name",
-        "    USE Cool Supply Heating-Pipe Node,  !- Component 1 Inlet Node Name",
-        "    USE Cool Supply Outlet Node;  !- Component 1 Outlet Node Name",
-
-        "  Pipe:Adiabatic,",
-        "    USE Cool Supply Outlet Pipe,  !- Name",
-        "    USE Cool Supply Heating-Pipe Node,  !- Inlet Node Name",
-        "    USE Cool Supply Outlet Node;  !- Outlet Node Name",
-
-        "  BranchList,",
-        "    USE Cool Demand Branches,!- Name",
-        "    USE Cool Demand Inlet Branch,  !- Branch 1 Name",
-        "    USE Cool Load Profile Branch 1,  !- Branch 2 Name",
-        "    USE Cool Demand Outlet Branch;  !- Branch 3 Name",
-
-        "  ConnectorList,",
-        "    USE Cool Demand Connectors,  !- Name",
-        "    Connector:Splitter,      !- Connector 1 Object Type",
-        "    USE Cool Demand Splitter,!- Connector 1 Name",
-        "    Connector:Mixer,         !- Connector 2 Object Type",
-        "    USE Cool Demand Mixer;   !- Connector 2 Name",
-
-        "  Connector:Splitter,",
-        "    USE Cool Demand Splitter,!- Name",
-        "    USE Cool Demand Inlet Branch,  !- Inlet Branch Name",
-        "    USE Cool Load Profile Branch 1;  !- Outlet Branch 1 Name",
-
-        "  Connector:Mixer,",
-        "    USE Cool Demand Mixer,   !- Name",
-        "    USE Cool Demand Outlet Branch,  !- Outlet Branch Name",
-        "    USE Cool Load Profile Branch 1;  !- Inlet Branch 1 Name",
-
-        "  Branch,",
-        "    USE Cool Demand Inlet Branch,  !- Name",
-        "    ,                        !- Pressure Drop Curve Name",
-        "    Pipe:Adiabatic,          !- Component 1 Object Type",
-        "    USE Cool Demand Inlet Pipe,  !- Component 1 Name",
-        "    USE Cool Demand Inlet Node,  !- Component 1 Inlet Node Name",
-        "    USE Cool Demand Pipe-Load Profile Node;  !- Component 1 Outlet Node Name",
-
-        "  Pipe:Adiabatic,",
-        "    USE Cool Demand Inlet Pipe,  !- Name",
-        "    USE Cool Demand Inlet Node,  !- Inlet Node Name",
-        "    USE Cool Demand Pipe-Load Profile Node;  !- Outlet Node Name",
-
-        "  Branch,",
-        "    USE Cool Load Profile Branch 1,  !- Name",
-        "    ,                        !- Pressure Drop Curve Name",
-        "    LoadProfile:Plant,       !- Component 1 Object Type",
-        "    Cool Load Profile 1,     !- Component 1 Name",
-        "    Demand Cool Load Profile 1 Inlet Node,  !- Component 1 Inlet Node Name",
-        "    Demand Cool Load Profile 1 Outlet Node;  !- Component 1 Outlet Node Name",
-
-        "  LoadProfile:Plant,",
-        "    Cool Load Profile 1,     !- Name",
-        "    Demand Cool Load Profile 1 Inlet Node,  !- Inlet Node Name",
-        "    Demand Cool Load Profile 1 Outlet Node,  !- Outlet Node Name",
-        "    Cool Load Profile 1 Load Schedule,  !- Load Schedule Name",
-        "    0.002,                   !- Peak Flow Rate {m3/s}",
-        "    Cool Load Profile 1 Flow Frac Schedule;  !- Flow Rate Fraction Schedule Name",
-
-        "  Branch,",
-        "    USE Cool Demand Outlet Branch,  !- Name",
-        "    ,                        !- Pressure Drop Curve Name",
-        "    Pipe:Adiabatic,          !- Component 1 Object Type",
-        "    USE Cool Demand Outlet Pipe,  !- Component 1 Name",
-        "    USE Cool Demand Load Profile-Pipe Node,  !- Component 1 Inlet Node Name",
-        "    USE Cool Demand Outlet Node;  !- Component 1 Outlet Node Name",
-
-        "  Pipe:Adiabatic,",
-        "    USE Cool Demand Outlet Pipe,  !- Name",
-        "    USE Cool Demand Load Profile-Pipe Node,  !- Inlet Node Name",
-        "    USE Cool Demand Outlet Node;  !- Outlet Node Name",
-
-        "  PlantLoop,",
-        "    TRANSFER Loop,           !- Name",
-        "    WATER,                   !- Fluid Type",
-        "    ,                        !- User Defined Fluid Type",
-        "    TRANSFER Loop Operation, !- Plant Equipment Operation Scheme Name",
-        "    TRANSFER Supply Outlet Node,  !- Loop Temperature Setpoint Node Name",
-        "    100,                     !- Maximum Loop Temperature {C}",
-        "    3,                       !- Minimum Loop Temperature {C}",
-        "    0.003,                   !- Maximum Loop Flow Rate {m3/s}",
-        "    0,                       !- Minimum Loop Flow Rate {m3/s}",
-        "    1.0,                     !- Plant Loop Volume {m3}",
-        "    TRANSFER Supply Inlet Node,  !- Plant Side Inlet Node Name",
-        "    TRANSFER Supply Outlet Node,  !- Plant Side Outlet Node Name",
-        "    TRANSFER Supply Branches,!- Plant Side Branch List Name",
-        "    TRANSFER Supply Connectors,  !- Plant Side Connector List Name",
-        "    TRANSFER Demand Inlet Node,  !- Demand Side Inlet Node Name",
-        "    TRANSFER Demand Outlet Node,  !- Demand Side Outlet Node Name",
-        "    TRANSFER Demand Branches,!- Demand Side Branch List Name",
-        "    TRANSFER Demand Connectors,  !- Demand Side Connector List Name",
-        "    OPTIMAL,                 !- Load Distribution Scheme",
-        "    ,                        !- Availability Manager List Name",
-        "    DualSetpointDeadband,    !- Plant Loop Demand Calculation Scheme",
-        "    ,                        !- Common Pipe Simulation",
-        "    ,                        !- Pressure Simulation Type",
-        "    2.0;                     !- Loop Circulation Time {minutes}",
-
-        "  SetpointManager:Scheduled:dualSetpoint,",
-        "    TRANSFER Loop Dual Setpoint Manager,  !- Name",
-        "    Temperature,             !- Control Variable",
-        "    TRANSFER Dual Loop Hi Temp Sch,  !- High Setpoint Schedule Name",
-        "    TRANSFER Dual Loop Lo Temp Sch,  !- Low Setpoint Schedule Name",
-        "    TRANSFER Loop Setpoint Node List;  !- Setpoint Node or NodeList Name",
-
-        "  NodeList,",
-        "    TRANSFER Loop Setpoint Node List,  !- Name",
-        "    TRANSFER Supply Outlet Node;  !- Node 1 Name",
-
-        "  PlantEquipmentOperationSchemes,",
-        "    TRANSFER Loop Operation, !- Name",
-        "    PlantEquipmentOperation:Uncontrolled,  !- Control Scheme 1 Object Type",
-        "    TRANSFER HX,             !- Control Scheme 1 Name",
-        "    AlwaysOnSchedule;        !- Control Scheme 1 Schedule Name",
-
-        "  PlantEquipmentOperation:Uncontrolled,",
-        "    TRANSFER HX,             !- Name",
-        "    TRANSFER Plant;          !- Equipment List Name",
-
-        "  PlantEquipmentList,",
-        "    TRANSFER Plant,          !- Name",
-        "    HeatExchanger:FluidToFluid,  !- Equipment 1 Object Type",
-        "    SOURCE to TRANSFER HX;   !- Equipment 1 Name",
-
-        "  BranchList,",
-        "    TRANSFER Supply Branches,!- Name",
-        "    TRANSFER Supply Inlet Branch,  !- Branch 1 Name",
-        "    TRANSFER HX Branch,      !- Branch 2 Name",
-        "    TRANSFER Supply Outlet Branch;  !- Branch 3 Name",
-
-        "  ConnectorList,",
-        "    TRANSFER Supply Connectors,  !- Name",
-        "    Connector:Splitter,      !- Connector 1 Object Type",
-        "    TRANSFER Supply Splitter,!- Connector 1 Name",
-        "    Connector:Mixer,         !- Connector 2 Object Type",
-        "    TRANSFER Supply Mixer;   !- Connector 2 Name",
-
-        "  Connector:Splitter,",
-        "    TRANSFER Supply Splitter,!- Name",
-        "    TRANSFER Supply Inlet Branch,  !- Inlet Branch Name",
-        "    TRANSFER HX Branch;      !- Outlet Branch 1 Name",
-
-        "  Connector:Mixer,",
-        "    TRANSFER Supply Mixer,   !- Name",
-        "    TRANSFER Supply Outlet Branch,  !- Outlet Branch Name",
-        "    TRANSFER HX Branch;      !- Inlet Branch 1 Name",
-
-        "  Branch,",
-        "    TRANSFER Supply Inlet Branch,  !- Name",
-        "    ,                        !- Pressure Drop Curve Name",
-        "    Pump:VariableSpeed,      !- Component 1 Object Type",
-        "    TRANSFER Pump,           !- Component 1 Name",
-        "    TRANSFER Supply Inlet Node,  !- Component 1 Inlet Node Name",
-        "    TRANSFER Supply Pump-Heating Node;  !- Component 1 Outlet Node Name",
-
-        "  Pump:VariableSpeed,",
-        "    TRANSFER Pump,           !- Name",
-        "    TRANSFER Supply Inlet Node,  !- Inlet Node Name",
-        "    TRANSFER Supply Pump-Heating Node,  !- Outlet Node Name",
-        "    0.005,                   !- Rated Flow Rate {m3/s}",
-        "    1,                       !- Rated Pump Head {Pa}",
-        "    0.01,                    !- Rated Power Consumption {W}",
-        "    0.87,                    !- Motor Efficiency",
-        "    0.0,                     !- Fraction of Motor Inefficiencies to Fluid Stream",
-        "    0,                       !- Coefficient 1 of the Part Load Performance Curve",
-        "    1,                       !- Coefficient 2 of the Part Load Performance Curve",
-        "    0,                       !- Coefficient 3 of the Part Load Performance Curve",
-        "    0,                       !- Coefficient 4 of the Part Load Performance Curve",
-        "    0,                       !- Minimum Flow Rate {m3/s}",
-        "    INTERMITTENT;            !- Pump Control Type",
-
-        "  Branch,",
-        "    TRANSFER HX Branch,      !- Name",
-        "    ,                        !- Pressure Drop Curve Name",
-        "    HeatExchanger:FluidToFluid,  !- Component 1 Object Type",
-        "    SOURCE to TRANSFER HX,   !- Component 1 Name",
-        "    TRANSFER HX Supply Inlet Node,  !- Component 1 Inlet Node Name",
-        "    TRANSFER HX Supply Outlet Node;  !- Component 1 Outlet Node Name",
-
-        "  HeatExchanger:FluidToFluid,",
-        "    SOURCE to TRANSFER HX,   !- Name",
-        "    AlwaysOnSchedule,        !- Availability Schedule Name",
-        "    SOURCE Demand HX Inlet Node,  !- Loop Demand Side Inlet Node Name",
-        "    SOURCE Demand HX Outlet Node,  !- Loop Demand Side Outlet Node Name",
-        "    0.003,                   !- Loop Demand Side Design Flow Rate {m3/s}",
-        "    TRANSFER HX Supply Inlet Node,  !- Loop Supply Side Inlet Node Name",
-        "    TRANSFER HX Supply Outlet Node,  !- Loop Supply Side Outlet Node Name",
-        "    0.003,                   !- Loop Supply Side Design Flow Rate {m3/s}",
-        "    CrossFlowBothUnMixed,    !- Heat Exchange Model Type",
-        "    15000,                   !- Heat Exchanger U-Factor Times Area Value {W/k}",
-        "    DualDeadbandSetpointModulated,  !- Control Type",
-        "    TRANSFER Supply Outlet Node,  !- Heat Exchanger Setpoint Node Name",
-        "    0.2,                     !- Minimum Temperature Difference to Activate Heat Exchanger {deltaC}",
-        "    LoopToLoop;              !- Heat Transfer Metering End Use Type",
-
-        "  Branch,",
-        "    TRANSFER Supply Outlet Branch,  !- Name",
-        "    ,                        !- Pressure Drop Curve Name",
-        "    Pipe:Adiabatic,          !- Component 1 Object Type",
-        "    TRANSFER Supply Outlet Pipe,  !- Component 1 Name",
-        "    TRANSFER Supply HX-Pipe Node,  !- Component 1 Inlet Node Name",
-        "    TRANSFER Supply Outlet Node;  !- Component 1 Outlet Node Name",
-
-        "  Pipe:Adiabatic,",
-        "    TRANSFER Supply Outlet Pipe,  !- Name",
-        "    TRANSFER Supply HX-Pipe Node,  !- Inlet Node Name",
-        "    TRANSFER Supply Outlet Node;  !- Outlet Node Name",
-
-        "  BranchList,",
-        "    TRANSFER Demand Branches,!- Name",
-        "    TRANSFER Demand Inlet Branch,  !- Branch 1 Name",
-        "    TRANSFER Demand HX Branch 1,  !- Branch 2 Name",
-        "    TRANSFER Demand HX Branch 2,  !- Branch 3 Name",
-        "    TRANSFER Demand Outlet Branch;  !- Branch 4 Name",
-
-        "  ConnectorList,",
-        "    TRANSFER Demand Connectors,  !- Name",
-        "    Connector:Splitter,      !- Connector 1 Object Type",
-        "    TRANSFER Demand Splitter,!- Connector 1 Name",
-        "    Connector:Mixer,         !- Connector 2 Object Type",
-        "    TRANSFER Demand Mixer;   !- Connector 2 Name",
-
-        "  Connector:Splitter,",
-        "    TRANSFER Demand Splitter,!- Name",
-        "    TRANSFER Demand Inlet Branch,  !- Inlet Branch Name",
-        "    TRANSFER Demand HX Branch 1,  !- Outlet Branch 1 Name",
-        "    TRANSFER Demand HX Branch 2;  !- Outlet Branch 2 Name",
-
-        "  Connector:Mixer,",
-        "    TRANSFER Demand Mixer,   !- Name",
-        "    TRANSFER Demand Outlet Branch,  !- Outlet Branch Name",
-        "    TRANSFER Demand HX Branch 1,  !- Inlet Branch 1 Name",
-        "    TRANSFER Demand HX Branch 2;  !- Inlet Branch 2 Name",
-
-        "  Branch,",
-        "    TRANSFER Demand Inlet Branch,  !- Name",
-        "    ,                        !- Pressure Drop Curve Name",
-        "    Pipe:Adiabatic,          !- Component 1 Object Type",
-        "    TRANSFER Demand Inlet Pipe,  !- Component 1 Name",
-        "    TRANSFER Demand Inlet Node,  !- Component 1 Inlet Node Name",
-        "    TRANSFER Demand Pipe-Load Profile Node;  !- Component 1 Outlet Node Name",
-
-        "  Pipe:Adiabatic,",
-        "    TRANSFER Demand Inlet Pipe,  !- Name",
-        "    TRANSFER Demand Inlet Node,  !- Inlet Node Name",
-        "    TRANSFER Demand Pipe-Load Profile Node;  !- Outlet Node Name",
-
-        "  Branch,",
-        "    TRANSFER Demand HX Branch 1,  !- Name",
-        "    ,                        !- Pressure Drop Curve Name",
-        "    HeatExchanger:FluidToFluid,  !- Component 1 Object Type",
-        "    TRANSFER to USE Heat HX, !- Component 1 Name",
-        "    TRANSFER heat Demand HX Inlet Node,  !- Component 1 Inlet Node Name",
-        "    TRANSFER heat Demand HX Outlet Node;  !- Component 1 Outlet Node Name",
-
-        "  Branch,",
-        "    TRANSFER Demand HX Branch 2,  !- Name",
-        "    ,                        !- Pressure Drop Curve ",
-        "    HeatExchanger:FluidToFluid,  !- Component 1 Object Type",
-        "    TRANSFER to USE cool HX, !- Component 1 Name",
-        "    TRANSFER Demand HX Cool Inlet Node,  !- Component 1 Inlet Node Name",
-        "    TRANSFER Demand HX cool Outlet Node;  !- Component 1 Outlet Node Name",
-
-        "  Branch,",
-        "    TRANSFER Demand Outlet Branch,  !- Name",
-        "    ,                        !- Pressure Drop Curve Name",
-        "    Pipe:Adiabatic,          !- Component 1 Object Type",
-        "    TRANSFER Demand Outlet Pipe,  !- Component 1 Name",
-        "    TRANSFER Demand Load Profile-Pipe Node,  !- Component 1 Inlet Node Name",
-        "    TRANSFER Demand Outlet Node;  !- Component 1 Outlet Node Name",
-
-        "  Pipe:Adiabatic,",
-        "    TRANSFER Demand Outlet Pipe,  !- Name",
-        "    TRANSFER Demand Load Profile-Pipe Node,  !- Inlet Node Name",
-        "    TRANSFER Demand Outlet Node;  !- Outlet Node Name",
-
-        "  PlantLoop,",
-        "    SOURCE Loop,             !- Name",
-        "    WATER,                   !- Fluid Type",
-        "    ,                        !- User Defined Fluid Type",
-        "    SOURCE Loop Operation,   !- Plant Equipment Operation Scheme Name",
-        "    SOURCE Supply Outlet Node,  !- Loop Temperature Setpoint Node Name",
-        "    100,                     !- Maximum Loop Temperature {C}",
-        "    3,                       !- Minimum Loop Temperature {C}",
-        "    0.003,                   !- Maximum Loop Flow Rate {m3/s}",
-        "    0,                       !- Minimum Loop Flow Rate {m3/s}",
-        "    1.0,                     !- Plant Loop Volume {m3}",
-        "    SOURCE Supply Inlet Node,!- Plant Side Inlet Node Name",
-        "    SOURCE Supply Outlet Node,  !- Plant Side Outlet Node Name",
-        "    SOURCE Supply Branches,  !- Plant Side Branch List Name",
-        "    SOURCE Supply Connectors,!- Plant Side Connector List Name",
-        "    SOURCE Demand Inlet Node,!- Demand Side Inlet Node Name",
-        "    SOURCE Demand Outlet Node,  !- Demand Side Outlet Node Name",
-        "    SOURCE Demand Branches,  !- Demand Side Branch List Name",
-        "    SOURCE Demand Connectors,!- Demand Side Connector List Name",
-        "    Optimal,                 !- Load Distribution Scheme",
-        "    ,                        !- Availability Manager List Name",
-        "    ,                        !- Plant Loop Demand Calculation Scheme",
-        "    ,                        !- Common Pipe Simulation",
-        "    ,                        !- Pressure Simulation Type",
-        "    2.0;                     !- Loop Circulation Time {minutes}",
-
-        "  SetpointManager:Scheduled,",
-        "    SOURCE Loop Setpoint Manager,  !- Name",
-        "    Temperature,             !- Control Variable",
-        "    SOURCE Loop Temp Sch,    !- Schedule Name",
-        "    SOURCE Loop Setpoint Node List;  !- Setpoint Node or NodeList Name",
-
-        "  NodeList,",
-        "    SOURCE Loop Setpoint Node List,  !- Name",
-        "    SOURCE Supply Outlet Node,  !- Node 1 Name",
-        "    SOURCE Supply Heating Outlet Node,  !- Node 2 Name",
-        "    SOURCE Supply Cooling Outlet Node;  !- Node 3 Name",
-
-        "  PlantEquipmentOperationSchemes,",
-        "    SOURCE Loop Operation,   !- Name",
-        "    PlantEquipmentOperation:ComponentSetpoint,  !- Control Scheme 1 Object Type",
-        "    SOURCE Purchased Only,   !- Control Scheme 1 Name",
-        "    AlwaysOnSchedule;        !- Control Scheme 1 Schedule Name",
-
-        "  PlantEquipmentOperation:ComponentSetpoint,",
-        "    SOURCE Purchased Only,   !- Name",
-        "    DistrictCooling,         !- Equipment 1 Object Type",
-        "    SOURCE Purchased Cooling,!- Equipment 1 Name",
-        "    SOURCE Supply Cooling Inlet Node,  !- Demand Calculation 1 Node Name",
-        "    SOURCE Supply Cooling Outlet Node,  !- Setpoint 1 Node Name",
-        "    0.003,                   !- Component 1 Flow Rate {m3/s}",
-        "    Cooling,                 !- Operation 1 Type",
-        "    DistrictHeating,         !- Equipment 2 Object Type",
-        "    SOURCE Purchased Heating,!- Equipment 2 Name",
-        "    SOURCE Supply Heating Inlet Node,  !- Demand Calculation 2 Node Name",
-        "    SOURCE Supply Heating Outlet Node,  !- Setpoint 2 Node Name",
-        "    0.003,                   !- Component 2 Flow Rate {m3/s}",
-        "    HEATINg;                 !- Operation 2 Type",
-
-        "  PlantEquipmentList,",
-        "    SOURCE cooling Plant,    !- Name",
-        "    DistrictCooling,         !- Equipment 1 Object Type",
-        "    SOURCE Purchased Cooling;!- Equipment 1 Name",
-
-        "  BranchList,",
-        "    SOURCE Supply Branches,  !- Name",
-        "    SOURCE Supply Inlet Branch,  !- Branch 1 Name",
-        "    SOURCE Cooling Branch,   !- Branch 2 Name",
-        "    SOURCE Heating Branch,   !- Branch 3 Name",
-        "    SOURCE Supply Outlet Branch;  !- Branch 4 Name",
-
-        "  ConnectorList,",
-        "    SOURCE Supply Connectors,!- Name",
-        "    Connector:Splitter,      !- Connector 1 Object Type",
-        "    SOURCE Supply Splitter,  !- Connector 1 Name",
-        "    Connector:Mixer,         !- Connector 2 Object Type",
-        "    SOURCE Supply Mixer;     !- Connector 2 Name",
-
-        "  Connector:Splitter,",
-        "    SOURCE Supply Splitter,  !- Name",
-        "    SOURCE Supply Inlet Branch,  !- Inlet Branch Name",
-        "    SOURCE Cooling Branch,   !- Outlet Branch 1 Name",
-        "    SOURCE Heating Branch;   !- Outlet Branch 2 Name",
-
-        "  Connector:Mixer,",
-        "    SOURCE Supply Mixer,     !- Name",
-        "    SOURCE Supply Outlet Branch,  !- Outlet Branch Name",
-        "    SOURCE Cooling Branch,   !- Inlet Branch 1 Name",
-        "    SOURCE Heating Branch;   !- Inlet Branch 2 Name",
-
-        "  Branch,",
-        "    SOURCE Supply Inlet Branch,  !- Name",
-        "    ,                        !- Pressure Drop Curve Name",
-        "    Pump:VariableSpeed,      !- Component 1 Object Type",
-        "    SOURCE Pump,             !- Component 1 Name",
-        "    SOURCE Supply Inlet Node,!- Component 1 Inlet Node Name",
-        "    SOURCE Supply Pump-district Node;  !- Component 1 Outlet Node Name",
-
-        "  Pump:VariableSpeed,",
-        "    SOURCE Pump,             !- Name",
-        "    SOURCE Supply Inlet Node,!- Inlet Node Name",
-        "    SOURCE Supply Pump-district Node,  !- Outlet Node Name",
-        "    0.005,                   !- Rated Flow Rate {m3/s}",
-        "    1,                       !- Rated Pump Head {Pa}",
-        "    0.01,                    !- Rated Power Consumption {W}",
-        "    0.87,                    !- Motor Efficiency",
-        "    0.0,                     !- Fraction of Motor Inefficiencies to Fluid Stream",
-        "    0,                       !- Coefficient 1 of the Part Load Performance Curve",
-        "    1,                       !- Coefficient 2 of the Part Load Performance Curve",
-        "    0,                       !- Coefficient 3 of the Part Load Performance Curve",
-        "    0,                       !- Coefficient 4 of the Part Load Performance ",
-        "    0,                       !- Minimum Flow Rate {m3/s}",
-        "    INTERMITTENT;            !- Pump Control Type",
-
-        "  Branch,",
-        "    SOURCE Cooling Branch,   !- Name",
-        "    ,                        !- Pressure Drop Curve Name",
-        "    DistrictCooling,         !- Component 1 Object Type",
-        "    SOURCE Purchased Cooling,!- Component 1 Name",
-        "    SOURCE Supply Cooling Inlet Node,  !- Component 1 Inlet Node Name",
-        "    SOURCE Supply Cooling Outlet Node;  !- Component 1 Outlet Node Name",
-
-        "  DistrictCooling,",
-        "    SOURCE Purchased Cooling,!- Name",
-        "    SOURCE Supply Cooling Inlet Node,  !- Chilled Water Inlet Node Name",
-        "    SOURCE Supply Cooling Outlet Node,  !- Chilled Water Outlet Node Name",
-        "    1000000;                 !- Nominal Capacity {W}",
-
-        "  Branch,",
-        "    SOURCE Heating Branch,   !- Name",
-        "    ,                        !- Pressure Drop Curve Name",
-        "    DistrictHeating,         !- Component 1 Object Type",
-        "    SOURCE Purchased Heating,!- Component 1 Name",
-        "    SOURCE Supply Heating Inlet Node,  !- Component 1 Inlet Node Name",
-        "    SOURCE Supply Heating Outlet Node;  !- Component 1 Outlet Node Name",
-
-        "  DistrictHeating,",
-        "    SOURCE Purchased Heating,!- Name",
-        "    SOURCE Supply Heating Inlet Node,  !- Hot Water Inlet Node Name",
-        "    SOURCE Supply Heating Outlet Node,  !- Hot Water Outlet Node Name",
-        "    1000000;                 !- Nominal Capacity {W}",
-
-        "  Branch,",
-        "    SOURCE Supply Outlet Branch,  !- Name",
-        "    ,                        !- Pressure Drop Curve Name",
-        "    Pipe:Adiabatic,          !- Component 1 Object Type",
-        "    SOURCE Supply Outlet Pipe,  !- Component 1 Name",
-        "    SOURCE Supply Heating-Pipe Node,  !- Component 1 Inlet Node Name",
-        "    SOURCE Supply Outlet Node;  !- Component 1 Outlet Node Name",
-
-        "  Pipe:Adiabatic,",
-        "    SOURCE Supply Outlet Pipe,  !- Name",
-        "    SOURCE Supply Heating-Pipe Node,  !- Inlet Node Name",
-        "    SOURCE Supply Outlet Node;  !- Outlet Node Name",
-
-        "  BranchList,",
-        "    SOURCE Demand Branches,  !- Name",
-        "    SOURCE Demand Inlet Branch,  !- Branch 1 Name",
-        "    SOURCE Demand HX Branch, !- Branch 2 Name",
-        "    SOURCE Demand Outlet Branch;  !- Branch 3 Name",
-
-        "  ConnectorList,",
-        "    SOURCE Demand Connectors,!- Name",
-        "    Connector:Splitter,      !- Connector 1 Object Type",
-        "    SOURCE Demand Splitter,  !- Connector 1 Name",
-        "    Connector:Mixer,         !- Connector 2 Object Type",
-        "    SOURCE Demand Mixer;     !- Connector 2 Name",
-
-        "  Connector:Splitter,",
-        "    SOURCE Demand Splitter,  !- Nam",
-        "    SOURCE Demand Inlet Branch,  !- Inlet Branch Name",
-        "    SOURCE Demand HX Branch; !- Outlet Branch 1 Name",
-
-        "  Connector:Mixer,",
-        "    SOURCE Demand Mixer,     !- Name",
-        "    SOURCE Demand Outlet Branch,  !- Outlet Branch Name",
-        "    SOURCE Demand HX Branch; !- Inlet Branch 1 Name",
-
-        "  Branch,",
-        "    SOURCE Demand Inlet Branch,  !- Name",
-        "    ,                        !- Pressure Drop Curve Name",
-        "    Pipe:Adiabatic,          !- Component 1 Object Type",
-        "    SOURCE Demand Inlet Pipe,!- Component 1 Name",
-        "    SOURCE Demand Inlet Node,!- Component 1 Inlet Node Name",
-        "    SOURCE Demand Pipe-HX Node;  !- Component 1 Outlet Node Name",
-
-        "  Pipe:Adiabatic,",
-        "    SOURCE Demand Inlet Pipe,!- Name",
-        "    SOURCE Demand Inlet Node,!- Inlet Node Name",
-        "    SOURCE Demand Pipe-HX Node;  !- Outlet Node Name",
-
-        "  Branch,",
-        "    SOURCE Demand HX Branch, !- Name",
-        "    ,                        !- Pressure Drop Curve Name",
-        "    HeatExchanger:FluidToFluid,  !- Component 1 Object Type",
-        "    SOURCE to TRANSFER HX,   !- Component 1 Name",
-        "    SOURCE Demand HX Inlet Node,  !- Component 1 Inlet Node Name",
-        "    SOURCE Demand HX Outlet Node;  !- Component 1 Outlet Node Name",
-
-        "  Branch,",
-        "    SOURCE Demand Outlet Branch,  !- Name",
-        "    ,                        !- Pressure Drop Curve Name",
-        "    Pipe:Adiabatic,          !- Component 1 Object Type",
-        "    SOURCE Demand Outlet Pipe,  !- Component 1 Name",
-        "    SOURCE Demand Load Profile-Pipe Node,  !- Component 1 Inlet Node Name",
-        "    SOURCE Demand Outlet Node;  !- Component 1 Outlet Node Name",
-
-        "  Pipe:Adiabatic,",
-        "    SOURCE Demand Outlet Pipe,  !- Name",
-        "    SOURCE Demand Load Profile-Pipe Node,  !- Inlet Node Name",
-        "    SOURCE Demand Outlet Node;  !- Outlet Node Name",
-
-        "  ScheduleTypeLimits,",
-        "    Any Number;              !- Name",
-
-        "  ScheduleTypeLimits,",
-        "    On/Off,                  !- Name",
-        "    0,                       !- Lower Limit Value",
-        "    1,                       !- Upper Limit Value",
-        "    DISCRETE;                !- Numeric Type",
-
-        "  Schedule:Compact,",
-        "    Use Cool Loop Temp Sch,  !- Name",
-        "    Any Number,              !- Schedule Type Limits Name",
-        "    THROUGH: 12/31,          !- Field 1",
-        "    FOR: AllDays,            !- Field 2",
-        "    UNTIL: 24:00,25.0;       !- Field 3",
-
-        "  Schedule:Compact,",
-        "    Use Heat Loop Temp Sch,  !- Name",
-        "    Any Number,              !- Schedule Type Limits Name",
-        "    THROUGH: 12/31,          !- Field 1",
-        "    FOR: AllDays,            !- Field 2",
-        "    UNTIL: 24:00,15.0;       !- Field 3",
-
-        "  Schedule:Compact,",
-        "    TRANSFER Dual Loop Hi Temp Sch,  !- Name",
-        "    Any Number,              !- Schedule Type Limits Name",
-        "    THROUGH: 12/31,          !- Field 1",
-        "    FOR: AllDays,            !- Field 2",
-        "    UNTIL: 24:00,22.5;       !- Field 3",
-
-        "  Schedule:Compact,",
-        "    TRANSFER Dual Loop Lo Temp Sch,  !- Name",
-        "    Any Number,              !- Schedule Type Limits Name",
-        "    THROUGH: 12/31,          !- Field 1",
-        "    FOR: AllDays,            !- Field 2",
-        "    UNTIL: 24:00,21.0;       !- Field 3",
-
-        "  Schedule:Compact,",
-        "    SOURCE Loop Temp Sch,    !- Name",
-        "    Any Number,              !- Schedule Type Limits Name",
-        "    THROUGH: 12/31,          !- Field 1",
-        "    FOR: AllDays,            !- Field 2",
-        "    UNTIL: 24:00,20.0;       !- Field 3",
-
-        "  Schedule:Compact,",
-        "    AlwaysOnSchedule,        !- Name",
-        "    On/Off,                  !- Schedule Type Limits Name",
-        "    THROUGH: 12/31,          !- Field 1",
-        "    FOR: AllDays,            !- Field 2",
-        "    UNTIL: 24:00,1;          !- Field 3",
-
-        "  Schedule:Compact,",
-        "    Heat Load Profile 1 Load Schedule,  !- Name",
-        "    Any Number,              !- Schedule Type Limits Name",
-        "    THROUGH: 12/31,          !- Field 1",
-        "    FOR: AllDays,            !- Field 2",
-        "    UNTIL: 12:00,8000,          !- Field 3",
-        "    UNTIL: 14:00,8000,       !- Field 5",
-        "    UNTIL: 16:00,8000,       !- Field 7",
-        "    UNTIL: 17:00,8000,          !- Field 9",
-        "    UNTIL: 20:00,8000,       !- Field 11",
-        "    UNTIL: 24:00,8000;      !- Field 13",
-
-        "  Schedule:Compact,",
-        "    Heat Load Profile 1 Flow Frac Schedule,  !- Name",
-        "    Any Number,              !- Schedule Type Limits Name",
-        "    THROUGH: 12/31,          !- Field 1",
-        "    FOR: AllDays,            !- Field 2",
-        "    UNTIL: 24:00,1.0;        !- Field 3",
-
-        "  Schedule:Compact,",
-        "    Cool Load Profile 1 Load Schedule,  !- Name",
-        "    Any Number,              !- Schedule Type Limits Name",
-        "    THROUGH: 12/31,          !- Field 1",
-        "    FOR: AllDays,            !- Field 2",
-        "    UNTIL: 2:00,0.0,       !- Field 3",
-        "    UNTIL: 4:00,0.0,       !- Field 5",
-        "    UNTIL: 5:00,0.0,           !- Field 7",
-        "    UNTIL: 8:00,0.0,       !- Field 9",
-        "    UNTIL: 12:00,0.0,     !- Field 11",
-        "    UNTIL: 24:00,0.0;          !- Field 13",
-
-        "  Schedule:Compact,",
-        "    cool Load Profile 1 Flow Frac Schedule,  !- Name",
-        "    Any Number,              !- Schedule Type Limits Name",
-        "    THROUGH: 12/31,          !- Field 1",
-        "    FOR: AllDays,            !- Field 2",
-        "    UNTIL: 24:00,0.0;        !- Field 3",
-    });
-
-    ASSERT_TRUE(process_idf(idf_objects));
-    bool ErrorsFound = false;
-
-    DataGlobals::BeginSimFlag = true;
-    SimulationManager::GetProjectData();
-
-    OutputReportPredefined::SetPredefinedTables();
-    HeatBalanceManager::SetPreConstructionInputParameters(); // establish array bounds for constructions early
-    OutputProcessor::TimeValue.allocate(2);
-    OutputProcessor::SetupTimePointers("Zone", DataGlobals::TimeStepZone); // Set up Time pointer for HB/Zone Simulation
-    OutputProcessor::SetupTimePointers("HVAC", DataHVACGlobals::TimeStepSys);
-    PlantManager::CheckIfAnyPlant();
-    createFacilityElectricPowerServiceObject();
-    BranchInputManager::ManageBranchInput(); // just gets input and returns.
-    DataGlobals::DoingSizing = false;
-    DataGlobals::KickOffSimulation = true;
-
-    WeatherManager::ResetEnvironmentCounter();
-    SimulationManager::SetupSimulation(ErrorsFound);
-    DataGlobals::KickOffSimulation = false;
-
-    int EnvCount = 0;
-    DataGlobals::WarmupFlag = true;
-    bool Available(true);
-
-    while (Available) {
-
-        WeatherManager::GetNextEnvironment(Available, ErrorsFound);
-
-        if (!Available) break;
-        if (ErrorsFound) break;
-
-        ++EnvCount;
-
-        DataGlobals::BeginEnvrnFlag = true;
-        DataGlobals::EndEnvrnFlag = false;
-        DataEnvironment::EndMonthFlag = false;
-        DataGlobals::WarmupFlag = true;
-        DataGlobals::DayOfSim = 0;
-        DataGlobals::DayOfSimChr = "0";
-
-        while ((DataGlobals::DayOfSim < DataGlobals::NumOfDayInEnvrn) || (DataGlobals::WarmupFlag)) { // Begin day loop ...
-
-            ++DataGlobals::DayOfSim;
-
-            if (!DataGlobals::WarmupFlag) {
-                ++DataEnvironment::CurrentOverallSimDay;
-            }
-            DataGlobals::BeginDayFlag = true;
-            DataGlobals::EndDayFlag = false;
-
-            for (DataGlobals::HourOfDay = 1; DataGlobals::HourOfDay <= 24; ++DataGlobals::HourOfDay) { // Begin hour loop ...
-
-                DataGlobals::BeginHourFlag = true;
-                DataGlobals::EndHourFlag = false;
-
-                for (DataGlobals::TimeStep = 1; DataGlobals::TimeStep <= DataGlobals::NumOfTimeStepInHour; ++DataGlobals::TimeStep) {
-
-                    DataGlobals::BeginTimeStepFlag = true;
-
-                    // Set the End__Flag variables to true if necessary.  Note that
-                    // each flag builds on the previous level.  EndDayFlag cannot be
-                    // .TRUE. unless EndHourFlag is also .TRUE., etc.  Note that the
-                    // EndEnvrnFlag and the EndSimFlag cannot be set during warmup.
-                    // Note also that BeginTimeStepFlag, EndTimeStepFlag, and the
-                    // SubTimeStepFlags can/will be set/reset in the HVAC Manager.
-
-                    if (DataGlobals::TimeStep == DataGlobals::NumOfTimeStepInHour) {
-                        DataGlobals::EndHourFlag = true;
-                        if (DataGlobals::HourOfDay == 24) {
-                            DataGlobals::EndDayFlag = true;
-                            if ((!DataGlobals::WarmupFlag) && (DataGlobals::DayOfSim == DataGlobals::NumOfDayInEnvrn)) {
-                                DataGlobals::EndEnvrnFlag = true;
-                            }
-                        }
-                    }
-
-                    WeatherManager::ManageWeather();
-
-                    HeatBalanceManager::ManageHeatBalance();
-
-                    //  After the first iteration of HeatBalance, all the 'input' has been gotten
-
-                    DataGlobals::BeginHourFlag = false;
-                    DataGlobals::BeginDayFlag = false;
-                    DataGlobals::BeginEnvrnFlag = false;
-                    DataGlobals::BeginSimFlag = false;
-                    DataGlobals::BeginFullSimFlag = false;
-
-                } // TimeStep loop
-
-                DataGlobals::PreviousHour = DataGlobals::HourOfDay;
-
-            } // ... End hour loop.
-
-        } // ... End day loop.
-
-    } // ... End environment loop.
-      //
-
-    // Index 4 corresponds to NodeNumOut of "TRANSFER SUPPLY OUTLET PIPE", which is a component of
-    // "TRANSFER SUPPLY OUTLET BRANCH" in "TRANSFER SUPPLY BRANCHES" OF "TRANSFER LOOP" (part of PlantLoop data)
-    EXPECT_NEAR(DataLoopNode::Node(4).Temp, 20.0, 0.01);
-}
-
-TEST_F(EnergyPlusFixture, PlantHXControlWithFirstHVACIteration)
-{
-    // this unit test is for issue #4959.  Added FirstHVACIteration to simulate and control routines
-    // unit test checks that the change to logic for #4959 does work to affect node mass flow rate.  The conditions are set up such that the demand
-    // side inlet is too warm to cool the supply side, so previous behavior would shut down flow.  Now if firstHVACIteration is true is should set
-    // flow request at the design max and if it is false set the flow request to 0.0.  The intent is setup enough structures to be able to call the
-    // routine ControlFluidHeatExchanger and check its behavior with FirstHVACIteration.
-
-    PlantHeatExchangerFluidToFluid::FluidHX.allocate(1);
-
-    // get availability schedule to work
-    DataGlobals::NumOfTimeStepInHour = 1;    // must initialize this to get schedules initialized
-    DataGlobals::MinutesPerTimeStep = 60;    // must initialize this to get schedules initialized
-    ScheduleManager::ProcessScheduleInput(); // read schedules
-    ScheduleManager::ScheduleInputProcessed = true;
-    DataEnvironment::Month = 1;
-    DataEnvironment::DayOfMonth = 21;
-    DataGlobals::HourOfDay = 1;
-    DataGlobals::TimeStep = 1;
-    DataEnvironment::DSTIndicator = 0;
-    DataEnvironment::DayOfWeek = 2;
-    DataEnvironment::HolidayIndex = 0;
-    DataEnvironment::DayOfYear_Schedule = General::JulianDay(DataEnvironment::Month, DataEnvironment::DayOfMonth, 1);
-    ScheduleManager::UpdateScheduleValues();
-    PlantHeatExchangerFluidToFluid::FluidHX(1).AvailSchedNum = -1;
-
-    // setup four plant nodes for HX
-    DataLoopNode::Node.allocate(4);
-    PlantHeatExchangerFluidToFluid::FluidHX(1).SupplySideLoop.InletNodeNum = 1;
-    PlantHeatExchangerFluidToFluid::FluidHX(1).SupplySideLoop.OutletNodeNum = 3;
-    DataLoopNode::Node(1).Temp = 18.0;
-    DataLoopNode::Node(1).MassFlowRateMaxAvail = 2.0;
-    DataLoopNode::Node(1).MassFlowRateMax = 2.0;
-    DataLoopNode::Node(3).MassFlowRateMaxAvail = 2.0;
-    DataLoopNode::Node(3).MassFlowRateMax = 2.0;
-
-    PlantHeatExchangerFluidToFluid::FluidHX(1).SupplySideLoop.InletTemp = 18.0;
-
-    PlantHeatExchangerFluidToFluid::FluidHX(1).DemandSideLoop.InletNodeNum = 2;
-    PlantHeatExchangerFluidToFluid::FluidHX(1).DemandSideLoop.OutletNodeNum = 4;
-    DataLoopNode::Node(2).Temp = 19.0;
-    DataLoopNode::Node(2).MassFlowRateMaxAvail = 2.0;
-    DataLoopNode::Node(2).MassFlowRateMax = 2.0;
-    DataLoopNode::Node(4).MassFlowRateMaxAvail = 2.0;
-    DataLoopNode::Node(4).MassFlowRateMax = 2.0;
-    PlantHeatExchangerFluidToFluid::FluidHX(1).DemandSideLoop.InletTemp = 19.0;
-
-    PlantHeatExchangerFluidToFluid::FluidHX(1).ControlMode = PlantHeatExchangerFluidToFluid::CoolingDifferentialOnOff;
-    PlantHeatExchangerFluidToFluid::FluidHX(1).MinOperationTemp = 10.0;
-    PlantHeatExchangerFluidToFluid::FluidHX(1).MaxOperationTemp = 30.0;
-    PlantHeatExchangerFluidToFluid::FluidHX(1).Name = "Test HX";
-
-    // setup two plant loops, need for SetComponenetFlowRate
-    DataPlant::TotNumLoops = 2;
-    DataPlant::PlantLoop.allocate(DataPlant::TotNumLoops);
-
-    for (int l = 1; l <= DataPlant::TotNumLoops; ++l) {
-        auto &loop(DataPlant::PlantLoop(l));
-        loop.LoopSide.allocate(2);
-        auto &loopside(DataPlant::PlantLoop(l).LoopSide(1));
-        loopside.TotalBranches = 1;
-        loopside.Branch.allocate(1);
-        auto &loopsidebranch(DataPlant::PlantLoop(l).LoopSide(1).Branch(1));
-        loopsidebranch.TotalComponents = 1;
-        loopsidebranch.Comp.allocate(1);
-    }
-
-    DataPlant::PlantLoop(1).Name = "HX supply side loop ";
-    DataPlant::PlantLoop(1).FluidIndex = 1;
-    DataPlant::PlantLoop(1).FluidName = "WATER";
-    DataPlant::PlantLoop(1).LoopSide(1).Branch(1).Comp(1).Name = PlantHeatExchangerFluidToFluid::FluidHX(1).Name;
-    DataPlant::PlantLoop(1).LoopSide(1).Branch(1).Comp(1).TypeOf_Num = DataPlant::TypeOf_FluidToFluidPlantHtExchg;
-    DataPlant::PlantLoop(1).LoopSide(1).Branch(1).Comp(1).NodeNumIn = PlantHeatExchangerFluidToFluid::FluidHX(1).SupplySideLoop.InletNodeNum;
-    PlantHeatExchangerFluidToFluid::FluidHX(1).SupplySideLoop.LoopNum = 1;
-    PlantHeatExchangerFluidToFluid::FluidHX(1).SupplySideLoop.LoopSideNum = 1;
-    PlantHeatExchangerFluidToFluid::FluidHX(1).SupplySideLoop.BranchNum = 1;
-    PlantHeatExchangerFluidToFluid::FluidHX(1).SupplySideLoop.CompNum = 1;
-
-    DataPlant::PlantLoop(2).Name = "HX demand side loop ";
-    DataPlant::PlantLoop(2).FluidIndex = 1;
-    DataPlant::PlantLoop(2).FluidName = "WATER";
-    DataPlant::PlantLoop(2).LoopSide(1).Branch(1).Comp(1).Name = PlantHeatExchangerFluidToFluid::FluidHX(1).Name;
-    DataPlant::PlantLoop(2).LoopSide(1).Branch(1).Comp(1).TypeOf_Num = DataPlant::TypeOf_FluidToFluidPlantHtExchg;
-    DataPlant::PlantLoop(2).LoopSide(1).Branch(1).Comp(1).NodeNumIn = PlantHeatExchangerFluidToFluid::FluidHX(1).DemandSideLoop.InletNodeNum;
-    PlantHeatExchangerFluidToFluid::FluidHX(1).DemandSideLoop.LoopNum = 2;
-    PlantHeatExchangerFluidToFluid::FluidHX(1).DemandSideLoop.LoopSideNum = 1;
-    PlantHeatExchangerFluidToFluid::FluidHX(1).DemandSideLoop.BranchNum = 1;
-    PlantHeatExchangerFluidToFluid::FluidHX(1).DemandSideLoop.CompNum = 1;
-    PlantHeatExchangerFluidToFluid::FluidHX(1).DemandSideLoop.MassFlowRateMax = 2.0;
-
-    // when FirstHVACIteration is true, mass flow should match design max
-    bool testFirstHVACIteration = true;
-    PlantHeatExchangerFluidToFluid::ControlFluidHeatExchanger(1, 1, -1000.0, testFirstHVACIteration);
-
-    EXPECT_NEAR(DataLoopNode::Node(2).MassFlowRate, PlantHeatExchangerFluidToFluid::FluidHX(1).DemandSideLoop.MassFlowRateMax, 0.001);
-
-    // when FirstHVACIteration is false, mass flow should be zero
-    testFirstHVACIteration = false;
-    PlantHeatExchangerFluidToFluid::ControlFluidHeatExchanger(1, 1, -1000.0, testFirstHVACIteration);
-    EXPECT_NEAR(DataLoopNode::Node(2).MassFlowRate, 0.0, 0.001);
-}
-
-TEST_F(EnergyPlusFixture, PlantHXControl_CoolingSetpointOnOffWithComponentOverride)
-{
-    // this unit test is for issue #5626.  Fixed logic for CoolingSetpointOnOffWithComponentOverride.
-    // unit test checks that the change for #5626 adjusts the temperature value used in central plant dispatch routines by the tolerance value.
-
-    PlantHeatExchangerFluidToFluid::FluidHX.allocate(1);
-
-    // get availability schedule to work
-    DataGlobals::NumOfTimeStepInHour = 1;    // must initialize this to get schedules initialized
-    DataGlobals::MinutesPerTimeStep = 60;    // must initialize this to get schedules initialized
-    ScheduleManager::ProcessScheduleInput(); // read schedules
-    ScheduleManager::ScheduleInputProcessed = true;
-    DataEnvironment::Month = 1;
-    DataEnvironment::DayOfMonth = 21;
-    DataGlobals::HourOfDay = 1;
-    DataGlobals::TimeStep = 1;
-    DataEnvironment::DSTIndicator = 0;
-    DataEnvironment::DayOfWeek = 2;
-    DataEnvironment::HolidayIndex = 0;
-    DataEnvironment::DayOfYear_Schedule = General::JulianDay(DataEnvironment::Month, DataEnvironment::DayOfMonth, 1);
-    ScheduleManager::UpdateScheduleValues();
-    PlantHeatExchangerFluidToFluid::FluidHX(1).AvailSchedNum = -1;
-
-    // setup four plant nodes for HX
-    DataLoopNode::Node.allocate(6);
-    PlantHeatExchangerFluidToFluid::FluidHX(1).SupplySideLoop.InletNodeNum = 1;
-    PlantHeatExchangerFluidToFluid::FluidHX(1).SupplySideLoop.OutletNodeNum = 3;
-    PlantHeatExchangerFluidToFluid::FluidHX(1).SetPointNodeNum = 3;
-    PlantHeatExchangerFluidToFluid::FluidHX(1).SupplySideLoop.MassFlowRateMax = 2.0;
-
-    DataLoopNode::Node(1).Temp = 18.0;
-    DataLoopNode::Node(1).MassFlowRateMaxAvail = 2.0;
-    DataLoopNode::Node(1).MassFlowRateMax = 2.0;
-    DataLoopNode::Node(3).MassFlowRateMaxAvail = 2.0;
-    DataLoopNode::Node(3).MassFlowRateMax = 2.0;
-
-    PlantHeatExchangerFluidToFluid::FluidHX(1).SupplySideLoop.InletTemp = 18.0;
-
-    PlantHeatExchangerFluidToFluid::FluidHX(1).DemandSideLoop.InletNodeNum = 2;
-    PlantHeatExchangerFluidToFluid::FluidHX(1).DemandSideLoop.OutletNodeNum = 4;
-    DataLoopNode::Node(2).Temp = 19.0;
-    DataLoopNode::Node(2).MassFlowRateMaxAvail = 2.0;
-    DataLoopNode::Node(2).MassFlowRateMax = 2.0;
-    DataLoopNode::Node(4).MassFlowRateMaxAvail = 2.0;
-    DataLoopNode::Node(4).MassFlowRateMax = 2.0;
-    PlantHeatExchangerFluidToFluid::FluidHX(1).DemandSideLoop.InletTemp = 19.0;
-
-    PlantHeatExchangerFluidToFluid::FluidHX(1).ControlMode = PlantHeatExchangerFluidToFluid::CoolingSetPointOnOffWithComponentOverride;
-    PlantHeatExchangerFluidToFluid::FluidHX(1).MinOperationTemp = 10.0;
-    PlantHeatExchangerFluidToFluid::FluidHX(1).MaxOperationTemp = 30.0;
-    PlantHeatExchangerFluidToFluid::FluidHX(1).Name = "Test HX";
-
-    // setup two plant loops, need for SetComponenetFlowRate
-    DataPlant::TotNumLoops = 2;
-    DataPlant::PlantLoop.allocate(DataPlant::TotNumLoops);
-
-    for (int l = 1; l <= DataPlant::TotNumLoops; ++l) {
-        auto &loop(DataPlant::PlantLoop(l));
-        loop.LoopSide.allocate(2);
-    }
-    // loop 1 is like a chilled water loop, supply side of HX, two branches on supply side
-    DataPlant::PlantLoop(1).LoopSide(1).TotalBranches = 1;
-    DataPlant::PlantLoop(1).LoopSide(1).Branch.allocate(1);
-    DataPlant::PlantLoop(1).LoopSide(1).Branch(1).TotalComponents = 1;
-    DataPlant::PlantLoop(1).LoopSide(1).Branch(1).Comp.allocate(1);
-    DataPlant::PlantLoop(1).LoopSide(2).TotalBranches = 2;
-    DataPlant::PlantLoop(1).LoopSide(2).Branch.allocate(2);
-    DataPlant::PlantLoop(1).LoopSide(2).Branch(1).TotalComponents = 1;
-    DataPlant::PlantLoop(1).LoopSide(2).Branch(1).Comp.allocate(1);
-    DataPlant::PlantLoop(1).LoopSide(2).Branch(2).TotalComponents = 1;
-    DataPlant::PlantLoop(1).LoopSide(2).Branch(2).Comp.allocate(1);
-    DataPlant::PlantLoop(1).LoopSide(2).Branch(2).Comp(1).NodeNumIn = 5;
-
-    // loop 2 is like a condenser loop, demand side of HX
-    DataPlant::PlantLoop(2).LoopSide(1).TotalBranches = 1;
-    DataPlant::PlantLoop(2).LoopSide(1).Branch.allocate(1);
-    DataPlant::PlantLoop(2).LoopSide(1).Branch(1).TotalComponents = 1;
-    DataPlant::PlantLoop(2).LoopSide(1).Branch(1).Comp.allocate(1);
-    DataPlant::PlantLoop(2).LoopSide(2).TotalBranches = 1;
-    DataPlant::PlantLoop(2).LoopSide(2).Branch.allocate(1);
-    DataPlant::PlantLoop(2).LoopSide(2).Branch(1).TotalComponents = 1;
-    DataPlant::PlantLoop(2).LoopSide(2).Branch(1).Comp.allocate(1);
-
-    DataPlant::PlantLoop(1).Name = "HX supply side loop ";
-    DataPlant::PlantLoop(1).FluidIndex = 1;
-    DataPlant::PlantLoop(1).FluidName = "WATER";
-    DataPlant::PlantLoop(1).LoopSide(2).Branch(1).Comp(1).Name = PlantHeatExchangerFluidToFluid::FluidHX(1).Name;
-    DataPlant::PlantLoop(1).LoopSide(2).Branch(1).Comp(1).TypeOf_Num = DataPlant::TypeOf_FluidToFluidPlantHtExchg;
-    DataPlant::PlantLoop(1).LoopSide(2).Branch(1).Comp(1).NodeNumIn = PlantHeatExchangerFluidToFluid::FluidHX(1).SupplySideLoop.InletNodeNum;
-
-    DataPlant::PlantLoop(2).Name = "HX demand side loop ";
-    DataPlant::PlantLoop(2).FluidIndex = 1;
-    DataPlant::PlantLoop(2).FluidName = "WATER";
-    DataPlant::PlantLoop(2).LoopSide(1).Branch(1).Comp(1).Name = PlantHeatExchangerFluidToFluid::FluidHX(1).Name;
-    DataPlant::PlantLoop(2).LoopSide(1).Branch(1).Comp(1).TypeOf_Num = DataPlant::TypeOf_FluidToFluidPlantHtExchg;
-    DataPlant::PlantLoop(2).LoopSide(1).Branch(1).Comp(1).NodeNumIn = PlantHeatExchangerFluidToFluid::FluidHX(1).DemandSideLoop.InletNodeNum;
-
-    PlantHeatExchangerFluidToFluid::FluidHX(1).DemandSideLoop.MassFlowRateMax = 2.0;
-    PlantHeatExchangerFluidToFluid::FluidHX(1).ControlSignalTemp = PlantHeatExchangerFluidToFluid::DryBulbTemperature;
-    PlantHeatExchangerFluidToFluid::FluidHX(1).OtherCompSupplySideLoop.InletNodeNum = 5;
-    PlantHeatExchangerFluidToFluid::FluidHX(1).OtherCompSupplySideLoop.LoopNum = 1;
-    PlantHeatExchangerFluidToFluid::FluidHX(1).OtherCompSupplySideLoop.LoopSideNum = 2;
-    PlantHeatExchangerFluidToFluid::FluidHX(1).OtherCompSupplySideLoop.BranchNum = 2;
-    PlantHeatExchangerFluidToFluid::FluidHX(1).OtherCompSupplySideLoop.CompNum = 1;
-
-    PlantHeatExchangerFluidToFluid::NumberOfPlantFluidHXs = 1;
-
-    DataPlant::PlantLoop(1).LoopSide(2).Branch(2).Comp(1).HowLoadServed = DataPlant::HowMet_ByNominalCap;
-    DataEnvironment::OutDryBulbTemp = 9.0;
-    PlantHeatExchangerFluidToFluid::FluidHX(1).TempControlTol = 0.0;
-    DataLoopNode::Node(3).TempSetPoint = 11.0;
-
-    // now call the init routine
-    PlantHeatExchangerFluidToFluid::InitFluidHeatExchanger(1, 1);
-
-    // check value in FreeCoolCntrlMinCntrlTemp
-    EXPECT_NEAR(DataPlant::PlantLoop(1).LoopSide(2).Branch(2).Comp(1).FreeCoolCntrlMinCntrlTemp, 11.0, 0.001);
-
-    // change the tolerance and check the result, issue 5626 fix subtracts tolerance
-    PlantHeatExchangerFluidToFluid::FluidHX(1).TempControlTol = 1.5;
-    PlantHeatExchangerFluidToFluid::InitFluidHeatExchanger(1, 1);
-
-    EXPECT_NEAR(DataPlant::PlantLoop(1).LoopSide(2).Branch(2).Comp(1).FreeCoolCntrlMinCntrlTemp, 9.5, 0.001);
-}
-
-} // namespace EnergyPlus
->>>>>>> b6f573e2
+} // namespace EnergyPlus