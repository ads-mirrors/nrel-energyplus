// EnergyPlus, Copyright (c) 1996-2025, The Board of Trustees of the University of Illinois,
// The Regents of the University of California, through Lawrence Berkeley National Laboratory
// (subject to receipt of any required approvals from the U.S. Dept. of Energy), Oak Ridge
// National Laboratory, managed by UT-Battelle, Alliance for Sustainable Energy, LLC, and other
// contributors. All rights reserved.
//
// NOTICE: This Software was developed under funding from the U.S. Department of Energy and the
// U.S. Government consequently retains certain rights. As such, the U.S. Government has been
// granted for itself and others acting on its behalf a paid-up, nonexclusive, irrevocable,
// worldwide license in the Software to reproduce, distribute copies to the public, prepare
// derivative works, and perform publicly and display publicly, and to permit others to do so.
//
// Redistribution and use in source and binary forms, with or without modification, are permitted
// provided that the following conditions are met:
//
// (1) Redistributions of source code must retain the above copyright notice, this list of
//     conditions and the following disclaimer.
//
// (2) Redistributions in binary form must reproduce the above copyright notice, this list of
//     conditions and the following disclaimer in the documentation and/or other materials
//     provided with the distribution.
//
// (3) Neither the name of the University of California, Lawrence Berkeley National Laboratory,
//     the University of Illinois, U.S. Dept. of Energy nor the names of its contributors may be
//     used to endorse or promote products derived from this software without specific prior
//     written permission.
//
// (4) Use of EnergyPlus(TM) Name. If Licensee (i) distributes the software in stand-alone form
//     without changes from the version obtained under this License, or (ii) Licensee makes a
//     reference solely to the software portion of its product, Licensee must refer to the
//     software as "EnergyPlus version X" software, where "X" is the version number Licensee
//     obtained under this License and may not use a different name for the software. Except as
//     specifically required in this Section (4), Licensee shall not use in a company name, a
//     product name, in advertising, publicity, or other promotional activities any name, trade
//     name, trademark, logo, or other designation of "EnergyPlus", "E+", "e+" or confusingly
//     similar designation, without the U.S. Department of Energy's prior written consent.
//
// THIS SOFTWARE IS PROVIDED BY THE COPYRIGHT HOLDERS AND CONTRIBUTORS "AS IS" AND ANY EXPRESS OR
// IMPLIED WARRANTIES, INCLUDING, BUT NOT LIMITED TO, THE IMPLIED WARRANTIES OF MERCHANTABILITY
// AND FITNESS FOR A PARTICULAR PURPOSE ARE DISCLAIMED. IN NO EVENT SHALL THE COPYRIGHT OWNER OR
// CONTRIBUTORS BE LIABLE FOR ANY DIRECT, INDIRECT, INCIDENTAL, SPECIAL, EXEMPLARY, OR
// CONSEQUENTIAL DAMAGES (INCLUDING, BUT NOT LIMITED TO, PROCUREMENT OF SUBSTITUTE GOODS OR
// SERVICES; LOSS OF USE, DATA, OR PROFITS; OR BUSINESS INTERRUPTION) HOWEVER CAUSED AND ON ANY
// THEORY OF LIABILITY, WHETHER IN CONTRACT, STRICT LIABILITY, OR TORT (INCLUDING NEGLIGENCE OR
// OTHERWISE) ARISING IN ANY WAY OUT OF THE USE OF THIS SOFTWARE, EVEN IF ADVISED OF THE
// POSSIBILITY OF SUCH DAMAGE.

// C++ Headers
#include <cassert>
#include <cmath>

// ObjexxFCL Headers
#include <ObjexxFCL/Fmath.hh>

// EnergyPlus Headers
#include <EnergyPlus/Autosizing/Base.hh>
#include <EnergyPlus/BranchNodeConnections.hh>
#include <EnergyPlus/CurveManager.hh>
#include <EnergyPlus/Data/EnergyPlusData.hh>
#include <EnergyPlus/DataBranchAirLoopPlant.hh>
#include <EnergyPlus/DataEnvironment.hh>
#include <EnergyPlus/DataHeatBalance.hh>
#include <EnergyPlus/DataIPShortCuts.hh>
#include <EnergyPlus/DataLoopNode.hh>
#include <EnergyPlus/DataSizing.hh>
#include <EnergyPlus/DataWater.hh>
#include <EnergyPlus/DataZoneEquipment.hh>
#include <EnergyPlus/EMSManager.hh>
#include <EnergyPlus/FluidProperties.hh>
#include <EnergyPlus/General.hh>
#include <EnergyPlus/GeneralRoutines.hh>
#include <EnergyPlus/GlobalNames.hh>
#include <EnergyPlus/HeatBalanceInternalHeatGains.hh>
#include <EnergyPlus/InputProcessing/InputProcessor.hh>
#include <EnergyPlus/NodeInputManager.hh>
#include <EnergyPlus/OutputProcessor.hh>
#include <EnergyPlus/OutputReportPredefined.hh>
#include <EnergyPlus/PackagedThermalStorageCoil.hh>
#include <EnergyPlus/Plant/DataPlant.hh>
#include <EnergyPlus/PlantUtilities.hh>
#include <EnergyPlus/Psychrometrics.hh>
#include <EnergyPlus/ScheduleManager.hh>
#include <EnergyPlus/UtilityRoutines.hh>
#include <EnergyPlus/WaterManager.hh>
#include <EnergyPlus/WaterThermalTanks.hh>

namespace EnergyPlus::PackagedThermalStorageCoil {

// Module containing the routines dealing with the packaged thermal storage cooling

// MODULE INFORMATION:
//       AUTHOR         Brent Griffith
//       DATE WRITTEN   April 2013
//       MODIFIED       na
//       RE-ENGINEERED  na

// PURPOSE OF THIS MODULE:
// encapsulate the data and algorithms for modeling packaged thermals storage cooling coils

// Using/Aliasing
using namespace DataLoopNode;
using namespace Psychrometrics;
using namespace Curve;

constexpr std::array<std::string_view, static_cast<int>(PTSCCtrlType::Num)> modeControlStrings = {"SCHEDULEDMODES", "EMSCONTROLLED"};
constexpr std::array<std::string_view, static_cast<int>(MediaType::Num)> mediaStrings = {"WATER", "USERDEFINEDFLUIDTYPE", "ICE"};
constexpr std::array<std::string_view, static_cast<int>(TESCondenserType::Num)> condenserTypesUC = {"AIRCOOLED", "EVAPORATIVELYCOOLED"};
constexpr Real64 gigaJoulesToJoules = 1.e+09;

void SimTESCoil(EnergyPlusData &state,
                std::string_view CompName, // name of the fan coil unit
                int &CompIndex,
                HVAC::FanOp const fanOp, // allows parent object to control fan mode
                PTSCOperatingMode &TESOpMode,
                ObjexxFCL::Optional<Real64 const> PartLoadRatio // part load ratio (for single speed cycling unit)
)
{

    // SUBROUTINE INFORMATION:
    //       AUTHOR         <author>
    //       DATE WRITTEN   <date_written>
    //       MODIFIED       na
    //       RE-ENGINEERED  na

    // SUBROUTINE LOCAL VARIABLE DECLARATIONS:

    if (state.dataPackagedThermalStorageCoil->GetTESInputFlag) {
        GetTESCoilInput(state);
        state.dataPackagedThermalStorageCoil->GetTESInputFlag = false;
    }

    int TESCoilNum = 0;
    if (CompIndex == 0) {
        TESCoilNum = Util::FindItemInList(CompName, state.dataPackagedThermalStorageCoil->TESCoil);
        if (TESCoilNum == 0) {
            ShowFatalError(state, format("Thermal Energy Storage Cooling Coil not found={}", CompName));
        }
        CompIndex = TESCoilNum;
    } else {
        TESCoilNum = CompIndex;
        if (TESCoilNum > state.dataPackagedThermalStorageCoil->NumTESCoils || TESCoilNum < 1) {
            ShowFatalError(state,
                           format("SimTESCoil: Invalid CompIndex passed={}, Number of Thermal Energy Storage Cooling Coil Coils={}, Coil name={}",
                                  TESCoilNum,
                                  state.dataPackagedThermalStorageCoil->NumTESCoils,
                                  CompName));
        }
        if (state.dataPackagedThermalStorageCoil->CheckEquipName(TESCoilNum)) {
            if (!CompName.empty() && CompName != state.dataPackagedThermalStorageCoil->TESCoil(TESCoilNum).Name) {
                ShowFatalError(state,
                               format("SimTESCoil: Invalid CompIndex passed={}, Coil name={}, stored Coil Name for that index={}",
                                      TESCoilNum,
                                      CompName,
                                      state.dataPackagedThermalStorageCoil->TESCoil(TESCoilNum).Name));
            }
            state.dataPackagedThermalStorageCoil->CheckEquipName(TESCoilNum) = false;
        }
    }

    TESOpMode = PTSCOperatingMode::CoolingOnly;

    InitTESCoil(state, TESCoilNum);

    TESOpMode = state.dataPackagedThermalStorageCoil->TESCoil(TESCoilNum).CurControlMode;
    switch (TESOpMode) {
    case PTSCOperatingMode::Off:
        CalcTESCoilOffMode(state, TESCoilNum);
        break;
    case PTSCOperatingMode::CoolingOnly:
        CalcTESCoilCoolingOnlyMode(state, TESCoilNum, fanOp, PartLoadRatio);
        break;
    case PTSCOperatingMode::CoolingAndCharge:
        CalcTESCoilCoolingAndChargeMode(state, TESCoilNum, fanOp, PartLoadRatio);
        break;
    case PTSCOperatingMode::CoolingAndDischarge:
        CalcTESCoilCoolingAndDischargeMode(state, TESCoilNum, fanOp, PartLoadRatio);
        break;
    case PTSCOperatingMode::ChargeOnly:
        CalcTESCoilChargeOnlyMode(state, TESCoilNum);
        break;
    case PTSCOperatingMode::DischargeOnly:
        CalcTESCoilDischargeOnlyMode(state, TESCoilNum, PartLoadRatio);
        break;
    default:
        assert(false);
    }
}

void GetTESCoilInput(EnergyPlusData &state)
{

    // SUBROUTINE INFORMATION:
    //       AUTHOR         <author>
    //       DATE WRITTEN   <date_written>
    //       MODIFIED       na
    //       RE-ENGINEERED  na

    // Using/Aliasing
    using BranchNodeConnections::TestCompSet;
    using DataZoneEquipment::FindControlledZoneIndexFromSystemNodeNumberForZone;
    using GlobalNames::VerifyUniqueCoilName;
    using NodeInputManager::GetOnlySingleNode;
    using WaterManager::SetupTankDemandComponent;
    using WaterManager::SetupTankSupplyComponent;

    // SUBROUTINE PARAMETER DEFINITIONS:
    static constexpr std::string_view RoutineName("GetTESCoilInput: "); // include trailing blank space
<<<<<<< HEAD
    static constexpr std::string_view routineName = "GetTESCoilInput"; 
=======
    static constexpr std::string_view routineName = "GetTESCoilInput";
>>>>>>> b3ae9b9f

    // SUBROUTINE LOCAL VARIABLE DECLARATIONS:
    int NumAlphas = 0;       // Number of alphas in input
    int NumNumbers = 0;      // Number of numeric items in input
    int IOStatus = -1;       // Input status returned from GetObjectItem
    bool ErrorsFound(false); // Set to true if errors in input, fatal at end of routine

    auto &cCurrentModuleObject = state.dataIPShortCut->cCurrentModuleObject;
    cCurrentModuleObject = "Coil:Cooling:DX:SingleSpeed:ThermalStorage";
    state.dataPackagedThermalStorageCoil->NumTESCoils = state.dataInputProcessing->inputProcessor->getNumObjectsFound(state, cCurrentModuleObject);

    state.dataPackagedThermalStorageCoil->TESCoil.allocate(state.dataPackagedThermalStorageCoil->NumTESCoils);
    state.dataPackagedThermalStorageCoil->CheckEquipName.dimension(state.dataPackagedThermalStorageCoil->NumTESCoils, true);

    for (int item = 1; item <= state.dataPackagedThermalStorageCoil->NumTESCoils; ++item) {

        auto &thisTESCoil = state.dataPackagedThermalStorageCoil->TESCoil(item);

        state.dataInputProcessing->inputProcessor->getObjectItem(state,
                                                                 cCurrentModuleObject,
                                                                 item,
                                                                 state.dataIPShortCut->cAlphaArgs,
                                                                 NumAlphas,
                                                                 state.dataIPShortCut->rNumericArgs,
                                                                 NumNumbers,
                                                                 IOStatus,
                                                                 state.dataIPShortCut->lNumericFieldBlanks,
                                                                 state.dataIPShortCut->lAlphaFieldBlanks,
                                                                 state.dataIPShortCut->cAlphaFieldNames,
                                                                 state.dataIPShortCut->cNumericFieldNames);

        ErrorObjectHeader eoh{routineName, cCurrentModuleObject, state.dataIPShortCut->cAlphaArgs(1)};
<<<<<<< HEAD
        
=======

>>>>>>> b3ae9b9f
        Util::IsNameEmpty(state, state.dataIPShortCut->cAlphaArgs(1), cCurrentModuleObject, ErrorsFound);

        // ErrorsFound will be set to True if problem was found, left untouched otherwise
        VerifyUniqueCoilName(state, cCurrentModuleObject, state.dataIPShortCut->cAlphaArgs(1), ErrorsFound, cCurrentModuleObject + " Name");

        thisTESCoil.Name = state.dataIPShortCut->cAlphaArgs(1);
        if (state.dataIPShortCut->lAlphaFieldBlanks(2)) {
            thisTESCoil.availSched = Sched::GetScheduleAlwaysOn(state);
        } else if ((thisTESCoil.availSched = Sched::GetSchedule(state, state.dataIPShortCut->cAlphaArgs(2))) == nullptr) {
            ShowSevereItemNotFound(state, eoh, state.dataIPShortCut->cAlphaFieldNames(2), state.dataIPShortCut->cAlphaArgs(2));
            ErrorsFound = true;
        }
        
        thisTESCoil.ModeControlType = static_cast<PTSCCtrlType>(getEnumValue(modeControlStrings, state.dataIPShortCut->cAlphaArgs(3)));
        if (thisTESCoil.ModeControlType == PTSCCtrlType::Invalid) {
            ShowSevereError(state, format("{}{}=\"{}\", invalid", RoutineName, cCurrentModuleObject, thisTESCoil.Name));
            ShowContinueError(state, format("...{}=\"{}\".", state.dataIPShortCut->cAlphaFieldNames(3), state.dataIPShortCut->cAlphaArgs(3)));
            ShowContinueError(state, "Available choices are ScheduledModes or EMSControlled");
            ErrorsFound = true;
        }

        if (thisTESCoil.ModeControlType == PTSCCtrlType::ScheduledOpModes) {
            if (state.dataIPShortCut->lAlphaFieldBlanks(4)) {
                ShowSevereEmptyField(state, eoh, state.dataIPShortCut->cAlphaFieldNames(4));
                ErrorsFound = true;
            } else if ((thisTESCoil.controlModeSched = Sched::GetSchedule(state, state.dataIPShortCut->cAlphaArgs(4))) == nullptr) { 
                ShowSevereItemNotFound(state, eoh, state.dataIPShortCut->cAlphaFieldNames(4), state.dataIPShortCut->cAlphaArgs(4));
                ErrorsFound = true;
            }
        }

        thisTESCoil.StorageMedia = static_cast<MediaType>(getEnumValue(mediaStrings, state.dataIPShortCut->cAlphaArgs(5)));
        switch (thisTESCoil.StorageMedia) {
        case MediaType::Ice:
        case MediaType::UserDefindFluid:
            // nothing else to do for now
            break;
        case MediaType::Water:
            thisTESCoil.StorageFluidName = "WATER";
            thisTESCoil.glycol = Fluid::GetWater(state);
            break;
        default:
            ShowSevereError(state, format("{}{}=\"{}\", invalid", RoutineName, cCurrentModuleObject, thisTESCoil.Name));
            ShowContinueError(state, format("...{}=\"{}\".", state.dataIPShortCut->cAlphaFieldNames(5), state.dataIPShortCut->cAlphaArgs(5)));
            ShowContinueError(state, "Available choices are Ice, Water, or UserDefindedFluidType");
            ErrorsFound = true;
        }

        thisTESCoil.StorageFluidName = state.dataIPShortCut->cAlphaArgs(6);
        if (Util::SameString(state.dataIPShortCut->cAlphaArgs(5), "USERDEFINEDFLUIDTYPE")) {
            if (!state.dataIPShortCut->lAlphaFieldBlanks(6)) {
                ShowSevereEmptyField(state, eoh, state.dataIPShortCut->cAlphaFieldNames(6));
                ErrorsFound = true;
            } else if ((thisTESCoil.glycol = Fluid::GetGlycol(state, state.dataIPShortCut->cAlphaArgs(6))) == nullptr) {
                ShowSevereItemNotFound(state, eoh, state.dataIPShortCut->cAlphaFieldNames(6), state.dataIPShortCut->cAlphaArgs(6));
                ErrorsFound = true;
            }
        }

        switch (thisTESCoil.StorageMedia) {
        case MediaType::Water:
        case MediaType::UserDefindFluid:
            if (!state.dataIPShortCut->lNumericFieldBlanks(1)) {
                thisTESCoil.FluidStorageVolume = state.dataIPShortCut->rNumericArgs(1);
            } else {
                ShowSevereError(state, format("{}{}=\"{}\", invalid", RoutineName, cCurrentModuleObject, thisTESCoil.Name));
                ShowContinueError(state, format("{} cannot be blank for Water storage type", state.dataIPShortCut->cNumericFieldNames(1)));
                ShowContinueError(state, "Enter fluid storage tank volume in m3/s.");
                ErrorsFound = true;
            }
            break;
        case MediaType::Ice:
            if (!state.dataIPShortCut->lNumericFieldBlanks(2)) {
                if (state.dataIPShortCut->rNumericArgs(2) == Constant::AutoCalculate) {
                    thisTESCoil.IceStorageCapacity = state.dataIPShortCut->rNumericArgs(2);
                } else {
                    thisTESCoil.IceStorageCapacity =
                        state.dataIPShortCut->rNumericArgs(2) * gigaJoulesToJoules; // input in giga joules, used as joules internally
                }
            } else if (state.dataIPShortCut->lNumericFieldBlanks(2)) {
                ShowSevereError(state, format("{}{}=\"{}\", invalid", RoutineName, cCurrentModuleObject, thisTESCoil.Name));
                ShowContinueError(state, format("{} cannot be blank for Ice storage type", state.dataIPShortCut->cNumericFieldNames(2)));
                ShowContinueError(state, "Enter ice storage tank capacity in GJ.");
                ErrorsFound = true;
            }
            break;
        default:
            // nothing
            break;
        }

        thisTESCoil.StorageCapacitySizingFactor = state.dataIPShortCut->rNumericArgs(3);

        thisTESCoil.StorageAmbientNodeNum = GetOnlySingleNode(state,
                                                              state.dataIPShortCut->cAlphaArgs(7),
                                                              ErrorsFound,
                                                              DataLoopNode::ConnectionObjectType::CoilCoolingDXSingleSpeedThermalStorage,
                                                              state.dataIPShortCut->cAlphaArgs(1),
                                                              DataLoopNode::NodeFluidType::Air,
                                                              DataLoopNode::ConnectionType::Sensor,
                                                              NodeInputManager::CompFluidStream::Primary,
                                                              ObjectIsNotParent);

        int const ZoneIndexTrial = FindControlledZoneIndexFromSystemNodeNumberForZone(state, thisTESCoil.StorageAmbientNodeNum);
        if (ZoneIndexTrial > 0) { // tank is inside a zone so setup internal gains
            SetupZoneInternalGain(
                state, ZoneIndexTrial, thisTESCoil.Name, DataHeatBalance::IntGainType::PackagedTESCoilTank, &thisTESCoil.QdotAmbient);
        }

        thisTESCoil.StorageUA = state.dataIPShortCut->rNumericArgs(4);
        thisTESCoil.RatedFluidTankTemp = state.dataIPShortCut->rNumericArgs(5);
        thisTESCoil.RatedEvapAirVolFlowRate = state.dataIPShortCut->rNumericArgs(6);

        thisTESCoil.EvapAirInletNodeNum = GetOnlySingleNode(state,
                                                            state.dataIPShortCut->cAlphaArgs(8),
                                                            ErrorsFound,
                                                            DataLoopNode::ConnectionObjectType::CoilCoolingDXSingleSpeedThermalStorage,
                                                            state.dataIPShortCut->cAlphaArgs(1),
                                                            DataLoopNode::NodeFluidType::Air,
                                                            DataLoopNode::ConnectionType::Inlet,
                                                            NodeInputManager::CompFluidStream::Primary,
                                                            ObjectIsNotParent);
        thisTESCoil.EvapAirOutletNodeNum = GetOnlySingleNode(state,
                                                             state.dataIPShortCut->cAlphaArgs(9),
                                                             ErrorsFound,
                                                             DataLoopNode::ConnectionObjectType::CoilCoolingDXSingleSpeedThermalStorage,
                                                             state.dataIPShortCut->cAlphaArgs(1),
                                                             DataLoopNode::NodeFluidType::Air,
                                                             DataLoopNode::ConnectionType::Outlet,
                                                             NodeInputManager::CompFluidStream::Primary,
                                                             ObjectIsNotParent);
        TestCompSet(state,
                    cCurrentModuleObject,
                    state.dataIPShortCut->cAlphaArgs(1),
                    state.dataIPShortCut->cAlphaArgs(8),
                    state.dataIPShortCut->cAlphaArgs(9),
                    "Air Nodes");

        BooleanSwitch const answer = getYesNoValue(state.dataIPShortCut->cAlphaArgs(10));
        switch (answer) {
        case BooleanSwitch::Yes:
        case BooleanSwitch::No:
            thisTESCoil.CoolingOnlyModeIsAvailable = static_cast<bool>(answer);
            break;
        default:
            thisTESCoil.CoolingOnlyModeIsAvailable = false;
            ShowSevereError(state, format("{}{}=\"{}\", invalid", RoutineName, cCurrentModuleObject, thisTESCoil.Name));
            ShowContinueError(state, format("...{}=\"{}\".", state.dataIPShortCut->cAlphaFieldNames(10), state.dataIPShortCut->cAlphaArgs(10)));
            ShowContinueError(state, "Available choices are Yes or No.");
            ErrorsFound = true;
        }

        thisTESCoil.CoolingOnlyRatedTotCap = state.dataIPShortCut->rNumericArgs(7);
        if (thisTESCoil.CoolingOnlyModeIsAvailable) { // get input data for this mode

            thisTESCoil.CoolingOnlyRatedSHR = state.dataIPShortCut->rNumericArgs(8);
            thisTESCoil.CoolingOnlyRatedCOP = state.dataIPShortCut->rNumericArgs(9);

            thisTESCoil.CoolingOnlyCapFTempCurve = GetCurveIndex(state, state.dataIPShortCut->cAlphaArgs(11));
            if (thisTESCoil.CoolingOnlyCapFTempCurve == 0) {
                if (state.dataIPShortCut->lAlphaFieldBlanks(11)) {
                    ShowSevereError(state, format("{}{}=\"{}\", invalid", RoutineName, cCurrentModuleObject, thisTESCoil.Name));
                    ShowContinueError(state, format("Required {}is blank.", state.dataIPShortCut->cAlphaFieldNames(11)));
                } else {
                    ShowSevereError(state, format("{}{}=\"{}\", invalid", RoutineName, cCurrentModuleObject, thisTESCoil.Name));
                    ShowContinueError(
                        state, format("Not found {}=\"{}\".", state.dataIPShortCut->cAlphaFieldNames(11), state.dataIPShortCut->cAlphaArgs(11)));
                }
                ErrorsFound = true;
            } else {
                // Verify Curve Object
                ErrorsFound |= EnergyPlus::Curve::CheckCurveDims(state,
                                                                 thisTESCoil.CoolingOnlyCapFTempCurve,        // Curve index
                                                                 {2},                                         // Valid dimensions
                                                                 RoutineName,                                 // Routine name
                                                                 cCurrentModuleObject,                        // Object Type
                                                                 thisTESCoil.Name,                            // Object Name
                                                                 state.dataIPShortCut->cAlphaFieldNames(11)); // Field Name
            }

            thisTESCoil.CoolingOnlyCapFFlowCurve = GetCurveIndex(state, state.dataIPShortCut->cAlphaArgs(12));
            if (thisTESCoil.CoolingOnlyCapFFlowCurve == 0) {
                if (state.dataIPShortCut->lAlphaFieldBlanks(12)) {
                    ShowSevereError(state, format("{}{}=\"{}\", invalid", RoutineName, cCurrentModuleObject, thisTESCoil.Name));
                    ShowContinueError(state, format("Required {}is blank.", state.dataIPShortCut->cAlphaFieldNames(12)));
                } else {
                    ShowSevereError(state, format("{}{}=\"{}\", invalid", RoutineName, cCurrentModuleObject, thisTESCoil.Name));
                    ShowContinueError(
                        state, format("Not found {}=\"{}\".", state.dataIPShortCut->cAlphaFieldNames(12), state.dataIPShortCut->cAlphaArgs(12)));
                }
                ErrorsFound = true;
            } else {
                // Verify Curve Object, any curve with just x as single independent variable
                ErrorsFound |= EnergyPlus::Curve::CheckCurveDims(state,
                                                                 thisTESCoil.CoolingOnlyCapFFlowCurve,        // Curve index
                                                                 {1},                                         // Valid dimensions
                                                                 RoutineName,                                 // Routine name
                                                                 cCurrentModuleObject,                        // Object Type
                                                                 thisTESCoil.Name,                            // Object Name
                                                                 state.dataIPShortCut->cAlphaFieldNames(12)); // Field Name
            }

            thisTESCoil.CoolingOnlyEIRFTempCurve = GetCurveIndex(state, state.dataIPShortCut->cAlphaArgs(13));
            if (thisTESCoil.CoolingOnlyEIRFTempCurve == 0) {
                if (state.dataIPShortCut->lAlphaFieldBlanks(13)) {
                    ShowSevereError(state, format("{}{}=\"{}\", invalid", RoutineName, cCurrentModuleObject, thisTESCoil.Name));
                    ShowContinueError(state, format("Required {}is blank.", state.dataIPShortCut->cAlphaFieldNames(13)));
                } else {
                    ShowSevereError(state, format("{}{}=\"{}\", invalid", RoutineName, cCurrentModuleObject, thisTESCoil.Name));
                    ShowContinueError(
                        state, format("Not found {}=\"{}\".", state.dataIPShortCut->cAlphaFieldNames(13), state.dataIPShortCut->cAlphaArgs(13)));
                }
                ErrorsFound = true;
            } else {
                // Verify Curve Object
                ErrorsFound |= EnergyPlus::Curve::CheckCurveDims(state,
                                                                 thisTESCoil.CoolingOnlyEIRFTempCurve,        // Curve index
                                                                 {2},                                         // Valid dimensions
                                                                 RoutineName,                                 // Routine name
                                                                 cCurrentModuleObject,                        // Object Type
                                                                 thisTESCoil.Name,                            // Object Name
                                                                 state.dataIPShortCut->cAlphaFieldNames(13)); // Field Name
            }

            thisTESCoil.CoolingOnlyEIRFFlowCurve = GetCurveIndex(state, state.dataIPShortCut->cAlphaArgs(14));
            if (thisTESCoil.CoolingOnlyEIRFFlowCurve == 0) {
                if (state.dataIPShortCut->lAlphaFieldBlanks(14)) {
                    ShowSevereError(state, format("{}{}=\"{}\", invalid", RoutineName, cCurrentModuleObject, thisTESCoil.Name));
                    ShowContinueError(state, format("Required {}is blank.", state.dataIPShortCut->cAlphaFieldNames(14)));
                } else {
                    ShowSevereError(state, format("{}{}=\"{}\", invalid", RoutineName, cCurrentModuleObject, thisTESCoil.Name));
                    ShowContinueError(
                        state, format("Not found {}=\"{}\".", state.dataIPShortCut->cAlphaFieldNames(14), state.dataIPShortCut->cAlphaArgs(14)));
                }
                ErrorsFound = true;
            } else {
                // Verify Curve Object, any curve with just x as single independent variable
                ErrorsFound |= EnergyPlus::Curve::CheckCurveDims(state,
                                                                 thisTESCoil.CoolingOnlyEIRFFlowCurve,        // Curve index
                                                                 {1},                                         // Valid dimensions
                                                                 RoutineName,                                 // Routine name
                                                                 cCurrentModuleObject,                        // Object Type
                                                                 thisTESCoil.Name,                            // Object Name
                                                                 state.dataIPShortCut->cAlphaFieldNames(14)); // Field Name
            }

            thisTESCoil.CoolingOnlyPLFFPLRCurve = GetCurveIndex(state, state.dataIPShortCut->cAlphaArgs(15));
            if (thisTESCoil.CoolingOnlyPLFFPLRCurve == 0) {
                if (state.dataIPShortCut->lAlphaFieldBlanks(15)) {
                    ShowSevereError(state, format("{}{}=\"{}\", invalid", RoutineName, cCurrentModuleObject, thisTESCoil.Name));
                    ShowContinueError(state, format("Required {}is blank.", state.dataIPShortCut->cAlphaFieldNames(15)));
                } else {
                    ShowSevereError(state, format("{}{}=\"{}\", invalid", RoutineName, cCurrentModuleObject, thisTESCoil.Name));
                    ShowContinueError(
                        state, format("Not found {}=\"{}\".", state.dataIPShortCut->cAlphaFieldNames(15), state.dataIPShortCut->cAlphaArgs(15)));
                }
                ErrorsFound = true;
            } else {
                // Verify Curve Object, any curve with just x as single independent variable
                ErrorsFound |= EnergyPlus::Curve::CheckCurveDims(state,
                                                                 thisTESCoil.CoolingOnlyPLFFPLRCurve,         // Curve index
                                                                 {1},                                         // Valid dimensions
                                                                 RoutineName,                                 // Routine name
                                                                 cCurrentModuleObject,                        // Object Type
                                                                 thisTESCoil.Name,                            // Object Name
                                                                 state.dataIPShortCut->cAlphaFieldNames(15)); // Field Name
            }

            thisTESCoil.CoolingOnlySHRFTempCurve = GetCurveIndex(state, state.dataIPShortCut->cAlphaArgs(16));
            if (thisTESCoil.CoolingOnlySHRFTempCurve == 0) {
                if (state.dataIPShortCut->lAlphaFieldBlanks(16)) {
                    ShowSevereError(state, format("{}{}=\"{}\", invalid", RoutineName, cCurrentModuleObject, thisTESCoil.Name));
                    ShowContinueError(state, format("Required {}is blank.", state.dataIPShortCut->cAlphaFieldNames(16)));
                } else {
                    ShowSevereError(state, format("{}{}=\"{}\", invalid", RoutineName, cCurrentModuleObject, thisTESCoil.Name));
                    ShowContinueError(
                        state, format("Not found {}=\"{}\".", state.dataIPShortCut->cAlphaFieldNames(16), state.dataIPShortCut->cAlphaArgs(16)));
                }
                ErrorsFound = true;
            } else {
                // Verify Curve Object
                ErrorsFound |= EnergyPlus::Curve::CheckCurveDims(state,
                                                                 thisTESCoil.CoolingOnlySHRFTempCurve,        // Curve index
                                                                 {2},                                         // Valid dimensions
                                                                 RoutineName,                                 // Routine name
                                                                 cCurrentModuleObject,                        // Object Type
                                                                 thisTESCoil.Name,                            // Object Name
                                                                 state.dataIPShortCut->cAlphaFieldNames(16)); // Field Name
            }

            thisTESCoil.CoolingOnlySHRFFlowCurve = GetCurveIndex(state, state.dataIPShortCut->cAlphaArgs(17));
            if (thisTESCoil.CoolingOnlySHRFFlowCurve == 0) {
                if (state.dataIPShortCut->lAlphaFieldBlanks(17)) {
                    ShowSevereError(state, format("{}{}=\"{}\", invalid", RoutineName, cCurrentModuleObject, thisTESCoil.Name));
                    ShowContinueError(state, format("Required {}is blank.", state.dataIPShortCut->cAlphaFieldNames(17)));
                } else {
                    ShowSevereError(state, format("{}{}=\"{}\", invalid", RoutineName, cCurrentModuleObject, thisTESCoil.Name));
                    ShowContinueError(
                        state, format("Not found {}=\"{}\".", state.dataIPShortCut->cAlphaFieldNames(17), state.dataIPShortCut->cAlphaArgs(17)));
                }
                ErrorsFound = true;
            } else {
                // Verify Curve Object, any curve with just x as single independent variable
                ErrorsFound |= EnergyPlus::Curve::CheckCurveDims(state,
                                                                 thisTESCoil.CoolingOnlySHRFFlowCurve,        // Curve index
                                                                 {1},                                         // Valid dimensions
                                                                 RoutineName,                                 // Routine name
                                                                 cCurrentModuleObject,                        // Object Type
                                                                 thisTESCoil.Name,                            // Object Name
                                                                 state.dataIPShortCut->cAlphaFieldNames(17)); // Field Name
            }
        }

        BooleanSwitch const answer2 = getYesNoValue(state.dataIPShortCut->cAlphaArgs(18));
        switch (answer2) {
        case BooleanSwitch::Yes:
        case BooleanSwitch::No:
            thisTESCoil.CoolingAndChargeModeAvailable = static_cast<bool>(answer2);
            break;
        default:
            thisTESCoil.CoolingAndChargeModeAvailable = false;
            ShowSevereError(state, format("{}{}=\"{}\", invalid", RoutineName, cCurrentModuleObject, thisTESCoil.Name));
            ShowContinueError(state, format("...{}=\"{}\".", state.dataIPShortCut->cAlphaFieldNames(18), state.dataIPShortCut->cAlphaArgs(18)));
            ShowContinueError(state, "Available choices are Yes or No.");
            ErrorsFound = true;
        }

        if (thisTESCoil.CoolingAndChargeModeAvailable) {

            thisTESCoil.CoolingAndChargeRatedTotCap = state.dataIPShortCut->rNumericArgs(10); // gross total evaporator cooling capacity [W]
            thisTESCoil.CoolingAndChargeRatedTotCapSizingFactor =
                state.dataIPShortCut->rNumericArgs(11); // sizing factor for gross total evaporator [ ]
            thisTESCoil.CoolingAndChargeRatedChargeCap =
                state.dataIPShortCut->rNumericArgs(12); // net storage charging capacity at rating conditions [W]
            thisTESCoil.CoolingAndChargeRatedChargeCapSizingFactor =
                state.dataIPShortCut->rNumericArgs(13);                                            // sizing factor for charging capacity [ ]
            thisTESCoil.CoolingAndChargeRatedSHR = state.dataIPShortCut->rNumericArgs(14);         // Sensible heat ratio (sens cap/total cap)  [W/W]
            thisTESCoil.CoolingAndChargeCoolingRatedCOP = state.dataIPShortCut->rNumericArgs(15);  // Coefficient of performance , for cooling [W/W]
            thisTESCoil.CoolingAndChargeChargingRatedCOP = state.dataIPShortCut->rNumericArgs(16); // Coefficient of performance , for charging [W/W]

            thisTESCoil.CoolingAndChargeCoolingCapFTempCurve = GetCurveIndex(state, state.dataIPShortCut->cAlphaArgs(19));
            if (thisTESCoil.CoolingAndChargeCoolingCapFTempCurve == 0) {
                if (state.dataIPShortCut->lAlphaFieldBlanks(19)) {
                    ShowSevereError(state, format("{}{}=\"{}\", invalid", RoutineName, cCurrentModuleObject, thisTESCoil.Name));
                    ShowContinueError(state, format("Required {}is blank.", state.dataIPShortCut->cAlphaFieldNames(19)));
                } else {
                    ShowSevereError(state, format("{}{}=\"{}\", invalid", RoutineName, cCurrentModuleObject, thisTESCoil.Name));
                    ShowContinueError(
                        state, format("Not found {}=\"{}\".", state.dataIPShortCut->cAlphaFieldNames(19), state.dataIPShortCut->cAlphaArgs(19)));
                }
                ErrorsFound = true;
            } else {
                // Verify Curve Object
                ErrorsFound |= EnergyPlus::Curve::CheckCurveDims(state,
                                                                 thisTESCoil.CoolingAndChargeCoolingCapFTempCurve, // Curve index
                                                                 {3},                                              // Valid dimensions
                                                                 RoutineName,                                      // Routine name
                                                                 cCurrentModuleObject,                             // Object Type
                                                                 thisTESCoil.Name,                                 // Object Name
                                                                 state.dataIPShortCut->cAlphaFieldNames(19));      // Field Name
            }

            thisTESCoil.CoolingAndChargeCoolingCapFFlowCurve = GetCurveIndex(state, state.dataIPShortCut->cAlphaArgs(20));
            if (thisTESCoil.CoolingAndChargeCoolingCapFFlowCurve == 0) {
                if (state.dataIPShortCut->lAlphaFieldBlanks(20)) {
                    ShowSevereError(state, format("{}{}=\"{}\", invalid", RoutineName, cCurrentModuleObject, thisTESCoil.Name));
                    ShowContinueError(state, format("Required {}is blank.", state.dataIPShortCut->cAlphaFieldNames(20)));
                } else {
                    ShowSevereError(state, format("{}{}=\"{}\", invalid", RoutineName, cCurrentModuleObject, thisTESCoil.Name));
                    ShowContinueError(
                        state, format("Not found {}=\"{}\".", state.dataIPShortCut->cAlphaFieldNames(20), state.dataIPShortCut->cAlphaArgs(20)));
                }
                ErrorsFound = true;
            } else {
                // Verify Curve Object, any curve with just x as single independent variable
                ErrorsFound |= EnergyPlus::Curve::CheckCurveDims(state,
                                                                 thisTESCoil.CoolingAndChargeCoolingCapFFlowCurve, // Curve index
                                                                 {1},                                              // Valid dimensions
                                                                 RoutineName,                                      // Routine name
                                                                 cCurrentModuleObject,                             // Object Type
                                                                 thisTESCoil.Name,                                 // Object Name
                                                                 state.dataIPShortCut->cAlphaFieldNames(20));      // Field Name
            }
            thisTESCoil.CoolingAndChargeCoolingEIRFTempCurve = GetCurveIndex(state, state.dataIPShortCut->cAlphaArgs(21));
            if (thisTESCoil.CoolingAndChargeCoolingEIRFTempCurve == 0) {
                if (state.dataIPShortCut->lAlphaFieldBlanks(21)) {
                    ShowSevereError(state, format("{}{}=\"{}\", invalid", RoutineName, cCurrentModuleObject, thisTESCoil.Name));
                    ShowContinueError(state, format("Required {}is blank.", state.dataIPShortCut->cAlphaFieldNames(21)));
                } else {
                    ShowSevereError(state, format("{}{}=\"{}\", invalid", RoutineName, cCurrentModuleObject, thisTESCoil.Name));
                    ShowContinueError(
                        state, format("Not found {}=\"{}\".", state.dataIPShortCut->cAlphaFieldNames(21), state.dataIPShortCut->cAlphaArgs(21)));
                }
                ErrorsFound = true;
            } else {
                // Verify Curve Object
                ErrorsFound |= EnergyPlus::Curve::CheckCurveDims(state,
                                                                 thisTESCoil.CoolingAndChargeCoolingEIRFTempCurve, // Curve index
                                                                 {3},                                              // Valid dimensions
                                                                 RoutineName,                                      // Routine name
                                                                 cCurrentModuleObject,                             // Object Type
                                                                 thisTESCoil.Name,                                 // Object Name
                                                                 state.dataIPShortCut->cAlphaFieldNames(21));      // Field Name
            }

            thisTESCoil.CoolingAndChargeCoolingEIRFFlowCurve = GetCurveIndex(state, state.dataIPShortCut->cAlphaArgs(22));
            if (thisTESCoil.CoolingAndChargeCoolingEIRFFlowCurve == 0) {
                if (state.dataIPShortCut->lAlphaFieldBlanks(22)) {
                    ShowSevereError(state, format("{}{}=\"{}\", invalid", RoutineName, cCurrentModuleObject, thisTESCoil.Name));
                    ShowContinueError(state, format("Required {}is blank.", state.dataIPShortCut->cAlphaFieldNames(22)));
                } else {
                    ShowSevereError(state, format("{}{}=\"{}\", invalid", RoutineName, cCurrentModuleObject, thisTESCoil.Name));
                    ShowContinueError(
                        state, format("Not found {}=\"{}\".", state.dataIPShortCut->cAlphaFieldNames(22), state.dataIPShortCut->cAlphaArgs(22)));
                }
                ErrorsFound = true;
            } else {
                // Verify Curve Object, any curve with just x as single independent variable
                ErrorsFound |= EnergyPlus::Curve::CheckCurveDims(state,
                                                                 thisTESCoil.CoolingAndChargeCoolingEIRFFlowCurve, // Curve index
                                                                 {1},                                              // Valid dimensions
                                                                 RoutineName,                                      // Routine name
                                                                 cCurrentModuleObject,                             // Object Type
                                                                 thisTESCoil.Name,                                 // Object Name
                                                                 state.dataIPShortCut->cAlphaFieldNames(22));      // Field Name
            }

            thisTESCoil.CoolingAndChargeCoolingPLFFPLRCurve = GetCurveIndex(state, state.dataIPShortCut->cAlphaArgs(23));
            if (thisTESCoil.CoolingAndChargeCoolingPLFFPLRCurve == 0) {
                if (state.dataIPShortCut->lAlphaFieldBlanks(23)) {
                    ShowSevereError(state, format("{}{}=\"{}\", invalid", RoutineName, cCurrentModuleObject, thisTESCoil.Name));
                    ShowContinueError(state, format("Required {}is blank.", state.dataIPShortCut->cAlphaFieldNames(23)));
                } else {
                    ShowSevereError(state, format("{}{}=\"{}\", invalid", RoutineName, cCurrentModuleObject, thisTESCoil.Name));
                    ShowContinueError(
                        state, format("Not found {}=\"{}\".", state.dataIPShortCut->cAlphaFieldNames(23), state.dataIPShortCut->cAlphaArgs(23)));
                }
                ErrorsFound = true;
            } else {
                // Verify Curve Object, any curve with just x as single independent variable
                ErrorsFound |= EnergyPlus::Curve::CheckCurveDims(state,
                                                                 thisTESCoil.CoolingAndChargeCoolingPLFFPLRCurve, // Curve index
                                                                 {1},                                             // Valid dimensions
                                                                 RoutineName,                                     // Routine name
                                                                 cCurrentModuleObject,                            // Object Type
                                                                 thisTESCoil.Name,                                // Object Name
                                                                 state.dataIPShortCut->cAlphaFieldNames(23));     // Field Name
            }

            thisTESCoil.CoolingAndChargeChargingCapFTempCurve = GetCurveIndex(state, state.dataIPShortCut->cAlphaArgs(24));
            if (thisTESCoil.CoolingAndChargeChargingCapFTempCurve == 0) {
                if (state.dataIPShortCut->lAlphaFieldBlanks(24)) {
                    ShowSevereError(state, format("{}{}=\"{}\", invalid", RoutineName, cCurrentModuleObject, thisTESCoil.Name));
                    ShowContinueError(state, format("Required {}is blank.", state.dataIPShortCut->cAlphaFieldNames(24)));
                } else {
                    ShowSevereError(state, format("{}{}=\"{}\", invalid", RoutineName, cCurrentModuleObject, thisTESCoil.Name));
                    ShowContinueError(
                        state, format("Not found {}=\"{}\".", state.dataIPShortCut->cAlphaFieldNames(24), state.dataIPShortCut->cAlphaArgs(24)));
                }
                ErrorsFound = true;
            } else {
                // Verify Curve Object
                ErrorsFound |= EnergyPlus::Curve::CheckCurveDims(state,
                                                                 thisTESCoil.CoolingAndChargeChargingCapFTempCurve, // Curve index
                                                                 {3},                                               // Valid dimensions
                                                                 RoutineName,                                       // Routine name
                                                                 cCurrentModuleObject,                              // Object Type
                                                                 thisTESCoil.Name,                                  // Object Name
                                                                 state.dataIPShortCut->cAlphaFieldNames(24));       // Field Name
            }

            thisTESCoil.CoolingAndChargeChargingCapFEvapPLRCurve = GetCurveIndex(state, state.dataIPShortCut->cAlphaArgs(25));
            if (thisTESCoil.CoolingAndChargeChargingCapFEvapPLRCurve == 0) {
                if (state.dataIPShortCut->lAlphaFieldBlanks(25)) {
                    ShowSevereError(state, format("{}{}=\"{}\", invalid", RoutineName, cCurrentModuleObject, thisTESCoil.Name));
                    ShowContinueError(state, format("Required {}is blank.", state.dataIPShortCut->cAlphaFieldNames(25)));
                } else {
                    ShowSevereError(state, format("{}{}=\"{}\", invalid", RoutineName, cCurrentModuleObject, thisTESCoil.Name));
                    ShowContinueError(
                        state, format("Not found {}=\"{}\".", state.dataIPShortCut->cAlphaFieldNames(25), state.dataIPShortCut->cAlphaArgs(25)));
                }
                ErrorsFound = true;
            } else {
                // Verify Curve Object, any curve with just x as single independent variable
                ErrorsFound |= EnergyPlus::Curve::CheckCurveDims(state,
                                                                 thisTESCoil.CoolingAndChargeChargingCapFEvapPLRCurve, // Curve index
                                                                 {1},                                                  // Valid dimensions
                                                                 RoutineName,                                          // Routine name
                                                                 cCurrentModuleObject,                                 // Object Type
                                                                 thisTESCoil.Name,                                     // Object Name
                                                                 state.dataIPShortCut->cAlphaFieldNames(25));          // Field Name
            }

            thisTESCoil.CoolingAndChargeChargingEIRFTempCurve = GetCurveIndex(state, state.dataIPShortCut->cAlphaArgs(26));
            if (thisTESCoil.CoolingAndChargeChargingEIRFTempCurve == 0) {
                if (state.dataIPShortCut->lAlphaFieldBlanks(26)) {
                    ShowSevereError(state, format("{}{}=\"{}\", invalid", RoutineName, cCurrentModuleObject, thisTESCoil.Name));
                    ShowContinueError(state, format("Required {}is blank.", state.dataIPShortCut->cAlphaFieldNames(26)));
                } else {
                    ShowSevereError(state, format("{}{}=\"{}\", invalid", RoutineName, cCurrentModuleObject, thisTESCoil.Name));
                    ShowContinueError(
                        state, format("Not found {}=\"{}\".", state.dataIPShortCut->cAlphaFieldNames(26), state.dataIPShortCut->cAlphaArgs(26)));
                }
                ErrorsFound = true;
            } else {
                // Verify Curve Object
                ErrorsFound |= EnergyPlus::Curve::CheckCurveDims(state,
                                                                 thisTESCoil.CoolingAndChargeChargingEIRFTempCurve, // Curve index
                                                                 {3},                                               // Valid dimensions
                                                                 RoutineName,                                       // Routine name
                                                                 cCurrentModuleObject,                              // Object Type
                                                                 thisTESCoil.Name,                                  // Object Name
                                                                 state.dataIPShortCut->cAlphaFieldNames(26));       // Field Name
            }

            thisTESCoil.CoolingAndChargeChargingEIRFFLowCurve = GetCurveIndex(state, state.dataIPShortCut->cAlphaArgs(27));
            if (thisTESCoil.CoolingAndChargeChargingEIRFFLowCurve == 0) {
                if (state.dataIPShortCut->lAlphaFieldBlanks(27)) {
                    ShowSevereError(state, format("{}{}=\"{}\", invalid", RoutineName, cCurrentModuleObject, thisTESCoil.Name));
                    ShowContinueError(state, format("Required {}is blank.", state.dataIPShortCut->cAlphaFieldNames(27)));
                } else {
                    ShowSevereError(state, format("{}{}=\"{}\", invalid", RoutineName, cCurrentModuleObject, thisTESCoil.Name));
                    ShowContinueError(
                        state, format("Not found {}=\"{}\".", state.dataIPShortCut->cAlphaFieldNames(27), state.dataIPShortCut->cAlphaArgs(27)));
                }
                ErrorsFound = true;
            } else {
                // Verify Curve Object, any curve with just x as single independent variable
                ErrorsFound |= EnergyPlus::Curve::CheckCurveDims(state,
                                                                 thisTESCoil.CoolingAndChargeChargingEIRFFLowCurve, // Curve index
                                                                 {1},                                               // Valid dimensions
                                                                 RoutineName,                                       // Routine name
                                                                 cCurrentModuleObject,                              // Object Type
                                                                 thisTESCoil.Name,                                  // Object Name
                                                                 state.dataIPShortCut->cAlphaFieldNames(27));       // Field Name
            }

            thisTESCoil.CoolingAndChargeChargingPLFFPLRCurve = GetCurveIndex(state, state.dataIPShortCut->cAlphaArgs(28));
            if (thisTESCoil.CoolingAndChargeChargingPLFFPLRCurve == 0) {
                if (state.dataIPShortCut->lAlphaFieldBlanks(28)) {
                    ShowSevereError(state, format("{}{}=\"{}\", invalid", RoutineName, cCurrentModuleObject, thisTESCoil.Name));
                    ShowContinueError(state, format("Required {}is blank.", state.dataIPShortCut->cAlphaFieldNames(28)));
                } else {
                    ShowSevereError(state, format("{}{}=\"{}\", invalid", RoutineName, cCurrentModuleObject, thisTESCoil.Name));
                    ShowContinueError(
                        state, format("Not found {}=\"{}\".", state.dataIPShortCut->cAlphaFieldNames(28), state.dataIPShortCut->cAlphaArgs(28)));
                }
                ErrorsFound = true;
            } else {
                // Verify Curve Object, any curve with just x as single independent variable
                ErrorsFound |= EnergyPlus::Curve::CheckCurveDims(state,
                                                                 thisTESCoil.CoolingAndChargeChargingPLFFPLRCurve, // Curve index
                                                                 {1},                                              // Valid dimensions
                                                                 RoutineName,                                      // Routine name
                                                                 cCurrentModuleObject,                             // Object Type
                                                                 thisTESCoil.Name,                                 // Object Name
                                                                 state.dataIPShortCut->cAlphaFieldNames(28));      // Field Name
            }

            thisTESCoil.CoolingAndChargeSHRFTempCurve = GetCurveIndex(state, state.dataIPShortCut->cAlphaArgs(29));
            if (thisTESCoil.CoolingAndChargeSHRFTempCurve == 0) {
                if (state.dataIPShortCut->lAlphaFieldBlanks(29)) {
                    ShowSevereError(state, format("{}{}=\"{}\", invalid", RoutineName, cCurrentModuleObject, thisTESCoil.Name));
                    ShowContinueError(state, format("Required {}is blank.", state.dataIPShortCut->cAlphaFieldNames(29)));
                } else {
                    ShowSevereError(state, format("{}{}=\"{}\", invalid", RoutineName, cCurrentModuleObject, thisTESCoil.Name));
                    ShowContinueError(
                        state, format("Not found {}=\"{}\".", state.dataIPShortCut->cAlphaFieldNames(29), state.dataIPShortCut->cAlphaArgs(29)));
                }
                ErrorsFound = true;
            } else {
                // Verify Curve Object
                ErrorsFound |= EnergyPlus::Curve::CheckCurveDims(state,
                                                                 thisTESCoil.CoolingAndChargeSHRFTempCurve, // Curve index
                                                                 {2, 3},                                    // Valid dimensions  // MULTIPLECURVEDIMS
                                                                 RoutineName,                               // Routine name
                                                                 cCurrentModuleObject,                      // Object Type
                                                                 thisTESCoil.Name,                          // Object Name
                                                                 state.dataIPShortCut->cAlphaFieldNames(29)); // Field Name
            }

            thisTESCoil.CoolingAndChargeSHRFFlowCurve = GetCurveIndex(state, state.dataIPShortCut->cAlphaArgs(30));
            if (thisTESCoil.CoolingAndChargeSHRFFlowCurve == 0) {
                if (state.dataIPShortCut->lAlphaFieldBlanks(30)) {
                    ShowSevereError(state, format("{}{}=\"{}\", invalid", RoutineName, cCurrentModuleObject, thisTESCoil.Name));
                    ShowContinueError(state, format("Required {}is blank.", state.dataIPShortCut->cAlphaFieldNames(30)));
                } else {
                    ShowSevereError(state, format("{}{}=\"{}\", invalid", RoutineName, cCurrentModuleObject, thisTESCoil.Name));
                    ShowContinueError(
                        state, format("Not found {}=\"{}\".", state.dataIPShortCut->cAlphaFieldNames(30), state.dataIPShortCut->cAlphaArgs(30)));
                }
                ErrorsFound = true;
            } else {
                // Verify Curve Object, any curve with just x as single independent variable
                ErrorsFound |= EnergyPlus::Curve::CheckCurveDims(state,
                                                                 thisTESCoil.CoolingAndChargeSHRFFlowCurve,   // Curve index
                                                                 {1},                                         // Valid dimensions
                                                                 RoutineName,                                 // Routine name
                                                                 cCurrentModuleObject,                        // Object Type
                                                                 thisTESCoil.Name,                            // Object Name
                                                                 state.dataIPShortCut->cAlphaFieldNames(30)); // Field Name
            }

        } // Cooling and Charge Mode available

        BooleanSwitch answer3 = getYesNoValue(state.dataIPShortCut->cAlphaArgs(31));
        switch (answer3) {
        case BooleanSwitch::Yes:
        case BooleanSwitch::No:
            thisTESCoil.CoolingAndDischargeModeAvailable = static_cast<bool>(answer3);
            break;
        default:
            thisTESCoil.CoolingAndDischargeModeAvailable = false;
            ShowSevereError(state, format("{}{}=\"{}\", invalid", RoutineName, cCurrentModuleObject, thisTESCoil.Name));
            ShowContinueError(state, format("...{}=\"{}\".", state.dataIPShortCut->cAlphaFieldNames(31), state.dataIPShortCut->cAlphaArgs(31)));
            ShowContinueError(state, "Available choices are Yes or No.");
            ErrorsFound = true;
        }

        if (thisTESCoil.CoolingAndDischargeModeAvailable) {

            thisTESCoil.CoolingAndDischargeRatedTotCap = state.dataIPShortCut->rNumericArgs(17); // gross total evaporator cooling capacity  [W]
            thisTESCoil.CoolingAndDischargeRatedTotCapSizingFactor =
                state.dataIPShortCut->rNumericArgs(18); // sizing factor gross total cooling capacity []
            thisTESCoil.CoolingAndDischargeRatedDischargeCap = state.dataIPShortCut->rNumericArgs(19); // net storage discharging capacity  [W]
            thisTESCoil.CoolingAndDischargeRatedDischargeCapSizingFactor =
                state.dataIPShortCut->rNumericArgs(20);                                              // sizing factor discharging capacity []
            thisTESCoil.CoolingAndDischargeRatedSHR = state.dataIPShortCut->rNumericArgs(21);        // Sensible heat ratio (sens cap/total cap) [W/W]
            thisTESCoil.CoolingAndDischargeCoolingRatedCOP = state.dataIPShortCut->rNumericArgs(22); // Coefficient of performance , for cooling [W/W]
            thisTESCoil.CoolingAndDischargeDischargingRatedCOP =
                state.dataIPShortCut->rNumericArgs(23); // Coefficient of performance , for charging [W/W]

            thisTESCoil.CoolingAndDischargeCoolingCapFTempCurve = GetCurveIndex(state, state.dataIPShortCut->cAlphaArgs(32));
            if (thisTESCoil.CoolingAndDischargeCoolingCapFTempCurve == 0) {
                if (state.dataIPShortCut->lAlphaFieldBlanks(32)) {
                    ShowSevereError(state, format("{}{}=\"{}\", invalid", RoutineName, cCurrentModuleObject, thisTESCoil.Name));
                    ShowContinueError(state, format("Required {}is blank.", state.dataIPShortCut->cAlphaFieldNames(32)));
                } else {
                    ShowSevereError(state, format("{}{}=\"{}\", invalid", RoutineName, cCurrentModuleObject, thisTESCoil.Name));
                    ShowContinueError(
                        state, format("Not found {}=\"{}\".", state.dataIPShortCut->cAlphaFieldNames(32), state.dataIPShortCut->cAlphaArgs(32)));
                }
                ErrorsFound = true;
            } else {
                // Verify Curve Object
                ErrorsFound |= EnergyPlus::Curve::CheckCurveDims(state,
                                                                 thisTESCoil.CoolingAndDischargeCoolingCapFTempCurve, // Curve index
                                                                 {3},                                                 // Valid dimensions
                                                                 RoutineName,                                         // Routine name
                                                                 cCurrentModuleObject,                                // Object Type
                                                                 thisTESCoil.Name,                                    // Object Name
                                                                 state.dataIPShortCut->cAlphaFieldNames(32));         // Field Name
            }

            thisTESCoil.CoolingAndDischargeCoolingCapFFlowCurve = GetCurveIndex(state, state.dataIPShortCut->cAlphaArgs(33));
            if (thisTESCoil.CoolingAndDischargeCoolingCapFFlowCurve == 0) {
                if (state.dataIPShortCut->lAlphaFieldBlanks(33)) {
                    ShowSevereError(state, format("{}{}=\"{}\", invalid", RoutineName, cCurrentModuleObject, thisTESCoil.Name));
                    ShowContinueError(state, format("Required {}is blank.", state.dataIPShortCut->cAlphaFieldNames(33)));
                } else {
                    ShowSevereError(state, format("{}{}=\"{}\", invalid", RoutineName, cCurrentModuleObject, thisTESCoil.Name));
                    ShowContinueError(
                        state, format("Not found {}=\"{}\".", state.dataIPShortCut->cAlphaFieldNames(33), state.dataIPShortCut->cAlphaArgs(33)));
                }
                ErrorsFound = true;
            } else {
                // Verify Curve Object, any curve with just x as single independent variable
                ErrorsFound |= EnergyPlus::Curve::CheckCurveDims(state,
                                                                 thisTESCoil.CoolingAndDischargeCoolingCapFFlowCurve, // Curve index
                                                                 {1},                                                 // Valid dimensions
                                                                 RoutineName,                                         // Routine name
                                                                 cCurrentModuleObject,                                // Object Type
                                                                 thisTESCoil.Name,                                    // Object Name
                                                                 state.dataIPShortCut->cAlphaFieldNames(33));         // Field Name
            }

            thisTESCoil.CoolingAndDischargeCoolingEIRFTempCurve = GetCurveIndex(state, state.dataIPShortCut->cAlphaArgs(34));
            if (thisTESCoil.CoolingAndDischargeCoolingEIRFTempCurve == 0) {
                if (state.dataIPShortCut->lAlphaFieldBlanks(34)) {
                    ShowSevereError(state, format("{}{}=\"{}\", invalid", RoutineName, cCurrentModuleObject, thisTESCoil.Name));
                    ShowContinueError(state, format("Required {}is blank.", state.dataIPShortCut->cAlphaFieldNames(34)));
                } else {
                    ShowSevereError(state, format("{}{}=\"{}\", invalid", RoutineName, cCurrentModuleObject, thisTESCoil.Name));
                    ShowContinueError(
                        state, format("Not found {}=\"{}\".", state.dataIPShortCut->cAlphaFieldNames(34), state.dataIPShortCut->cAlphaArgs(34)));
                }
                ErrorsFound = true;
            } else {
                // Verify Curve Object
                ErrorsFound |= EnergyPlus::Curve::CheckCurveDims(state,
                                                                 thisTESCoil.CoolingAndDischargeCoolingEIRFTempCurve, // Curve index
                                                                 {3},                                                 // Valid dimensions
                                                                 RoutineName,                                         // Routine name
                                                                 cCurrentModuleObject,                                // Object Type
                                                                 thisTESCoil.Name,                                    // Object Name
                                                                 state.dataIPShortCut->cAlphaFieldNames(34));         // Field Name
            }

            thisTESCoil.CoolingAndDischargeCoolingEIRFFlowCurve = GetCurveIndex(state, state.dataIPShortCut->cAlphaArgs(35));
            if (thisTESCoil.CoolingAndDischargeCoolingEIRFFlowCurve == 0) {
                if (state.dataIPShortCut->lAlphaFieldBlanks(35)) {
                    ShowSevereError(state, format("{}{}=\"{}\", invalid", RoutineName, cCurrentModuleObject, thisTESCoil.Name));
                    ShowContinueError(state, format("Required {}is blank.", state.dataIPShortCut->cAlphaFieldNames(35)));
                } else {
                    ShowSevereError(state, format("{}{}=\"{}\", invalid", RoutineName, cCurrentModuleObject, thisTESCoil.Name));
                    ShowContinueError(
                        state, format("Not found {}=\"{}\".", state.dataIPShortCut->cAlphaFieldNames(35), state.dataIPShortCut->cAlphaArgs(35)));
                }
                ErrorsFound = true;
            } else {
                // Verify Curve Object, any curve with just x as single independent variable
                ErrorsFound |= EnergyPlus::Curve::CheckCurveDims(state,
                                                                 thisTESCoil.CoolingAndDischargeCoolingEIRFFlowCurve, // Curve index
                                                                 {1},                                                 // Valid dimensions
                                                                 RoutineName,                                         // Routine name
                                                                 cCurrentModuleObject,                                // Object Type
                                                                 thisTESCoil.Name,                                    // Object Name
                                                                 state.dataIPShortCut->cAlphaFieldNames(35));         // Field Name
            }

            thisTESCoil.CoolingAndDischargeCoolingPLFFPLRCurve = GetCurveIndex(state, state.dataIPShortCut->cAlphaArgs(36));
            if (thisTESCoil.CoolingAndDischargeCoolingPLFFPLRCurve == 0) {
                if (state.dataIPShortCut->lAlphaFieldBlanks(36)) {
                    ShowSevereError(state, format("{}{}=\"{}\", invalid", RoutineName, cCurrentModuleObject, thisTESCoil.Name));
                    ShowContinueError(state, format("Required {}is blank.", state.dataIPShortCut->cAlphaFieldNames(36)));
                } else {
                    ShowSevereError(state, format("{}{}=\"{}\", invalid", RoutineName, cCurrentModuleObject, thisTESCoil.Name));
                    ShowContinueError(
                        state, format("Not found {}=\"{}\".", state.dataIPShortCut->cAlphaFieldNames(36), state.dataIPShortCut->cAlphaArgs(36)));
                }
                ErrorsFound = true;
            } else {
                // Verify Curve Object, any curve with just x as single independent variable
                ErrorsFound |= EnergyPlus::Curve::CheckCurveDims(state,
                                                                 thisTESCoil.CoolingAndDischargeCoolingPLFFPLRCurve, // Curve index
                                                                 {1},                                                // Valid dimensions
                                                                 RoutineName,                                        // Routine name
                                                                 cCurrentModuleObject,                               // Object Type
                                                                 thisTESCoil.Name,                                   // Object Name
                                                                 state.dataIPShortCut->cAlphaFieldNames(36));        // Field Name
            }

            thisTESCoil.CoolingAndDischargeDischargingCapFTempCurve = GetCurveIndex(state, state.dataIPShortCut->cAlphaArgs(37));
            if (thisTESCoil.CoolingAndDischargeDischargingCapFTempCurve == 0) {
                if (state.dataIPShortCut->lAlphaFieldBlanks(37)) {
                    ShowSevereError(state, format("{}{}=\"{}\", invalid", RoutineName, cCurrentModuleObject, thisTESCoil.Name));
                    ShowContinueError(state, format("Required {}is blank.", state.dataIPShortCut->cAlphaFieldNames(37)));
                } else {
                    ShowSevereError(state, format("{}{}=\"{}\", invalid", RoutineName, cCurrentModuleObject, thisTESCoil.Name));
                    ShowContinueError(
                        state, format("Not found {}=\"{}\".", state.dataIPShortCut->cAlphaFieldNames(37), state.dataIPShortCut->cAlphaArgs(37)));
                }
                ErrorsFound = true;
            } else {
                // Verify Curve Object
                ErrorsFound |= EnergyPlus::Curve::CheckCurveDims(state,
                                                                 thisTESCoil.CoolingAndDischargeDischargingCapFTempCurve, // Curve index
                                                                 {3},                                                     // Valid dimensions
                                                                 RoutineName,                                             // Routine name
                                                                 cCurrentModuleObject,                                    // Object Type
                                                                 thisTESCoil.Name,                                        // Object Name
                                                                 state.dataIPShortCut->cAlphaFieldNames(37));             // Field Name
            }

            thisTESCoil.CoolingAndDischargeDischargingCapFFlowCurve = GetCurveIndex(state, state.dataIPShortCut->cAlphaArgs(38));
            if (thisTESCoil.CoolingAndDischargeDischargingCapFFlowCurve == 0) {
                if (state.dataIPShortCut->lAlphaFieldBlanks(38)) {
                    ShowSevereError(state, format("{}{}=\"{}\", invalid", RoutineName, cCurrentModuleObject, thisTESCoil.Name));
                    ShowContinueError(state, format("Required {}is blank.", state.dataIPShortCut->cAlphaFieldNames(38)));
                } else {
                    ShowSevereError(state, format("{}{}=\"{}\", invalid", RoutineName, cCurrentModuleObject, thisTESCoil.Name));
                    ShowContinueError(
                        state, format("Not found {}=\"{}\".", state.dataIPShortCut->cAlphaFieldNames(38), state.dataIPShortCut->cAlphaArgs(38)));
                }
                ErrorsFound = true;
            } else {
                // Verify Curve Object, any curve with just x as single independent variable
                ErrorsFound |= EnergyPlus::Curve::CheckCurveDims(state,
                                                                 thisTESCoil.CoolingAndDischargeDischargingCapFFlowCurve, // Curve index
                                                                 {1},                                                     // Valid dimensions
                                                                 RoutineName,                                             // Routine name
                                                                 cCurrentModuleObject,                                    // Object Type
                                                                 thisTESCoil.Name,                                        // Object Name
                                                                 state.dataIPShortCut->cAlphaFieldNames(38));             // Field Name
            }

            thisTESCoil.CoolingAndDischargeDischargingCapFEvapPLRCurve = GetCurveIndex(state, state.dataIPShortCut->cAlphaArgs(39));
            if (thisTESCoil.CoolingAndDischargeDischargingCapFEvapPLRCurve == 0) {
                if (state.dataIPShortCut->lAlphaFieldBlanks(39)) {
                    ShowSevereError(state, format("{}{}=\"{}\", invalid", RoutineName, cCurrentModuleObject, thisTESCoil.Name));
                    ShowContinueError(state, format("Required {}is blank.", state.dataIPShortCut->cAlphaFieldNames(39)));
                } else {
                    ShowSevereError(state, format("{}{}=\"{}\", invalid", RoutineName, cCurrentModuleObject, thisTESCoil.Name));
                    ShowContinueError(
                        state, format("Not found {}=\"{}\".", state.dataIPShortCut->cAlphaFieldNames(39), state.dataIPShortCut->cAlphaArgs(39)));
                }
                ErrorsFound = true;
            } else {
                // Verify Curve Object, any curve with just x as single independent variable
                ErrorsFound |= EnergyPlus::Curve::CheckCurveDims(state,
                                                                 thisTESCoil.CoolingAndDischargeDischargingCapFEvapPLRCurve, // Curve index
                                                                 {1},                                                        // Valid dimensions
                                                                 RoutineName,                                                // Routine name
                                                                 cCurrentModuleObject,                                       // Object Type
                                                                 thisTESCoil.Name,                                           // Object Name
                                                                 state.dataIPShortCut->cAlphaFieldNames(39));                // Field Name
            }

            thisTESCoil.CoolingAndDischargeDischargingEIRFTempCurve = GetCurveIndex(state, state.dataIPShortCut->cAlphaArgs(40));
            if (thisTESCoil.CoolingAndDischargeDischargingEIRFTempCurve == 0) {
                if (state.dataIPShortCut->lAlphaFieldBlanks(40)) {
                    ShowSevereError(state, format("{}{}=\"{}\", invalid", RoutineName, cCurrentModuleObject, thisTESCoil.Name));
                    ShowContinueError(state, format("Required {}is blank.", state.dataIPShortCut->cAlphaFieldNames(40)));
                } else {
                    ShowSevereError(state, format("{}{}=\"{}\", invalid", RoutineName, cCurrentModuleObject, thisTESCoil.Name));
                    ShowContinueError(
                        state, format("Not found {}=\"{}\".", state.dataIPShortCut->cAlphaFieldNames(40), state.dataIPShortCut->cAlphaArgs(40)));
                }
                ErrorsFound = true;
            } else {
                // Verify Curve Object
                ErrorsFound |= EnergyPlus::Curve::CheckCurveDims(state,
                                                                 thisTESCoil.CoolingAndDischargeDischargingEIRFTempCurve, // Curve index
                                                                 {3},                                                     // Valid dimensions
                                                                 RoutineName,                                             // Routine name
                                                                 cCurrentModuleObject,                                    // Object Type
                                                                 thisTESCoil.Name,                                        // Object Name
                                                                 state.dataIPShortCut->cAlphaFieldNames(40));             // Field Name
            }

            thisTESCoil.CoolingAndDischargeDischargingEIRFFLowCurve = GetCurveIndex(state, state.dataIPShortCut->cAlphaArgs(41));
            if (thisTESCoil.CoolingAndDischargeDischargingEIRFFLowCurve == 0) {
                if (state.dataIPShortCut->lAlphaFieldBlanks(41)) {
                    ShowSevereError(state, format("{}{}=\"{}\", invalid", RoutineName, cCurrentModuleObject, thisTESCoil.Name));
                    ShowContinueError(state, format("Required {}is blank.", state.dataIPShortCut->cAlphaFieldNames(41)));
                } else {
                    ShowSevereError(state, format("{}{}=\"{}\", invalid", RoutineName, cCurrentModuleObject, thisTESCoil.Name));
                    ShowContinueError(
                        state, format("Not found {}=\"{}\".", state.dataIPShortCut->cAlphaFieldNames(41), state.dataIPShortCut->cAlphaArgs(41)));
                }
                ErrorsFound = true;
            } else {
                // Verify Curve Object, any curve with just x as single independent variable
                ErrorsFound |= EnergyPlus::Curve::CheckCurveDims(state,
                                                                 thisTESCoil.CoolingAndDischargeDischargingEIRFFLowCurve, // Curve index
                                                                 {1},                                                     // Valid dimensions
                                                                 RoutineName,                                             // Routine name
                                                                 cCurrentModuleObject,                                    // Object Type
                                                                 thisTESCoil.Name,                                        // Object Name
                                                                 state.dataIPShortCut->cAlphaFieldNames(41));             // Field Name
            }

            thisTESCoil.CoolingAndDischargeDischargingPLFFPLRCurve = GetCurveIndex(state, state.dataIPShortCut->cAlphaArgs(42));
            if (thisTESCoil.CoolingAndDischargeDischargingPLFFPLRCurve == 0) {
                if (state.dataIPShortCut->lAlphaFieldBlanks(42)) {
                    ShowSevereError(state, format("{}{}=\"{}\", invalid", RoutineName, cCurrentModuleObject, thisTESCoil.Name));
                    ShowContinueError(state, format("Required {}is blank.", state.dataIPShortCut->cAlphaFieldNames(42)));
                } else {
                    ShowSevereError(state, format("{}{}=\"{}\", invalid", RoutineName, cCurrentModuleObject, thisTESCoil.Name));
                    ShowContinueError(
                        state, format("Not found {}=\"{}\".", state.dataIPShortCut->cAlphaFieldNames(42), state.dataIPShortCut->cAlphaArgs(42)));
                }
                ErrorsFound = true;
            } else {
                // Verify Curve Object, any curve with just x as single independent variable
                ErrorsFound |= EnergyPlus::Curve::CheckCurveDims(state,
                                                                 thisTESCoil.CoolingAndDischargeDischargingPLFFPLRCurve, // Curve index
                                                                 {1},                                                    // Valid dimensions
                                                                 RoutineName,                                            // Routine name
                                                                 cCurrentModuleObject,                                   // Object Type
                                                                 thisTESCoil.Name,                                       // Object Name
                                                                 state.dataIPShortCut->cAlphaFieldNames(42));            // Field Name
            }

            thisTESCoil.CoolingAndDischargeSHRFTempCurve = GetCurveIndex(state, state.dataIPShortCut->cAlphaArgs(43));
            if (thisTESCoil.CoolingAndDischargeSHRFTempCurve == 0) {
                if (state.dataIPShortCut->lAlphaFieldBlanks(43)) {
                    ShowSevereError(state, format("{}{}=\"{}\", invalid", RoutineName, cCurrentModuleObject, thisTESCoil.Name));
                    ShowContinueError(state, format("Required {}is blank.", state.dataIPShortCut->cAlphaFieldNames(43)));
                } else {
                    ShowSevereError(state, format("{}{}=\"{}\", invalid", RoutineName, cCurrentModuleObject, thisTESCoil.Name));
                    ShowContinueError(
                        state, format("Not found {}=\"{}\".", state.dataIPShortCut->cAlphaFieldNames(43), state.dataIPShortCut->cAlphaArgs(43)));
                }
                ErrorsFound = true;
            } else {
                // Verify Curve Object
                ErrorsFound |= EnergyPlus::Curve::CheckCurveDims(state,
                                                                 thisTESCoil.CoolingAndDischargeSHRFTempCurve, // Curve index
                                                                 {2, 3},               // Valid dimensions  // MULTIPLECURVEDIMS
                                                                 RoutineName,          // Routine name
                                                                 cCurrentModuleObject, // Object Type
                                                                 thisTESCoil.Name,     // Object Name
                                                                 state.dataIPShortCut->cAlphaFieldNames(43)); // Field Name
            }

            thisTESCoil.CoolingAndDischargeSHRFFlowCurve = GetCurveIndex(state, state.dataIPShortCut->cAlphaArgs(44));
            if (thisTESCoil.CoolingAndDischargeSHRFFlowCurve == 0) {
                if (state.dataIPShortCut->lAlphaFieldBlanks(44)) {
                    ShowSevereError(state, format("{}{}=\"{}\", invalid", RoutineName, cCurrentModuleObject, thisTESCoil.Name));
                    ShowContinueError(state, format("Required {}is blank.", state.dataIPShortCut->cAlphaFieldNames(44)));
                } else {
                    ShowSevereError(state, format("{}{}=\"{}\", invalid", RoutineName, cCurrentModuleObject, thisTESCoil.Name));
                    ShowContinueError(
                        state, format("Not found {}=\"{}\".", state.dataIPShortCut->cAlphaFieldNames(44), state.dataIPShortCut->cAlphaArgs(44)));
                }
                ErrorsFound = true;
            } else {
                // Verify Curve Object, any curve with just x as single independent variable
                ErrorsFound |= EnergyPlus::Curve::CheckCurveDims(state,
                                                                 thisTESCoil.CoolingAndDischargeSHRFFlowCurve, // Curve index
                                                                 {1},                                          // Valid dimensions
                                                                 RoutineName,                                  // Routine name
                                                                 cCurrentModuleObject,                         // Object Type
                                                                 thisTESCoil.Name,                             // Object Name
                                                                 state.dataIPShortCut->cAlphaFieldNames(44));  // Field Name
            }

        } // cooling and discharge mode available

        BooleanSwitch answer4 = getYesNoValue(state.dataIPShortCut->cAlphaArgs(45));
        switch (answer4) {
        case BooleanSwitch::Yes:
        case BooleanSwitch::No:
            thisTESCoil.ChargeOnlyModeAvailable = static_cast<bool>(answer4);
            break;
        default:
            thisTESCoil.ChargeOnlyModeAvailable = false;
            ShowSevereError(state, format("{}{}=\"{}\", invalid", RoutineName, cCurrentModuleObject, thisTESCoil.Name));
            ShowContinueError(state, format("...{}=\"{}\".", state.dataIPShortCut->cAlphaFieldNames(45), state.dataIPShortCut->cAlphaArgs(45)));
            ShowContinueError(state, "Available choices are Yes or No.");
            ErrorsFound = true;
        }

        if (thisTESCoil.ChargeOnlyModeAvailable) {

            thisTESCoil.ChargeOnlyRatedCapacity = state.dataIPShortCut->rNumericArgs(24); // net storage charging capacity at rating conditions [W]
            thisTESCoil.ChargeOnlyRatedCapacitySizingFactor = state.dataIPShortCut->rNumericArgs(25); // sizing factor for charging capacity []
            thisTESCoil.ChargeOnlyRatedCOP = state.dataIPShortCut->rNumericArgs(26); // coefficient of performance at rating conditions [W/W]

            thisTESCoil.ChargeOnlyChargingCapFTempCurve = GetCurveIndex(state, state.dataIPShortCut->cAlphaArgs(46));
            if (thisTESCoil.ChargeOnlyChargingCapFTempCurve == 0) {
                if (state.dataIPShortCut->lAlphaFieldBlanks(46)) {
                    ShowSevereError(state, format("{}{}=\"{}\", invalid", RoutineName, cCurrentModuleObject, thisTESCoil.Name));
                    ShowContinueError(state, format("Required {}is blank.", state.dataIPShortCut->cAlphaFieldNames(46)));
                } else {
                    ShowSevereError(state, format("{}{}=\"{}\", invalid", RoutineName, cCurrentModuleObject, thisTESCoil.Name));
                    ShowContinueError(
                        state, format("Not found {}=\"{}\".", state.dataIPShortCut->cAlphaFieldNames(46), state.dataIPShortCut->cAlphaArgs(46)));
                }
                ErrorsFound = true;
            } else {
                // Verify Curve Object
                ErrorsFound |= EnergyPlus::Curve::CheckCurveDims(state,
                                                                 thisTESCoil.ChargeOnlyChargingCapFTempCurve, // Curve index
                                                                 {2},                                         // Valid dimensions
                                                                 RoutineName,                                 // Routine name
                                                                 cCurrentModuleObject,                        // Object Type
                                                                 thisTESCoil.Name,                            // Object Name
                                                                 state.dataIPShortCut->cAlphaFieldNames(46)); // Field Name
            }

            thisTESCoil.ChargeOnlyChargingEIRFTempCurve = GetCurveIndex(state, state.dataIPShortCut->cAlphaArgs(47));
            if (thisTESCoil.ChargeOnlyChargingEIRFTempCurve == 0) {
                if (state.dataIPShortCut->lAlphaFieldBlanks(47)) {
                    ShowSevereError(state, format("{}{}=\"{}\", invalid", RoutineName, cCurrentModuleObject, thisTESCoil.Name));
                    ShowContinueError(state, format("Required {}is blank.", state.dataIPShortCut->cAlphaFieldNames(47)));
                } else {
                    ShowSevereError(state, format("{}{}=\"{}\", invalid", RoutineName, cCurrentModuleObject, thisTESCoil.Name));
                    ShowContinueError(
                        state, format("Not found {}=\"{}\".", state.dataIPShortCut->cAlphaFieldNames(47), state.dataIPShortCut->cAlphaArgs(47)));
                }
                ErrorsFound = true;
            } else {
                // Verify Curve Object
                ErrorsFound |= EnergyPlus::Curve::CheckCurveDims(state,
                                                                 thisTESCoil.ChargeOnlyChargingEIRFTempCurve, // Curve index
                                                                 {2},                                         // Valid dimensions
                                                                 RoutineName,                                 // Routine name
                                                                 cCurrentModuleObject,                        // Object Type
                                                                 thisTESCoil.Name,                            // Object Name
                                                                 state.dataIPShortCut->cAlphaFieldNames(47)); // Field Name
            }

        } // Charge only mode available

        BooleanSwitch answer5 = getYesNoValue(state.dataIPShortCut->cAlphaArgs(48));
        switch (answer5) {
        case BooleanSwitch::Yes:
        case BooleanSwitch::No:
            thisTESCoil.DischargeOnlyModeAvailable = static_cast<bool>(answer5);
            break;
        default:
            thisTESCoil.DischargeOnlyModeAvailable = false;
            ShowSevereError(state, format("{}{}=\"{}\", invalid", RoutineName, cCurrentModuleObject, thisTESCoil.Name));
            ShowContinueError(state, format("...{}=\"{}\".", state.dataIPShortCut->cAlphaFieldNames(48), state.dataIPShortCut->cAlphaArgs(48)));
            ShowContinueError(state, "Available choices are Yes or No.");
            ErrorsFound = true;
        }

        if (thisTESCoil.DischargeOnlyModeAvailable) {
            thisTESCoil.DischargeOnlyRatedDischargeCap = state.dataIPShortCut->rNumericArgs(27); // gross total evaporator cooling capacity  [W]
            thisTESCoil.DischargeOnlyRatedDischargeCapSizingFactor = state.dataIPShortCut->rNumericArgs(28); // sizing factor for cooling capacity []
            thisTESCoil.DischargeOnlyRatedSHR = state.dataIPShortCut->rNumericArgs(29); // sensible heat ratio (sens cap/total cap)
            thisTESCoil.DischargeOnlyRatedCOP = state.dataIPShortCut->rNumericArgs(30); // coefficient of performance  for discharging [W/W]

            thisTESCoil.DischargeOnlyCapFTempCurve = GetCurveIndex(state, state.dataIPShortCut->cAlphaArgs(49));
            if (thisTESCoil.DischargeOnlyCapFTempCurve == 0) {
                if (state.dataIPShortCut->lAlphaFieldBlanks(49)) {
                    ShowSevereError(state, format("{}{}=\"{}\", invalid", RoutineName, cCurrentModuleObject, thisTESCoil.Name));
                    ShowContinueError(state, format("Required {}is blank.", state.dataIPShortCut->cAlphaFieldNames(49)));
                } else {
                    ShowSevereError(state, format("{}{}=\"{}\", invalid", RoutineName, cCurrentModuleObject, thisTESCoil.Name));
                    ShowContinueError(
                        state, format("Not found {}=\"{}\".", state.dataIPShortCut->cAlphaFieldNames(49), state.dataIPShortCut->cAlphaArgs(49)));
                }
                ErrorsFound = true;
            } else {
                // Verify Curve Object
                ErrorsFound |= EnergyPlus::Curve::CheckCurveDims(state,
                                                                 thisTESCoil.DischargeOnlyCapFTempCurve,      // Curve index
                                                                 {2},                                         // Valid dimensions
                                                                 RoutineName,                                 // Routine name
                                                                 cCurrentModuleObject,                        // Object Type
                                                                 thisTESCoil.Name,                            // Object Name
                                                                 state.dataIPShortCut->cAlphaFieldNames(49)); // Field Name
            }

            thisTESCoil.DischargeOnlyCapFFlowCurve = GetCurveIndex(state, state.dataIPShortCut->cAlphaArgs(50));
            if (thisTESCoil.DischargeOnlyCapFFlowCurve == 0) {
                if (state.dataIPShortCut->lAlphaFieldBlanks(50)) {
                    ShowSevereError(state, format("{}{}=\"{}\", invalid", RoutineName, cCurrentModuleObject, thisTESCoil.Name));
                    ShowContinueError(state, format("Required {}is blank.", state.dataIPShortCut->cAlphaFieldNames(50)));
                } else {
                    ShowSevereError(state, format("{}{}=\"{}\", invalid", RoutineName, cCurrentModuleObject, thisTESCoil.Name));
                    ShowContinueError(
                        state, format("Not found {}=\"{}\".", state.dataIPShortCut->cAlphaFieldNames(50), state.dataIPShortCut->cAlphaArgs(50)));
                }
                ErrorsFound = true;
            } else {
                // Verify Curve Object, any curve with just x as single independent variable
                ErrorsFound |= EnergyPlus::Curve::CheckCurveDims(state,
                                                                 thisTESCoil.DischargeOnlyCapFFlowCurve,      // Curve index
                                                                 {1},                                         // Valid dimensions
                                                                 RoutineName,                                 // Routine name
                                                                 cCurrentModuleObject,                        // Object Type
                                                                 thisTESCoil.Name,                            // Object Name
                                                                 state.dataIPShortCut->cAlphaFieldNames(50)); // Field Name
            }

            thisTESCoil.DischargeOnlyEIRFTempCurve = GetCurveIndex(state, state.dataIPShortCut->cAlphaArgs(51));
            if (thisTESCoil.DischargeOnlyEIRFTempCurve == 0) {
                if (state.dataIPShortCut->lAlphaFieldBlanks(51)) {
                    ShowSevereError(state, format("{}{}=\"{}\", invalid", RoutineName, cCurrentModuleObject, thisTESCoil.Name));
                    ShowContinueError(state, format("Required {}is blank.", state.dataIPShortCut->cAlphaFieldNames(51)));
                } else {
                    ShowSevereError(state, format("{}{}=\"{}\", invalid", RoutineName, cCurrentModuleObject, thisTESCoil.Name));
                    ShowContinueError(
                        state, format("Not found {}=\"{}\".", state.dataIPShortCut->cAlphaFieldNames(51), state.dataIPShortCut->cAlphaArgs(51)));
                }
                ErrorsFound = true;
            } else {
                // Verify Curve Object
                ErrorsFound |= EnergyPlus::Curve::CheckCurveDims(state,
                                                                 thisTESCoil.DischargeOnlyEIRFTempCurve,      // Curve index
                                                                 {2},                                         // Valid dimensions
                                                                 RoutineName,                                 // Routine name
                                                                 cCurrentModuleObject,                        // Object Type
                                                                 thisTESCoil.Name,                            // Object Name
                                                                 state.dataIPShortCut->cAlphaFieldNames(51)); // Field Name
            }

            thisTESCoil.DischargeOnlyEIRFFlowCurve = GetCurveIndex(state, state.dataIPShortCut->cAlphaArgs(52));
            if (thisTESCoil.DischargeOnlyEIRFFlowCurve == 0) {
                if (state.dataIPShortCut->lAlphaFieldBlanks(52)) {
                    ShowSevereError(state, format("{}{}=\"{}\", invalid", RoutineName, cCurrentModuleObject, thisTESCoil.Name));
                    ShowContinueError(state, format("Required {}is blank.", state.dataIPShortCut->cAlphaFieldNames(52)));
                } else {
                    ShowSevereError(state, format("{}{}=\"{}\", invalid", RoutineName, cCurrentModuleObject, thisTESCoil.Name));
                    ShowContinueError(
                        state, format("Not found {}=\"{}\".", state.dataIPShortCut->cAlphaFieldNames(52), state.dataIPShortCut->cAlphaArgs(52)));
                }
                ErrorsFound = true;
            } else {
                // Verify Curve Object, any curve with just x as single independent variable
                ErrorsFound |= EnergyPlus::Curve::CheckCurveDims(state,
                                                                 thisTESCoil.DischargeOnlyEIRFFlowCurve,      // Curve index
                                                                 {1},                                         // Valid dimensions
                                                                 RoutineName,                                 // Routine name
                                                                 cCurrentModuleObject,                        // Object Type
                                                                 thisTESCoil.Name,                            // Object Name
                                                                 state.dataIPShortCut->cAlphaFieldNames(52)); // Field Name
            }

            thisTESCoil.DischargeOnlyPLFFPLRCurve = GetCurveIndex(state, state.dataIPShortCut->cAlphaArgs(53));
            if (thisTESCoil.DischargeOnlyPLFFPLRCurve == 0) {
                if (state.dataIPShortCut->lAlphaFieldBlanks(53)) {
                    ShowSevereError(state, format("{}{}=\"{}\", invalid", RoutineName, cCurrentModuleObject, thisTESCoil.Name));
                    ShowContinueError(state, format("Required {}is blank.", state.dataIPShortCut->cAlphaFieldNames(53)));
                } else {
                    ShowSevereError(state, format("{}{}=\"{}\", invalid", RoutineName, cCurrentModuleObject, thisTESCoil.Name));
                    ShowContinueError(
                        state, format("Not found {}=\"{}\".", state.dataIPShortCut->cAlphaFieldNames(53), state.dataIPShortCut->cAlphaArgs(53)));
                }
                ErrorsFound = true;
            } else {
                // Verify Curve Object, any curve with just x as single independent variable
                ErrorsFound |= EnergyPlus::Curve::CheckCurveDims(state,
                                                                 thisTESCoil.DischargeOnlyPLFFPLRCurve,       // Curve index
                                                                 {1},                                         // Valid dimensions
                                                                 RoutineName,                                 // Routine name
                                                                 cCurrentModuleObject,                        // Object Type
                                                                 thisTESCoil.Name,                            // Object Name
                                                                 state.dataIPShortCut->cAlphaFieldNames(53)); // Field Name
            }

            thisTESCoil.DischargeOnlySHRFTempCurve = GetCurveIndex(state, state.dataIPShortCut->cAlphaArgs(54));
            if (thisTESCoil.DischargeOnlySHRFTempCurve == 0) {
                if (state.dataIPShortCut->lAlphaFieldBlanks(54)) {
                    ShowSevereError(state, format("{}{}=\"{}\", invalid", RoutineName, cCurrentModuleObject, thisTESCoil.Name));
                    ShowContinueError(state, format("Required {}is blank.", state.dataIPShortCut->cAlphaFieldNames(54)));
                } else {
                    ShowSevereError(state, format("{}{}=\"{}\", invalid", RoutineName, cCurrentModuleObject, thisTESCoil.Name));
                    ShowContinueError(
                        state, format("Not found {}=\"{}\".", state.dataIPShortCut->cAlphaFieldNames(54), state.dataIPShortCut->cAlphaArgs(54)));
                }
                ErrorsFound = true;
            } else {
                // Verify Curve Object
                ErrorsFound |= EnergyPlus::Curve::CheckCurveDims(state,
                                                                 thisTESCoil.DischargeOnlySHRFTempCurve, // Curve index
                                                                 {2, 3},                                 // Valid dimensions  // MULTIPLECURVEDIMS
                                                                 RoutineName,                            // Routine name
                                                                 cCurrentModuleObject,                   // Object Type
                                                                 thisTESCoil.Name,                       // Object Name
                                                                 state.dataIPShortCut->cAlphaFieldNames(54)); // Field Name
            }

            thisTESCoil.DischargeOnlySHRFFLowCurve = GetCurveIndex(state, state.dataIPShortCut->cAlphaArgs(55));
            if (thisTESCoil.DischargeOnlySHRFFLowCurve == 0) {
                if (state.dataIPShortCut->lAlphaFieldBlanks(55)) {
                    ShowSevereError(state, format("{}{}=\"{}\", invalid", RoutineName, cCurrentModuleObject, thisTESCoil.Name));
                    ShowContinueError(state, format("Required {}is blank.", state.dataIPShortCut->cAlphaFieldNames(55)));
                } else {
                    ShowSevereError(state, format("{}{}=\"{}\", invalid", RoutineName, cCurrentModuleObject, thisTESCoil.Name));
                    ShowContinueError(
                        state, format("Not found {}=\"{}\".", state.dataIPShortCut->cAlphaFieldNames(55), state.dataIPShortCut->cAlphaArgs(55)));
                }
                ErrorsFound = true;
            } else {
                // Verify Curve Object, any curve with just x as single independent variable
                ErrorsFound |= EnergyPlus::Curve::CheckCurveDims(state,
                                                                 thisTESCoil.DischargeOnlySHRFFLowCurve,      // Curve index
                                                                 {1},                                         // Valid dimensions
                                                                 RoutineName,                                 // Routine name
                                                                 cCurrentModuleObject,                        // Object Type
                                                                 thisTESCoil.Name,                            // Object Name
                                                                 state.dataIPShortCut->cAlphaFieldNames(55)); // Field Name
            }

        } // Discharge Only mode available

        thisTESCoil.AncillaryControlsPower = state.dataIPShortCut->rNumericArgs(31);
        thisTESCoil.ColdWeatherMinimumTempLimit = state.dataIPShortCut->rNumericArgs(32);
        thisTESCoil.ColdWeatherAncillaryPower = state.dataIPShortCut->rNumericArgs(33);
        thisTESCoil.CondAirInletNodeNum = GetOnlySingleNode(state,
                                                            state.dataIPShortCut->cAlphaArgs(56),
                                                            ErrorsFound,
                                                            DataLoopNode::ConnectionObjectType::CoilCoolingDXSingleSpeedThermalStorage,
                                                            thisTESCoil.Name,
                                                            DataLoopNode::NodeFluidType::Air,
                                                            DataLoopNode::ConnectionType::OutsideAirReference,
                                                            NodeInputManager::CompFluidStream::Primary,
                                                            ObjectIsNotParent);
        thisTESCoil.CondAirOutletNodeNum = GetOnlySingleNode(state,
                                                             state.dataIPShortCut->cAlphaArgs(57),
                                                             ErrorsFound,
                                                             DataLoopNode::ConnectionObjectType::CoilCoolingDXSingleSpeedThermalStorage,
                                                             thisTESCoil.Name,
                                                             DataLoopNode::NodeFluidType::Air,
                                                             DataLoopNode::ConnectionType::ReliefAir,
                                                             NodeInputManager::CompFluidStream::Primary,
                                                             ObjectIsNotParent);

        thisTESCoil.CondenserAirVolumeFlow = state.dataIPShortCut->rNumericArgs(34);
        thisTESCoil.CondenserAirFlowSizingFactor = state.dataIPShortCut->rNumericArgs(35);

        thisTESCoil.CondenserType = static_cast<TESCondenserType>(getEnumValue(condenserTypesUC, state.dataIPShortCut->cAlphaArgs(58)));
        if (thisTESCoil.CondenserType == TESCondenserType::Invalid) {
            ShowSevereError(state, format("{}{}=\"{}\", invalid", RoutineName, cCurrentModuleObject, thisTESCoil.Name));
            ShowContinueError(state, format("{}=\"{}\".", state.dataIPShortCut->cAlphaFieldNames(58), state.dataIPShortCut->cAlphaArgs(58)));
            ShowContinueError(state, "Available choices are AirCooled or EvaporativelyCooled.");
            ErrorsFound = true;
        }

        thisTESCoil.EvapCondEffect = state.dataIPShortCut->rNumericArgs(36);
        thisTESCoil.EvapCondPumpElecNomPower = state.dataIPShortCut->rNumericArgs(37);
        thisTESCoil.BasinHeaterPowerFTempDiff = state.dataIPShortCut->rNumericArgs(38);
        thisTESCoil.BasinHeaterSetpointTemp = state.dataIPShortCut->rNumericArgs(39);

        if (state.dataIPShortCut->lAlphaFieldBlanks(59)) {
            thisTESCoil.basinHeaterAvailSched = Sched::GetScheduleAlwaysOn(state);
        } else if ((thisTESCoil.basinHeaterAvailSched = Sched::GetSchedule(state, state.dataIPShortCut->cAlphaArgs(59))) == nullptr) {
            ShowSevereItemNotFound(state, eoh, state.dataIPShortCut->cAlphaFieldNames(59), state.dataIPShortCut->cAlphaArgs(59));
            ErrorsFound = true;
        }

        if (state.dataIPShortCut->lAlphaFieldBlanks(60)) {
            thisTESCoil.EvapWaterSupplyMode = EvapWaterSupply::WaterSupplyFromMains;
        } else {
            thisTESCoil.EvapWaterSupplyName = state.dataIPShortCut->cAlphaArgs(60);
            thisTESCoil.EvapWaterSupplyMode = EvapWaterSupply::WaterSupplyFromTank;
            SetupTankDemandComponent(state,
                                     thisTESCoil.Name,
                                     cCurrentModuleObject,
                                     thisTESCoil.EvapWaterSupplyName,
                                     ErrorsFound,
                                     thisTESCoil.EvapWaterSupTankID,
                                     thisTESCoil.EvapWaterTankDemandARRID);
        }

        if (state.dataIPShortCut->lAlphaFieldBlanks(61)) {
            thisTESCoil.CondensateCollectMode = CondensateAction::Discard;
        } else {
            thisTESCoil.CondensateCollectName = state.dataIPShortCut->cAlphaArgs(61);
            thisTESCoil.CondensateCollectMode = CondensateAction::ToTank;
            SetupTankSupplyComponent(state,
                                     thisTESCoil.Name,
                                     cCurrentModuleObject,
                                     thisTESCoil.CondensateCollectName,
                                     ErrorsFound,
                                     thisTESCoil.CondensateTankID,
                                     thisTESCoil.CondensateTankSupplyARRID);
        }

        if (!state.dataIPShortCut->lAlphaFieldBlanks(62)) {
            thisTESCoil.TESPlantInletNodeNum = GetOnlySingleNode(state,
                                                                 state.dataIPShortCut->cAlphaArgs(62),
                                                                 ErrorsFound,
                                                                 DataLoopNode::ConnectionObjectType::CoilCoolingDXSingleSpeedThermalStorage,
                                                                 state.dataIPShortCut->cAlphaArgs(1),
                                                                 DataLoopNode::NodeFluidType::Water,
                                                                 DataLoopNode::ConnectionType::Inlet,
                                                                 NodeInputManager::CompFluidStream::Secondary,
                                                                 ObjectIsNotParent);

            thisTESCoil.TESPlantConnectionAvailable = true;
        } else {
            thisTESCoil.TESPlantConnectionAvailable = false;
        }
        if (!state.dataIPShortCut->lAlphaFieldBlanks(63)) {
            thisTESCoil.TESPlantOutletNodeNum = GetOnlySingleNode(state,
                                                                  state.dataIPShortCut->cAlphaArgs(63),
                                                                  ErrorsFound,
                                                                  DataLoopNode::ConnectionObjectType::CoilCoolingDXSingleSpeedThermalStorage,
                                                                  state.dataIPShortCut->cAlphaArgs(1),
                                                                  DataLoopNode::NodeFluidType::Water,
                                                                  DataLoopNode::ConnectionType::Outlet,
                                                                  NodeInputManager::CompFluidStream::Secondary,
                                                                  ObjectIsNotParent);
        } else {
            if (thisTESCoil.TESPlantConnectionAvailable) {
                ShowSevereError(state, format("{}{}=\"{}\", invalid", RoutineName, cCurrentModuleObject, thisTESCoil.Name));
                ShowContinueError(state, format("...{} cannot be blank.", state.dataIPShortCut->cAlphaFieldNames(63)));
                ErrorsFound = true;
            }
        }
        if (thisTESCoil.TESPlantConnectionAvailable) {
            TestCompSet(state,
                        cCurrentModuleObject,
                        state.dataIPShortCut->cAlphaArgs(1),
                        state.dataIPShortCut->cAlphaArgs(62),
                        state.dataIPShortCut->cAlphaArgs(63),
                        "Water Nodes");
        }

        if (!state.dataIPShortCut->lNumericFieldBlanks(40)) {
            thisTESCoil.TESPlantDesignVolumeFlowRate = state.dataIPShortCut->rNumericArgs(40);
        }
        if (!state.dataIPShortCut->lNumericFieldBlanks(41)) {
            thisTESCoil.TESPlantEffectiveness = state.dataIPShortCut->rNumericArgs(41);
        }

        switch (thisTESCoil.StorageMedia) {
        case MediaType::UserDefindFluid:
        case MediaType::Water: {
            Real64 TminRho = -9999.0;
            Real64 TmaxRho = 9999.0;
            Real64 TminCp = -9999.0;
            Real64 TmaxCp = 9999.0;
            if (!state.dataIPShortCut->lNumericFieldBlanks(42)) {
                thisTESCoil.MinimumFluidTankTempLimit = state.dataIPShortCut->rNumericArgs(42);
            } else {
                thisTESCoil.glycol->getDensityTemperatureLimits(state, TminRho, TmaxRho);
                thisTESCoil.glycol->getSpecificHeatTemperatureLimits(state, TminCp, TmaxCp);
                thisTESCoil.MinimumFluidTankTempLimit = max(TminRho, TminCp);
            }
            if (!state.dataIPShortCut->lNumericFieldBlanks(43)) {
                thisTESCoil.MaximumFluidTankTempLimit = state.dataIPShortCut->rNumericArgs(43);
            } else {
                thisTESCoil.glycol->getDensityTemperatureLimits(state, TminRho, TmaxRho);
                thisTESCoil.glycol->getSpecificHeatTemperatureLimits(state, TminCp, TmaxCp);
                thisTESCoil.MaximumFluidTankTempLimit = min(TmaxRho, TmaxCp);
            }
        }
        default:
            // nothing
            break;
        }
    }

    if (ErrorsFound) {
        ShowFatalError(state,
                       format("{}Errors found in getting {} input. Preceding condition(s) causes termination.", RoutineName, cCurrentModuleObject));
    }

    // setup reporting
    for (int item = 1; item <= state.dataPackagedThermalStorageCoil->NumTESCoils; ++item) {
        auto &thisTESCoil = state.dataPackagedThermalStorageCoil->TESCoil(item);

        SetupOutputVariable(state,
                            "Cooling Coil Operating Mode Index",
                            Constant::Units::None,
                            thisTESCoil.curControlModeReport,
                            OutputProcessor::TimeStepType::System,
                            OutputProcessor::StoreType::Average,
                            thisTESCoil.Name);

        // cCurrentModuleObject = "Coil:Cooling:DX:SingleSpeed:ThermalStorage"
        SetupOutputVariable(state,
                            "Cooling Coil Total Cooling Rate",
                            Constant::Units::W,
                            thisTESCoil.EvapTotCoolingRate,
                            OutputProcessor::TimeStepType::System,
                            OutputProcessor::StoreType::Average,
                            thisTESCoil.Name);
        SetupOutputVariable(state,
                            "Cooling Coil Total Cooling Energy",
                            Constant::Units::J,
                            thisTESCoil.EvapTotCoolingEnergy,
                            OutputProcessor::TimeStepType::System,
                            OutputProcessor::StoreType::Sum,
                            thisTESCoil.Name,
                            Constant::eResource::EnergyTransfer,
                            OutputProcessor::Group::HVAC,
                            OutputProcessor::EndUseCat::CoolingCoils);
        SetupOutputVariable(state,
                            "Cooling Coil Sensible Cooling Rate",
                            Constant::Units::W,
                            thisTESCoil.EvapSensCoolingRate,
                            OutputProcessor::TimeStepType::System,
                            OutputProcessor::StoreType::Average,
                            thisTESCoil.Name);
        SetupOutputVariable(state,
                            "Cooling Coil Sensible Cooling Energy",
                            Constant::Units::J,
                            thisTESCoil.EvapSensCoolingEnergy,
                            OutputProcessor::TimeStepType::System,
                            OutputProcessor::StoreType::Sum,
                            thisTESCoil.Name);
        SetupOutputVariable(state,
                            "Cooling Coil Latent Cooling Rate",
                            Constant::Units::W,
                            thisTESCoil.EvapLatCoolingRate,
                            OutputProcessor::TimeStepType::System,
                            OutputProcessor::StoreType::Average,
                            thisTESCoil.Name);
        SetupOutputVariable(state,
                            "Cooling Coil Latent Cooling Energy",
                            Constant::Units::J,
                            thisTESCoil.EvapLatCoolingEnergy,
                            OutputProcessor::TimeStepType::System,
                            OutputProcessor::StoreType::Sum,
                            thisTESCoil.Name);
        SetupOutputVariable(state,
                            "Cooling Coil Electricity Rate",
                            Constant::Units::W,
                            thisTESCoil.ElecCoolingPower,
                            OutputProcessor::TimeStepType::System,
                            OutputProcessor::StoreType::Average,
                            thisTESCoil.Name);
        SetupOutputVariable(state,
                            "Cooling Coil Electricity Energy",
                            Constant::Units::J,
                            thisTESCoil.ElecCoolingEnergy,
                            OutputProcessor::TimeStepType::System,
                            OutputProcessor::StoreType::Sum,
                            thisTESCoil.Name,
                            Constant::eResource::Electricity,
                            OutputProcessor::Group::HVAC,
                            OutputProcessor::EndUseCat::Cooling);

        SetupOutputVariable(state,
                            "Cooling Coil Runtime Fraction",
                            Constant::Units::None,
                            thisTESCoil.RuntimeFraction,
                            OutputProcessor::TimeStepType::System,
                            OutputProcessor::StoreType::Average,
                            thisTESCoil.Name);
        SetupOutputVariable(state,
                            "Cooling Coil Cold Weather Protection Electricity Energy",
                            Constant::Units::J,
                            thisTESCoil.ElectColdWeatherEnergy,
                            OutputProcessor::TimeStepType::System,
                            OutputProcessor::StoreType::Sum,
                            thisTESCoil.Name,
                            Constant::eResource::Electricity,
                            OutputProcessor::Group::HVAC,
                            OutputProcessor::EndUseCat::Cooling,
                            "Thermal Protection");
        SetupOutputVariable(state,
                            "Cooling Coil Cold Weather Protection Electricity Rate",
                            Constant::Units::W,
                            thisTESCoil.ElectColdWeatherPower,
                            OutputProcessor::TimeStepType::System,
                            OutputProcessor::StoreType::Average,
                            thisTESCoil.Name);

        SetupOutputVariable(state,
                            "Cooling Coil Thermal Storage Mechanical Heat Transfer Rate",
                            Constant::Units::W,
                            thisTESCoil.QdotTES,
                            OutputProcessor::TimeStepType::System,
                            OutputProcessor::StoreType::Average,
                            thisTESCoil.Name);

        SetupOutputVariable(state,
                            "Cooling Coil Thermal Storage Mechanical Heat Transfer Energy",
                            Constant::Units::J,
                            thisTESCoil.Q_TES,
                            OutputProcessor::TimeStepType::System,
                            OutputProcessor::StoreType::Sum,
                            thisTESCoil.Name);

        SetupOutputVariable(state,
                            "Cooling Coil Thermal Storage Ambient Heat Transfer Rate",
                            Constant::Units::W,
                            thisTESCoil.QdotAmbient,
                            OutputProcessor::TimeStepType::System,
                            OutputProcessor::StoreType::Average,
                            thisTESCoil.Name);

        SetupOutputVariable(state,
                            "Cooling Coil Thermal Storage Ambient Heat Transfer Energy",
                            Constant::Units::J,
                            thisTESCoil.Q_Ambient,
                            OutputProcessor::TimeStepType::System,
                            OutputProcessor::StoreType::Sum,
                            thisTESCoil.Name);

        if (thisTESCoil.TESPlantConnectionAvailable) {
            SetupOutputVariable(state,
                                "Cooling Coil Thermal Storage Plant Heat Transfer Rate",
                                Constant::Units::W,
                                thisTESCoil.QdotPlant,
                                OutputProcessor::TimeStepType::System,
                                OutputProcessor::StoreType::Average,
                                thisTESCoil.Name);
            SetupOutputVariable(state,
                                "Cooling Coil Thermal Storage Plant Heat Transfer Energy",
                                Constant::Units::J,
                                thisTESCoil.Q_Plant,
                                OutputProcessor::TimeStepType::System,
                                OutputProcessor::StoreType::Sum,
                                thisTESCoil.Name);
        }

        if (thisTESCoil.CondenserType == TESCondenserType::Evap) {
            SetupOutputVariable(state,
                                "Cooling Coil Condenser Inlet Temperature",
                                Constant::Units::C,
                                thisTESCoil.CondInletTemp,
                                OutputProcessor::TimeStepType::System,
                                OutputProcessor::StoreType::Average,
                                thisTESCoil.Name);

            if (thisTESCoil.EvapWaterSupplyMode == EvapWaterSupply::WaterSupplyFromMains) {
                SetupOutputVariable(state,
                                    "Cooling Coil Evaporative Condenser Water Volume",
                                    Constant::Units::m3,
                                    thisTESCoil.EvapWaterConsump,
                                    OutputProcessor::TimeStepType::System,
                                    OutputProcessor::StoreType::Sum,
                                    thisTESCoil.Name,
                                    Constant::eResource::Water,
                                    OutputProcessor::Group::HVAC,
                                    OutputProcessor::EndUseCat::Cooling);
                SetupOutputVariable(state,
                                    "Cooling Coil Evaporative Condenser Mains Supply Water Volume",
                                    Constant::Units::m3,
                                    thisTESCoil.EvapWaterConsump,
                                    OutputProcessor::TimeStepType::System,
                                    OutputProcessor::StoreType::Sum,
                                    thisTESCoil.Name,
                                    Constant::eResource::MainsWater,
                                    OutputProcessor::Group::HVAC,
                                    OutputProcessor::EndUseCat::Cooling);
            } else if (thisTESCoil.EvapWaterSupplyMode == EvapWaterSupply::WaterSupplyFromTank) {
                SetupOutputVariable(state,
                                    "Cooling Coil Evaporative Condenser Storage Tank Water Volume",
                                    Constant::Units::m3,
                                    thisTESCoil.EvapWaterConsump,
                                    OutputProcessor::TimeStepType::System,
                                    OutputProcessor::StoreType::Sum,
                                    thisTESCoil.Name,
                                    Constant::eResource::Water,
                                    OutputProcessor::Group::HVAC,
                                    OutputProcessor::EndUseCat::Cooling);
                SetupOutputVariable(state,
                                    "Cooling Coil Evaporative Condenser Starved Water Volume",
                                    Constant::Units::m3,
                                    thisTESCoil.EvapWaterStarvMakup,
                                    OutputProcessor::TimeStepType::System,
                                    OutputProcessor::StoreType::Sum,
                                    thisTESCoil.Name,
                                    Constant::eResource::Water,
                                    OutputProcessor::Group::HVAC,
                                    OutputProcessor::EndUseCat::Cooling);
                SetupOutputVariable(state,
                                    "Cooling Coil Evaporative Condenser Starved Mains Water Volume",
                                    Constant::Units::m3,
                                    thisTESCoil.EvapWaterStarvMakup,
                                    OutputProcessor::TimeStepType::System,
                                    OutputProcessor::StoreType::Sum,
                                    thisTESCoil.Name,
                                    Constant::eResource::MainsWater,
                                    OutputProcessor::Group::HVAC,
                                    OutputProcessor::EndUseCat::Cooling);
            }

            SetupOutputVariable(state,
                                "Cooling Coil Evaporative Condenser Pump Electricity Rate",
                                Constant::Units::W,
                                thisTESCoil.EvapCondPumpElecPower,
                                OutputProcessor::TimeStepType::System,
                                OutputProcessor::StoreType::Average,
                                thisTESCoil.Name);
            SetupOutputVariable(state,
                                "Cooling Coil Evaporative Condenser Pump Electricity Energy",
                                Constant::Units::J,
                                thisTESCoil.EvapCondPumpElecConsumption,
                                OutputProcessor::TimeStepType::System,
                                OutputProcessor::StoreType::Sum,
                                thisTESCoil.Name,
                                Constant::eResource::Electricity,
                                OutputProcessor::Group::HVAC,
                                OutputProcessor::EndUseCat::Cooling);

            SetupOutputVariable(state,
                                "Cooling Coil Basin Heater Electricity Rate",
                                Constant::Units::W,
                                thisTESCoil.ElectEvapCondBasinHeaterPower,
                                OutputProcessor::TimeStepType::System,
                                OutputProcessor::StoreType::Average,
                                thisTESCoil.Name);
            SetupOutputVariable(state,
                                "Cooling Coil Basin Heater Electricity Energy",
                                Constant::Units::J,
                                thisTESCoil.ElectEvapCondBasinHeaterEnergy,
                                OutputProcessor::TimeStepType::System,
                                OutputProcessor::StoreType::Sum,
                                thisTESCoil.Name,
                                Constant::eResource::Electricity,
                                OutputProcessor::Group::HVAC,
                                OutputProcessor::EndUseCat::Cooling,
                                "Thermal Protection");
        }

        switch (thisTESCoil.StorageMedia) {
        case MediaType::Water:
        case MediaType::UserDefindFluid:
            SetupOutputVariable(state,
                                "Cooling Coil Fluid Thermal Storage End Temperature",
                                Constant::Units::C,
                                thisTESCoil.FluidTankTempFinal,
                                OutputProcessor::TimeStepType::System,
                                OutputProcessor::StoreType::Average,
                                thisTESCoil.Name);
            break;
        case MediaType::Ice:
            SetupOutputVariable(state,
                                "Cooling Coil Ice Thermal Storage End Fraction",
                                Constant::Units::None,
                                thisTESCoil.IceFracRemain,
                                OutputProcessor::TimeStepType::System,
                                OutputProcessor::StoreType::Average,
                                thisTESCoil.Name);
            break;
        default:
            // nothing
            break;
        }
    }

    if (state.dataGlobal->AnyEnergyManagementSystemInModel) {
        for (int item = 1; item <= state.dataPackagedThermalStorageCoil->NumTESCoils; ++item) {
            auto &thisTESCoil = state.dataPackagedThermalStorageCoil->TESCoil(item);
            // setup EMS actuator for control mode
            SetupEMSActuator(state,
                             "Coil:Cooling:DX:SingleSpeed:ThermalStorage",
                             thisTESCoil.Name,
                             "Operating Mode",
                             "[ ]",
                             thisTESCoil.EMSControlModeOn,
                             thisTESCoil.EMSControlModeValue);
        }
    }
}

void InitTESCoil(EnergyPlusData &state, int &TESCoilNum)
{

    // SUBROUTINE INFORMATION:
    //       AUTHOR         B. Griffith
    //       DATE WRITTEN   <date_written>
    //       MODIFIED       na
    //       RE-ENGINEERED  na

    // Using/Aliasing

    using PlantUtilities::ScanPlantLoopsForObject;

    // SUBROUTINE LOCAL VARIABLE DECLARATIONS:
    auto &thisTESCoil = state.dataPackagedThermalStorageCoil->TESCoil(TESCoilNum);

    if (state.dataPackagedThermalStorageCoil->MyOneTimeFlag) {
        // initialize the environment and sizing flags
        state.dataPackagedThermalStorageCoil->MyFlag.dimension(state.dataPackagedThermalStorageCoil->NumTESCoils, true);
        state.dataPackagedThermalStorageCoil->MySizeFlag.dimension(state.dataPackagedThermalStorageCoil->NumTESCoils, true);
        state.dataPackagedThermalStorageCoil->MyEnvrnFlag.dimension(state.dataPackagedThermalStorageCoil->NumTESCoils, true);
        state.dataPackagedThermalStorageCoil->MyWarmupFlag.dimension(state.dataPackagedThermalStorageCoil->NumTESCoils, false);
        state.dataPackagedThermalStorageCoil->MyOneTimeFlag = false;
    }

    if (state.dataPackagedThermalStorageCoil->MyFlag(TESCoilNum)) {

        if (thisTESCoil.TESPlantConnectionAvailable) {
            bool errFlag = false;
            PlantLocation plantLoc{};
            ScanPlantLoopsForObject(state, thisTESCoil.Name, DataPlant::PlantEquipmentType::PackagedTESCoolingCoil, plantLoc, errFlag);

            // double check node names match
            if (errFlag) {
                ShowFatalError(state, "InitTESCoil: Program terminated due to previous condition(s).");
            }
            thisTESCoil.TESPlantLoopNum = plantLoc.loopNum;
            thisTESCoil.TESPlantLoopSideNum = plantLoc.loopSideNum;
            thisTESCoil.TESPlantBranchNum = plantLoc.branchNum;
            thisTESCoil.TESPlantCompNum = plantLoc.compNum;

            if ((DataPlant::CompData::getPlantComponent(state, plantLoc).NodeNumIn != thisTESCoil.TESPlantInletNodeNum) ||
                (DataPlant::CompData::getPlantComponent(state, plantLoc).NodeNumOut != thisTESCoil.TESPlantOutletNodeNum)) {
                ShowSevereError(
                    state, format("InitTESCoil: Coil:Cooling:DX:SingleSpeed:ThermalStorage =\"{}\", non-matching plant nodes.", thisTESCoil.Name));
                ShowContinueError(state,
                                  format("...in Branch=\"{}\", Component referenced with:",
                                         state.dataPlnt->PlantLoop(thisTESCoil.TESPlantLoopNum)
                                             .LoopSide(thisTESCoil.TESPlantLoopSideNum)
                                             .Branch(thisTESCoil.TESPlantBranchNum)
                                             .Name));
                ShowContinueError(
                    state,
                    format("...Inlet Node=\"{}", state.dataLoopNodes->NodeID(DataPlant::CompData::getPlantComponent(state, plantLoc).NodeNumIn)));
                ShowContinueError(
                    state,
                    format("...Outlet Node=\"{}", state.dataLoopNodes->NodeID(DataPlant::CompData::getPlantComponent(state, plantLoc).NodeNumOut)));
                ShowContinueError(state, format("...TES Inlet Node=\"{}", state.dataLoopNodes->NodeID(thisTESCoil.TESPlantInletNodeNum)));
                ShowContinueError(state, format("...TES Outlet Node=\"{}", state.dataLoopNodes->NodeID(thisTESCoil.TESPlantOutletNodeNum)));
                errFlag = true;
            }
            if (errFlag) {
                ShowFatalError(state, "InitTESCoil: Program terminated due to previous condition(s).");
            }

        } // any plant connection to TES
        state.dataPackagedThermalStorageCoil->MyFlag(TESCoilNum) = false;
    }

    if (state.dataPackagedThermalStorageCoil->MySizeFlag(TESCoilNum)) {

        SizeTESCoil(state, TESCoilNum);

        state.dataPackagedThermalStorageCoil->MySizeFlag(TESCoilNum) = false;
    }

    if (state.dataGlobal->BeginEnvrnFlag && state.dataPackagedThermalStorageCoil->MyEnvrnFlag(TESCoilNum)) {
        thisTESCoil.CurControlMode = PTSCOperatingMode::Off;
        thisTESCoil.QdotPlant = 0.0;
        thisTESCoil.Q_Plant = 0.0;
        thisTESCoil.QdotAmbient = 0.0;
        thisTESCoil.Q_Ambient = 0.0;
        thisTESCoil.QdotTES = 0.0;
        thisTESCoil.Q_TES = 0.0;
        thisTESCoil.TimeElapsed = 0.0;
        thisTESCoil.IceFracRemain = 0.0;
        thisTESCoil.IceFracRemainLastTimestep = 0.0;
        thisTESCoil.FluidTankTempFinal = thisTESCoil.RatedFluidTankTemp;
        thisTESCoil.FluidTankTempFinalLastTimestep = thisTESCoil.RatedFluidTankTemp;
        thisTESCoil.ElecCoolingPower = 0.0;     // electric power for cooling [W]
        thisTESCoil.ElecCoolingEnergy = 0.0;    // electric energy for cooling [J], metered
        thisTESCoil.EvapTotCoolingRate = 0.0;   // evaporator coil total cooling rate [W]
        thisTESCoil.EvapTotCoolingEnergy = 0.0; // evaporatory coil total cooling energy [J], metered
        thisTESCoil.EvapSensCoolingRate = 0.0;
        thisTESCoil.EvapSensCoolingEnergy = 0.0;
        thisTESCoil.EvapLatCoolingRate = 0.0;
        thisTESCoil.EvapLatCoolingEnergy = 0.0;
        thisTESCoil.RuntimeFraction = 0.0;
        thisTESCoil.ElectColdWeatherPower = 0.0;  // electric power for cold weather protection [W]
        thisTESCoil.ElectColdWeatherEnergy = 0.0; // electric energy for cold weather protection [J], metered
        thisTESCoil.ElectEvapCondBasinHeaterPower = 0.0;
        thisTESCoil.ElectEvapCondBasinHeaterEnergy = 0.0;

        state.dataPackagedThermalStorageCoil->MyEnvrnFlag(TESCoilNum) = false;
    }

    if (!state.dataGlobal->BeginEnvrnFlag) {
        state.dataPackagedThermalStorageCoil->MyEnvrnFlag(TESCoilNum) = true;
    }

    if (state.dataPackagedThermalStorageCoil->MyWarmupFlag(TESCoilNum) && (!state.dataGlobal->WarmupFlag)) {
        // reset to initial condition once warm up is over.
        thisTESCoil.IceFracRemain = 0.0;
        thisTESCoil.IceFracRemainLastTimestep = 0.0;
        thisTESCoil.FluidTankTempFinal = thisTESCoil.RatedFluidTankTemp;
        thisTESCoil.FluidTankTempFinalLastTimestep = thisTESCoil.RatedFluidTankTemp;
        state.dataPackagedThermalStorageCoil->MyWarmupFlag(TESCoilNum) = false;
    }

    if (state.dataGlobal->WarmupFlag) {
        state.dataPackagedThermalStorageCoil->MyWarmupFlag(TESCoilNum) = true;
    }

    // determine control mode
    if (thisTESCoil.availSched->getCurrentVal() != 0.0) {
        if (thisTESCoil.ModeControlType == PTSCCtrlType::ScheduledOpModes) {
            Real64 const tmpSchedValue = thisTESCoil.controlModeSched->getCurrentVal();
            // check if value is valid
            if (tmpSchedValue > static_cast<int>(PTSCOperatingMode::Invalid) && tmpSchedValue < static_cast<int>(PTSCOperatingMode::Num)) {
                thisTESCoil.CurControlMode = static_cast<PTSCOperatingMode>(tmpSchedValue);
            } else {
                thisTESCoil.CurControlMode = PTSCOperatingMode::Off;
                if (thisTESCoil.ControlModeErrorIndex == 0) {
                    ShowSevereMessage(state, "InitTESCoil: Invalid control schedule value for operating mode");
                    ShowContinueError(state, format("Occurs for Coil:Cooling:DX:SingleSpeed:ThermalStorage name = {}", thisTESCoil.Name));
                    ShowContinueError(state, format("Value returned from schedule ={:.8R}", tmpSchedValue));
                    ShowContinueError(state, "Operating mode will be set to Off, and the simulation continues");
                }
                ShowRecurringSevereErrorAtEnd(state,
                                              "InitTESCoil: Invalid control schedule value for TES operating mode, set to Off",
                                              thisTESCoil.ControlModeErrorIndex,
                                              tmpSchedValue,
                                              tmpSchedValue);
            }

        } else if (thisTESCoil.ModeControlType == PTSCCtrlType::EMSActuatedOpModes) {
            if (thisTESCoil.EMSControlModeOn) {
                int const tmpEMSValue = std::floor(thisTESCoil.EMSControlModeValue);

                // check for invalid value first
                if (tmpEMSValue <= static_cast<int>(PTSCOperatingMode::Invalid) || tmpEMSValue >= static_cast<int>(PTSCOperatingMode::Num)) {
                    thisTESCoil.CurControlMode = PTSCOperatingMode::Off;
                    if (thisTESCoil.ControlModeErrorIndex == 0) {
                        ShowSevereMessage(state, "InitTESCoil: Invalid control value for operating mode");
                        ShowContinueError(state, format("Occurs for Coil:Cooling:DX:SingleSpeed:ThermalStorage name = {}", thisTESCoil.Name));
                        ShowContinueError(state, format("Value returned from EMS ={:.8R}", thisTESCoil.EMSControlModeValue));
                        ShowContinueError(state, "Operating mode will be set to Off, and the simulation continues");
                    }
                    ShowRecurringSevereErrorAtEnd(state,
                                                  "InitTESCoil: Invalid control schedule value for TES operating mode, set to Off",
                                                  thisTESCoil.ControlModeErrorIndex,
                                                  thisTESCoil.EMSControlModeValue,
                                                  thisTESCoil.EMSControlModeValue);
                } else {
                    // at this point we have a valid value, we can cast it and assign it
                    thisTESCoil.CurControlMode = static_cast<PTSCOperatingMode>(tmpEMSValue);
                    // but then we need to do some error handling for certain cases
                    switch (thisTESCoil.CurControlMode) {
                    case PTSCOperatingMode::Off:
                        break; // nothing to check

                    case PTSCOperatingMode::CoolingOnly:
                        if (!(thisTESCoil.CoolingOnlyModeIsAvailable)) {
                            ShowSevereMessage(state, "InitTESCoil: Invalid control value for operating mode");
                            ShowContinueError(state, format("Occurs for Coil:Cooling:DX:SingleSpeed:ThermalStorage name = {}", thisTESCoil.Name));
                            ShowContinueError(state, "Value returned from EMS indicates Cooling Only Mode but that mode is not available.");
                            ShowContinueError(state, "Operating mode will be set to Off, and the simulation continues");
                            thisTESCoil.CurControlMode = PTSCOperatingMode::Off;
                        }
                        break;
                    case PTSCOperatingMode::CoolingAndCharge:
                        if (!(thisTESCoil.CoolingAndChargeModeAvailable)) {
                            ShowSevereMessage(state, "InitTESCoil: Invalid control value for operating mode");
                            ShowContinueError(state, format("Occurs for Coil:Cooling:DX:SingleSpeed:ThermalStorage name = {}", thisTESCoil.Name));
                            ShowContinueError(state, "Value returned from EMS indicates Cooling And Charge Mode but that mode is not available.");
                            ShowContinueError(state, "Operating mode will be set to Off, and the simulation continues");
                            thisTESCoil.CurControlMode = PTSCOperatingMode::Off;
                        }
                        break;
                    case PTSCOperatingMode::CoolingAndDischarge:
                        if (!(thisTESCoil.CoolingAndDischargeModeAvailable)) {
                            ShowSevereMessage(state, "InitTESCoil: Invalid control value for operating mode");
                            ShowContinueError(state, format("Occurs for Coil:Cooling:DX:SingleSpeed:ThermalStorage name = {}", thisTESCoil.Name));
                            ShowContinueError(state, "Value returned from EMS indicates Cooling And Discharge Mode but that mode is not available.");
                            ShowContinueError(state, "Operating mode will be set to Off, and the simulation continues");
                            thisTESCoil.CurControlMode = PTSCOperatingMode::Off;
                        }
                        break;
                    case PTSCOperatingMode::ChargeOnly:
                        if (!(thisTESCoil.ChargeOnlyModeAvailable)) {
                            ShowSevereMessage(state, "InitTESCoil: Invalid control value for operating mode");
                            ShowContinueError(state, format("Occurs for Coil:Cooling:DX:SingleSpeed:ThermalStorage name = {}", thisTESCoil.Name));
                            ShowContinueError(state, "Value returned from EMS indicates Charge Only Mode but that mode is not available.");
                            ShowContinueError(state, "Operating mode will be set to Off, and the simulation continues");
                            thisTESCoil.CurControlMode = PTSCOperatingMode::Off;
                        }
                        break;
                    case PTSCOperatingMode::DischargeOnly:
                        if (!(thisTESCoil.DischargeOnlyModeAvailable)) {
                            ShowSevereMessage(state, "InitTESCoil: Invalid control value for operating mode");
                            ShowContinueError(state, format("Occurs for Coil:Cooling:DX:SingleSpeed:ThermalStorage name = {}", thisTESCoil.Name));
                            ShowContinueError(state, "Value returned from EMS indicates Discharge Only Mode but that mode is not available.");
                            ShowContinueError(state, "Operating mode will be set to Off, and the simulation continues");
                            thisTESCoil.CurControlMode = PTSCOperatingMode::Off;
                        }
                        break;
                    default:
                        // no need to handle other cases
                        break;
                    }
                }

            } else {
                thisTESCoil.CurControlMode = PTSCOperatingMode::Off;
            }
        }
    } else {
        thisTESCoil.CurControlMode = PTSCOperatingMode::Off;
    }

    // update the integer report variable
    thisTESCoil.curControlModeReport = static_cast<int>(thisTESCoil.CurControlMode);

    thisTESCoil.QdotPlant = 0.0;   // heat exchange rate for plant connection to TES tank [W]
    thisTESCoil.Q_Plant = 0.0;     //  heat exchange energy for plant connection to TES tank [J]
    thisTESCoil.QdotAmbient = 0.0; // heat exchange rate for skin losses/gains for TES tank to surroundings [W]
    thisTESCoil.Q_Ambient = 0.0;   // heat exchange enegy for skin losses/gains for TES tank to surroundings [J]
    thisTESCoil.QdotTES = 0.0;     // heat exchange rate by mechanical systems to charge or discharge TES [W]
    thisTESCoil.Q_TES = 0.0;       // heat exchange energy by mechanical systems to charge or discharge TES [J]

    // dynamic calculated data
    thisTESCoil.ElecCoolingPower = 0.0;     // electric power for cooling [W]
    thisTESCoil.ElecCoolingEnergy = 0.0;    // electric energy for cooling [J], metered
    thisTESCoil.EvapTotCoolingRate = 0.0;   // evaporator coil total cooling rate [W]
    thisTESCoil.EvapTotCoolingEnergy = 0.0; // evaporatory coil total cooling energy [J], metered
    thisTESCoil.EvapSensCoolingRate = 0.0;
    thisTESCoil.EvapSensCoolingEnergy = 0.0;
    thisTESCoil.EvapLatCoolingRate = 0.0;
    thisTESCoil.EvapLatCoolingEnergy = 0.0;
    thisTESCoil.RuntimeFraction = 0.0;
    thisTESCoil.CondenserRuntimeFraction = 0.0;
    thisTESCoil.ElectColdWeatherPower = 0.0;  // electric power for cold weather protection [W]
    thisTESCoil.ElectColdWeatherEnergy = 0.0; // electric energy for cold weather protection [J], metered
    thisTESCoil.ElectEvapCondBasinHeaterPower = 0.0;
    thisTESCoil.ElectEvapCondBasinHeaterEnergy = 0.0;
}

void SizeTESCoil(EnergyPlusData &state, int &TESCoilNum)
{

    // SUBROUTINE INFORMATION:
    //       AUTHOR         B. Griffith
    //       DATE WRITTEN   April 2013
    //       MODIFIED       na
    //       RE-ENGINEERED  na

    // Using/Aliasing
    using namespace DataSizing;
    using namespace OutputReportPredefined;

    // SUBROUTINE PARAMETER DEFINITIONS:
    static constexpr std::string_view RoutineName("SizeTESCoil ");
    static constexpr std::string_view calcTESWaterStorageTank("CalcTESWaterStorageTank");
    Real64 constexpr FluidTankSizingDeltaT(10.0);

    // SUBROUTINE LOCAL VARIABLE DECLARATIONS:
    Real64 MixTemp;
    Real64 MixHumRat;
    Real64 MixEnth;
    Real64 MixWetBulb;
    Real64 SupTemp;
    Real64 SupHumRat;
    Real64 SupEnth;
    Real64 OutTemp;
    Real64 OutAirFrac;
    Real64 VolFlowRate;
    Real64 CoolCapAtPeak;
    Real64 TotCapTempModFac;
    Real64 rhoair;
    Real64 rho;
    Real64 deltaT;
    Real64 Cp;

    auto &thisTESCoil = state.dataPackagedThermalStorageCoil->TESCoil(TESCoilNum);

    if (thisTESCoil.RatedEvapAirVolFlowRate == AutoSize) {

        if (state.dataSize->CurSysNum > 0) {
            CheckSysSizing(state, "Coil:Cooling:DX:SingleSpeed:ThermalStorage", thisTESCoil.Name);
            if (state.dataSize->CurOASysNum > 0) {
                thisTESCoil.RatedEvapAirVolFlowRate = state.dataSize->FinalSysSizing(state.dataSize->CurSysNum).DesOutAirVolFlow;
            } else {
                thisTESCoil.RatedEvapAirVolFlowRate = state.dataSize->FinalSysSizing(state.dataSize->CurSysNum).DesMainVolFlow;
            }
        } else if (state.dataSize->CurZoneEqNum > 0) {
            CheckZoneSizing(state, "Coil:Cooling:DX:SingleSpeed:ThermalStorage", thisTESCoil.Name);
            thisTESCoil.RatedEvapAirVolFlowRate = max(state.dataSize->FinalZoneSizing(state.dataSize->CurZoneEqNum).DesCoolVolFlow,
                                                      state.dataSize->FinalZoneSizing(state.dataSize->CurZoneEqNum).DesHeatVolFlow);
        }

        if (thisTESCoil.RatedEvapAirVolFlowRate < HVAC::SmallAirVolFlow) {
            thisTESCoil.RatedEvapAirVolFlowRate = 0.0;
        }
        BaseSizer::reportSizerOutput(state,
                                     "Coil:Cooling:DX:SingleSpeed:ThermalStorage",
                                     thisTESCoil.Name,
                                     "Rated Evaporator Air Flow Rate [m3/s]",
                                     thisTESCoil.RatedEvapAirVolFlowRate);
    }

    thisTESCoil.RatedEvapAirMassFlowRate = state.dataEnvrn->StdRhoAir * thisTESCoil.RatedEvapAirVolFlowRate;

    if (thisTESCoil.CondenserAirVolumeFlow == Constant::AutoCalculate) {
        thisTESCoil.CondenserAirVolumeFlow = thisTESCoil.RatedEvapAirVolFlowRate * thisTESCoil.CondenserAirFlowSizingFactor;
        BaseSizer::reportSizerOutput(state,
                                     "Coil:Cooling:DX:SingleSpeed:ThermalStorage",
                                     thisTESCoil.Name,
                                     "Condenser Air Flow Rate [m3/s]",
                                     thisTESCoil.CondenserAirVolumeFlow);
    }

    thisTESCoil.CondenserAirMassFlow = state.dataEnvrn->StdRhoAir * thisTESCoil.CondenserAirVolumeFlow;

    if (thisTESCoil.CoolingOnlyRatedTotCap == AutoSize) {
        if (state.dataSize->CurSysNum > 0) {
            CheckSysSizing(state, "Coil:Cooling:DX:SingleSpeed:ThermalStorage", thisTESCoil.Name);
            VolFlowRate = thisTESCoil.RatedEvapAirVolFlowRate;
            if (VolFlowRate >= HVAC::SmallAirVolFlow) {
                if (state.dataSize->CurOASysNum > 0) { // coil is in the OA stream
                    MixTemp = state.dataSize->FinalSysSizing(state.dataSize->CurSysNum).OutTempAtCoolPeak;
                    MixHumRat = state.dataSize->FinalSysSizing(state.dataSize->CurSysNum).OutHumRatAtCoolPeak;
                    SupTemp = state.dataSize->FinalSysSizing(state.dataSize->CurSysNum).PrecoolTemp;
                    SupHumRat = state.dataSize->FinalSysSizing(state.dataSize->CurSysNum).PrecoolHumRat;
                } else { // coil is on the main air loop
                    //     MixTemp = FinalSysSizing(CurSysNum)%MixTempAtCoolPeak
                    //     MixHumRat = FinalSysSizing(CurSysNum)%MixHumRatAtCoolPeak
                    SupTemp = state.dataSize->FinalSysSizing(state.dataSize->CurSysNum).CoolSupTemp;
                    SupHumRat = state.dataSize->FinalSysSizing(state.dataSize->CurSysNum).CoolSupHumRat;
                    if (state.dataAirSystemsData->PrimaryAirSystems(state.dataSize->CurSysNum).NumOACoolCoils ==
                        0) { // there is no precooling of the OA stream
                        MixTemp = state.dataSize->FinalSysSizing(state.dataSize->CurSysNum).MixTempAtCoolPeak;
                        MixHumRat = state.dataSize->FinalSysSizing(state.dataSize->CurSysNum).MixHumRatAtCoolPeak;
                    } else { // there is precooling of OA stream
                        if (VolFlowRate > 0.0) {
                            OutAirFrac = state.dataSize->FinalSysSizing(state.dataSize->CurSysNum).DesOutAirVolFlow / VolFlowRate;
                        } else {
                            OutAirFrac = 1.0;
                        }
                        OutAirFrac = min(1.0, max(0.0, OutAirFrac));
                        MixTemp = OutAirFrac * state.dataSize->FinalSysSizing(state.dataSize->CurSysNum).PrecoolTemp +
                                  (1.0 - OutAirFrac) * state.dataSize->FinalSysSizing(state.dataSize->CurSysNum).RetTempAtCoolPeak;
                        MixHumRat = OutAirFrac * state.dataSize->FinalSysSizing(state.dataSize->CurSysNum).PrecoolHumRat +
                                    (1.0 - OutAirFrac) * state.dataSize->FinalSysSizing(state.dataSize->CurSysNum).RetHumRatAtCoolPeak;
                    }
                }
                OutTemp = state.dataSize->FinalSysSizing(state.dataSize->CurSysNum).OutTempAtCoolPeak;
                rhoair = PsyRhoAirFnPbTdbW(state, state.dataEnvrn->StdBaroPress, MixTemp, MixHumRat, RoutineName);
                MixEnth = PsyHFnTdbW(MixTemp, MixHumRat);
                MixWetBulb = PsyTwbFnTdbWPb(state, MixTemp, MixHumRat, state.dataEnvrn->StdBaroPress, RoutineName);
                SupEnth = PsyHFnTdbW(SupTemp, SupHumRat);
                TotCapTempModFac = EnergyPlus::Curve::CurveValue(state, thisTESCoil.CoolingOnlyCapFTempCurve, MixWetBulb, OutTemp);
                CoolCapAtPeak = max(0.0, (rhoair * VolFlowRate * (MixEnth - SupEnth)));
                if (TotCapTempModFac > 0.0) {
                    thisTESCoil.CoolingOnlyRatedTotCap = CoolCapAtPeak / TotCapTempModFac;
                } else {
                    thisTESCoil.CoolingOnlyRatedTotCap = CoolCapAtPeak;
                }

            } else {
                thisTESCoil.CoolingOnlyRatedTotCap = 0.0;
            }
        } else if (state.dataSize->CurZoneEqNum > 0) {
            CheckZoneSizing(state, "Coil:Cooling:DX:SingleSpeed:ThermalStorage", thisTESCoil.Name);
            VolFlowRate = thisTESCoil.RatedEvapAirVolFlowRate;
            if (VolFlowRate >= HVAC::SmallAirVolFlow) {
                if (state.dataSize->ZoneEqDXCoil) {
                    if (state.dataSize->ZoneEqSizing(state.dataSize->CurZoneEqNum).OAVolFlow > 0.0) {
                        MixTemp = state.dataSize->FinalZoneSizing(state.dataSize->CurZoneEqNum).DesCoolCoilInTemp;
                        MixHumRat = state.dataSize->FinalZoneSizing(state.dataSize->CurZoneEqNum).DesCoolCoilInHumRat;
                    } else {
                        MixTemp = state.dataSize->FinalZoneSizing(state.dataSize->CurZoneEqNum).ZoneRetTempAtCoolPeak;
                        MixHumRat = state.dataSize->FinalZoneSizing(state.dataSize->CurZoneEqNum).ZoneHumRatAtCoolPeak;
                    }
                } else {
                    MixTemp = state.dataSize->FinalZoneSizing(state.dataSize->CurZoneEqNum).DesCoolCoilInTemp;
                    MixHumRat = state.dataSize->FinalZoneSizing(state.dataSize->CurZoneEqNum).DesCoolCoilInHumRat;
                }
                SupTemp = state.dataSize->FinalZoneSizing(state.dataSize->CurZoneEqNum).CoolDesTemp;
                SupHumRat = state.dataSize->FinalZoneSizing(state.dataSize->CurZoneEqNum).CoolDesHumRat;
                int const TimeStepNumAtMax = state.dataSize->FinalZoneSizing(state.dataSize->CurZoneEqNum).TimeStepNumAtCoolMax;
                int const DDNum = state.dataSize->FinalZoneSizing(state.dataSize->CurZoneEqNum).CoolDDNum;
                if (DDNum > 0 && TimeStepNumAtMax > 0) {
                    OutTemp = state.dataSize->DesDayWeath(DDNum).Temp(TimeStepNumAtMax);
                } else {
                    OutTemp = 0.0;
                }
                rhoair = PsyRhoAirFnPbTdbW(state, state.dataEnvrn->StdBaroPress, MixTemp, MixHumRat, RoutineName);
                MixEnth = PsyHFnTdbW(MixTemp, MixHumRat);
                MixWetBulb = PsyTwbFnTdbWPb(state, MixTemp, MixHumRat, state.dataEnvrn->StdBaroPress, RoutineName);
                SupEnth = PsyHFnTdbW(SupTemp, SupHumRat);
                TotCapTempModFac = EnergyPlus::Curve::CurveValue(state, thisTESCoil.CoolingOnlyCapFTempCurve, MixWetBulb, OutTemp);
                CoolCapAtPeak = max(0.0, (rhoair * VolFlowRate * (MixEnth - SupEnth)));
                if (TotCapTempModFac > 0.0) {
                    thisTESCoil.CoolingOnlyRatedTotCap = CoolCapAtPeak / TotCapTempModFac;
                } else {
                    thisTESCoil.CoolingOnlyRatedTotCap = CoolCapAtPeak;
                }

            } else {
                thisTESCoil.CoolingOnlyRatedTotCap = 0.0;
            }
        }

        BaseSizer::reportSizerOutput(state,
                                     "Coil:Cooling:DX:SingleSpeed:ThermalStorage",
                                     thisTESCoil.Name,
                                     "Cooling Only Mode Rated Total Evaporator Cooling Capacity [W]",
                                     thisTESCoil.CoolingOnlyRatedTotCap);
    }

    if (thisTESCoil.CoolingAndChargeModeAvailable && (thisTESCoil.CoolingAndChargeRatedTotCap == Constant::AutoCalculate)) {
        thisTESCoil.CoolingAndChargeRatedTotCap = thisTESCoil.CoolingOnlyRatedTotCap * thisTESCoil.CoolingAndChargeRatedTotCapSizingFactor;
        BaseSizer::reportSizerOutput(state,
                                     "Coil:Cooling:DX:SingleSpeed:ThermalStorage",
                                     thisTESCoil.Name,
                                     "Cooling And Charge Mode Rated Total Evaporator Cooling Capacity [W]",
                                     thisTESCoil.CoolingAndChargeRatedTotCap);
    }

    if (thisTESCoil.CoolingAndChargeModeAvailable && (thisTESCoil.CoolingAndChargeRatedChargeCap == Constant::AutoCalculate)) {
        thisTESCoil.CoolingAndChargeRatedChargeCap = thisTESCoil.CoolingOnlyRatedTotCap * thisTESCoil.CoolingAndChargeRatedChargeCapSizingFactor;
        BaseSizer::reportSizerOutput(state,
                                     "Coil:Cooling:DX:SingleSpeed:ThermalStorage",
                                     thisTESCoil.Name,
                                     "Cooling And Charge Mode Rated Storage Charging Capacity [W]",
                                     thisTESCoil.CoolingAndChargeRatedChargeCap);
    }

    if (thisTESCoil.CoolingAndDischargeModeAvailable && (thisTESCoil.CoolingAndDischargeRatedTotCap == Constant::AutoCalculate)) {
        thisTESCoil.CoolingAndDischargeRatedTotCap = thisTESCoil.CoolingOnlyRatedTotCap * thisTESCoil.CoolingAndDischargeRatedTotCapSizingFactor;
        BaseSizer::reportSizerOutput(state,
                                     "Coil:Cooling:DX:SingleSpeed:ThermalStorage",
                                     thisTESCoil.Name,
                                     "Cooling And Discharge Mode Rated Total Evaporator Cooling Capacity [W]",
                                     thisTESCoil.CoolingAndDischargeRatedTotCap);
    }

    if (thisTESCoil.CoolingAndDischargeModeAvailable && (thisTESCoil.CoolingAndDischargeRatedDischargeCap == Constant::AutoCalculate)) {
        thisTESCoil.CoolingAndDischargeRatedDischargeCap =
            thisTESCoil.CoolingOnlyRatedTotCap * thisTESCoil.CoolingAndDischargeRatedDischargeCapSizingFactor;
        BaseSizer::reportSizerOutput(state,
                                     "Coil:Cooling:DX:SingleSpeed:ThermalStorage",
                                     thisTESCoil.Name,
                                     "Cooling And Discharge Mode Rated Storage Discharging Capacity [W]",
                                     thisTESCoil.CoolingAndDischargeRatedDischargeCap);
    }

    if (thisTESCoil.ChargeOnlyModeAvailable && (thisTESCoil.ChargeOnlyRatedCapacity == Constant::AutoCalculate)) {
        thisTESCoil.ChargeOnlyRatedCapacity = thisTESCoil.CoolingOnlyRatedTotCap * thisTESCoil.ChargeOnlyRatedCapacitySizingFactor;
        BaseSizer::reportSizerOutput(state,
                                     "Coil:Cooling:DX:SingleSpeed:ThermalStorage",
                                     thisTESCoil.Name,
                                     "Charge Only Mode Rated Storage Charging Capacity [W]",
                                     thisTESCoil.ChargeOnlyRatedCapacity);
    }

    if (thisTESCoil.DischargeOnlyModeAvailable && (thisTESCoil.DischargeOnlyRatedDischargeCap == Constant::AutoCalculate)) {
        thisTESCoil.DischargeOnlyRatedDischargeCap = thisTESCoil.CoolingOnlyRatedTotCap * thisTESCoil.DischargeOnlyRatedDischargeCapSizingFactor;
        BaseSizer::reportSizerOutput(state,
                                     "Coil:Cooling:DX:SingleSpeed:ThermalStorage",
                                     thisTESCoil.Name,
                                     "Discharge Only Mode Rated Storage Discharging Capacity [W]",
                                     thisTESCoil.DischargeOnlyRatedDischargeCap);
    }

    switch (thisTESCoil.StorageMedia) {
    case MediaType::UserDefindFluid:
    case MediaType::Water:
        if (thisTESCoil.FluidStorageVolume == Constant::AutoCalculate) {

            // for fluid tanks, assume a 10C deltaT or diff between max and min, whichever is smaller
            deltaT = min(FluidTankSizingDeltaT, (thisTESCoil.MaximumFluidTankTempLimit - thisTESCoil.MinimumFluidTankTempLimit));
            rho = thisTESCoil.glycol->getDensity(state, Constant::CWInitConvTemp, calcTESWaterStorageTank);
            Cp = thisTESCoil.glycol->getSpecificHeat(state, Constant::CWInitConvTemp, calcTESWaterStorageTank);
            if (thisTESCoil.DischargeOnlyRatedDischargeCap > 0.0 && thisTESCoil.DischargeOnlyModeAvailable) {
                thisTESCoil.FluidStorageVolume =
                    (thisTESCoil.DischargeOnlyRatedDischargeCap * thisTESCoil.StorageCapacitySizingFactor * Constant::rSecsInHour) /
                    (rho * Cp * deltaT);
            } else {
                thisTESCoil.FluidStorageVolume =
                    (thisTESCoil.CoolingOnlyRatedTotCap * thisTESCoil.StorageCapacitySizingFactor * Constant::rSecsInHour) / (rho * Cp * deltaT);
            }
            BaseSizer::reportSizerOutput(
                state, "Coil:Cooling:DX:SingleSpeed:ThermalStorage", thisTESCoil.Name, "Fluid Storage Volume [m3]", thisTESCoil.FluidStorageVolume);
        }
        break;
    case MediaType::Ice:
        if (thisTESCoil.IceStorageCapacity == Constant::AutoCalculate) {
            if (thisTESCoil.DischargeOnlyRatedDischargeCap > 0.0 && thisTESCoil.DischargeOnlyModeAvailable) {
                thisTESCoil.IceStorageCapacity =
                    thisTESCoil.DischargeOnlyRatedDischargeCap * thisTESCoil.StorageCapacitySizingFactor * Constant::rSecsInHour;
            } else {
                thisTESCoil.IceStorageCapacity = thisTESCoil.CoolingOnlyRatedTotCap * thisTESCoil.StorageCapacitySizingFactor * Constant::rSecsInHour;
            }
            BaseSizer::reportSizerOutput(state,
                                         "Coil:Cooling:DX:SingleSpeed:ThermalStorage",
                                         thisTESCoil.Name,
                                         "Ice Storage Capacity [GJ]",
                                         thisTESCoil.IceStorageCapacity / gigaJoulesToJoules);
        }
    default:
        break;
    }

    if ((thisTESCoil.CondenserType == TESCondenserType::Evap) && (thisTESCoil.EvapCondPumpElecNomPower == AutoSize)) {
        thisTESCoil.EvapCondPumpElecNomPower = thisTESCoil.CoolingOnlyRatedTotCap * 0.004266; // w/w (15 w/ton)
        BaseSizer::reportSizerOutput(state,
                                     "Coil:Cooling:DX:SingleSpeed:ThermalStorage",
                                     thisTESCoil.Name,
                                     "Evaporative Condenser Pump Rated Power Consumption [W]",
                                     thisTESCoil.EvapCondPumpElecNomPower);
    }

    PreDefTableEntry(state, state.dataOutRptPredefined->pdchCoolCoilType, thisTESCoil.Name, "Coil:Cooling:DX:SingleSpeed:ThermalStorage");

    PreDefTableEntry(state, state.dataOutRptPredefined->pdchCoolCoilTotCap, thisTESCoil.Name, thisTESCoil.CoolingOnlyRatedTotCap);
    PreDefTableEntry(state,
                     state.dataOutRptPredefined->pdchCoolCoilSensCap,
                     thisTESCoil.Name,
                     thisTESCoil.CoolingOnlyRatedTotCap * thisTESCoil.CoolingOnlyRatedSHR);
    PreDefTableEntry(state,
                     state.dataOutRptPredefined->pdchCoolCoilLatCap,
                     thisTESCoil.Name,
                     thisTESCoil.CoolingOnlyRatedTotCap - thisTESCoil.CoolingOnlyRatedTotCap * thisTESCoil.CoolingOnlyRatedSHR);
    PreDefTableEntry(state, state.dataOutRptPredefined->pdchCoolCoilSHR, thisTESCoil.Name, thisTESCoil.CoolingOnlyRatedSHR);
    PreDefTableEntry(state, state.dataOutRptPredefined->pdchCoolCoilNomEff, thisTESCoil.Name, thisTESCoil.CoolingOnlyRatedCOP);
}

void CalcTESCoilOffMode(EnergyPlusData &state, int const TESCoilNum)
{

    // SUBROUTINE INFORMATION:
    //       AUTHOR         Brent Griffith
    //       DATE WRITTEN   April 2013
    //       MODIFIED       na
    //       RE-ENGINEERED  na

    Real64 const TimeStepSysSec = state.dataHVACGlobal->TimeStepSysSec;
    // SUBROUTINE LOCAL VARIABLE DECLARATIONS:

    auto &thisTESCoil = state.dataPackagedThermalStorageCoil->TESCoil(TESCoilNum);

    // coil is off; just pass through conditions
    Real64 StandbyAncillaryPower = 0.0;
    if (thisTESCoil.availSched->getCurrentVal() != 0.0) {
        StandbyAncillaryPower = thisTESCoil.AncillaryControlsPower;
    }

    thisTESCoil.ElecCoolingPower = StandbyAncillaryPower;
    thisTESCoil.ElecCoolingEnergy = StandbyAncillaryPower * TimeStepSysSec;

    state.dataLoopNodes->Node(thisTESCoil.EvapAirOutletNodeNum).Temp = state.dataLoopNodes->Node(thisTESCoil.EvapAirInletNodeNum).Temp;
    state.dataLoopNodes->Node(thisTESCoil.EvapAirOutletNodeNum).HumRat = state.dataLoopNodes->Node(thisTESCoil.EvapAirInletNodeNum).HumRat;
    state.dataLoopNodes->Node(thisTESCoil.EvapAirOutletNodeNum).MassFlowRate =
        state.dataLoopNodes->Node(thisTESCoil.EvapAirInletNodeNum).MassFlowRate;
    state.dataLoopNodes->Node(thisTESCoil.EvapAirOutletNodeNum).MassFlowRateMinAvail =
        state.dataLoopNodes->Node(thisTESCoil.EvapAirInletNodeNum).MassFlowRateMinAvail;
    state.dataLoopNodes->Node(thisTESCoil.EvapAirOutletNodeNum).MassFlowRateMaxAvail =
        state.dataLoopNodes->Node(thisTESCoil.EvapAirInletNodeNum).MassFlowRateMaxAvail;
    state.dataLoopNodes->Node(thisTESCoil.EvapAirOutletNodeNum).Enthalpy = PsyHFnTdbW(
        state.dataLoopNodes->Node(thisTESCoil.EvapAirOutletNodeNum).Temp, state.dataLoopNodes->Node(thisTESCoil.EvapAirOutletNodeNum).HumRat);

    state.dataLoopNodes->Node(thisTESCoil.CondAirOutletNodeNum).Temp = state.dataLoopNodes->Node(thisTESCoil.CondAirInletNodeNum).Temp;
    state.dataLoopNodes->Node(thisTESCoil.CondAirOutletNodeNum).HumRat = state.dataLoopNodes->Node(thisTESCoil.CondAirInletNodeNum).HumRat;
    state.dataLoopNodes->Node(thisTESCoil.CondAirInletNodeNum).MassFlowRate = 0.0;
    state.dataLoopNodes->Node(thisTESCoil.CondAirOutletNodeNum).MassFlowRate =
        state.dataLoopNodes->Node(thisTESCoil.CondAirInletNodeNum).MassFlowRate;
    state.dataLoopNodes->Node(thisTESCoil.CondAirOutletNodeNum).Enthalpy = PsyHFnTdbW(
        state.dataLoopNodes->Node(thisTESCoil.CondAirOutletNodeNum).Temp, state.dataLoopNodes->Node(thisTESCoil.CondAirOutletNodeNum).HumRat);
    thisTESCoil.RuntimeFraction = 0.0;
    thisTESCoil.EvapTotCoolingRate = 0.0;
    thisTESCoil.EvapTotCoolingEnergy = 0.0;
    thisTESCoil.EvapSensCoolingRate = 0.0;
    thisTESCoil.EvapSensCoolingEnergy = 0.0;
    thisTESCoil.EvapLatCoolingRate = 0.0;
    thisTESCoil.EvapLatCoolingEnergy = 0.0;

    thisTESCoil.QdotTES = 0.0;
    thisTESCoil.Q_TES = 0.0;

    UpdateTEStorage(state, TESCoilNum);

    thisTESCoil.CondInletTemp = state.dataLoopNodes->Node(thisTESCoil.CondAirInletNodeNum).Temp;

    UpdateColdWeatherProtection(state, TESCoilNum);

    if (thisTESCoil.CondenserType == TESCondenserType::Evap) {
        UpdateEvaporativeCondenserBasinHeater(state, TESCoilNum);
    }
}

void CalcTESCoilCoolingOnlyMode(EnergyPlusData &state, int const TESCoilNum, [[maybe_unused]] HVAC::FanOp const fanOp, Real64 const PartLoadRatio)
{

    // SUBROUTINE INFORMATION:
    //       AUTHOR         Brent Griffith
    //       DATE WRITTEN   April 2013
    //       MODIFIED       na
    //       RE-ENGINEERED  na

    // Using/Aliasing
    Real64 const TimeStepSysSec = state.dataHVACGlobal->TimeStepSysSec;

    // SUBROUTINE PARAMETER DEFINITIONS:
    int constexpr MaxIter(30);
    Real64 constexpr RelaxationFactor(0.4);
    Real64 constexpr Tolerance(0.1);
    static constexpr std::string_view RoutineName("CalcTESCoilCoolingOnlyMode");

    // SUBROUTINE LOCAL VARIABLE DECLARATIONS:
    Real64 CondInletTemp; // Condenser inlet temperature (C). Outdoor dry-bulb temp for air-cooled condenser.
    // Outdoor Wetbulb +(1 - effectiveness)*(outdoor drybulb - outdoor wetbulb) for evap condenser.
    Real64 CondInletHumRat; // Condenser inlet humidity ratio (kg/kg). Zero for air-cooled condenser.
                            // For evap condenser, its the humidity ratio of the air leaving the evap cooling pads.

    auto &thisTESCoil = state.dataPackagedThermalStorageCoil->TESCoil(TESCoilNum);

    // first deal with condenser
    if (thisTESCoil.CondenserType == TESCondenserType::Air) {
        Real64 const CondAirSidePressure = state.dataLoopNodes->Node(thisTESCoil.CondAirInletNodeNum).Press;
        if (CondAirSidePressure == state.dataLoopNodes->DefaultNodeValues.Press) {
            CondInletTemp = state.dataEnvrn->OutDryBulbTemp;
            CondInletHumRat = state.dataEnvrn->OutHumRat;
        } else {
            CondInletTemp = state.dataLoopNodes->Node(thisTESCoil.CondAirInletNodeNum).Temp;
            CondInletHumRat = state.dataLoopNodes->Node(thisTESCoil.CondAirInletNodeNum).HumRat;
        }
    } else if (thisTESCoil.CondenserType == TESCondenserType::Evap) {
        Real64 CondAirSidePressure = state.dataLoopNodes->Node(thisTESCoil.CondAirInletNodeNum).Press;
        Real64 OutdoorDryBulb = 0.0;
        Real64 OutdoorWetBulb = 0.0;
        if (CondAirSidePressure == state.dataLoopNodes->DefaultNodeValues.Press) {
            OutdoorDryBulb = state.dataEnvrn->OutDryBulbTemp;
            CondAirSidePressure = state.dataEnvrn->OutBaroPress;
            OutdoorWetBulb = state.dataEnvrn->OutWetBulbTemp;
        } else {
            OutdoorDryBulb = state.dataLoopNodes->Node(thisTESCoil.CondAirInletNodeNum).Temp;
            Real64 const OutdoorHumRat = state.dataLoopNodes->Node(thisTESCoil.CondAirInletNodeNum).HumRat;
            OutdoorWetBulb = PsyTwbFnTdbWPb(state, OutdoorDryBulb, OutdoorHumRat, CondAirSidePressure, RoutineName);
        }
        // direct evap cool model
        CondInletTemp = OutdoorWetBulb + (OutdoorDryBulb - OutdoorWetBulb) * (1.0 - thisTESCoil.EvapCondEffect);
        CondInletHumRat = PsyWFnTdbTwbPb(state, CondInletTemp, OutdoorWetBulb, CondAirSidePressure, RoutineName);
    }

    Real64 const EvapAirMassFlow = state.dataLoopNodes->Node(thisTESCoil.EvapAirInletNodeNum).MassFlowRate;

    if ((EvapAirMassFlow > HVAC::SmallMassFlow) && (PartLoadRatio > 0.0)) { // coil is running

        Real64 const EvapInletDryBulb = state.dataLoopNodes->Node(thisTESCoil.EvapAirInletNodeNum).Temp;
        Real64 const EvapInletHumRat = state.dataLoopNodes->Node(thisTESCoil.EvapAirInletNodeNum).HumRat;
        Real64 const EvapInletWetBulb = PsyTwbFnTdbWPb(state, EvapInletDryBulb, EvapInletHumRat, state.dataEnvrn->OutBaroPress, RoutineName);
        Real64 const EvapInletEnthalpy = state.dataLoopNodes->Node(thisTESCoil.EvapAirInletNodeNum).Enthalpy;

        Real64 const AirMassFlowRatio = EvapAirMassFlow / thisTESCoil.RatedEvapAirMassFlowRate;
        Real64 TotCapTempModFac = EnergyPlus::Curve::CurveValue(state, thisTESCoil.CoolingOnlyCapFTempCurve, EvapInletWetBulb, CondInletTemp);
        TotCapTempModFac = max(0.0, TotCapTempModFac); // could warn if negative, DXcoil does
        Real64 TotCapFlowModFac = EnergyPlus::Curve::CurveValue(state, thisTESCoil.CoolingOnlyCapFFlowCurve, AirMassFlowRatio);
        TotCapFlowModFac = max(0.0, TotCapFlowModFac); // could warn if negative, DXcoil does
        Real64 TotCap = thisTESCoil.CoolingOnlyRatedTotCap * TotCapTempModFac * TotCapFlowModFac;

        // now see if coil might be running dry
        Real64 const PartLoadOutAirEnth = EvapInletEnthalpy - (TotCap * PartLoadRatio) / EvapAirMassFlow;
        Real64 const PartLoadDryCoilOutAirTemp = PsyTdbFnHW(PartLoadOutAirEnth, EvapInletHumRat);

        bool CoilMightBeDry = false;
        Real64 DryCoilTestEvapInletHumRat = 0.0;
        Real64 SHRadp = 0.0;
        if (PartLoadDryCoilOutAirTemp > PsyTsatFnHPb(state, PartLoadOutAirEnth, state.dataEnvrn->OutBaroPress, RoutineName)) {

            CoilMightBeDry = true;
            // find wADP, humidity ratio at apparatus dewpoint and inlet hum rat that would have dry coil
            DryCoilTestEvapInletHumRat = EvapInletHumRat;
            Real64 DryCoilTestEvapInletWetBulb = EvapInletWetBulb;
            int Counter = 0;
            bool Converged = false;
            while (!Converged) {
                TotCapTempModFac =
                    EnergyPlus::Curve::CurveValue(state, thisTESCoil.CoolingOnlyCapFTempCurve, DryCoilTestEvapInletWetBulb, CondInletTemp);
                TotCapTempModFac = max(0.0, TotCapTempModFac); // could warn if negative, DXcoil does

                TotCapFlowModFac = EnergyPlus::Curve::CurveValue(state, thisTESCoil.CoolingOnlyCapFFlowCurve, AirMassFlowRatio);
                TotCapFlowModFac = max(0.0, TotCapFlowModFac); // could warn if negative, DXcoil does
                TotCap = thisTESCoil.CoolingOnlyRatedTotCap * TotCapTempModFac * TotCapFlowModFac;

                // coil bypass factor = 0.0
                Real64 const hADP = EvapInletEnthalpy - (TotCap / EvapAirMassFlow);
                Real64 const tADP = PsyTsatFnHPb(state, hADP, state.dataEnvrn->OutBaroPress, RoutineName);
                Real64 const wADP = min(EvapInletHumRat, PsyWFnTdbH(state, tADP, hADP, RoutineName));
                Real64 const hTinwADP = PsyHFnTdbW(EvapInletDryBulb, wADP);
                if ((EvapInletEnthalpy - hADP) > 1.e-10) {
                    SHRadp = min((hTinwADP - hADP) / (EvapInletEnthalpy - hADP), 1.0);
                } else {
                    SHRadp = 1.0;
                }

                if ((wADP > DryCoilTestEvapInletHumRat) || (Counter >= 1 && Counter < MaxIter)) {
                    if (DryCoilTestEvapInletHumRat <= 0.0) {
                        DryCoilTestEvapInletHumRat = 0.00001;
                    }
                    Real64 const werror = (DryCoilTestEvapInletHumRat - wADP) / DryCoilTestEvapInletHumRat;

                    DryCoilTestEvapInletHumRat = RelaxationFactor * wADP + (1.0 - RelaxationFactor) * DryCoilTestEvapInletHumRat;
                    DryCoilTestEvapInletWetBulb =
                        PsyTwbFnTdbWPb(state, EvapInletDryBulb, DryCoilTestEvapInletHumRat, state.dataEnvrn->OutBaroPress, RoutineName);

                    ++Counter;
                    Converged = (std::abs(werror) <= Tolerance);
                } else {
                    Converged = true;
                }
            }
        }

        // total cooling capacity modification factors
        Real64 const SHRTempFac = EnergyPlus::Curve::CurveValue(state, thisTESCoil.CoolingOnlySHRFTempCurve, EvapInletWetBulb, EvapInletDryBulb);
        Real64 const SHRFlowFac = EnergyPlus::Curve::CurveValue(state, thisTESCoil.CoolingOnlySHRFFlowCurve, AirMassFlowRatio);

        Real64 SHR = thisTESCoil.CoolingOnlyRatedSHR * SHRTempFac * SHRFlowFac;
        SHR = min(SHR, 1.0); // warn maybe
        SHR = max(SHR, 0.0); // warn maybe
        if (CoilMightBeDry) {
            if ((EvapInletHumRat < DryCoilTestEvapInletHumRat) && (SHRadp > SHR)) { // coil is dry for sure
                SHR = 1.0;
            } else if (SHRadp > SHR) {
                SHR = SHRadp;
            }
        }

        // part load factor
        Real64 const PLF = EnergyPlus::Curve::CurveValue(state, thisTESCoil.CoolingOnlyPLFFPLRCurve, PartLoadRatio);
        // compressor running time divided by full time of timestep.
        Real64 RuntimeFraction = 1.0;
        if (PLF >= PartLoadRatio && PLF > 0.0) {
            RuntimeFraction = PartLoadRatio / PLF;
        } else {
            RuntimeFraction = 1.0; // warn maybe
        }
        //  Calculate full load output conditions
        Real64 const FullLoadOutAirEnth = EvapInletEnthalpy - TotCap / EvapAirMassFlow;

        // Enthalpy at inlet dry-bulb and outlet humidity ratio [J/kg]
        Real64 const hTinwout = EvapInletEnthalpy - (1.0 - SHR) * (TotCap / EvapAirMassFlow);
        // The following will often throw psych warnings for neg w, suppress warnings because error condition is handled in next IF
        Real64 FullLoadOutAirHumRat = PsyWFnTdbH(state, EvapInletDryBulb, hTinwout, RoutineName, true);
        Real64 FullLoadOutAirTemp = PsyTdbFnHW(FullLoadOutAirEnth, FullLoadOutAirHumRat);
        // Check for saturation error and modify temperature at constant enthalpy
        if (FullLoadOutAirTemp < PsyTsatFnHPb(state, FullLoadOutAirEnth, state.dataEnvrn->OutBaroPress, RoutineName)) {
            FullLoadOutAirTemp = PsyTsatFnHPb(state, FullLoadOutAirEnth, state.dataEnvrn->OutBaroPress, RoutineName);
            FullLoadOutAirHumRat = PsyWFnTdbH(state, FullLoadOutAirTemp, FullLoadOutAirEnth, RoutineName);
        }

        // Continuous fan, cycling compressor
        Real64 const EvapOutletAirEnthalpy = ((PartLoadRatio)*FullLoadOutAirEnth + (1.0 - (PartLoadRatio)) * EvapInletEnthalpy);
        Real64 EvapOutletAirHumRat = ((PartLoadRatio)*FullLoadOutAirHumRat + (1.0 - (PartLoadRatio)) * EvapInletHumRat);
        Real64 EvapOutletAirTemp = PsyTdbFnHW(EvapOutletAirEnthalpy, EvapOutletAirHumRat);
        if (EvapOutletAirTemp < PsyTsatFnHPb(state, EvapOutletAirEnthalpy, state.dataEnvrn->OutBaroPress, RoutineName)) {
            EvapOutletAirTemp = PsyTsatFnHPb(state, EvapOutletAirEnthalpy, state.dataEnvrn->OutBaroPress, RoutineName);
            EvapOutletAirHumRat = PsyWFnTdbH(state, EvapOutletAirTemp, EvapOutletAirEnthalpy, RoutineName);
        }
        // Calculate electricity consumed. First, get EIR modifying factors for off-rated conditions
        Real64 EIRTempModFac = EnergyPlus::Curve::CurveValue(state, thisTESCoil.CoolingOnlyEIRFTempCurve, EvapInletWetBulb, CondInletTemp);
        EIRTempModFac = max(EIRTempModFac, 0.0);

        Real64 EIRFlowModFac = EnergyPlus::Curve::CurveValue(state, thisTESCoil.CoolingOnlyEIRFFlowCurve, AirMassFlowRatio);
        EIRFlowModFac = max(EIRFlowModFac, 0.0);

        Real64 const EIR = EIRTempModFac * EIRFlowModFac / thisTESCoil.CoolingOnlyRatedCOP;

        Real64 const ElecCoolingPower = TotCap * EIR * RuntimeFraction;

        state.dataLoopNodes->Node(thisTESCoil.EvapAirOutletNodeNum).Temp = EvapOutletAirTemp;
        state.dataLoopNodes->Node(thisTESCoil.EvapAirOutletNodeNum).HumRat = EvapOutletAirHumRat;
        state.dataLoopNodes->Node(thisTESCoil.EvapAirOutletNodeNum).Enthalpy = EvapOutletAirEnthalpy;
        state.dataLoopNodes->Node(thisTESCoil.EvapAirOutletNodeNum).MassFlowRate = EvapAirMassFlow;
        state.dataLoopNodes->Node(thisTESCoil.EvapAirOutletNodeNum).MassFlowRateMinAvail =
            state.dataLoopNodes->Node(thisTESCoil.EvapAirInletNodeNum).MassFlowRateMinAvail;
        state.dataLoopNodes->Node(thisTESCoil.EvapAirOutletNodeNum).MassFlowRateMaxAvail =
            state.dataLoopNodes->Node(thisTESCoil.EvapAirInletNodeNum).MassFlowRateMaxAvail;

        // determine condenser leaving conditions
        Real64 const QdotCond = TotCap * RuntimeFraction + ElecCoolingPower;
        state.dataLoopNodes->Node(thisTESCoil.CondAirInletNodeNum).MassFlowRate = thisTESCoil.CondenserAirMassFlow;
        state.dataLoopNodes->Node(thisTESCoil.CondAirOutletNodeNum).MassFlowRate = thisTESCoil.CondenserAirMassFlow;
        Real64 const CondInletEnthalpy = PsyHFnTdbW(CondInletTemp, CondInletHumRat);
        Real64 const CondOutletEnthalpy = CondInletEnthalpy + QdotCond / thisTESCoil.CondenserAirMassFlow;
        state.dataLoopNodes->Node(thisTESCoil.CondAirOutletNodeNum).Temp = PsyTdbFnHW(CondOutletEnthalpy, CondInletHumRat);
        state.dataLoopNodes->Node(thisTESCoil.CondAirOutletNodeNum).HumRat = CondInletHumRat;
        state.dataLoopNodes->Node(thisTESCoil.CondAirOutletNodeNum).Enthalpy = CondOutletEnthalpy;

        thisTESCoil.ElecCoolingPower = ElecCoolingPower + thisTESCoil.AncillaryControlsPower;
        thisTESCoil.ElecCoolingEnergy = thisTESCoil.ElecCoolingPower * TimeStepSysSec;

        thisTESCoil.RuntimeFraction = RuntimeFraction;
        thisTESCoil.CondenserRuntimeFraction = RuntimeFraction;
        thisTESCoil.EvapTotCoolingRate = TotCap * RuntimeFraction; // double check this
        thisTESCoil.EvapTotCoolingEnergy = TotCap * RuntimeFraction * TimeStepSysSec;
        Real64 const MinAirHumRat = min(state.dataLoopNodes->Node(thisTESCoil.EvapAirOutletNodeNum).HumRat,
                                        state.dataLoopNodes->Node(thisTESCoil.EvapAirInletNodeNum).HumRat);
        thisTESCoil.EvapSensCoolingRate =
            EvapAirMassFlow * (PsyHFnTdbW(EvapInletDryBulb, MinAirHumRat) - PsyHFnTdbW(EvapOutletAirTemp, MinAirHumRat));
        if (thisTESCoil.EvapSensCoolingRate > thisTESCoil.EvapTotCoolingRate) {
            thisTESCoil.EvapSensCoolingRate = thisTESCoil.EvapTotCoolingRate;
        }
        thisTESCoil.EvapSensCoolingEnergy = thisTESCoil.EvapSensCoolingRate * TimeStepSysSec;
        thisTESCoil.EvapLatCoolingRate = thisTESCoil.EvapTotCoolingRate - thisTESCoil.EvapSensCoolingRate;
        thisTESCoil.EvapLatCoolingEnergy = thisTESCoil.EvapLatCoolingRate * TimeStepSysSec;

    } else { // coil is off; just pass through conditions
        thisTESCoil.ElecCoolingPower = thisTESCoil.AncillaryControlsPower;
        thisTESCoil.ElecCoolingEnergy = thisTESCoil.ElecCoolingPower * TimeStepSysSec;
        thisTESCoil.RuntimeFraction = 0.0;
        thisTESCoil.CondenserRuntimeFraction = 0.0;
        state.dataLoopNodes->Node(thisTESCoil.EvapAirOutletNodeNum).Temp = state.dataLoopNodes->Node(thisTESCoil.EvapAirInletNodeNum).Temp;
        state.dataLoopNodes->Node(thisTESCoil.EvapAirOutletNodeNum).HumRat = state.dataLoopNodes->Node(thisTESCoil.EvapAirInletNodeNum).HumRat;
        state.dataLoopNodes->Node(thisTESCoil.EvapAirOutletNodeNum).MassFlowRate =
            state.dataLoopNodes->Node(thisTESCoil.EvapAirInletNodeNum).MassFlowRate;
        state.dataLoopNodes->Node(thisTESCoil.EvapAirOutletNodeNum).MassFlowRateMinAvail =
            state.dataLoopNodes->Node(thisTESCoil.EvapAirInletNodeNum).MassFlowRateMinAvail;
        state.dataLoopNodes->Node(thisTESCoil.EvapAirOutletNodeNum).MassFlowRateMaxAvail =
            state.dataLoopNodes->Node(thisTESCoil.EvapAirInletNodeNum).MassFlowRateMaxAvail;
        state.dataLoopNodes->Node(thisTESCoil.EvapAirOutletNodeNum).Enthalpy = PsyHFnTdbW(
            state.dataLoopNodes->Node(thisTESCoil.EvapAirOutletNodeNum).Temp, state.dataLoopNodes->Node(thisTESCoil.EvapAirOutletNodeNum).HumRat);

        state.dataLoopNodes->Node(thisTESCoil.CondAirOutletNodeNum).Temp = state.dataLoopNodes->Node(thisTESCoil.CondAirInletNodeNum).Temp;
        state.dataLoopNodes->Node(thisTESCoil.CondAirOutletNodeNum).HumRat = state.dataLoopNodes->Node(thisTESCoil.CondAirInletNodeNum).HumRat;
        state.dataLoopNodes->Node(thisTESCoil.CondAirInletNodeNum).MassFlowRate = 0.0;
        state.dataLoopNodes->Node(thisTESCoil.CondAirOutletNodeNum).MassFlowRate =
            state.dataLoopNodes->Node(thisTESCoil.CondAirInletNodeNum).MassFlowRate;
        state.dataLoopNodes->Node(thisTESCoil.CondAirOutletNodeNum).Enthalpy = PsyHFnTdbW(
            state.dataLoopNodes->Node(thisTESCoil.CondAirOutletNodeNum).Temp, state.dataLoopNodes->Node(thisTESCoil.CondAirOutletNodeNum).HumRat);
        thisTESCoil.EvapTotCoolingRate = 0.0;
        thisTESCoil.EvapTotCoolingEnergy = 0.0;
        thisTESCoil.EvapSensCoolingRate = 0.0;
        thisTESCoil.EvapSensCoolingEnergy = 0.0;
        thisTESCoil.EvapLatCoolingRate = 0.0;
        thisTESCoil.EvapLatCoolingEnergy = 0.0;
    }

    thisTESCoil.QdotTES = 0.0;
    thisTESCoil.Q_TES = 0.0;

    UpdateTEStorage(state, TESCoilNum);

    thisTESCoil.CondInletTemp = CondInletTemp;

    UpdateColdWeatherProtection(state, TESCoilNum);

    if (thisTESCoil.CondenserType == TESCondenserType::Evap) {
        UpdateEvaporativeCondenserBasinHeater(state, TESCoilNum);
        UpdateEvaporativeCondenserWaterUse(state, TESCoilNum, CondInletHumRat, thisTESCoil.CondAirInletNodeNum);
    }
}

void CalcTESCoilCoolingAndChargeMode(EnergyPlusData &state,
                                     int const TESCoilNum,
                                     [[maybe_unused]] HVAC::FanOp const fanOp,
                                     Real64 const PartLoadRatio)
{

    // SUBROUTINE INFORMATION:
    //       AUTHOR         Brent Griffith
    //       DATE WRITTEN   April 2013
    //       MODIFIED       na
    //       RE-ENGINEERED  na

    // Using/Aliasing
    Real64 const TimeStepSysSec = state.dataHVACGlobal->TimeStepSysSec;

    // SUBROUTINE PARAMETER DEFINITIONS:
    int constexpr MaxIter(30);
    Real64 constexpr RelaxationFactor(0.4);
    Real64 constexpr Tolerance(0.1);
    static constexpr std::string_view RoutineName("CalcTESCoilCoolingAndChargeMode");

    // SUBROUTINE LOCAL VARIABLE DECLARATIONS:
    Real64 CondInletTemp;   // Condenser inlet temperature (C). Outdoor dry-bulb temp for air-cooled condenser.
                            // Outdoor Wetbulb +(1 - effectiveness)*(outdoor drybulb - outdoor wetbulb) for evap condenser.
    Real64 CondInletHumRat; // Condenser inlet humidity ratio (kg/kg). Zero for air-cooled condenser.
                            // For evap condenser, its the humidity ratio of the air leaving the evap cooling pads.

    auto &thisTESCoil = state.dataPackagedThermalStorageCoil->TESCoil(TESCoilNum);

    // first deal with condenser
    if (thisTESCoil.CondenserType == TESCondenserType::Air) {
        Real64 const CondAirSidePressure = state.dataLoopNodes->Node(thisTESCoil.CondAirInletNodeNum).Press;
        if (CondAirSidePressure == state.dataLoopNodes->DefaultNodeValues.Press) {
            CondInletTemp = state.dataEnvrn->OutDryBulbTemp;
            CondInletHumRat = state.dataEnvrn->OutHumRat;
        } else {
            CondInletTemp = state.dataLoopNodes->Node(thisTESCoil.CondAirInletNodeNum).Temp;
            CondInletHumRat = state.dataLoopNodes->Node(thisTESCoil.CondAirInletNodeNum).HumRat;
        }
    } else if (thisTESCoil.CondenserType == TESCondenserType::Evap) {
        Real64 const CondAirSidePressure = state.dataLoopNodes->Node(thisTESCoil.CondAirInletNodeNum).Press;
        Real64 OutdoorDryBulb = 0.0;
        Real64 OutdoorWetBulb = 0.0;
        if (CondAirSidePressure == state.dataLoopNodes->DefaultNodeValues.Press) {
            OutdoorDryBulb = state.dataEnvrn->OutDryBulbTemp;
            OutdoorWetBulb = state.dataEnvrn->OutWetBulbTemp;
        } else {
            OutdoorDryBulb = state.dataLoopNodes->Node(thisTESCoil.CondAirInletNodeNum).Temp;
            Real64 const OutdoorHumRat = state.dataLoopNodes->Node(thisTESCoil.CondAirInletNodeNum).HumRat;
            OutdoorWetBulb = PsyTwbFnTdbWPb(state, OutdoorDryBulb, OutdoorHumRat, CondAirSidePressure, RoutineName);
        }
        // direct evap cool model
        CondInletTemp = OutdoorWetBulb + (OutdoorDryBulb - OutdoorWetBulb) * (1.0 - thisTESCoil.EvapCondEffect);
        CondInletHumRat = PsyWFnTdbTwbPb(state, CondInletTemp, OutdoorWetBulb, CondAirSidePressure, RoutineName);
    }

    Real64 QdotChargeLimit; // limit for charge cooling power to hit limit of storage.
    Real64 sTES;            // stat of Thermal energy storage [C or fraction of ice]
    bool TESCanBeCharged;

    switch (state.dataPackagedThermalStorageCoil->TESCoil(TESCoilNum).StorageMedia) {
    case MediaType::Water:
    case MediaType::UserDefindFluid:
        sTES = thisTESCoil.FluidTankTempFinalLastTimestep;
        if ((sTES > thisTESCoil.MinimumFluidTankTempLimit) && (sTES < thisTESCoil.MaximumFluidTankTempLimit)) {
            TESCanBeCharged = true;
            // find charge limit to reach limits
            Real64 const rho = thisTESCoil.glycol->getDensity(state, sTES, RoutineName);
            Real64 const TankMass = rho * thisTESCoil.FluidStorageVolume;
            Real64 const CpTank = thisTESCoil.glycol->getSpecificHeat(state, sTES, RoutineName);
            // simple linear approximation of DT/Dt term in McpDT/Dt
            QdotChargeLimit = TankMass * CpTank * (sTES - thisTESCoil.MinimumFluidTankTempLimit) / TimeStepSysSec;
        } else {
            TESCanBeCharged = false;
        }
        break;
    case MediaType::Ice:
        sTES = thisTESCoil.IceFracRemainLastTimestep;
        if (sTES < 1.0) {
            TESCanBeCharged = true;
            // find charge limit to reach limit
            QdotChargeLimit = (1.0 - sTES) * thisTESCoil.IceStorageCapacity / TimeStepSysSec;
        } else {
            TESCanBeCharged = false;
        }
        break;
    default:
        break;
    }

    // local for evaporator air mass flow [kg/s]
    Real64 const EvapAirMassFlow = state.dataLoopNodes->Node(thisTESCoil.EvapAirInletNodeNum).MassFlowRate;
    // evaporator inlet air drybulb [C]
    Real64 const EvapInletDryBulb = state.dataLoopNodes->Node(thisTESCoil.EvapAirInletNodeNum).Temp;
    // evaporator inlet air humidity ratio [kg/kg]
    Real64 const EvapInletHumRat = state.dataLoopNodes->Node(thisTESCoil.EvapAirInletNodeNum).HumRat;
    // evaporator inlet air wetbulb [C]
    Real64 const EvapInletWetBulb = PsyTwbFnTdbWPb(state, EvapInletDryBulb, EvapInletHumRat, state.dataEnvrn->OutBaroPress, RoutineName);

    Real64 TotChargeCap = 0.0;

    if ((EvapAirMassFlow > HVAC::SmallMassFlow) && (PartLoadRatio > 0.0)) { // coil is running

        Real64 const EvapInletEnthalpy = state.dataLoopNodes->Node(thisTESCoil.EvapAirInletNodeNum).Enthalpy;

        // evaporator inlet air mass flow divided by design mass flow [ ]
        Real64 const AirMassFlowRatio = EvapAirMassFlow / thisTESCoil.RatedEvapAirMassFlowRate;

        // total cooling capacity modification factor due to temps []
        Real64 EvapTotCapTempModFac =
            EnergyPlus::Curve::CurveValue(state, thisTESCoil.CoolingAndChargeCoolingCapFTempCurve, EvapInletWetBulb, CondInletTemp, sTES);
        EvapTotCapTempModFac = max(0.0, EvapTotCapTempModFac); // could warn if negative, DXcoil does

        // total cooling capacity modification factor due to flow []
        Real64 EvapTotCapFlowModFac = EnergyPlus::Curve::CurveValue(state, thisTESCoil.CoolingAndChargeCoolingCapFFlowCurve, AirMassFlowRatio);
        EvapTotCapFlowModFac = max(0.0, EvapTotCapFlowModFac); // could warn if negative, DXcoil does

        // total cooling capacity
        Real64 EvapTotCap = thisTESCoil.CoolingAndChargeRatedTotCap * EvapTotCapTempModFac * EvapTotCapFlowModFac;

        // now see if coil is running dry
        Real64 const PartLoadOutAirEnth = EvapInletEnthalpy - (EvapTotCap * PartLoadRatio) / EvapAirMassFlow;
        Real64 const PartLoadDryCoilOutAirTemp = PsyTdbFnHW(PartLoadOutAirEnth, EvapInletHumRat);

        bool CoilMightBeDry = false;
        Real64 DryCoilTestEvapInletHumRat = 0.0;
        Real64 SHRadp = 0.0;
        if (PartLoadDryCoilOutAirTemp > PsyTsatFnHPb(state, PartLoadOutAirEnth, state.dataEnvrn->OutBaroPress, RoutineName)) {
            CoilMightBeDry = true;
            // find wADP, humidity ratio at apparatus dewpoint and inlet hum rat that would have dry coil
            DryCoilTestEvapInletHumRat = EvapInletHumRat;
            Real64 DryCoilTestEvapInletWetBulb = EvapInletWetBulb;
            int Counter = 0;
            bool Converged = false;
            while (!Converged) {
                EvapTotCapTempModFac = EnergyPlus::Curve::CurveValue(
                    state, thisTESCoil.CoolingAndChargeCoolingCapFTempCurve, DryCoilTestEvapInletWetBulb, CondInletTemp, sTES);
                EvapTotCapTempModFac = max(0.0, EvapTotCapTempModFac); // could warn if negative, DXcoil does
                EvapTotCapFlowModFac = EnergyPlus::Curve::CurveValue(state, thisTESCoil.CoolingAndChargeCoolingCapFFlowCurve, AirMassFlowRatio);
                EvapTotCapFlowModFac = max(0.0, EvapTotCapFlowModFac); // could warn if negative, DXcoil does
                EvapTotCap = thisTESCoil.CoolingAndChargeRatedTotCap * EvapTotCapTempModFac * EvapTotCapFlowModFac;
                // coil bypass factor = 0.0
                Real64 const hADP = EvapInletEnthalpy - (EvapTotCap / EvapAirMassFlow);
                Real64 const tADP = PsyTsatFnHPb(state, hADP, state.dataEnvrn->OutBaroPress, RoutineName);
                Real64 const wADP = min(EvapInletHumRat, PsyWFnTdbH(state, tADP, hADP, RoutineName));
                Real64 const hTinwADP = PsyHFnTdbW(EvapInletDryBulb, wADP);
                if ((EvapInletEnthalpy - hADP) > 1.e-10) {
                    SHRadp = min((hTinwADP - hADP) / (EvapInletEnthalpy - hADP), 1.0);
                } else {
                    SHRadp = 1.0;
                }

                if ((wADP > DryCoilTestEvapInletHumRat) || (Counter >= 1 && Counter < MaxIter)) {
                    if (DryCoilTestEvapInletHumRat <= 0.0) {
                        DryCoilTestEvapInletHumRat = 0.00001;
                    }
                    Real64 const werror = (DryCoilTestEvapInletHumRat - wADP) / DryCoilTestEvapInletHumRat;

                    DryCoilTestEvapInletHumRat = RelaxationFactor * wADP + (1.0 - RelaxationFactor) * DryCoilTestEvapInletHumRat;
                    DryCoilTestEvapInletWetBulb =
                        PsyTwbFnTdbWPb(state, EvapInletDryBulb, DryCoilTestEvapInletHumRat, state.dataEnvrn->OutBaroPress, RoutineName);

                    ++Counter;
                    Converged = (std::abs(werror) <= Tolerance);
                } else {
                    Converged = true;
                }
            }
        }

        // total cooling capacity modification factors
        Real64 const SHRTempFac =
            (state.dataCurveManager->PerfCurve(thisTESCoil.CoolingAndChargeSHRFTempCurve)->numDims == 2)
                ? EnergyPlus::Curve::CurveValue(state, thisTESCoil.CoolingAndChargeSHRFTempCurve, EvapInletWetBulb, EvapInletDryBulb)
                : EnergyPlus::Curve::CurveValue(state, thisTESCoil.CoolingAndChargeSHRFTempCurve, EvapInletWetBulb, EvapInletDryBulb, sTES);
        Real64 const SHRFlowFac = EnergyPlus::Curve::CurveValue(state, thisTESCoil.CoolingAndChargeSHRFFlowCurve, AirMassFlowRatio);
        Real64 SHR = thisTESCoil.CoolingAndChargeRatedSHR * SHRTempFac * SHRFlowFac;
        SHR = min(SHR, 1.0); // warn maybe
        SHR = max(SHR, 0.0); // warn maybe
        if (CoilMightBeDry) {
            if ((EvapInletHumRat < DryCoilTestEvapInletHumRat) && (SHRadp > SHR)) { // coil is dry for sure
                SHR = 1.0;
            } else if (SHRadp > SHR) {
                SHR = SHRadp;
            }
        }

        // part load factor
        Real64 const PLF = EnergyPlus::Curve::CurveValue(state, thisTESCoil.CoolingAndChargeCoolingPLFFPLRCurve, PartLoadRatio);
        // compressor running time divided by full time of timestep.
        Real64 EvapRuntimeFraction = 1.0;
        if (PLF >= PartLoadRatio && PLF > 0.0) {
            EvapRuntimeFraction = PartLoadRatio / PLF;
        } else {
            EvapRuntimeFraction = 1.0; // warn maybe
        }

        // Calculate electricity consumed. First, get EIR modifying factors for off-rated conditions
        Real64 EIRTempModFac =
            EnergyPlus::Curve::CurveValue(state, thisTESCoil.CoolingAndChargeCoolingEIRFTempCurve, EvapInletWetBulb, CondInletTemp, sTES);
        EIRTempModFac = max(EIRTempModFac, 0.0);

        Real64 EIRFlowModFac = EnergyPlus::Curve::CurveValue(state, thisTESCoil.CoolingAndChargeCoolingEIRFFlowCurve, AirMassFlowRatio);
        EIRFlowModFac = max(EIRFlowModFac, 0.0);

        Real64 const EIR = EIRTempModFac * EIRFlowModFac / thisTESCoil.CoolingAndChargeCoolingRatedCOP;

        Real64 const EvapElecCoolingPower = EvapTotCap * EIR * EvapRuntimeFraction;

        TotChargeCap = 0.0;
        Real64 ChargeRuntimeFraction = 0.0;
        Real64 ChargeElectricCoolingPower = 0.0;
        if (TESCanBeCharged) {
            Real64 ChargeCapModFac =
                EnergyPlus::Curve::CurveValue(state, thisTESCoil.CoolingAndChargeChargingCapFTempCurve, EvapInletWetBulb, CondInletTemp, sTES);
            ChargeCapModFac = max(0.0, ChargeCapModFac);

            Real64 ChargeCapPLRModFac = EnergyPlus::Curve::CurveValue(state, thisTESCoil.CoolingAndChargeChargingCapFEvapPLRCurve, PartLoadRatio);
            ChargeCapPLRModFac = max(0.0, ChargeCapPLRModFac);

            TotChargeCap = thisTESCoil.CoolingAndChargeRatedChargeCap * ChargeCapModFac * ChargeCapPLRModFac;
            if (TotChargeCap > QdotChargeLimit) {
                ChargeRuntimeFraction = QdotChargeLimit / TotChargeCap;
                TotChargeCap = min(TotChargeCap, QdotChargeLimit);
            } else {
                ChargeRuntimeFraction = 1.0;
            }
            Real64 ChargeEIRTempModFac =
                EnergyPlus::Curve::CurveValue(state, thisTESCoil.CoolingAndChargeChargingEIRFTempCurve, EvapInletWetBulb, CondInletTemp, sTES);
            ChargeEIRTempModFac = max(0.0, ChargeEIRTempModFac);

            Real64 ChargeEIRFlowModFac = EnergyPlus::Curve::CurveValue(state, thisTESCoil.CoolingAndChargeChargingEIRFFLowCurve, AirMassFlowRatio);
            ChargeEIRFlowModFac = max(0.0, ChargeEIRFlowModFac);

            Real64 const ChargeEIR = (ChargeEIRTempModFac * ChargeEIRFlowModFac) / thisTESCoil.CoolingAndChargeChargingRatedCOP;
            ChargeElectricCoolingPower = TotChargeCap * ChargeEIR;
            thisTESCoil.QdotTES = -TotChargeCap;
        } else {
            TotChargeCap = 0.0;
            ChargeElectricCoolingPower = 0.0;
            thisTESCoil.QdotTES = 0.0;
            ChargeRuntimeFraction = 0.0;
        }

        //  Calculate full load output conditions
        Real64 const FullLoadOutAirEnth = EvapInletEnthalpy - EvapTotCap / EvapAirMassFlow;

        Real64 const hTinwout = EvapInletEnthalpy - (1.0 - SHR) * (EvapTotCap / EvapAirMassFlow);
        // The following will often throw psych warnings for neg w, suppress warnings because error condition is handled in next IF
        Real64 FullLoadOutAirHumRat = PsyWFnTdbH(state, EvapInletDryBulb, hTinwout, RoutineName, true);
        Real64 FullLoadOutAirTemp = PsyTdbFnHW(FullLoadOutAirEnth, FullLoadOutAirHumRat);
        // Check for saturation error and modify temperature at constant enthalpy
        if (FullLoadOutAirTemp < PsyTsatFnHPb(state, FullLoadOutAirEnth, state.dataEnvrn->OutBaroPress, RoutineName)) {
            FullLoadOutAirTemp = PsyTsatFnHPb(state, FullLoadOutAirEnth, state.dataEnvrn->OutBaroPress, RoutineName);
            FullLoadOutAirHumRat = PsyWFnTdbH(state, FullLoadOutAirTemp, FullLoadOutAirEnth, RoutineName);
        }

        // Continuous fan, cycling compressor
        Real64 const EvapOutletAirEnthalpy = ((PartLoadRatio)*FullLoadOutAirEnth + (1.0 - (PartLoadRatio)) * EvapInletEnthalpy);
        Real64 EvapOutletAirHumRat = ((PartLoadRatio)*FullLoadOutAirHumRat + (1.0 - (PartLoadRatio)) * EvapInletHumRat);
        Real64 EvapOutletAirTemp = PsyTdbFnHW(EvapOutletAirEnthalpy, EvapOutletAirHumRat);
        if (EvapOutletAirTemp < PsyTsatFnHPb(state, EvapOutletAirEnthalpy, state.dataEnvrn->OutBaroPress, RoutineName)) {
            EvapOutletAirTemp = PsyTsatFnHPb(state, EvapOutletAirEnthalpy, state.dataEnvrn->OutBaroPress, RoutineName);
            EvapOutletAirHumRat = PsyWFnTdbH(state, EvapOutletAirTemp, EvapOutletAirEnthalpy, RoutineName);
        }

        state.dataLoopNodes->Node(thisTESCoil.EvapAirOutletNodeNum).Temp = EvapOutletAirTemp;
        state.dataLoopNodes->Node(thisTESCoil.EvapAirOutletNodeNum).HumRat = EvapOutletAirHumRat;
        state.dataLoopNodes->Node(thisTESCoil.EvapAirOutletNodeNum).Enthalpy = EvapOutletAirEnthalpy;
        state.dataLoopNodes->Node(thisTESCoil.EvapAirOutletNodeNum).MassFlowRate = EvapAirMassFlow;
        state.dataLoopNodes->Node(thisTESCoil.EvapAirOutletNodeNum).MassFlowRateMinAvail =
            state.dataLoopNodes->Node(thisTESCoil.EvapAirInletNodeNum).MassFlowRateMinAvail;
        state.dataLoopNodes->Node(thisTESCoil.EvapAirOutletNodeNum).MassFlowRateMaxAvail =
            state.dataLoopNodes->Node(thisTESCoil.EvapAirInletNodeNum).MassFlowRateMaxAvail;

        // determine condenser leaving conditions
        // condenser total heat rejection rate [W]
        Real64 const QdotCond = EvapTotCap * EvapRuntimeFraction + EvapElecCoolingPower + TotChargeCap + ChargeElectricCoolingPower;
        state.dataLoopNodes->Node(thisTESCoil.CondAirInletNodeNum).MassFlowRate = thisTESCoil.CondenserAirMassFlow;
        state.dataLoopNodes->Node(thisTESCoil.CondAirOutletNodeNum).MassFlowRate = thisTESCoil.CondenserAirMassFlow;
        // condenser inlet enthalpy [J/kg]
        Real64 const CondInletEnthalpy = PsyHFnTdbW(CondInletTemp, CondInletHumRat);
        Real64 const CondOutletEnthalpy = CondInletEnthalpy + QdotCond / thisTESCoil.CondenserAirMassFlow;
        state.dataLoopNodes->Node(thisTESCoil.CondAirOutletNodeNum).Temp = PsyTdbFnHW(CondOutletEnthalpy, CondInletHumRat);
        state.dataLoopNodes->Node(thisTESCoil.CondAirOutletNodeNum).HumRat = CondInletHumRat;
        state.dataLoopNodes->Node(thisTESCoil.CondAirOutletNodeNum).Enthalpy = CondOutletEnthalpy;

        thisTESCoil.ElecCoolingPower = EvapElecCoolingPower + ChargeElectricCoolingPower + thisTESCoil.AncillaryControlsPower;
        thisTESCoil.ElecCoolingEnergy = thisTESCoil.ElecCoolingPower * TimeStepSysSec;

        thisTESCoil.RuntimeFraction = EvapRuntimeFraction;
        if (ChargeRuntimeFraction > 0.0) {
            thisTESCoil.CondenserRuntimeFraction = max(ChargeRuntimeFraction, EvapRuntimeFraction);
        } else {
            thisTESCoil.CondenserRuntimeFraction = EvapRuntimeFraction;
        }

        thisTESCoil.EvapTotCoolingRate = EvapTotCap * EvapRuntimeFraction; // double check this
        thisTESCoil.EvapTotCoolingEnergy = EvapTotCap * EvapRuntimeFraction * TimeStepSysSec;
        Real64 const MinAirHumRat = min(state.dataLoopNodes->Node(thisTESCoil.EvapAirOutletNodeNum).HumRat,
                                        state.dataLoopNodes->Node(thisTESCoil.EvapAirInletNodeNum).HumRat);
        thisTESCoil.EvapSensCoolingRate =
            EvapAirMassFlow * (PsyHFnTdbW(EvapInletDryBulb, MinAirHumRat) - PsyHFnTdbW(EvapOutletAirTemp, MinAirHumRat));
        if (thisTESCoil.EvapSensCoolingRate > thisTESCoil.EvapTotCoolingRate) {
            thisTESCoil.EvapSensCoolingRate = thisTESCoil.EvapTotCoolingRate;
        }
        thisTESCoil.EvapSensCoolingEnergy = thisTESCoil.EvapSensCoolingRate * TimeStepSysSec;
        thisTESCoil.EvapLatCoolingRate = thisTESCoil.EvapTotCoolingRate - thisTESCoil.EvapSensCoolingRate;
        thisTESCoil.EvapLatCoolingEnergy = thisTESCoil.EvapLatCoolingRate * TimeStepSysSec;

    } else { // Evap off, but may still charge

        TotChargeCap = 0.0;
        Real64 ChargeElectricCoolingPower = 0.0;
        Real64 ChargeRuntimeFraction = 0.0;
        if (TESCanBeCharged) { // coil is running to charge but not to cool at evaporator
            Real64 const AirMassFlowRatio = EvapAirMassFlow / thisTESCoil.RatedEvapAirMassFlowRate;
            Real64 ChargeCapModFac =
                EnergyPlus::Curve::CurveValue(state, thisTESCoil.CoolingAndChargeChargingCapFTempCurve, EvapInletWetBulb, CondInletTemp, sTES);
            ChargeCapModFac = max(0.0, ChargeCapModFac);

            Real64 ChargeCapPLRModFac = EnergyPlus::Curve::CurveValue(state, thisTESCoil.CoolingAndChargeChargingCapFEvapPLRCurve, PartLoadRatio);
            ChargeCapPLRModFac = max(0.0, ChargeCapPLRModFac);

            TotChargeCap = thisTESCoil.CoolingAndChargeRatedChargeCap * ChargeCapModFac * ChargeCapPLRModFac;
            ChargeRuntimeFraction = 1.0;
            if (TotChargeCap > QdotChargeLimit) {
                ChargeRuntimeFraction = QdotChargeLimit / TotChargeCap;
                TotChargeCap = min(TotChargeCap, QdotChargeLimit);
            }
            Real64 ChargeEIRTempModFac =
                EnergyPlus::Curve::CurveValue(state, thisTESCoil.CoolingAndChargeChargingEIRFTempCurve, EvapInletWetBulb, CondInletTemp, sTES);
            ChargeEIRTempModFac = max(0.0, ChargeEIRTempModFac);

            Real64 ChargeEIRFlowModFac = EnergyPlus::Curve::CurveValue(state, thisTESCoil.CoolingAndChargeChargingEIRFFLowCurve, AirMassFlowRatio);
            ChargeEIRFlowModFac = max(0.0, ChargeEIRFlowModFac);

            Real64 const ChargeEIR = (ChargeEIRTempModFac * ChargeEIRFlowModFac) / thisTESCoil.CoolingAndChargeChargingRatedCOP;
            ChargeElectricCoolingPower = TotChargeCap * ChargeEIR;
            thisTESCoil.QdotTES = -TotChargeCap;
        } else {
            TotChargeCap = 0.0;
            ChargeElectricCoolingPower = 0.0;
            thisTESCoil.QdotTES = 0.0;
            ChargeRuntimeFraction = 0.0;
        }

        thisTESCoil.ElecCoolingPower = ChargeElectricCoolingPower + thisTESCoil.AncillaryControlsPower;
        thisTESCoil.ElecCoolingEnergy = thisTESCoil.ElecCoolingPower * TimeStepSysSec;

        thisTESCoil.RuntimeFraction = 0.0;
        state.dataLoopNodes->Node(thisTESCoil.EvapAirOutletNodeNum).Temp = state.dataLoopNodes->Node(thisTESCoil.EvapAirInletNodeNum).Temp;
        state.dataLoopNodes->Node(thisTESCoil.EvapAirOutletNodeNum).HumRat = state.dataLoopNodes->Node(thisTESCoil.EvapAirInletNodeNum).HumRat;
        state.dataLoopNodes->Node(thisTESCoil.EvapAirOutletNodeNum).MassFlowRate =
            state.dataLoopNodes->Node(thisTESCoil.EvapAirInletNodeNum).MassFlowRate;
        state.dataLoopNodes->Node(thisTESCoil.EvapAirOutletNodeNum).MassFlowRateMinAvail =
            state.dataLoopNodes->Node(thisTESCoil.EvapAirInletNodeNum).MassFlowRateMinAvail;
        state.dataLoopNodes->Node(thisTESCoil.EvapAirOutletNodeNum).MassFlowRateMaxAvail =
            state.dataLoopNodes->Node(thisTESCoil.EvapAirInletNodeNum).MassFlowRateMaxAvail;
        state.dataLoopNodes->Node(thisTESCoil.EvapAirOutletNodeNum).Enthalpy = PsyHFnTdbW(
            state.dataLoopNodes->Node(thisTESCoil.EvapAirOutletNodeNum).Temp, state.dataLoopNodes->Node(thisTESCoil.EvapAirOutletNodeNum).HumRat);

        thisTESCoil.EvapTotCoolingRate = 0.0;
        thisTESCoil.EvapTotCoolingEnergy = 0.0;
        thisTESCoil.EvapSensCoolingRate = 0.0;
        thisTESCoil.EvapSensCoolingEnergy = 0.0;
        thisTESCoil.EvapLatCoolingRate = 0.0;
        thisTESCoil.EvapLatCoolingEnergy = 0.0;

        if (TotChargeCap == 0.0) {
            state.dataLoopNodes->Node(thisTESCoil.CondAirOutletNodeNum).Temp = state.dataLoopNodes->Node(thisTESCoil.CondAirInletNodeNum).Temp;
            state.dataLoopNodes->Node(thisTESCoil.CondAirOutletNodeNum).HumRat = state.dataLoopNodes->Node(thisTESCoil.CondAirInletNodeNum).HumRat;
            state.dataLoopNodes->Node(thisTESCoil.CondAirInletNodeNum).MassFlowRate = 0.0;
            state.dataLoopNodes->Node(thisTESCoil.CondAirOutletNodeNum).MassFlowRate =
                state.dataLoopNodes->Node(thisTESCoil.CondAirInletNodeNum).MassFlowRate;
            state.dataLoopNodes->Node(thisTESCoil.CondAirOutletNodeNum).Enthalpy = PsyHFnTdbW(
                state.dataLoopNodes->Node(thisTESCoil.CondAirOutletNodeNum).Temp, state.dataLoopNodes->Node(thisTESCoil.CondAirOutletNodeNum).HumRat);
            thisTESCoil.CondenserRuntimeFraction = 0.0;
        } else {

            // determine condenser leaving conditions
            Real64 const QdotCond = TotChargeCap + ChargeElectricCoolingPower;
            state.dataLoopNodes->Node(thisTESCoil.CondAirInletNodeNum).MassFlowRate = thisTESCoil.CondenserAirMassFlow;
            state.dataLoopNodes->Node(thisTESCoil.CondAirOutletNodeNum).MassFlowRate = thisTESCoil.CondenserAirMassFlow;
            Real64 const CondInletEnthalpy = PsyHFnTdbW(CondInletTemp, CondInletHumRat);
            Real64 const CondOutletEnthalpy = CondInletEnthalpy + QdotCond / thisTESCoil.CondenserAirMassFlow;
            state.dataLoopNodes->Node(thisTESCoil.CondAirOutletNodeNum).Temp = PsyTdbFnHW(CondOutletEnthalpy, CondInletHumRat);
            state.dataLoopNodes->Node(thisTESCoil.CondAirOutletNodeNum).HumRat = CondInletHumRat;
            state.dataLoopNodes->Node(thisTESCoil.CondAirOutletNodeNum).Enthalpy = CondOutletEnthalpy;
            thisTESCoil.CondenserRuntimeFraction = 1.0;
        }
    }

    thisTESCoil.QdotTES = -TotChargeCap;
    thisTESCoil.Q_TES = thisTESCoil.QdotTES * TimeStepSysSec;

    UpdateTEStorage(state, TESCoilNum);

    thisTESCoil.CondInletTemp = CondInletTemp;

    UpdateColdWeatherProtection(state, TESCoilNum);

    if (thisTESCoil.CondenserType == TESCondenserType::Evap) {
        UpdateEvaporativeCondenserBasinHeater(state, TESCoilNum);
        UpdateEvaporativeCondenserWaterUse(state, TESCoilNum, CondInletHumRat, thisTESCoil.CondAirInletNodeNum);
    }
}

void CalcTESCoilCoolingAndDischargeMode(EnergyPlusData &state,
                                        int const TESCoilNum,
                                        [[maybe_unused]] HVAC::FanOp const fanOp,
                                        Real64 const PartLoadRatio)
{

    // SUBROUTINE INFORMATION:
    //       AUTHOR         Brent Griffith
    //       DATE WRITTEN   April 2013
    //       MODIFIED       na
    //       RE-ENGINEERED  na

    // Using/Aliasing
    Real64 const TimeStepSysSec = state.dataHVACGlobal->TimeStepSysSec;

    // SUBROUTINE PARAMETER DEFINITIONS:
    int constexpr MaxIter(30);
    Real64 constexpr RelaxationFactor(0.4);
    Real64 constexpr Tolerance(0.1);
    static constexpr std::string_view RoutineName("CalcTESCoilCoolingAndDischargeMode");

    // SUBROUTINE LOCAL VARIABLE DECLARATIONS:
    Real64 CondInletTemp;   // Condenser inlet temperature (C). Outdoor dry-bulb temp for air-cooled condenser.
                            // Outdoor Wetbulb +(1 - effectiveness)*(outdoor drybulb - outdoor wetbulb) for evap condenser.
    Real64 CondInletHumRat; // Condenser inlet humidity ratio (kg/kg). Zero for air-cooled condenser.
                            // For evap condenser, its the humidity ratio of the air leaving the evap cooling pads.

    auto &thisTESCoil = state.dataPackagedThermalStorageCoil->TESCoil(TESCoilNum);

    // first deal with condenser
    if (thisTESCoil.CondenserType == TESCondenserType::Air) {
        Real64 const CondAirSidePressure = state.dataLoopNodes->Node(thisTESCoil.CondAirInletNodeNum).Press;
        if (CondAirSidePressure == state.dataLoopNodes->DefaultNodeValues.Press) {
            CondInletTemp = state.dataEnvrn->OutDryBulbTemp;
            CondInletHumRat = state.dataEnvrn->OutHumRat;
        } else {
            CondInletTemp = state.dataLoopNodes->Node(thisTESCoil.CondAirInletNodeNum).Temp;
            CondInletHumRat = state.dataLoopNodes->Node(thisTESCoil.CondAirInletNodeNum).HumRat;
        }
    } else if (thisTESCoil.CondenserType == TESCondenserType::Evap) {
        Real64 const CondAirSidePressure = state.dataLoopNodes->Node(thisTESCoil.CondAirInletNodeNum).Press;
        Real64 OutdoorDryBulb = 0.0;
        Real64 OutdoorWetBulb = 0.0;
        if (CondAirSidePressure == state.dataLoopNodes->DefaultNodeValues.Press) {
            OutdoorDryBulb = state.dataEnvrn->OutDryBulbTemp;
            OutdoorWetBulb = state.dataEnvrn->OutWetBulbTemp;
        } else {
            OutdoorDryBulb = state.dataLoopNodes->Node(thisTESCoil.CondAirInletNodeNum).Temp;
            Real64 const OutdoorHumRat = state.dataLoopNodes->Node(thisTESCoil.CondAirInletNodeNum).HumRat;
            OutdoorWetBulb = PsyTwbFnTdbWPb(state, OutdoorDryBulb, OutdoorHumRat, CondAirSidePressure, RoutineName);
        }
        // direct evap cool model
        CondInletTemp = OutdoorWetBulb + (OutdoorDryBulb - OutdoorWetBulb) * (1.0 - thisTESCoil.EvapCondEffect);
        CondInletHumRat = PsyWFnTdbTwbPb(state, CondInletTemp, OutdoorWetBulb, CondAirSidePressure, RoutineName);
    }

    Real64 QdotDischargeLimit; // limit for discharge cooling power to hit limit of storage.
    Real64 sTES;               // stat of Thermal energy storage [C or fraction of ice]
    bool TESHasSomeCharge = false;

    switch (thisTESCoil.StorageMedia) {
    case MediaType::Water:
    case MediaType::UserDefindFluid:
        sTES = thisTESCoil.FluidTankTempFinalLastTimestep;
        if ((sTES >= thisTESCoil.MinimumFluidTankTempLimit) && (sTES < thisTESCoil.MaximumFluidTankTempLimit)) {
            TESHasSomeCharge = true;
            Real64 const rho = thisTESCoil.glycol->getDensity(state, sTES, RoutineName);
            Real64 const TankMass = rho * thisTESCoil.FluidStorageVolume;
            Real64 const CpTank = thisTESCoil.glycol->getSpecificHeat(state, sTES, RoutineName);
            // simple linear approximation of DT/Dt term in McpDT/Dt
            QdotDischargeLimit = TankMass * CpTank * (thisTESCoil.MaximumFluidTankTempLimit - sTES) / TimeStepSysSec;
        } else {
            TESHasSomeCharge = false;
        }
        break;
    case MediaType::Ice:
        sTES = thisTESCoil.IceFracRemainLastTimestep;
        if (sTES > 0.0) {
            TESHasSomeCharge = true;
            // discharge limit
            QdotDischargeLimit = (sTES)*thisTESCoil.IceStorageCapacity / TimeStepSysSec;
        } else {
            TESHasSomeCharge = false;
        }
        break;
    default:
        break;
    }

    Real64 const EvapAirMassFlow = state.dataLoopNodes->Node(thisTESCoil.EvapAirInletNodeNum).MassFlowRate;

    if ((EvapAirMassFlow > HVAC::SmallMassFlow) && (PartLoadRatio > 0.0)) { // coil is running

        Real64 const EvapInletDryBulb = state.dataLoopNodes->Node(thisTESCoil.EvapAirInletNodeNum).Temp;
        Real64 const EvapInletHumRat = state.dataLoopNodes->Node(thisTESCoil.EvapAirInletNodeNum).HumRat;
        Real64 const EvapInletWetBulb = PsyTwbFnTdbWPb(state, EvapInletDryBulb, EvapInletHumRat, state.dataEnvrn->OutBaroPress, RoutineName);
        Real64 const EvapInletEnthalpy = state.dataLoopNodes->Node(thisTESCoil.EvapAirInletNodeNum).Enthalpy;

        // evaporator inlet air mass flow divided by design mass flow [ ]
        Real64 const AirMassFlowRatio = EvapAirMassFlow / thisTESCoil.RatedEvapAirMassFlowRate;

        // total cooling capacity modification factor due to temps []
        Real64 EvapTotCapTempModFac =
            EnergyPlus::Curve::CurveValue(state, thisTESCoil.CoolingAndDischargeCoolingCapFTempCurve, EvapInletWetBulb, CondInletTemp, sTES);
        EvapTotCapTempModFac = max(0.0, EvapTotCapTempModFac); // could warn if negative, DXcoil does

        // total cooling capacity modification factor due to flow []
        Real64 EvapTotCapFlowModFac = EnergyPlus::Curve::CurveValue(state, thisTESCoil.CoolingAndDischargeCoolingCapFFlowCurve, AirMassFlowRatio);
        EvapTotCapFlowModFac = max(0.0, EvapTotCapFlowModFac); // could warn if negative, DXcoil does

        // total cooling capacity
        Real64 EvapTotCap = thisTESCoil.CoolingAndDischargeRatedTotCap * EvapTotCapTempModFac * EvapTotCapFlowModFac;

        // now see if coil is running dry
        Real64 const PartLoadOutAirEnth = EvapInletEnthalpy - (EvapTotCap * PartLoadRatio) / EvapAirMassFlow;
        Real64 const PartLoadDryCoilOutAirTemp = PsyTdbFnHW(PartLoadOutAirEnth, EvapInletHumRat);

        bool CoilMightBeDry = false;
        Real64 DryCoilTestEvapInletHumRat = 0.0;
        Real64 SHRadp = 0.0;

        if (PartLoadDryCoilOutAirTemp > PsyTsatFnHPb(state, PartLoadOutAirEnth, state.dataEnvrn->OutBaroPress, RoutineName)) {
            CoilMightBeDry = true;
            // find wADP, humidity ratio at apparatus dewpoint and inlet hum rat that would have dry coil
            DryCoilTestEvapInletHumRat = EvapInletHumRat;
            Real64 DryCoilTestEvapInletWetBulb = EvapInletWetBulb;
            int Counter = 0;
            bool Converged = false;
            while (!Converged) {
                EvapTotCapTempModFac = EnergyPlus::Curve::CurveValue(
                    state, thisTESCoil.CoolingAndDischargeCoolingCapFTempCurve, DryCoilTestEvapInletWetBulb, CondInletTemp, sTES);
                EvapTotCapTempModFac = max(0.0, EvapTotCapTempModFac); // could warn if negative, DXcoil does
                EvapTotCapFlowModFac = EnergyPlus::Curve::CurveValue(state, thisTESCoil.CoolingAndDischargeCoolingCapFFlowCurve, AirMassFlowRatio);
                EvapTotCapFlowModFac = max(0.0, EvapTotCapFlowModFac); // could warn if negative, DXcoil does
                EvapTotCap = thisTESCoil.CoolingAndDischargeRatedTotCap * EvapTotCapTempModFac * EvapTotCapFlowModFac;
                // coil bypass factor = 0.0
                Real64 const hADP = EvapInletEnthalpy - (EvapTotCap / EvapAirMassFlow);
                Real64 const tADP = PsyTsatFnHPb(state, hADP, state.dataEnvrn->OutBaroPress, RoutineName);
                Real64 const wADP = min(EvapInletHumRat, PsyWFnTdbH(state, tADP, hADP, RoutineName));
                Real64 const hTinwADP = PsyHFnTdbW(EvapInletDryBulb, wADP);
                if ((EvapInletEnthalpy - hADP) > 1.e-10) {
                    SHRadp = min((hTinwADP - hADP) / (EvapInletEnthalpy - hADP), 1.0);
                } else {
                    SHRadp = 1.0;
                }

                if ((wADP > DryCoilTestEvapInletHumRat) || (Counter >= 1 && Counter < MaxIter)) {
                    if (DryCoilTestEvapInletHumRat <= 0.0) {
                        DryCoilTestEvapInletHumRat = 0.00001;
                    }
                    Real64 const werror = (DryCoilTestEvapInletHumRat - wADP) / DryCoilTestEvapInletHumRat;

                    DryCoilTestEvapInletHumRat = RelaxationFactor * wADP + (1.0 - RelaxationFactor) * DryCoilTestEvapInletHumRat;
                    DryCoilTestEvapInletWetBulb =
                        PsyTwbFnTdbWPb(state, EvapInletDryBulb, DryCoilTestEvapInletHumRat, state.dataEnvrn->OutBaroPress, RoutineName);

                    ++Counter;
                    Converged = (std::abs(werror) <= Tolerance);
                } else {
                    Converged = true;
                }
            }
        }

        // total cooling capacity modification factors
        Real64 const SHRTempFac =
            (state.dataCurveManager->PerfCurve(thisTESCoil.CoolingAndDischargeSHRFTempCurve)->numDims == 2)
                ? EnergyPlus::Curve::CurveValue(state, thisTESCoil.CoolingAndDischargeSHRFTempCurve, EvapInletWetBulb, EvapInletDryBulb)
                : EnergyPlus::Curve::CurveValue(state, thisTESCoil.CoolingAndDischargeSHRFTempCurve, EvapInletWetBulb, EvapInletDryBulb, sTES);
        Real64 const SHRFlowFac = EnergyPlus::Curve::CurveValue(state, thisTESCoil.CoolingAndDischargeSHRFFlowCurve, AirMassFlowRatio);
        Real64 SHR = thisTESCoil.CoolingAndDischargeRatedSHR * SHRTempFac * SHRFlowFac;
        SHR = min(SHR, 1.0); // warn maybe
        SHR = max(SHR, 0.0); // warn maybe
        if (CoilMightBeDry) {
            if ((EvapInletHumRat < DryCoilTestEvapInletHumRat) && (SHRadp > SHR)) { // coil is dry for sure
                SHR = 1.0;
            } else if (SHRadp > SHR) {
                SHR = SHRadp;
            }
        }
        // part load factor
        Real64 const PLF = EnergyPlus::Curve::CurveValue(state, thisTESCoil.CoolingAndDischargeCoolingPLFFPLRCurve, PartLoadRatio);
        // compressor running time divided by full time of timestep.
        Real64 EvapRuntimeFraction = 1.0;
        if (PLF >= PartLoadRatio && PLF > 0.0) {
            EvapRuntimeFraction = PartLoadRatio / PLF;
        } else {
            EvapRuntimeFraction = 1.0; // warn maybe
        }
        // Calculate electricity consumed. First, get EIR modifying factors for off-rated conditions
        Real64 EIRTempModFac =
            EnergyPlus::Curve::CurveValue(state, thisTESCoil.CoolingAndDischargeCoolingEIRFTempCurve, EvapInletWetBulb, CondInletTemp, sTES);
        EIRTempModFac = max(EIRTempModFac, 0.0);

        Real64 EIRFlowModFac = EnergyPlus::Curve::CurveValue(state, thisTESCoil.CoolingAndDischargeCoolingEIRFFlowCurve, AirMassFlowRatio);
        EIRFlowModFac = max(EIRFlowModFac, 0.0);

        Real64 const EIR = EIRTempModFac * EIRFlowModFac / thisTESCoil.CoolingAndDischargeCoolingRatedCOP;

        Real64 const EvapElecCoolingPower = EvapTotCap * EIR * EvapRuntimeFraction;

        Real64 TotDischargeCap = 0.0;
        Real64 DischargeRuntimeFraction = 0.0;
        Real64 DischargeElectricCoolingPower = 0.0;
        if (TESHasSomeCharge) {
            Real64 DischargeCapTempModFac =
                EnergyPlus::Curve::CurveValue(state, thisTESCoil.CoolingAndDischargeDischargingCapFTempCurve, EvapInletWetBulb, CondInletTemp, sTES);
            DischargeCapTempModFac = max(0.0, DischargeCapTempModFac);
            Real64 DischargeCapFlowModFac =
                EnergyPlus::Curve::CurveValue(state, thisTESCoil.CoolingAndDischargeDischargingCapFFlowCurve, AirMassFlowRatio);
            DischargeCapFlowModFac = max(0.0, DischargeCapFlowModFac);

            Real64 const DischargePLF =
                EnergyPlus::Curve::CurveValue(state, thisTESCoil.CoolingAndDischargeDischargingCapFEvapPLRCurve, PartLoadRatio);
            if (DischargePLF >= PartLoadRatio && DischargePLF > 0.0) {
                DischargeRuntimeFraction = PartLoadRatio / DischargePLF;
            } else {
                DischargeRuntimeFraction = 1.0; // warn maybe
            }

            TotDischargeCap =
                thisTESCoil.CoolingAndDischargeRatedDischargeCap * DischargeCapTempModFac * DischargeCapFlowModFac * DischargeRuntimeFraction;
            if (TotDischargeCap > QdotDischargeLimit) {
                TotDischargeCap = min(TotDischargeCap, QdotDischargeLimit);
            }
            Real64 DischargeEIRTempModFac =
                EnergyPlus::Curve::CurveValue(state, thisTESCoil.CoolingAndDischargeDischargingEIRFTempCurve, EvapInletWetBulb, CondInletTemp, sTES);
            DischargeEIRTempModFac = max(0.0, DischargeEIRTempModFac);

            Real64 DischargeEIRFlowModFac =
                EnergyPlus::Curve::CurveValue(state, thisTESCoil.CoolingAndDischargeDischargingEIRFFLowCurve, AirMassFlowRatio);
            DischargeEIRFlowModFac = max(0.0, DischargeEIRFlowModFac);

            Real64 const DischargeEIR = (DischargeEIRTempModFac * DischargeEIRFlowModFac) / thisTESCoil.CoolingAndDischargeDischargingRatedCOP;
            DischargeElectricCoolingPower = TotDischargeCap * DischargeEIR * DischargeRuntimeFraction;
            thisTESCoil.QdotTES = TotDischargeCap;
        } else {
            TotDischargeCap = 0.0;
            DischargeRuntimeFraction = 0.0;
            DischargeElectricCoolingPower = 0.0;
            thisTESCoil.QdotTES = 0.0;
        }

        Real64 const TotCap = EvapTotCap + TotDischargeCap;
        //  Calculate full load output conditions

        Real64 const hTinwout = EvapInletEnthalpy - (1.0 - SHR) * (TotCap / EvapAirMassFlow);
        Real64 const FullLoadOutAirEnth = EvapInletEnthalpy - TotCap / EvapAirMassFlow;
        // The following will often throw psych warnings for neg w, suppress warnings because error condition is handled in next IF
        Real64 FullLoadOutAirHumRat = PsyWFnTdbH(state, EvapInletDryBulb, hTinwout, RoutineName, true);
        Real64 FullLoadOutAirTemp = PsyTdbFnHW(FullLoadOutAirEnth, FullLoadOutAirHumRat);
        // Check for saturation error and modify temperature at constant enthalpy
        if (FullLoadOutAirTemp < PsyTsatFnHPb(state, FullLoadOutAirEnth, state.dataEnvrn->OutBaroPress, RoutineName)) {
            FullLoadOutAirTemp = PsyTsatFnHPb(state, FullLoadOutAirEnth, state.dataEnvrn->OutBaroPress, RoutineName);
            FullLoadOutAirHumRat = PsyWFnTdbH(state, FullLoadOutAirTemp, FullLoadOutAirEnth, RoutineName);
        }
        // Continuous fan, cycling compressor
        Real64 const EvapOutletAirEnthalpy = ((PartLoadRatio)*FullLoadOutAirEnth + (1.0 - (PartLoadRatio)) * EvapInletEnthalpy);
        Real64 EvapOutletAirHumRat = ((PartLoadRatio)*FullLoadOutAirHumRat + (1.0 - (PartLoadRatio)) * EvapInletHumRat);
        Real64 EvapOutletAirTemp = PsyTdbFnHW(EvapOutletAirEnthalpy, EvapOutletAirHumRat);
        if (EvapOutletAirTemp < PsyTsatFnHPb(state, EvapOutletAirEnthalpy, state.dataEnvrn->OutBaroPress, RoutineName)) {
            EvapOutletAirTemp = PsyTsatFnHPb(state, EvapOutletAirEnthalpy, state.dataEnvrn->OutBaroPress, RoutineName);
            EvapOutletAirHumRat = PsyWFnTdbH(state, EvapOutletAirTemp, EvapOutletAirEnthalpy, RoutineName);
        }

        state.dataLoopNodes->Node(thisTESCoil.EvapAirOutletNodeNum).Temp = EvapOutletAirTemp;
        state.dataLoopNodes->Node(thisTESCoil.EvapAirOutletNodeNum).HumRat = EvapOutletAirHumRat;
        state.dataLoopNodes->Node(thisTESCoil.EvapAirOutletNodeNum).Enthalpy = EvapOutletAirEnthalpy;
        state.dataLoopNodes->Node(thisTESCoil.EvapAirOutletNodeNum).MassFlowRate = EvapAirMassFlow;
        state.dataLoopNodes->Node(thisTESCoil.EvapAirOutletNodeNum).MassFlowRateMinAvail =
            state.dataLoopNodes->Node(thisTESCoil.EvapAirInletNodeNum).MassFlowRateMinAvail;
        state.dataLoopNodes->Node(thisTESCoil.EvapAirOutletNodeNum).MassFlowRateMaxAvail =
            state.dataLoopNodes->Node(thisTESCoil.EvapAirInletNodeNum).MassFlowRateMaxAvail;

        // determine condenser leaving conditions
        Real64 const QdotCond = EvapTotCap * EvapRuntimeFraction + EvapElecCoolingPower;
        state.dataLoopNodes->Node(thisTESCoil.CondAirInletNodeNum).MassFlowRate = thisTESCoil.CondenserAirMassFlow;
        state.dataLoopNodes->Node(thisTESCoil.CondAirOutletNodeNum).MassFlowRate = thisTESCoil.CondenserAirMassFlow;
        Real64 const CondInletEnthalpy = PsyHFnTdbW(CondInletTemp, CondInletHumRat);
        Real64 const CondOutletEnthalpy = CondInletEnthalpy + QdotCond / thisTESCoil.CondenserAirMassFlow;
        state.dataLoopNodes->Node(thisTESCoil.CondAirOutletNodeNum).Temp = PsyTdbFnHW(CondOutletEnthalpy, CondInletHumRat);
        state.dataLoopNodes->Node(thisTESCoil.CondAirOutletNodeNum).HumRat = CondInletHumRat;
        state.dataLoopNodes->Node(thisTESCoil.CondAirOutletNodeNum).Enthalpy = CondOutletEnthalpy;

        thisTESCoil.ElecCoolingPower = EvapElecCoolingPower + DischargeElectricCoolingPower + thisTESCoil.AncillaryControlsPower;
        thisTESCoil.ElecCoolingEnergy = thisTESCoil.ElecCoolingPower * TimeStepSysSec;
        thisTESCoil.RuntimeFraction =
            (EvapTotCap * EvapRuntimeFraction + TotDischargeCap * DischargeRuntimeFraction) / (EvapTotCap + TotDischargeCap);

        thisTESCoil.EvapTotCoolingRate = EvapTotCap * EvapRuntimeFraction + TotDischargeCap * DischargeRuntimeFraction;
        thisTESCoil.EvapTotCoolingEnergy = thisTESCoil.EvapTotCoolingRate * TimeStepSysSec;
        Real64 const MinAirHumRat = min(state.dataLoopNodes->Node(thisTESCoil.EvapAirOutletNodeNum).HumRat,
                                        state.dataLoopNodes->Node(thisTESCoil.EvapAirInletNodeNum).HumRat);
        thisTESCoil.EvapSensCoolingRate =
            EvapAirMassFlow * (PsyHFnTdbW(EvapInletDryBulb, MinAirHumRat) - PsyHFnTdbW(EvapOutletAirTemp, MinAirHumRat));
        if (thisTESCoil.EvapSensCoolingRate > thisTESCoil.EvapTotCoolingRate) {
            thisTESCoil.EvapSensCoolingRate = thisTESCoil.EvapTotCoolingRate;
        }
        thisTESCoil.EvapSensCoolingEnergy = thisTESCoil.EvapSensCoolingRate * TimeStepSysSec;
        thisTESCoil.EvapLatCoolingRate = thisTESCoil.EvapTotCoolingRate - thisTESCoil.EvapSensCoolingRate;
        thisTESCoil.EvapLatCoolingEnergy = thisTESCoil.EvapLatCoolingRate * TimeStepSysSec;

    } else { // coil is off; just pass through conditions
        thisTESCoil.QdotTES = 0.0;

        thisTESCoil.ElecCoolingPower = thisTESCoil.AncillaryControlsPower;
        thisTESCoil.ElecCoolingEnergy = thisTESCoil.ElecCoolingPower * TimeStepSysSec;
        thisTESCoil.RuntimeFraction = 0.0;

        thisTESCoil.RuntimeFraction = 0.0;
        thisTESCoil.EvapTotCoolingRate = 0.0;
        thisTESCoil.EvapTotCoolingEnergy = 0.0;
        thisTESCoil.EvapSensCoolingRate = 0.0;
        thisTESCoil.EvapSensCoolingEnergy = 0.0;
        thisTESCoil.EvapLatCoolingRate = 0.0;
        thisTESCoil.EvapLatCoolingEnergy = 0.0;

        state.dataLoopNodes->Node(thisTESCoil.EvapAirOutletNodeNum).Temp = state.dataLoopNodes->Node(thisTESCoil.EvapAirInletNodeNum).Temp;
        state.dataLoopNodes->Node(thisTESCoil.EvapAirOutletNodeNum).HumRat = state.dataLoopNodes->Node(thisTESCoil.EvapAirInletNodeNum).HumRat;
        state.dataLoopNodes->Node(thisTESCoil.EvapAirOutletNodeNum).MassFlowRate =
            state.dataLoopNodes->Node(thisTESCoil.EvapAirInletNodeNum).MassFlowRate;
        state.dataLoopNodes->Node(thisTESCoil.EvapAirOutletNodeNum).MassFlowRateMinAvail =
            state.dataLoopNodes->Node(thisTESCoil.EvapAirInletNodeNum).MassFlowRateMinAvail;
        state.dataLoopNodes->Node(thisTESCoil.EvapAirOutletNodeNum).MassFlowRateMaxAvail =
            state.dataLoopNodes->Node(thisTESCoil.EvapAirInletNodeNum).MassFlowRateMaxAvail;
        state.dataLoopNodes->Node(thisTESCoil.EvapAirOutletNodeNum).Enthalpy = PsyHFnTdbW(
            state.dataLoopNodes->Node(thisTESCoil.EvapAirOutletNodeNum).Temp, state.dataLoopNodes->Node(thisTESCoil.EvapAirOutletNodeNum).HumRat);
        // nothing happens at condenser
        state.dataLoopNodes->Node(thisTESCoil.CondAirOutletNodeNum).Temp = state.dataLoopNodes->Node(thisTESCoil.CondAirInletNodeNum).Temp;
        state.dataLoopNodes->Node(thisTESCoil.CondAirOutletNodeNum).HumRat = state.dataLoopNodes->Node(thisTESCoil.CondAirInletNodeNum).HumRat;
        state.dataLoopNodes->Node(thisTESCoil.CondAirInletNodeNum).MassFlowRate = 0.0;
        state.dataLoopNodes->Node(thisTESCoil.CondAirOutletNodeNum).MassFlowRate =
            state.dataLoopNodes->Node(thisTESCoil.CondAirInletNodeNum).MassFlowRate;
        state.dataLoopNodes->Node(thisTESCoil.CondAirOutletNodeNum).Enthalpy = PsyHFnTdbW(
            state.dataLoopNodes->Node(thisTESCoil.CondAirOutletNodeNum).Temp, state.dataLoopNodes->Node(thisTESCoil.CondAirOutletNodeNum).HumRat);
        thisTESCoil.CondInletTemp = state.dataLoopNodes->Node(thisTESCoil.CondAirInletNodeNum).Temp;
    }
    thisTESCoil.Q_TES = thisTESCoil.QdotTES * TimeStepSysSec;
    UpdateTEStorage(state, TESCoilNum);

    UpdateColdWeatherProtection(state, TESCoilNum);

    if (thisTESCoil.CondenserType == TESCondenserType::Evap) {
        UpdateEvaporativeCondenserBasinHeater(state, TESCoilNum);
        UpdateEvaporativeCondenserWaterUse(state, TESCoilNum, CondInletHumRat, thisTESCoil.CondAirInletNodeNum);
    }
}

void CalcTESCoilChargeOnlyMode(EnergyPlusData &state, int const TESCoilNum)
{

    // SUBROUTINE INFORMATION:
    //       AUTHOR         Brent Griffith
    //       DATE WRITTEN   May 2013
    //       MODIFIED       na
    //       RE-ENGINEERED  na

    // Using/Aliasing
    Real64 const TimeStepSysSec = state.dataHVACGlobal->TimeStepSysSec;

    // SUBROUTINE PARAMETER DEFINITIONS:
    static constexpr std::string_view RoutineName("CalcTESCoilChargeOnlyMode");

    // SUBROUTINE LOCAL VARIABLE DECLARATIONS:
    Real64 CondInletTemp; // Condenser inlet temperature (C). Outdoor dry-bulb temp for air-cooled condenser.
    // Outdoor Wetbulb +(1 - effectiveness)*(outdoor drybulb - outdoor wetbulb) for evap condenser.
    Real64 CondInletHumRat; // Condenser inlet humidity ratio (kg/kg). Zero for air-cooled condenser.
                            // For evap condenser, its the humidity ratio of the air leaving the evap cooling pads.

    auto &thisTESCoil = state.dataPackagedThermalStorageCoil->TESCoil(TESCoilNum);

    // nothing happens at Evaporator
    state.dataLoopNodes->Node(thisTESCoil.EvapAirOutletNodeNum).Temp = state.dataLoopNodes->Node(thisTESCoil.EvapAirInletNodeNum).Temp;
    state.dataLoopNodes->Node(thisTESCoil.EvapAirOutletNodeNum).HumRat = state.dataLoopNodes->Node(thisTESCoil.EvapAirInletNodeNum).HumRat;
    state.dataLoopNodes->Node(thisTESCoil.EvapAirOutletNodeNum).MassFlowRate =
        state.dataLoopNodes->Node(thisTESCoil.EvapAirInletNodeNum).MassFlowRate;
    state.dataLoopNodes->Node(thisTESCoil.EvapAirOutletNodeNum).MassFlowRateMinAvail =
        state.dataLoopNodes->Node(thisTESCoil.EvapAirInletNodeNum).MassFlowRateMinAvail;
    state.dataLoopNodes->Node(thisTESCoil.EvapAirOutletNodeNum).MassFlowRateMaxAvail =
        state.dataLoopNodes->Node(thisTESCoil.EvapAirInletNodeNum).MassFlowRateMaxAvail;
    state.dataLoopNodes->Node(thisTESCoil.EvapAirOutletNodeNum).Enthalpy = PsyHFnTdbW(
        state.dataLoopNodes->Node(thisTESCoil.EvapAirOutletNodeNum).Temp, state.dataLoopNodes->Node(thisTESCoil.EvapAirOutletNodeNum).HumRat);

    // first deal with condenser
    if (thisTESCoil.CondenserType == TESCondenserType::Air) {
        Real64 const CondAirSidePressure = state.dataLoopNodes->Node(thisTESCoil.CondAirInletNodeNum).Press;
        if (CondAirSidePressure == state.dataLoopNodes->DefaultNodeValues.Press) {
            CondInletTemp = state.dataEnvrn->OutDryBulbTemp;
            CondInletHumRat = state.dataEnvrn->OutHumRat;
        } else {
            CondInletTemp = state.dataLoopNodes->Node(thisTESCoil.CondAirInletNodeNum).Temp;
            CondInletHumRat = state.dataLoopNodes->Node(thisTESCoil.CondAirInletNodeNum).HumRat;
        }
    } else if (thisTESCoil.CondenserType == TESCondenserType::Evap) {
        Real64 const CondAirSidePressure = state.dataLoopNodes->Node(thisTESCoil.CondAirInletNodeNum).Press;
        Real64 OutdoorDryBulb = 0.0;
        Real64 OutdoorWetBulb = 0.0;
        if (CondAirSidePressure == state.dataLoopNodes->DefaultNodeValues.Press) {
            OutdoorDryBulb = state.dataEnvrn->OutDryBulbTemp;
            OutdoorWetBulb = state.dataEnvrn->OutWetBulbTemp;
        } else {
            OutdoorDryBulb = state.dataLoopNodes->Node(thisTESCoil.CondAirInletNodeNum).Temp;
            Real64 const OutdoorHumRat = state.dataLoopNodes->Node(thisTESCoil.CondAirInletNodeNum).HumRat;
            OutdoorWetBulb = PsyTwbFnTdbWPb(state, OutdoorDryBulb, OutdoorHumRat, CondAirSidePressure, RoutineName);
        }
        // direct evap cool model
        CondInletTemp = OutdoorWetBulb + (OutdoorDryBulb - OutdoorWetBulb) * (1.0 - thisTESCoil.EvapCondEffect);
        CondInletHumRat = PsyWFnTdbTwbPb(state, CondInletTemp, OutdoorWetBulb, CondAirSidePressure, RoutineName);
    }

    bool TESCanBeCharged = false; // true if room for tank to be charged.
    Real64 QdotChargeLimit;       // limit for charge cooling power to hit limit of storage.
    Real64 sTES;                  // local state of Thermal Energy Storage (C or ice fraction)

    switch (thisTESCoil.StorageMedia) {
    case MediaType::Water:
    case MediaType::UserDefindFluid:
        sTES = thisTESCoil.FluidTankTempFinalLastTimestep;
        if ((sTES > thisTESCoil.MinimumFluidTankTempLimit) && (sTES < thisTESCoil.MaximumFluidTankTempLimit)) {
            TESCanBeCharged = true;
            // find charge limit to reach limits
            // density of water in tank (kg/m3)
            Real64 const rho = thisTESCoil.glycol->getDensity(state, sTES, RoutineName);
            // Mass of water in tank (kg)
            Real64 const TankMass = rho * thisTESCoil.FluidStorageVolume;
            // Specific heat of water in tank (J/kg K)
            Real64 const CpTank = thisTESCoil.glycol->getSpecificHeat(state, sTES, RoutineName);
            // simple linear approximation of DT/Dt term in McpDT/Dt
            QdotChargeLimit = TankMass * CpTank * (sTES - thisTESCoil.MinimumFluidTankTempLimit) / TimeStepSysSec;
        } else {
            TESCanBeCharged = false;
        }
        break;
    case MediaType::Ice:
        sTES = thisTESCoil.IceFracRemainLastTimestep;
        if (sTES < 1.0) {
            TESCanBeCharged = true;
            // find charge limit to reach limit
            QdotChargeLimit = (1.0 - sTES) * thisTESCoil.IceStorageCapacity / TimeStepSysSec;
        } else {
            TESCanBeCharged = false;
        }
        break;
    default:
        break;
    }

    if (TESCanBeCharged) { // coil is running
        Real64 CapModFac = EnergyPlus::Curve::CurveValue(state, thisTESCoil.ChargeOnlyChargingCapFTempCurve, CondInletTemp, sTES);
        CapModFac = max(0.0, CapModFac);
        Real64 TotCap = thisTESCoil.ChargeOnlyRatedCapacity * CapModFac;
        if (TotCap > QdotChargeLimit) {
            thisTESCoil.RuntimeFraction = QdotChargeLimit / TotCap;
            TotCap = min(TotCap, QdotChargeLimit);
        } else {
            thisTESCoil.RuntimeFraction = 1.0;
        }
        Real64 EIRModFac = EnergyPlus::Curve::CurveValue(state, thisTESCoil.ChargeOnlyChargingEIRFTempCurve, CondInletTemp, sTES);
        EIRModFac = max(0.0, EIRModFac);

        Real64 const EIR = EIRModFac / thisTESCoil.ChargeOnlyRatedCOP;
        Real64 const ElecCoolingPower = TotCap * EIR;
        // condenser total heat rejection rate [W]
        Real64 const &QdotCond = TotCap + ElecCoolingPower;
        state.dataLoopNodes->Node(thisTESCoil.CondAirInletNodeNum).MassFlowRate = thisTESCoil.CondenserAirMassFlow;
        state.dataLoopNodes->Node(thisTESCoil.CondAirOutletNodeNum).MassFlowRate = thisTESCoil.CondenserAirMassFlow;
        // condenser inlet enthalpy [J/kg]
        Real64 const CondInletEnthalpy = PsyHFnTdbW(CondInletTemp, CondInletHumRat);
        Real64 const CondOutletEnthalpy = CondInletEnthalpy + QdotCond / thisTESCoil.CondenserAirMassFlow;
        state.dataLoopNodes->Node(thisTESCoil.CondAirOutletNodeNum).Temp = PsyTdbFnHW(CondOutletEnthalpy, CondInletHumRat);
        state.dataLoopNodes->Node(thisTESCoil.CondAirOutletNodeNum).HumRat = CondInletHumRat;
        state.dataLoopNodes->Node(thisTESCoil.CondAirOutletNodeNum).Enthalpy = CondOutletEnthalpy;

        thisTESCoil.ElecCoolingPower = ElecCoolingPower + thisTESCoil.AncillaryControlsPower;
        thisTESCoil.ElecCoolingEnergy = thisTESCoil.ElecCoolingPower * TimeStepSysSec;

        thisTESCoil.QdotTES = -TotCap; // negative for cooling

    } else { // not running
        thisTESCoil.ElecCoolingPower = thisTESCoil.AncillaryControlsPower;
        thisTESCoil.ElecCoolingEnergy = thisTESCoil.ElecCoolingPower * TimeStepSysSec;
        thisTESCoil.RuntimeFraction = 0.0;
        thisTESCoil.QdotTES = 0.0;
        state.dataLoopNodes->Node(thisTESCoil.CondAirOutletNodeNum).Temp = state.dataLoopNodes->Node(thisTESCoil.CondAirInletNodeNum).Temp;
        state.dataLoopNodes->Node(thisTESCoil.CondAirOutletNodeNum).HumRat = state.dataLoopNodes->Node(thisTESCoil.CondAirInletNodeNum).HumRat;
        state.dataLoopNodes->Node(thisTESCoil.CondAirInletNodeNum).MassFlowRate = 0.0;
        state.dataLoopNodes->Node(thisTESCoil.CondAirOutletNodeNum).MassFlowRate =
            state.dataLoopNodes->Node(thisTESCoil.CondAirInletNodeNum).MassFlowRate;
        state.dataLoopNodes->Node(thisTESCoil.CondAirOutletNodeNum).Enthalpy = PsyHFnTdbW(
            state.dataLoopNodes->Node(thisTESCoil.CondAirOutletNodeNum).Temp, state.dataLoopNodes->Node(thisTESCoil.CondAirOutletNodeNum).HumRat);
    }
    thisTESCoil.Q_TES = thisTESCoil.QdotTES * TimeStepSysSec;

    thisTESCoil.EvapTotCoolingRate = 0.0;
    thisTESCoil.EvapTotCoolingEnergy = 0.0;
    thisTESCoil.EvapSensCoolingRate = 0.0;
    thisTESCoil.EvapSensCoolingEnergy = 0.0;
    thisTESCoil.EvapLatCoolingRate = 0.0;
    thisTESCoil.EvapLatCoolingEnergy = 0.0;

    UpdateTEStorage(state, TESCoilNum);

    UpdateColdWeatherProtection(state, TESCoilNum);

    if (thisTESCoil.CondenserType == TESCondenserType::Evap) {
        UpdateEvaporativeCondenserBasinHeater(state, TESCoilNum);
        UpdateEvaporativeCondenserWaterUse(state, TESCoilNum, CondInletHumRat, thisTESCoil.CondAirInletNodeNum);
    }
}

void CalcTESCoilDischargeOnlyMode(EnergyPlusData &state, int const TESCoilNum, Real64 const PartLoadRatio)
{

    // SUBROUTINE INFORMATION:
    //       AUTHOR         Brent Griffith
    //       DATE WRITTEN   April 2013
    //       MODIFIED       na
    //       RE-ENGINEERED  na

    // Using/Aliasing
    Real64 const TimeStepSysSec = state.dataHVACGlobal->TimeStepSysSec;

    // SUBROUTINE PARAMETER DEFINITIONS:
    int constexpr MaxIter(30);
    Real64 constexpr RelaxationFactor(0.4);
    Real64 constexpr Tolerance(0.1);
    static constexpr std::string_view RoutineName("CalcTESCoilDischargeOnlyMode");
    static constexpr std::string_view StorageTankName("CalcTESWaterStorageTank");

    auto &thisTESCoil = state.dataPackagedThermalStorageCoil->TESCoil(TESCoilNum);

    Real64 QdotDischargeLimit;     // limit for how much storage can be discharged without overshooting
    Real64 sTES = 0.0;             // state of charge of Thermal Energy Storage
    bool TESHasSomeCharge = false; // true when there is something avaiable in storage

    switch (thisTESCoil.StorageMedia) {
    case MediaType::Water:
    case MediaType::UserDefindFluid:
        sTES = thisTESCoil.FluidTankTempFinalLastTimestep;
        if ((sTES >= thisTESCoil.MinimumFluidTankTempLimit) && (sTES < thisTESCoil.MaximumFluidTankTempLimit)) {
            TESHasSomeCharge = true;
            // density of water in tank (kg/m3)
            Real64 const rho = thisTESCoil.glycol->getDensity(state, sTES, StorageTankName);
            // Mass of water in tank (kg)
            Real64 const TankMass = rho * thisTESCoil.FluidStorageVolume;
            // Specific heat of water in tank (J/kg K)
            Real64 const CpTank = thisTESCoil.glycol->getSpecificHeat(state, sTES, StorageTankName);
            // simple linear approximation of DT/Dt term in McpDT/Dt
            QdotDischargeLimit = TankMass * CpTank * (thisTESCoil.MaximumFluidTankTempLimit - sTES) / TimeStepSysSec;
        } else {
            TESHasSomeCharge = false;
        }
        break;
    case MediaType::Ice:
        sTES = thisTESCoil.IceFracRemainLastTimestep;
        if (sTES > 0.0) {
            TESHasSomeCharge = true;
            // discharge limit
            QdotDischargeLimit = (sTES)*thisTESCoil.IceStorageCapacity / TimeStepSysSec;
        } else {
            TESHasSomeCharge = false;
        }
        break;
    default:
        break;
    }

    // local for evaporator air mass flow [kg/s]
    Real64 const EvapAirMassFlow = state.dataLoopNodes->Node(thisTESCoil.EvapAirInletNodeNum).MassFlowRate;

    if ((EvapAirMassFlow > HVAC::SmallMassFlow) && (PartLoadRatio > 0.0) && TESHasSomeCharge) { // coil is running

        Real64 PLR = PartLoadRatio;

        Real64 const EvapInletDryBulb = state.dataLoopNodes->Node(thisTESCoil.EvapAirInletNodeNum).Temp;
        Real64 const EvapInletHumRat = state.dataLoopNodes->Node(thisTESCoil.EvapAirInletNodeNum).HumRat;
        Real64 const EvapInletWetBulb = PsyTwbFnTdbWPb(state, EvapInletDryBulb, EvapInletHumRat, state.dataEnvrn->OutBaroPress, RoutineName);
        Real64 const EvapInletEnthalpy = state.dataLoopNodes->Node(thisTESCoil.EvapAirInletNodeNum).Enthalpy;

        // evaporator inlet air mass flow divided by design mass flow [ ]
        Real64 const AirMassFlowRatio = EvapAirMassFlow / thisTESCoil.RatedEvapAirMassFlowRate;

        // total cooling capacity modification factor due to temps []
        Real64 TotCapTempModFac = EnergyPlus::Curve::CurveValue(state, thisTESCoil.DischargeOnlyCapFTempCurve, EvapInletWetBulb, sTES);
        TotCapTempModFac = max(0.0, TotCapTempModFac);
        // Total cooling capacity modification factor due to flow []
        Real64 TotCapFlowModFac = EnergyPlus::Curve::CurveValue(state, thisTESCoil.DischargeOnlyCapFFlowCurve, AirMassFlowRatio);
        TotCapFlowModFac = max(0.0, TotCapFlowModFac);
        // total cooling capacity
        Real64 TotCap = thisTESCoil.DischargeOnlyRatedDischargeCap * TotCapTempModFac * TotCapFlowModFac;

        // part load factor
        Real64 const PLF = EnergyPlus::Curve::CurveValue(state, thisTESCoil.DischargeOnlyPLFFPLRCurve, PLR);
        // compressor running time divided by full time of timestep.
        Real64 RuntimeFraction = 1.0;
        if (PLF >= PLR && PLF > 0.0) {
            RuntimeFraction = PLR / PLF;
        } else {
            // warn maybe
        }
        // Calculate electricity consumed. First, get EIR modifying factors for off-rated conditions
        Real64 EIRTempModFac = EnergyPlus::Curve::CurveValue(state, thisTESCoil.DischargeOnlyEIRFTempCurve, EvapInletWetBulb, sTES);
        EIRTempModFac = max(EIRTempModFac, 0.0);

        Real64 EIRFlowModFac = EnergyPlus::Curve::CurveValue(state, thisTESCoil.DischargeOnlyEIRFFlowCurve, AirMassFlowRatio);
        EIRFlowModFac = max(EIRFlowModFac, 0.0);
        Real64 const EIR = EIRTempModFac * EIRFlowModFac / thisTESCoil.DischargeOnlyRatedCOP;

        // compressor electric power
        Real64 ElecCoolingPower = TotCap * EIR * RuntimeFraction;
        Real64 const QdotTEStest = TotCap * RuntimeFraction + ElecCoolingPower;

        if (QdotTEStest > QdotDischargeLimit) {
            Real64 const RuntimeFractionLimit = QdotDischargeLimit / (TotCap + TotCap * EIR);
            RuntimeFraction = min(RuntimeFraction, RuntimeFractionLimit);
            PLR = RuntimeFraction * PLF;
            ElecCoolingPower = TotCap * EIR * RuntimeFraction;
        }
        // now see if coil is running dry
        Real64 PartLoadOutAirEnth = EvapInletEnthalpy - (TotCap * PLR) / EvapAirMassFlow;
        Real64 const PartLoadDryCoilOutAirTemp = PsyTdbFnHW(PartLoadOutAirEnth, EvapInletHumRat);

        bool CoilMightBeDry = false;
        Real64 DryCoilTestEvapInletHumRat;
        Real64 SHRadp;
        if (PartLoadDryCoilOutAirTemp > PsyTsatFnHPb(state, PartLoadOutAirEnth, state.dataEnvrn->OutBaroPress, RoutineName)) {
            CoilMightBeDry = true;
            // find wADP, humidity ratio at apparatus dewpoint and inlet hum rat that would have dry coil
            DryCoilTestEvapInletHumRat = EvapInletHumRat;
            Real64 DryCoilTestEvapInletWetBulb = EvapInletWetBulb;
            int Counter = 0;
            bool Converged = false;
            while (!Converged) {
                TotCapTempModFac = EnergyPlus::Curve::CurveValue(state, thisTESCoil.DischargeOnlyCapFTempCurve, DryCoilTestEvapInletWetBulb, sTES);
                TotCapTempModFac = max(0.0, TotCapTempModFac);
                TotCapFlowModFac = EnergyPlus::Curve::CurveValue(state, thisTESCoil.DischargeOnlyCapFFlowCurve, AirMassFlowRatio);
                TotCapFlowModFac = max(0.0, TotCapFlowModFac);
                TotCap = thisTESCoil.DischargeOnlyRatedDischargeCap * TotCapTempModFac * TotCapFlowModFac;
                // coil bypass factor = 0.0
                Real64 const hADP = EvapInletEnthalpy - (TotCap / EvapAirMassFlow);
                Real64 const tADP = PsyTsatFnHPb(state, hADP, state.dataEnvrn->OutBaroPress, RoutineName);
                Real64 const wADP = min(EvapInletHumRat, PsyWFnTdbH(state, tADP, hADP, RoutineName));
                Real64 const hTinwADP = PsyHFnTdbW(EvapInletDryBulb, wADP);
                if ((EvapInletEnthalpy - hADP) > 1.e-10) {
                    SHRadp = min((hTinwADP - hADP) / (EvapInletEnthalpy - hADP), 1.0);
                } else {
                    SHRadp = 1.0;
                }

                if ((wADP > DryCoilTestEvapInletHumRat) || (Counter >= 1 && Counter < MaxIter)) {
                    if (DryCoilTestEvapInletHumRat <= 0.0) {
                        DryCoilTestEvapInletHumRat = 0.00001;
                    }
                    Real64 const werror = (DryCoilTestEvapInletHumRat - wADP) / DryCoilTestEvapInletHumRat;

                    DryCoilTestEvapInletHumRat = RelaxationFactor * wADP + (1.0 - RelaxationFactor) * DryCoilTestEvapInletHumRat;
                    DryCoilTestEvapInletWetBulb =
                        PsyTwbFnTdbWPb(state, EvapInletDryBulb, DryCoilTestEvapInletHumRat, state.dataEnvrn->OutBaroPress, RoutineName);

                    ++Counter;
                    Converged = std::abs(werror) <= Tolerance;
                } else {
                    Converged = true;
                }
            }
        } // coil will be wet so use SHR curves

        // total cooling capacity modification factors
        Real64 SHRTempFac;
        if (state.dataCurveManager->PerfCurve(thisTESCoil.DischargeOnlySHRFTempCurve)->numDims == 2) {
            SHRTempFac = EnergyPlus::Curve::CurveValue(state, thisTESCoil.DischargeOnlySHRFTempCurve, EvapInletWetBulb, EvapInletDryBulb);
        } else {
            SHRTempFac = EnergyPlus::Curve::CurveValue(state, thisTESCoil.DischargeOnlySHRFTempCurve, EvapInletWetBulb, EvapInletDryBulb, sTES);
        }

        Real64 const SHRFlowFac = EnergyPlus::Curve::CurveValue(state, thisTESCoil.DischargeOnlySHRFFLowCurve, AirMassFlowRatio);
        Real64 SHR = thisTESCoil.DischargeOnlyRatedSHR * SHRTempFac * SHRFlowFac;
        SHR = min(SHR, 1.0); // warn maybe
        SHR = max(SHR, 0.0); // warn maybe
        if (CoilMightBeDry) {
            if ((EvapInletHumRat < DryCoilTestEvapInletHumRat) && (SHRadp > SHR)) { // coil is dry for sure
                SHR = 1.0;
            } else if (SHRadp > SHR) {
                SHR = SHRadp;
            }
        }
        //  Calculate full load output conditions
        // evaporator outlet full load enthalpy [J/kg]
        Real64 const FullLoadOutAirEnth = EvapInletEnthalpy - TotCap / EvapAirMassFlow;

        // Enthalpy at inlet dry-bulb and outlet humidity ratio [J/kg]
        Real64 const hTinwout = EvapInletEnthalpy - (1.0 - SHR) * (TotCap / EvapAirMassFlow);
        // The following will often throw psych warnings for neg w, suppress warnings because error condition is handled in next IF
        Real64 FullLoadOutAirHumRat = PsyWFnTdbH(state, EvapInletDryBulb, hTinwout, RoutineName, true);
        Real64 FullLoadOutAirTemp = PsyTdbFnHW(FullLoadOutAirEnth, FullLoadOutAirHumRat);
        // Check for saturation error and modify temperature at constant enthalpy
        if (FullLoadOutAirTemp < PsyTsatFnHPb(state, FullLoadOutAirEnth, state.dataEnvrn->OutBaroPress, RoutineName)) {
            FullLoadOutAirTemp = PsyTsatFnHPb(state, FullLoadOutAirEnth, state.dataEnvrn->OutBaroPress, RoutineName);
            FullLoadOutAirHumRat = PsyWFnTdbH(state, FullLoadOutAirTemp, FullLoadOutAirEnth, RoutineName);
        }

        // Continuous fan, cycling compressor
        Real64 const EvapOutletAirEnthalpy = ((PLR)*FullLoadOutAirEnth + (1.0 - (PLR)) * EvapInletEnthalpy);
        Real64 EvapOutletAirHumRat = ((PLR)*FullLoadOutAirHumRat + (1.0 - (PLR)) * EvapInletHumRat);
        Real64 EvapOutletAirTemp = PsyTdbFnHW(EvapOutletAirEnthalpy, EvapOutletAirHumRat);
        if (EvapOutletAirTemp < PsyTsatFnHPb(state, EvapOutletAirEnthalpy, state.dataEnvrn->OutBaroPress, RoutineName)) {
            EvapOutletAirTemp = PsyTsatFnHPb(state, EvapOutletAirEnthalpy, state.dataEnvrn->OutBaroPress, RoutineName);
            EvapOutletAirHumRat = PsyWFnTdbH(state, EvapOutletAirTemp, EvapOutletAirEnthalpy, RoutineName);
        }

        state.dataLoopNodes->Node(thisTESCoil.EvapAirOutletNodeNum).Temp = EvapOutletAirTemp;
        state.dataLoopNodes->Node(thisTESCoil.EvapAirOutletNodeNum).HumRat = EvapOutletAirHumRat;
        state.dataLoopNodes->Node(thisTESCoil.EvapAirOutletNodeNum).Enthalpy = EvapOutletAirEnthalpy;
        state.dataLoopNodes->Node(thisTESCoil.EvapAirOutletNodeNum).MassFlowRate = EvapAirMassFlow;
        state.dataLoopNodes->Node(thisTESCoil.EvapAirOutletNodeNum).MassFlowRateMinAvail =
            state.dataLoopNodes->Node(thisTESCoil.EvapAirInletNodeNum).MassFlowRateMinAvail;
        state.dataLoopNodes->Node(thisTESCoil.EvapAirOutletNodeNum).MassFlowRateMaxAvail =
            state.dataLoopNodes->Node(thisTESCoil.EvapAirInletNodeNum).MassFlowRateMaxAvail;
        thisTESCoil.ElecCoolingPower = ElecCoolingPower + thisTESCoil.AncillaryControlsPower;
        thisTESCoil.ElecCoolingEnergy = thisTESCoil.ElecCoolingPower * TimeStepSysSec;
        thisTESCoil.RuntimeFraction = RuntimeFraction;
        thisTESCoil.EvapTotCoolingRate = TotCap * RuntimeFraction; // double check this
        thisTESCoil.EvapTotCoolingEnergy = TotCap * RuntimeFraction * TimeStepSysSec;
        Real64 const MinAirHumRat = min(state.dataLoopNodes->Node(thisTESCoil.EvapAirOutletNodeNum).HumRat,
                                        state.dataLoopNodes->Node(thisTESCoil.EvapAirInletNodeNum).HumRat);
        thisTESCoil.EvapSensCoolingRate =
            EvapAirMassFlow * (PsyHFnTdbW(EvapInletDryBulb, MinAirHumRat) - PsyHFnTdbW(EvapOutletAirTemp, MinAirHumRat));
        if (thisTESCoil.EvapSensCoolingRate > thisTESCoil.EvapTotCoolingRate) {
            thisTESCoil.EvapSensCoolingRate = thisTESCoil.EvapTotCoolingRate;
        }
        thisTESCoil.EvapSensCoolingEnergy = thisTESCoil.EvapSensCoolingRate * TimeStepSysSec;
        thisTESCoil.EvapLatCoolingRate = thisTESCoil.EvapTotCoolingRate - thisTESCoil.EvapSensCoolingRate;
        thisTESCoil.EvapLatCoolingEnergy = thisTESCoil.EvapLatCoolingRate * TimeStepSysSec;

        thisTESCoil.QdotTES = TotCap * RuntimeFraction + ElecCoolingPower; // all heat rejection into storage

    } else { // coil is off; just pass through conditions
        thisTESCoil.QdotTES = 0.0;

        thisTESCoil.ElecCoolingPower = thisTESCoil.AncillaryControlsPower;
        thisTESCoil.ElecCoolingEnergy = thisTESCoil.ElecCoolingPower * TimeStepSysSec;
        thisTESCoil.RuntimeFraction = 0.0;

        thisTESCoil.RuntimeFraction = 0.0;
        thisTESCoil.EvapTotCoolingRate = 0.0;
        thisTESCoil.EvapTotCoolingEnergy = 0.0;
        thisTESCoil.EvapSensCoolingRate = 0.0;
        thisTESCoil.EvapSensCoolingEnergy = 0.0;
        thisTESCoil.EvapLatCoolingRate = 0.0;
        thisTESCoil.EvapLatCoolingEnergy = 0.0;

        state.dataLoopNodes->Node(thisTESCoil.EvapAirOutletNodeNum).Temp = state.dataLoopNodes->Node(thisTESCoil.EvapAirInletNodeNum).Temp;
        state.dataLoopNodes->Node(thisTESCoil.EvapAirOutletNodeNum).HumRat = state.dataLoopNodes->Node(thisTESCoil.EvapAirInletNodeNum).HumRat;
        state.dataLoopNodes->Node(thisTESCoil.EvapAirOutletNodeNum).MassFlowRate =
            state.dataLoopNodes->Node(thisTESCoil.EvapAirInletNodeNum).MassFlowRate;
        state.dataLoopNodes->Node(thisTESCoil.EvapAirOutletNodeNum).MassFlowRateMinAvail =
            state.dataLoopNodes->Node(thisTESCoil.EvapAirInletNodeNum).MassFlowRateMinAvail;
        state.dataLoopNodes->Node(thisTESCoil.EvapAirOutletNodeNum).MassFlowRateMaxAvail =
            state.dataLoopNodes->Node(thisTESCoil.EvapAirInletNodeNum).MassFlowRateMaxAvail;
        state.dataLoopNodes->Node(thisTESCoil.EvapAirOutletNodeNum).Enthalpy = PsyHFnTdbW(
            state.dataLoopNodes->Node(thisTESCoil.EvapAirOutletNodeNum).Temp, state.dataLoopNodes->Node(thisTESCoil.EvapAirOutletNodeNum).HumRat);
    }

    // nothing happens at condenser
    state.dataLoopNodes->Node(thisTESCoil.CondAirOutletNodeNum).Temp = state.dataLoopNodes->Node(thisTESCoil.CondAirInletNodeNum).Temp;
    state.dataLoopNodes->Node(thisTESCoil.CondAirOutletNodeNum).HumRat = state.dataLoopNodes->Node(thisTESCoil.CondAirInletNodeNum).HumRat;
    state.dataLoopNodes->Node(thisTESCoil.CondAirInletNodeNum).MassFlowRate = 0.0;
    state.dataLoopNodes->Node(thisTESCoil.CondAirOutletNodeNum).MassFlowRate =
        state.dataLoopNodes->Node(thisTESCoil.CondAirInletNodeNum).MassFlowRate;
    state.dataLoopNodes->Node(thisTESCoil.CondAirOutletNodeNum).Enthalpy = PsyHFnTdbW(
        state.dataLoopNodes->Node(thisTESCoil.CondAirOutletNodeNum).Temp, state.dataLoopNodes->Node(thisTESCoil.CondAirOutletNodeNum).HumRat);
    thisTESCoil.CondInletTemp = state.dataLoopNodes->Node(thisTESCoil.CondAirInletNodeNum).Temp;
    thisTESCoil.Q_TES = thisTESCoil.QdotTES * TimeStepSysSec;
    UpdateTEStorage(state, TESCoilNum);

    UpdateColdWeatherProtection(state, TESCoilNum);

    if (thisTESCoil.CondenserType == TESCondenserType::Evap) {
        UpdateEvaporativeCondenserBasinHeater(state, TESCoilNum);
        UpdateEvaporativeCondenserWaterUse(
            state, TESCoilNum, state.dataLoopNodes->Node(thisTESCoil.CondAirInletNodeNum).HumRat, thisTESCoil.CondAirInletNodeNum);
    }
}

void UpdateTEStorage(EnergyPlusData &state, int const TESCoilNum)
{

    // SUBROUTINE INFORMATION:
    //       AUTHOR         <author>
    //       DATE WRITTEN   <date_written>
    //       MODIFIED       na
    //       RE-ENGINEERED  na

    switch (state.dataPackagedThermalStorageCoil->TESCoil(TESCoilNum).StorageMedia) {
    case MediaType::Water:
    case MediaType::UserDefindFluid:
        CalcTESWaterStorageTank(state, TESCoilNum);
        break;
    case MediaType::Ice:
        CalcTESIceStorageTank(state, TESCoilNum);
        break;
    default:
        break;
    }
}

void CalcTESWaterStorageTank(EnergyPlusData &state, int const TESCoilNum)
{

    // SUBROUTINE INFORMATION:
    //       AUTHOR         <author>
    //       DATE WRITTEN   <date_written>
    //       MODIFIED       na
    //       RE-ENGINEERED  na

    // SUBROUTINE PARAMETER DEFINITIONS:
    static constexpr std::string_view RoutineName("CalcTESWaterStorageTank");
    static constexpr std::string_view calcTESIceStorageTank("CalcTESIceStorageTank");

    // Using/Aliasing
    Real64 const TimeStepSysSec = state.dataHVACGlobal->TimeStepSysSec;
    using WaterThermalTanks::WaterThermalTankData;

    auto &thisTESCoil = state.dataPackagedThermalStorageCoil->TESCoil(TESCoilNum);

    // Seconds in one timestep (s)
    Real64 const SecInTimeStep = TimeStepSysSec;
    // Time remaining in the current timestep (s)
    Real64 const TimeRemaining = SecInTimeStep;

    // Fraction of the current hour that has elapsed (h)
    Real64 const TimeElapsed =
        state.dataGlobal->HourOfDay + state.dataGlobal->TimeStep * state.dataGlobal->TimeStepZone + state.dataHVACGlobal->SysTimeElapsed;

    if (thisTESCoil.TimeElapsed != TimeElapsed) {
        thisTESCoil.FluidTankTempFinalLastTimestep = thisTESCoil.FluidTankTempFinal;
        thisTESCoil.TimeElapsed = TimeElapsed;
    }

    // Instantaneous tank temperature (C)
    Real64 const TankTemp = thisTESCoil.FluidTankTempFinalLastTimestep;
    // Current ambient air temperature around tank (C)
    Real64 const AmbientTemp = state.dataLoopNodes->Node(thisTESCoil.StorageAmbientNodeNum).Temp;
    // Use side inlet temperature (C)
    Real64 const UseInletTemp = state.dataLoopNodes->Node(thisTESCoil.TESPlantInletNodeNum).Temp;
    // Source side inlet temperature (C)
    Real64 const SourceInletTemp = thisTESCoil.FluidTankTempFinalLastTimestep;
    // density of water in tank (kg/m3)
    Real64 const rho = thisTESCoil.glycol->getDensity(state, TankTemp, RoutineName);
    // Mass of water in tank (kg)
    Real64 const TankMass = rho * thisTESCoil.FluidStorageVolume;
    // Specific heat of water in tank (J/kg K)
    Real64 const CpTank = thisTESCoil.glycol->getSpecificHeat(state, TankTemp, RoutineName);

    // Use side flow rate, including effectiveness factor (kg/s)
    Real64 const UseMassFlowRate = thisTESCoil.TESPlantConnectionAvailable
                                       ? state.dataLoopNodes->Node(thisTESCoil.TESPlantInletNodeNum).MassFlowRate * thisTESCoil.TESPlantEffectiveness
                                       : 0.0;

    // Source side flow rate, including effectiveness factor (kg/s)
    Real64 constexpr SourceMassFlowRate = 0.0;
    // Loss coefficient to ambient environment (W/K)
    Real64 const LossCoeff = thisTESCoil.StorageUA;
    // heat exchange directly into tank from charging system [W]
    Real64 const QdotTES = thisTESCoil.QdotTES;

    // Predicted new tank temperature (C)
    Real64 const NewTankTemp = WaterThermalTanks::WaterThermalTankData::CalcTankTemp(TankTemp,
                                                                                     AmbientTemp,
                                                                                     UseInletTemp,
                                                                                     SourceInletTemp,
                                                                                     TankMass,
                                                                                     CpTank,
                                                                                     UseMassFlowRate,
                                                                                     SourceMassFlowRate,
                                                                                     LossCoeff,
                                                                                     QdotTES,
                                                                                     TimeRemaining);

    thisTESCoil.FluidTankTempFinal = NewTankTemp;

    if (thisTESCoil.TESPlantConnectionAvailable) {
        // Specific heat of fluid in plant connection (J/kg K)
        Real64 const CpPlantConnection =
            state.dataPlnt->PlantLoop(thisTESCoil.TESPlantLoopNum)
                .glycol->getSpecificHeat(state, state.dataLoopNodes->Node(thisTESCoil.TESPlantInletNodeNum).Temp, calcTESIceStorageTank);

        thisTESCoil.QdotPlant = state.dataLoopNodes->Node(thisTESCoil.TESPlantInletNodeNum).MassFlowRate * CpPlantConnection *
                                thisTESCoil.TESPlantEffectiveness * (UseInletTemp - NewTankTemp);
        thisTESCoil.Q_Plant = thisTESCoil.QdotPlant * TimeStepSysSec;
        // now get correct outlet temp with actual massflow (not modified by effectiveness)
        Real64 NewOutletTemp = UseInletTemp; // calculated new tankoutlet temp (C)
        if (state.dataLoopNodes->Node(thisTESCoil.TESPlantInletNodeNum).MassFlowRate > DataBranchAirLoopPlant::MassFlowTolerance) {
            NewOutletTemp =
                UseInletTemp - thisTESCoil.QdotPlant / (state.dataLoopNodes->Node(thisTESCoil.TESPlantInletNodeNum).MassFlowRate * CpPlantConnection);
        }
        state.dataLoopNodes->Node(thisTESCoil.TESPlantOutletNodeNum).Temp = NewOutletTemp;
    }

    // Change in integrated tank temperature, dividing by time gives the average (C s)
    Real64 const deltaTsum = WaterThermalTankData::CalcTempIntegral(TankTemp,
                                                                    NewTankTemp,
                                                                    AmbientTemp,
                                                                    UseInletTemp,
                                                                    SourceInletTemp,
                                                                    TankMass,
                                                                    CpTank,
                                                                    UseMassFlowRate,
                                                                    SourceMassFlowRate,
                                                                    LossCoeff,
                                                                    QdotTES,
                                                                    TimeRemaining);
    thisTESCoil.QdotAmbient = (LossCoeff * (AmbientTemp * TimeRemaining - deltaTsum)) / SecInTimeStep;
    thisTESCoil.Q_Ambient = thisTESCoil.QdotAmbient * TimeStepSysSec;
}

void CalcTESIceStorageTank(EnergyPlusData &state, int const TESCoilNum)
{

    // SUBROUTINE INFORMATION:
    //       AUTHOR         <author>
    //       DATE WRITTEN   <date_written>
    //       MODIFIED       na
    //       RE-ENGINEERED  na

    // Using/Aliasing
    Real64 const TimeStepSysSec = state.dataHVACGlobal->TimeStepSysSec;

    // SUBROUTINE PARAMETER DEFINITIONS:
    constexpr Real64 FreezingTemp(0.0); // zero degrees C
    static constexpr std::string_view RoutineName("CalcTESIceStorageTank");

    auto &thisTESCoil = state.dataPackagedThermalStorageCoil->TESCoil(TESCoilNum);

    // Fraction of the current hour that has elapsed (h)
    Real64 const TimeElapsed =
        state.dataGlobal->HourOfDay + state.dataGlobal->TimeStep * state.dataGlobal->TimeStepZone + state.dataHVACGlobal->SysTimeElapsed;

    if (thisTESCoil.TimeElapsed != TimeElapsed) {
        thisTESCoil.IceFracRemainLastTimestep = thisTESCoil.IceFracRemain;
        thisTESCoil.TimeElapsed = TimeElapsed;
    }

    // update plant connection (if any)
    if (thisTESCoil.TESPlantConnectionAvailable) {

        auto const &inletNode = state.dataLoopNodes->Node(thisTESCoil.TESPlantInletNodeNum);
        Real64 const Cp = state.dataPlnt->PlantLoop(thisTESCoil.TESPlantLoopNum).glycol->getSpecificHeat(state, inletNode.Temp, RoutineName);

        thisTESCoil.QdotPlant = inletNode.MassFlowRate * Cp * thisTESCoil.TESPlantEffectiveness * (inletNode.Temp - FreezingTemp);
        thisTESCoil.Q_Plant = thisTESCoil.QdotPlant * TimeStepSysSec;
        // now get correct outlet temp with actual massflow (not modified by effectiveness)
        Real64 NewOutletTemp = inletNode.Temp; // calculated new tank outlet temp (C)
        if (inletNode.MassFlowRate > DataBranchAirLoopPlant::MassFlowTolerance) {
            NewOutletTemp += thisTESCoil.QdotPlant / (inletNode.MassFlowRate * Cp);
        }
        state.dataLoopNodes->Node(thisTESCoil.TESPlantOutletNodeNum).Temp = NewOutletTemp;
    } else {
        thisTESCoil.QdotPlant = 0.0;
        thisTESCoil.Q_Plant = 0.0;
    }

    // update ambient heat transfer

    thisTESCoil.QdotAmbient = thisTESCoil.StorageUA * (state.dataLoopNodes->Node(thisTESCoil.StorageAmbientNodeNum).Temp - FreezingTemp);
    thisTESCoil.Q_Ambient = thisTESCoil.QdotAmbient * TimeStepSysSec;

    // local rate of heat transfer to ice (negative cooling) [W]
    Real64 const QdotIce = thisTESCoil.QdotPlant + thisTESCoil.QdotAmbient + thisTESCoil.QdotTES;

    if (QdotIce < 0.0) { // charging ice level
        thisTESCoil.IceFracRemain = thisTESCoil.IceFracRemainLastTimestep + std::abs(QdotIce) / (thisTESCoil.IceStorageCapacity / TimeStepSysSec);
        if (thisTESCoil.IceFracRemain > 1.0) {
            thisTESCoil.IceFracRemain = 1.0;
        }
    } else { // not charging,but discharging
        thisTESCoil.IceFracRemain = thisTESCoil.IceFracRemainLastTimestep - QdotIce / (thisTESCoil.IceStorageCapacity / TimeStepSysSec);
        if (thisTESCoil.IceFracRemain < 0.0) {
            thisTESCoil.IceFracRemain = 0.0;
        }
    }
}

void UpdateColdWeatherProtection(EnergyPlusData &state, int const TESCoilNum)
{

    // SUBROUTINE INFORMATION:
    //       AUTHOR         B. Griffith
    //       DATE WRITTEN   April 2013
    //       MODIFIED       na
    //       RE-ENGINEERED  na

    // Using/Aliasing
    Real64 const TimeStepSysSec = state.dataHVACGlobal->TimeStepSysSec;

    if ((state.dataLoopNodes->Node(state.dataPackagedThermalStorageCoil->TESCoil(TESCoilNum).StorageAmbientNodeNum).Temp <
         state.dataPackagedThermalStorageCoil->TESCoil(TESCoilNum).ColdWeatherMinimumTempLimit) &&
        (state.dataPackagedThermalStorageCoil->TESCoil(TESCoilNum).availSched->getCurrentVal() != 0.0)) {
        state.dataPackagedThermalStorageCoil->TESCoil(TESCoilNum).ElectColdWeatherPower =
            state.dataPackagedThermalStorageCoil->TESCoil(TESCoilNum).ColdWeatherAncillaryPower;

    } else {
        state.dataPackagedThermalStorageCoil->TESCoil(TESCoilNum).ElectColdWeatherPower = 0.0;
    }
    state.dataPackagedThermalStorageCoil->TESCoil(TESCoilNum).ElectColdWeatherEnergy =
        state.dataPackagedThermalStorageCoil->TESCoil(TESCoilNum).ElectColdWeatherPower * TimeStepSysSec;
}

void UpdateEvaporativeCondenserBasinHeater(EnergyPlusData &state, int const TESCoilNum)
{

    // SUBROUTINE INFORMATION:
    //       AUTHOR         B. Griffith
    //       DATE WRITTEN   April 2013
    //       MODIFIED       na
    //       RE-ENGINEERED  na

    // PURPOSE OF THIS SUBROUTINE:
    // determine basin heater electrical power and energy

    // Using/Aliasing
    Real64 const TimeStepSysSec = state.dataHVACGlobal->TimeStepSysSec;

    CalcBasinHeaterPower(state,
                         state.dataPackagedThermalStorageCoil->TESCoil(TESCoilNum).BasinHeaterPowerFTempDiff,
                         state.dataPackagedThermalStorageCoil->TESCoil(TESCoilNum).basinHeaterAvailSched,
                         state.dataPackagedThermalStorageCoil->TESCoil(TESCoilNum).BasinHeaterSetpointTemp,
                         state.dataPackagedThermalStorageCoil->TESCoil(TESCoilNum).ElectEvapCondBasinHeaterPower);

    state.dataPackagedThermalStorageCoil->TESCoil(TESCoilNum).ElectEvapCondBasinHeaterEnergy =
        state.dataPackagedThermalStorageCoil->TESCoil(TESCoilNum).ElectEvapCondBasinHeaterPower * TimeStepSysSec;
}

void UpdateEvaporativeCondenserWaterUse(EnergyPlusData &state, int const TESCoilNum, Real64 const HumRatAfterEvap, int const InletNodeNum)
{

    // SUBROUTINE INFORMATION:
    //       AUTHOR         B. Griffith
    //       DATE WRITTEN   June 2013
    //       MODIFIED       na
    //       RE-ENGINEERED  na

    // PURPOSE OF THIS SUBROUTINE:
    // update and calculate water consumption for evaporatively cooled condensers

    Real64 const RhoWater = RhoH2O(state.dataLoopNodes->Node(InletNodeNum).Temp);
    state.dataPackagedThermalStorageCoil->TESCoil(TESCoilNum).EvapWaterConsumpRate =
        (HumRatAfterEvap - state.dataLoopNodes->Node(InletNodeNum).HumRat) * state.dataLoopNodes->Node(InletNodeNum).MassFlowRate / RhoWater *
        state.dataPackagedThermalStorageCoil->TESCoil(TESCoilNum).CondenserRuntimeFraction;

    // Set the demand request for supply water from water storage tank (if needed)
    if (state.dataPackagedThermalStorageCoil->TESCoil(TESCoilNum).EvapWaterSupplyMode == EvapWaterSupply::WaterSupplyFromTank) {
        state.dataWaterData->WaterStorage(state.dataPackagedThermalStorageCoil->TESCoil(TESCoilNum).EvapWaterSupTankID)
            .VdotRequestDemand(state.dataPackagedThermalStorageCoil->TESCoil(TESCoilNum).EvapWaterTankDemandARRID) =
            state.dataPackagedThermalStorageCoil->TESCoil(TESCoilNum).EvapWaterConsumpRate;
    }

    // check if should be starved by restricted flow from tank
    if (state.dataPackagedThermalStorageCoil->TESCoil(TESCoilNum).EvapWaterSupplyMode == EvapWaterSupply::WaterSupplyFromTank) {
        Real64 const AvailWaterRate = state.dataWaterData->WaterStorage(state.dataPackagedThermalStorageCoil->TESCoil(TESCoilNum).EvapWaterSupTankID)
                                          .VdotAvailDemand(state.dataPackagedThermalStorageCoil->TESCoil(TESCoilNum).EvapWaterTankDemandARRID);
        if (AvailWaterRate < state.dataPackagedThermalStorageCoil->TESCoil(TESCoilNum).EvapWaterConsumpRate) {
            state.dataPackagedThermalStorageCoil->TESCoil(TESCoilNum).EvapWaterStarvMakupRate =
                state.dataPackagedThermalStorageCoil->TESCoil(TESCoilNum).EvapWaterConsumpRate - AvailWaterRate;
            state.dataPackagedThermalStorageCoil->TESCoil(TESCoilNum).EvapWaterConsumpRate = AvailWaterRate;
        } else {
            state.dataPackagedThermalStorageCoil->TESCoil(TESCoilNum).EvapWaterStarvMakupRate = 0.0;
        }
    }

    Real64 const TimeStepSysSec = state.dataHVACGlobal->TimeStepSysSec;
    state.dataPackagedThermalStorageCoil->TESCoil(TESCoilNum).EvapWaterConsump =
        state.dataPackagedThermalStorageCoil->TESCoil(TESCoilNum).EvapWaterConsumpRate * TimeStepSysSec;

    state.dataPackagedThermalStorageCoil->TESCoil(TESCoilNum).EvapWaterStarvMakup =
        state.dataPackagedThermalStorageCoil->TESCoil(TESCoilNum).EvapWaterStarvMakupRate * TimeStepSysSec;

    state.dataPackagedThermalStorageCoil->TESCoil(TESCoilNum).EvapCondPumpElecPower =
        state.dataPackagedThermalStorageCoil->TESCoil(TESCoilNum).EvapCondPumpElecNomPower *
        state.dataPackagedThermalStorageCoil->TESCoil(TESCoilNum).CondenserRuntimeFraction;
    state.dataPackagedThermalStorageCoil->TESCoil(TESCoilNum).EvapCondPumpElecConsumption =
        state.dataPackagedThermalStorageCoil->TESCoil(TESCoilNum).EvapCondPumpElecPower * TimeStepSysSec;
}

void GetTESCoilIndex(
    EnergyPlusData &state, std::string const &CoilName, int &CoilIndex, bool &ErrorsFound, std::string_view const CurrentModuleObject)
{

    // SUBROUTINE INFORMATION:
    //       AUTHOR         Richard Raustad
    //       DATE WRITTEN   August 2013
    //       MODIFIED       na
    //       RE-ENGINEERED  na

    // PURPOSE OF THIS SUBROUTINE:
    // This subroutine sets an index for a given TES Cooling Coil -- issues error message if that
    // coil is not a legal TES Cooling Coil.

    // Obtains and allocates TESCoil related parameters from input file
    if (state.dataPackagedThermalStorageCoil->GetTESInputFlag) { // First time subroutine has been called, get input data
        GetTESCoilInput(state);
        state.dataPackagedThermalStorageCoil->GetTESInputFlag =
            false; // Set logic flag to disallow getting the input data on future calls to this subroutine
    }

    if (state.dataPackagedThermalStorageCoil->NumTESCoils > 0) {
        CoilIndex = Util::FindItem(CoilName, state.dataPackagedThermalStorageCoil->TESCoil);
    } else {
        CoilIndex = 0;
    }

    if (CoilIndex == 0) {
        if (!CurrentModuleObject.empty()) {
            ShowSevereError(state, fmt::format("{}, GetTESCoilIndex: TES Cooling Coil not found={}", CurrentModuleObject, CoilName));
        } else {
            ShowSevereError(state, format("GetTESCoilIndex: TES Cooling Coil not found={}", CoilName));
        }
        ErrorsFound = true;
    }
}

void GetTESCoilAirInletNode(
    EnergyPlusData &state, std::string const &CoilName, int &CoilAirInletNode, bool &ErrorsFound, std::string const &CurrentModuleObject)
{

    // SUBROUTINE INFORMATION:
    //       AUTHOR         Richard Raustad
    //       DATE WRITTEN   July 2015
    //       MODIFIED       na
    //       RE-ENGINEERED  na

    // PURPOSE OF THIS SUBROUTINE:
    // This subroutine gets a given TES Cooling Coil's air inlet node -- issues error message if that
    // coil is not a legal TES Cooling Coil and sets air node to 0, otherwise, returns inlet air node number.

    // SUBROUTINE LOCAL VARIABLE DECLARATIONS:
    int CoilIndex;

    // Obtains and allocates TESCoil related parameters from input file
    if (state.dataPackagedThermalStorageCoil->GetTESInputFlag) { // First time subroutine has been called, get input data
        GetTESCoilInput(state);
        state.dataPackagedThermalStorageCoil->GetTESInputFlag =
            false; // Set logic flag to disallow getting the input data on future calls to this subroutine
    }

    if (state.dataPackagedThermalStorageCoil->NumTESCoils > 0) {
        CoilIndex = Util::FindItem(CoilName, state.dataPackagedThermalStorageCoil->TESCoil, state.dataPackagedThermalStorageCoil->NumTESCoils);
    } else {
        CoilIndex = 0;
    }

    if (CoilIndex == 0) {
        ShowSevereError(state, format("{}, GetTESCoilAirInletNode: TES Cooling Coil not found={}", CurrentModuleObject, CoilName));
        ErrorsFound = true;
        CoilAirInletNode = 0;
    } else {
        CoilAirInletNode = state.dataPackagedThermalStorageCoil->TESCoil(CoilIndex).EvapAirInletNodeNum;
    }
}

void GetTESCoilAirOutletNode(
    EnergyPlusData &state, std::string const &CoilName, int &CoilAirOutletNode, bool &ErrorsFound, std::string const &CurrentModuleObject)
{

    // SUBROUTINE INFORMATION:
    //       AUTHOR         Richard Raustad
    //       DATE WRITTEN   July 2015
    //       MODIFIED       na
    //       RE-ENGINEERED  na

    // PURPOSE OF THIS SUBROUTINE:
    // This subroutine gets a given TES Cooling Coil's air outlet node -- issues error message if that
    // coil is not a legal TES Cooling Coil and sets air node to 0, otherwise, returns outlet air node number.

    // SUBROUTINE LOCAL VARIABLE DECLARATIONS:
    int CoilIndex;

    // Obtains and allocates TESCoil related parameters from input file
    if (state.dataPackagedThermalStorageCoil->GetTESInputFlag) { // First time subroutine has been called, get input data
        GetTESCoilInput(state);
        state.dataPackagedThermalStorageCoil->GetTESInputFlag =
            false; // Set logic flag to disallow getting the input data on future calls to this subroutine
    }

    if (state.dataPackagedThermalStorageCoil->NumTESCoils > 0) {
        CoilIndex = Util::FindItem(CoilName, state.dataPackagedThermalStorageCoil->TESCoil, state.dataPackagedThermalStorageCoil->NumTESCoils);
    } else {
        CoilIndex = 0;
    }

    if (CoilIndex == 0) {
        ShowSevereError(state, format("{}, GetTESCoilAirOutletNode: TES Cooling Coil not found={}", CurrentModuleObject, CoilName));
        ErrorsFound = true;
        CoilAirOutletNode = 0;
    } else {
        CoilAirOutletNode = state.dataPackagedThermalStorageCoil->TESCoil(CoilIndex).EvapAirOutletNodeNum;
    }
}

void GetTESCoilCoolingCapacity(
    EnergyPlusData &state, std::string const &CoilName, Real64 &CoilCoolCapacity, bool &ErrorsFound, std::string const &CurrentModuleObject)
{

    // SUBROUTINE INFORMATION:
    //       AUTHOR         Richard Raustad
    //       DATE WRITTEN   July 2015
    //       MODIFIED       na
    //       RE-ENGINEERED  na

    // PURPOSE OF THIS SUBROUTINE:
    // This subroutine gets a given TES Cooling Coil's cooling only capacity -- issues error message if that
    // coil is not a legal TES Cooling Coil and sets capacity to 0, otherwise, returns cooling capacity.

    // SUBROUTINE LOCAL VARIABLE DECLARATIONS:
    int CoilIndex;

    // Obtains and allocates TESCoil related parameters from input file
    if (state.dataPackagedThermalStorageCoil->GetTESInputFlag) { // First time subroutine has been called, get input data
        GetTESCoilInput(state);
        state.dataPackagedThermalStorageCoil->GetTESInputFlag =
            false; // Set logic flag to disallow getting the input data on future calls to this subroutine
    }

    if (state.dataPackagedThermalStorageCoil->NumTESCoils > 0) {
        CoilIndex = Util::FindItem(CoilName, state.dataPackagedThermalStorageCoil->TESCoil, state.dataPackagedThermalStorageCoil->NumTESCoils);
    } else {
        CoilIndex = 0;
    }

    if (CoilIndex == 0) {
        ShowSevereError(state, format("{}, GetTESCoilCoolingCapacity: TES Cooling Coil not found={}", CurrentModuleObject, CoilName));
        ErrorsFound = true;
        CoilCoolCapacity = 0.0;
    } else {
        if (state.dataPackagedThermalStorageCoil->TESCoil(CoilIndex).CoolingOnlyModeIsAvailable) { // get input data for this mode
            CoilCoolCapacity = state.dataPackagedThermalStorageCoil->TESCoil(CoilIndex).CoolingOnlyRatedTotCap;
        } else if (state.dataPackagedThermalStorageCoil->TESCoil(CoilIndex).CoolingAndChargeModeAvailable) {
            CoilCoolCapacity = state.dataPackagedThermalStorageCoil->TESCoil(CoilIndex).CoolingAndChargeRatedTotCap;
        } else if (state.dataPackagedThermalStorageCoil->TESCoil(CoilIndex).CoolingAndDischargeModeAvailable) {
            CoilCoolCapacity = state.dataPackagedThermalStorageCoil->TESCoil(CoilIndex).CoolingAndDischargeRatedTotCap;
        } else {
            CoilCoolCapacity = 0.0;
        }
    }
}

void GetTESCoilCoolingAirFlowRate(
    EnergyPlusData &state, std::string const &CoilName, Real64 &CoilCoolAirFlow, bool &ErrorsFound, std::string const &CurrentModuleObject)
{

    // SUBROUTINE INFORMATION:
    //       AUTHOR         Richard Raustad
    //       DATE WRITTEN   September 2015
    //       MODIFIED       na
    //       RE-ENGINEERED  na

    // PURPOSE OF THIS SUBROUTINE:
    // This subroutine gets a given TES Cooling Coil's evaporator air flow rate -- issues error message if that
    // coil is not a legal TES Cooling Coil and sets air flow to 0, otherwise, returns cooling air flow rate.

    // SUBROUTINE LOCAL VARIABLE DECLARATIONS:
    int CoilIndex;

    // Obtains and allocates TESCoil related parameters from input file
    if (state.dataPackagedThermalStorageCoil->GetTESInputFlag) { // First time subroutine has been called, get input data
        GetTESCoilInput(state);
        state.dataPackagedThermalStorageCoil->GetTESInputFlag =
            false; // Set logic flag to disallow getting the input data on future calls to this subroutine
    }

    if (state.dataPackagedThermalStorageCoil->NumTESCoils > 0) {
        CoilIndex = Util::FindItem(CoilName, state.dataPackagedThermalStorageCoil->TESCoil, state.dataPackagedThermalStorageCoil->NumTESCoils);
    } else {
        CoilIndex = 0;
    }

    if (CoilIndex == 0) {
        ShowSevereError(state, format("{}, GetTESCoilCoolingCapacity: TES Cooling Coil not found={}", CurrentModuleObject, CoilName));
        ErrorsFound = true;
        CoilCoolAirFlow = 0.0;
    } else {
        CoilCoolAirFlow = state.dataPackagedThermalStorageCoil->TESCoil(CoilIndex).RatedEvapAirVolFlowRate;
    }
}

} // namespace EnergyPlus::PackagedThermalStorageCoil<|MERGE_RESOLUTION|>--- conflicted
+++ resolved
@@ -205,11 +205,7 @@
 
     // SUBROUTINE PARAMETER DEFINITIONS:
     static constexpr std::string_view RoutineName("GetTESCoilInput: "); // include trailing blank space
-<<<<<<< HEAD
-    static constexpr std::string_view routineName = "GetTESCoilInput"; 
-=======
     static constexpr std::string_view routineName = "GetTESCoilInput";
->>>>>>> b3ae9b9f
 
     // SUBROUTINE LOCAL VARIABLE DECLARATIONS:
     int NumAlphas = 0;       // Number of alphas in input
@@ -242,11 +238,7 @@
                                                                  state.dataIPShortCut->cNumericFieldNames);
 
         ErrorObjectHeader eoh{routineName, cCurrentModuleObject, state.dataIPShortCut->cAlphaArgs(1)};
-<<<<<<< HEAD
-        
-=======
-
->>>>>>> b3ae9b9f
+
         Util::IsNameEmpty(state, state.dataIPShortCut->cAlphaArgs(1), cCurrentModuleObject, ErrorsFound);
 
         // ErrorsFound will be set to True if problem was found, left untouched otherwise
