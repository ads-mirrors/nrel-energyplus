// EnergyPlus, Copyright (c) 1996-2021, The Board of Trustees of the University of Illinois,
// The Regents of the University of California, through Lawrence Berkeley National Laboratory
// (subject to receipt of any required approvals from the U.S. Dept. of Energy), Oak Ridge
// National Laboratory, managed by UT-Battelle, Alliance for Sustainable Energy, LLC, and other
// contributors. All rights reserved.
//
// NOTICE: This Software was developed under funding from the U.S. Department of Energy and the
// U.S. Government consequently retains certain rights. As such, the U.S. Government has been
// granted for itself and others acting on its behalf a paid-up, nonexclusive, irrevocable,
// worldwide license in the Software to reproduce, distribute copies to the public, prepare
// derivative works, and perform publicly and display publicly, and to permit others to do so.
//
// Redistribution and use in source and binary forms, with or without modification, are permitted
// provided that the following conditions are met:
//
// (1) Redistributions of source code must retain the above copyright notice, this list of
//     conditions and the following disclaimer.
//
// (2) Redistributions in binary form must reproduce the above copyright notice, this list of
//     conditions and the following disclaimer in the documentation and/or other materials
//     provided with the distribution.
//
// (3) Neither the name of the University of California, Lawrence Berkeley National Laboratory,
//     the University of Illinois, U.S. Dept. of Energy nor the names of its contributors may be
//     used to endorse or promote products derived from this software without specific prior
//     written permission.
//
// (4) Use of EnergyPlus(TM) Name. If Licensee (i) distributes the software in stand-alone form
//     without changes from the version obtained under this License, or (ii) Licensee makes a
//     reference solely to the software portion of its product, Licensee must refer to the
//     software as "EnergyPlus version X" software, where "X" is the version number Licensee
//     obtained under this License and may not use a different name for the software. Except as
//     specifically required in this Section (4), Licensee shall not use in a company name, a
//     product name, in advertising, publicity, or other promotional activities any name, trade
//     name, trademark, logo, or other designation of "EnergyPlus", "E+", "e+" or confusingly
//     similar designation, without the U.S. Department of Energy's prior written consent.
//
// THIS SOFTWARE IS PROVIDED BY THE COPYRIGHT HOLDERS AND CONTRIBUTORS "AS IS" AND ANY EXPRESS OR
// IMPLIED WARRANTIES, INCLUDING, BUT NOT LIMITED TO, THE IMPLIED WARRANTIES OF MERCHANTABILITY
// AND FITNESS FOR A PARTICULAR PURPOSE ARE DISCLAIMED. IN NO EVENT SHALL THE COPYRIGHT OWNER OR
// CONTRIBUTORS BE LIABLE FOR ANY DIRECT, INDIRECT, INCIDENTAL, SPECIAL, EXEMPLARY, OR
// CONSEQUENTIAL DAMAGES (INCLUDING, BUT NOT LIMITED TO, PROCUREMENT OF SUBSTITUTE GOODS OR
// SERVICES; LOSS OF USE, DATA, OR PROFITS; OR BUSINESS INTERRUPTION) HOWEVER CAUSED AND ON ANY
// THEORY OF LIABILITY, WHETHER IN CONTRACT, STRICT LIABILITY, OR TORT (INCLUDING NEGLIGENCE OR
// OTHERWISE) ARISING IN ANY WAY OUT OF THE USE OF THIS SOFTWARE, EVEN IF ADVISED OF THE
// POSSIBILITY OF SUCH DAMAGE.

#ifndef WindTurbine_hh_INCLUDED
#define WindTurbine_hh_INCLUDED

// ObjexxFCL Headers
#include <ObjexxFCL/Array1D.hh>

// EnergyPlus Headers
#include <EnergyPlus/Data/BaseData.hh>
#include <EnergyPlus/DataGlobals.hh>
#include <EnergyPlus/ElectricPowerServiceManager.hh>
#include <EnergyPlus/EnergyPlus.hh>

namespace EnergyPlus {

// Forward declarations
struct EnergyPlusData;

namespace WindTurbine {

    enum class RotorType
    {
        Unassigned = 0,
        HAWT = 1, // 'HorizontalAxisWindTurbine'
        VAWT = 2, // 'VerticalAxisWindTurbine'
    };

    enum class ControlType
    {
        Unassigned = 0,
        FSFP = 1, // 'FixedSpeedFixedPitch'
        FSVP = 2, // 'FixedSpeedVariablePitch'
        VSFP = 3, // 'VariableSpeedFixedPitch'
        VSVP = 4  // 'VariableSpeedVariablePitch'
    };

    struct WindTurbineParams
    {
        // Members
        std::string Name;        // The component name
        std::string Schedule;    // Available schedule
        RotorType rotorType;     // Rotor type (HAWT or VAWT)
        ControlType controlType; // Control type
        int SchedPtr;            // Schedule
        int NumOfBlade;          // Blade number
        Real64 RatedRotorSpeed;  // Rated rotor speed in m/s
        Real64 RotorDiameter;    // Diameter of rotor in m
        Real64 RotorHeight;      // Overall height of the rotor in m
        Real64 RatedPower;       // Nominal average power output at the rated wind speed in Watts
        Real64 RatedWindSpeed;   // Rated wind speed showing maximum power output in Watts
        Real64 CutInSpeed;       // Minimum wind speed for system operation in m/s
        Real64 CutOutSpeed;      // Maximum wind speed for system operation in m/s
        Real64 SysEfficiency;    // Overall system efficiency including subsystems and losses
        Real64 MaxTipSpeedRatio; // Maximum tip speed ratio
        Real64 MaxPowerCoeff;    // Maximum power coefficient
        Real64 LocalAnnualAvgWS; // Annual average wind speed locally measured in m/s
        Real64 AnnualTMYWS;      // Annual average wind speed from stat file in m/s
        Real64 HeightForLocalWS; // Height of the local station in m
        Real64 ChordArea;        // Chord area of a single blade for VAWTs in m2
        Real64 DragCoeff;        // Empirical blade drag coefficient for VAWTs
        Real64 LiftCoeff;        // Empirical blade lift coefficient for VAWTs
        Real64 PowerCoeffC1;     // Empirical power coefficient 1 for analytical calculation
        Real64 PowerCoeffC2;     // Empirical power coefficient 2 for analytical calculation
        Real64 PowerCoeffC3;     // Empirical power coefficient 3 for analytical calculation
        Real64 PowerCoeffC4;     // Empirical power coefficient 4 for analytical calculation
        Real64 PowerCoeffC5;     // Empirical power coefficient 5 for analytical calculation
        Real64 PowerCoeffC6;     // Empirical power coefficient 6 for analytical calculation
        Real64 TotPower;         // Maximum power produced from the wind in Watts
        Real64 Power;            // Actual power wind turbine supplies to the building in Watts
        Real64 TotEnergy;        // Maximum energy produced from the wind in Joules
        Real64 Energy;           // Actual energy wind turbine supplies to the building in Joules
        Real64 LocalWindSpeed;   // Local wind speed estimated at the particular height in m/s
        Real64 LocalAirDensity;  // Local air density estimated at the particular height kg/m3
        Real64 PowerCoeff;       // Power coefficient determined
        Real64 ChordalVel;       // Chordal velocity for VAWTs in m/s
        Real64 NormalVel;        // Normal velocity for VAWTs in m/s
        Real64 RelFlowVel;       // Relative flow velocity for VAWTs in m/s
        Real64 TipSpeedRatio;    // Relative flow velocity for VAWTs in m/s
        Real64 WSFactor;         // Relative flow velocity for VAWTs in m/s
        Real64 AngOfAttack;      // Angle of attack in degree
        Real64 IntRelFlowVel;    // Integral of relative flow velocity
        Real64 TanForce;         // Tangential force
        Real64 NorForce;         // Normal force in N.m
        Real64 TotTorque;        // Total torque in N.m
        Real64 AzimuthAng;       // Azimuth angle between blades

        // Default Constructor
        WindTurbineParams()
            : rotorType(RotorType::Unassigned), controlType(ControlType::Unassigned), SchedPtr(0), NumOfBlade(0), RatedRotorSpeed(0.0),
              RotorDiameter(0.0), RotorHeight(0.0), RatedPower(0.0), RatedWindSpeed(0.0), CutInSpeed(0.0), CutOutSpeed(0.0), SysEfficiency(0.0),
              MaxTipSpeedRatio(0.0), MaxPowerCoeff(0.0), LocalAnnualAvgWS(0.0), AnnualTMYWS(0.0), HeightForLocalWS(0.0), ChordArea(0.0),
              DragCoeff(0.0), LiftCoeff(0.0), PowerCoeffC1(0.0), PowerCoeffC2(0.0), PowerCoeffC3(0.0), PowerCoeffC4(0.0), PowerCoeffC5(0.0),
              PowerCoeffC6(0.0), TotPower(0.0), Power(0.0), TotEnergy(0.0), Energy(0.0), LocalWindSpeed(0.0), LocalAirDensity(0.0), PowerCoeff(0.0),
              ChordalVel(0.0), NormalVel(0.0), RelFlowVel(0.0), TipSpeedRatio(0.0), WSFactor(0.0), AngOfAttack(0.0), IntRelFlowVel(0.0),
              TanForce(0.0), NorForce(0.0), TotTorque(0.0), AzimuthAng(0.0)
        {
        }
    };

    void SimWindTurbine(EnergyPlusData &state,
                        GeneratorType GeneratorType,      // Type of Generator
                        std::string const &GeneratorName, // User specified name of Generator
                        int &GeneratorIndex,              // Generator index
                        bool RunFlag,                     // ON or OFF
                        Real64 WTLoad                     // Electrical load on WT (not used)
    );

    void GetWTGeneratorResults(EnergyPlusData &state,
                               GeneratorType GeneratorType, // Type of Generator
                               int GeneratorIndex,          // Generator number
                               Real64 &GeneratorPower,      // Electrical power
                               Real64 &GeneratorEnergy,     // Electrical energy
                               Real64 &ThermalPower,
                               Real64 &ThermalEnergy);

    void GetWindTurbineInput(EnergyPlusData &state);

    void InitWindTurbine(EnergyPlusData &state, int WindTurbineNum);

    void CalcWindTurbine(EnergyPlusData &state,
                         int WindTurbineNum, // System is on
                         bool RunFlag        // System is on
    );

    void ReportWindTurbine(EnergyPlusData &state, int WindTurbineNum);

    //*****************************************************************************************

} // namespace WindTurbine

struct WindTurbineData : BaseGlobalStruct
{

<<<<<<< HEAD
        int NumWindTurbines;        // Total wind turbine statements in inputs
        bool GetInputFlag;
        bool MyOneTimeFlag;
        Real64 AnnualTMYWS = 0.0;   // Annual average wind speed in stat file
        SimpleArray1D<WindTurbine::WindTurbineParams> WindTurbineSys;

        void clear_state() override
        {
            this->NumWindTurbines = 0;
            this->GetInputFlag = true;
            this->MyOneTimeFlag = true;
            this->AnnualTMYWS = 0.0;
            this->WindTurbineSys.deallocate();
        }
=======
    int NumWindTurbines; // Total wind turbine statements in inputs
    bool GetInputFlag;
    bool MyOneTimeFlag;
    Real64 AnnualTMYWS = 0.0; // Annual average wind speed in stat file
    Array1D<WindTurbine::WindTurbineParams> WindTurbineSys;
>>>>>>> 2f8b2517

    void clear_state() override
    {
        this->NumWindTurbines = 0;
        this->GetInputFlag = true;
        this->MyOneTimeFlag = true;
        this->AnnualTMYWS = 0.0;
        this->WindTurbineSys.deallocate();
    }

    // Default Constructor
    WindTurbineData() : NumWindTurbines(0), GetInputFlag(true), MyOneTimeFlag(true), AnnualTMYWS(0.0)
    {
    }
};

} // namespace EnergyPlus

#endif<|MERGE_RESOLUTION|>--- conflicted
+++ resolved
@@ -177,28 +177,12 @@
 struct WindTurbineData : BaseGlobalStruct
 {
 
-<<<<<<< HEAD
-        int NumWindTurbines;        // Total wind turbine statements in inputs
-        bool GetInputFlag;
-        bool MyOneTimeFlag;
-        Real64 AnnualTMYWS = 0.0;   // Annual average wind speed in stat file
-        SimpleArray1D<WindTurbine::WindTurbineParams> WindTurbineSys;
-
-        void clear_state() override
-        {
-            this->NumWindTurbines = 0;
-            this->GetInputFlag = true;
-            this->MyOneTimeFlag = true;
-            this->AnnualTMYWS = 0.0;
-            this->WindTurbineSys.deallocate();
-        }
-=======
+
     int NumWindTurbines; // Total wind turbine statements in inputs
     bool GetInputFlag;
     bool MyOneTimeFlag;
     Real64 AnnualTMYWS = 0.0; // Annual average wind speed in stat file
-    Array1D<WindTurbine::WindTurbineParams> WindTurbineSys;
->>>>>>> 2f8b2517
+    SimpleArray1D<WindTurbine::WindTurbineParams> WindTurbineSys;
 
     void clear_state() override
     {
