// EnergyPlus, Copyright (c) 1996-2021, The Board of Trustees of the University of Illinois,
// The Regents of the University of California, through Lawrence Berkeley National Laboratory
// (subject to receipt of any required approvals from the U.S. Dept. of Energy), Oak Ridge
// National Laboratory, managed by UT-Battelle, Alliance for Sustainable Energy, LLC, and other
// contributors. All rights reserved.
//
// NOTICE: This Software was developed under funding from the U.S. Department of Energy and the
// U.S. Government consequently retains certain rights. As such, the U.S. Government has been
// granted for itself and others acting on its behalf a paid-up, nonexclusive, irrevocable,
// worldwide license in the Software to reproduce, distribute copies to the public, prepare
// derivative works, and perform publicly and display publicly, and to permit others to do so.
//
// Redistribution and use in source and binary forms, with or without modification, are permitted
// provided that the following conditions are met:
//
// (1) Redistributions of source code must retain the above copyright notice, this list of
//     conditions and the following disclaimer.
//
// (2) Redistributions in binary form must reproduce the above copyright notice, this list of
//     conditions and the following disclaimer in the documentation and/or other materials
//     provided with the distribution.
//
// (3) Neither the name of the University of California, Lawrence Berkeley National Laboratory,
//     the University of Illinois, U.S. Dept. of Energy nor the names of its contributors may be
//     used to endorse or promote products derived from this software without specific prior
//     written permission.
//
// (4) Use of EnergyPlus(TM) Name. If Licensee (i) distributes the software in stand-alone form
//     without changes from the version obtained under this License, or (ii) Licensee makes a
//     reference solely to the software portion of its product, Licensee must refer to the
//     software as "EnergyPlus version X" software, where "X" is the version number Licensee
//     obtained under this License and may not use a different name for the software. Except as
//     specifically required in this Section (4), Licensee shall not use in a company name, a
//     product name, in advertising, publicity, or other promotional activities any name, trade
//     name, trademark, logo, or other designation of "EnergyPlus", "E+", "e+" or confusingly
//     similar designation, without the U.S. Department of Energy's prior written consent.
//
// THIS SOFTWARE IS PROVIDED BY THE COPYRIGHT HOLDERS AND CONTRIBUTORS "AS IS" AND ANY EXPRESS OR
// IMPLIED WARRANTIES, INCLUDING, BUT NOT LIMITED TO, THE IMPLIED WARRANTIES OF MERCHANTABILITY
// AND FITNESS FOR A PARTICULAR PURPOSE ARE DISCLAIMED. IN NO EVENT SHALL THE COPYRIGHT OWNER OR
// CONTRIBUTORS BE LIABLE FOR ANY DIRECT, INDIRECT, INCIDENTAL, SPECIAL, EXEMPLARY, OR
// CONSEQUENTIAL DAMAGES (INCLUDING, BUT NOT LIMITED TO, PROCUREMENT OF SUBSTITUTE GOODS OR
// SERVICES; LOSS OF USE, DATA, OR PROFITS; OR BUSINESS INTERRUPTION) HOWEVER CAUSED AND ON ANY
// THEORY OF LIABILITY, WHETHER IN CONTRACT, STRICT LIABILITY, OR TORT (INCLUDING NEGLIGENCE OR
// OTHERWISE) ARISING IN ANY WAY OUT OF THE USE OF THIS SOFTWARE, EVEN IF ADVISED OF THE
// POSSIBILITY OF SUCH DAMAGE.

#ifndef DataSurfaces_hh_INCLUDED
#define DataSurfaces_hh_INCLUDED

// C++ Headers
#include <cstddef>
#include <unordered_map>
#include <vector>

// ObjexxFCL Headers
#include <ObjexxFCL/Array1D.hh>
#include <ObjexxFCL/Array2D.hh>
#include <ObjexxFCL/Vector4.hh>

// EnergyPlus Headers
#include <EnergyPlus/BITF.hh>
#include <EnergyPlus/Data/BaseData.hh>
#include <EnergyPlus/DataBSDFWindow.hh>
#include <EnergyPlus/DataGlobals.hh>
#include <EnergyPlus/DataVectorTypes.hh>
#include <EnergyPlus/DataWindowEquivalentLayer.hh>
#include <EnergyPlus/EnergyPlus.hh>
#include <EnergyPlus/Shape.hh>

namespace EnergyPlus {

// Forward declarations
struct EnergyPlusData;

namespace DataSurfaces {

    // Using/Aliasing
    using DataBSDFWindow::BSDFWindowDescript;
    using DataVectorTypes::Vector;

    // MODULE PARAMETER DEFINITIONS:
    constexpr int MaxSlatAngs(19);
    constexpr int MaxProfAngs(37);
    constexpr int MaxPolyCoeff(6);

    // Parameters to indicate surface shape for use with the Surface
    // derived type (see below):

    enum class SurfaceShape : int
    {
        None = 0,
        Triangle,
        Quadrilateral,
        Rectangle,
        RectangularDoorWindow,
        RectangularOverhang,
        RectangularLeftFin,
        RectangularRightFin,
        TriangularWindow,
        TriangularDoor,
        Polygonal
    };

    enum class SurfaceClass : int
    {
        INVALID = -1,
        None = 0,
        Wall,
        Floor,
        Roof,
        IntMass,
        Detached_B,
        Detached_F,
        Window,
        GlassDoor,
        Door,
        Shading,
        Overhang,
        Fin,
        TDD_Dome,
        TDD_Diffuser,
        Count // The counter representing the total number of surface class, always stays at the bottom
    };

    enum class WinShadingType : int
    {
        INVALID = -1,
        NoShade = 0,
        ShadeOff = 1,
        IntShade = 2,
        SwitchableGlazing = 3,
        ExtShade = 4,
        ExtScreen = 5,
        IntBlind = 6,
        ExtBlind = 7,
        BGShade = 8,
        BGBlind = 9,
        IntShadeConditionallyOff = 10,
        GlassConditionallyLightened = 11,
        ExtShadeConditionallyOff = 12,
        IntBlindConditionallyOff = 13,
        ExtBlindConditionallyOff = 14,
        BGShadeConditionallyOff = 15,
        BGBlindConditionallyOff = 16
    }; // Valid window shading types: IntShade <= Type <= BGBlind; the rest are shading status

    enum class WindowShadingControlType : int
    {
        UnControlled = 0,
        AlwaysOn = 1,
        AlwaysOff = 2,
        OnIfScheduled = 3,
        HiSolar = 4,
        HiHorzSolar = 5,
        HiOutAirTemp = 6,
        HiZoneAirTemp = 7,
        HiZoneCooling = 8,
        HiGlare = 9,
        MeetDaylIlumSetp = 10,
        OnNightLoOutTemp_OffDay = 11,
        OnNightLoInTemp_OffDay = 12,
        OnNightIfHeating_OffDay = 13,
        OnNightLoOutTemp_OnDayCooling = 14,
        OnNightIfHeating_OnDayCooling = 15,
        OffNight_OnDay_HiSolarWindow = 16,
        OnNight_OnDay_HiSolarWindow = 17,
        OnHiOutTemp_HiSolarWindow = 18,
        OnHiOutTemp_HiHorzSolar = 19,
        OnHiZoneTemp_HiSolarWindow = 20,
        OnHiZoneTemp_HiHorzSolar = 21
    };

    // Parameters to indicate exterior boundary conditions for use with
    // the Surface derived type (see below):
    // Note:  Positive values correspond to an interzone adjacent surface
    constexpr int ExternalEnvironment(0);
    constexpr int Ground(-1);
    constexpr int OtherSideCoefNoCalcExt(-2);
    constexpr int OtherSideCoefCalcExt(-3);
    constexpr int OtherSideCondModeledExt(-4);
    constexpr int GroundFCfactorMethod(-5);
    constexpr int KivaFoundation(-6);

    extern Array1D_string const cExtBoundCondition;

    // Parameters to indicate the first "corner" of a surface
    // Currently, these are used only during input of surfaces
    // They are here in order to facilitate later use in shading setup/calculations.
    constexpr int UpperLeftCorner(1);
    constexpr int LowerLeftCorner(2);
    constexpr int LowerRightCorner(3);
    constexpr int UpperRightCorner(4);

    // Parameters to indicate user specified convection coefficients (for surface)
    constexpr int ConvCoefValue(1);          // User specified "value" as the override type
    constexpr int ConvCoefSchedule(2);       // User specified "schedule" as the override type
    constexpr int ConvCoefUserCurve(3);      // User specified "UserCurve" as the override type
    constexpr int ConvCoefSpecifiedModel(4); // one of the direct named model equation keys

    // Parameters to indicate reference air temperatures for inside surface temperature calculations
    constexpr int ZoneMeanAirTemp(1);   // mean air temperature of the zone => MAT
    constexpr int AdjacentAirTemp(2);   // air temperature adjacent ot surface => TempEffBulkAir
    constexpr int ZoneSupplyAirTemp(3); // supply air temperature of the zone

    constexpr int AltAngStepsForSolReflCalc(10); // Number of steps in altitude angle for solar reflection calc
    constexpr int AzimAngStepsForSolReflCalc(9); // Number of steps in azimuth angle of solar reflection calc

    // Parameters to indicate surface classes
    // Surface Class (FLOOR, WALL, ROOF (incl's CEILING), WINDOW, DOOR, GLASSDOOR,
    // SHADING (includes OVERHANG, WING), DETACHED, INTMASS),
    // TDD:DOME, TDD:DIFFUSER (for tubular daylighting device)
    // (Note: GLASSDOOR and TDD:DIFFUSER get overwritten as WINDOW
    // in SurfaceGeometry.cc, SurfaceWindow%OriginalClass holds the true value)
    // why aren't these sequential

    enum class iHeatTransferModel
    {
        NotSet,
        None, // shading surfaces
        CTF,
        EMPD,
        CondFD,
        HAMT,
        Window5,             // original detailed layer-by-layer based on window 4 and window 5
        ComplexFenestration, // BSDF
        TDD,                 // tubular daylighting device
        Kiva,                // Kiva ground calculations
        AirBoundaryNoHT,     // Construction:AirBoundary - not IRT or interior window
    };

    // Parameters to indicate surface roughness for use with the Material
    // derived type:
    enum class SurfaceRoughness
    {
        Unassigned = -1,
        VeryRough,
        Rough,
        MediumRough,
        MediumSmooth,
        Smooth,
        VerySmooth
    };

    inline std::string HeatTransferModelNames(iHeatTransferModel const &m)
    {
        switch (m) {
        case iHeatTransferModel::CTF:
            return "CTF - ConductionTransferFunction";
        case iHeatTransferModel::EMPD:
            return "EMPD - MoisturePenetrationDepthConductionTransferFunction";
        case iHeatTransferModel::CondFD:
            return "CondFD - ConductionFiniteDifference";
        case iHeatTransferModel::HAMT:
            return "HAMT - CombinedHeatAndMoistureFiniteElement";
        case iHeatTransferModel::Window5:
            return "Window - Detailed layer-by-layer";
        case iHeatTransferModel::ComplexFenestration:
            return "Window - ComplexFenestration";
        case iHeatTransferModel::TDD:
            return "Tubular daylighting device";
        case iHeatTransferModel::Kiva:
            return "KivaFoundation - TwoDimensionalFiniteDifference";
        case iHeatTransferModel::None:
        case iHeatTransferModel::AirBoundaryNoHT:
        case iHeatTransferModel::NotSet:
        default:
            return "";
        }
    }

    // IS_SHADED is the flag to indicate window has no shading device or shading device is off, and no daylight glare control
    // original expression: SHADE_FLAG == ShadeOff || SHADE_FLAG == ShadeOff
    constexpr bool NOT_SHADED(WinShadingType const ShadingFlag)
    {
        return BITF_TEST_ANY(BITF(ShadingFlag), BITF(WinShadingType::NoShade) | BITF(WinShadingType::ShadeOff));
    }

    // IS_SHADED is the flag to indicate window has shade on or temporarily off but may be triggered on later to control daylight glare
    // original expression: SHADE_FLAG > ShadeOff
    constexpr bool IS_SHADED(WinShadingType const ShadingFlag)
    {
        return !NOT_SHADED(ShadingFlag);
    }

    // IS_SHADED_NO_GLARE is the flag to indicate window has shade and no daylight glare control
    // original expression: IntShade <= SHADE_FLAG <= BGBlind
    constexpr bool IS_SHADED_NO_GLARE_CTRL(WinShadingType const ShadingFlag)
    {
        return BITF_TEST_ANY(BITF(ShadingFlag),
                             BITF(WinShadingType::IntShade) | BITF(WinShadingType::SwitchableGlazing) | BITF(WinShadingType::ExtShade) |
                                 BITF(WinShadingType::ExtScreen) | BITF(WinShadingType::IntBlind) | BITF(WinShadingType::ExtBlind) |
                                 BITF(WinShadingType::BGShade) | BITF(WinShadingType::BGBlind));
    }

    // ANY_SHADE: if SHADE_FLAG is any of the shading types including interior, exterior or between glass shades
    constexpr bool ANY_SHADE(WinShadingType const ShadingFlag)
    {
        return BITF_TEST_ANY(BITF(ShadingFlag), BITF(WinShadingType::IntShade) | BITF(WinShadingType::ExtShade) | BITF(WinShadingType::BGShade));
    }

    constexpr bool ANY_SHADE_SCREEN(WinShadingType const ShadingFlag)
    {
        return BITF_TEST_ANY(BITF(ShadingFlag),
                             BITF(WinShadingType::IntShade) | BITF(WinShadingType::ExtShade) | BITF(WinShadingType::BGShade) |
                                 BITF(WinShadingType::ExtScreen));
    }

    constexpr bool ANY_BLIND(WinShadingType const ShadingFlag)
    {
        return BITF_TEST_ANY(BITF(ShadingFlag), BITF(WinShadingType::IntBlind) | BITF(WinShadingType::ExtBlind) | BITF(WinShadingType::BGBlind));
    }

    constexpr bool ANY_INTERIOR_SHADE_BLIND(WinShadingType const ShadingFlag)
    {
        return BITF_TEST_ANY(BITF(ShadingFlag), BITF(WinShadingType::IntShade) | BITF(WinShadingType::IntBlind));
    }

    constexpr bool ANY_EXTERIOR_SHADE_BLIND_SCREEN(WinShadingType const ShadingFlag)
    {
        return BITF_TEST_ANY(BITF(ShadingFlag), BITF(WinShadingType::ExtShade) | BITF(WinShadingType::ExtBlind) | BITF(WinShadingType::ExtScreen));
    }

    constexpr bool ANY_BETWEENGLASS_SHADE_BLIND(WinShadingType const ShadingFlag)
    {
        return BITF_TEST_ANY(BITF(ShadingFlag), BITF(WinShadingType::BGShade) | BITF(WinShadingType::BGBlind));
    }

    // Parameters for classification of outside face of surfaces
    constexpr int OutConvClass_WindwardVertWall(101);
    constexpr int OutConvClass_LeewardVertWall(102);
    constexpr int OutConvClass_RoofStable(103);
    constexpr int OutConvClass_RoofUnstable(104);

    // Parameters for adpative convection algorithm's classification of inside face of surfaces
    constexpr int InConvClass_A1_VertWalls(1);           // flow regime A1, vertical walls
    constexpr int InConvClass_A1_StableHoriz(2);         // flow regime A1
    constexpr int InConvClass_A1_UnstableHoriz(3);       // flow regime A1
    constexpr int InConvClass_A1_HeatedFloor(4);         // flow regime A1
    constexpr int InConvClass_A1_ChilledCeil(5);         // flow regime A1
    constexpr int InConvClass_A1_StableTilted(6);        // flow regime A1
    constexpr int InConvClass_A1_UnstableTilted(7);      // flow regime A1
    constexpr int InConvClass_A1_Windows(8);             // flow regime A1
    constexpr int InConvClass_A2_VertWallsNonHeated(9);  // flow regime A2
    constexpr int InConvClass_A2_HeatedVerticalWall(10); // flow regime A2
    constexpr int InConvClass_A2_StableHoriz(11);        // flow regime A2
    constexpr int InConvClass_A2_UnstableHoriz(12);      // flow regime A2
    constexpr int InConvClass_A2_StableTilted(13);       // flow regime A2
    constexpr int InConvClass_A2_UnstableTilted(14);     // flow regime A2
    constexpr int InConvClass_A2_Windows(15);            // flow regime A2
    constexpr int InConvClass_A3_VertWalls(16);          // flow regime A3
    constexpr int InConvClass_A3_StableHoriz(17);        // flow regime A3
    constexpr int InConvClass_A3_UnstableHoriz(18);      // flow regime A3
    constexpr int InConvClass_A3_StableTilted(19);       // flow regime A3
    constexpr int InConvClass_A3_UnstableTilted(20);     // flow regime A3
    constexpr int InConvClass_A3_Windows(21);            // flow regime A3
    constexpr int InConvClass_B_VertWalls(22);           // flow regime B
    constexpr int InConvClass_B_VertWallsNearHeat(23);   // flow regime B
    constexpr int InConvClass_B_StableHoriz(24);         // flow regime B
    constexpr int InConvClass_B_UnstableHoriz(25);       // flow regime B
    constexpr int InConvClass_B_StableTilted(26);        // flow regime B
    constexpr int InConvClass_B_UnstableTilted(27);      // flow regime B
    constexpr int InConvClass_B_Windows(28);             // flow regime B
    constexpr int InConvClass_C_Walls(29);               // flow regime C
    constexpr int InConvClass_C_Ceiling(30);             // flow regime C
    constexpr int InConvClass_C_Floor(31);               // flow regime C
    constexpr int InConvClass_C_Windows(32);             // flow regime C
    constexpr int InConvClass_D_Walls(33);               // flow regime D
    constexpr int InConvClass_D_StableHoriz(34);         // flow regime D
    constexpr int InConvClass_D_UnstableHoriz(35);       // flow regime D
    constexpr int InConvClass_D_StableTilted(36);        // flow regime D
    constexpr int InConvClass_D_UnstableTilted(37);      // flow regime D
    constexpr int InConvClass_D_Windows(38);             // flow regime D
    constexpr int InConvClass_E_AssistFlowWalls(39);     // flow regime E
    constexpr int InConvClass_E_OpposFlowWalls(40);      // flow regime E
    constexpr int InConvClass_E_StableFloor(41);         // flow regime E
    constexpr int InConvClass_E_UnstableFloor(42);       // flow regime E
    constexpr int InConvClass_E_StableCeiling(43);       // flow regime E
    constexpr int InConvClass_E_UnstableCieling(44);     // flow regime E
    constexpr int InConvClass_E_Windows(45);             // flow regime E

    // Parameters for fenestration relative location in zone
    constexpr int InConvWinLoc_NotSet(0);
    constexpr int InConvWinLoc_LowerPartOfExteriorWall(1); // this is a window in the lower part of wall
    constexpr int InConvWinLoc_UpperPartOfExteriorWall(2); // this is a window in the upper part of wall
    constexpr int InConvWinLoc_WindowAboveThis(3);         // this is a wall with window above it
    constexpr int InConvWinLoc_WindowBelowThis(4);         // this is a wall with window below it
    constexpr int InConvWinLoc_LargePartOfExteriorWall(5); // this is a big window taking up most of wall

    // Parameters for window shade status
    constexpr int NoShade(-1);
    constexpr int ShadeOff(0);
    constexpr int IntShadeOn(1); // Interior shade on
    constexpr int SwitchableGlazing(2);
    constexpr int ExtShadeOn(3);  // Exterior shade on
    constexpr int ExtScreenOn(4); // Exterior screen on
    constexpr int IntBlindOn(6);  // Interior blind on
    constexpr int ExtBlindOn(7);  // Exterior blind on
    constexpr int BGShadeOn(8);   // Between-glass shade on
    constexpr int BGBlindOn(9);   // Between-glass blind on
    constexpr int IntShadeConditionallyOff(10);
    constexpr int GlassConditionallyLightened(20);
    constexpr int ExtShadeConditionallyOff(30);
    constexpr int IntBlindConditionallyOff(60);
    constexpr int ExtBlindConditionallyOff(70);

    // WindowShadingControl Shading Types
    constexpr int WSC_ST_NoShade(0);
    constexpr int WSC_ST_InteriorShade(1);
    constexpr int WSC_ST_SwitchableGlazing(2);
    constexpr int WSC_ST_ExteriorShade(3);
    constexpr int WSC_ST_InteriorBlind(4);
    constexpr int WSC_ST_ExteriorBlind(5);
    constexpr int WSC_ST_BetweenGlassShade(6);
    constexpr int WSC_ST_BetweenGlassBlind(7);
    constexpr int WSC_ST_ExteriorScreen(8);

    // WindowShadingControl Control Types
    constexpr int WSCT_AlwaysOn(1);                       // AlwaysOn
    constexpr int WSCT_AlwaysOff(2);                      // AlwaysOff
    constexpr int WSCT_OnIfScheduled(3);                  // OnIfScheduleAllows
    constexpr int WSCT_HiSolar(4);                        // OnIfHighSolarOnWindow
    constexpr int WSCT_HiHorzSolar(5);                    // OnIfHighHorizontalSolar
    constexpr int WSCT_HiOutAirTemp(6);                   // OnIfHighOutsideAirTemp
    constexpr int WSCT_HiZoneAirTemp(7);                  // OnIfHighZoneAirTemp
    constexpr int WSCT_HiZoneCooling(8);                  // OnIfHighZoneCooling
    constexpr int WSCT_HiGlare(9);                        // OnIfHighGlare
    constexpr int WSCT_MeetDaylIlumSetp(10);              // MeetDaylightIlluminanceSetpoint
    constexpr int WSCT_OnNightLoOutTemp_OffDay(11);       // OnNightIfLowOutsideTemp/OffDay
    constexpr int WSCT_OnNightLoInTemp_OffDay(12);        // OnNightIfLowInsideTemp/OffDay
    constexpr int WSCT_OnNightIfHeating_OffDay(13);       // OnNightIfHeating/OffDay
    constexpr int WSCT_OnNightLoOutTemp_OnDayCooling(14); // OnNightIfLowOutsideTemp/OnDayIfCooling
    constexpr int WSCT_OnNightIfHeating_OnDayCooling(15); // OnNightIfHeating/OnDayIfCooling
    constexpr int WSCT_OffNight_OnDay_HiSolarWindow(16);  // OffNight/OnDayIfCoolingAndHighSolarOnWindow
    constexpr int WSCT_OnNight_OnDay_HiSolarWindow(17);   // OnNight/OnDayIfCoolingAndHighSolarOnWindow
    constexpr int WSCT_OnHiOutTemp_HiSolarWindow(18);     // OnIfHighOutsideAirTempAndHighSolarOnWindow
    constexpr int WSCT_OnHiOutTemp_HiHorzSolar(19);       // OnIfHighOutsideAirTempAndHighHorizontalSolar
    constexpr int WSCT_OnHiZoneTemp_HiSolarWindow(20);    // OnIfHighZoneAirTempAndHighSolarOnWindow
    constexpr int WSCT_OnHiZoneTemp_HiHorzSolar(21);      // OnIfHighZoneAirTempAndHighHorizontalSolar

    // WindowShadingControl Slat Angle Control for Blinds
    constexpr int WSC_SAC_FixedSlatAngle(1);
    constexpr int WSC_SAC_ScheduledSlatAngle(2);
    constexpr int WSC_SAC_BlockBeamSolar(3);

    // Parameter for window screens beam reflectance accounting
    constexpr int DoNotModel(0);
    constexpr int ModelAsDirectBeam(1);
    constexpr int ModelAsDiffuse(2);

    // Parameters for window divider type
    constexpr int DividedLite(1);
    constexpr int Suspended(2);

    // Parameters for air flow window source
    constexpr int AirFlowWindow_Source_IndoorAir(1);
    constexpr int AirFlowWindow_Source_OutdoorAir(2);

    // Parameters for air flow window destination
    constexpr int AirFlowWindow_Destination_IndoorAir(1);
    constexpr int AirFlowWindow_Destination_OutdoorAir(2);
    constexpr int AirFlowWindow_Destination_ReturnAir(3);

    // Parameters for air flow window control
    constexpr int AirFlowWindow_ControlType_MaxFlow(1);
    constexpr int AirFlowWindow_ControlType_AlwaysOff(2);
    constexpr int AirFlowWindow_ControlType_Schedule(3);

    // Parameters for window model selection
    constexpr int Window5DetailedModel(100); // indicates original winkelmann window 5 implementation
    constexpr int WindowBSDFModel(101);      // indicates complex fenestration window 6 implementation
    constexpr int WindowEQLModel(102);       // indicates equivalent layer window model implementation

    // Parameters for PierceSurface
    constexpr std::size_t nVerticesBig(20); // Number of convex surface vertices at which to switch to PierceSurface O( log N ) method

    // Y Slab for Surface2D for PierceSurface support of Nonconvex and Many-Vertex Surfaces
    struct Surface2DSlab
    {

    public: // Types
        using Vertex = ObjexxFCL::Vector2<Real64>;
        using Vertices = ObjexxFCL::Array1D<Vertex>;
        using Edge = Vertices::size_type; // The Surface2D vertex and edge index
        using EdgeXY = Real64;            // The edge x/y inverse slope
        using Edges = std::vector<Edge>;
        using EdgesXY = std::vector<EdgeXY>;

    public: // Creation
            // Constructor
        Surface2DSlab(Real64 const yl, Real64 const yu) : xl(0.0), xu(0.0), yl(yl), yu(yu)
        {
        }

    public:              // Data
        Real64 xl, xu;   // Lower and upper x coordinates of slab bounding box
        Real64 yl, yu;   // Lower and upper y coordinates of slab
        Edges edges;     // Left-to-right ordered edges crossing the slab
        EdgesXY edgesXY; // Edge x/y inverse slopes

    }; // Surface2DSlab

    // Projected 2D Surface Representation for Fast Computational Geometry Operations
    struct Surface2D
    {

    public: // Types
        using Vector2D = Vector2<Real64>;
        using Edge = Vector2D;
        using Vertices = Array1D<Vector2D>;
        using Vectors = Array1D<Vector2D>;
        using Edges = Vectors;
        using Slab = Surface2DSlab;
        using Slabs = std::vector<Surface2DSlab>;
        using SlabYs = std::vector<Real64>;
        using size_type = Vertices::size_type;

    public: // Creation
        // Default constructor
        Surface2D()
        {
        }

        // Constructor
        Surface2D(ShapeCat const shapeCat, int const axis, Vertices const &v, Vector2D const &vl, Vector2D const &vu);

    public: // Predicates
            // Bounding box contains a point?
        bool bb_contains(Vector2D const &v) const
        {
            return (vl.x <= v.x) && (v.x <= vu.x) && (vl.y <= v.y) && (v.y <= vu.y);
        }

    public: // Comparison
            // Equality
        friend bool operator==(Surface2D const &a, Surface2D const &b)
        {
            auto const &v1 = a.vertices;
            auto const &v2 = b.vertices;
            return eq(v1, v2);
        }

        // Inequality
        friend bool operator!=(Surface2D const &a, Surface2D const &b)
        {
            return !(a == b);
        }

    public:                                              // Data
        int axis = 0;                                    // Axis of projection (0=x, 1=y, 2=z)
        Vertices vertices;                               // Vertices
        Vector2D vl = Vector2D(0.0), vu = Vector2D(0.0); // Bounding box lower and upper corner vertices
        Vectors edges;                                   // Edge vectors around the vertices
        Real64 s1 = 0.0, s3 = 0.0;                       // Rectangle side widths squared
        SlabYs slabYs;                                   // Y coordinates of slabs
        Slabs slabs;                                     // Y slice slabs for fast nonconvex and many vertex intersections

    }; // Surface2D

    struct SurfaceCalcHashKey
    {
        // Values that must be the same in order for surfaces to use a representative calculation

        int Construction;        // Pointer to the construction in the Construct derived type
        Real64 Azimuth;          // Direction the surface outward normal faces (degrees) or FACING
        Real64 Tilt;             // Angle (deg) between the ground outward normal and the surface outward normal
        Real64 Height;           // Height of the surface (m)
        int Zone;                // Interior environment or zone the surface is a part of
        int EnclIndex;           // Pointer to enclosure this surface belongs to
        int TAirRef;             // Flag for reference air temperature
        int ExtZone;             // For an "interzone" surface, this is the adjacent ZONE number (not adjacent SURFACE number).
        int ExtEnclIndex;        // For an "interzone" surface, this is the adjacent ENCLOSURE number
        bool ExtSolar;           // True if the "outside" of the surface is exposed to solar
        bool ExtWind;            // True if the "outside" of the surface is exposed to wind
        Real64 ViewFactorGround; // View factor to the ground from the exterior of the surface for diffuse solar radiation
        Real64 ViewFactorSky;    // View factor to the sky from the exterior of the surface for diffuse solar radiation

        // Special Properties
        iHeatTransferModel HeatTransferAlgorithm; // used for surface-specific heat transfer algorithm.
        int IntConvCoeff;                         // Interior Convection Coefficient Algorithm pointer (different data structure)
        int ExtConvCoeff;                         // Exterior Convection Coefficient Algorithm pointer (different data structure)
        int OSCPtr;                               // Pointer to OSC data structure
        int OSCMPtr;                              // "Pointer" to OSCM data structure (other side conditions from a model)

        // Windows
        int FrameDivider;          // Pointer to frame and divider information (windows only)
        int SurfWinStormWinConstr; // Construction with storm window (windows only)
        //   Airflow control                      // Not supported
        //   Shading Control                      // Not supported

        // Other special boundary conditions
        //   SolarIncidentInside                  // Not supported
        int MaterialMovInsulExt;           // Pointer to the material used for exterior movable insulation
        int MaterialMovInsulInt;           // Pointer to the material used for interior movable insulation
        int SchedMovInsulExt;              // Schedule for exterior movable insulation
        int SchedMovInsulInt;              // Schedule for interior movable insulation
        int ExternalShadingSchInd;         // Schedule for a the external shading
        int SurroundingSurfacesNum;        // Index of a surrounding surfaces list (defined in SurfaceProperties::SurroundingSurfaces)
        int LinkedOutAirNode;              // Index of the an OutdoorAir:Node
        int OutsideHeatSourceTermSchedule; // Pointer to the schedule of additional source of heat flux rate applied to the outside surface
        int InsideHeatSourceTermSchedule;  // Pointer to the schedule of additional source of heat flux rate applied to the inside surface

        // based on boost::hash_combine
        std::size_t hash_combine(std::size_t current_hash, std::size_t new_hash) const
        {
            current_hash ^= new_hash + 0x9e3779b9 + (current_hash << 6) + (current_hash >> 2);
            return current_hash;
        }

        std::vector<std::size_t> get_hash_list() const
        {
            using std::hash;

            return {hash<int>()(Construction),
                    hash<Real64>()(Azimuth),
                    hash<Real64>()(Tilt),
                    hash<Real64>()(Height),
                    hash<int>()(Zone),
                    hash<int>()(EnclIndex),
                    hash<int>()(TAirRef),
                    hash<int>()(ExtZone),
                    hash<int>()(ExtEnclIndex),
                    hash<bool>()(ExtSolar),
                    hash<bool>()(ExtWind),
                    hash<Real64>()(ViewFactorGround),
                    hash<Real64>()(ViewFactorSky),

                    hash<iHeatTransferModel>()(HeatTransferAlgorithm),
                    hash<int>()(IntConvCoeff),
                    hash<int>()(ExtConvCoeff),
                    hash<int>()(OSCPtr),
                    hash<int>()(OSCMPtr),

                    hash<int>()(FrameDivider),
                    hash<int>()(SurfWinStormWinConstr),

                    hash<int>()(MaterialMovInsulExt),
                    hash<int>()(MaterialMovInsulInt),
                    hash<int>()(SchedMovInsulExt),
                    hash<int>()(SchedMovInsulInt),
                    hash<int>()(ExternalShadingSchInd),
                    hash<int>()(SurroundingSurfacesNum),
                    hash<int>()(LinkedOutAirNode),
                    hash<int>()(OutsideHeatSourceTermSchedule),
                    hash<int>()(InsideHeatSourceTermSchedule)};
        }

        std::size_t get_hash() const
        {
            auto hash_list = get_hash_list();
            std::size_t combined_hash = 0u;
            for (auto hash : hash_list) {
                combined_hash = hash_combine(combined_hash, hash);
            }
            return combined_hash;
        }

        bool operator==(const SurfaceCalcHashKey &other) const
        {
            return (Construction == other.Construction && Azimuth == other.Azimuth && Tilt == other.Tilt && Height == other.Height &&
                    Zone == other.Zone && EnclIndex == other.EnclIndex && ExtZone == other.ExtZone && ExtEnclIndex == other.ExtEnclIndex &&
                    ExtSolar == other.ExtSolar && ExtWind == other.ExtWind && ViewFactorGround == other.ViewFactorGround &&
                    ViewFactorSky == other.ViewFactorSky &&

                    HeatTransferAlgorithm == other.HeatTransferAlgorithm && IntConvCoeff == other.IntConvCoeff &&
                    ExtConvCoeff == other.ExtConvCoeff && OSCPtr == other.OSCPtr && OSCMPtr == other.OSCMPtr &&

                    FrameDivider == other.FrameDivider && SurfWinStormWinConstr == other.SurfWinStormWinConstr &&

                    MaterialMovInsulExt == other.MaterialMovInsulExt && MaterialMovInsulInt == other.MaterialMovInsulInt &&
                    SchedMovInsulExt == other.SchedMovInsulExt && SchedMovInsulInt == other.SchedMovInsulInt &&
                    ExternalShadingSchInd == other.ExternalShadingSchInd && SurroundingSurfacesNum == other.SurroundingSurfacesNum &&
                    LinkedOutAirNode == other.LinkedOutAirNode && OutsideHeatSourceTermSchedule == other.OutsideHeatSourceTermSchedule &&
                    InsideHeatSourceTermSchedule == other.InsideHeatSourceTermSchedule);
        }
    };

    struct SurfaceCalcHasher
    {
        std::size_t operator()(const SurfaceCalcHashKey &key) const
        {
            return key.get_hash();
        }
    };

    struct SurfaceData
    {

        // Types
        using Vertices = Array1D<Vector>;
        using Plane = Vector4<Real64>;

        // Members
        std::string Name; // User supplied name of the surface (must be unique)
        int Construction; // Pointer to the construction in the Construct derived type

        int RepresentativeCalcSurfNum; // Index of the surface that is used to calculate the heat
        // balance for this surface

        int ConstructionStoredInputValue; // holds the original value for Construction per surface input
        SurfaceClass Class;

        // Geometry related parameters
        SurfaceShape Shape;       // Surface shape (Triangle=1,Quadrilateral=2,Rectangle=3,
                                  // Rectangular Window/Door=4,Rectangular Overhang=5,
                                  // Rectangular Left Fin=6,Rectangular Right Fin=7,
                                  // Triangular Window=8)
        int Sides;                // Number of side/vertices for this surface (based on Shape)
        Real64 Area;              // Surface area of the surface (less any subsurfaces) {m2}
        Real64 GrossArea;         // Surface area of the surface (including subsurfaces) {m2}
        Real64 NetAreaShadowCalc; // Area of a wall/floor/ceiling less subsurfaces assuming all windows, if present, have unity multiplier.
                                  // Wall/floor/ceiling/roof areas that include windows include frame (unity) areas.
                                  // Areas of Windows including divider (unity) area.
                                  // These areas are used in shadowing / sunlit area calculations.
        Real64 Perimeter;         // Perimeter length of the surface {m}
        Real64 Azimuth;           // Direction the surface outward normal faces (degrees) or FACING
        Real64 Height;            // Height of the surface (m)
        Real64 Reveal;            // Depth of the window reveal (m) if this surface is a window
        Real64 Tilt;              // Angle (deg) between the ground outward normal and the surface outward normal
        Real64 Width;             // Width of the surface (m)

        // Precomputed parameters for PierceSurface performance
        ShapeCat shapeCat;   // Shape category
        Plane plane;         // Plane
        Surface2D surface2d; // 2D projected surface for efficient intersection testing

        // Vertices
        Array1D<Vector> NewVertex;
        Vertices Vertex; // Surface Vertices are represented by Number of Sides and Vector (type)
        Vector Centroid; // computed centroid (also known as center of mass or surface balance point)
        Vector lcsx;
        Vector lcsy;
        Vector lcsz;
        Vector NewellAreaVector;
        Vector NewellSurfaceNormalVector; // same as OutNormVec in vector notation
        Array1D<Real64> OutNormVec;       // Direction cosines (outward normal vector) for surface
        Real64 SinAzim;                   // Sine of surface azimuth angle
        Real64 CosAzim;                   // Cosine of surface azimuth angle
        Real64 SinTilt;                   // Sine of surface tilt angle
        Real64 CosTilt;                   // Cosine of surface tilt angle
        bool IsConvex;                    // true if the surface is convex.
        bool IsDegenerate;                // true if the surface is degenerate.
        bool VerticesProcessed;           // true if vertices have been processed (only used for base surfaces)
        Real64 XShift;                    // relative coordinate shift data - used by child subsurfaces
        Real64 YShift;                    // relative coordinate shift data - used by child subsurfaces

        // Boundary conditions and interconnections
        bool HeatTransSurf;                       // True if surface is a heat transfer surface,
        int OutsideHeatSourceTermSchedule;        // Pointer to the schedule of additional source of heat flux rate applied to the outside surface
        int InsideHeatSourceTermSchedule;         // Pointer to the schedule of additional source of heat flux rate applied to the inside surface
                                                  // False if a (detached) shadowing (sub)surface
        iHeatTransferModel HeatTransferAlgorithm; // used for surface-specific heat transfer algorithm.
        std::string BaseSurfName;                 // Name of BaseSurf
        int BaseSurf;       // "Base surface" for this surface. Applies mainly to subsurfaces in which case it points back to the base surface number.
                            // Equals 0 for detached shading. BaseSurf equals surface number for all other surfaces.
        int NumSubSurfaces; // Number of subsurfaces this surface has (doors/windows)
        std::string ZoneName;         // User supplied name of the Zone
        int Zone;                     // Interior environment or zone the surface is a part of
                                      // Note that though attached shading surfaces are part of a zone, this
                                      // value is 0 there to facilitate using them as detached surfaces (more accurate shading.
        int spaceNum;                 // Space the surface is part of
        std::string ExtBoundCondName; // Name for the Outside Environment Object
        int ExtBoundCond;             // For an "interzone" surface, this is the adjacent surface number.
                                      // for an internal/adiabatic surface this is the current surface number.
                                      // Otherwise, 0=external environment, -1=ground,
                                      // -2=other side coefficients (OSC--won't always use CTFs)
                                      // -3=other side conditions model
                                      // During input, interim values of UnreconciledZoneSurface ("Surface") and
                                      // UnenteredAdjacentZoneSurface ("Zone") are used until reconciled.
        bool ExtSolar;                // True if the "outside" of the surface is exposed to solar
        bool ExtWind;                 // True if the "outside" of the surface is exposed to wind Heat transfer coefficients
        Real64 ViewFactorGround;      // View factor to the ground from the exterior of the surface for diffuse solar radiation
        Real64 ViewFactorSky;         // View factor to the sky from the exterior of the surface for diffuse solar radiation
        Real64 ViewFactorGroundIR;    // View factor to the ground and shadowing surfaces from the exterior of the surface for IR radiation
        Real64 ViewFactorSkyIR; // View factor to the sky from the exterior of the surface for IR radiation Special/optional other side coefficients
                                // (OSC)
        int OSCPtr;             // Pointer to OSC data structure
        int OSCMPtr;            // "Pointer" to OSCM data structure (other side conditions from a model)
        bool MirroredSurf;      // True if it is a mirrored surface
        bool IsShadowing;       // True if a surface is a shadowing surface
        bool IsShadowPossibleObstruction; // True if a surface can be an exterior obstruction

        // Optional parameters specific to shadowing surfaces and subsurfaces (detached shading, overhangs, wings, etc.)
        int SchedShadowSurfIndex; // Schedule for a shadowing (sub)surface
        bool IsTransparent;       // True if the schedule values are always 1.0 (or the minimum is 1.0)
        Real64 SchedMinValue;     // Schedule minimum value.

        // Window Parameters (when surface is Window)
        int activeWindowShadingControl;            // Active window shading control (windows only)
        std::vector<int> windowShadingControlList; // List of possible window shading controls
        bool HasShadeControl;                      // True if the surface is listed in a WindowShadingControl object
        int activeShadedConstruction;              // The currently active shaded construction (windows only)
        int activeShadedConstructionPrev;          // The currently active shaded construction (windows only)
        std::vector<int> shadedConstructionList;   // List of shaded constructions that correspond with window shading controls (windows only - same
                                                   // indexes as windowShadingControlList)
        std::vector<int> shadedStormWinConstructionList; // List of shaded constructions with storm window that correspond with window shading
                                                         // controls (windows only - same indexes as windowShadingControlList)
        int FrameDivider;                                // Pointer to frame and divider information (windows only)
        Real64 Multiplier;                               // Multiplies glazed area, frame area and divider area (windows only)

        // Air boundaries and spaces
        int RadEnclIndex;       // Pointer to raidant enclosure this surface belongs to
        int SolarEnclIndex;     // Pointer to solar enclosure this surface belongs to
<<<<<<< HEAD
        int SolarEnclSurfIndex; //  Pointer to solar enclosure surface data, ZoneSolarInfo(n).SurfacePtr(RadEnclSurfIndex) points to this surface

=======
        int SolarEnclSurfIndex; //  Pointer to solar enclosure surface data, EnclSolInfo(n).SurfacePtr(SolarEnclSurfIndex) points to this surface
>>>>>>> 70389a2c
        bool IsAirBoundarySurf; // True if surface is an air boundary surface (Construction:AirBoundary)

        SurfaceCalcHashKey calcHashKey; // Hash key used for determining if this surface requires unique calculations.

        // Default Constructor
        SurfaceData()
            : Construction(0), RepresentativeCalcSurfNum(-1), ConstructionStoredInputValue(0), Class(SurfaceClass::None), Shape(SurfaceShape::None),
              Sides(0), Area(0.0), GrossArea(0.0), NetAreaShadowCalc(0.0), Perimeter(0.0), Azimuth(0.0), Height(0.0), Reveal(0.0), Tilt(0.0),
              Width(0.0), shapeCat(ShapeCat::Unknown), plane(0.0, 0.0, 0.0, 0.0), Centroid(0.0, 0.0, 0.0), lcsx(0.0, 0.0, 0.0), lcsy(0.0, 0.0, 0.0),
              lcsz(0.0, 0.0, 0.0), NewellAreaVector(0.0, 0.0, 0.0), NewellSurfaceNormalVector(0.0, 0.0, 0.0), OutNormVec(3, 0.0), SinAzim(0.0),
              CosAzim(0.0), SinTilt(0.0), CosTilt(0.0), IsConvex(true), IsDegenerate(false), VerticesProcessed(false), XShift(0.0), YShift(0.0),

              HeatTransSurf(false), OutsideHeatSourceTermSchedule(0), InsideHeatSourceTermSchedule(0),
              HeatTransferAlgorithm(iHeatTransferModel::NotSet), BaseSurf(0), NumSubSurfaces(0), Zone(0), spaceNum(0), ExtBoundCond(0),
              ExtSolar(false), ExtWind(false), ViewFactorGround(0.0), ViewFactorSky(0.0), ViewFactorGroundIR(0.0), ViewFactorSkyIR(0.0), OSCPtr(0),
              OSCMPtr(0), MirroredSurf(false), IsShadowing(false), IsShadowPossibleObstruction(false), SchedShadowSurfIndex(0), IsTransparent(false),
              SchedMinValue(0.0), activeWindowShadingControl(0), HasShadeControl(false), activeShadedConstruction(0), activeShadedConstructionPrev(0),
              FrameDivider(0), Multiplier(1.0), SolarEnclIndex(0), SolarEnclSurfIndex(0), IsAirBoundarySurf(false)
        {
        }

    public: // Methods
            // Set Precomputed Parameters
        void set_computed_geometry();

        void SetOutBulbTempAt(EnergyPlusData &state, int const SurfNum);

        void SetWindDirAt(EnergyPlusData &state, int const SurfNum, Real64 const fac);

        void SetWindSpeedAt(EnergyPlusData &state, int const SurfNum, Real64 const fac);

        Real64 getInsideAirTemperature(EnergyPlusData &state, const int t_SurfNum) const;

        static Real64 getInsideIR(EnergyPlusData &state, const int t_SurfNum);

        Real64 getOutsideAirTemperature(EnergyPlusData &state, int t_SurfNum) const;

        Real64 getOutsideIR(EnergyPlusData &state, int t_SurfNum) const;

        static Real64 getSWIncident(EnergyPlusData &state, int t_SurfNum);

        int getTotLayers(EnergyPlusData &state) const;

        Real64 get_average_height(EnergyPlusData &state) const;

        void make_hash_key(EnergyPlusData &state, const int SurfNum);

        void set_representative_surface(EnergyPlusData &state, const int SurfNum);

    private: // Methods
             // Computed Shape Category
        ShapeCat computed_shapeCat() const;

        // Computed Plane
        Plane computed_plane() const;

        // Computed axis-projected 2D surface
        Surface2D computed_surface2d() const;
    };

    struct SurfaceWindowCalc // Calculated window-related values
    {
        // Members
        Array1D<Real64> SolidAngAtRefPt;         // Solid angle subtended by window from daylit ref points 1 and 2
        Array1D<Real64> SolidAngAtRefPtWtd;      // Solid angle subtended by window from ref pts weighted by glare pos factor
        Array2D<Real64> IllumFromWinAtRefPt;     // Illuminance from window at ref pts for window with and w/o shade (lux)
        Array2D<Real64> BackLumFromWinAtRefPt;   // Window background luminance from window wrt ref pts (cd/m2) with and w/o shade (cd/m2)
        Array2D<Real64> SourceLumFromWinAtRefPt; // Window luminance at ref pts for window with and w/o shade (cd/m2)
        Array1D<Real64> WinCenter;               // X,Y,Z coordinates of window center point in building coord system
        Array1D<Real64> ThetaFace;               // Face temperatures of window layers (K)

        Array1D<Real64> OutProjSLFracMult; // Multiplier on sunlit fraction due to shadowing of glass by frame
        // and divider outside projections
        Array1D<Real64> InOutProjSLFracMult; // Multiplier on sunlit fraction due to shadowing of glass by frame
        // and divider inside and outside projections
        Array1D<Real64> EffShBlindEmiss; // Effective emissivity of interior blind or shade
        Array1D<Real64> EffGlassEmiss;   // Effective emissivity of glass adjacent to interior blind or shade

        Array1D<Real64> IllumFromWinAtRefPtRep; // Illuminance from window at reference point N [lux]
        Array1D<Real64> LumWinFromRefPtRep;     // Window luminance as viewed from reference point N [cd/m2]
        // for shadowing of ground by building and obstructions [W/m2]
        Array1D<Real64> EnclAreaMinusThisSurf; // Enclosure inside surface area minus this surface and its subsurfaces
        // for floor/wall/ceiling (m2)
        Array1D<Real64> EnclAreaReflProdMinusThisSurf; // Enclosure product of inside surface area times vis reflectance
        // minus this surface and its subsurfaces,
        // for floor/wall/ceiling (m2)

        BSDFWindowDescript ComplexFen; // Data for complex fenestration, see DataBSDFWindow.cc for declaration

        // Default Constructor
        SurfaceWindowCalc()
            : WinCenter(3, 0.0), ThetaFace(10, 296.15), OutProjSLFracMult(24, 1.0), InOutProjSLFracMult(24, 1.0), EffShBlindEmiss(MaxSlatAngs, 0.0),
              EffGlassEmiss(MaxSlatAngs, 0.0), EnclAreaMinusThisSurf(3, 0.0), EnclAreaReflProdMinusThisSurf(3, 0.0)
        {
        }
    };

    struct FrameDividerProperties
    {
        // Members
        std::string Name;          // Name of frame/divider
        Real64 FrameWidth;         // Average width of frame in plane of window {m}
        Real64 FrameProjectionOut; // Distance normal to window between outside face of outer pane
        //  and outside of frame {m}
        Real64 FrameProjectionIn; // Distance normal to window between inside face of inner pane
        //  and inside of frame {m}
        Real64 FrameConductance;          // Effective conductance of frame (no air films) {W/m2-K}
        Real64 FrameEdgeWidth;            // default 2.5 in ! Width of glass edge region near frame {m}
        Real64 FrEdgeToCenterGlCondRatio; // Ratio of frame edge of glass conductance (without air films) to
        // center of glass conductance (without air films)
        Real64 FrameSolAbsorp;       // Solar absorptance of frame corrected for self-shading
        Real64 FrameVisAbsorp;       // Visible absorptance of frame corrected for self-shading
        Real64 FrameEmis;            // Thermal emissivity of frame
        int DividerType;             // Type of divider {DividedLite or Suspended (between-glass}
        Real64 DividerWidth;         // Average width of divider in plane of window {m}
        int HorDividers;             // Number of horizontal dividers
        int VertDividers;            // Number of vertical dividers
        Real64 DividerProjectionOut; // Distance normal to window between outside face of outer pane
        //  and outside of divider {m}
        Real64 DividerProjectionIn; // Distance normal to window between inside face of inner pane
        //  and inside of divider {m}
        Real64 DividerEdgeWidth;           // default 2.5 in ! Width of glass edge region near divider
        Real64 DividerConductance;         // Effective conductance of divider (no air films) {W/m2-K}
        Real64 DivEdgeToCenterGlCondRatio; // Ratio of divider edge of glass conductance (without air films) to
        // center of glass conductance (without air films)
        Real64 DividerSolAbsorp;                                   // Solar absorptance of divider corrected for self-shading
        Real64 DividerVisAbsorp;                                   // Visible absorptance of divider corrected for self-shading
        Real64 DividerEmis;                                        // Thermal emissivity of divider
        DataWindowEquivalentLayer::Orientation MullionOrientation; // Horizontal or Vertical; used only for windows with two glazing systems
        //  divided by a mullion; obtained from Window5 data file.
        Real64 OutsideRevealSolAbs; // Solar absorptance of outside reveal
        Real64 InsideSillDepth;     // Inside sill depth (m)
        Real64 InsideReveal;        // Inside reveal (m)
        Real64 InsideSillSolAbs;    // Solar absorptance of inside sill
        Real64 InsideRevealSolAbs;  // Solar absorptance of inside reveal

        // Default Constructor
        FrameDividerProperties()
            : FrameWidth(0.0), FrameProjectionOut(0.0), FrameProjectionIn(0.0), FrameConductance(0.0), FrameEdgeWidth(0.06355),
              FrEdgeToCenterGlCondRatio(1.0), FrameSolAbsorp(0.0), FrameVisAbsorp(0.0), FrameEmis(0.9), DividerType(0), DividerWidth(0.0),
              HorDividers(0), VertDividers(0), DividerProjectionOut(0.0), DividerProjectionIn(0.0), DividerEdgeWidth(0.06355),
              DividerConductance(0.0), DivEdgeToCenterGlCondRatio(1.0), DividerSolAbsorp(0.0), DividerVisAbsorp(0.0), DividerEmis(0.9),
              MullionOrientation(DataWindowEquivalentLayer::Orientation::Unassigned), OutsideRevealSolAbs(0.0), InsideSillDepth(0.0),
              InsideReveal(0.0), InsideSillSolAbs(0.0), InsideRevealSolAbs(0.0)
        {
        }
    };

    struct StormWindowData
    {
        // Members
        int BaseWindowNum;       // Surface number of associated exterior window
        int StormWinMaterialNum; // Material number of storm window glass
        Real64 StormWinDistance; // Distance between storm window glass and adjacent glass (m)
        int DateOn;              // Date (julian) storm window is put on
        int MonthOn;             // Month storm window is put on
        int DayOfMonthOn;        // Day of month storm window is put on
        int DateOff;             // Date (julian) storm window is taken off
        int MonthOff;            // Month storm window is taken off
        int DayOfMonthOff;       // Day of month storm window is taken off

        // Default Constructor
        StormWindowData()
            : BaseWindowNum(0), StormWinMaterialNum(0), StormWinDistance(0.0), DateOn(0), MonthOn(0), DayOfMonthOn(0), DateOff(0), MonthOff(0),
              DayOfMonthOff(0)
        {
        }
    };

    struct WindowShadingControlData
    {
        // Members
        std::string Name;           // User supplied name of this set of shading control data
        int ZoneIndex;              // number of the zone referenced
        int SequenceNumber;         // Shading control sequence number
        WinShadingType ShadingType; // Shading type (InteriorShade, SwitchableGlazing,
        //  CHARACTER(len=32) :: ShadingType    = ' ' ! Shading type (InteriorShade, SwitchableGlazing,
        //  ExteriorShade,InteriorBlind,ExteriorBlind,BetweenGlassShade,
        //  BetweenGlassBlind, or ExteriorScreen)
        int getInputShadedConstruction; // Pointer to the shaded construction (for ShadingType=ExteriorScreen,InteriorShade,
        //  ExteriorShade,BetweenGlassShade,InteriorBlind,ExteriorBlind,BetweenGlassBlind;
        //  this must be a window construction with a screen, shade or blind layer)
        // this is only used during GetInput and should not be used during timestep calculations
        int ShadingDevice; // Pointer to the material for the shading device (for ShadingType=InteriorShade,
        //  ExteriorShade,BetweenGlassShade,InteriorBlind,ExteriorBlind,BetweenGlassBlind,
        //  ExteriorScreen;
        //  this must be a Material:WindowShade, Material:WindowScreen, or Material:WindowBlind
        WindowShadingControlType ShadingControlType; // Takes one of the following values that specifies type of shading control
        //  CHARACTER(len=60) :: ShadingControlType =' ' ! Takes one of the following values that specifies type of shading control
        // (control is active only when schedule value = 1; if no schedule
        // specified, schedule value defaults to 1)
        //  AlwaysOn: always shaded; not affected by schedule
        //  AlwaysOff: never shaded; not affected by schedule
        //  OnIfScheduleAllows: unshaded if sch val = 0, shaded if = 1
        //  OnIfHighSolarOnWindow: shaded if incident direct + diffuse > setpoint (W/m2 of window)
        //  OnIfHighHorizontalSolar: shaded if direct + diffuse horizontal solar > setpoint
        //   (W/m2 of ground)
        //  OnIfHighOutsideAirTemp: shaded if outside drybulb > setpoint (C)
        //  OnIfHighZoneAirTemp: shaded if previous time step zone temperature > setpoint (C)
        //  OnIfHighZoneCooling: shaded if previous time step zone cooling rate > setpoint (W)
        //  OnIfHighGlare: shaded if total daylight glare index at first daylighting reference point
        //   from all exterior windows in zone > maximum glare specified in daylighting
        //   input for zone.
        //  MeetDaylightIlluminanceSetpoint: shading is adjusted to just meet illuminance setpoint
        //   at first reference point (only for ShadingType=SwitchableGlazing)
        //       The following three controls are used primarily to reduce zone heating load. They
        //       can be used with any shading type but are most appropriate for opaque interior
        //       or exterior shades with a high insulating value ("opaque movable insulation").
        //  OnNightIfLowOutsideTemp/OffDay: shaded at night if outside temp < setpoint (C)
        //  OnNightIfLowInsideTemp/OffDay: shaded at night if previous time step zone air temp < setpoint (C)
        //  OnNightIfHeating/OffDay: shaded  at night if previous time step zone heating rate > setpoint (W)
        //       The following two controls are used to reduce zone heating and cooling loads.
        //       They can be used with any shading type but are most appropriate for translucent
        //       interior or exterior shades with a high insulating value ("translucent movable insulation")
        //  OnNightIfLowOutsideTemp/OnDayIfCooling: shaded at night if outside temp < setpoint (C);
        //                                         shaded daytime if prev. time step cooling rate > 0
        //  OnNightIfHeating/OnDayIfCooling: shaded at night if prev. time step heating rate > setpoint (W);
        //                                         shaded daytime if prev. time step cooling rate > 0
        //       The following two controls are used to reduce zone cooling load. They can be used
        //       with any shading type but are most appropriate for interior or exterior blinds, interior
        //       or exterior shades with low insulating value, or switchable glazing.
        //  OffNight/OnDayIfCoolingAndHighSolarOnWindow: shading off at night; shading on daytime if
        //                                         solar on window > setpoint (W/m2 of window) and
        //                                         prev. time step cooling rate > 0
        //  OnNight/OnDayIfCoolingAndHighSolarOnWindow: shading on at night; shading on daytime if
        //                                         solar on window > setpoint (W/m2 of window) and
        //                                         prev. time step cooling rate > 0
        int Schedule; // Pointer to schedule of 0 and 1 values: 0 => window is not shaded;
        //  1 => window is shaded if Type=Schedule or Type = ScheduleAnd...
        // and setpoint is exceeded.
        Real64 SetPoint; // Control setpoint (dimension depends on Trigger:
        //  W/m2 of window area for solar on window,
        //  W/m2 of ground area for horizontal solar,
        //  deg C for air temp, W for zone heating and
        //  cooling rate). Not used for Shading Control Type =
        //  MeetDaylightIlluminanceSetpoint or OnIfHighGlare.
        Real64 SetPoint2; // Second control setpoint for control types that take two setpoints.
        //   Dimension is deg C or W/m2.
        bool ShadingControlIsScheduled; // True if shading control has a schedule
        bool GlareControlIsActive;      // True if shading control to reduce daylight glare is active
        int SlatAngleSchedule;          // Pointer to schedule of slat angle values between 0.0 and 180.0 degrees
        int SlatAngleControlForBlinds;  // Takes one of the following values that specifies
                                        //  CHARACTER(len=32) :: SlatAngleControlForBlinds = ' ' ! Takes one of the following values that specifies
                                        //  how slat angle is controled in a blind when ShadingType =
                                        //  InteriorBlind, ExteriorBlind or BetweenGlassBlind.
                                        //  FixedSlatAngle: the slat angle is fixed at the constant value given in the
                                        //    associated Material:WindowBlind
                                        //  ScheduledSlatAngle: the slat angle in degrees between 1 and 180 is given
                                        //    by the schedule with index SlatAngleSchedule
                                        //  BlockBeamSolar: if beam solar is incident on the window, and a blind is on the
                                        //    window, the slat angle is adjusted to just block beam solar; otherwise the
                                        //    slat angle is set to the value given in the associated Material:WindowBlind.
        std::string DaylightingControlName;    // string holding the Daylighting Control Object Name string
        int DaylightControlIndex;              // Pointer to the array of Daylighting Controls
        bool MultiSurfaceCtrlIsGroup;          // True if Group, False if Sequential - type of control order when multiple surfaces are referenced
        int FenestrationCount;                 // count of fenestration references
        Array1D<std::string> FenestrationName; // string holding list of fenestration surfaces
        Array1D_int FenestrationIndex;         // Pointers to fenestration surfaces

        // Default Constructor
        WindowShadingControlData()
            : ZoneIndex(0), SequenceNumber(0), ShadingType(WinShadingType::NoShade), getInputShadedConstruction(0), ShadingDevice(0),
              ShadingControlType(WindowShadingControlType::UnControlled), Schedule(0), SetPoint(0.0), SetPoint2(0.0),
              ShadingControlIsScheduled(false), GlareControlIsActive(false), SlatAngleSchedule(0), SlatAngleControlForBlinds(0),
              DaylightControlIndex(0), MultiSurfaceCtrlIsGroup(false), FenestrationCount(0)
        {
        }
    };

    struct OSCData
    {
        // Members
        std::string Name;                  // Name of OSC
        Real64 ConstTemp;                  // User selected constant temperature (degrees C)
        Real64 ConstTempCoef;              // Coefficient modifying the user selected constant temperature
        Real64 ExtDryBulbCoef;             // Coefficient modifying the external dry bulb temperature
        Real64 GroundTempCoef;             // Coefficient modifying the ground temperature
        Real64 SurfFilmCoef;               // Combined convective/radiative film coefficient if >0, else use other coefficients
        Real64 WindSpeedCoef;              // Coefficient modifying the wind speed term (s/m)
        Real64 ZoneAirTempCoef;            // Coefficient modifying the zone air temperature part of the equation
        std::string ConstTempScheduleName; // Schedule name for scheduled outside temp
        int ConstTempScheduleIndex;        // Index for scheduled outside temp.
        bool SinusoidalConstTempCoef;      // If true then ConstTempCoef varies by sine wave
        Real64 SinusoidPeriod;             // period of sine wave variation  (hr)
        Real64 TPreviousCoef;              // Coefficient modifying the OSC temp from the previous timestep (dimensionless)
        Real64 TOutsideSurfPast;           // Ouside surface temperature from previous timestep {C}
        Real64 MinTempLimit;               // Minimum limit on OSC temp {deg C}
        Real64 MaxTempLimit;               // Maximum limit on OSC temp {deg C}
        bool MinLimitPresent;              // If TRUE then apply minimum limit on calculated OSC temp
        bool MaxLimitPresent;              // If TRUE then apply maximum limit on calculated OSC temp
        Real64 OSCTempCalc;                // Result of calculated temperature using OSC (degrees C)

        // Default Constructor
        OSCData()
            : ConstTemp(0.0), ConstTempCoef(0.0), ExtDryBulbCoef(0.0), GroundTempCoef(0.0), SurfFilmCoef(0.0), WindSpeedCoef(0.0),
              ZoneAirTempCoef(0.0), ConstTempScheduleIndex(0), SinusoidalConstTempCoef(false), SinusoidPeriod(0.0), TPreviousCoef(0.0),
              TOutsideSurfPast(0.0), MinTempLimit(0.0), MaxTempLimit(0.0), MinLimitPresent(false), MaxLimitPresent(false), OSCTempCalc(0.0)
        {
        }
    };

    struct OSCMData
    {
        // Members
        std::string Name;             // Name of OSCM
        std::string Class;            // type of Model for OSCM
        Real64 TConv;                 // Temperature of bulk air at other side face (degrees C)
        bool EMSOverrideOnTConv;      // if true then EMS calling for convection bulk air temp override
        Real64 EMSOverrideTConvValue; // value for convection air temp when overridden
        Real64 HConv;                 // Convection coefficient (W/m2-K)
        bool EMSOverrideOnHConv;      // if true then EMS calling for convection coef override
        Real64 EMSOverrideHConvValue; // value to use for convection coef when overridden
        Real64 TRad;                  // Effective temperature of surfaces exposed to other side face (degrees C)
        bool EMSOverrideOnTRad;       // if true then EMS calling for radiation temp override
        Real64 EMSOverrideTRadValue;  // value to use for rad temp when overridden
        Real64 HRad;                  // Linearized Radiation coefficient (W/m2-K)
        bool EMSOverrideOnHrad;       // if true then EMS calling for radiation coef override
        Real64 EMSOverrideHradValue;  // value to use for rad coef when overridden

        // Default Constructor
        OSCMData()
            : TConv(20.0), EMSOverrideOnTConv(false), EMSOverrideTConvValue(0.0), HConv(4.0), EMSOverrideOnHConv(false), EMSOverrideHConvValue(0.0),
              TRad(20.0), EMSOverrideOnTRad(false), EMSOverrideTRadValue(0.0), HRad(4.0), EMSOverrideOnHrad(false), EMSOverrideHradValue(0.0)
        {
        }
    };

    struct ConvectionCoefficient
    {
        // Members
        int WhichSurface;         // Which surface number this is applied to
        std::string SurfaceName;  // Which surface (name)
        int OverrideType;         // Override type, 1=value, 2=schedule, 3=model, 4=user curve
        Real64 OverrideValue;     // User specified value
        std::string ScheduleName; // Which surface (name)
        int ScheduleIndex;        // if type="schedule" is used
        int UserCurveIndex;       // if type=UserCurve is used
        int HcModelEq;            // if type is one of specific model equations

        // Default Constructor
        ConvectionCoefficient() : WhichSurface(0), OverrideType(0), OverrideValue(0.0), ScheduleIndex(0), UserCurveIndex(0), HcModelEq(0)
        {
        }
    };

    struct ShadingVertexData
    {
        // Members
        int NVert;
        Array1D<Real64> XV;
        Array1D<Real64> YV;
        Array1D<Real64> ZV;

        // Default Constructor
        ShadingVertexData()
        {
        }
    };

    struct ExtVentedCavityStruct
    {
        // Members
        // from input data
        std::string Name;
        std::string OSCMName;             // OtherSideConditionsModel
        int OSCMPtr;                      // OtherSideConditionsModel index
        Real64 Porosity;                  // fraction of absorber plate [--]
        Real64 LWEmitt;                   // Thermal Emissivity of Baffle Surface [dimensionless]
        Real64 SolAbsorp;                 // Solar Absorbtivity of Baffle Surface [dimensionless]
        SurfaceRoughness BaffleRoughness; // surface roughness for exterior convection calcs.
        Real64 PlenGapThick;              // Depth of Plenum Behind Baffle [m]
        int NumSurfs;                     // a single baffle can have multiple surfaces underneath it
        Array1D_int SurfPtrs;             // = 0  ! array of pointers for participating underlying surfaces
        Real64 HdeltaNPL;                 // Height scale for Cavity buoyancy  [m]
        Real64 AreaRatio;                 // Ratio of actual surface are to projected surface area [dimensionless]
        Real64 Cv;                        // volume-based effectiveness of openings for wind-driven vent when Passive
        Real64 Cd;                        // discharge coefficient of openings for buoyancy-driven vent when Passive
        // data from elsewhere and calculated
        Real64 ActualArea;  // Overall Area of Collect with surface corrugations.
        Real64 ProjArea;    // Overall Area of Collector projected, as if flat [m2]
        Vector Centroid;    // computed centroid
        Real64 TAirCav;     // modeled drybulb temperature for air between baffle and wall [C]
        Real64 Tbaffle;     // modeled surface temperature for baffle[C]
        Real64 TairLast;    // Old Value for modeled drybulb temp of air between baffle and wall [C]
        Real64 TbaffleLast; // Old value for modeled surface temperature for baffle [C]
        Real64 HrPlen;      // Modeled radiation coef for OSCM [W/m2-C]
        Real64 HcPlen;      // Modeled Convection coef for OSCM [W/m2-C]
        Real64 MdotVent;    // air mass flow exchanging with ambient when passive.
        Real64 Tilt;        // Tilt from area weighted average of underlying surfaces
        Real64 Azimuth;     // Azimuth from area weighted average of underlying surfaces
        Real64 QdotSource;  // Source/sink term
        // reporting data
        Real64 Isc;              // total incident solar on baffle [W]
        Real64 PassiveACH;       // air changes per hour when passive [1/hr]
        Real64 PassiveMdotVent;  // Total Nat Vent air change rate  [kg/s]
        Real64 PassiveMdotWind;  // Nat Vent air change rate from Wind-driven [kg/s]
        Real64 PassiveMdotTherm; // Nat. Vent air change rate from buoyancy-driven flow [kg/s]

        // Default Constructor
        ExtVentedCavityStruct()
            : OSCMPtr(0), Porosity(0.0), LWEmitt(0.0), SolAbsorp(0.0), BaffleRoughness(SurfaceRoughness::VeryRough), PlenGapThick(0.0), NumSurfs(0),
              HdeltaNPL(0.0), AreaRatio(0.0), Cv(0.0), Cd(0.0), ActualArea(0.0), ProjArea(0.0), Centroid(0.0, 0.0, 0.0), TAirCav(0.0), Tbaffle(0.0),
              TairLast(20.0), TbaffleLast(20.0), HrPlen(0.0), HcPlen(0.0), MdotVent(0.0), Tilt(0.0), Azimuth(0.0), QdotSource(0.0), Isc(0.0),
              PassiveACH(0.0), PassiveMdotVent(0.0), PassiveMdotWind(0.0), PassiveMdotTherm(0.0)
        {
        }
    };

    struct SurfaceSolarIncident
    {
        // Members
        std::string Name;
        int SurfPtr;   // surface pointer
        int ConstrPtr; // construction pointer
        int SchedPtr;  // schedule pointer

        // Default Constructor
        SurfaceSolarIncident() : SurfPtr(0), ConstrPtr(0), SchedPtr(0)
        {
        }
    };

    struct FenestrationSolarAbsorbed
    {
        // Members
        std::string Name;
        int SurfPtr;           // surface pointer
        int ConstrPtr;         // construction pointer
        int NumOfSched;        // number of scheduled layers
        Array1D_int SchedPtrs; // pointer to schedules for each layer in construction

        // Default Constructor
        FenestrationSolarAbsorbed() : SurfPtr(0), ConstrPtr(0), NumOfSched(0)
        {
        }
    };

    struct SurfaceLocalEnvironment
    {
        // Members
        std::string Name;
        int SurfPtr;             // surface pointer
        int ExtShadingSchedPtr;  // schedule pointer
        int SurroundingSurfsPtr; // schedule pointer
        int OutdoorAirNodePtr;   // schedule pointer

        // Default Constructor
        SurfaceLocalEnvironment() : SurfPtr(0), ExtShadingSchedPtr(0), SurroundingSurfsPtr(0), OutdoorAirNodePtr(0)
        {
        }
    };

    struct SurroundingSurfProperty
    {
        // Members
        std::string Name;
        Real64 ViewFactor;
        int TempSchNum; // schedule pointer
                        // Default Constructor
        SurroundingSurfProperty() : ViewFactor(0.0), TempSchNum(0)
        {
        }
    };

    struct SurroundingSurfacesProperty
    {
        // Members
        std::string Name;
        Real64 SkyViewFactor;
        int SkyTempSchNum; // schedule pointer
        Real64 GroundViewFactor;
        int GroundTempSchNum;      // schedule pointer
        int TotSurroundingSurface; // Total number of surrounding surfaces defined for an exterior surface
        Array1D<SurroundingSurfProperty> SurroundingSurfs;

        // Default Constructor
        SurroundingSurfacesProperty() : SkyViewFactor(-1.0), SkyTempSchNum(0), GroundViewFactor(-1.0), GroundTempSchNum(0), TotSurroundingSurface(0)
        {
        }
    };

    struct IntMassObject
    {
        // Members
        std::string Name;
        std::string ZoneOrZoneListName;   // zone or zone list name
        int ZoneOrZoneListPtr;            // pointer to a zone list
        int NumOfZones;                   // number of zones in a zone list
        int Construction;                 // pointer to contruction object
        Real64 GrossArea;                 // internal surface area, [m2]
        bool ZoneListActive;              // flag to a list
        std::string spaceOrSpaceListName; // Space or Space list name
        int spaceOrSpaceListPtr;          // pointer to a Space list
        int numOfSpaces;                  // number of Spaces in a Space list
        bool spaceListActive;             // flag to a list

        // Default Constructor
        IntMassObject()
            : ZoneOrZoneListPtr(0), NumOfZones(0), Construction(0), GrossArea(0.0), ZoneListActive(false), spaceOrSpaceListPtr(0), numOfSpaces(0),
              spaceListActive(false)
        {
        }
    };

    // Clears the global data in DataSurfaces.
    // Needed for unit tests, should not be normally called.
    void clear_state();

    void SetSurfaceOutBulbTempAt(EnergyPlusData &state);

    void CheckSurfaceOutBulbTempAt(EnergyPlusData &state);

    void SetSurfaceWindSpeedAt(EnergyPlusData &state);

    void SetSurfaceWindDirAt(EnergyPlusData &state);

    Real64 AbsFrontSide(EnergyPlusData &state, int SurfNum);

    Real64 AbsBackSide(EnergyPlusData &state, int SurfNum);

    std::string cSurfaceClass(SurfaceClass ClassNo);

} // namespace DataSurfaces

struct SurfacesData : BaseGlobalStruct
{
    int TotSurfaces = 0;           // Total number of surfaces (walls, floors, roofs, windows, shading surfaces, etc.--everything)
    int TotWindows = 0;            // Total number of windows
    int TotStormWin = 0;           // Total number of storm window blocks
    int TotWinShadingControl = 0;  // Total number of window shading control blocks
    int TotIntConvCoeff = 0;       // Total number of interior convection coefficient (overrides)
    int TotExtConvCoeff = 0;       // Total number of exterior convection coefficient (overrides)
    int TotOSC = 0;                // Total number of Other Side Coefficient Blocks
    int TotOSCM = 0;               // Total number of Other Side Conditions Model Blocks.
    int TotExtVentCav = 0;         // Total number of ExteriorNaturalVentedCavity
    int TotSurfIncSolSSG = 0;      // Total number of scheduled surface gains for incident solar radiation on surface
    int TotFenLayAbsSSG = 0;       // Total number of scheduled surface gains for absorbed solar radiation in window layers
    int TotSurfLocalEnv = 0;       // Total number of surface level outdoor air node.
    int Corner = 0;                // Which corner is specified as the first vertex
    int MaxVerticesPerSurface = 4; // Maximum number of vertices allowed for a single surface (default -- can go higher)
    int BuildingShadingCount = 0;  // Total number of Building External Shades
    int FixedShadingCount = 0;     // Total number of Fixed External Shades
    int AttachedShadingCount = 0;  // Total number of Shades attached to Zones
    int ShadingSurfaceFirst = -1;  // Start index of shading surfaces (Building External Shades, Fixed External Shades and Shades attached to Zone)
    int ShadingSurfaceLast = -1;   // End index of shading surfaces (Building External Shades, Fixed External Shades and Shades attached to Zone)
    bool AspectTransform = false;  // Set to true when GeometryTransform object is used
    bool CalcSolRefl = false;      // Set to true when Solar Reflection Calculations object is used
    bool CCW = false;              // True if vertices will be entered in CounterClockWise Order
    bool WorldCoordSystem = false; // True if vertices will be "World Coordinates". False means relative coordinates
    bool DaylRefWorldCoordSystem = false; // True if Daylight Reference Point vertices will be "World Coordinates". False means relative coordinates
    int MaxRecPts = 0;                    // Max number of receiving points on a surface for solar reflection calc
    int MaxReflRays = 0;                  // Max number of rays from a receiving surface for solar reflection calc
    Real64 GroundLevelZ = 0.0;            // Z value of ground level for solar refl calc (m)
    bool AirflowWindows = false;          // TRUE if one or more airflow windows
    bool ShadingTransmittanceVaries = false;           // overall, shading transmittance varies for the building
    bool UseRepresentativeSurfaceCalculations = false; // Use Representative Surfaces for Calculations
    bool AnyHeatBalanceInsideSourceTerm = false;       // True if any SurfaceProperty:HeatBalanceSourceTerm inside face used
    bool AnyHeatBalanceOutsideSourceTerm = false;      // True if any SurfaceProperty:HeatBalanceSourceTerm outside face used
    bool AnyMovableInsulation = false;                 // True if any movable insulation presents
    bool AnyMovableSlat = false;                       // True if there are any movable slats for window blinds presented

    Array1D_int SurfAdjacentZone; // Array of adjacent zones to each surface
    Array1D<Real64> X0;           // X-component of translation vector
    Array1D<Real64> Y0;           // Y-component of translation vector
    Array1D<Real64> Z0;           // Z-component of translation vector

    std::unordered_map<DataSurfaces::SurfaceCalcHashKey, int, DataSurfaces::SurfaceCalcHasher>
        RepresentativeSurfaceMap; // A map that categorizes similar surfaces with
                                  // a single representative surface index

    std::vector<int> AllHTSurfaceList;          // List of all heat transfer surfaces
    std::vector<int> AllIZSurfaceList;          // List of all interzone heat transfer surfaces
    std::vector<int> AllHTNonWindowSurfaceList; // List of all non-window heat transfer surfaces
    std::vector<int> AllHTWindowSurfaceList;    // List of all window surfaces
    std::vector<int> AllSurfaceListReportOrder; // List of all surfaces - output reporting order

    // Surface HB arrays
    Array1D<Real64> SurfOutDryBulbTemp; // Surface outside dry bulb air temperature, for surface heat balance (C)
    Array1D<Real64> SurfOutWetBulbTemp; // Surface outside wet bulb air temperature, for surface heat balance (C)
    Array1D<Real64> SurfOutWindSpeed;   // Surface outside wind speed, for surface heat balance (m/s)
    Array1D<Real64> SurfOutWindDir;     // Surface outside wind direction, for surface heat balance and ventilation(degree)
    Array1D<Real64> SurfGenericContam;  // [ppm] Surface generic contaminant as a storage term for
    Array1D<int> SurfLowTempErrCount;
    Array1D<int> SurfHighTempErrCount;

    // Surface solar arrays
    Array1D<Real64> SurfAirSkyRadSplit;        // Fractional split between the air and the sky for radiation from the surface
                                               // Fraction of sky IR coming from sky itself; 1-SurfAirSkyRadSplit comes from the atmosphere.
    Array1D<Vector3<Real64>> SurfSunCosHourly; // Hourly values of SUNCOS (solar direction cosines)
                                               // Autodesk: Init Zero-initialization added to avoid use uninitialized
    Array1D<Real64> SurfSunlitArea;            // Sunlit area by surface number
    Array1D<Real64> SurfSunlitFrac;            // Sunlit fraction by surface number
    Array1D<Real64> SurfSkySolarInc;           // Incident diffuse solar from sky; if CalcSolRefl is true, includes reflection of sky diffuse
                                               // and beam solar from exterior obstructions [W/m2]
    Array1D<Real64> SurfGndSolarInc;           // Incident diffuse solar from ground; if CalcSolRefl is true,
                                               // accounts for shadowing of ground by building and obstructions [W/m2]
    Array1D<Real64> SurfBmToBmReflFacObs;      // Factor for incident solar from specular beam refl from obstructions (W/m2)/(W/m2)
    Array1D<Real64> SurfBmToDiffReflFacObs;    // Factor for incident solar from diffuse beam refl from obstructions (W/m2)/(W/m2)
    Array1D<Real64> SurfBmToDiffReflFacGnd;    // Factor for incident solar from diffuse beam refl from ground
    Array1D<Real64> SurfSkyDiffReflFacGnd;     // sky diffuse reflection view factors from ground
    Array1D<Real64> SurfOpaqAI;                // Time step value of factor for beam absorbed on inside of opaque surface
    Array1D<Real64> SurfOpaqAO;                // Time step value of factor for beam absorbed on outside of opaque surface
    Array1D<int> SurfPenumbraID;

    // Surface reflectance
    Array2D<Real64> SurfReflFacBmToDiffSolObs;
    Array2D<Real64> SurfReflFacBmToDiffSolGnd;
    Array2D<Real64> SurfReflFacBmToBmSolObs;
    Array1D<Real64> SurfReflFacSkySolObs;
    Array1D<Real64> SurfReflFacSkySolGnd;
    Array2D<Real64> SurfCosIncAveBmToBmSolObs;

    // Surface parameters specific to solar reflection from surfaces
    Array1D<Real64> SurfShadowDiffuseSolRefl; // Diffuse solar reflectance of opaque portion
    Array1D<Real64> SurfShadowDiffuseVisRefl; // Diffuse visible reflectance of opaque portion
    Array1D<Real64> SurfShadowGlazingFrac;    // Glazing fraction
    Array1D<int> SurfShadowGlazingConstruct;  // Glazing construction number
    Array1D<int> SurfShadowRecSurfNum;        // Receiving surface number
    Array1D<std::vector<int>>
        SurfShadowDisabledZoneList; // Array of all disabled shadowing zone number to the current surface the surface diffusion model

    // Surface movable insulation properties
    Array1D<int> SurfMaterialMovInsulExt; // Pointer to the material used for exterior movable insulation
    Array1D<int> SurfMaterialMovInsulInt; // Pointer to the material used for interior movable insulation
    Array1D<int> SurfSchedMovInsulExt;    // Schedule for exterior movable insulation
    Array1D<int> SurfSchedMovInsulInt;    // Schedule for interior movable insulation

    // Surface EMS
    Array1D<bool> SurfEMSConstructionOverrideON;          // if true, EMS is calling to override the construction value
    Array1D<int> SurfEMSConstructionOverrideValue;        // pointer value to use for Construction when overridden
    Array1D<bool> SurfEMSOverrideIntConvCoef;             // if true, EMS is calling to override the interior convection coefficient value
    Array1D<Real64> SurfEMSValueForIntConvCoef;           // Value EMS is calling to use for interior convection coefficient [W/m2-K]
    Array1D<bool> SurfEMSOverrideExtConvCoef;             // if true, EMS is calling to override the exterior convection coefficient value
    Array1D<Real64> SurfEMSValueForExtConvCoef;           // Value EMS is calling to use for exterior convection coefficient [W/m2-K]
    Array1D<bool> SurfOutDryBulbTempEMSOverrideOn;        // if true, EMS is calling to override the surface's outdoor air temp
    Array1D<Real64> SurfOutDryBulbTempEMSOverrideValue;   // value to use for EMS override of outdoor air drybulb temp (C)
    Array1D<bool> SurfOutWetBulbTempEMSOverrideOn;        // if true, EMS is calling to override the surface's outdoor wetbulb temp
    Array1D<Real64> SurfOutWetBulbTempEMSOverrideValue;   // value to use for EMS override of outdoor air wetbulb temp (C)
    Array1D<bool> SurfWindSpeedEMSOverrideOn;             //  if true, EMS is calling to override the surface's outdoor wind speed
    Array1D<Real64> SurfWindSpeedEMSOverrideValue;        // value to use for EMS override of outdoor wind speed (m/s)
    Array1D<bool> SurfViewFactorGroundEMSOverrideOn;      // if true, EMS is calling to override the surface's view factor to ground
    Array1D<Real64> SurfViewFactorGroundEMSOverrideValue; // value to use for EMS override of surface's view factor to ground
    Array1D<bool> SurfWindDirEMSOverrideOn;               // if true, EMS is calling to override the outside wind direction
    Array1D<Real64> SurfWindDirEMSOverrideValue;          // value to use for EMS override of outside wind direction (deg)

    // Surface Properties
    Array1D<int> SurfDaylightingShelfInd;           // Pointer to daylighting shelf
    Array1D<bool> SurfSchedExternalShadingFrac;     // true if the external shading is scheduled or calculated externally to be imported
    Array1D<int> SurfExternalShadingSchInd;         // Schedule for a the external shading
    Array1D<bool> SurfHasSurroundingSurfProperties; // true if surrounding surfaces properties are listed for an external surface
    Array1D<int> SurfSurroundingSurfacesNum;        // Index of a surrounding surfaces list (defined in SurfaceProperties::SurroundingSurfaces)
    Array1D<bool> SurfHasLinkedOutAirNode;          // true if an OutdoorAir::Node is linked to the surface
    Array1D<int> SurfLinkedOutAirNode;              // Index of the an OutdoorAir:Node
    Array1D<bool> SurfExtEcoRoof;                   // True if the top outside construction material is of type Eco Roof
    Array1D<bool> SurfExtCavityPresent;             // true if there is an exterior vented cavity on surface
    Array1D<int> SurfExtCavNum;                     // index for this surface in ExtVentedCavity structure (if any)
    Array1D<bool> SurfIsPV;                         // true if this is a photovoltaic surface (dxf output)
    Array1D<bool> SurfIsICS;                        // true if this is an ICS collector
    Array1D<bool> SurfIsPool;                       // true if this is a pool
    Array1D<int> SurfICSPtr;                        // Index to ICS collector
    Array1D<bool> SurfIsRadSurfOrVentSlabOrPool;    // surface cannot be part of both a radiant surface & ventilated slab group

    // Surface ConvCoeff Properties
    Array1D<int> SurfTAirRef;                     // Flag for reference air temperature
    Array1D<int> SurfIntConvCoeffIndex;           // Interior Convection Coefficient pointer (different data structure) when being overridden
    Array1D<int> SurfExtConvCoeffIndex;           // Exterior Convection Coefficient pointer (different data structure) when being overridden
    Array1D<int> SurfIntConvClassification;       // current classification for inside face air flow regime and surface orientation
    Array1D<int> SurfIntConvHcModelEq;            // current convection model for inside face
    Array1D<int> SurfIntConvHcUserCurveIndex;     // current index to user convection model if used
    Array1D<int> SurfOutConvClassification;       // current classification for outside face wind regime and convection orientation
    Array1D<int> SurfOutConvHfModelEq;            // current convection model for forced convection at outside face
    Array1D<int> SurfOutConvHfUserCurveIndex;     // current index to user forced convection model if used
    Array1D<int> SurfOutConvHnModelEq;            // current Convection model for natural convection at outside face
    Array1D<int> SurfOutConvHnUserCurveIndex;     // current index to user natural convection model if used
    Array1D<Real64> SurfOutConvFaceArea;          // area of larger building envelope facade that surface is a part of
    Array1D<Real64> SurfOutConvFacePerimeter;     // perimeter of larger building envelope facade that surface is a part of
    Array1D<Real64> SurfOutConvFaceHeight;        // height of larger building envelope facade that surface is a part of
    Array1D<Real64> SurfIntConvZoneWallHeight;    // [m] height of larger inside building wall element that surface is a part of
    Array1D<Real64> SurfIntConvZonePerimLength;   // [m] length of perimeter zone's exterior wall
    Array1D<Real64> SurfIntConvZoneHorizHydrDiam; // [m] hydraulic diameter, usually 4 times the zone floor area div by perimeter
    Array1D<Real64> SurfIntConvWindowWallRatio;   // [-] area of windows over area of exterior wall for zone
    Array1D<int> SurfIntConvWindowLocation;       // relative location of window in zone for interior Hc models
    Array1D<bool> SurfIntConvSurfGetsRadiantHeat;
    Array1D<bool> SurfIntConvSurfHasActiveInIt;

    // Surface Window Heat Balance
    Array1D_int SurfWinInsideGlassCondensationFlag;   // 1 if innermost glass inside surface temp < zone air dew point;  0 otherwise
    Array1D_int SurfWinInsideFrameCondensationFlag;   // 1 if frame inside surface temp < zone air dew point; 0 otherwise
    Array1D_int SurfWinInsideDividerCondensationFlag; // 1 if divider inside surface temp < zone air dew point;  0 otherwise

    Array2D<Real64> SurfWinA;            // Time step value of factor for beam absorbed in window glass layers
    Array2D<Real64> SurfWinADiffFront;   // Time step value of factor for diffuse absorbed in window layers
    Array2D<Real64> SurfWinACFOverlap;   // Time step value of factor for beam absorbed in window glass layers which comes from other windows
                                         // It happens sometimes that beam enters one window and hits back of second window.
                                         // It is used in complex fenestration only
    Array1D<Real64> SurfWinTransSolar;   // Exterior beam plus diffuse solar transmitted through window, or window plus shade/blind, into zone (W)
    Array1D<Real64> SurfWinBmSolar;      // Exterior beam solar transmitted through window, or window plus blind, into zone (W)
    Array1D<Real64> SurfWinBmBmSolar;    // Exterior beam-to-beam solar transmitted through window, or window plus blind, into zone (W)
    Array1D<Real64> SurfWinBmDifSolar;   // Exterior beam-to-diffuse solar transmitted through window, or window plus blind, into zone (W)
    Array1D<Real64> SurfWinDifSolar;     // Exterior diffuse solar transmitted through window, or window plus shade/blind, into zone (W)
    Array1D<Real64> SurfWinHeatGain;     // Total heat gain from window = WinTransSolar + (IR and convection from glazing, or,
                                         // if interior shade, IR and convection from zone-side of shade plus gap air convection to zone) +
                                         // (IR convection from frame) + (IR and convection from divider if no interior shade) (W)
    Array1D<Real64> SurfWinHeatTransfer; // Total heat transfer through the window = WinTransSolar + conduction through glazing and frame
    Array1D<Real64> SurfWinHeatGainRep;  // Equals WinHeatGain when WinHeatGain >= 0.0
    Array1D<Real64> SurfWinHeatLossRep;  // Equals -WinHeatGain when WinHeatGain < 0.0
    Array1D<Real64> SurfWinGainConvGlazToZoneRep;        // component of WinHeatGain convect to zone from glazing (W)
    Array1D<Real64> SurfWinGainIRGlazToZoneRep;          // component of WinHeatGain net IR to zone from glazing (W)
    Array1D<Real64> SurfWinLossSWZoneToOutWinRep;        // component of WinHeatGain shortwave transmit back out (W)
    Array1D<Real64> SurfWinGainFrameDividerToZoneRep;    // component of WinHeatGain to zone from frame/divider (W)
    Array1D<Real64> SurfWinGainConvGlazShadGapToZoneRep; // component of WinHeatGain convection to zone from the gap between the inner most glazing
                                                         // and the shade   (W)
    Array1D<Real64> SurfWinGainConvShadeToZoneRep;       // component of WinHeatGain convect to zone from front shade (W)
    Array1D<Real64> SurfWinGainIRShadeToZoneRep;         // component of WinHeatGain net IR to zone from front shade (W)
    Array1D<Real64> SurfWinOtherConvGainInsideFaceToZoneRep; // net imbalance of convection heat gain from equivalent Layer window
                                                             // inside face to zone air
    Array1D<Real64> SurfWinGapConvHtFlowRep;                 // Convective heat flow from gap in airflow window (W)
    Array1D<Real64> SurfWinShadingAbsorbedSolar;             // Exterior beam plus diffuse solar absorbed by window shading device (W)
    Array1D<Real64> SurfWinSysSolTransmittance;              // Effective solar transmittance of window + shading device, if present
    Array1D<Real64> SurfWinSysSolReflectance;                // Effective solar reflectance of window + shading device, if present
    Array1D<Real64> SurfWinSysSolAbsorptance;                // Effective solar absorptance of window + shading device, if present

    // Surface Window Energy
    Array1D<Real64> SurfWinTransSolarEnergy;           // Energy of WinTransSolar [J]
    Array1D<Real64> SurfWinBmSolarEnergy;              // Energy of WinBmSolar [J]
    Array1D<Real64> SurfWinBmBmSolarEnergy;            // Beam-to-beam energy of WinBmSolar [J]
    Array1D<Real64> SurfWinBmDifSolarEnergy;           // Beam-to-diffuse energy of WinBmSolar [J]
    Array1D<Real64> SurfWinDifSolarEnergy;             // Energy of WinDifSolar [J]
    Array1D<Real64> SurfWinHeatGainRepEnergy;          // Energy of WinHeatGainRep [J]
    Array1D<Real64> SurfWinHeatLossRepEnergy;          // Energy of WinHeatLossRep [J]
    Array1D<Real64> SurfWinShadingAbsorbedSolarEnergy; // Energy of WinShadingAbsorbedSolar [J]
    Array1D<Real64> SurfWinGapConvHtFlowRepEnergy;     // Energy of WinGapConvHtFlowRep [J]
    Array1D<Real64> SurfWinHeatTransferRepEnergy;      // Energy of WinHeatTransfer [J]
    Array1D<Real64> SurfWinIRfromParentZone;
    Array1D<Real64> SurfWinFrameQRadOutAbs;
    Array1D<Real64> SurfWinFrameQRadInAbs;
    Array1D<Real64> SurfWinDividerQRadOutAbs;
    Array1D<Real64> SurfWinDividerQRadInAbs;
    Array1D<Real64> SurfWinExtBeamAbsByShade;       // Exterior beam solar absorbed by window shade (W/m2)
    Array1D<Real64> SurfWinExtDiffAbsByShade;       // Exterior diffuse solar absorbed by window shade (W/m2)
    Array1D<Real64> SurfWinIntBeamAbsByShade;       // Interior beam solar absorbed by window shade (W/m2)
    Array1D<Real64> SurfWinIntSWAbsByShade;         // Interior diffuse solar plus short-wave from lights absorbed by window shade (W/m2)
    Array1D<Real64> SurfWinInitialDifSolAbsByShade; // Initial diffuse solar from ext and int windows absorbed by window shade (W/m2)
    Array1D<Real64> SurfWinIntLWAbsByShade;         // Interior long-wave from zone lights and equipment absorbed by window shade (W/m2)
    Array1D<Real64> SurfWinConvHeatFlowNatural;     // Convective heat flow from gap between glass and interior shade or blind (W)
    Array1D<Real64> SurfWinConvHeatGainToZoneAir;   // Convective heat gain to zone air from window gap airflow (W)
    Array1D<Real64> SurfWinRetHeatGainToZoneAir;    // Convective heat gain to return air sent to zone [W]
    Array1D<Real64> SurfWinDividerHeatGain;
    Array1D<Real64> SurfWinBlTsolBmBm;                 // Time-step value of blind beam-beam solar transmittance (-)
    Array1D<Real64> SurfWinBlTsolBmDif;                // Time-step value of blind beam-diffuse solar transmittance (-)
    Array1D<Real64> SurfWinBlTsolDifDif;               // Time-step value of blind diffuse-diffuse solar transmittance (-)
    Array1D<Real64> SurfWinBlGlSysTsolBmBm;            // Time-step value of blind/glass system beam-beam solar transmittance (-)
    Array1D<Real64> SurfWinBlGlSysTsolDifDif;          // Time-step value of blind/glass system diffuse-diffuse solar transmittance (-)
    Array1D<Real64> SurfWinScTsolBmBm;                 // Time-step value of screen beam-beam solar transmittance (-)
    Array1D<Real64> SurfWinScTsolBmDif;                // Time-step value of screen beam-diffuse solar transmittance (-)
    Array1D<Real64> SurfWinScTsolDifDif;               // Time-step value of screen diffuse-diffuse solar transmittance (-)
    Array1D<Real64> SurfWinScGlSysTsolBmBm;            // Time-step value of screen/glass system beam-beam solar transmittance (-)
    Array1D<Real64> SurfWinScGlSysTsolDifDif;          // Time-step value of screen/glass system diffuse-diffuse solar transmittance (-)
    Array1D<Real64> SurfWinGlTsolBmBm;                 // Time-step value of glass beam-beam solar transmittance (-)
    Array1D<Real64> SurfWinGlTsolBmDif;                // Time-step value of glass beam-diffuse solar transmittance (-)
    Array1D<Real64> SurfWinGlTsolDifDif;               // Time-step value of glass diffuse-diffuse solar transmittance (-)
    Array1D<Real64> SurfWinBmSolTransThruIntWinRep;    // Beam solar transmitted through interior window [W]
    Array1D<Real64> SurfWinBmSolAbsdOutsReveal;        // Multiplied by BeamSolarRad, gives beam solar absorbed by outside reveal surfaces (m2)
    Array1D<Real64> SurfWinBmSolRefldOutsRevealReport; // Beam solar reflected by outside reveal surfaces, for reporting (m2)
    Array1D<Real64> SurfWinBmSolAbsdInsReveal;         // Multiplied by BeamSolarRad, gives beam solar absorbed by inside reveal surfaces (m2)
    Array1D<Real64> SurfWinBmSolRefldInsReveal;        // Multiplied by BeamSolarRad, gives beam solar reflected by inside reveal surfaces (m2)
    Array1D<Real64> SurfWinBmSolRefldInsRevealReport;  // Beam solar reflected by inside reveal surfaces, for reporting (W)
    Array1D<Real64> SurfWinOutsRevealDiffOntoGlazing;  // Multiplied by BeamSolarRad, gives diffuse from beam reflection from outside reveal that is
                                                       // incident on the glazing per m2 of glazing (-)
    Array1D<Real64> SurfWinInsRevealDiffOntoGlazing;   // Multiplied by BeamSolarRad, gives diffuse from beam reflection from inside reveal that is
                                                       // incident on the glazing per m2 of glazing (-)
    Array1D<Real64> SurfWinInsRevealDiffIntoZone; // Multiplied by BeamSolarRad, gives diffuse from beam reflection from inside reveal that goes into
                                                  // zone directly or reflected from glazing (m2)
    Array1D<Real64> SurfWinOutsRevealDiffOntoFrame; // Multiplied by BeamSolarRad, gives diffuse from beam reflection from outside reveal that is
                                                    // incident on the outside of the frame per m2 of frame (-)
    Array1D<Real64> SurfWinInsRevealDiffOntoFrame;  // Multiplied by BeamSolarRad, gives diffuse from beam reflection from inside reveal that is
                                                    // incident on the outside of the frame per m2 of frame (-) for debugging CR 7596. TH 5/26/2009
    Array1D<Real64> SurfWinInsRevealDiffOntoGlazingReport; // Diffuse solar from beam reflection from inside reveal that is incident
                                                           // on the glazing (W)
    Array1D<Real64> SurfWinInsRevealDiffIntoZoneReport;   // Diffuse from beam reflection from inside reveal that goes into zone directly or reflected
                                                          // from glazing (W)
    Array1D<Real64> SurfWinInsRevealDiffOntoFrameReport;  // Diffuse from beam reflection from inside reveal that is incident on the frame (W)
    Array1D<Real64> SurfWinBmSolAbsdInsRevealReport;      // Beam solar absorbed by inside reveal (W)  energy
    Array1D<Real64> SurfWinBmSolTransThruIntWinRepEnergy; // energy of BmSolTransThruIntWinRep [J]
    Array1D<Real64> SurfWinBmSolRefldOutsRevealRepEnergy; // energy of BmSolRefldOutsRevealReport [J]
    Array1D<Real64> SurfWinBmSolRefldInsRevealRepEnergy;  // energy of BmSolRefldInsRevealReport [J]
    Array1D<Real64> SurfWinProfileAngHor;                 // Horizontal beam solar profile angle (degrees)
    Array1D<Real64> SurfWinProfileAngVert;                // Vertical beam solar profile angle (degrees)

    EPVector<DataSurfaces::WinShadingType> SurfWinShadingFlag; // -1: window has no shading device
    Array1D<bool> SurfWinShadingFlagEMSOn;                     // EMS control flag, true if EMS is controlling ShadingFlag with ShadingFlagEMSValue
    Array1D<int> SurfWinShadingFlagEMSValue;                   // EMS control value for Shading Flag
    Array1D<int> SurfWinStormWinFlag;                          // -1: Storm window not applicable;
                                                               // 0: Window has storm window but it is off
                                                               // 1: Window has storm window and it is on
    Array1D<int> SurfWinStormWinFlagPrevDay;                   // Previous time step value of StormWinFlag
    Array1D<Real64> SurfWinFracTimeShadingDeviceOn;            // For a single time step, = 0.0
                                                               // if no shading device or shading device is off = 1.0 if shading device is on;
    // For time intervals longer than a time step, = fraction of time that shading device is on.
    EPVector<DataSurfaces::WinShadingType> SurfWinExtIntShadePrevTS; // 1 if exterior or interior blind or shade in place previous time step;
                                                                     // 0 otherwise
    Array1D<bool> SurfWinHasShadeOrBlindLayer;                       // mark as true if the window construction has a shade or a blind layer
    Array1D<bool> SurfWinSurfDayLightInit;                           // surface has been initialized for following 5 arrays
    Array1D<int> SurfWinDaylFacPoint;                                // Pointer to daylight factors for the window
    Array1D<Real64> SurfWinVisTransSelected;                         // Window vis trans at normal incidence selected for use in dayltg calculation
    Array1D<Real64> SurfWinSwitchingFactor;                          // Window switching factor (0.0 = unswitched; 1.0 = fully switched)
    Array1D<Real64> SurfWinTheta;                                    // Azimuth of window normal (rad)
    Array1D<Real64> SurfWinPhi;                                      // Altitude of window normal (rad)
    Array1D<Real64> SurfWinRhoCeilingWall;   // Average interior reflectance seen by light moving up across horizontal plane thru center of window
    Array1D<Real64> SurfWinRhoFloorWall;     // Same as above, but for light moving down
    Array1D<Real64> SurfWinFractionUpgoing;  // Fraction light entering window that goes upward
    Array1D<Real64> SurfWinVisTransRatio;    // For windows with switchable glazing,
                                             // ratio of normal transmittance in switched state to that in unswitched state
    Array1D<Real64> SurfWinFrameArea;        // Frame projected area (m2)
    Array1D<Real64> SurfWinFrameConductance; // Frame conductance [no air films] (W/m2-K)
    Array1D<Real64> SurfWinFrameSolAbsorp;   // Frame solar absorptance (assumed same inside and outside)
    Array1D<Real64> SurfWinFrameVisAbsorp;   // Frame visible absorptance (assumed same inside and outside)
    Array1D<Real64> SurfWinFrameEmis;        // Frame thermal emissivity (thermal absorptance) (assumed same inside and outside)
    Array1D<Real64> SurfWinFrEdgeToCenterGlCondRatio;  // Ratio of frame edge of glass conductance (without air films) to center of glass conductance
                                                       // (without air films)
    Array1D<Real64> SurfWinFrameEdgeArea;              // Area of glass near frame (m2)
    Array1D<Real64> SurfWinFrameTempIn;                // Frame inside surface temperature (C)
    Array1D<Real64> SurfWinFrameTempInOld;             // Previous value of frame inside surface temperature (C)
    Array1D<Real64> SurfWinFrameTempSurfOut;           // Frame outside surface temperature (C)
    Array1D<Real64> SurfWinProjCorrFrOut;              // Correction factor to absorbed radiation due to frame outside projection
    Array1D<Real64> SurfWinProjCorrFrIn;               // Correction factor to absorbed radiation due to frame inside projection
    Array1D<int> SurfWinDividerType;                   // Divider type (1=DividedLite, 2=Suspended (between-pane))
    Array1D<Real64> SurfWinDividerArea;                // Divider projected area (m2)
    Array1D<Real64> SurfWinDividerConductance;         // Divider conductance [no air films] (W/m2-K)
    Array1D<Real64> SurfWinDividerSolAbsorp;           // Divider solar absorptance (assumed same inside and outside)
    Array1D<Real64> SurfWinDividerVisAbsorp;           // Divider visible absorptance (assumed same inside and outside)
    Array1D<Real64> SurfWinDividerEmis;                // Divider thermal emissivity (thermal absorptance) (assumed same inside and outside)
    Array1D<Real64> SurfWinDivEdgeToCenterGlCondRatio; // Ratio of divider edge of glass conductance (without air films) to center of glass
                                                       // conductance (without air films)
    Array1D<Real64> SurfWinDividerEdgeArea;            // Area of glass near dividers (m2)
    Array1D<Real64> SurfWinDividerTempIn;              // Divider inside surface temperature (C)
    Array1D<Real64> SurfWinDividerTempInOld;           // Previous value of divider inside surface temperature (C)
    Array1D<Real64> SurfWinDividerTempSurfOut;         // Divider outside surface temperature (C)
    Array1D<Real64> SurfWinProjCorrDivOut;             // Correction factor to absorbed radiation due to divider outside projection
    Array1D<Real64> SurfWinProjCorrDivIn;              // Correction factor to absorbed radiation due to divider inside projection
    Array1D<Real64> SurfWinGlazedFrac;                 // (Glazed area)/(Glazed area + divider area)
    Array1D<Real64> SurfWinCenterGlArea;               // Center of glass area (m2); area of glass where 1-D conduction dominates
    Array1D<Real64> SurfWinEdgeGlCorrFac; // Correction factor to center-of-glass conductance to account for 2-D glass conduction thermal bridging
                                          // effects near frame and divider
    EPVector<DataSurfaces::SurfaceClass> SurfWinOriginalClass; // 0 or if entered originally as:
    Array1D<Real64> SurfWinShadeAbsFacFace1; // Fraction of short-wave radiation incident that is absorbed by face 1 when total absorbed radiation is
                                             // apportioned to the two faces
    Array1D<Real64> SurfWinShadeAbsFacFace2; // Fraction of short-wave radiation incident that is absorbed by face 2 when total absorbed radiation is
                                             // apportioned to the two faces
    Array1D<Real64> SurfWinConvCoeffWithShade; // Convection coefficient from glass or shade to gap air when interior
                                               // or exterior shade is present (W/m2-K)
    Array1D<Real64> SurfWinOtherConvHeatGain;  // other convective = total conv - standard model prediction for EQL window model (W)
    Array1D<int> SurfWinBlindNumber;           // Blind number for a window with a blind
    Array1D<Real64> SurfWinEffInsSurfTemp; // Effective inside surface temperature for window with interior blind or shade; combination of shade/blind
                                           // and glass temperatures (C)
    Array1D<bool> SurfWinMovableSlats;     // True if window has a blind with movable slats
    Array1D<Real64> SurfWinSlatAngThisTS;  // Slat angle this time step for window with blind on (radians)
    Array1D<Real64> SurfWinSlatAngThisTSDeg;         // Slat angle this time step for window with blind on (deg)
    Array1D<bool> SurfWinSlatAngThisTSDegEMSon;      // flag that indicate EMS system is actuating SlatAngThisTSDeg
    Array1D<Real64> SurfWinSlatAngThisTSDegEMSValue; // value that EMS sets for slat angle in degrees
    Array1D<bool> SurfWinSlatsBlockBeam;             // True if blind slats block incident beam solar
    Array1D<int> SurfWinSlatsAngIndex;
    Array1D<Real64> SurfWinSlatsAngInterpFac;
    Array1D<Real64> SurfWinProfileAng;
    Array1D<int> SurfWinProfAngIndex;
    Array1D<Real64> SurfWinProfAngInterpFac;
    Array1D<Real64> SurfWinBlindBmBmTrans;
    Array1D<Real64> SurfWinBlindAirFlowPermeability; // Blind air-flow permeability for calculation of convective flow in gap between blind and glass
    Array1D<Real64> SurfWinTotGlazingThickness;      // Total glazing thickness from outside of outer glass to inside of inner glass (m)
    Array1D<Real64> SurfWinTanProfileAngHor;         // Tangent of horizontal profile angle
    Array1D<Real64> SurfWinTanProfileAngVert;        // Tangent of vertical profile angle
    Array1D<Real64> SurfWinInsideSillDepth;          // Depth of inside sill (m)
    Array1D<Real64> SurfWinInsideReveal;             // Depth of inside reveal (m)
    Array1D<Real64> SurfWinInsideSillSolAbs;         // Solar absorptance of inside sill
    Array1D<Real64> SurfWinInsideRevealSolAbs;       // Solar absorptance of inside reveal
    Array1D<Real64> SurfWinOutsideRevealSolAbs;      // Solar absorptance of outside reveal
    Array1D<int> SurfWinScreenNumber;                // Screen number for a window with a screen (do not confuse with material number)
    Array1D<int> SurfWinAirflowSource;               // Source of gap airflow (INSIDEAIR, OUTSIDEAIR, etc.)
    Array1D<int> SurfWinAirflowDestination;          // Destination of gap airflow (INSIDEAIR, OUTSIDEAIR, etc.)
    Array1D<int> SurfWinAirflowReturnNodePtr;        // Return node pointer for destination = ReturnAir
    Array1D<Real64> SurfWinMaxAirflow;               // Maximum gap airflow (m3/s per m of glazing width)
    Array1D<int> SurfWinAirflowControlType;          // Gap airflow control type (ALWAYSONATMAXFLOW, etc.)
    Array1D<bool> SurfWinAirflowHasSchedule;         // True if gap airflow is scheduled
    Array1D<int> SurfWinAirflowSchedulePtr;          // Gap airflow schedule pointer
    Array1D<Real64> SurfWinAirflowThisTS;            // Gap airflow this timestep (m3/s per m of glazing width)
    Array1D<Real64> SurfWinTAirflowGapOutlet;        // Temperature of air leaving airflow gap between glass panes (C)
    Array1D<int> SurfWinWindowCalcIterationsRep;     // Number of iterations in window heat balance calculation
    Array1D<Real64> SurfWinVentingOpenFactorMultRep; // Window/door opening modulation multiplier on venting open factor, for reporting
    Array1D<Real64> SurfWinInsideTempForVentingRep;  // Inside air temp used to control window/door venting, for reporting (C)
    Array1D<Real64> SurfWinVentingAvailabilityRep;   // Venting availability schedule value (0.0/1.0 = no venting allowed/not allowed)
    Array1D<Real64> SurfWinSkyGndSolarInc; // Incident diffuse solar from ground-reflected sky radiation; used for Complex Fen; if CalcSolRefl is
                                           // true, accounts for shadowing of ground by building and obstructions [W/m2]
    Array1D<Real64> SurfWinBmGndSolarInc;  // Incident diffuse solar from ground-reflected beam radiation; used for Complex Fen; if CalcSolRefl is
                                           // true, accounts for shadowing of ground by building and obstructions [W/m2]
    Array1D<Real64> SurfWinLightWellEff;   // Light well efficiency (multiplier on exterior window vis trans due to light well losses)
    Array1D<bool> SurfWinSolarDiffusing;   // True if exterior window with a construction that contains a diffusing glass layer
    Array1D<Real64> SurfWinFrameHeatGain;
    Array1D<Real64> SurfWinFrameHeatLoss;
    Array1D<Real64> SurfWinDividerHeatLoss;
    Array1D<Real64> SurfWinTCLayerTemp;           // The temperature of the thermochromic layer of the window
    Array1D<Real64> SurfWinSpecTemp;              // The specification temperature of the TC layer glass Added for W6 integration June 2010
    Array1D<Real64> SurfWinWindowModelType;       // if set to WindowBSDFModel, then uses BSDF methods
    Array1D<Real64> SurfWinTDDPipeNum;            // Tubular daylighting device pipe number for TDD domes and diffusers
    Array1D<int> SurfWinStormWinConstr;           // Construction with storm window (windows only)
    Array1D<int> SurfActiveConstruction;          // The currently active construction with or without storm window
    Array1D<int> SurfWinActiveShadedConstruction; // The currently active shaded construction with or without storm window (windows only)

    EPVector<DataSurfaces::SurfaceData> Surface;
    EPVector<DataSurfaces::SurfaceWindowCalc> SurfaceWindow;
    Array1D<DataSurfaces::FrameDividerProperties> FrameDivider;
    EPVector<DataSurfaces::StormWindowData> StormWindow;
    EPVector<DataSurfaces::WindowShadingControlData> WindowShadingControl;
    EPVector<DataSurfaces::OSCData> OSC;
    EPVector<DataSurfaces::OSCMData> OSCM;
    EPVector<DataSurfaces::ConvectionCoefficient> UserIntConvectionCoeffs;
    EPVector<DataSurfaces::ConvectionCoefficient> UserExtConvectionCoeffs;
    EPVector<DataSurfaces::ShadingVertexData> ShadeV;
    EPVector<DataSurfaces::ExtVentedCavityStruct> ExtVentedCavity;
    EPVector<DataSurfaces::SurfaceSolarIncident> SurfIncSolSSG;
    EPVector<DataSurfaces::FenestrationSolarAbsorbed> FenLayAbsSSG;
    EPVector<DataSurfaces::SurfaceLocalEnvironment> SurfLocalEnvironment;
    EPVector<DataSurfaces::SurroundingSurfacesProperty> SurroundingSurfsProperty;
    EPVector<DataSurfaces::IntMassObject> IntMassObjects;

    void clear_state() override
    {
        this->TotSurfaces = 0;
        this->TotWindows = 0;
        this->TotStormWin = 0;
        this->TotWinShadingControl = 0;
        this->TotIntConvCoeff = 0;
        this->TotExtConvCoeff = 0;
        this->TotOSC = 0;
        this->TotOSCM = 0;
        this->TotExtVentCav = 0;
        this->TotSurfIncSolSSG = 0;
        this->TotFenLayAbsSSG = 0;
        this->TotSurfLocalEnv = 0;
        this->Corner = 0;
        this->MaxVerticesPerSurface = 4;
        this->BuildingShadingCount = 0;
        this->FixedShadingCount = 0;
        this->AttachedShadingCount = 0;
        this->ShadingSurfaceFirst = -1;
        this->ShadingSurfaceLast = -1;
        this->AspectTransform = false;
        this->CalcSolRefl = false;
        this->CCW = false;
        this->WorldCoordSystem = false;
        this->DaylRefWorldCoordSystem = false;
        this->MaxRecPts = 0;
        this->MaxReflRays = 0;
        this->GroundLevelZ = 0.0;
        this->AirflowWindows = false;
        this->ShadingTransmittanceVaries = false;
        this->UseRepresentativeSurfaceCalculations = false;
        this->AnyMovableInsulation = false;
        this->AnyMovableSlat = false;
        this->SurfWinInsideGlassCondensationFlag.deallocate();
        this->SurfWinInsideFrameCondensationFlag.deallocate();
        this->SurfWinInsideDividerCondensationFlag.deallocate();
        this->SurfAdjacentZone.deallocate();
        this->X0.deallocate();
        this->Y0.deallocate();
        this->Z0.deallocate();
        this->RepresentativeSurfaceMap.clear();
        this->AllHTSurfaceList.clear();
        this->AllIZSurfaceList.clear();
        this->AllHTNonWindowSurfaceList.clear();
        this->AllHTWindowSurfaceList.clear();
        this->AllSurfaceListReportOrder.clear();

        this->SurfOutDryBulbTemp.deallocate();
        this->SurfOutWetBulbTemp.deallocate();
        this->SurfOutWindSpeed.deallocate();
        this->SurfOutWindDir.deallocate();
        this->SurfGenericContam.deallocate();
        this->SurfLowTempErrCount.deallocate();
        this->SurfHighTempErrCount.deallocate();
        this->SurfAirSkyRadSplit.deallocate();
        this->SurfSunCosHourly.deallocate();
        this->SurfSunlitArea.deallocate();
        this->SurfSunlitFrac.deallocate();
        this->SurfSkySolarInc.deallocate();
        this->SurfGndSolarInc.deallocate();
        this->SurfBmToBmReflFacObs.deallocate();
        this->SurfBmToDiffReflFacObs.deallocate();
        this->SurfBmToDiffReflFacGnd.deallocate();
        this->SurfSkyDiffReflFacGnd.deallocate();
        this->SurfOpaqAI.deallocate();
        this->SurfOpaqAO.deallocate();
        this->SurfPenumbraID.deallocate();
        this->SurfReflFacBmToDiffSolObs.deallocate();
        this->SurfReflFacBmToDiffSolGnd.deallocate();
        this->SurfReflFacBmToBmSolObs.deallocate();
        this->SurfReflFacSkySolObs.deallocate();
        this->SurfReflFacSkySolGnd.deallocate();
        this->SurfCosIncAveBmToBmSolObs.deallocate();
        this->SurfShadowDiffuseSolRefl.deallocate();
        this->SurfShadowDiffuseVisRefl.deallocate();
        this->SurfShadowGlazingFrac.deallocate();
        this->SurfShadowGlazingConstruct.deallocate();
        this->SurfShadowRecSurfNum.deallocate();
        this->SurfShadowDisabledZoneList.deallocate();
        this->SurfMaterialMovInsulExt.deallocate();
        this->SurfMaterialMovInsulInt.deallocate();
        this->SurfSchedMovInsulExt.deallocate();
        this->SurfSchedMovInsulInt.deallocate();
        this->SurfEMSConstructionOverrideON.deallocate();
        this->SurfEMSConstructionOverrideValue.deallocate();
        this->SurfEMSOverrideIntConvCoef.deallocate();
        this->SurfEMSValueForIntConvCoef.deallocate();
        this->SurfEMSOverrideExtConvCoef.deallocate();
        this->SurfEMSValueForExtConvCoef.deallocate();
        this->SurfOutDryBulbTempEMSOverrideOn.deallocate();
        this->SurfOutDryBulbTempEMSOverrideValue.deallocate();
        this->SurfOutWetBulbTempEMSOverrideOn.deallocate();
        this->SurfOutWetBulbTempEMSOverrideValue.clear();
        this->SurfWindSpeedEMSOverrideOn.deallocate();
        this->SurfWindSpeedEMSOverrideValue.deallocate();
        this->SurfViewFactorGroundEMSOverrideOn.deallocate();
        this->SurfViewFactorGroundEMSOverrideValue.deallocate();
        this->SurfWindDirEMSOverrideOn.deallocate();
        this->SurfWindDirEMSOverrideValue.deallocate();
        this->SurfDaylightingShelfInd.deallocate();
        this->SurfSchedExternalShadingFrac.deallocate();
        this->SurfExternalShadingSchInd.deallocate();
        this->SurfHasSurroundingSurfProperties.deallocate();
        this->SurfSurroundingSurfacesNum.deallocate();
        this->SurfHasLinkedOutAirNode.deallocate();
        this->SurfLinkedOutAirNode.deallocate();
        this->SurfExtEcoRoof.deallocate();
        this->SurfExtCavityPresent.deallocate();
        this->SurfExtCavNum.deallocate();
        this->SurfIsPV.deallocate();
        this->SurfIsICS.deallocate();
        this->SurfIsPool.deallocate();
        this->SurfICSPtr.deallocate();
        this->SurfIsRadSurfOrVentSlabOrPool.deallocate();
        this->SurfTAirRef.deallocate();
        this->SurfIntConvCoeffIndex.deallocate();
        this->SurfExtConvCoeffIndex.deallocate();
        this->SurfIntConvClassification.deallocate();
        this->SurfIntConvHcModelEq.deallocate();
        this->SurfIntConvHcUserCurveIndex.deallocate();
        this->SurfOutConvClassification.deallocate();
        this->SurfOutConvHfModelEq.deallocate();
        this->SurfOutConvHfUserCurveIndex.deallocate();
        this->SurfOutConvHnModelEq.deallocate();
        this->SurfOutConvHnUserCurveIndex.deallocate();
        this->SurfOutConvFaceArea.deallocate();
        this->SurfOutConvFacePerimeter.deallocate();
        this->SurfOutConvFaceHeight.deallocate();
        this->SurfIntConvZoneWallHeight.deallocate();
        this->SurfIntConvZonePerimLength.deallocate();
        this->SurfIntConvZoneHorizHydrDiam.deallocate();
        this->SurfIntConvWindowWallRatio.deallocate();
        this->SurfIntConvWindowLocation.deallocate();
        this->SurfIntConvSurfGetsRadiantHeat.deallocate();
        this->SurfIntConvSurfHasActiveInIt.deallocate();

        this->SurfWinA.deallocate();
        this->SurfWinADiffFront.deallocate();
        this->SurfWinACFOverlap.deallocate();
        this->SurfWinTransSolar.deallocate();
        this->SurfWinBmSolar.deallocate();
        this->SurfWinBmBmSolar.deallocate();
        this->SurfWinBmDifSolar.deallocate();
        this->SurfWinDifSolar.deallocate();
        this->SurfWinHeatGain.deallocate();
        this->SurfWinHeatTransfer.deallocate();
        this->SurfWinHeatGainRep.deallocate();
        this->SurfWinHeatLossRep.deallocate();
        this->SurfWinGainConvGlazToZoneRep.deallocate();
        this->SurfWinGainIRGlazToZoneRep.deallocate();
        this->SurfWinLossSWZoneToOutWinRep.deallocate();
        this->SurfWinGainFrameDividerToZoneRep.deallocate();
        this->SurfWinGainConvGlazShadGapToZoneRep.deallocate();
        this->SurfWinGainConvShadeToZoneRep.deallocate();
        this->SurfWinGainIRShadeToZoneRep.deallocate();
        this->SurfWinOtherConvGainInsideFaceToZoneRep.deallocate();
        this->SurfWinGapConvHtFlowRep.deallocate();
        this->SurfWinShadingAbsorbedSolar.deallocate();
        this->SurfWinSysSolTransmittance.deallocate();
        this->SurfWinSysSolReflectance.deallocate();
        this->SurfWinSysSolAbsorptance.deallocate();
        this->SurfWinTransSolarEnergy.deallocate();
        this->SurfWinBmSolarEnergy.deallocate();
        this->SurfWinBmBmSolarEnergy.deallocate();
        this->SurfWinBmDifSolarEnergy.deallocate();
        this->SurfWinDifSolarEnergy.deallocate();
        this->SurfWinHeatGainRepEnergy.deallocate();
        this->SurfWinHeatLossRepEnergy.deallocate();
        this->SurfWinShadingAbsorbedSolarEnergy.deallocate();
        this->SurfWinGapConvHtFlowRepEnergy.deallocate();
        this->SurfWinHeatTransferRepEnergy.deallocate();
        this->SurfWinIRfromParentZone.deallocate();
        this->SurfWinFrameQRadOutAbs.deallocate();
        this->SurfWinFrameQRadInAbs.deallocate();
        this->SurfWinDividerQRadOutAbs.deallocate();
        this->SurfWinDividerQRadInAbs.deallocate();
        this->SurfWinExtBeamAbsByShade.deallocate();
        this->SurfWinExtDiffAbsByShade.deallocate();
        this->SurfWinIntBeamAbsByShade.deallocate();
        this->SurfWinIntSWAbsByShade.deallocate();
        this->SurfWinInitialDifSolAbsByShade.deallocate();
        this->SurfWinIntLWAbsByShade.deallocate();
        this->SurfWinConvHeatFlowNatural.deallocate();
        this->SurfWinConvHeatGainToZoneAir.deallocate();
        this->SurfWinRetHeatGainToZoneAir.deallocate();
        this->SurfWinDividerHeatGain.deallocate();
        this->SurfWinBlTsolBmBm.deallocate();
        this->SurfWinBlTsolBmDif.deallocate();
        this->SurfWinBlTsolDifDif.deallocate();
        this->SurfWinBlGlSysTsolBmBm.deallocate();
        this->SurfWinBlGlSysTsolDifDif.deallocate();
        this->SurfWinScTsolBmBm.deallocate();
        this->SurfWinScTsolBmDif.deallocate();
        this->SurfWinScTsolDifDif.deallocate();
        this->SurfWinScGlSysTsolBmBm.deallocate();
        this->SurfWinScGlSysTsolDifDif.deallocate();
        this->SurfWinGlTsolBmBm.deallocate();
        this->SurfWinGlTsolBmDif.deallocate();
        this->SurfWinGlTsolDifDif.deallocate();
        this->SurfWinBmSolTransThruIntWinRep.deallocate();
        this->SurfWinBmSolAbsdOutsReveal.deallocate();
        this->SurfWinBmSolRefldOutsRevealReport.deallocate();
        this->SurfWinBmSolAbsdInsReveal.deallocate();
        this->SurfWinBmSolRefldInsReveal.deallocate();
        this->SurfWinBmSolRefldInsRevealReport.deallocate();
        this->SurfWinOutsRevealDiffOntoGlazing.deallocate();
        this->SurfWinInsRevealDiffOntoGlazing.deallocate();
        this->SurfWinInsRevealDiffIntoZone.deallocate();
        this->SurfWinOutsRevealDiffOntoFrame.deallocate();
        this->SurfWinInsRevealDiffOntoFrame.deallocate();
        this->SurfWinInsRevealDiffOntoGlazingReport.deallocate();
        this->SurfWinInsRevealDiffIntoZoneReport.deallocate();
        this->SurfWinInsRevealDiffOntoFrameReport.deallocate();
        this->SurfWinBmSolAbsdInsRevealReport.deallocate();
        this->SurfWinBmSolTransThruIntWinRepEnergy.deallocate();
        this->SurfWinBmSolRefldOutsRevealRepEnergy.deallocate();
        this->SurfWinBmSolRefldInsRevealRepEnergy.deallocate();
        this->SurfWinProfileAngHor.deallocate();
        this->SurfWinProfileAngVert.deallocate();
        this->SurfWinShadingFlag.deallocate();
        this->SurfWinShadingFlagEMSOn.deallocate();
        this->SurfWinShadingFlagEMSValue.deallocate();
        this->SurfWinStormWinFlag.deallocate();
        this->SurfWinStormWinFlagPrevDay.deallocate();
        this->SurfWinFracTimeShadingDeviceOn.deallocate();
        this->SurfWinExtIntShadePrevTS.deallocate();
        this->SurfWinHasShadeOrBlindLayer.deallocate();
        this->SurfWinSurfDayLightInit.deallocate();
        this->SurfWinDaylFacPoint.deallocate();
        this->SurfWinVisTransSelected.deallocate();
        this->SurfWinSwitchingFactor.deallocate();
        this->SurfWinTheta.deallocate();
        this->SurfWinPhi.deallocate();
        this->SurfWinRhoCeilingWall.deallocate();
        this->SurfWinRhoFloorWall.deallocate();
        this->SurfWinFractionUpgoing.deallocate();
        this->SurfWinVisTransRatio.deallocate();
        this->SurfWinFrameArea.deallocate();
        this->SurfWinFrameConductance.deallocate();
        this->SurfWinFrameSolAbsorp.deallocate();
        this->SurfWinFrameVisAbsorp.deallocate();
        this->SurfWinFrameEmis.deallocate();
        this->SurfWinFrEdgeToCenterGlCondRatio.deallocate();
        this->SurfWinFrameEdgeArea.deallocate();
        this->SurfWinFrameTempIn.deallocate();
        this->SurfWinFrameTempInOld.deallocate();
        this->SurfWinFrameTempSurfOut.deallocate();
        this->SurfWinProjCorrFrOut.deallocate();
        this->SurfWinProjCorrFrIn.deallocate();
        this->SurfWinDividerType.deallocate();
        this->SurfWinDividerArea.deallocate();
        this->SurfWinDividerConductance.deallocate();
        this->SurfWinDividerSolAbsorp.deallocate();
        this->SurfWinDividerVisAbsorp.deallocate();
        this->SurfWinDividerEmis.deallocate();
        this->SurfWinDivEdgeToCenterGlCondRatio.deallocate();
        this->SurfWinDividerEdgeArea.deallocate();
        this->SurfWinDividerTempIn.deallocate();
        this->SurfWinDividerTempInOld.deallocate();
        this->SurfWinDividerTempSurfOut.deallocate();
        this->SurfWinProjCorrDivOut.deallocate();
        this->SurfWinProjCorrDivIn.deallocate();
        this->SurfWinGlazedFrac.deallocate();
        this->SurfWinCenterGlArea.deallocate();
        this->SurfWinEdgeGlCorrFac.deallocate();
        this->SurfWinOriginalClass.deallocate();
        this->SurfWinShadeAbsFacFace1.deallocate();
        this->SurfWinShadeAbsFacFace2.deallocate();
        this->SurfWinConvCoeffWithShade.deallocate();
        this->SurfWinOtherConvHeatGain.deallocate();
        this->SurfWinBlindNumber.deallocate();
        this->SurfWinEffInsSurfTemp.deallocate();
        this->SurfWinMovableSlats.deallocate();
        this->SurfWinSlatAngThisTS.deallocate();
        this->SurfWinSlatAngThisTSDeg.deallocate();
        this->SurfWinSlatAngThisTSDegEMSon.deallocate();
        this->SurfWinSlatAngThisTSDegEMSValue.deallocate();
        this->SurfWinSlatsBlockBeam.deallocate();
        this->SurfWinSlatsAngIndex.deallocate();
        this->SurfWinSlatsAngInterpFac.deallocate();
        this->SurfWinProfileAng.deallocate();
        this->SurfWinProfAngIndex.deallocate();
        this->SurfWinProfAngInterpFac.deallocate();
        this->SurfWinBlindBmBmTrans.deallocate();
        this->SurfWinBlindAirFlowPermeability.deallocate();
        this->SurfWinTotGlazingThickness.deallocate();
        this->SurfWinTanProfileAngHor.deallocate();
        this->SurfWinTanProfileAngVert.deallocate();
        this->SurfWinInsideSillDepth.deallocate();
        this->SurfWinInsideReveal.deallocate();
        this->SurfWinInsideSillSolAbs.deallocate();
        this->SurfWinInsideRevealSolAbs.deallocate();
        this->SurfWinOutsideRevealSolAbs.deallocate();
        this->SurfWinScreenNumber.deallocate();
        this->SurfWinAirflowSource.deallocate();
        this->SurfWinAirflowDestination.deallocate();
        this->SurfWinAirflowReturnNodePtr.deallocate();
        this->SurfWinMaxAirflow.deallocate();
        this->SurfWinAirflowControlType.deallocate();
        this->SurfWinAirflowHasSchedule.deallocate();
        this->SurfWinAirflowSchedulePtr.deallocate();
        this->SurfWinAirflowThisTS.deallocate();
        this->SurfWinTAirflowGapOutlet.deallocate();
        this->SurfWinWindowCalcIterationsRep.deallocate();
        this->SurfWinVentingOpenFactorMultRep.deallocate();
        this->SurfWinInsideTempForVentingRep.deallocate();
        this->SurfWinVentingAvailabilityRep.deallocate();
        this->SurfWinSkyGndSolarInc.deallocate();
        this->SurfWinBmGndSolarInc.deallocate();
        this->SurfWinLightWellEff.deallocate();
        this->SurfWinSolarDiffusing.deallocate();
        this->SurfWinFrameHeatGain.deallocate();
        this->SurfWinFrameHeatLoss.deallocate();
        this->SurfWinDividerHeatLoss.deallocate();
        this->SurfWinTCLayerTemp.deallocate();
        this->SurfWinSpecTemp.deallocate();
        this->SurfWinWindowModelType.deallocate();
        this->SurfWinTDDPipeNum.deallocate();
        this->SurfWinStormWinConstr.deallocate();
        this->SurfActiveConstruction.deallocate();
        this->SurfWinActiveShadedConstruction.deallocate();
        this->AnyHeatBalanceInsideSourceTerm = false;
        this->AnyHeatBalanceOutsideSourceTerm = false;
        this->Surface.deallocate();
        this->SurfaceWindow.deallocate();
        this->FrameDivider.deallocate();
        this->StormWindow.deallocate();
        this->WindowShadingControl.deallocate();
        this->OSC.deallocate();
        this->OSCM.deallocate();
        this->UserIntConvectionCoeffs.deallocate();
        this->UserExtConvectionCoeffs.deallocate();
        this->ShadeV.deallocate();
        this->ExtVentedCavity.deallocate();
        this->SurfIncSolSSG.deallocate();
        this->FenLayAbsSSG.deallocate();
        this->SurfLocalEnvironment.deallocate();
        this->SurroundingSurfsProperty.deallocate();
        this->IntMassObjects.deallocate();
    }
};

} // namespace EnergyPlus

#endif<|MERGE_RESOLUTION|>--- conflicted
+++ resolved
@@ -801,12 +801,7 @@
         // Air boundaries and spaces
         int RadEnclIndex;       // Pointer to raidant enclosure this surface belongs to
         int SolarEnclIndex;     // Pointer to solar enclosure this surface belongs to
-<<<<<<< HEAD
-        int SolarEnclSurfIndex; //  Pointer to solar enclosure surface data, ZoneSolarInfo(n).SurfacePtr(RadEnclSurfIndex) points to this surface
-
-=======
         int SolarEnclSurfIndex; //  Pointer to solar enclosure surface data, EnclSolInfo(n).SurfacePtr(SolarEnclSurfIndex) points to this surface
->>>>>>> 70389a2c
         bool IsAirBoundarySurf; // True if surface is an air boundary surface (Construction:AirBoundary)
 
         SurfaceCalcHashKey calcHashKey; // Hash key used for determining if this surface requires unique calculations.
