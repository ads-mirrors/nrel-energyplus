--- conflicted
+++ resolved
@@ -414,29 +414,16 @@
                          Real64 &RuntimeFrac  // the required run time fraction to meet part load
     );
 
-<<<<<<< HEAD
-    Real64 HotWaterCoilResidual(EnergyPlusData &state, Real64 const HWFlow,      // hot water flow rate in kg/s
-                                Array1<Real64> const &Par // Par(5) is the requested coil load
-    );
-
-    Real64 SupSATResidual(EnergyPlusData &state, Real64 &TempSupHeater,    // supplemental heater load at maximum SAT
-                          Array1<Real64> const &Par // par(1) = PTUnitNum
+    Real64 HotWaterCoilResidual(EnergyPlusData &state, Real64 const HWFlow,       // hot water flow rate in kg/s
+                                Array1D<Real64> const &Par // Par(5) is the requested coil load
+    );
+
+    Real64 SupSATResidual(EnergyPlusData &state, Real64 &TempSupHeater,     // supplemental heater load at maximum SAT
+                          Array1D<Real64> const &Par // par(1) = PTUnitNum
     );
 
     Real64 PLRResidual(EnergyPlusData &state, Real64 const PartLoadFrac, // compressor cycling ratio (1.0 is continuous, 0.0 is off)
-                       Array1<Real64> const &Par  // par(1) = PTUnitNum
-=======
-    Real64 HotWaterCoilResidual(Real64 const HWFlow,       // hot water flow rate in kg/s
-                                Array1D<Real64> const &Par // Par(5) is the requested coil load
-    );
-
-    Real64 SupSATResidual(Real64 &TempSupHeater,     // supplemental heater load at maximum SAT
-                          Array1D<Real64> const &Par // par(1) = PTUnitNum
-    );
-
-    Real64 PLRResidual(Real64 const PartLoadFrac, // compressor cycling ratio (1.0 is continuous, 0.0 is off)
                        Array1D<Real64> const &Par // par(1) = PTUnitNum
->>>>>>> 63cebc91
     );
 
     void SetAverageAirFlow(int const PTUnitNum,        // Unit index
@@ -488,25 +475,14 @@
 
     //******************************************************************************
 
-<<<<<<< HEAD
     Real64 VSHPCyclingResidual(EnergyPlusData &state, Real64 const PartLoadFrac, // compressor cycling ratio (1.0 is continuous, 0.0 is off)
-                               Array1<Real64> const &Par  // par(1) = FurnaceNum
-    );
-
-    //******************************************************************************
-
-    Real64 VSHPSpeedResidual(EnergyPlusData &state, Real64 const SpeedRatio,  // compressor cycling ratio (1.0 is continuous, 0.0 is off)
-                             Array1<Real64> const &Par // par(1) = MSHPNum
-=======
-    Real64 VSHPCyclingResidual(Real64 const PartLoadFrac, // compressor cycling ratio (1.0 is continuous, 0.0 is off)
                                Array1D<Real64> const &Par // par(1) = FurnaceNum
     );
 
     //******************************************************************************
 
-    Real64 VSHPSpeedResidual(Real64 const SpeedRatio,   // compressor cycling ratio (1.0 is continuous, 0.0 is off)
+    Real64 VSHPSpeedResidual(EnergyPlusData &state, Real64 const SpeedRatio,   // compressor cycling ratio (1.0 is continuous, 0.0 is off)
                              Array1D<Real64> const &Par // par(1) = MSHPNum
->>>>>>> 63cebc91
     );
 
     //******************************************************************************
@@ -554,21 +530,12 @@
                              bool &ErrorsFound                        // GetInput logical that errors were found
     );
 
-<<<<<<< HEAD
     Real64 CalcPTUnitWaterFlowResidual(EnergyPlusData &state, Real64 const PartLoadRatio, // coil PLR
-                                       Array1<Real64> const &Par   // Function parameters
+                                       Array1D<Real64> const &Par  // Function parameters
     );
 
     Real64 CalcPTUnitAirAndWaterFlowResidual(EnergyPlusData &state, Real64 const PartLoadRatio, // coil PLR
-                                             Array1<Real64> const &Par   // Function parameters
-=======
-    Real64 CalcPTUnitWaterFlowResidual(Real64 const PartLoadRatio, // coil PLR
-                                       Array1D<Real64> const &Par  // Function parameters
-    );
-
-    Real64 CalcPTUnitAirAndWaterFlowResidual(Real64 const PartLoadRatio, // coil PLR
                                              Array1D<Real64> const &Par  // Function parameters
->>>>>>> 63cebc91
     );
 
 } // namespace PackagedTerminalHeatPump
