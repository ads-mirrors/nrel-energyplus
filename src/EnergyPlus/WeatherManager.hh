// EnergyPlus, Copyright (c) 1996-2018, The Board of Trustees of the University of Illinois,
// The Regents of the University of California, through Lawrence Berkeley National Laboratory
// (subject to receipt of any required approvals from the U.S. Dept. of Energy), Oak Ridge
// National Laboratory, managed by UT-Battelle, Alliance for Sustainable Energy, LLC, and other
// contributors. All rights reserved.
//
// NOTICE: This Software was developed under funding from the U.S. Department of Energy and the
// U.S. Government consequently retains certain rights. As such, the U.S. Government has been
// granted for itself and others acting on its behalf a paid-up, nonexclusive, irrevocable,
// worldwide license in the Software to reproduce, distribute copies to the public, prepare
// derivative works, and perform publicly and display publicly, and to permit others to do so.
//
// Redistribution and use in source and binary forms, with or without modification, are permitted
// provided that the following conditions are met:
//
// (1) Redistributions of source code must retain the above copyright notice, this list of
//     conditions and the following disclaimer.
//
// (2) Redistributions in binary form must reproduce the above copyright notice, this list of
//     conditions and the following disclaimer in the documentation and/or other materials
//     provided with the distribution.
//
// (3) Neither the name of the University of California, Lawrence Berkeley National Laboratory,
//     the University of Illinois, U.S. Dept. of Energy nor the names of its contributors may be
//     used to endorse or promote products derived from this software without specific prior
//     written permission.
//
// (4) Use of EnergyPlus(TM) Name. If Licensee (i) distributes the software in stand-alone form
//     without changes from the version obtained under this License, or (ii) Licensee makes a
//     reference solely to the software portion of its product, Licensee must refer to the
//     software as "EnergyPlus version X" software, where "X" is the version number Licensee
//     obtained under this License and may not use a different name for the software. Except as
//     specifically required in this Section (4), Licensee shall not use in a company name, a
//     product name, in advertising, publicity, or other promotional activities any name, trade
//     name, trademark, logo, or other designation of "EnergyPlus", "E+", "e+" or confusingly
//     similar designation, without the U.S. Department of Energy's prior written consent.
//
// THIS SOFTWARE IS PROVIDED BY THE COPYRIGHT HOLDERS AND CONTRIBUTORS "AS IS" AND ANY EXPRESS OR
// IMPLIED WARRANTIES, INCLUDING, BUT NOT LIMITED TO, THE IMPLIED WARRANTIES OF MERCHANTABILITY
// AND FITNESS FOR A PARTICULAR PURPOSE ARE DISCLAIMED. IN NO EVENT SHALL THE COPYRIGHT OWNER OR
// CONTRIBUTORS BE LIABLE FOR ANY DIRECT, INDIRECT, INCIDENTAL, SPECIAL, EXEMPLARY, OR
// CONSEQUENTIAL DAMAGES (INCLUDING, BUT NOT LIMITED TO, PROCUREMENT OF SUBSTITUTE GOODS OR
// SERVICES; LOSS OF USE, DATA, OR PROFITS; OR BUSINESS INTERRUPTION) HOWEVER CAUSED AND ON ANY
// THEORY OF LIABILITY, WHETHER IN CONTRACT, STRICT LIABILITY, OR TORT (INCLUDING NEGLIGENCE OR
// OTHERWISE) ARISING IN ANY WAY OUT OF THE USE OF THIS SOFTWARE, EVEN IF ADVISED OF THE
// POSSIBILITY OF SUCH DAMAGE.

#ifndef WeatherManager_hh_INCLUDED
#define WeatherManager_hh_INCLUDED

// C++ Headers
#include <vector>

// ObjexxFCL Headers
#include <ObjexxFCL/Array1A.hh>
#include <ObjexxFCL/Array1S.hh>
#include <ObjexxFCL/Array2D.hh>
#include <ObjexxFCL/Array3D.hh>
#include <ObjexxFCL/Optional.hh>

// EnergyPlus Headers
#include <DataGlobals.hh>
#include <EnergyPlus.hh>

namespace EnergyPlus {

namespace WeatherManager {

<<<<<<< HEAD
	// Using/Aliasing

	// Data
	// MODULE PARAMETER DEFINITIONS:
	// Following are Date Types read in from EPW file or IDF
	extern int const InvalidDate;
	extern int const MonthDay;
	extern int const NthDayInMonth;
	extern int const LastDayInMonth;

	extern int const ScheduleMethod; // Constant for water mains temperatures calculation methods
	extern int const CorrelationMethod; // Constant for water mains temperatures calculation methods

	extern int const InvalidWeatherFile;
	extern int const EPlusWeatherFile;

	extern int const ASHRAE_ClearSky; // Design Day solar model ASHRAE ClearSky (default)
	extern int const Zhang_Huang; // Design Day solar model Zhang Huang
	extern int const SolarModel_Schedule; // Design Day solar model (beam and diffuse) from user entered schedule
	extern int const ASHRAE_Tau; // Design Day solar model ASHRAE tau (per 2009 HOF)

	extern int const DDHumIndType_WetBulb; // Design Day Humidity Indicating Type = Wetbulb (default)
	extern int const DDHumIndType_DewPoint; // Design Day Humidity Indicating Type = Dewpoint
	extern int const DDHumIndType_Enthalpy; // Design Day Humidity Indicating Type = Enthalpy
	extern int const DDHumIndType_HumRatio; // Design Day Humidity Indicating Type = Humidity Ratio
	extern int const DDHumIndType_RelHumSch; // Design Day Humidity Indicating Type = relhum schedule
	extern int const DDHumIndType_WBProfDef; // Design Day Humidity Indicating Type = Wetbulb default profile
	extern int const DDHumIndType_WBProfDif; // Design Day Humidity Indicating Type = Wetbulb difference profile
	extern int const DDHumIndType_WBProfMul; // Design Day Humidity Indicating Type = Wetbulb multiplier profile
	extern int const DDHumIndType_Count; // # of DDHumIndTypes

	extern int const DDDBRangeType_Default; // Design Day DryBulb Range Type = Default Multipliers
	extern int const DDDBRangeType_Multiplier; // Design Day DryBulb Range Type = Multiplier Schedule
	extern int const DDDBRangeType_Difference; // Design Day DryBulb Range Type = Difference Schedule
	extern int const DDDBRangeType_Profile; // Design Day DryBulb Range Type = Temperature Profile

	extern int const WP_ScheduleValue; // User entered Schedule value for Weather Property
	extern int const WP_DryBulbDelta; // User entered DryBulb difference Schedule value for Weather Property
	extern int const WP_DewPointDelta; // User entered Dewpoint difference Schedule value for Weather Property
	extern int const WP_SkyTAlgorithmA; // place holder

	extern int const GregorianToJulian; // JGDate argument for Gregorian to Julian Date conversion
	extern int const JulianToGregorian; // JGDate argument for Julian to Gregorian Date conversion

	extern Real64 const Sigma; // Stefan-Boltzmann constant
	extern Real64 const TKelvin; // conversion from Kelvin to Celsius

	extern Array1D_string const DaysOfWeek;

	extern bool Debugout;

	// DERIVED TYPE DEFINITIONS:

	// INTERFACE BLOCK SPECIFICATIONS:
	// na

	// MODULE VARIABLE DECLARATIONS:

	extern int const NumDaysInYear;
	extern int EnvironmentReportNbr; // Report number for the environment stamp
	extern std::string EnvironmentReportChr; // Report number for the environment stamp (character -- for printing)
	extern int TimeStampReportNbr; // Report number for the time stamp
	extern std::string TimeStampReportChr; // Report number for the time stamp (character -- for printing)
	extern int WeatherDataReport; // Report number for the weather data
	extern bool WeatherFileExists; // Set to true if a weather file exists
	extern std::string LocationTitle; // Location Title from input File
	extern bool LocationGathered; // flag to show if Location exists on Input File (we assume one is there and
	// correct on weather file)

	extern Real64 WeatherFileLatitude;
	extern Real64 WeatherFileLongitude;
	extern Real64 WeatherFileTimeZone;
	extern Real64 WeatherFileElevation;
	extern int WeatherFileUnitNumber; // File unit number for the weather file
	extern Array1D< Real64 > GroundTempsFCFromEPWHeader; // F or C factor method
	extern Array1D< Real64 > GroundReflectances; // User Specified Ground Reflectances
	extern Real64 SnowGndRefModifier; // Modifier to ground reflectance during snow
	extern Real64 SnowGndRefModifierForDayltg; // Modifier to ground reflectance during snow for daylighting
	extern int WaterMainsTempsMethod; // Water mains temperature calculation method
	extern int WaterMainsTempsSchedule; // Water mains temperature schedule
	extern Real64 WaterMainsTempsAnnualAvgAirTemp; // Annual average outdoor air temperature (C)
	extern Real64 WaterMainsTempsMaxDiffAirTemp; // Maximum difference in monthly average outdoor air temperatures (deltaC)
	extern bool wthFCGroundTemps;
	extern Real64 RainAmount;
	extern Real64 SnowAmount;

	extern int TotRunPers; // Total number of Run Periods (Weather data) to Setup
	extern int TotRunDesPers; // Total number of Run Design Periods (Weather data) to Setup

	extern int NumSpecialDays;
	extern Array1D_int SpecialDayTypes; // To hold holiday types given in input file
	extern Array1D_int WeekDayTypes; // To hold Week day types using specified first day
	extern Array1D_int DSTIndex; // To hold DST Index based on weather file or input

	extern int NumDataPeriods;

	extern int NumIntervalsPerHour;

	extern bool UseDaylightSaving; // True if user says to use Weather File specified DaylightSaving Period
	extern bool UseSpecialDays; // True if user says to use Weather File specified Special Days for current RunPeriod
	extern bool UseRainValues; // True if rain values from weather file are to be used
	extern bool UseSnowValues; // True if snow values from weather file are to be used
	extern bool EPWDaylightSaving; // True if a DaylightSaving Time Period is input (EPW files)
	extern bool IDFDaylightSaving; // True if a DaylightSaving Time Period is input (IDF files)
	extern bool DaylightSavingIsActive; // True if a DaylightSavingPeriod should be used for Environment
	extern bool WFAllowsLeapYears; // True if the Weather File (WF) header has "Yes" for Leap Years
	extern int WFLeapYearInd; // Indicator for current Weather file "Leap Year", used in DayOfYear calculations and others.
	extern int curSimDayForEndOfRunPeriod; // normal=number days in sim, but different when repeating runperiods or multi-year files
	extern int Envrn; // Counter for environments
	extern int NumOfEnvrn; // Number of environments to be simulated
	extern int NumEPWTypExtSets; // Number of Typical/Extreme on weather file.
	extern int NumWPSkyTemperatures; // Number of WeatherProperty:SkyTemperature items in input file

	extern Array2D_bool TodayIsRain; // Rain indicator, true=rain
	extern Array2D_bool TodayIsSnow; // Snow indicator, true=snow
	extern Array2D< Real64 > TodayRainAmount; // ficitious indicator of Rain
	extern Array2D< Real64 > TodaySnowAmount; // ficitious indicator of Snow
	extern Array2D< Real64 > TodayOutDryBulbTemp; // Dry bulb temperature of outside air
	extern Array2D< Real64 > TodayOutWetBulbTemp; // Wet bulb temperature of outside air
	extern Array2D< Real64 > TodayOutDewPointTemp; // Dew Point Temperature of outside air
	extern Array2D< Real64 > TodayOutBaroPress; // Barometric pressure of outside air
	extern Array2D< Real64 > TodayOutHumRat; // Humidity ratio of outside air
	extern Array2D< Real64 > TodayOutRelHum; // Relative Humidity of outside air
	extern Array2D< Real64 > TodayWindSpeed; // Wind speed of outside air
	extern Array2D< Real64 > TodayWindDir; // Wind direction of outside air
	extern Array2D< Real64 > TodaySkyTemp; // Sky temperature
	extern Array2D< Real64 > TodayHorizIRSky; // Horizontal IR from Sky
	extern Array2D< Real64 > TodayBeamSolarRad; // Direct normal solar irradiance
	extern Array2D< Real64 > TodayDifSolarRad; // Sky diffuse horizontal solar irradiance
	extern Array2D< Real64 > TodayAlbedo; // Albedo
	extern Array2D< Real64 > TodayLiquidPrecip; // Liquid Precipitation Depth (mm)

	extern Array2D_bool TomorrowIsRain; // Rain indicator, true=rain
	extern Array2D_bool TomorrowIsSnow; // Snow indicator, true=snow
	extern Array2D< Real64 > TomorrowRainAmount; // ficitious indicator of Rain
	extern Array2D< Real64 > TomorrowSnowAmount; // ficitious indicator of Snow
	extern Array2D< Real64 > TomorrowOutDryBulbTemp; // Dry bulb temperature of outside air
	extern Array2D< Real64 > TomorrowOutDewPointTemp; // Dew Point Temperature of outside air
	extern Array2D< Real64 > TomorrowOutBaroPress; // Barometric pressure of outside air
	extern Array2D< Real64 > TomorrowOutRelHum; // Relative Humidity of outside air
	extern Array2D< Real64 > TomorrowWindSpeed; // Wind speed of outside air
	extern Array2D< Real64 > TomorrowWindDir; // Wind direction of outside air
	extern Array2D< Real64 > TomorrowSkyTemp; // Sky temperature
	extern Array2D< Real64 > TomorrowHorizIRSky; // Horizontal IR from Sky
	extern Array2D< Real64 > TomorrowBeamSolarRad; // Direct normal solar irradiance
	extern Array2D< Real64 > TomorrowDifSolarRad; // Sky diffuse horizontal solar irradiance
	extern Array2D< Real64 > TomorrowAlbedo; // Albedo
	extern Array2D< Real64 > TomorrowLiquidPrecip; // Liquid Precipitation Depth

	extern Array3D< Real64 > DDDBRngModifier; // Design Day Dry-bulb Temperature Range Modifier
	extern Array3D< Real64 > DDHumIndModifier; // Design Day relative humidity values
	//   or wet-bulb modifiers (per HumIndType)
	extern Array3D< Real64 > DDBeamSolarValues; // Design Day Beam Solar Values
	extern Array3D< Real64 > DDDiffuseSolarValues; // Design Day Relative Humidity Values

	extern Array3D< Real64 > DDSkyTempScheduleValues; // Sky temperature - DesignDay input

	extern int RptIsRain; // Rain Report Value
	extern int RptIsSnow; // Snow Report Value
	extern int RptDayType; // DayType Report Value

	extern Real64 HrAngle; // Current Hour Angle
	extern Real64 SolarAltitudeAngle; // Angle of Solar Altitude (degrees)
	extern Real64 SolarAzimuthAngle; // Angle of Solar Azimuth (degrees)
	extern Real64 HorizIRSky; // Horizontal Infrared Radiation Intensity (W/m2)
	extern Real64 TimeStepFraction; // Fraction of hour each time step represents
	extern Array1D< Real64 > SPSiteDryBulbRangeModScheduleValue; // reporting Drybulb Temperature Range Modifier Schedule Value
	extern Array1D< Real64 > SPSiteHumidityConditionScheduleValue; // reporting Humidity Condition Schedule Value
	extern Array1D< Real64 > SPSiteBeamSolarScheduleValue; // reporting Beam Solar Schedule Value
	extern Array1D< Real64 > SPSiteDiffuseSolarScheduleValue; // reporting Diffuse Solar Schedule Value
	extern Array1D< Real64 > SPSiteSkyTemperatureScheduleValue; // reporting SkyTemperature Modifier Schedule Value
	extern Array1D_int SPSiteScheduleNamePtr; // SP Site Schedule Name Ptrs
	extern Array1D_string SPSiteScheduleUnits; // SP Site Schedule Units
	extern int NumSPSiteScheduleNamePtrs; // Number of SP Site Schedules (DesignDay only)
	extern int NumMissing; // Number of hours of missing data
	extern Array1D< Real64 > Interpolation; // Interpolation values based on Number of Time Steps in Hour
	extern Array1D< Real64 > SolarInterpolation; // Solar Interpolation values based on
	//      Number of Time Steps in Hour
	extern Array1D_int EndDayOfMonth;
	extern bool ErrorInWeatherFile; // Set to TRUE when there is a problem with dates
	extern int LeapYearAdd; // Set during environment if leap year is active (adds 1 to number days in Feb)
	extern bool DatesShouldBeReset; // True when weekdays should be reset
	extern bool StartDatesCycleShouldBeReset; // True when start dates on repeat should be reset
	extern bool Jan1DatesShouldBeReset; // True if Jan 1 should signal reset of dates
	extern bool RPReadAllWeatherData; // True if need to read all weather data prior to simulation

	// SUBROUTINE SPECIFICATIONS FOR MODULE WeatherManager
	//PUBLIC  ProcessDateString
	// Get Input from Input File

	// Types

	enum class WeekDay { Sunday=1, Monday, Tuesday, Wednesday, Thursday, Friday, Saturday };

	struct EnvironmentData
	{
		enum class Type { DesignDay, RunPeriodDesign, RunPeriodWeather, HVACSizeDesignDay, ksHVACSizeRunPeriodDesign, ReadAllWeatherData };
		// Members
		std::string Title; // Environment name
		std::string cKindOfEnvrn; // kind of environment
		int KindOfEnvrn; // Type of environment (see Parameters for KindOfSim in DataGlobals)
		int DesignDayNum; // index in DesignDay structure and DesignDayInput
		int RunPeriodDesignNum; // for WeatherFileDays, index in  RunPeriodDesign and RunPeriodDesignInput
		int SeedEnvrnNum; // for HVAC sizing sim, new environments are copies of original environments, this is the index for original
		int HVACSizingIterationNum; // environments for HVAC sizing simulations are associated with iteration
		int TotalDays; // Number of days in environment
		int StartJDay; // Day of year of first day of environment
		int StartMonth;
		int StartDay;
		int StartYear;
		int StartDate;
		int EndMonth;
		int EndDay;
		int EndJDay;
		int EndYear;
		int EndDate;
		int DayOfWeek; // Starting Day of Week for the (Weather) RunPeriod (User Input)
		bool UseDST; // True if DaylightSavingTime is used for this RunPeriod
		bool UseHolidays; // True if Holidays are used for this RunPeriod (from WeatherFile)
		bool ApplyWeekendRule; // True if "Weekend Rule" is to be applied to RunPeriod
		bool UseRain; // True if Rain from weather file should be used (set rain to true)
		bool UseSnow; // True if Snow from weather file should be used (set Snow to true)
		Array1D_int MonWeekDay;
		bool SetWeekDays; // true when weekdays will be reset (after first year or on repeat)
		int NumSimYears; // Total Number of times this period to be performed
		int CurrentCycle; // Current cycle through weather file in NumSimYears repeats
		int WP_Type1; // WeatherProperties SkyTemperature Pointer
		int CurrentYear; // Current year
		bool IsLeapYear; // True if current year is leap year.
		bool RollDayTypeOnRepeat; // If repeating run period, increment day type on repeat.
		bool TreatYearsAsConsecutive; // When year rolls over, increment year and recalculate Leap Year
		bool MatchYear; // for actual weather will be true
		bool ActualWeather; // true when using actual weather data
		int RawSimDays; // number of basic sim days.

		// Default Constructor
		EnvironmentData() :
			KindOfEnvrn( 0 ),
			DesignDayNum( 0 ),
			RunPeriodDesignNum( 0 ),
			SeedEnvrnNum( 0 ),
			HVACSizingIterationNum( 0 ),
			TotalDays( 0 ),
			StartJDay( 0 ),
			StartMonth( 0 ),
			StartDay( 0 ),
			StartYear( 0 ),
			StartDate( 0 ),
			EndMonth( 0 ),
			EndDay( 0 ),
			EndJDay( 0 ),
			EndYear( 0 ),
			EndDate( 0 ),
			DayOfWeek( 0 ),
			UseDST( false ),
			UseHolidays( false ),
			ApplyWeekendRule( false ),
			UseRain( true ),
			UseSnow( true ),
			MonWeekDay( 12, 0 ),
			SetWeekDays( false ),
			NumSimYears( 1 ),
			CurrentCycle( 0 ),
			WP_Type1( 0 ),
			CurrentYear( 0 ),
			IsLeapYear( false ),
			RollDayTypeOnRepeat( true ),
			TreatYearsAsConsecutive( true ),
			MatchYear( false ),
			ActualWeather( false ),
			RawSimDays( 0 )
		{}

	};

	struct DesignDayData
	{
		// Members
		std::string Title; // Environment name
		Real64 MaxDryBulb; // Maximum Dry-Bulb Temperature (C)
		Real64 DailyDBRange; // Daily Temperature Range (deltaC)
		Real64 HumIndValue; // Humidity Indicating Value at Max Dry-bulb Temperature
		int HumIndType; // Humidity Indicating type  (see Parameters)
		Real64 PressBarom; // Atmospheric/Barometric Pressure (Pascals)
		Real64 WindSpeed; // Wind Speed (m/s)
		Real64 WindDir; // Wind Direction (degrees clockwise from North, N=0, E=90, S=180, W=270)
		Real64 SkyClear; // Sky Clearness (0 to 1)
		int RainInd; // Rain Indicator (1 = raining and surfaces are wet, else 0)
		int SnowInd; // Snow Indicator (1 = snow on ground, else  0)
		int DayOfMonth; // Day of Month ( 1 - 31 )
		int Month; // Month of Year ( 1 - 12 )
		int DayType; // Day Type Sunday = 1 - Saturday = 7
		int DSTIndicator; // Daylight Saving Time Period Indicator (1=yes, 0=no) for this DesignDay
		int SolarModel; // Solar Model for creating solar values for design day.
		int DBTempRangeType; // Drybulb Range Type (see Parameters)
		int TempRangeSchPtr; // Schedule pointer to a day schedule for dry-bulb temperature range multipliers
		int HumIndSchPtr; // Schedule pointer to a day schedule that specifies
		//    relative humidity (%) or wet-bulb range multipliers per HumIndType
		int BeamSolarSchPtr; // Schedule pointer to a day schedule for beam solar
		int DiffuseSolarSchPtr; // Schedule pointer to a day schedule for diffuse solar
		Real64 TauB; // beam pseudo optical depth for ASHRAE tau model
		Real64 TauD; // diffuse pseudo optical depth for ASHRAE tau model
		Real64 DailyWBRange; // daily range of wetbulb (deltaC)
		bool PressureEntered; // true if a pressure was entered in design day data
		bool DewPointNeedsSet; // true if the Dewpoint humidicating value needs to be set (after location determined)

		// Default Constructor
		DesignDayData() :
			MaxDryBulb( 0.0 ),
			DailyDBRange( 0.0 ),
			HumIndValue( 0.0 ),
			HumIndType( 0 ),
			PressBarom( 0.0 ),
			WindSpeed( 0.0 ),
			WindDir( 0.0 ),
			SkyClear( 0.0 ),
			RainInd( 0 ),
			SnowInd( 0 ),
			DayOfMonth( 0 ),
			Month( 0 ),
			DayType( 0 ),
			DSTIndicator( 0 ),
			SolarModel( 0 ),
			DBTempRangeType( 0 ),
			TempRangeSchPtr( 0 ),
			HumIndSchPtr( 0 ),
			BeamSolarSchPtr( 0 ),
			DiffuseSolarSchPtr( 0 ),
			TauB( 0.0 ),
			TauD( 0.0 ),
			DailyWBRange( 0.0 ),
			PressureEntered( false ),
			DewPointNeedsSet( false )
		{}

	};

	struct RunPeriodData
	{
		// Members
		std::string title;
		std::string periodType;
		int totalDays; // total number of days in requested period
		int startMonth;
		int startDay;
		int startJulianDate; // Calculated start date (Julian or ordinal) for a weather file run period
		int startYear; // entered in "consecutive"/real runperiod object
		int endMonth;
		int endDay;
		int endJulianDate; // Calculated end date (Julian or ordinal) for a weather file run period
		int endYear; // entered in "consecutive"/real runperiod object
		int dayOfWeek; // Day of Week that the RunPeriod will start on (User Input)
		WeekDay startWeekDay; // Day of the week that the RunPeriod will start on (User Input)
		bool useDST; // True if DaylightSavingTime is used for this RunPeriod
		bool useHolidays; // True if Holidays are used for this RunPeriod (from WeatherFile)
		bool applyWeekendRule; // True if "Weekend Rule" is to be applied to RunPeriod
		bool useRain; // True if Rain from weather file should be used (set rain to true)
		bool useSnow; // True if Snow from weather file should be used (set Snow to true)
		Array1D_int monWeekDay;
		int numSimYears; // Total Number of years of simulation to be performed
		bool isLeapYear; // True if Begin Year is leap year.
		bool RollDayTypeOnRepeat; // If repeating run period, increment day type on repeat.
		bool TreatYearsAsConsecutive; // When year rolls over, increment year and recalculate Leap Year
		bool actualWeather; // true when using actual weather data
		int BeginYear;

		// Default Constructor
		RunPeriodData() :
			totalDays( 0 ),
			startMonth( 1 ),
			startDay( 1 ),
			startJulianDate( 0 ),
			startYear( 2017 ),
			endMonth( 12 ),
			endDay( 31 ),
			endJulianDate( 0 ),
			endYear( 0 ),
			dayOfWeek( 0 ),
			startWeekDay( WeekDay::Sunday ),
			useDST( false ),
			useHolidays( false ),
			applyWeekendRule( false ),
			useRain( true ),
			useSnow( true ),
			monWeekDay( 12, 0 ),
			numSimYears( 1 ),
			isLeapYear( false ),
			RollDayTypeOnRepeat( true ),
			TreatYearsAsConsecutive( true ),
			actualWeather( false ),
			BeginYear( 0 )
		{}

	};

	struct DayWeatherVariables // Derived Type for Storing Weather "Header" Data
	{
		// Members
		int DayOfYear; // Day of year for weather data
		int DayOfYear_Schedule; //Day of year in schedule
		int Year; // Year of weather data
		int Month; // Month of weather data
		int DayOfMonth; // Day of month for weather data
		int DayOfWeek; // Day of week for weather data
		int DaylightSavingIndex; // Daylight Saving Time Period indicator (0=no,1=yes)
		int HolidayIndex; // Holiday indicator (0=no holiday, non-zero=holiday type)
		Real64 SinSolarDeclinAngle; // Sine of the solar declination angle
		Real64 CosSolarDeclinAngle; // Cosine of the solar declination angle
		Real64 EquationOfTime; // Value of the equation of time formula

		// Default Constructor
		DayWeatherVariables() :
			DayOfYear( 0 ),
			DayOfYear_Schedule( 0 ),
			Year( 0 ),
			Month( 0 ),
			DayOfMonth( 0 ),
			DayOfWeek( 0 ),
			DaylightSavingIndex( 0 ),
			HolidayIndex( 0 ),
			SinSolarDeclinAngle( 0.0 ),
			CosSolarDeclinAngle( 0.0 ),
			EquationOfTime( 0.0 )
		{}
	};

	struct SpecialDayData
	{
		// Members
		std::string Name; // Name
		int DateType; // Date type as read in from IDF
		int Month; // Start Month
		int Day; // Start Day of month or Count for DateTypes=NthDayOfMonth
		int WeekDay; // For Date types=NthDayOfMonth and LastDayOfMonth
		int CompDate; // Start Date in "compressed date" format, only if Month/Day
		bool WthrFile; // True if this Special Day came from weather file (EPW)
		int Duration; // Number of days this special Day is used for
		int DayType; // Day Type desigation for this Special Day period
		int ActStMon;
		int ActStDay;
		bool Used; // Set to true in a run period after use (NthDayOfMonth and LastDayOfMonth only)

		// Default Constructor
		SpecialDayData() :
			DateType( 0 ),
			Month( 0 ),
			Day( 0 ),
			WeekDay( 0 ),
			CompDate( 0 ),
			WthrFile( false ),
			Duration( 0 ),
			DayType( 0 ),
			ActStMon( 0 ),
			ActStDay( 0 ),
			Used( false )
		{}

	};

	struct DataPeriodData
	{
		// Members
		std::string Name; // DataPeriod Title
		std::string DayOfWeek; // Start Day of Week for DataPeriod
		int NumYearsData; // Number of years for which data is present in EPW.
		int WeekDay;
		int StMon;
		int StDay;
		int StYear;
		int EnMon;
		int EnDay;
		int EnYear;
		int NumDays;
		Array1D_int MonWeekDay;
		int DataStJDay;
		int DataEnJDay;
		bool HasYearData;

		// Default Constructor
		DataPeriodData() :
			NumYearsData( 1 ),
			WeekDay( 0 ),
			StMon( 0 ),
			StDay( 0 ),
			StYear( 0 ),
			EnMon( 0 ),
			EnDay( 0 ),
			EnYear( 0 ),
			NumDays( 0 ),
			MonWeekDay( 12, 0 ),
			DataStJDay( 0 ),
			DataEnJDay( 0 ),
			HasYearData( false )
		{}

	};

	struct DaylightSavingPeriodData
	{
		// Members
		int StDateType; // Start Date type as from EPW or IDF
		int StWeekDay; // For DateTypes=NthDayOfMonth or LastDayOfMonth
		int StMon; // DaylightSavingTime (DST) Start Month
		int StDay; // DaylightSavingTime (DST) Start Day
		int EnDateType; // End Date type as from EPW or IDF
		int EnMon; // DaylightSavingTime (DST) End Month
		int EnDay; // DaylightSavingTime (DST) End Day
		int EnWeekDay; // For DateTypes=NthDayOfMonth or LastDayOfMonth

		// Default Constructor
		DaylightSavingPeriodData() :
			StDateType( 0 ),
			StWeekDay( 0 ),
			StMon( 0 ),
			StDay( 0 ),
			EnDateType( 0 ),
			EnMon( 0 ),
			EnDay( 0 ),
			EnWeekDay( 0 )
		{}

	};

	struct MissingData // This Derived type carries the default missing data
	{
		// Members
		// for those data elements that would be best replaced
		// with the previous hour's data for missing data.
		Real64 DryBulb; // Dry Bulb Temperature (C)
		Real64 DewPoint; // Dew Point Temperature (C)
		int RelHumid; // Relative Humidity (%)
		Real64 StnPres; // Atmospheric Pressure (Pa)
		int WindDir; // Wind Direction (deg)
		Real64 WindSpd; // Wind Speed/Velocity (m/s)
		int TotSkyCvr; // Total Sky Cover (tenths)
		int OpaqSkyCvr; // Opaque Sky Cover (tenths)
		Real64 Visibility; // Visibility (km)
		int Ceiling; // Ceiling Height (m)
		int PrecipWater; // Precipitable Water (mm)
		Real64 AerOptDepth; // Aerosol Optical Depth
		int SnowDepth; // Snow Depth (cm)
		int DaysLastSnow; // Number of Days since last snow
		Real64 Albedo; // Albedo
		Real64 LiquidPrecip; // Rain/Liquid Precipitation (mm)

		// Default Constructor
		MissingData() :
			DryBulb( 0.0 ),
			DewPoint( 0.0 ),
			RelHumid( 0 ),
			StnPres( 0.0 ),
			WindDir( 0 ),
			WindSpd( 0.0 ),
			TotSkyCvr( 0 ),
			OpaqSkyCvr( 0 ),
			Visibility( 0.0 ),
			Ceiling( 0 ),
			PrecipWater( 0 ),
			AerOptDepth( 0.0 ),
			SnowDepth( 0 ),
			DaysLastSnow( 0 ),
			Albedo( 0.0 ),
			LiquidPrecip( 0.0 )
		{}

	};

	struct MissingDataCounts // This Derived type carries the counts of missing data
	{
		// Members
		// items in the weather reading process.  It will count
		// only items that are on the source file -- not those that
		// are derived from data on the source file.
		// Comments below illustrate the data that is being counted:
		int DryBulb; // Dry Bulb Temperature (C)
		int DewPoint; // Dew Point Temperature (C)
		int RelHumid; // Relative Humidity (%)
		int StnPres; // Atmospheric Pressure (Pa)
		int WindDir; // Wind Direction (deg)
		int WindSpd; // Wind Speed/Velocity (m/s)
		int DirectRad; // Direct Radiation (wh/m2)
		int DiffuseRad; // Diffuse Radiation (wh/m2)
		int TotSkyCvr; // Total Sky Cover (tenths)
		int OpaqSkyCvr; // Opaque Sky Cover (tenths)
		int Visibility; // Visibility (km)
		int Ceiling; // Ceiling Height (m)
		int PrecipWater; // Precipitable Water (mm)
		int AerOptDepth; // Aerosol Optical Depth
		int SnowDepth; // Snow Depth (cm)
		int DaysLastSnow; // Number of Days since last snow
		int WeathCodes; // Weather codes invalid
		int Albedo; // Albedo
		int LiquidPrecip; // Liquid Precip Depth

		// Default Constructor
		MissingDataCounts() :
			DryBulb( 0 ),
			DewPoint( 0 ),
			RelHumid( 0 ),
			StnPres( 0 ),
			WindDir( 0 ),
			WindSpd( 0 ),
			DirectRad( 0 ),
			DiffuseRad( 0 ),
			TotSkyCvr( 0 ),
			OpaqSkyCvr( 0 ),
			Visibility( 0 ),
			Ceiling( 0 ),
			PrecipWater( 0 ),
			AerOptDepth( 0 ),
			SnowDepth( 0 ),
			DaysLastSnow( 0 ),
			WeathCodes( 0 ),
			Albedo( 0 ),
			LiquidPrecip( 0 )
		{}

	};

	struct RangeDataCounts // This Derived type carries the counts of out of range
	{
		// Members
		// items in the weather reading process.  It will count
		// only items that are on the source file -- not those that
		// are derived from data on the source file.
		// Comments below illustrate the data that is being counted:
		int DryBulb; // Dry Bulb Temperature (C)
		int DewPoint; // Dew Point Temperature (C)
		int RelHumid; // Relative Humidity (%)
		int StnPres; // Atmospheric Pressure (Pa)
		int WindDir; // Wind Direction (deg)
		int WindSpd; // Wind Speed/Velocity (m/s)
		int DirectRad; // Direct Radiation (wh/m2)
		int DiffuseRad; // Diffuse Radiation (wh/m2)

		// Default Constructor
		RangeDataCounts() :
			DryBulb( 0 ),
			DewPoint( 0 ),
			RelHumid( 0 ),
			StnPres( 0 ),
			WindDir( 0 ),
			WindSpd( 0 ),
			DirectRad( 0 ),
			DiffuseRad( 0 )
		{}

	};

	struct TypicalExtremeData
	{
		// Members
		std::string Title; // Environment name
		std::string ShortTitle; // Environment name
		std::string MatchValue; // String to be matched for input/running these periods for design.
		std::string MatchValue1; // String to be also matched (synonym)
		std::string MatchValue2; // String to be also matched (synonym)
		std::string TEType; // Typical or Extreme
		int TotalDays; // Number of days in environment
		int StartJDay; // Day of year of first day of environment
		int StartMonth;
		int StartDay;
		int EndMonth;
		int EndDay;
		int EndJDay;

		// Default Constructor
		TypicalExtremeData() :
			TotalDays( 0 ),
			StartJDay( 0 ),
			StartMonth( 0 ),
			StartDay( 0 ),
			EndMonth( 0 ),
			EndDay( 0 ),
			EndJDay( 0 )
		{}

	};

	struct WeatherProperties
	{
		// Members
		std::string Name; // Reference Name
		std::string ScheduleName; // Schedule Name or Algorithm Name
		bool IsSchedule; // Default is using Schedule
		int CalculationType;
		int SchedulePtr; // pointer to schedule when used
		bool UsedForEnvrn;

		// Default Constructor
		WeatherProperties() :
			IsSchedule( true ),
			CalculationType( 0 ),
			SchedulePtr( 0 ),
			UsedForEnvrn( false )
		{}

	};

	struct UnderwaterBoundary
	{
	    std::string Name;
	    Real64 distanceFromLeadingEdge;
	    int OSCMIndex;
	    int WaterTempScheduleIndex;
	    int VelocityScheduleIndex;
	    UnderwaterBoundary() : Name( "" ), distanceFromLeadingEdge( 0.0 ), OSCMIndex( 0 ), WaterTempScheduleIndex( 0 ), VelocityScheduleIndex( 0 ) {}
	};
	extern std::vector< UnderwaterBoundary > underwaterBoundaries;

	// Object Data
	extern DayWeatherVariables TodayVariables; // Today's daily weather variables | Derived Type for Storing Weather "Header" Data | Day of year for weather data | Year of weather data | Month of weather data | Day of month for weather data | Day of week for weather data | Daylight Saving Time Period indicator (0=no,1=yes) | Holiday indicator (0=no holiday, non-zero=holiday type) | Sine of the solar declination angle | Cosine of the solar declination angle | Value of the equation of time formula
	extern DayWeatherVariables TomorrowVariables; // Tomorrow's daily weather variables | Derived Type for Storing Weather "Header" Data | Day of year for weather data | Year of weather data | Month of weather data | Day of month for weather data | Day of week for weather data | Daylight Saving Time Period indicator (0=no,1=yes) | Holiday indicator (0=no holiday, non-zero=holiday type) | Sine of the solar declination angle | Cosine of the solar declination angle | Value of the equation of time formula
	extern Array1D< DayWeatherVariables > DesignDay; // Design day environments
	extern MissingData Missing; // Dry Bulb Temperature (C) | Dew Point Temperature (C) | Relative Humidity (%) | Atmospheric Pressure (Pa) | Wind Direction (deg) | Wind Speed/Velocity (m/s) | Total Sky Cover (tenths) | Opaque Sky Cover (tenths) | Visibility (km) | Ceiling Height (m) | Precipitable Water (mm) | Aerosol Optical Depth | Snow Depth (cm) | Number of Days since last snow | Albedo | Rain/Liquid Precipitation (mm)
	extern MissingDataCounts Missed;
	extern RangeDataCounts OutOfRange;
	extern Array1D< DesignDayData > DesDayInput; // Design day Input Data
	extern Array1D< EnvironmentData > Environment; // Environment data
	extern Array1D< RunPeriodData > RunPeriodInput;
	extern Array1D< RunPeriodData > RunPeriodDesignInput;
	extern Array1D< TypicalExtremeData > TypicalExtremePeriods;
	extern DaylightSavingPeriodData EPWDST; // Daylight Saving Period Data from EPW file
	extern DaylightSavingPeriodData IDFDST; // Daylight Saving Period Data from IDF file
	extern DaylightSavingPeriodData DST; // Daylight Saving Period Data, if active
	extern Array1D< WeatherProperties > WPSkyTemperature;
	extern Array1D< SpecialDayData > SpecialDays;
	extern Array1D< DataPeriodData > DataPeriods;

	// Functions
	void
	clear_state();

	void
	ManageWeather();

	void
	ResetEnvironmentCounter();

	void
	GetNextEnvironment(
		bool & Available, // true if there is another environment, false if the end
		bool & ErrorsFound // will be set to true if severe errors are found in inputs
	);

	void
	AddDesignSetToEnvironmentStruct(
		int const HVACSizingIterCount // Counter for number of times HVAC Sizing Simulation of Design Period set is being rerun
	);

	bool
	CheckIfAnyUnderwaterBoundaries();

	Real64
	calculateWaterBoundaryConvectionCoefficient(
		Real64 const curWaterTemp,
		Real64 const curWaterVelocity,
		Real64 const distanceFromLeadingEdge
	);
		
	void
	UpdateUnderwaterBoundaries();

	void
	ReadVariableLocationOrientation();

	void
	UpdateLocationAndOrientation();
	
	void
	SetupWeekDaysByMonth(
		int const StMon,
		int const StDay,
		int const StWeekDay,
		Array1A_int WeekDays
	);

	void
	ResetWeekDaysByMonth(
		Array1A_int WeekDays,
		int const LeapYearAdd,
		int const StartMonth,
		int const StartMonthDay,
		int const EndMonth,
		int const EndMonthDay,
		bool const Rollover,
		Optional_bool_const MidSimReset = _
	);

	void
	SetDSTDateRanges(
		Array1S_int MonWeekDay, // Weekday of each day 1 of month
		Array1S_int DSTIndex, // DST Index for each julian day (1:366)
		Optional_int DSTActStMon = _,
		Optional_int DSTActStDay = _,
		Optional_int DSTActEnMon = _,
		Optional_int DSTActEnDay = _
	);

	void
	SetSpecialDayDates( Array1S_int MonWeekDay ); // Weekday of each day 1 of month

	void
	InitializeWeather( bool & PrintEnvrnStamp ); // Set to true when the environment header should be printed

	void
	UpdateWeatherData();

	void
	SetCurrentWeather();

	void
	ReadWeatherForDay(
		int const DayToRead, // =1 when starting out, otherwise signifies next day
		int const Environ, // Environment being simulated
		bool const BackSpaceAfterRead // True if weather file is to be backspaced after read
	);

	void
	ReadEPlusWeatherForDay(
		int const DayToRead, // =1 when starting out, otherwise signifies next day
		int const Environ, // Environment being simulated
		bool const BackSpaceAfterRead // True if weather file is to be backspaced after read
	);

	Real64
	interpolateWindDirection(
		Real64 const prevHrWindDir,
		Real64 const curHrWindDir,
		Real64 const curHrWeight
	);

	void
	SetDayOfWeekInitialValues(
		int const EnvironDayOfWeek, // Starting Day of Week for the (Weather) RunPeriod (User Input)
		int & CurDayOfWeek, // Current Day of Week
		bool & UseDayOfWeek // hmmm does not appear to be used anywhere.
	);

	void
	InterpretWeatherDataLine(
		std::string & Line,
		bool & ErrorFound,
		int & WYear,
		int & WMonth,
		int & WDay,
		int & WHour,
		int & WMinute,
		Real64 & RField1, // DryBulb
		Real64 & RField2, // DewPoint
		Real64 & RField3, // RelHum
		Real64 & RField4, // AtmPress
		Real64 & RField5, // ETHoriz
		Real64 & RField6, // ETDirect
		Real64 & RField7, // IRHoriz
		Real64 & RField8, // GLBHoriz
		Real64 & RField9, // DirectRad
		Real64 & RField10, // DiffuseRad
		Real64 & RField11, // GLBHorizIllum
		Real64 & RField12, // DirectNrmIllum
		Real64 & RField13, // DiffuseHorizIllum
		Real64 & RField14, // ZenLum
		Real64 & RField15, // WindDir
		Real64 & RField16, // WindSpeed
		Real64 & RField17, // TotalSkyCover
		Real64 & RField18, // OpaqueSkyCover
		Real64 & RField19, // Visibility
		Real64 & RField20, // CeilHeight
		int & WObs, // PresWeathObs
		Array1A_int WCodesArr, // PresWeathConds
		Real64 & RField22, // PrecipWater
		Real64 & RField23, // AerosolOptDepth
		Real64 & RField24, // SnowDepth
		Real64 & RField25, // DaysSinceLastSnow
		Real64 & RField26, // Albedo
		Real64 & RField27 // LiquidPrecip
	);

	void
	SetUpDesignDay( int const EnvrnNum ); // Environment number passed into the routine

	//------------------------------------------------------------------------------

	Real64
	AirMass( Real64 const CosZen ); // COS( solar zenith), 0 - 1

	//------------------------------------------------------------------------------

	void
	ASHRAETauModel(
		Real64 const ETR, // extraterrestrial normal irradiance, W/m2
		Real64 const CosZen, // COS( solar zenith angle), 0 - 1
		Real64 const TauB, // beam tau factor
		Real64 const TauD, // dif tau factor
		Real64 & IDirN, // returned: direct (beam) irradiance on normal surface, W/m2
		Real64 & IDifH, // returned: diffuse irradiance on horiz surface, W/m2
		Real64 & IGlbH // returned: global irradiance on horiz surface, W/m2
	);

	void
	AllocateWeatherData();

	void
	CalculateDailySolarCoeffs(
		int const DayOfYear, // Day of year (1 - 366)
		Real64 & A, // ASHRAE "A" - Apparent solar irradiation at air mass = 0 [W/M**2]
		Real64 & B, // ASHRAE "B" - Atmospheric extinction coefficient
		Real64 & C, // ASHRAE "C" - Diffuse radiation factor
		Real64 & AnnVarSolConstant, // Annual variation in the solar constant
		Real64 & EquationOfTime, // Equation of Time
		Real64 & SineSolarDeclination, // Sine of Solar Declination
		Real64 & CosineSolarDeclination // Cosine of Solar Declination
	);

	void
	CalculateSunDirectionCosines(
		Real64 const TimeValue, // Current Time of Day
		Real64 const EqOfTime, // Equation of Time
		Real64 const SinSolDeclin, // Sine of Solar Declination
		Real64 const CosSolDeclin, // Cosine of Solar Declination
		Array1A< Real64 > SUNCOS
	);

	void
	DetermineSunUpDown( Array1A< Real64 > SunDirectionCosines );

	void
	OpenWeatherFile( bool & ErrorsFound );

	void
	OpenEPlusWeatherFile(
		bool & ErrorsFound, // Will be set to true if errors found
		bool const ProcessHeader // Set to true when headers should be processed (rather than just read)
	);

	void
	CloseWeatherFile();

	void
	ResolveLocationInformation( bool & ErrorsFound ); // Set to true if no location evident

	void
	CheckLocationValidity();

	void
	CheckWeatherFileValidity();

	void
	ReportOutputFileHeaders();

	void
	ReportWeatherAndTimeInformation( bool & PrintEnvrnStamp ); // Set to true when the environment header should be printed

	void
	ReadUserWeatherInput();

	void
	GetRunPeriodData(
		int & TotRunPers, // Total number of Run Periods requested
		bool & ErrorsFound
	);

	void
	GetRunPeriodDesignData( bool & ErrorsFound );

	void
	GetSpecialDayPeriodData( bool & ErrorsFound ); // will be set to true if severe errors are found in inputs

	void
	CalcSpecialDayTypes();
=======
    // Using/Aliasing

    // Data
    // MODULE PARAMETER DEFINITIONS:
    // Following are Date Types read in from EPW file or IDF
    extern int const InvalidDate;
    extern int const MonthDay;
    extern int const NthDayInMonth;
    extern int const LastDayInMonth;

    extern int const ScheduleMethod;    // Constant for water mains temperatures calculation methods
    extern int const CorrelationMethod; // Constant for water mains temperatures calculation methods

    extern int const InvalidWeatherFile;
    extern int const EPlusWeatherFile;

    extern int const ASHRAE_ClearSky;     // Design Day solar model ASHRAE ClearSky (default)
    extern int const Zhang_Huang;         // Design Day solar model Zhang Huang
    extern int const SolarModel_Schedule; // Design Day solar model (beam and diffuse) from user entered schedule
    extern int const ASHRAE_Tau;          // Design Day solar model ASHRAE tau (per 2009 HOF)

    extern int const DDHumIndType_WetBulb;   // Design Day Humidity Indicating Type = Wetbulb (default)
    extern int const DDHumIndType_DewPoint;  // Design Day Humidity Indicating Type = Dewpoint
    extern int const DDHumIndType_Enthalpy;  // Design Day Humidity Indicating Type = Enthalpy
    extern int const DDHumIndType_HumRatio;  // Design Day Humidity Indicating Type = Humidity Ratio
    extern int const DDHumIndType_RelHumSch; // Design Day Humidity Indicating Type = relhum schedule
    extern int const DDHumIndType_WBProfDef; // Design Day Humidity Indicating Type = Wetbulb default profile
    extern int const DDHumIndType_WBProfDif; // Design Day Humidity Indicating Type = Wetbulb difference profile
    extern int const DDHumIndType_WBProfMul; // Design Day Humidity Indicating Type = Wetbulb multiplier profile
    extern int const DDHumIndType_Count;     // # of DDHumIndTypes

    extern int const DDDBRangeType_Default;    // Design Day DryBulb Range Type = Default Multipliers
    extern int const DDDBRangeType_Multiplier; // Design Day DryBulb Range Type = Multiplier Schedule
    extern int const DDDBRangeType_Difference; // Design Day DryBulb Range Type = Difference Schedule
    extern int const DDDBRangeType_Profile;    // Design Day DryBulb Range Type = Temperature Profile

    extern int const WP_ScheduleValue;  // User entered Schedule value for Weather Property
    extern int const WP_DryBulbDelta;   // User entered DryBulb difference Schedule value for Weather Property
    extern int const WP_DewPointDelta;  // User entered Dewpoint difference Schedule value for Weather Property
    extern int const WP_SkyTAlgorithmA; // place holder

    extern int const GregorianToJulian; // JGDate argument for Gregorian to Julian Date conversion
    extern int const JulianToGregorian; // JGDate argument for Julian to Gregorian Date conversion

    extern Real64 const Sigma;   // Stefan-Boltzmann constant
    extern Real64 const TKelvin; // conversion from Kelvin to Celsius

    extern Array1D_string const DaysOfWeek;

    extern bool Debugout;

    // DERIVED TYPE DEFINITIONS:

    // INTERFACE BLOCK SPECIFICATIONS:
    // na

    // MODULE VARIABLE DECLARATIONS:

    extern int const NumDaysInYear;
    extern int EnvironmentReportNbr;         // Report number for the environment stamp
    extern std::string EnvironmentReportChr; // Report number for the environment stamp (character -- for printing)
    extern int TimeStampReportNbr;           // Report number for the time stamp
    extern std::string TimeStampReportChr;   // Report number for the time stamp (character -- for printing)
    extern int WeatherDataReport;            // Report number for the weather data
    extern bool WeatherFileExists;           // Set to true if a weather file exists
    extern std::string LocationTitle;        // Location Title from input File
    extern bool LocationGathered;            // flag to show if Location exists on Input File (we assume one is there and
    // correct on weather file)

    extern Real64 WeatherFileLatitude;
    extern Real64 WeatherFileLongitude;
    extern Real64 WeatherFileTimeZone;
    extern Real64 WeatherFileElevation;
    extern int WeatherFileUnitNumber;                  // File unit number for the weather file
    extern Array1D<Real64> GroundTempsFCFromEPWHeader; // F or C factor method
    extern Array1D<Real64> GroundReflectances;         // User Specified Ground Reflectances
    extern Real64 SnowGndRefModifier;                  // Modifier to ground reflectance during snow
    extern Real64 SnowGndRefModifierForDayltg;         // Modifier to ground reflectance during snow for daylighting
    extern int WaterMainsTempsMethod;                  // Water mains temperature calculation method
    extern int WaterMainsTempsSchedule;                // Water mains temperature schedule
    extern Real64 WaterMainsTempsAnnualAvgAirTemp;     // Annual average outdoor air temperature (C)
    extern Real64 WaterMainsTempsMaxDiffAirTemp;       // Maximum difference in monthly average outdoor air temperatures (deltaC)
    extern bool wthFCGroundTemps;
    extern Real64 RainAmount;
    extern Real64 SnowAmount;

    extern int TotRunPers;    // Total number of Run Periods (Weather data) to Setup
    extern int TotRunDesPers; // Total number of Run Design Periods (Weather data) to Setup

    extern int NumSpecialDays;
    extern Array1D_int SpecialDayTypes; // To hold holiday types given in input file
    extern Array1D_int WeekDayTypes;    // To hold Week day types using specified first day
    extern Array1D_int DSTIndex;        // To hold DST Index based on weather file or input

    extern int NumDataPeriods;

    extern int NumIntervalsPerHour;

    extern bool UseDaylightSaving;         // True if user says to use Weather File specified DaylightSaving Period
    extern bool UseSpecialDays;            // True if user says to use Weather File specified Special Days for current RunPeriod
    extern bool UseRainValues;             // True if rain values from weather file are to be used
    extern bool UseSnowValues;             // True if snow values from weather file are to be used
    extern bool EPWDaylightSaving;         // True if a DaylightSaving Time Period is input (EPW files)
    extern bool IDFDaylightSaving;         // True if a DaylightSaving Time Period is input (IDF files)
    extern bool DaylightSavingIsActive;    // True if a DaylightSavingPeriod should be used for Environment
    extern bool WFAllowsLeapYears;         // True if the Weather File (WF) header has "Yes" for Leap Years
    extern int WFLeapYearInd;              // Indicator for current Weather file "Leap Year", used in DayOfYear calculations and others.
    extern int curSimDayForEndOfRunPeriod; // normal=number days in sim, but different when repeating runperiods or multi-year files
    extern int Envrn;                      // Counter for environments
    extern int NumOfEnvrn;                 // Number of environments to be simulated
    extern int NumEPWTypExtSets;           // Number of Typical/Extreme on weather file.
    extern int NumWPSkyTemperatures;       // Number of WeatherProperty:SkyTemperature items in input file

    extern Array2D_bool TodayIsRain;             // Rain indicator, true=rain
    extern Array2D_bool TodayIsSnow;             // Snow indicator, true=snow
    extern Array2D<Real64> TodayRainAmount;      // ficitious indicator of Rain
    extern Array2D<Real64> TodaySnowAmount;      // ficitious indicator of Snow
    extern Array2D<Real64> TodayOutDryBulbTemp;  // Dry bulb temperature of outside air
    extern Array2D<Real64> TodayOutWetBulbTemp;  // Wet bulb temperature of outside air
    extern Array2D<Real64> TodayOutDewPointTemp; // Dew Point Temperature of outside air
    extern Array2D<Real64> TodayOutBaroPress;    // Barometric pressure of outside air
    extern Array2D<Real64> TodayOutHumRat;       // Humidity ratio of outside air
    extern Array2D<Real64> TodayOutRelHum;       // Relative Humidity of outside air
    extern Array2D<Real64> TodayWindSpeed;       // Wind speed of outside air
    extern Array2D<Real64> TodayWindDir;         // Wind direction of outside air
    extern Array2D<Real64> TodaySkyTemp;         // Sky temperature
    extern Array2D<Real64> TodayHorizIRSky;      // Horizontal IR from Sky
    extern Array2D<Real64> TodayBeamSolarRad;    // Direct normal solar irradiance
    extern Array2D<Real64> TodayDifSolarRad;     // Sky diffuse horizontal solar irradiance
    extern Array2D<Real64> TodayAlbedo;          // Albedo
    extern Array2D<Real64> TodayLiquidPrecip;    // Liquid Precipitation Depth (mm)

    extern Array2D_bool TomorrowIsRain;             // Rain indicator, true=rain
    extern Array2D_bool TomorrowIsSnow;             // Snow indicator, true=snow
    extern Array2D<Real64> TomorrowRainAmount;      // ficitious indicator of Rain
    extern Array2D<Real64> TomorrowSnowAmount;      // ficitious indicator of Snow
    extern Array2D<Real64> TomorrowOutDryBulbTemp;  // Dry bulb temperature of outside air
    extern Array2D<Real64> TomorrowOutDewPointTemp; // Dew Point Temperature of outside air
    extern Array2D<Real64> TomorrowOutBaroPress;    // Barometric pressure of outside air
    extern Array2D<Real64> TomorrowOutRelHum;       // Relative Humidity of outside air
    extern Array2D<Real64> TomorrowWindSpeed;       // Wind speed of outside air
    extern Array2D<Real64> TomorrowWindDir;         // Wind direction of outside air
    extern Array2D<Real64> TomorrowSkyTemp;         // Sky temperature
    extern Array2D<Real64> TomorrowHorizIRSky;      // Horizontal IR from Sky
    extern Array2D<Real64> TomorrowBeamSolarRad;    // Direct normal solar irradiance
    extern Array2D<Real64> TomorrowDifSolarRad;     // Sky diffuse horizontal solar irradiance
    extern Array2D<Real64> TomorrowAlbedo;          // Albedo
    extern Array2D<Real64> TomorrowLiquidPrecip;    // Liquid Precipitation Depth

    extern Array3D<Real64> DDDBRngModifier;  // Design Day Dry-bulb Temperature Range Modifier
    extern Array3D<Real64> DDHumIndModifier; // Design Day relative humidity values
    //   or wet-bulb modifiers (per HumIndType)
    extern Array3D<Real64> DDBeamSolarValues;    // Design Day Beam Solar Values
    extern Array3D<Real64> DDDiffuseSolarValues; // Design Day Relative Humidity Values

    extern Array3D<Real64> DDSkyTempScheduleValues; // Sky temperature - DesignDay input

    extern int RptIsRain;  // Rain Report Value
    extern int RptIsSnow;  // Snow Report Value
    extern int RptDayType; // DayType Report Value

    extern Real64 HrAngle;                                       // Current Hour Angle
    extern Real64 SolarAltitudeAngle;                            // Angle of Solar Altitude (degrees)
    extern Real64 SolarAzimuthAngle;                             // Angle of Solar Azimuth (degrees)
    extern Real64 HorizIRSky;                                    // Horizontal Infrared Radiation Intensity (W/m2)
    extern Real64 TimeStepFraction;                              // Fraction of hour each time step represents
    extern Array1D<Real64> SPSiteDryBulbRangeModScheduleValue;   // reporting Drybulb Temperature Range Modifier Schedule Value
    extern Array1D<Real64> SPSiteHumidityConditionScheduleValue; // reporting Humidity Condition Schedule Value
    extern Array1D<Real64> SPSiteBeamSolarScheduleValue;         // reporting Beam Solar Schedule Value
    extern Array1D<Real64> SPSiteDiffuseSolarScheduleValue;      // reporting Diffuse Solar Schedule Value
    extern Array1D<Real64> SPSiteSkyTemperatureScheduleValue;    // reporting SkyTemperature Modifier Schedule Value
    extern Array1D_int SPSiteScheduleNamePtr;                    // SP Site Schedule Name Ptrs
    extern Array1D_string SPSiteScheduleUnits;                   // SP Site Schedule Units
    extern int NumSPSiteScheduleNamePtrs;                        // Number of SP Site Schedules (DesignDay only)
    extern int NumMissing;                                       // Number of hours of missing data
    extern Array1D<Real64> Interpolation;                        // Interpolation values based on Number of Time Steps in Hour
    extern Array1D<Real64> SolarInterpolation;                   // Solar Interpolation values based on
    //      Number of Time Steps in Hour
    extern Array1D_int EndDayOfMonth;
    extern bool ErrorInWeatherFile;           // Set to TRUE when there is a problem with dates
    extern int LeapYearAdd;                   // Set during environment if leap year is active (adds 1 to number days in Feb)
    extern bool DatesShouldBeReset;           // True when weekdays should be reset
    extern bool StartDatesCycleShouldBeReset; // True when start dates on repeat should be reset
    extern bool Jan1DatesShouldBeReset;       // True if Jan 1 should signal reset of dates
    extern bool RPReadAllWeatherData;         // True if need to read all weather data prior to simulation

    // SUBROUTINE SPECIFICATIONS FOR MODULE WeatherManager
    // PUBLIC  ProcessDateString
    // Get Input from Input File

    // Types

    struct EnvironmentData
    {
        // Members
        std::string Title;          // Environment name
        std::string cKindOfEnvrn;   // kind of environment
        int KindOfEnvrn;            // Type of environment (see Parameters for KindOfSim in DataGlobals)
        int DesignDayNum;           // index in DesignDay structure and DesignDayInput
        int RunPeriodDesignNum;     // for WeatherFileDays, index in  RunPeriodDesign and RunPeriodDesignInput
        int SeedEnvrnNum;           // for HVAC sizing sim, new environments are copies of original environments, this is the index for original
        int HVACSizingIterationNum; // environments for HVAC sizing simulations are associated with iteration
        int TotalDays;              // Number of days in environment
        int StartJDay;              // Day of year of first day of environment
        int StartMonth;
        int StartDay;
        int StartYear;
        int StartDate;
        int EndMonth;
        int EndDay;
        int EndJDay;
        int EndYear;
        int EndDate;
        int DayOfWeek;         // Starting Day of Week for the (Weather) RunPeriod (User Input)
        bool UseDST;           // True if DaylightSavingTime is used for this RunPeriod
        bool UseHolidays;      // True if Holidays are used for this RunPeriod (from WeatherFile)
        bool ApplyWeekendRule; // True if "Weekend Rule" is to be applied to RunPeriod
        bool UseRain;          // True if Rain from weather file should be used (set rain to true)
        bool UseSnow;          // True if Snow from weather file should be used (set Snow to true)
        Array1D_int MonWeekDay;
        bool SetWeekDays;             // true when weekdays will be reset (after first year or on repeat)
        int NumSimYears;              // Total Number of times this period to be performed
        int CurrentCycle;             // Current cycle through weather file in NumSimYears repeats
        int WP_Type1;                 // WeatherProperties SkyTemperature Pointer
        int CurrentYear;              // Current year
        bool IsLeapYear;              // True if current year is leap year.
        bool RollDayTypeOnRepeat;     // If repeating run period, increment day type on repeat.
        bool TreatYearsAsConsecutive; // When year rolls over, increment year and recalculate Leap Year
        bool MatchYear;               // for actual weather will be true
        bool ActualWeather;           // true when using actual weather data
        int RawSimDays;               // number of basic sim days.

        // Default Constructor
        EnvironmentData()
            : KindOfEnvrn(0), DesignDayNum(0), RunPeriodDesignNum(0), SeedEnvrnNum(0), HVACSizingIterationNum(0), TotalDays(0), StartJDay(0),
              StartMonth(0), StartDay(0), StartYear(0), StartDate(0), EndMonth(0), EndDay(0), EndJDay(0), EndYear(0), EndDate(0), DayOfWeek(0),
              UseDST(false), UseHolidays(false), ApplyWeekendRule(false), UseRain(true), UseSnow(true), MonWeekDay(12, 0), SetWeekDays(false),
              NumSimYears(1), CurrentCycle(0), WP_Type1(0), CurrentYear(0), IsLeapYear(false), RollDayTypeOnRepeat(true),
              TreatYearsAsConsecutive(true), MatchYear(false), ActualWeather(false), RawSimDays(0)
        {
        }
    };

    struct DesignDayData
    {
        // Members
        std::string Title;   // Environment name
        Real64 MaxDryBulb;   // Maximum Dry-Bulb Temperature (C)
        Real64 DailyDBRange; // Daily Temperature Range (deltaC)
        Real64 HumIndValue;  // Humidity Indicating Value at Max Dry-bulb Temperature
        int HumIndType;      // Humidity Indicating type  (see Parameters)
        Real64 PressBarom;   // Atmospheric/Barometric Pressure (Pascals)
        Real64 WindSpeed;    // Wind Speed (m/s)
        Real64 WindDir;      // Wind Direction (degrees clockwise from North, N=0, E=90, S=180, W=270)
        Real64 SkyClear;     // Sky Clearness (0 to 1)
        int RainInd;         // Rain Indicator (1 = raining and surfaces are wet, else 0)
        int SnowInd;         // Snow Indicator (1 = snow on ground, else  0)
        int DayOfMonth;      // Day of Month ( 1 - 31 )
        int Month;           // Month of Year ( 1 - 12 )
        int DayType;         // Day Type Sunday = 1 - Saturday = 7
        int DSTIndicator;    // Daylight Saving Time Period Indicator (1=yes, 0=no) for this DesignDay
        int SolarModel;      // Solar Model for creating solar values for design day.
        int DBTempRangeType; // Drybulb Range Type (see Parameters)
        int TempRangeSchPtr; // Schedule pointer to a day schedule for dry-bulb temperature range multipliers
        int HumIndSchPtr;    // Schedule pointer to a day schedule that specifies
        //    relative humidity (%) or wet-bulb range multipliers per HumIndType
        int BeamSolarSchPtr;    // Schedule pointer to a day schedule for beam solar
        int DiffuseSolarSchPtr; // Schedule pointer to a day schedule for diffuse solar
        Real64 TauB;            // beam pseudo optical depth for ASHRAE tau model
        Real64 TauD;            // diffuse pseudo optical depth for ASHRAE tau model
        Real64 DailyWBRange;    // daily range of wetbulb (deltaC)
        bool PressureEntered;   // true if a pressure was entered in design day data
        bool DewPointNeedsSet;  // true if the Dewpoint humidicating value needs to be set (after location determined)

        // Default Constructor
        DesignDayData()
            : MaxDryBulb(0.0), DailyDBRange(0.0), HumIndValue(0.0), HumIndType(0), PressBarom(0.0), WindSpeed(0.0), WindDir(0.0), SkyClear(0.0),
              RainInd(0), SnowInd(0), DayOfMonth(0), Month(0), DayType(0), DSTIndicator(0), SolarModel(0), DBTempRangeType(0), TempRangeSchPtr(0),
              HumIndSchPtr(0), BeamSolarSchPtr(0), DiffuseSolarSchPtr(0), TauB(0.0), TauD(0.0), DailyWBRange(0.0), PressureEntered(false),
              DewPointNeedsSet(false)
        {
        }
    };

    struct RunPeriodData
    {
        // Members
        std::string Title;
        std::string PeriodType;
        int TotalDays; // total number of days in requested period
        int StartMonth;
        int StartDay;
        int StartDate; // Calculated start date (Julian) for a weather file run period
        int StartYear; // entered in "consecutive"/real runperiod object
        int EndMonth;
        int EndDay;
        int EndDate;           // Calculated end date (Julian) for a weather file run period
        int EndYear;           // entered in "consecutive"/real runperiod object
        int DayOfWeek;         // Day of Week that the RunPeriod will start on (User Input)
        bool UseDST;           // True if DaylightSavingTime is used for this RunPeriod
        bool UseHolidays;      // True if Holidays are used for this RunPeriod (from WeatherFile)
        bool ApplyWeekendRule; // True if "Weekend Rule" is to be applied to RunPeriod
        bool UseRain;          // True if Rain from weather file should be used (set rain to true)
        bool UseSnow;          // True if Snow from weather file should be used (set Snow to true)
        Array1D_int MonWeekDay;
        int NumSimYears;              // Total Number of years of simulation to be performed
        int BeginYear;                // Start year entered in regular RunPeriod object
        bool IsLeapYear;              // True if Begin Year is leap year.
        bool RollDayTypeOnRepeat;     // If repeating run period, increment day type on repeat.
        bool TreatYearsAsConsecutive; // When year rolls over, increment year and recalculate Leap Year
        bool ActualWeather;           // true when using actual weather data

        // Default Constructor
        RunPeriodData()
            : TotalDays(0), StartMonth(1), StartDay(1), StartDate(0), StartYear(0), EndMonth(12), EndDay(31), EndDate(0), EndYear(0), DayOfWeek(0),
              UseDST(false), UseHolidays(false), ApplyWeekendRule(false), UseRain(true), UseSnow(true), MonWeekDay(12, 0), NumSimYears(1),
              BeginYear(0), IsLeapYear(false), RollDayTypeOnRepeat(true), TreatYearsAsConsecutive(true), ActualWeather(false)
        {
        }
    };

    struct DayWeatherVariables // Derived Type for Storing Weather "Header" Data
    {
        // Members
        int DayOfYear;              // Day of year for weather data
        int DayOfYear_Schedule;     // Day of year in schedule
        int Year;                   // Year of weather data
        int Month;                  // Month of weather data
        int DayOfMonth;             // Day of month for weather data
        int DayOfWeek;              // Day of week for weather data
        int DaylightSavingIndex;    // Daylight Saving Time Period indicator (0=no,1=yes)
        int HolidayIndex;           // Holiday indicator (0=no holiday, non-zero=holiday type)
        Real64 SinSolarDeclinAngle; // Sine of the solar declination angle
        Real64 CosSolarDeclinAngle; // Cosine of the solar declination angle
        Real64 EquationOfTime;      // Value of the equation of time formula

        // Default Constructor
        DayWeatherVariables()
            : DayOfYear(0), DayOfYear_Schedule(0), Year(0), Month(0), DayOfMonth(0), DayOfWeek(0), DaylightSavingIndex(0), HolidayIndex(0),
              SinSolarDeclinAngle(0.0), CosSolarDeclinAngle(0.0), EquationOfTime(0.0)
        {
        }
    };

    struct SpecialDayData
    {
        // Members
        std::string Name; // Name
        int DateType;     // Date type as read in from IDF
        int Month;        // Start Month
        int Day;          // Start Day of month or Count for DateTypes=NthDayOfMonth
        int WeekDay;      // For Date types=NthDayOfMonth and LastDayOfMonth
        int CompDate;     // Start Date in "compressed date" format, only if Month/Day
        bool WthrFile;    // True if this Special Day came from weather file (EPW)
        int Duration;     // Number of days this special Day is used for
        int DayType;      // Day Type desigation for this Special Day period
        int ActStMon;
        int ActStDay;
        bool Used; // Set to true in a run period after use (NthDayOfMonth and LastDayOfMonth only)

        // Default Constructor
        SpecialDayData()
            : DateType(0), Month(0), Day(0), WeekDay(0), CompDate(0), WthrFile(false), Duration(0), DayType(0), ActStMon(0), ActStDay(0), Used(false)
        {
        }
    };

    struct DataPeriodData
    {
        // Members
        std::string Name;      // DataPeriod Title
        std::string DayOfWeek; // Start Day of Week for DataPeriod
        int NumYearsData;      // Number of years for which data is present in EPW.
        int WeekDay;
        int StMon;
        int StDay;
        int StYear;
        int EnMon;
        int EnDay;
        int EnYear;
        int NumDays;
        Array1D_int MonWeekDay;
        int DataStJDay;
        int DataEnJDay;
        bool HasYearData;

        // Default Constructor
        DataPeriodData()
            : NumYearsData(1), WeekDay(0), StMon(0), StDay(0), StYear(0), EnMon(0), EnDay(0), EnYear(0), NumDays(0), MonWeekDay(12, 0), DataStJDay(0),
              DataEnJDay(0), HasYearData(false)
        {
        }
    };

    struct DaylightSavingPeriodData
    {
        // Members
        int StDateType; // Start Date type as from EPW or IDF
        int StWeekDay;  // For DateTypes=NthDayOfMonth or LastDayOfMonth
        int StMon;      // DaylightSavingTime (DST) Start Month
        int StDay;      // DaylightSavingTime (DST) Start Day
        int EnDateType; // End Date type as from EPW or IDF
        int EnMon;      // DaylightSavingTime (DST) End Month
        int EnDay;      // DaylightSavingTime (DST) End Day
        int EnWeekDay;  // For DateTypes=NthDayOfMonth or LastDayOfMonth

        // Default Constructor
        DaylightSavingPeriodData() : StDateType(0), StWeekDay(0), StMon(0), StDay(0), EnDateType(0), EnMon(0), EnDay(0), EnWeekDay(0)
        {
        }
    };

    struct MissingData // This Derived type carries the default missing data
    {
        // Members
        // for those data elements that would be best replaced
        // with the previous hour's data for missing data.
        Real64 DryBulb;      // Dry Bulb Temperature (C)
        Real64 DewPoint;     // Dew Point Temperature (C)
        int RelHumid;        // Relative Humidity (%)
        Real64 StnPres;      // Atmospheric Pressure (Pa)
        int WindDir;         // Wind Direction (deg)
        Real64 WindSpd;      // Wind Speed/Velocity (m/s)
        int TotSkyCvr;       // Total Sky Cover (tenths)
        int OpaqSkyCvr;      // Opaque Sky Cover (tenths)
        Real64 Visibility;   // Visibility (km)
        int Ceiling;         // Ceiling Height (m)
        int PrecipWater;     // Precipitable Water (mm)
        Real64 AerOptDepth;  // Aerosol Optical Depth
        int SnowDepth;       // Snow Depth (cm)
        int DaysLastSnow;    // Number of Days since last snow
        Real64 Albedo;       // Albedo
        Real64 LiquidPrecip; // Rain/Liquid Precipitation (mm)

        // Default Constructor
        MissingData()
            : DryBulb(0.0), DewPoint(0.0), RelHumid(0), StnPres(0.0), WindDir(0), WindSpd(0.0), TotSkyCvr(0), OpaqSkyCvr(0), Visibility(0.0),
              Ceiling(0), PrecipWater(0), AerOptDepth(0.0), SnowDepth(0), DaysLastSnow(0), Albedo(0.0), LiquidPrecip(0.0)
        {
        }
    };

    struct MissingDataCounts // This Derived type carries the counts of missing data
    {
        // Members
        // items in the weather reading process.  It will count
        // only items that are on the source file -- not those that
        // are derived from data on the source file.
        // Comments below illustrate the data that is being counted:
        int DryBulb;      // Dry Bulb Temperature (C)
        int DewPoint;     // Dew Point Temperature (C)
        int RelHumid;     // Relative Humidity (%)
        int StnPres;      // Atmospheric Pressure (Pa)
        int WindDir;      // Wind Direction (deg)
        int WindSpd;      // Wind Speed/Velocity (m/s)
        int DirectRad;    // Direct Radiation (wh/m2)
        int DiffuseRad;   // Diffuse Radiation (wh/m2)
        int TotSkyCvr;    // Total Sky Cover (tenths)
        int OpaqSkyCvr;   // Opaque Sky Cover (tenths)
        int Visibility;   // Visibility (km)
        int Ceiling;      // Ceiling Height (m)
        int PrecipWater;  // Precipitable Water (mm)
        int AerOptDepth;  // Aerosol Optical Depth
        int SnowDepth;    // Snow Depth (cm)
        int DaysLastSnow; // Number of Days since last snow
        int WeathCodes;   // Weather codes invalid
        int Albedo;       // Albedo
        int LiquidPrecip; // Liquid Precip Depth

        // Default Constructor
        MissingDataCounts()
            : DryBulb(0), DewPoint(0), RelHumid(0), StnPres(0), WindDir(0), WindSpd(0), DirectRad(0), DiffuseRad(0), TotSkyCvr(0), OpaqSkyCvr(0),
              Visibility(0), Ceiling(0), PrecipWater(0), AerOptDepth(0), SnowDepth(0), DaysLastSnow(0), WeathCodes(0), Albedo(0), LiquidPrecip(0)
        {
        }
    };

    struct RangeDataCounts // This Derived type carries the counts of out of range
    {
        // Members
        // items in the weather reading process.  It will count
        // only items that are on the source file -- not those that
        // are derived from data on the source file.
        // Comments below illustrate the data that is being counted:
        int DryBulb;    // Dry Bulb Temperature (C)
        int DewPoint;   // Dew Point Temperature (C)
        int RelHumid;   // Relative Humidity (%)
        int StnPres;    // Atmospheric Pressure (Pa)
        int WindDir;    // Wind Direction (deg)
        int WindSpd;    // Wind Speed/Velocity (m/s)
        int DirectRad;  // Direct Radiation (wh/m2)
        int DiffuseRad; // Diffuse Radiation (wh/m2)

        // Default Constructor
        RangeDataCounts() : DryBulb(0), DewPoint(0), RelHumid(0), StnPres(0), WindDir(0), WindSpd(0), DirectRad(0), DiffuseRad(0)
        {
        }
    };

    struct TypicalExtremeData
    {
        // Members
        std::string Title;       // Environment name
        std::string ShortTitle;  // Environment name
        std::string MatchValue;  // String to be matched for input/running these periods for design.
        std::string MatchValue1; // String to be also matched (synonym)
        std::string MatchValue2; // String to be also matched (synonym)
        std::string TEType;      // Typical or Extreme
        int TotalDays;           // Number of days in environment
        int StartJDay;           // Day of year of first day of environment
        int StartMonth;
        int StartDay;
        int EndMonth;
        int EndDay;
        int EndJDay;

        // Default Constructor
        TypicalExtremeData() : TotalDays(0), StartJDay(0), StartMonth(0), StartDay(0), EndMonth(0), EndDay(0), EndJDay(0)
        {
        }
    };

    struct WeatherProperties
    {
        // Members
        std::string Name;         // Reference Name
        std::string ScheduleName; // Schedule Name or Algorithm Name
        bool IsSchedule;          // Default is using Schedule
        int CalculationType;
        int SchedulePtr; // pointer to schedule when used
        bool UsedForEnvrn;

        // Default Constructor
        WeatherProperties() : IsSchedule(true), CalculationType(0), SchedulePtr(0), UsedForEnvrn(false)
        {
        }
    };

    struct UnderwaterBoundary
    {
        std::string Name;
        Real64 distanceFromLeadingEdge;
        int OSCMIndex;
        int WaterTempScheduleIndex;
        int VelocityScheduleIndex;
        UnderwaterBoundary() : Name(""), distanceFromLeadingEdge(0.0), OSCMIndex(0), WaterTempScheduleIndex(0), VelocityScheduleIndex(0)
        {
        }
    };
    extern std::vector<UnderwaterBoundary> underwaterBoundaries;

    // Object Data
    extern DayWeatherVariables TodayVariables; // Today's daily weather variables | Derived Type for Storing Weather "Header" Data | Day of year for
                                               // weather data | Year of weather data | Month of weather data | Day of month for weather data | Day of
                                               // week for weather data | Daylight Saving Time Period indicator (0=no,1=yes) | Holiday indicator (0=no
                                               // holiday, non-zero=holiday type) | Sine of the solar declination angle | Cosine of the solar
                                               // declination angle | Value of the equation of time formula
    extern DayWeatherVariables TomorrowVariables; // Tomorrow's daily weather variables | Derived Type for Storing Weather "Header" Data | Day of year
                                                  // for weather data | Year of weather data | Month of weather data | Day of month for weather data |
                                                  // Day of week for weather data | Daylight Saving Time Period indicator (0=no,1=yes) | Holiday
                                                  // indicator (0=no holiday, non-zero=holiday type) | Sine of the solar declination angle | Cosine of
                                                  // the solar declination angle | Value of the equation of time formula
    extern Array1D<DayWeatherVariables> DesignDay; // Design day environments
    extern MissingData Missing; // Dry Bulb Temperature (C) | Dew Point Temperature (C) | Relative Humidity (%) | Atmospheric Pressure (Pa) | Wind
                                // Direction (deg) | Wind Speed/Velocity (m/s) | Total Sky Cover (tenths) | Opaque Sky Cover (tenths) | Visibility
                                // (km) | Ceiling Height (m) | Precipitable Water (mm) | Aerosol Optical Depth | Snow Depth (cm) | Number of Days
                                // since last snow | Albedo | Rain/Liquid Precipitation (mm)
    extern MissingDataCounts Missed;
    extern RangeDataCounts OutOfRange;
    extern Array1D<DesignDayData> DesDayInput;   // Design day Input Data
    extern Array1D<EnvironmentData> Environment; // Environment data
    extern Array1D<RunPeriodData> RunPeriodInput;
    extern Array1D<RunPeriodData> RunPeriodDesignInput;
    extern Array1D<TypicalExtremeData> TypicalExtremePeriods;
    extern DaylightSavingPeriodData EPWDST; // Daylight Saving Period Data from EPW file
    extern DaylightSavingPeriodData IDFDST; // Daylight Saving Period Data from IDF file
    extern DaylightSavingPeriodData DST;    // Daylight Saving Period Data, if active
    extern Array1D<WeatherProperties> WPSkyTemperature;
    extern Array1D<SpecialDayData> SpecialDays;
    extern Array1D<DataPeriodData> DataPeriods;

    // Functions
    void clear_state();

    void ManageWeather();

    void ResetEnvironmentCounter();

    void GetNextEnvironment(bool &Available,  // true if there is another environment, false if the end
                            bool &ErrorsFound // will be set to true if severe errors are found in inputs
    );

    void AddDesignSetToEnvironmentStruct(
        int const HVACSizingIterCount // Counter for number of times HVAC Sizing Simulation of Design Period set is being rerun
    );

    bool CheckIfAnyUnderwaterBoundaries();

    Real64
    calculateWaterBoundaryConvectionCoefficient(Real64 const curWaterTemp, Real64 const curWaterVelocity, Real64 const distanceFromLeadingEdge);

    void UpdateUnderwaterBoundaries();

    void ReadVariableLocationOrientation();

    void UpdateLocationAndOrientation();

    void SetupWeekDaysByMonth(int const StMon, int const StDay, int const StWeekDay, Array1A_int WeekDays);

    void ResetWeekDaysByMonth(Array1A_int WeekDays,
                              int const LeapYearAdd,
                              int const StartMonth,
                              int const StartMonthDay,
                              int const EndMonth,
                              int const EndMonthDay,
                              bool const Rollover,
                              Optional_bool_const MidSimReset = _);

    void SetDSTDateRanges(Array1S_int MonWeekDay, // Weekday of each day 1 of month
                          Array1S_int DSTIndex,   // DST Index for each julian day (1:366)
                          Optional_int DSTActStMon = _,
                          Optional_int DSTActStDay = _,
                          Optional_int DSTActEnMon = _,
                          Optional_int DSTActEnDay = _);

    void SetSpecialDayDates(Array1S_int MonWeekDay); // Weekday of each day 1 of month

    void InitializeWeather(bool &PrintEnvrnStamp); // Set to true when the environment header should be printed

    void UpdateWeatherData();

    void SetCurrentWeather();

    void ReadWeatherForDay(int const DayToRead,          // =1 when starting out, otherwise signifies next day
                           int const Environ,            // Environment being simulated
                           bool const BackSpaceAfterRead // True if weather file is to be backspaced after read
    );

    void ReadEPlusWeatherForDay(int const DayToRead,          // =1 when starting out, otherwise signifies next day
                                int const Environ,            // Environment being simulated
                                bool const BackSpaceAfterRead // True if weather file is to be backspaced after read
    );

    Real64 interpolateWindDirection(Real64 const prevHrWindDir, Real64 const curHrWindDir, Real64 const curHrWeight);

    void SetDayOfWeekInitialValues(int const EnvironDayOfWeek, // Starting Day of Week for the (Weather) RunPeriod (User Input)
                                   int &CurDayOfWeek,          // Current Day of Week
                                   bool &UseDayOfWeek          // hmmm does not appear to be used anywhere.
    );

    void InterpretWeatherDataLine(std::string &Line,
                                  bool &ErrorFound,
                                  int &WYear,
                                  int &WMonth,
                                  int &WDay,
                                  int &WHour,
                                  int &WMinute,
                                  Real64 &RField1,       // DryBulb
                                  Real64 &RField2,       // DewPoint
                                  Real64 &RField3,       // RelHum
                                  Real64 &RField4,       // AtmPress
                                  Real64 &RField5,       // ETHoriz
                                  Real64 &RField6,       // ETDirect
                                  Real64 &RField7,       // IRHoriz
                                  Real64 &RField8,       // GLBHoriz
                                  Real64 &RField9,       // DirectRad
                                  Real64 &RField10,      // DiffuseRad
                                  Real64 &RField11,      // GLBHorizIllum
                                  Real64 &RField12,      // DirectNrmIllum
                                  Real64 &RField13,      // DiffuseHorizIllum
                                  Real64 &RField14,      // ZenLum
                                  Real64 &RField15,      // WindDir
                                  Real64 &RField16,      // WindSpeed
                                  Real64 &RField17,      // TotalSkyCover
                                  Real64 &RField18,      // OpaqueSkyCover
                                  Real64 &RField19,      // Visibility
                                  Real64 &RField20,      // CeilHeight
                                  int &WObs,             // PresWeathObs
                                  Array1A_int WCodesArr, // PresWeathConds
                                  Real64 &RField22,      // PrecipWater
                                  Real64 &RField23,      // AerosolOptDepth
                                  Real64 &RField24,      // SnowDepth
                                  Real64 &RField25,      // DaysSinceLastSnow
                                  Real64 &RField26,      // Albedo
                                  Real64 &RField27       // LiquidPrecip
    );

    void SetUpDesignDay(int const EnvrnNum); // Environment number passed into the routine

    //------------------------------------------------------------------------------

    Real64 AirMass(Real64 const CosZen); // COS( solar zenith), 0 - 1

    //------------------------------------------------------------------------------

    void ASHRAETauModel(Real64 const ETR,    // extraterrestrial normal irradiance, W/m2
                        Real64 const CosZen, // COS( solar zenith angle), 0 - 1
                        Real64 const TauB,   // beam tau factor
                        Real64 const TauD,   // dif tau factor
                        Real64 &IDirN,       // returned: direct (beam) irradiance on normal surface, W/m2
                        Real64 &IDifH,       // returned: diffuse irradiance on horiz surface, W/m2
                        Real64 &IGlbH        // returned: global irradiance on horiz surface, W/m2
    );

    void AllocateWeatherData();

    void CalculateDailySolarCoeffs(int const DayOfYear,           // Day of year (1 - 366)
                                   Real64 &A,                     // ASHRAE "A" - Apparent solar irradiation at air mass = 0 [W/M**2]
                                   Real64 &B,                     // ASHRAE "B" - Atmospheric extinction coefficient
                                   Real64 &C,                     // ASHRAE "C" - Diffuse radiation factor
                                   Real64 &AnnVarSolConstant,     // Annual variation in the solar constant
                                   Real64 &EquationOfTime,        // Equation of Time
                                   Real64 &SineSolarDeclination,  // Sine of Solar Declination
                                   Real64 &CosineSolarDeclination // Cosine of Solar Declination
    );

    void CalculateSunDirectionCosines(Real64 const TimeValue,    // Current Time of Day
                                      Real64 const EqOfTime,     // Equation of Time
                                      Real64 const SinSolDeclin, // Sine of Solar Declination
                                      Real64 const CosSolDeclin, // Cosine of Solar Declination
                                      Array1A<Real64> SUNCOS);

    void DetermineSunUpDown(Array1A<Real64> SunDirectionCosines);

    void OpenWeatherFile(bool &ErrorsFound);

    void OpenEPlusWeatherFile(bool &ErrorsFound,       // Will be set to true if errors found
                              bool const ProcessHeader // Set to true when headers should be processed (rather than just read)
    );

    void CloseWeatherFile();

    void ResolveLocationInformation(bool &ErrorsFound); // Set to true if no location evident

    void CheckLocationValidity();

    void CheckWeatherFileValidity();

    void ReportOutputFileHeaders();

    void ReportWeatherAndTimeInformation(bool &PrintEnvrnStamp); // Set to true when the environment header should be printed

    void ReadUserWeatherInput();

    void GetRunPeriodData(int &TotRunPers, // Total number of Run Periods requested
                          bool &ErrorsFound);

    void GetRunPeriodDesignData(bool &ErrorsFound);

    void GetSpecialDayPeriodData(bool &ErrorsFound); // will be set to true if severe errors are found in inputs

    void CalcSpecialDayTypes();

    void GetDSTData(bool &ErrorsFound); // will be set to true if severe errors are found in inputs
>>>>>>> 61b09a18

    void GetDesignDayData(int &TotDesDays, // Total number of Design days to Setup
                          bool &ErrorsFound);

    void GetLocationInfo(bool &ErrorsFound);

    void GetWeatherProperties(bool &ErrorsFound);

    void GetGroundTemps(bool &ErrorsFound);

    void GetGroundReflectances(bool &ErrorsFound);

    void GetSnowGroundRefModifiers(bool &ErrorsFound);

    void GetWaterMainsTemperatures(bool &ErrorsFound);

    void CalcWaterMainsTemp();

    void GetWeatherStation(bool &ErrorsFound);

    void DayltgCurrentExtHorizIllum();

    void DayltgLuminousEfficacy(Real64 &DiffLumEff, // Luminous efficacy of sky diffuse solar radiation (lum/W)
                                Real64 &DirLumEff   // Luminous efficacy of beam solar radiation (lum/W)
    );

    Real64 GetSTM(Real64 const Longitude); // Longitude from user input

    void ProcessEPWHeader(std::string const &HeaderString, std::string &Line, bool &ErrorsFound);

    void SkipEPlusWFHeader();

    void ReportMissing_RangeData();

    void SetupInterpolationValues();

    void SetupEnvironmentTypes();

<<<<<<< HEAD
	bool
	isLeapYear( int const Year );

	int
	computeJulianDate( int const gyyyy, int const gmm, int const gdd );
=======
    bool IsLeapYear(int const Year);
>>>>>>> 61b09a18

    void JGDate(int const jflag, // indicates direction of conversion,
                int &jdate,      // input/output julian date, typically a 7 or 8 digit integer
                int &gyyyy,      // input/output gregorian year, should be specified as 4 digits
                int &gmm,        // input/output gregorian month
                int &gdd         // input/output gregorian day
    );

    int CalculateDayOfWeek(int const JulianDate); // from JGDate calculation

<<<<<<< HEAD
	WeekDay
	calculateDayOfWeek( int const year, int const month, int day );

	int
	calculateDayOfYear( int const Month, int const Day );

	int
	calculateDayOfYear( int const Month, int const Day, bool const leapYear );

	bool
	validMonthDay( int const month, int const day, int const leapYearAdd = 0 );

} // WeatherManager
=======
} // namespace WeatherManager
>>>>>>> 61b09a18

} // namespace EnergyPlus

#endif<|MERGE_RESOLUTION|>--- conflicted
+++ resolved
@@ -66,7 +66,6 @@
 
 namespace WeatherManager {
 
-<<<<<<< HEAD
 	// Using/Aliasing
 
 	// Data
@@ -303,43 +302,14 @@
 		int RawSimDays; // number of basic sim days.
 
 		// Default Constructor
-		EnvironmentData() :
-			KindOfEnvrn( 0 ),
-			DesignDayNum( 0 ),
-			RunPeriodDesignNum( 0 ),
-			SeedEnvrnNum( 0 ),
-			HVACSizingIterationNum( 0 ),
-			TotalDays( 0 ),
-			StartJDay( 0 ),
-			StartMonth( 0 ),
-			StartDay( 0 ),
-			StartYear( 0 ),
-			StartDate( 0 ),
-			EndMonth( 0 ),
-			EndDay( 0 ),
-			EndJDay( 0 ),
-			EndYear( 0 ),
-			EndDate( 0 ),
-			DayOfWeek( 0 ),
-			UseDST( false ),
-			UseHolidays( false ),
-			ApplyWeekendRule( false ),
-			UseRain( true ),
-			UseSnow( true ),
-			MonWeekDay( 12, 0 ),
-			SetWeekDays( false ),
-			NumSimYears( 1 ),
-			CurrentCycle( 0 ),
-			WP_Type1( 0 ),
-			CurrentYear( 0 ),
-			IsLeapYear( false ),
-			RollDayTypeOnRepeat( true ),
-			TreatYearsAsConsecutive( true ),
-			MatchYear( false ),
-			ActualWeather( false ),
-			RawSimDays( 0 )
-		{}
-
+        EnvironmentData()
+            : KindOfEnvrn(0), DesignDayNum(0), RunPeriodDesignNum(0), SeedEnvrnNum(0), HVACSizingIterationNum(0), TotalDays(0), StartJDay(0),
+              StartMonth(0), StartDay(0), StartYear(0), StartDate(0), EndMonth(0), EndDay(0), EndJDay(0), EndYear(0), EndDate(0), DayOfWeek(0),
+              UseDST(false), UseHolidays(false), ApplyWeekendRule(false), UseRain(true), UseSnow(true), MonWeekDay(12, 0), SetWeekDays(false),
+              NumSimYears(1), CurrentCycle(0), WP_Type1(0), CurrentYear(0), IsLeapYear(false), RollDayTypeOnRepeat(true),
+              TreatYearsAsConsecutive(true), MatchYear(false), ActualWeather(false), RawSimDays(0)
+        {
+        }
 	};
 
 	struct DesignDayData
@@ -374,34 +344,13 @@
 		bool DewPointNeedsSet; // true if the Dewpoint humidicating value needs to be set (after location determined)
 
 		// Default Constructor
-		DesignDayData() :
-			MaxDryBulb( 0.0 ),
-			DailyDBRange( 0.0 ),
-			HumIndValue( 0.0 ),
-			HumIndType( 0 ),
-			PressBarom( 0.0 ),
-			WindSpeed( 0.0 ),
-			WindDir( 0.0 ),
-			SkyClear( 0.0 ),
-			RainInd( 0 ),
-			SnowInd( 0 ),
-			DayOfMonth( 0 ),
-			Month( 0 ),
-			DayType( 0 ),
-			DSTIndicator( 0 ),
-			SolarModel( 0 ),
-			DBTempRangeType( 0 ),
-			TempRangeSchPtr( 0 ),
-			HumIndSchPtr( 0 ),
-			BeamSolarSchPtr( 0 ),
-			DiffuseSolarSchPtr( 0 ),
-			TauB( 0.0 ),
-			TauD( 0.0 ),
-			DailyWBRange( 0.0 ),
-			PressureEntered( false ),
+        DesignDayData()
+            : MaxDryBulb(0.0), DailyDBRange(0.0), HumIndValue(0.0), HumIndType(0), PressBarom(0.0), WindSpeed(0.0), WindDir(0.0), SkyClear(0.0),
+              RainInd(0), SnowInd(0), DayOfMonth(0), Month(0), DayType(0), DSTIndicator(0), SolarModel(0), DBTempRangeType(0), TempRangeSchPtr(0),
+              HumIndSchPtr(0), BeamSolarSchPtr(0), DiffuseSolarSchPtr(0), TauB(0.0), TauD(0.0), DailyWBRange(0.0), PressureEntered(false),
 			DewPointNeedsSet( false )
-		{}
-
+        {
+        }
 	};
 
 	struct RunPeriodData
@@ -478,19 +427,11 @@
 		Real64 EquationOfTime; // Value of the equation of time formula
 
 		// Default Constructor
-		DayWeatherVariables() :
-			DayOfYear( 0 ),
-			DayOfYear_Schedule( 0 ),
-			Year( 0 ),
-			Month( 0 ),
-			DayOfMonth( 0 ),
-			DayOfWeek( 0 ),
-			DaylightSavingIndex( 0 ),
-			HolidayIndex( 0 ),
-			SinSolarDeclinAngle( 0.0 ),
-			CosSolarDeclinAngle( 0.0 ),
-			EquationOfTime( 0.0 )
-		{}
+        DayWeatherVariables()
+            : DayOfYear(0), DayOfYear_Schedule(0), Year(0), Month(0), DayOfMonth(0), DayOfWeek(0), DaylightSavingIndex(0), HolidayIndex(0),
+              SinSolarDeclinAngle(0.0), CosSolarDeclinAngle(0.0), EquationOfTime(0.0)
+        {
+        }
 	};
 
 	struct SpecialDayData
@@ -510,20 +451,10 @@
 		bool Used; // Set to true in a run period after use (NthDayOfMonth and LastDayOfMonth only)
 
 		// Default Constructor
-		SpecialDayData() :
-			DateType( 0 ),
-			Month( 0 ),
-			Day( 0 ),
-			WeekDay( 0 ),
-			CompDate( 0 ),
-			WthrFile( false ),
-			Duration( 0 ),
-			DayType( 0 ),
-			ActStMon( 0 ),
-			ActStDay( 0 ),
-			Used( false )
-		{}
-
+        SpecialDayData()
+            : DateType(0), Month(0), Day(0), WeekDay(0), CompDate(0), WthrFile(false), Duration(0), DayType(0), ActStMon(0), ActStDay(0), Used(false)
+        {
+        }
 	};
 
 	struct DataPeriodData
@@ -546,22 +477,11 @@
 		bool HasYearData;
 
 		// Default Constructor
-		DataPeriodData() :
-			NumYearsData( 1 ),
-			WeekDay( 0 ),
-			StMon( 0 ),
-			StDay( 0 ),
-			StYear( 0 ),
-			EnMon( 0 ),
-			EnDay( 0 ),
-			EnYear( 0 ),
-			NumDays( 0 ),
-			MonWeekDay( 12, 0 ),
-			DataStJDay( 0 ),
-			DataEnJDay( 0 ),
-			HasYearData( false )
-		{}
-
+        DataPeriodData()
+            : NumYearsData(1), WeekDay(0), StMon(0), StDay(0), StYear(0), EnMon(0), EnDay(0), EnYear(0), NumDays(0), MonWeekDay(12, 0), DataStJDay(0),
+              DataEnJDay(0), HasYearData(false)
+        {
+        }
 	};
 
 	struct DaylightSavingPeriodData
@@ -577,17 +497,9 @@
 		int EnWeekDay; // For DateTypes=NthDayOfMonth or LastDayOfMonth
 
 		// Default Constructor
-		DaylightSavingPeriodData() :
-			StDateType( 0 ),
-			StWeekDay( 0 ),
-			StMon( 0 ),
-			StDay( 0 ),
-			EnDateType( 0 ),
-			EnMon( 0 ),
-			EnDay( 0 ),
-			EnWeekDay( 0 )
-		{}
-
+        DaylightSavingPeriodData() : StDateType(0), StWeekDay(0), StMon(0), StDay(0), EnDateType(0), EnMon(0), EnDay(0), EnWeekDay(0)
+        {
+        }
 	};
 
 	struct MissingData // This Derived type carries the default missing data
@@ -613,25 +525,11 @@
 		Real64 LiquidPrecip; // Rain/Liquid Precipitation (mm)
 
 		// Default Constructor
-		MissingData() :
-			DryBulb( 0.0 ),
-			DewPoint( 0.0 ),
-			RelHumid( 0 ),
-			StnPres( 0.0 ),
-			WindDir( 0 ),
-			WindSpd( 0.0 ),
-			TotSkyCvr( 0 ),
-			OpaqSkyCvr( 0 ),
-			Visibility( 0.0 ),
-			Ceiling( 0 ),
-			PrecipWater( 0 ),
-			AerOptDepth( 0.0 ),
-			SnowDepth( 0 ),
-			DaysLastSnow( 0 ),
-			Albedo( 0.0 ),
-			LiquidPrecip( 0.0 )
-		{}
-
+        MissingData()
+            : DryBulb(0.0), DewPoint(0.0), RelHumid(0), StnPres(0.0), WindDir(0), WindSpd(0.0), TotSkyCvr(0), OpaqSkyCvr(0), Visibility(0.0),
+              Ceiling(0), PrecipWater(0), AerOptDepth(0.0), SnowDepth(0), DaysLastSnow(0), Albedo(0.0), LiquidPrecip(0.0)
+        {
+        }
 	};
 
 	struct MissingDataCounts // This Derived type carries the counts of missing data
@@ -662,28 +560,11 @@
 		int LiquidPrecip; // Liquid Precip Depth
 
 		// Default Constructor
-		MissingDataCounts() :
-			DryBulb( 0 ),
-			DewPoint( 0 ),
-			RelHumid( 0 ),
-			StnPres( 0 ),
-			WindDir( 0 ),
-			WindSpd( 0 ),
-			DirectRad( 0 ),
-			DiffuseRad( 0 ),
-			TotSkyCvr( 0 ),
-			OpaqSkyCvr( 0 ),
-			Visibility( 0 ),
-			Ceiling( 0 ),
-			PrecipWater( 0 ),
-			AerOptDepth( 0 ),
-			SnowDepth( 0 ),
-			DaysLastSnow( 0 ),
-			WeathCodes( 0 ),
-			Albedo( 0 ),
-			LiquidPrecip( 0 )
-		{}
-
+        MissingDataCounts()
+            : DryBulb(0), DewPoint(0), RelHumid(0), StnPres(0), WindDir(0), WindSpd(0), DirectRad(0), DiffuseRad(0), TotSkyCvr(0), OpaqSkyCvr(0),
+              Visibility(0), Ceiling(0), PrecipWater(0), AerOptDepth(0), SnowDepth(0), DaysLastSnow(0), WeathCodes(0), Albedo(0), LiquidPrecip(0)
+        {
+        }
 	};
 
 	struct RangeDataCounts // This Derived type carries the counts of out of range
@@ -703,17 +584,9 @@
 		int DiffuseRad; // Diffuse Radiation (wh/m2)
 
 		// Default Constructor
-		RangeDataCounts() :
-			DryBulb( 0 ),
-			DewPoint( 0 ),
-			RelHumid( 0 ),
-			StnPres( 0 ),
-			WindDir( 0 ),
-			WindSpd( 0 ),
-			DirectRad( 0 ),
-			DiffuseRad( 0 )
-		{}
-
+        RangeDataCounts() : DryBulb(0), DewPoint(0), RelHumid(0), StnPres(0), WindDir(0), WindSpd(0), DirectRad(0), DiffuseRad(0)
+        {
+        }
 	};
 
 	struct TypicalExtremeData
@@ -734,16 +607,9 @@
 		int EndJDay;
 
 		// Default Constructor
-		TypicalExtremeData() :
-			TotalDays( 0 ),
-			StartJDay( 0 ),
-			StartMonth( 0 ),
-			StartDay( 0 ),
-			EndMonth( 0 ),
-			EndDay( 0 ),
-			EndJDay( 0 )
-		{}
-
+        TypicalExtremeData() : TotalDays(0), StartJDay(0), StartMonth(0), StartDay(0), EndMonth(0), EndDay(0), EndJDay(0)
+        {
+        }
 	};
 
 	struct WeatherProperties
@@ -757,13 +623,9 @@
 		bool UsedForEnvrn;
 
 		// Default Constructor
-		WeatherProperties() :
-			IsSchedule( true ),
-			CalculationType( 0 ),
-			SchedulePtr( 0 ),
-			UsedForEnvrn( false )
-		{}
-
+        WeatherProperties() : IsSchedule(true), CalculationType(0), SchedulePtr(0), UsedForEnvrn(false)
+        {
+        }
 	};
 
 	struct UnderwaterBoundary
@@ -773,15 +635,28 @@
 	    int OSCMIndex;
 	    int WaterTempScheduleIndex;
 	    int VelocityScheduleIndex;
-	    UnderwaterBoundary() : Name( "" ), distanceFromLeadingEdge( 0.0 ), OSCMIndex( 0 ), WaterTempScheduleIndex( 0 ), VelocityScheduleIndex( 0 ) {}
+        UnderwaterBoundary() : Name(""), distanceFromLeadingEdge(0.0), OSCMIndex(0), WaterTempScheduleIndex(0), VelocityScheduleIndex(0)
+        {
+        }
 	};
 	extern std::vector< UnderwaterBoundary > underwaterBoundaries;
 
 	// Object Data
-	extern DayWeatherVariables TodayVariables; // Today's daily weather variables | Derived Type for Storing Weather "Header" Data | Day of year for weather data | Year of weather data | Month of weather data | Day of month for weather data | Day of week for weather data | Daylight Saving Time Period indicator (0=no,1=yes) | Holiday indicator (0=no holiday, non-zero=holiday type) | Sine of the solar declination angle | Cosine of the solar declination angle | Value of the equation of time formula
-	extern DayWeatherVariables TomorrowVariables; // Tomorrow's daily weather variables | Derived Type for Storing Weather "Header" Data | Day of year for weather data | Year of weather data | Month of weather data | Day of month for weather data | Day of week for weather data | Daylight Saving Time Period indicator (0=no,1=yes) | Holiday indicator (0=no holiday, non-zero=holiday type) | Sine of the solar declination angle | Cosine of the solar declination angle | Value of the equation of time formula
+    extern DayWeatherVariables TodayVariables; // Today's daily weather variables | Derived Type for Storing Weather "Header" Data | Day of year for
+                                               // weather data | Year of weather data | Month of weather data | Day of month for weather data | Day of
+                                               // week for weather data | Daylight Saving Time Period indicator (0=no,1=yes) | Holiday indicator (0=no
+                                               // holiday, non-zero=holiday type) | Sine of the solar declination angle | Cosine of the solar
+                                               // declination angle | Value of the equation of time formula
+    extern DayWeatherVariables TomorrowVariables; // Tomorrow's daily weather variables | Derived Type for Storing Weather "Header" Data | Day of year
+                                                  // for weather data | Year of weather data | Month of weather data | Day of month for weather data |
+                                                  // Day of week for weather data | Daylight Saving Time Period indicator (0=no,1=yes) | Holiday
+                                                  // indicator (0=no holiday, non-zero=holiday type) | Sine of the solar declination angle | Cosine of
+                                                  // the solar declination angle | Value of the equation of time formula
 	extern Array1D< DayWeatherVariables > DesignDay; // Design day environments
-	extern MissingData Missing; // Dry Bulb Temperature (C) | Dew Point Temperature (C) | Relative Humidity (%) | Atmospheric Pressure (Pa) | Wind Direction (deg) | Wind Speed/Velocity (m/s) | Total Sky Cover (tenths) | Opaque Sky Cover (tenths) | Visibility (km) | Ceiling Height (m) | Precipitable Water (mm) | Aerosol Optical Depth | Snow Depth (cm) | Number of Days since last snow | Albedo | Rain/Liquid Precipitation (mm)
+    extern MissingData Missing; // Dry Bulb Temperature (C) | Dew Point Temperature (C) | Relative Humidity (%) | Atmospheric Pressure (Pa) | Wind
+                                // Direction (deg) | Wind Speed/Velocity (m/s) | Total Sky Cover (tenths) | Opaque Sky Cover (tenths) | Visibility
+                                // (km) | Ceiling Height (m) | Precipitable Water (mm) | Aerosol Optical Depth | Snow Depth (cm) | Number of Days
+                                // since last snow | Albedo | Rain/Liquid Precipitation (mm)
 	extern MissingDataCounts Missed;
 	extern RangeDataCounts OutOfRange;
 	extern Array1D< DesignDayData > DesDayInput; // Design day Input Data
@@ -797,118 +672,75 @@
 	extern Array1D< DataPeriodData > DataPeriods;
 
 	// Functions
-	void
-	clear_state();
-
-	void
-	ManageWeather();
-
-	void
-	ResetEnvironmentCounter();
-
-	void
-	GetNextEnvironment(
-		bool & Available, // true if there is another environment, false if the end
+    void clear_state();
+
+    void ManageWeather();
+
+    void ResetEnvironmentCounter();
+
+    void GetNextEnvironment(bool &Available,  // true if there is another environment, false if the end
 		bool & ErrorsFound // will be set to true if severe errors are found in inputs
 	);
 
-	void
-	AddDesignSetToEnvironmentStruct(
+    void AddDesignSetToEnvironmentStruct(
 		int const HVACSizingIterCount // Counter for number of times HVAC Sizing Simulation of Design Period set is being rerun
 	);
 
-	bool
-	CheckIfAnyUnderwaterBoundaries();
+    bool CheckIfAnyUnderwaterBoundaries();
 
 	Real64
-	calculateWaterBoundaryConvectionCoefficient(
-		Real64 const curWaterTemp,
-		Real64 const curWaterVelocity,
-		Real64 const distanceFromLeadingEdge
-	);
+    calculateWaterBoundaryConvectionCoefficient(Real64 const curWaterTemp, Real64 const curWaterVelocity, Real64 const distanceFromLeadingEdge);
 		
-	void
-	UpdateUnderwaterBoundaries();
-
-	void
-	ReadVariableLocationOrientation();
-
-	void
-	UpdateLocationAndOrientation();
+    void UpdateUnderwaterBoundaries();
+
+    void ReadVariableLocationOrientation();
+
+    void UpdateLocationAndOrientation();
 	
-	void
-	SetupWeekDaysByMonth(
-		int const StMon,
-		int const StDay,
-		int const StWeekDay,
-		Array1A_int WeekDays
-	);
-
-	void
-	ResetWeekDaysByMonth(
-		Array1A_int WeekDays,
+    void SetupWeekDaysByMonth(int const StMon, int const StDay, int const StWeekDay, Array1A_int WeekDays);
+
+    void ResetWeekDaysByMonth(Array1A_int WeekDays,
 		int const LeapYearAdd,
 		int const StartMonth,
 		int const StartMonthDay,
 		int const EndMonth,
 		int const EndMonthDay,
 		bool const Rollover,
-		Optional_bool_const MidSimReset = _
-	);
-
-	void
-	SetDSTDateRanges(
-		Array1S_int MonWeekDay, // Weekday of each day 1 of month
+                              Optional_bool_const MidSimReset = _);
+
+    void SetDSTDateRanges(Array1S_int MonWeekDay, // Weekday of each day 1 of month
 		Array1S_int DSTIndex, // DST Index for each julian day (1:366)
 		Optional_int DSTActStMon = _,
 		Optional_int DSTActStDay = _,
 		Optional_int DSTActEnMon = _,
-		Optional_int DSTActEnDay = _
-	);
-
-	void
-	SetSpecialDayDates( Array1S_int MonWeekDay ); // Weekday of each day 1 of month
-
-	void
-	InitializeWeather( bool & PrintEnvrnStamp ); // Set to true when the environment header should be printed
-
-	void
-	UpdateWeatherData();
-
-	void
-	SetCurrentWeather();
-
-	void
-	ReadWeatherForDay(
-		int const DayToRead, // =1 when starting out, otherwise signifies next day
+                          Optional_int DSTActEnDay = _);
+
+    void SetSpecialDayDates(Array1S_int MonWeekDay); // Weekday of each day 1 of month
+
+    void InitializeWeather(bool &PrintEnvrnStamp); // Set to true when the environment header should be printed
+
+    void UpdateWeatherData();
+
+    void SetCurrentWeather();
+
+    void ReadWeatherForDay(int const DayToRead,          // =1 when starting out, otherwise signifies next day
 		int const Environ, // Environment being simulated
 		bool const BackSpaceAfterRead // True if weather file is to be backspaced after read
 	);
 
-	void
-	ReadEPlusWeatherForDay(
-		int const DayToRead, // =1 when starting out, otherwise signifies next day
+    void ReadEPlusWeatherForDay(int const DayToRead,          // =1 when starting out, otherwise signifies next day
 		int const Environ, // Environment being simulated
 		bool const BackSpaceAfterRead // True if weather file is to be backspaced after read
 	);
 
-	Real64
-	interpolateWindDirection(
-		Real64 const prevHrWindDir,
-		Real64 const curHrWindDir,
-		Real64 const curHrWeight
-	);
-
-	void
-	SetDayOfWeekInitialValues(
-		int const EnvironDayOfWeek, // Starting Day of Week for the (Weather) RunPeriod (User Input)
+    Real64 interpolateWindDirection(Real64 const prevHrWindDir, Real64 const curHrWindDir, Real64 const curHrWeight);
+
+    void SetDayOfWeekInitialValues(int const EnvironDayOfWeek, // Starting Day of Week for the (Weather) RunPeriod (User Input)
 		int & CurDayOfWeek, // Current Day of Week
 		bool & UseDayOfWeek // hmmm does not appear to be used anywhere.
 	);
 
-	void
-	InterpretWeatherDataLine(
-		std::string & Line,
+    void InterpretWeatherDataLine(std::string &Line,
 		bool & ErrorFound,
 		int & WYear,
 		int & WMonth,
@@ -945,19 +777,15 @@
 		Real64 & RField27 // LiquidPrecip
 	);
 
-	void
-	SetUpDesignDay( int const EnvrnNum ); // Environment number passed into the routine
+    void SetUpDesignDay(int const EnvrnNum); // Environment number passed into the routine
 
 	//------------------------------------------------------------------------------
 
-	Real64
-	AirMass( Real64 const CosZen ); // COS( solar zenith), 0 - 1
+    Real64 AirMass(Real64 const CosZen); // COS( solar zenith), 0 - 1
 
 	//------------------------------------------------------------------------------
 
-	void
-	ASHRAETauModel(
-		Real64 const ETR, // extraterrestrial normal irradiance, W/m2
+    void ASHRAETauModel(Real64 const ETR,    // extraterrestrial normal irradiance, W/m2
 		Real64 const CosZen, // COS( solar zenith angle), 0 - 1
 		Real64 const TauB, // beam tau factor
 		Real64 const TauD, // dif tau factor
@@ -966,12 +794,9 @@
 		Real64 & IGlbH // returned: global irradiance on horiz surface, W/m2
 	);
 
-	void
-	AllocateWeatherData();
-
-	void
-	CalculateDailySolarCoeffs(
-		int const DayOfYear, // Day of year (1 - 366)
+    void AllocateWeatherData();
+
+    void CalculateDailySolarCoeffs(int const DayOfYear,           // Day of year (1 - 366)
 		Real64 & A, // ASHRAE "A" - Apparent solar irradiation at air mass = 0 [W/M**2]
 		Real64 & B, // ASHRAE "B" - Atmospheric extinction coefficient
 		Real64 & C, // ASHRAE "C" - Diffuse radiation factor
@@ -981,792 +806,19 @@
 		Real64 & CosineSolarDeclination // Cosine of Solar Declination
 	);
 
-	void
-	CalculateSunDirectionCosines(
-		Real64 const TimeValue, // Current Time of Day
+    void CalculateSunDirectionCosines(Real64 const TimeValue,    // Current Time of Day
 		Real64 const EqOfTime, // Equation of Time
 		Real64 const SinSolDeclin, // Sine of Solar Declination
 		Real64 const CosSolDeclin, // Cosine of Solar Declination
-		Array1A< Real64 > SUNCOS
-	);
-
-	void
-	DetermineSunUpDown( Array1A< Real64 > SunDirectionCosines );
-
-	void
-	OpenWeatherFile( bool & ErrorsFound );
-
-	void
-	OpenEPlusWeatherFile(
-		bool & ErrorsFound, // Will be set to true if errors found
+                                      Array1A<Real64> SUNCOS);
+
+    void DetermineSunUpDown(Array1A<Real64> SunDirectionCosines);
+
+    void OpenWeatherFile(bool &ErrorsFound);
+
+    void OpenEPlusWeatherFile(bool &ErrorsFound,       // Will be set to true if errors found
 		bool const ProcessHeader // Set to true when headers should be processed (rather than just read)
 	);
-
-	void
-	CloseWeatherFile();
-
-	void
-	ResolveLocationInformation( bool & ErrorsFound ); // Set to true if no location evident
-
-	void
-	CheckLocationValidity();
-
-	void
-	CheckWeatherFileValidity();
-
-	void
-	ReportOutputFileHeaders();
-
-	void
-	ReportWeatherAndTimeInformation( bool & PrintEnvrnStamp ); // Set to true when the environment header should be printed
-
-	void
-	ReadUserWeatherInput();
-
-	void
-	GetRunPeriodData(
-		int & TotRunPers, // Total number of Run Periods requested
-		bool & ErrorsFound
-	);
-
-	void
-	GetRunPeriodDesignData( bool & ErrorsFound );
-
-	void
-	GetSpecialDayPeriodData( bool & ErrorsFound ); // will be set to true if severe errors are found in inputs
-
-	void
-	CalcSpecialDayTypes();
-=======
-    // Using/Aliasing
-
-    // Data
-    // MODULE PARAMETER DEFINITIONS:
-    // Following are Date Types read in from EPW file or IDF
-    extern int const InvalidDate;
-    extern int const MonthDay;
-    extern int const NthDayInMonth;
-    extern int const LastDayInMonth;
-
-    extern int const ScheduleMethod;    // Constant for water mains temperatures calculation methods
-    extern int const CorrelationMethod; // Constant for water mains temperatures calculation methods
-
-    extern int const InvalidWeatherFile;
-    extern int const EPlusWeatherFile;
-
-    extern int const ASHRAE_ClearSky;     // Design Day solar model ASHRAE ClearSky (default)
-    extern int const Zhang_Huang;         // Design Day solar model Zhang Huang
-    extern int const SolarModel_Schedule; // Design Day solar model (beam and diffuse) from user entered schedule
-    extern int const ASHRAE_Tau;          // Design Day solar model ASHRAE tau (per 2009 HOF)
-
-    extern int const DDHumIndType_WetBulb;   // Design Day Humidity Indicating Type = Wetbulb (default)
-    extern int const DDHumIndType_DewPoint;  // Design Day Humidity Indicating Type = Dewpoint
-    extern int const DDHumIndType_Enthalpy;  // Design Day Humidity Indicating Type = Enthalpy
-    extern int const DDHumIndType_HumRatio;  // Design Day Humidity Indicating Type = Humidity Ratio
-    extern int const DDHumIndType_RelHumSch; // Design Day Humidity Indicating Type = relhum schedule
-    extern int const DDHumIndType_WBProfDef; // Design Day Humidity Indicating Type = Wetbulb default profile
-    extern int const DDHumIndType_WBProfDif; // Design Day Humidity Indicating Type = Wetbulb difference profile
-    extern int const DDHumIndType_WBProfMul; // Design Day Humidity Indicating Type = Wetbulb multiplier profile
-    extern int const DDHumIndType_Count;     // # of DDHumIndTypes
-
-    extern int const DDDBRangeType_Default;    // Design Day DryBulb Range Type = Default Multipliers
-    extern int const DDDBRangeType_Multiplier; // Design Day DryBulb Range Type = Multiplier Schedule
-    extern int const DDDBRangeType_Difference; // Design Day DryBulb Range Type = Difference Schedule
-    extern int const DDDBRangeType_Profile;    // Design Day DryBulb Range Type = Temperature Profile
-
-    extern int const WP_ScheduleValue;  // User entered Schedule value for Weather Property
-    extern int const WP_DryBulbDelta;   // User entered DryBulb difference Schedule value for Weather Property
-    extern int const WP_DewPointDelta;  // User entered Dewpoint difference Schedule value for Weather Property
-    extern int const WP_SkyTAlgorithmA; // place holder
-
-    extern int const GregorianToJulian; // JGDate argument for Gregorian to Julian Date conversion
-    extern int const JulianToGregorian; // JGDate argument for Julian to Gregorian Date conversion
-
-    extern Real64 const Sigma;   // Stefan-Boltzmann constant
-    extern Real64 const TKelvin; // conversion from Kelvin to Celsius
-
-    extern Array1D_string const DaysOfWeek;
-
-    extern bool Debugout;
-
-    // DERIVED TYPE DEFINITIONS:
-
-    // INTERFACE BLOCK SPECIFICATIONS:
-    // na
-
-    // MODULE VARIABLE DECLARATIONS:
-
-    extern int const NumDaysInYear;
-    extern int EnvironmentReportNbr;         // Report number for the environment stamp
-    extern std::string EnvironmentReportChr; // Report number for the environment stamp (character -- for printing)
-    extern int TimeStampReportNbr;           // Report number for the time stamp
-    extern std::string TimeStampReportChr;   // Report number for the time stamp (character -- for printing)
-    extern int WeatherDataReport;            // Report number for the weather data
-    extern bool WeatherFileExists;           // Set to true if a weather file exists
-    extern std::string LocationTitle;        // Location Title from input File
-    extern bool LocationGathered;            // flag to show if Location exists on Input File (we assume one is there and
-    // correct on weather file)
-
-    extern Real64 WeatherFileLatitude;
-    extern Real64 WeatherFileLongitude;
-    extern Real64 WeatherFileTimeZone;
-    extern Real64 WeatherFileElevation;
-    extern int WeatherFileUnitNumber;                  // File unit number for the weather file
-    extern Array1D<Real64> GroundTempsFCFromEPWHeader; // F or C factor method
-    extern Array1D<Real64> GroundReflectances;         // User Specified Ground Reflectances
-    extern Real64 SnowGndRefModifier;                  // Modifier to ground reflectance during snow
-    extern Real64 SnowGndRefModifierForDayltg;         // Modifier to ground reflectance during snow for daylighting
-    extern int WaterMainsTempsMethod;                  // Water mains temperature calculation method
-    extern int WaterMainsTempsSchedule;                // Water mains temperature schedule
-    extern Real64 WaterMainsTempsAnnualAvgAirTemp;     // Annual average outdoor air temperature (C)
-    extern Real64 WaterMainsTempsMaxDiffAirTemp;       // Maximum difference in monthly average outdoor air temperatures (deltaC)
-    extern bool wthFCGroundTemps;
-    extern Real64 RainAmount;
-    extern Real64 SnowAmount;
-
-    extern int TotRunPers;    // Total number of Run Periods (Weather data) to Setup
-    extern int TotRunDesPers; // Total number of Run Design Periods (Weather data) to Setup
-
-    extern int NumSpecialDays;
-    extern Array1D_int SpecialDayTypes; // To hold holiday types given in input file
-    extern Array1D_int WeekDayTypes;    // To hold Week day types using specified first day
-    extern Array1D_int DSTIndex;        // To hold DST Index based on weather file or input
-
-    extern int NumDataPeriods;
-
-    extern int NumIntervalsPerHour;
-
-    extern bool UseDaylightSaving;         // True if user says to use Weather File specified DaylightSaving Period
-    extern bool UseSpecialDays;            // True if user says to use Weather File specified Special Days for current RunPeriod
-    extern bool UseRainValues;             // True if rain values from weather file are to be used
-    extern bool UseSnowValues;             // True if snow values from weather file are to be used
-    extern bool EPWDaylightSaving;         // True if a DaylightSaving Time Period is input (EPW files)
-    extern bool IDFDaylightSaving;         // True if a DaylightSaving Time Period is input (IDF files)
-    extern bool DaylightSavingIsActive;    // True if a DaylightSavingPeriod should be used for Environment
-    extern bool WFAllowsLeapYears;         // True if the Weather File (WF) header has "Yes" for Leap Years
-    extern int WFLeapYearInd;              // Indicator for current Weather file "Leap Year", used in DayOfYear calculations and others.
-    extern int curSimDayForEndOfRunPeriod; // normal=number days in sim, but different when repeating runperiods or multi-year files
-    extern int Envrn;                      // Counter for environments
-    extern int NumOfEnvrn;                 // Number of environments to be simulated
-    extern int NumEPWTypExtSets;           // Number of Typical/Extreme on weather file.
-    extern int NumWPSkyTemperatures;       // Number of WeatherProperty:SkyTemperature items in input file
-
-    extern Array2D_bool TodayIsRain;             // Rain indicator, true=rain
-    extern Array2D_bool TodayIsSnow;             // Snow indicator, true=snow
-    extern Array2D<Real64> TodayRainAmount;      // ficitious indicator of Rain
-    extern Array2D<Real64> TodaySnowAmount;      // ficitious indicator of Snow
-    extern Array2D<Real64> TodayOutDryBulbTemp;  // Dry bulb temperature of outside air
-    extern Array2D<Real64> TodayOutWetBulbTemp;  // Wet bulb temperature of outside air
-    extern Array2D<Real64> TodayOutDewPointTemp; // Dew Point Temperature of outside air
-    extern Array2D<Real64> TodayOutBaroPress;    // Barometric pressure of outside air
-    extern Array2D<Real64> TodayOutHumRat;       // Humidity ratio of outside air
-    extern Array2D<Real64> TodayOutRelHum;       // Relative Humidity of outside air
-    extern Array2D<Real64> TodayWindSpeed;       // Wind speed of outside air
-    extern Array2D<Real64> TodayWindDir;         // Wind direction of outside air
-    extern Array2D<Real64> TodaySkyTemp;         // Sky temperature
-    extern Array2D<Real64> TodayHorizIRSky;      // Horizontal IR from Sky
-    extern Array2D<Real64> TodayBeamSolarRad;    // Direct normal solar irradiance
-    extern Array2D<Real64> TodayDifSolarRad;     // Sky diffuse horizontal solar irradiance
-    extern Array2D<Real64> TodayAlbedo;          // Albedo
-    extern Array2D<Real64> TodayLiquidPrecip;    // Liquid Precipitation Depth (mm)
-
-    extern Array2D_bool TomorrowIsRain;             // Rain indicator, true=rain
-    extern Array2D_bool TomorrowIsSnow;             // Snow indicator, true=snow
-    extern Array2D<Real64> TomorrowRainAmount;      // ficitious indicator of Rain
-    extern Array2D<Real64> TomorrowSnowAmount;      // ficitious indicator of Snow
-    extern Array2D<Real64> TomorrowOutDryBulbTemp;  // Dry bulb temperature of outside air
-    extern Array2D<Real64> TomorrowOutDewPointTemp; // Dew Point Temperature of outside air
-    extern Array2D<Real64> TomorrowOutBaroPress;    // Barometric pressure of outside air
-    extern Array2D<Real64> TomorrowOutRelHum;       // Relative Humidity of outside air
-    extern Array2D<Real64> TomorrowWindSpeed;       // Wind speed of outside air
-    extern Array2D<Real64> TomorrowWindDir;         // Wind direction of outside air
-    extern Array2D<Real64> TomorrowSkyTemp;         // Sky temperature
-    extern Array2D<Real64> TomorrowHorizIRSky;      // Horizontal IR from Sky
-    extern Array2D<Real64> TomorrowBeamSolarRad;    // Direct normal solar irradiance
-    extern Array2D<Real64> TomorrowDifSolarRad;     // Sky diffuse horizontal solar irradiance
-    extern Array2D<Real64> TomorrowAlbedo;          // Albedo
-    extern Array2D<Real64> TomorrowLiquidPrecip;    // Liquid Precipitation Depth
-
-    extern Array3D<Real64> DDDBRngModifier;  // Design Day Dry-bulb Temperature Range Modifier
-    extern Array3D<Real64> DDHumIndModifier; // Design Day relative humidity values
-    //   or wet-bulb modifiers (per HumIndType)
-    extern Array3D<Real64> DDBeamSolarValues;    // Design Day Beam Solar Values
-    extern Array3D<Real64> DDDiffuseSolarValues; // Design Day Relative Humidity Values
-
-    extern Array3D<Real64> DDSkyTempScheduleValues; // Sky temperature - DesignDay input
-
-    extern int RptIsRain;  // Rain Report Value
-    extern int RptIsSnow;  // Snow Report Value
-    extern int RptDayType; // DayType Report Value
-
-    extern Real64 HrAngle;                                       // Current Hour Angle
-    extern Real64 SolarAltitudeAngle;                            // Angle of Solar Altitude (degrees)
-    extern Real64 SolarAzimuthAngle;                             // Angle of Solar Azimuth (degrees)
-    extern Real64 HorizIRSky;                                    // Horizontal Infrared Radiation Intensity (W/m2)
-    extern Real64 TimeStepFraction;                              // Fraction of hour each time step represents
-    extern Array1D<Real64> SPSiteDryBulbRangeModScheduleValue;   // reporting Drybulb Temperature Range Modifier Schedule Value
-    extern Array1D<Real64> SPSiteHumidityConditionScheduleValue; // reporting Humidity Condition Schedule Value
-    extern Array1D<Real64> SPSiteBeamSolarScheduleValue;         // reporting Beam Solar Schedule Value
-    extern Array1D<Real64> SPSiteDiffuseSolarScheduleValue;      // reporting Diffuse Solar Schedule Value
-    extern Array1D<Real64> SPSiteSkyTemperatureScheduleValue;    // reporting SkyTemperature Modifier Schedule Value
-    extern Array1D_int SPSiteScheduleNamePtr;                    // SP Site Schedule Name Ptrs
-    extern Array1D_string SPSiteScheduleUnits;                   // SP Site Schedule Units
-    extern int NumSPSiteScheduleNamePtrs;                        // Number of SP Site Schedules (DesignDay only)
-    extern int NumMissing;                                       // Number of hours of missing data
-    extern Array1D<Real64> Interpolation;                        // Interpolation values based on Number of Time Steps in Hour
-    extern Array1D<Real64> SolarInterpolation;                   // Solar Interpolation values based on
-    //      Number of Time Steps in Hour
-    extern Array1D_int EndDayOfMonth;
-    extern bool ErrorInWeatherFile;           // Set to TRUE when there is a problem with dates
-    extern int LeapYearAdd;                   // Set during environment if leap year is active (adds 1 to number days in Feb)
-    extern bool DatesShouldBeReset;           // True when weekdays should be reset
-    extern bool StartDatesCycleShouldBeReset; // True when start dates on repeat should be reset
-    extern bool Jan1DatesShouldBeReset;       // True if Jan 1 should signal reset of dates
-    extern bool RPReadAllWeatherData;         // True if need to read all weather data prior to simulation
-
-    // SUBROUTINE SPECIFICATIONS FOR MODULE WeatherManager
-    // PUBLIC  ProcessDateString
-    // Get Input from Input File
-
-    // Types
-
-    struct EnvironmentData
-    {
-        // Members
-        std::string Title;          // Environment name
-        std::string cKindOfEnvrn;   // kind of environment
-        int KindOfEnvrn;            // Type of environment (see Parameters for KindOfSim in DataGlobals)
-        int DesignDayNum;           // index in DesignDay structure and DesignDayInput
-        int RunPeriodDesignNum;     // for WeatherFileDays, index in  RunPeriodDesign and RunPeriodDesignInput
-        int SeedEnvrnNum;           // for HVAC sizing sim, new environments are copies of original environments, this is the index for original
-        int HVACSizingIterationNum; // environments for HVAC sizing simulations are associated with iteration
-        int TotalDays;              // Number of days in environment
-        int StartJDay;              // Day of year of first day of environment
-        int StartMonth;
-        int StartDay;
-        int StartYear;
-        int StartDate;
-        int EndMonth;
-        int EndDay;
-        int EndJDay;
-        int EndYear;
-        int EndDate;
-        int DayOfWeek;         // Starting Day of Week for the (Weather) RunPeriod (User Input)
-        bool UseDST;           // True if DaylightSavingTime is used for this RunPeriod
-        bool UseHolidays;      // True if Holidays are used for this RunPeriod (from WeatherFile)
-        bool ApplyWeekendRule; // True if "Weekend Rule" is to be applied to RunPeriod
-        bool UseRain;          // True if Rain from weather file should be used (set rain to true)
-        bool UseSnow;          // True if Snow from weather file should be used (set Snow to true)
-        Array1D_int MonWeekDay;
-        bool SetWeekDays;             // true when weekdays will be reset (after first year or on repeat)
-        int NumSimYears;              // Total Number of times this period to be performed
-        int CurrentCycle;             // Current cycle through weather file in NumSimYears repeats
-        int WP_Type1;                 // WeatherProperties SkyTemperature Pointer
-        int CurrentYear;              // Current year
-        bool IsLeapYear;              // True if current year is leap year.
-        bool RollDayTypeOnRepeat;     // If repeating run period, increment day type on repeat.
-        bool TreatYearsAsConsecutive; // When year rolls over, increment year and recalculate Leap Year
-        bool MatchYear;               // for actual weather will be true
-        bool ActualWeather;           // true when using actual weather data
-        int RawSimDays;               // number of basic sim days.
-
-        // Default Constructor
-        EnvironmentData()
-            : KindOfEnvrn(0), DesignDayNum(0), RunPeriodDesignNum(0), SeedEnvrnNum(0), HVACSizingIterationNum(0), TotalDays(0), StartJDay(0),
-              StartMonth(0), StartDay(0), StartYear(0), StartDate(0), EndMonth(0), EndDay(0), EndJDay(0), EndYear(0), EndDate(0), DayOfWeek(0),
-              UseDST(false), UseHolidays(false), ApplyWeekendRule(false), UseRain(true), UseSnow(true), MonWeekDay(12, 0), SetWeekDays(false),
-              NumSimYears(1), CurrentCycle(0), WP_Type1(0), CurrentYear(0), IsLeapYear(false), RollDayTypeOnRepeat(true),
-              TreatYearsAsConsecutive(true), MatchYear(false), ActualWeather(false), RawSimDays(0)
-        {
-        }
-    };
-
-    struct DesignDayData
-    {
-        // Members
-        std::string Title;   // Environment name
-        Real64 MaxDryBulb;   // Maximum Dry-Bulb Temperature (C)
-        Real64 DailyDBRange; // Daily Temperature Range (deltaC)
-        Real64 HumIndValue;  // Humidity Indicating Value at Max Dry-bulb Temperature
-        int HumIndType;      // Humidity Indicating type  (see Parameters)
-        Real64 PressBarom;   // Atmospheric/Barometric Pressure (Pascals)
-        Real64 WindSpeed;    // Wind Speed (m/s)
-        Real64 WindDir;      // Wind Direction (degrees clockwise from North, N=0, E=90, S=180, W=270)
-        Real64 SkyClear;     // Sky Clearness (0 to 1)
-        int RainInd;         // Rain Indicator (1 = raining and surfaces are wet, else 0)
-        int SnowInd;         // Snow Indicator (1 = snow on ground, else  0)
-        int DayOfMonth;      // Day of Month ( 1 - 31 )
-        int Month;           // Month of Year ( 1 - 12 )
-        int DayType;         // Day Type Sunday = 1 - Saturday = 7
-        int DSTIndicator;    // Daylight Saving Time Period Indicator (1=yes, 0=no) for this DesignDay
-        int SolarModel;      // Solar Model for creating solar values for design day.
-        int DBTempRangeType; // Drybulb Range Type (see Parameters)
-        int TempRangeSchPtr; // Schedule pointer to a day schedule for dry-bulb temperature range multipliers
-        int HumIndSchPtr;    // Schedule pointer to a day schedule that specifies
-        //    relative humidity (%) or wet-bulb range multipliers per HumIndType
-        int BeamSolarSchPtr;    // Schedule pointer to a day schedule for beam solar
-        int DiffuseSolarSchPtr; // Schedule pointer to a day schedule for diffuse solar
-        Real64 TauB;            // beam pseudo optical depth for ASHRAE tau model
-        Real64 TauD;            // diffuse pseudo optical depth for ASHRAE tau model
-        Real64 DailyWBRange;    // daily range of wetbulb (deltaC)
-        bool PressureEntered;   // true if a pressure was entered in design day data
-        bool DewPointNeedsSet;  // true if the Dewpoint humidicating value needs to be set (after location determined)
-
-        // Default Constructor
-        DesignDayData()
-            : MaxDryBulb(0.0), DailyDBRange(0.0), HumIndValue(0.0), HumIndType(0), PressBarom(0.0), WindSpeed(0.0), WindDir(0.0), SkyClear(0.0),
-              RainInd(0), SnowInd(0), DayOfMonth(0), Month(0), DayType(0), DSTIndicator(0), SolarModel(0), DBTempRangeType(0), TempRangeSchPtr(0),
-              HumIndSchPtr(0), BeamSolarSchPtr(0), DiffuseSolarSchPtr(0), TauB(0.0), TauD(0.0), DailyWBRange(0.0), PressureEntered(false),
-              DewPointNeedsSet(false)
-        {
-        }
-    };
-
-    struct RunPeriodData
-    {
-        // Members
-        std::string Title;
-        std::string PeriodType;
-        int TotalDays; // total number of days in requested period
-        int StartMonth;
-        int StartDay;
-        int StartDate; // Calculated start date (Julian) for a weather file run period
-        int StartYear; // entered in "consecutive"/real runperiod object
-        int EndMonth;
-        int EndDay;
-        int EndDate;           // Calculated end date (Julian) for a weather file run period
-        int EndYear;           // entered in "consecutive"/real runperiod object
-        int DayOfWeek;         // Day of Week that the RunPeriod will start on (User Input)
-        bool UseDST;           // True if DaylightSavingTime is used for this RunPeriod
-        bool UseHolidays;      // True if Holidays are used for this RunPeriod (from WeatherFile)
-        bool ApplyWeekendRule; // True if "Weekend Rule" is to be applied to RunPeriod
-        bool UseRain;          // True if Rain from weather file should be used (set rain to true)
-        bool UseSnow;          // True if Snow from weather file should be used (set Snow to true)
-        Array1D_int MonWeekDay;
-        int NumSimYears;              // Total Number of years of simulation to be performed
-        int BeginYear;                // Start year entered in regular RunPeriod object
-        bool IsLeapYear;              // True if Begin Year is leap year.
-        bool RollDayTypeOnRepeat;     // If repeating run period, increment day type on repeat.
-        bool TreatYearsAsConsecutive; // When year rolls over, increment year and recalculate Leap Year
-        bool ActualWeather;           // true when using actual weather data
-
-        // Default Constructor
-        RunPeriodData()
-            : TotalDays(0), StartMonth(1), StartDay(1), StartDate(0), StartYear(0), EndMonth(12), EndDay(31), EndDate(0), EndYear(0), DayOfWeek(0),
-              UseDST(false), UseHolidays(false), ApplyWeekendRule(false), UseRain(true), UseSnow(true), MonWeekDay(12, 0), NumSimYears(1),
-              BeginYear(0), IsLeapYear(false), RollDayTypeOnRepeat(true), TreatYearsAsConsecutive(true), ActualWeather(false)
-        {
-        }
-    };
-
-    struct DayWeatherVariables // Derived Type for Storing Weather "Header" Data
-    {
-        // Members
-        int DayOfYear;              // Day of year for weather data
-        int DayOfYear_Schedule;     // Day of year in schedule
-        int Year;                   // Year of weather data
-        int Month;                  // Month of weather data
-        int DayOfMonth;             // Day of month for weather data
-        int DayOfWeek;              // Day of week for weather data
-        int DaylightSavingIndex;    // Daylight Saving Time Period indicator (0=no,1=yes)
-        int HolidayIndex;           // Holiday indicator (0=no holiday, non-zero=holiday type)
-        Real64 SinSolarDeclinAngle; // Sine of the solar declination angle
-        Real64 CosSolarDeclinAngle; // Cosine of the solar declination angle
-        Real64 EquationOfTime;      // Value of the equation of time formula
-
-        // Default Constructor
-        DayWeatherVariables()
-            : DayOfYear(0), DayOfYear_Schedule(0), Year(0), Month(0), DayOfMonth(0), DayOfWeek(0), DaylightSavingIndex(0), HolidayIndex(0),
-              SinSolarDeclinAngle(0.0), CosSolarDeclinAngle(0.0), EquationOfTime(0.0)
-        {
-        }
-    };
-
-    struct SpecialDayData
-    {
-        // Members
-        std::string Name; // Name
-        int DateType;     // Date type as read in from IDF
-        int Month;        // Start Month
-        int Day;          // Start Day of month or Count for DateTypes=NthDayOfMonth
-        int WeekDay;      // For Date types=NthDayOfMonth and LastDayOfMonth
-        int CompDate;     // Start Date in "compressed date" format, only if Month/Day
-        bool WthrFile;    // True if this Special Day came from weather file (EPW)
-        int Duration;     // Number of days this special Day is used for
-        int DayType;      // Day Type desigation for this Special Day period
-        int ActStMon;
-        int ActStDay;
-        bool Used; // Set to true in a run period after use (NthDayOfMonth and LastDayOfMonth only)
-
-        // Default Constructor
-        SpecialDayData()
-            : DateType(0), Month(0), Day(0), WeekDay(0), CompDate(0), WthrFile(false), Duration(0), DayType(0), ActStMon(0), ActStDay(0), Used(false)
-        {
-        }
-    };
-
-    struct DataPeriodData
-    {
-        // Members
-        std::string Name;      // DataPeriod Title
-        std::string DayOfWeek; // Start Day of Week for DataPeriod
-        int NumYearsData;      // Number of years for which data is present in EPW.
-        int WeekDay;
-        int StMon;
-        int StDay;
-        int StYear;
-        int EnMon;
-        int EnDay;
-        int EnYear;
-        int NumDays;
-        Array1D_int MonWeekDay;
-        int DataStJDay;
-        int DataEnJDay;
-        bool HasYearData;
-
-        // Default Constructor
-        DataPeriodData()
-            : NumYearsData(1), WeekDay(0), StMon(0), StDay(0), StYear(0), EnMon(0), EnDay(0), EnYear(0), NumDays(0), MonWeekDay(12, 0), DataStJDay(0),
-              DataEnJDay(0), HasYearData(false)
-        {
-        }
-    };
-
-    struct DaylightSavingPeriodData
-    {
-        // Members
-        int StDateType; // Start Date type as from EPW or IDF
-        int StWeekDay;  // For DateTypes=NthDayOfMonth or LastDayOfMonth
-        int StMon;      // DaylightSavingTime (DST) Start Month
-        int StDay;      // DaylightSavingTime (DST) Start Day
-        int EnDateType; // End Date type as from EPW or IDF
-        int EnMon;      // DaylightSavingTime (DST) End Month
-        int EnDay;      // DaylightSavingTime (DST) End Day
-        int EnWeekDay;  // For DateTypes=NthDayOfMonth or LastDayOfMonth
-
-        // Default Constructor
-        DaylightSavingPeriodData() : StDateType(0), StWeekDay(0), StMon(0), StDay(0), EnDateType(0), EnMon(0), EnDay(0), EnWeekDay(0)
-        {
-        }
-    };
-
-    struct MissingData // This Derived type carries the default missing data
-    {
-        // Members
-        // for those data elements that would be best replaced
-        // with the previous hour's data for missing data.
-        Real64 DryBulb;      // Dry Bulb Temperature (C)
-        Real64 DewPoint;     // Dew Point Temperature (C)
-        int RelHumid;        // Relative Humidity (%)
-        Real64 StnPres;      // Atmospheric Pressure (Pa)
-        int WindDir;         // Wind Direction (deg)
-        Real64 WindSpd;      // Wind Speed/Velocity (m/s)
-        int TotSkyCvr;       // Total Sky Cover (tenths)
-        int OpaqSkyCvr;      // Opaque Sky Cover (tenths)
-        Real64 Visibility;   // Visibility (km)
-        int Ceiling;         // Ceiling Height (m)
-        int PrecipWater;     // Precipitable Water (mm)
-        Real64 AerOptDepth;  // Aerosol Optical Depth
-        int SnowDepth;       // Snow Depth (cm)
-        int DaysLastSnow;    // Number of Days since last snow
-        Real64 Albedo;       // Albedo
-        Real64 LiquidPrecip; // Rain/Liquid Precipitation (mm)
-
-        // Default Constructor
-        MissingData()
-            : DryBulb(0.0), DewPoint(0.0), RelHumid(0), StnPres(0.0), WindDir(0), WindSpd(0.0), TotSkyCvr(0), OpaqSkyCvr(0), Visibility(0.0),
-              Ceiling(0), PrecipWater(0), AerOptDepth(0.0), SnowDepth(0), DaysLastSnow(0), Albedo(0.0), LiquidPrecip(0.0)
-        {
-        }
-    };
-
-    struct MissingDataCounts // This Derived type carries the counts of missing data
-    {
-        // Members
-        // items in the weather reading process.  It will count
-        // only items that are on the source file -- not those that
-        // are derived from data on the source file.
-        // Comments below illustrate the data that is being counted:
-        int DryBulb;      // Dry Bulb Temperature (C)
-        int DewPoint;     // Dew Point Temperature (C)
-        int RelHumid;     // Relative Humidity (%)
-        int StnPres;      // Atmospheric Pressure (Pa)
-        int WindDir;      // Wind Direction (deg)
-        int WindSpd;      // Wind Speed/Velocity (m/s)
-        int DirectRad;    // Direct Radiation (wh/m2)
-        int DiffuseRad;   // Diffuse Radiation (wh/m2)
-        int TotSkyCvr;    // Total Sky Cover (tenths)
-        int OpaqSkyCvr;   // Opaque Sky Cover (tenths)
-        int Visibility;   // Visibility (km)
-        int Ceiling;      // Ceiling Height (m)
-        int PrecipWater;  // Precipitable Water (mm)
-        int AerOptDepth;  // Aerosol Optical Depth
-        int SnowDepth;    // Snow Depth (cm)
-        int DaysLastSnow; // Number of Days since last snow
-        int WeathCodes;   // Weather codes invalid
-        int Albedo;       // Albedo
-        int LiquidPrecip; // Liquid Precip Depth
-
-        // Default Constructor
-        MissingDataCounts()
-            : DryBulb(0), DewPoint(0), RelHumid(0), StnPres(0), WindDir(0), WindSpd(0), DirectRad(0), DiffuseRad(0), TotSkyCvr(0), OpaqSkyCvr(0),
-              Visibility(0), Ceiling(0), PrecipWater(0), AerOptDepth(0), SnowDepth(0), DaysLastSnow(0), WeathCodes(0), Albedo(0), LiquidPrecip(0)
-        {
-        }
-    };
-
-    struct RangeDataCounts // This Derived type carries the counts of out of range
-    {
-        // Members
-        // items in the weather reading process.  It will count
-        // only items that are on the source file -- not those that
-        // are derived from data on the source file.
-        // Comments below illustrate the data that is being counted:
-        int DryBulb;    // Dry Bulb Temperature (C)
-        int DewPoint;   // Dew Point Temperature (C)
-        int RelHumid;   // Relative Humidity (%)
-        int StnPres;    // Atmospheric Pressure (Pa)
-        int WindDir;    // Wind Direction (deg)
-        int WindSpd;    // Wind Speed/Velocity (m/s)
-        int DirectRad;  // Direct Radiation (wh/m2)
-        int DiffuseRad; // Diffuse Radiation (wh/m2)
-
-        // Default Constructor
-        RangeDataCounts() : DryBulb(0), DewPoint(0), RelHumid(0), StnPres(0), WindDir(0), WindSpd(0), DirectRad(0), DiffuseRad(0)
-        {
-        }
-    };
-
-    struct TypicalExtremeData
-    {
-        // Members
-        std::string Title;       // Environment name
-        std::string ShortTitle;  // Environment name
-        std::string MatchValue;  // String to be matched for input/running these periods for design.
-        std::string MatchValue1; // String to be also matched (synonym)
-        std::string MatchValue2; // String to be also matched (synonym)
-        std::string TEType;      // Typical or Extreme
-        int TotalDays;           // Number of days in environment
-        int StartJDay;           // Day of year of first day of environment
-        int StartMonth;
-        int StartDay;
-        int EndMonth;
-        int EndDay;
-        int EndJDay;
-
-        // Default Constructor
-        TypicalExtremeData() : TotalDays(0), StartJDay(0), StartMonth(0), StartDay(0), EndMonth(0), EndDay(0), EndJDay(0)
-        {
-        }
-    };
-
-    struct WeatherProperties
-    {
-        // Members
-        std::string Name;         // Reference Name
-        std::string ScheduleName; // Schedule Name or Algorithm Name
-        bool IsSchedule;          // Default is using Schedule
-        int CalculationType;
-        int SchedulePtr; // pointer to schedule when used
-        bool UsedForEnvrn;
-
-        // Default Constructor
-        WeatherProperties() : IsSchedule(true), CalculationType(0), SchedulePtr(0), UsedForEnvrn(false)
-        {
-        }
-    };
-
-    struct UnderwaterBoundary
-    {
-        std::string Name;
-        Real64 distanceFromLeadingEdge;
-        int OSCMIndex;
-        int WaterTempScheduleIndex;
-        int VelocityScheduleIndex;
-        UnderwaterBoundary() : Name(""), distanceFromLeadingEdge(0.0), OSCMIndex(0), WaterTempScheduleIndex(0), VelocityScheduleIndex(0)
-        {
-        }
-    };
-    extern std::vector<UnderwaterBoundary> underwaterBoundaries;
-
-    // Object Data
-    extern DayWeatherVariables TodayVariables; // Today's daily weather variables | Derived Type for Storing Weather "Header" Data | Day of year for
-                                               // weather data | Year of weather data | Month of weather data | Day of month for weather data | Day of
-                                               // week for weather data | Daylight Saving Time Period indicator (0=no,1=yes) | Holiday indicator (0=no
-                                               // holiday, non-zero=holiday type) | Sine of the solar declination angle | Cosine of the solar
-                                               // declination angle | Value of the equation of time formula
-    extern DayWeatherVariables TomorrowVariables; // Tomorrow's daily weather variables | Derived Type for Storing Weather "Header" Data | Day of year
-                                                  // for weather data | Year of weather data | Month of weather data | Day of month for weather data |
-                                                  // Day of week for weather data | Daylight Saving Time Period indicator (0=no,1=yes) | Holiday
-                                                  // indicator (0=no holiday, non-zero=holiday type) | Sine of the solar declination angle | Cosine of
-                                                  // the solar declination angle | Value of the equation of time formula
-    extern Array1D<DayWeatherVariables> DesignDay; // Design day environments
-    extern MissingData Missing; // Dry Bulb Temperature (C) | Dew Point Temperature (C) | Relative Humidity (%) | Atmospheric Pressure (Pa) | Wind
-                                // Direction (deg) | Wind Speed/Velocity (m/s) | Total Sky Cover (tenths) | Opaque Sky Cover (tenths) | Visibility
-                                // (km) | Ceiling Height (m) | Precipitable Water (mm) | Aerosol Optical Depth | Snow Depth (cm) | Number of Days
-                                // since last snow | Albedo | Rain/Liquid Precipitation (mm)
-    extern MissingDataCounts Missed;
-    extern RangeDataCounts OutOfRange;
-    extern Array1D<DesignDayData> DesDayInput;   // Design day Input Data
-    extern Array1D<EnvironmentData> Environment; // Environment data
-    extern Array1D<RunPeriodData> RunPeriodInput;
-    extern Array1D<RunPeriodData> RunPeriodDesignInput;
-    extern Array1D<TypicalExtremeData> TypicalExtremePeriods;
-    extern DaylightSavingPeriodData EPWDST; // Daylight Saving Period Data from EPW file
-    extern DaylightSavingPeriodData IDFDST; // Daylight Saving Period Data from IDF file
-    extern DaylightSavingPeriodData DST;    // Daylight Saving Period Data, if active
-    extern Array1D<WeatherProperties> WPSkyTemperature;
-    extern Array1D<SpecialDayData> SpecialDays;
-    extern Array1D<DataPeriodData> DataPeriods;
-
-    // Functions
-    void clear_state();
-
-    void ManageWeather();
-
-    void ResetEnvironmentCounter();
-
-    void GetNextEnvironment(bool &Available,  // true if there is another environment, false if the end
-                            bool &ErrorsFound // will be set to true if severe errors are found in inputs
-    );
-
-    void AddDesignSetToEnvironmentStruct(
-        int const HVACSizingIterCount // Counter for number of times HVAC Sizing Simulation of Design Period set is being rerun
-    );
-
-    bool CheckIfAnyUnderwaterBoundaries();
-
-    Real64
-    calculateWaterBoundaryConvectionCoefficient(Real64 const curWaterTemp, Real64 const curWaterVelocity, Real64 const distanceFromLeadingEdge);
-
-    void UpdateUnderwaterBoundaries();
-
-    void ReadVariableLocationOrientation();
-
-    void UpdateLocationAndOrientation();
-
-    void SetupWeekDaysByMonth(int const StMon, int const StDay, int const StWeekDay, Array1A_int WeekDays);
-
-    void ResetWeekDaysByMonth(Array1A_int WeekDays,
-                              int const LeapYearAdd,
-                              int const StartMonth,
-                              int const StartMonthDay,
-                              int const EndMonth,
-                              int const EndMonthDay,
-                              bool const Rollover,
-                              Optional_bool_const MidSimReset = _);
-
-    void SetDSTDateRanges(Array1S_int MonWeekDay, // Weekday of each day 1 of month
-                          Array1S_int DSTIndex,   // DST Index for each julian day (1:366)
-                          Optional_int DSTActStMon = _,
-                          Optional_int DSTActStDay = _,
-                          Optional_int DSTActEnMon = _,
-                          Optional_int DSTActEnDay = _);
-
-    void SetSpecialDayDates(Array1S_int MonWeekDay); // Weekday of each day 1 of month
-
-    void InitializeWeather(bool &PrintEnvrnStamp); // Set to true when the environment header should be printed
-
-    void UpdateWeatherData();
-
-    void SetCurrentWeather();
-
-    void ReadWeatherForDay(int const DayToRead,          // =1 when starting out, otherwise signifies next day
-                           int const Environ,            // Environment being simulated
-                           bool const BackSpaceAfterRead // True if weather file is to be backspaced after read
-    );
-
-    void ReadEPlusWeatherForDay(int const DayToRead,          // =1 when starting out, otherwise signifies next day
-                                int const Environ,            // Environment being simulated
-                                bool const BackSpaceAfterRead // True if weather file is to be backspaced after read
-    );
-
-    Real64 interpolateWindDirection(Real64 const prevHrWindDir, Real64 const curHrWindDir, Real64 const curHrWeight);
-
-    void SetDayOfWeekInitialValues(int const EnvironDayOfWeek, // Starting Day of Week for the (Weather) RunPeriod (User Input)
-                                   int &CurDayOfWeek,          // Current Day of Week
-                                   bool &UseDayOfWeek          // hmmm does not appear to be used anywhere.
-    );
-
-    void InterpretWeatherDataLine(std::string &Line,
-                                  bool &ErrorFound,
-                                  int &WYear,
-                                  int &WMonth,
-                                  int &WDay,
-                                  int &WHour,
-                                  int &WMinute,
-                                  Real64 &RField1,       // DryBulb
-                                  Real64 &RField2,       // DewPoint
-                                  Real64 &RField3,       // RelHum
-                                  Real64 &RField4,       // AtmPress
-                                  Real64 &RField5,       // ETHoriz
-                                  Real64 &RField6,       // ETDirect
-                                  Real64 &RField7,       // IRHoriz
-                                  Real64 &RField8,       // GLBHoriz
-                                  Real64 &RField9,       // DirectRad
-                                  Real64 &RField10,      // DiffuseRad
-                                  Real64 &RField11,      // GLBHorizIllum
-                                  Real64 &RField12,      // DirectNrmIllum
-                                  Real64 &RField13,      // DiffuseHorizIllum
-                                  Real64 &RField14,      // ZenLum
-                                  Real64 &RField15,      // WindDir
-                                  Real64 &RField16,      // WindSpeed
-                                  Real64 &RField17,      // TotalSkyCover
-                                  Real64 &RField18,      // OpaqueSkyCover
-                                  Real64 &RField19,      // Visibility
-                                  Real64 &RField20,      // CeilHeight
-                                  int &WObs,             // PresWeathObs
-                                  Array1A_int WCodesArr, // PresWeathConds
-                                  Real64 &RField22,      // PrecipWater
-                                  Real64 &RField23,      // AerosolOptDepth
-                                  Real64 &RField24,      // SnowDepth
-                                  Real64 &RField25,      // DaysSinceLastSnow
-                                  Real64 &RField26,      // Albedo
-                                  Real64 &RField27       // LiquidPrecip
-    );
-
-    void SetUpDesignDay(int const EnvrnNum); // Environment number passed into the routine
-
-    //------------------------------------------------------------------------------
-
-    Real64 AirMass(Real64 const CosZen); // COS( solar zenith), 0 - 1
-
-    //------------------------------------------------------------------------------
-
-    void ASHRAETauModel(Real64 const ETR,    // extraterrestrial normal irradiance, W/m2
-                        Real64 const CosZen, // COS( solar zenith angle), 0 - 1
-                        Real64 const TauB,   // beam tau factor
-                        Real64 const TauD,   // dif tau factor
-                        Real64 &IDirN,       // returned: direct (beam) irradiance on normal surface, W/m2
-                        Real64 &IDifH,       // returned: diffuse irradiance on horiz surface, W/m2
-                        Real64 &IGlbH        // returned: global irradiance on horiz surface, W/m2
-    );
-
-    void AllocateWeatherData();
-
-    void CalculateDailySolarCoeffs(int const DayOfYear,           // Day of year (1 - 366)
-                                   Real64 &A,                     // ASHRAE "A" - Apparent solar irradiation at air mass = 0 [W/M**2]
-                                   Real64 &B,                     // ASHRAE "B" - Atmospheric extinction coefficient
-                                   Real64 &C,                     // ASHRAE "C" - Diffuse radiation factor
-                                   Real64 &AnnVarSolConstant,     // Annual variation in the solar constant
-                                   Real64 &EquationOfTime,        // Equation of Time
-                                   Real64 &SineSolarDeclination,  // Sine of Solar Declination
-                                   Real64 &CosineSolarDeclination // Cosine of Solar Declination
-    );
-
-    void CalculateSunDirectionCosines(Real64 const TimeValue,    // Current Time of Day
-                                      Real64 const EqOfTime,     // Equation of Time
-                                      Real64 const SinSolDeclin, // Sine of Solar Declination
-                                      Real64 const CosSolDeclin, // Cosine of Solar Declination
-                                      Array1A<Real64> SUNCOS);
-
-    void DetermineSunUpDown(Array1A<Real64> SunDirectionCosines);
-
-    void OpenWeatherFile(bool &ErrorsFound);
-
-    void OpenEPlusWeatherFile(bool &ErrorsFound,       // Will be set to true if errors found
-                              bool const ProcessHeader // Set to true when headers should be processed (rather than just read)
-    );
 
     void CloseWeatherFile();
 
@@ -1792,7 +844,6 @@
     void CalcSpecialDayTypes();
 
     void GetDSTData(bool &ErrorsFound); // will be set to true if severe errors are found in inputs
->>>>>>> 61b09a18
 
     void GetDesignDayData(int &TotDesDays, // Total number of Design days to Setup
                           bool &ErrorsFound);
@@ -1816,8 +867,8 @@
     void DayltgCurrentExtHorizIllum();
 
     void DayltgLuminousEfficacy(Real64 &DiffLumEff, // Luminous efficacy of sky diffuse solar radiation (lum/W)
-                                Real64 &DirLumEff   // Luminous efficacy of beam solar radiation (lum/W)
-    );
+		Real64 & DirLumEff // Luminous efficacy of beam solar radiation (lum/W)
+	);
 
     Real64 GetSTM(Real64 const Longitude); // Longitude from user input
 
@@ -1831,26 +882,21 @@
 
     void SetupEnvironmentTypes();
 
-<<<<<<< HEAD
 	bool
 	isLeapYear( int const Year );
 
 	int
 	computeJulianDate( int const gyyyy, int const gmm, int const gdd );
-=======
-    bool IsLeapYear(int const Year);
->>>>>>> 61b09a18
 
     void JGDate(int const jflag, // indicates direction of conversion,
-                int &jdate,      // input/output julian date, typically a 7 or 8 digit integer
-                int &gyyyy,      // input/output gregorian year, should be specified as 4 digits
-                int &gmm,        // input/output gregorian month
-                int &gdd         // input/output gregorian day
-    );
+		int & jdate, // input/output julian date, typically a 7 or 8 digit integer
+		int & gyyyy, // input/output gregorian year, should be specified as 4 digits
+		int & gmm, // input/output gregorian month
+		int & gdd // input/output gregorian day
+	);
 
     int CalculateDayOfWeek(int const JulianDate); // from JGDate calculation
 
-<<<<<<< HEAD
 	WeekDay
 	calculateDayOfWeek( int const year, int const month, int day );
 
@@ -1864,9 +910,6 @@
 	validMonthDay( int const month, int const day, int const leapYearAdd = 0 );
 
 } // WeatherManager
-=======
-} // namespace WeatherManager
->>>>>>> 61b09a18
 
 } // namespace EnergyPlus
 
