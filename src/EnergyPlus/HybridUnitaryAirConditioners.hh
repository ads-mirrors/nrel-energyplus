--- conflicted
+++ resolved
@@ -1,137 +1,133 @@
-// EnergyPlus, Copyright (c) 1996-2021, The Board of Trustees of the University of Illinois,
-// The Regents of the University of California, through Lawrence Berkeley National Laboratory
-// (subject to receipt of any required approvals from the U.S. Dept. of Energy), Oak Ridge
-// National Laboratory, managed by UT-Battelle, Alliance for Sustainable Energy, LLC, and other
-// contributors. All rights reserved.
-//
-// NOTICE: This Software was developed under funding from the U.S. Department of Energy and the
-// U.S. Government consequently retains certain rights. As such, the U.S. Government has been
-// granted for itself and others acting on its behalf a paid-up, nonexclusive, irrevocable,
-// worldwide license in the Software to reproduce, distribute copies to the public, prepare
-// derivative works, and perform publicly and display publicly, and to permit others to do so.
-//
-// Redistribution and use in source and binary forms, with or without modification, are permitted
-// provided that the following conditions are met:
-//
-// (1) Redistributions of source code must retain the above copyright notice, this list of
-//     conditions and the following disclaimer.
-//
-// (2) Redistributions in binary form must reproduce the above copyright notice, this list of
-//     conditions and the following disclaimer in the documentation and/or other materials
-//     provided with the distribution.
-//
-// (3) Neither the name of the University of California, Lawrence Berkeley National Laboratory,
-//     the University of Illinois, U.S. Dept. of Energy nor the names of its contributors may be
-//     used to endorse or promote products derived from this software without specific prior
-//     written permission.
-//
-// (4) Use of EnergyPlus(TM) Name. If Licensee (i) distributes the software in stand-alone form
-//     without changes from the version obtained under this License, or (ii) Licensee makes a
-//     reference solely to the software portion of its product, Licensee must refer to the
-//     software as "EnergyPlus version X" software, where "X" is the version number Licensee
-//     obtained under this License and may not use a different name for the software. Except as
-//     specifically required in this Section (4), Licensee shall not use in a company name, a
-//     product name, in advertising, publicity, or other promotional activities any name, trade
-//     name, trademark, logo, or other designation of "EnergyPlus", "E+", "e+" or confusingly
-//     similar designation, without the U.S. Department of Energy's prior written consent.
-//
-// THIS SOFTWARE IS PROVIDED BY THE COPYRIGHT HOLDERS AND CONTRIBUTORS "AS IS" AND ANY EXPRESS OR
-// IMPLIED WARRANTIES, INCLUDING, BUT NOT LIMITED TO, THE IMPLIED WARRANTIES OF MERCHANTABILITY
-// AND FITNESS FOR A PARTICULAR PURPOSE ARE DISCLAIMED. IN NO EVENT SHALL THE COPYRIGHT OWNER OR
-// CONTRIBUTORS BE LIABLE FOR ANY DIRECT, INDIRECT, INCIDENTAL, SPECIAL, EXEMPLARY, OR
-// CONSEQUENTIAL DAMAGES (INCLUDING, BUT NOT LIMITED TO, PROCUREMENT OF SUBSTITUTE GOODS OR
-// SERVICES; LOSS OF USE, DATA, OR PROFITS; OR BUSINESS INTERRUPTION) HOWEVER CAUSED AND ON ANY
-// THEORY OF LIABILITY, WHETHER IN CONTRACT, STRICT LIABILITY, OR TORT (INCLUDING NEGLIGENCE OR
-// OTHERWISE) ARISING IN ANY WAY OUT OF THE USE OF THIS SOFTWARE, EVEN IF ADVISED OF THE
-// POSSIBILITY OF SUCH DAMAGE.
-#ifndef HybridUnitaryAirConditioners_hh_INCLUDED
-#define HybridUnitaryAirConditioners_hh_INCLUDED
-
-// ObjexxFCL Headers
-#include <ObjexxFCL/Array1D.hh>
-
-// EnergyPlus Headers
-#include <EnergyPlus/Data/BaseData.hh>
-#include <EnergyPlus/DataGlobals.hh>
-#include <EnergyPlus/DataZoneEquipment.hh>
-#include <EnergyPlus/EnergyPlus.hh>
-#include <EnergyPlus/HybridEvapCoolingModel.hh>
-
-namespace EnergyPlus {
-
-// Forward declarations
-struct EnergyPlusData;
-
-namespace HybridUnitaryAirConditioners {
-
-    using HybridEvapCoolingModel::CSetting;
-    using HybridEvapCoolingModel::Model;
-
-    // MODULE PARAMETER DEFINITIONS
-    void SimZoneHybridUnitaryAirConditioners(EnergyPlusData &state,
-                                             std::string const &CompName,    // name of the packaged terminal heat pump
-                                             int ZoneNum,                    // number of zone being served
-                                             Real64 &SensibleOutputProvided, // sensible capacity delivered to zone
-                                             Real64 &LatentOutputProvided,   // Latent add/removal  (kg/s), dehumid = negative
-                                             int &CompIndex                  // index to zone hvac unit
-    );
-
-    void GetInputZoneHybridUnitaryAirConditioners(EnergyPlusData &state, bool &Errors);
-
-    void InitZoneHybridUnitaryAirConditioners(EnergyPlusData &state,
-                                              int UnitNum, // unit number
-                                              int ZoneNum  // number of zone being served
-    );
-
-    void CalcZoneHybridUnitaryAirConditioners(EnergyPlusData &state,
-                                              int UnitNum,                    // unit number
-                                              int ZoneNum,                    // number of zone being served
-                                              Real64 &SensibleOutputProvided, // sensible capacity delivered to zone
-                                              Real64 &LatentOutputProvided    // Latent add/removal  (kg/s), dehumid = negative
-    );
-
-    void ReportZoneHybridUnitaryAirConditioners(EnergyPlusData &state, int UnitNum);
-
-    int GetHybridUnitaryACOutAirNode(EnergyPlusData &state, int UnitNum);
-
-    int GetHybridUnitaryACZoneInletNode(EnergyPlusData &state, int UnitNum);
-
-    int GetHybridUnitaryACReturnAirNode(EnergyPlusData &state, int UnitNum);
-
-} // namespace HybridUnitaryAirConditioners
-
-struct HybridUnitaryAirConditionersData : BaseGlobalStruct
-{
-
-    int NumZoneHybridEvap = 0;
-    bool GetInputZoneHybridEvap = true;
-    bool ZoneEquipmentListChecked = false;
-    bool HybridCoolOneTimeFlag = true;
-    Array1D_bool CheckZoneHybridEvapName;
-<<<<<<< HEAD
-    SimpleArray1D<HybridUnitaryAirConditioners::Model> ZoneHybridUnitaryAirConditioner;
-=======
-    Array1D<HybridUnitaryAirConditioners::Model> ZoneHybridUnitaryAirConditioner;
-    Array1D_bool MySizeFlag;
-    Array1D_bool MyEnvrnFlag;
-    Array1D_bool MyFanFlag;
-    Array1D_bool MyZoneEqFlag; // used to set up zone equipment availability managers
->>>>>>> 2f8b2517
-
-    void clear_state() override
-    {
-        this->NumZoneHybridEvap = 0;
-        this->GetInputZoneHybridEvap = true;
-        this->ZoneEquipmentListChecked = false;
-        this->HybridCoolOneTimeFlag = true;
-        this->CheckZoneHybridEvapName.deallocate();
-        this->ZoneHybridUnitaryAirConditioner.deallocate();
-        this->MySizeFlag.clear();
-        this->MyEnvrnFlag.clear();
-        this->MyFanFlag.clear();
-        this->MyZoneEqFlag.clear();
-    }
-};
-
-} // namespace EnergyPlus
-#endif
+// EnergyPlus, Copyright (c) 1996-2021, The Board of Trustees of the University of Illinois,
+// The Regents of the University of California, through Lawrence Berkeley National Laboratory
+// (subject to receipt of any required approvals from the U.S. Dept. of Energy), Oak Ridge
+// National Laboratory, managed by UT-Battelle, Alliance for Sustainable Energy, LLC, and other
+// contributors. All rights reserved.
+//
+// NOTICE: This Software was developed under funding from the U.S. Department of Energy and the
+// U.S. Government consequently retains certain rights. As such, the U.S. Government has been
+// granted for itself and others acting on its behalf a paid-up, nonexclusive, irrevocable,
+// worldwide license in the Software to reproduce, distribute copies to the public, prepare
+// derivative works, and perform publicly and display publicly, and to permit others to do so.
+//
+// Redistribution and use in source and binary forms, with or without modification, are permitted
+// provided that the following conditions are met:
+//
+// (1) Redistributions of source code must retain the above copyright notice, this list of
+//     conditions and the following disclaimer.
+//
+// (2) Redistributions in binary form must reproduce the above copyright notice, this list of
+//     conditions and the following disclaimer in the documentation and/or other materials
+//     provided with the distribution.
+//
+// (3) Neither the name of the University of California, Lawrence Berkeley National Laboratory,
+//     the University of Illinois, U.S. Dept. of Energy nor the names of its contributors may be
+//     used to endorse or promote products derived from this software without specific prior
+//     written permission.
+//
+// (4) Use of EnergyPlus(TM) Name. If Licensee (i) distributes the software in stand-alone form
+//     without changes from the version obtained under this License, or (ii) Licensee makes a
+//     reference solely to the software portion of its product, Licensee must refer to the
+//     software as "EnergyPlus version X" software, where "X" is the version number Licensee
+//     obtained under this License and may not use a different name for the software. Except as
+//     specifically required in this Section (4), Licensee shall not use in a company name, a
+//     product name, in advertising, publicity, or other promotional activities any name, trade
+//     name, trademark, logo, or other designation of "EnergyPlus", "E+", "e+" or confusingly
+//     similar designation, without the U.S. Department of Energy's prior written consent.
+//
+// THIS SOFTWARE IS PROVIDED BY THE COPYRIGHT HOLDERS AND CONTRIBUTORS "AS IS" AND ANY EXPRESS OR
+// IMPLIED WARRANTIES, INCLUDING, BUT NOT LIMITED TO, THE IMPLIED WARRANTIES OF MERCHANTABILITY
+// AND FITNESS FOR A PARTICULAR PURPOSE ARE DISCLAIMED. IN NO EVENT SHALL THE COPYRIGHT OWNER OR
+// CONTRIBUTORS BE LIABLE FOR ANY DIRECT, INDIRECT, INCIDENTAL, SPECIAL, EXEMPLARY, OR
+// CONSEQUENTIAL DAMAGES (INCLUDING, BUT NOT LIMITED TO, PROCUREMENT OF SUBSTITUTE GOODS OR
+// SERVICES; LOSS OF USE, DATA, OR PROFITS; OR BUSINESS INTERRUPTION) HOWEVER CAUSED AND ON ANY
+// THEORY OF LIABILITY, WHETHER IN CONTRACT, STRICT LIABILITY, OR TORT (INCLUDING NEGLIGENCE OR
+// OTHERWISE) ARISING IN ANY WAY OUT OF THE USE OF THIS SOFTWARE, EVEN IF ADVISED OF THE
+// POSSIBILITY OF SUCH DAMAGE.
+#ifndef HybridUnitaryAirConditioners_hh_INCLUDED
+#define HybridUnitaryAirConditioners_hh_INCLUDED
+
+// ObjexxFCL Headers
+#include <ObjexxFCL/Array1D.hh>
+
+// EnergyPlus Headers
+#include <EnergyPlus/Data/BaseData.hh>
+#include <EnergyPlus/DataGlobals.hh>
+#include <EnergyPlus/DataZoneEquipment.hh>
+#include <EnergyPlus/EnergyPlus.hh>
+#include <EnergyPlus/HybridEvapCoolingModel.hh>
+
+namespace EnergyPlus {
+
+// Forward declarations
+struct EnergyPlusData;
+
+namespace HybridUnitaryAirConditioners {
+
+    using HybridEvapCoolingModel::CSetting;
+    using HybridEvapCoolingModel::Model;
+
+    // MODULE PARAMETER DEFINITIONS
+    void SimZoneHybridUnitaryAirConditioners(EnergyPlusData &state,
+                                             std::string const &CompName,    // name of the packaged terminal heat pump
+                                             int ZoneNum,                    // number of zone being served
+                                             Real64 &SensibleOutputProvided, // sensible capacity delivered to zone
+                                             Real64 &LatentOutputProvided,   // Latent add/removal  (kg/s), dehumid = negative
+                                             int &CompIndex                  // index to zone hvac unit
+    );
+
+    void GetInputZoneHybridUnitaryAirConditioners(EnergyPlusData &state, bool &Errors);
+
+    void InitZoneHybridUnitaryAirConditioners(EnergyPlusData &state,
+                                              int UnitNum, // unit number
+                                              int ZoneNum  // number of zone being served
+    );
+
+    void CalcZoneHybridUnitaryAirConditioners(EnergyPlusData &state,
+                                              int UnitNum,                    // unit number
+                                              int ZoneNum,                    // number of zone being served
+                                              Real64 &SensibleOutputProvided, // sensible capacity delivered to zone
+                                              Real64 &LatentOutputProvided    // Latent add/removal  (kg/s), dehumid = negative
+    );
+
+    void ReportZoneHybridUnitaryAirConditioners(EnergyPlusData &state, int UnitNum);
+
+    int GetHybridUnitaryACOutAirNode(EnergyPlusData &state, int UnitNum);
+
+    int GetHybridUnitaryACZoneInletNode(EnergyPlusData &state, int UnitNum);
+
+    int GetHybridUnitaryACReturnAirNode(EnergyPlusData &state, int UnitNum);
+
+} // namespace HybridUnitaryAirConditioners
+
+struct HybridUnitaryAirConditionersData : BaseGlobalStruct
+{
+
+    int NumZoneHybridEvap = 0;
+    bool GetInputZoneHybridEvap = true;
+    bool ZoneEquipmentListChecked = false;
+    bool HybridCoolOneTimeFlag = true;
+    Array1D_bool CheckZoneHybridEvapName;
+    SimpleArray1D<HybridUnitaryAirConditioners::Model> ZoneHybridUnitaryAirConditioner;
+    Array1D_bool MySizeFlag;
+    Array1D_bool MyEnvrnFlag;
+    Array1D_bool MyFanFlag;
+    Array1D_bool MyZoneEqFlag; // used to set up zone equipment availability managers
+
+    void clear_state() override
+    {
+        this->NumZoneHybridEvap = 0;
+        this->GetInputZoneHybridEvap = true;
+        this->ZoneEquipmentListChecked = false;
+        this->HybridCoolOneTimeFlag = true;
+        this->CheckZoneHybridEvapName.deallocate();
+        this->ZoneHybridUnitaryAirConditioner.deallocate();
+        this->MySizeFlag.clear();
+        this->MyEnvrnFlag.clear();
+        this->MyFanFlag.clear();
+        this->MyZoneEqFlag.clear();
+    }
+};
+
+} // namespace EnergyPlus
+#endif