--- conflicted
+++ resolved
@@ -85,11 +85,7 @@
     //       RE-ENGINEERED  na
 
 
-<<<<<<< HEAD
-    void SimulateWaterUse(EnergyPlusData &state, WaterUseData &dataWaterUse, bool FirstHVACIteration)
-=======
     void SimulateWaterUse(EnergyPlusData &state, bool FirstHVACIteration)
->>>>>>> 0d3adc45
     {
 
         // SUBROUTINE INFORMATION:
@@ -152,11 +148,7 @@
 
             if (!state.dataWaterUse->WaterConnections(WaterConnNum).StandAlone) continue; // only model non plant connections here
 
-<<<<<<< HEAD
-            dataWaterUse.WaterConnections(WaterConnNum).InitConnections(state, dataWaterUse);
-=======
             state.dataWaterUse->WaterConnections(WaterConnNum).InitConnections(state, *state.dataWaterUse);
->>>>>>> 0d3adc45
 
             NumIteration = 0;
 
@@ -251,11 +243,7 @@
 
         if (!DataGlobals::BeginEnvrnFlag) this->MyEnvrnFlag = true;
 
-<<<<<<< HEAD
-        this->InitConnections(state, state.dataWaterUse);
-=======
         this->InitConnections(state, *state.dataWaterUse);
->>>>>>> 0d3adc45
 
         int NumIteration = 0;
 
