--- conflicted
+++ resolved
@@ -815,12 +815,8 @@
 
 TEST_F(WaterCoilsTest, CoilCoolingWaterSimpleSizing)
 {
-<<<<<<< HEAD
     state->init_state(*state);
-=======
-    InitializePsychRoutines(*state);
-    Fluid::GetFluidPropertiesData(*state);
->>>>>>> b3ae9b9f
+
     state->dataEnvrn->OutBaroPress = 101325.0;
     state->dataEnvrn->StdRhoAir = PsyRhoAirFnPbTdbW(*state, state->dataEnvrn->OutBaroPress, 20.0, 0.0);
     ShowMessage(*state, "Begin Test: state->dataWaterCoils->WaterCoilsTest, CoilCoolingWaterSimpleSizing");
@@ -918,12 +914,8 @@
 
 TEST_F(WaterCoilsTest, CoilCoolingWaterDetailedSizing)
 {
-<<<<<<< HEAD
     state->init_state(*state);
-=======
-    InitializePsychRoutines(*state);
-    Fluid::GetFluidPropertiesData(*state);
->>>>>>> b3ae9b9f
+
     state->dataEnvrn->OutBaroPress = 101325.0;
     state->dataEnvrn->StdRhoAir = PsyRhoAirFnPbTdbW(*state, state->dataEnvrn->OutBaroPress, 20.0, 0.0);
     ShowMessage(*state, "Begin Test: state->dataWaterCoils->WaterCoilsTest, CoilCoolingWaterDetailedSizing");
@@ -1033,12 +1025,8 @@
 
 TEST_F(WaterCoilsTest, CoilCoolingWaterDetailed_WarningMath)
 {
-<<<<<<< HEAD
     state->init_state(*state);
-=======
-    InitializePsychRoutines(*state);
-    Fluid::GetFluidPropertiesData(*state);
->>>>>>> b3ae9b9f
+
     state->dataEnvrn->OutBaroPress = 101325.0;
     state->dataEnvrn->StdRhoAir = PsyRhoAirFnPbTdbW(*state, state->dataEnvrn->OutBaroPress, 20.0, 0.0);
 
@@ -1219,12 +1207,8 @@
 
 TEST_F(WaterCoilsTest, CoilHeatingWaterSimpleSizing)
 {
-<<<<<<< HEAD
     state->init_state(*state);
-=======
-    InitializePsychRoutines(*state);
-    Fluid::GetFluidPropertiesData(*state);
->>>>>>> b3ae9b9f
+
     state->dataEnvrn->OutBaroPress = 101325.0;
     state->dataEnvrn->StdRhoAir = PsyRhoAirFnPbTdbW(*state, state->dataEnvrn->OutBaroPress, 20.0, 0.0);
     ShowMessage(*state, "Begin Test: state->dataWaterCoils->WaterCoilsTest, CoilHeatingWaterSimpleSizing");
