--- conflicted
+++ resolved
@@ -89,11 +89,7 @@
     this->evapCondBasinHeatCap = input_data.basin_heater_capacity;
     this->evapCondBasinHeatSetpoint = input_data.basin_heater_setpoint_temperature;
     if (input_data.basin_heater_operating_schedule_name.empty()) {
-<<<<<<< HEAD
         this->evapCondBasinHeatSchedulIndex = DataGlobals::ScheduleAlwaysOn;
-=======
-        this->evapCondBasinHeatSchedulIndex = DataGlobalConstants::ScheduleAlwaysOn();
->>>>>>> 99b739fc
     } else {
         this->evapCondBasinHeatSchedulIndex = ScheduleManager::GetScheduleIndex(state, input_data.basin_heater_operating_schedule_name);
     }
@@ -188,13 +184,9 @@
                                                 bool const singleMode,
                                                 Real64 LoadSHR)
 {
-<<<<<<< HEAD
-    Real64 reportingConstant = DataHVACGlobals::TimeStepSys * DataGlobals::SecInHour;
+    Real64 reportingConstant = DataHVACGlobals::TimeStepSys * DataGlobalConstants::SecInHour();
     this->recoveredEnergyRate = 0.0;
     this->NormalSHR = 0.0;
-=======
-    Real64 reportingConstant = DataHVACGlobals::TimeStepSys * DataGlobalConstants::SecInHour();
->>>>>>> 99b739fc
 
     if (useAlternateMode == DataHVACGlobals::coilSubcoolReheatMode) {
         Real64 totalCoolingRate;
@@ -357,28 +349,6 @@
         this->RTF = this->normalMode.OpModeRTF;
         this->wasteHeatRate = this->normalMode.OpModeWasteHeat;
     }
-<<<<<<< HEAD
-=======
-}
-
-void CoilCoolingDXCurveFitPerformance::calculate(EnergyPlus::EnergyPlusData &state,
-                                                 CoilCoolingDXCurveFitOperatingMode &currentMode,
-                                                 const DataLoopNode::NodeData &inletNode,
-                                                 DataLoopNode::NodeData &outletNode,
-                                                 Real64 &PLR,
-                                                 int &speedNum,
-                                                 Real64 &speedRatio,
-                                                 int &fanOpMode,
-                                                 DataLoopNode::NodeData &condInletNode,
-                                                 DataLoopNode::NodeData &condOutletNode)
-{
-
-    // calculate the performance at this mode/speed
-    currentMode.CalcOperatingMode(state, inletNode, outletNode, PLR, speedNum, speedRatio, fanOpMode, condInletNode, condOutletNode);
-
-    // scaling term to get rate into consumptions
-    Real64 reportingConstant = DataHVACGlobals::TimeStepSys * DataGlobalConstants::SecInHour();
->>>>>>> 99b739fc
 
     // calculate crankcase heater operation
     if (DataEnvironment::OutDryBulbTemp < this->maxOutdoorDrybulbForBasin) {
