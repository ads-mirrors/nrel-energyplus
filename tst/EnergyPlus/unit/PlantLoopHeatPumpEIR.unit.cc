// EnergyPlus, Copyright (c) 1996-2025, The Board of Trustees of the University of Illinois,
// The Regents of the University of California, through Lawrence Berkeley National Laboratory
// (subject to receipt of any required approvals from the U.S. Dept. of Energy), Oak Ridge
// National Laboratory, managed by UT-Battelle, Alliance for Sustainable Energy, LLC, and other
// contributors. All rights reserved.
//
// NOTICE: This Software was developed under funding from the U.S. Department of Energy and the
// U.S. Government consequently retains certain rights. As such, the U.S. Government has been
// granted for itself and others acting on its behalf a paid-up, nonexclusive, irrevocable,
// worldwide license in the Software to reproduce, distribute copies to the public, prepare
// derivative works, and perform publicly and display publicly, and to permit others to do so.
//
// Redistribution and use in source and binary forms, with or without modification, are permitted
// provided that the following conditions are met:
//
// (1) Redistributions of source code must retain the above copyright notice, this list of
//     conditions and the following disclaimer.
//
// (2) Redistributions in binary form must reproduce the above copyright notice, this list of
//     conditions and the following disclaimer in the documentation and/or other materials
//     provided with the distribution.
//
// (3) Neither the name of the University of California, Lawrence Berkeley National Laboratory,
//     the University of Illinois, U.S. Dept. of Energy nor the names of its contributors may be
//     used to endorse or promote products derived from this software without specific prior
//     written permission.
//
// (4) Use of EnergyPlus(TM) Name. If Licensee (i) distributes the software in stand-alone form
//     without changes from the version obtained under this License, or (ii) Licensee makes a
//     reference solely to the software portion of its product, Licensee must refer to the
//     software as "EnergyPlus version X" software, where "X" is the version number Licensee
//     obtained under this License and may not use a different name for the software. Except as
//     specifically required in this Section (4), Licensee shall not use in a company name, a
//     product name, in advertising, publicity, or other promotional activities any name, trade
//     name, trademark, logo, or other designation of "EnergyPlus", "E+", "e+" or confusingly
//     similar designation, without the U.S. Department of Energy's prior written consent.
//
// THIS SOFTWARE IS PROVIDED BY THE COPYRIGHT HOLDERS AND CONTRIBUTORS "AS IS" AND ANY EXPRESS OR
// IMPLIED WARRANTIES, INCLUDING, BUT NOT LIMITED TO, THE IMPLIED WARRANTIES OF MERCHANTABILITY
// AND FITNESS FOR A PARTICULAR PURPOSE ARE DISCLAIMED. IN NO EVENT SHALL THE COPYRIGHT OWNER OR
// CONTRIBUTORS BE LIABLE FOR ANY DIRECT, INDIRECT, INCIDENTAL, SPECIAL, EXEMPLARY, OR
// CONSEQUENTIAL DAMAGES (INCLUDING, BUT NOT LIMITED TO, PROCUREMENT OF SUBSTITUTE GOODS OR
// SERVICES; LOSS OF USE, DATA, OR PROFITS; OR BUSINESS INTERRUPTION) HOWEVER CAUSED AND ON ANY
// THEORY OF LIABILITY, WHETHER IN CONTRACT, STRICT LIABILITY, OR TORT (INCLUDING NEGLIGENCE OR
// OTHERWISE) ARISING IN ANY WAY OUT OF THE USE OF THIS SOFTWARE, EVEN IF ADVISED OF THE
// POSSIBILITY OF SUCH DAMAGE.

#pragma clang diagnostic push
#pragma ide diagnostic ignored "OCDFAInspection"
#pragma ide diagnostic ignored "cert-err58-cpp"
#pragma ide diagnostic ignored "modernize-use-equals-delete"

#include <stdexcept>

// Google Test Headers
#include <gtest/gtest.h>

// EnergyPlus Headers
#include "Fixtures/EnergyPlusFixture.hh"
#include <EnergyPlus/BranchNodeConnections.hh>
#include <EnergyPlus/CurveManager.hh>
#include <EnergyPlus/Data/EnergyPlusData.hh>
#include <EnergyPlus/DataEnvironment.hh>
#include <EnergyPlus/DataErrorTracking.hh>
#include <EnergyPlus/DataHVACGlobals.hh>
#include <EnergyPlus/DataSizing.hh>
#include <EnergyPlus/OutAirNodeManager.hh>
#include <EnergyPlus/OutputProcessor.hh>
#include <EnergyPlus/Plant/DataPlant.hh>
#include <EnergyPlus/PlantLoopHeatPumpEIR.hh>
#include <EnergyPlus/PlantUtilities.hh>
#include <EnergyPlus/Psychrometrics.hh>
#include <EnergyPlus/WeatherManager.hh>

using namespace EnergyPlus;
using namespace EnergyPlus::EIRPlantLoopHeatPumps;

TEST_F(EnergyPlusFixture, ConstructionFullObjectsHeatingAndCooling_WaterSource)
{
    std::string const idf_objects = delimited_string({"HeatPump:PlantLoop:EIR:Heating,",
                                                      "  hp heating side,",
                                                      "  node 1,",
                                                      "  node 2,",
                                                      "  WaterSource,",
                                                      "  node 3,",
                                                      "  node 4,",
                                                      "  ,",
                                                      "  ,",
                                                      "  hp cooling side,",
                                                      "  0.001,",
                                                      "  0.001,",
                                                      "  ,",
                                                      "  1000,",
                                                      "  3.14,",
                                                      "  2,",
                                                      "  dummyCurve,",
                                                      "  dummyCurve,",
                                                      "  dummyCurve;",
                                                      "HeatPump:PlantLoop:EIR:Cooling,",
                                                      "  hp cooling side,",
                                                      "  node 1,",
                                                      "  node 2,",
                                                      "  WaterSource,",
                                                      "  node 3,",
                                                      "  node 4,",
                                                      "  ,",
                                                      "  ,",
                                                      "  hp heating side,",
                                                      "  0.001,",
                                                      "  0.001,",
                                                      "  ,",
                                                      "  1000,",
                                                      "  3.14,",
                                                      "  2,",
                                                      "  dummyCurve,",
                                                      "  dummyCurve,",
                                                      "  dummyCurve;",
                                                      "Curve:Linear,",
                                                      "  dummyCurve,",
                                                      "  1,",
                                                      "  0,",
                                                      "  1,",
                                                      "  1;"});
    ASSERT_TRUE(process_idf(idf_objects));
    state->init_state(*state);

    // call the factory with a valid name to trigger reading inputs
    EIRPlantLoopHeatPump::factory(*state, DataPlant::PlantEquipmentType::HeatPumpEIRHeating, "HP HEATING SIDE");

    // verify the size of the vector and the processed condition
    EXPECT_EQ(2u, state->dataEIRPlantLoopHeatPump->heatPumps.size());

    // for now we know the order is maintained, so get each heat pump object
    EIRPlantLoopHeatPump *thisHeatingPLHP = &state->dataEIRPlantLoopHeatPump->heatPumps[1];
    EIRPlantLoopHeatPump *thisCoolingPLHP = &state->dataEIRPlantLoopHeatPump->heatPumps[0];

    // validate the heating side
    EXPECT_EQ("HP HEATING SIDE", thisHeatingPLHP->name);
    EXPECT_ENUM_EQ(DataPlant::PlantEquipmentType::HeatPumpEIRHeating, thisHeatingPLHP->EIRHPType);
    EXPECT_EQ(thisCoolingPLHP, thisHeatingPLHP->companionHeatPumpCoil);
    EXPECT_EQ(1, thisHeatingPLHP->capFuncTempCurveIndex);
    EXPECT_EQ(1, thisHeatingPLHP->powerRatioFuncTempCurveIndex);
    EXPECT_EQ(1, thisHeatingPLHP->powerRatioFuncPLRCurveIndex);

    // validate the cooling side
    EXPECT_EQ("HP COOLING SIDE", thisCoolingPLHP->name);
    EXPECT_ENUM_EQ(DataPlant::PlantEquipmentType::HeatPumpEIRCooling, thisCoolingPLHP->EIRHPType);
    EXPECT_EQ(thisHeatingPLHP, thisCoolingPLHP->companionHeatPumpCoil);
    EXPECT_EQ(1, thisCoolingPLHP->capFuncTempCurveIndex);
    EXPECT_EQ(1, thisCoolingPLHP->powerRatioFuncTempCurveIndex);
    EXPECT_EQ(1, thisCoolingPLHP->powerRatioFuncPLRCurveIndex);

    // calling the factory with an invalid name or type will call ShowFatalError, which will trigger a runtime exception
    EXPECT_THROW(EIRPlantLoopHeatPump::factory(*state, DataPlant::PlantEquipmentType::HeatPumpEIRHeating, "fake"), std::runtime_error);
    EXPECT_THROW(EIRPlantLoopHeatPump::factory(*state, DataPlant::PlantEquipmentType::HeatPumpEIRCooling, "HP HEATING SIDE"), std::runtime_error);
    EXPECT_THROW(EIRPlantLoopHeatPump::factory(*state, DataPlant::PlantEquipmentType::HeatPumpEIRCooling, "fake"), std::runtime_error);
    EXPECT_THROW(EIRPlantLoopHeatPump::factory(*state, DataPlant::PlantEquipmentType::HeatPumpEIRHeating, "HP COOLING SIDE"), std::runtime_error);
}

TEST_F(EnergyPlusFixture, PairingCompanionCoils)
{
    state->dataEIRPlantLoopHeatPump->heatPumps.resize(2);
    EIRPlantLoopHeatPump *coil1 = &state->dataEIRPlantLoopHeatPump->heatPumps[0];
    EIRPlantLoopHeatPump *coil2 = &state->dataEIRPlantLoopHeatPump->heatPumps[1];

    {
        // a successful try
        coil1->name = "name1";
        coil1->companionCoilName = "name2";
        coil1->EIRHPType = DataPlant::PlantEquipmentType::HeatPumpEIRCooling;
        coil1->companionHeatPumpCoil = nullptr;
        coil2->name = "name2";
        coil2->companionCoilName = "name1";
        coil2->EIRHPType = DataPlant::PlantEquipmentType::HeatPumpEIRHeating;
        coil2->companionHeatPumpCoil = nullptr;
        EIRPlantLoopHeatPumps::EIRPlantLoopHeatPump::pairUpCompanionCoils(*state);
        EXPECT_EQ(coil2, coil1->companionHeatPumpCoil);
        EXPECT_EQ(coil1, coil2->companionHeatPumpCoil);
    }

    {
        // but what if we can't find a companion!
        coil1->name = "name1";
        coil1->companionCoilName = "name6";
        coil1->EIRHPType = DataPlant::PlantEquipmentType::HeatPumpEIRCooling;
        coil1->companionHeatPumpCoil = nullptr;
        coil2->name = "name2";
        coil2->companionCoilName = "name1";
        coil2->EIRHPType = DataPlant::PlantEquipmentType::HeatPumpEIRHeating;
        coil2->companionHeatPumpCoil = nullptr;
        EXPECT_THROW(EIRPlantLoopHeatPumps::EIRPlantLoopHeatPump::pairUpCompanionCoils(*state), std::runtime_error);
    }

    {
        // or what if we find a companion but it's the same coil type
        coil1->name = "name1";
        coil1->companionCoilName = "name2";
        coil1->EIRHPType = DataPlant::PlantEquipmentType::HeatPumpEIRCooling;
        coil1->companionHeatPumpCoil = nullptr;
        coil2->name = "name2";
        coil2->companionCoilName = "name1";
        coil2->EIRHPType = DataPlant::PlantEquipmentType::HeatPumpEIRCooling;
        coil2->companionHeatPumpCoil = nullptr;
        EXPECT_THROW(EIRPlantLoopHeatPumps::EIRPlantLoopHeatPump::pairUpCompanionCoils(*state), std::runtime_error);
    }
}

TEST_F(EnergyPlusFixture, HeatingConstructionFullObjectsNoCompanion)
{
    std::string const idf_objects = delimited_string({"HeatPump:PlantLoop:EIR:Heating,",
                                                      "  hp heating side,",
                                                      "  node 1,",
                                                      "  node 2,",
                                                      "  WaterSource,",
                                                      "  node 3,",
                                                      "  node 4,",
                                                      "  ,",
                                                      "  ,",
                                                      "  ,",
                                                      "  0.001,",
                                                      "  0.001,",
                                                      "  ,",
                                                      "  1000,",
                                                      "  3.14,",
                                                      "  1,",
                                                      "  dummyCurve,",
                                                      "  dummyCurve,",
                                                      "  dummyCurve;",
                                                      "Curve:Linear,",
                                                      "  dummyCurve,",
                                                      "  1,",
                                                      "  0,",
                                                      "  1,",
                                                      "  1;"});
    ASSERT_TRUE(process_idf(idf_objects));
    state->init_state(*state);

    // call the factory with a valid name to trigger reading inputs
    EIRPlantLoopHeatPump::factory(*state, DataPlant::PlantEquipmentType::HeatPumpEIRHeating, "HP HEATING SIDE");

    // verify the size of the vector and the processed condition
    EXPECT_EQ(1u, state->dataEIRPlantLoopHeatPump->heatPumps.size());

    // for now we know the order is maintained, so get each heat pump object
    EIRPlantLoopHeatPump *thisHeatingPLHP = &state->dataEIRPlantLoopHeatPump->heatPumps[0];

    // validate the heating side
    EXPECT_EQ("HP HEATING SIDE", thisHeatingPLHP->name);
    EXPECT_ENUM_EQ(DataPlant::PlantEquipmentType::HeatPumpEIRHeating, thisHeatingPLHP->EIRHPType);
    EXPECT_EQ(nullptr, thisHeatingPLHP->companionHeatPumpCoil);
    EXPECT_EQ(1, thisHeatingPLHP->capFuncTempCurveIndex);
    EXPECT_EQ(1, thisHeatingPLHP->powerRatioFuncTempCurveIndex);
    EXPECT_EQ(1, thisHeatingPLHP->powerRatioFuncPLRCurveIndex);

    // calling the factory with an invalid name or type will call ShowFatalError, which will trigger a runtime exception
    EXPECT_THROW(EIRPlantLoopHeatPump::factory(*state, DataPlant::PlantEquipmentType::HeatPumpEIRHeating, "fake"), std::runtime_error);
    EXPECT_THROW(EIRPlantLoopHeatPump::factory(*state, DataPlant::PlantEquipmentType::HeatPumpEIRCooling, "HP HEATING SIDE"), std::runtime_error);
}

TEST_F(EnergyPlusFixture, CoolingConstructionFullObjectsNoCompanion)
{
    std::string const idf_objects = delimited_string({"HeatPump:PlantLoop:EIR:Cooling,",
                                                      "  hp cooling side,",
                                                      "  node 1,",
                                                      "  node 2,",
                                                      "  WaterSource,",
                                                      "  node 3,",
                                                      "  node 4,",
                                                      "  ,",
                                                      "  ,",
                                                      "  ,",
                                                      "  0.001,",
                                                      "  0.001,",
                                                      "  ,",
                                                      "  1000,",
                                                      "  3.14,",
                                                      "  1,",
                                                      "  dummyCurve,",
                                                      "  dummyCurve,",
                                                      "  dummyCurve;",
                                                      "Curve:Linear,",
                                                      "  dummyCurve,",
                                                      "  1,",
                                                      "  0,",
                                                      "  1,",
                                                      "  1;"});
    ASSERT_TRUE(process_idf(idf_objects));
    state->init_state(*state);

    // call the factory with a valid name to trigger reading inputs
    EIRPlantLoopHeatPump::factory(*state, DataPlant::PlantEquipmentType::HeatPumpEIRCooling, "HP COOLING SIDE");

    // verify the size of the vector and the processed condition
    EXPECT_EQ(1u, state->dataEIRPlantLoopHeatPump->heatPumps.size());

    // for now we know the order is maintained, so get each heat pump object
    EIRPlantLoopHeatPump *thisCoolingPLHP = &state->dataEIRPlantLoopHeatPump->heatPumps[0];

    // validate the cooling side
    EXPECT_EQ("HP COOLING SIDE", thisCoolingPLHP->name);
    EXPECT_ENUM_EQ(DataPlant::PlantEquipmentType::HeatPumpEIRCooling, thisCoolingPLHP->EIRHPType);
    EXPECT_EQ(nullptr, thisCoolingPLHP->companionHeatPumpCoil);
    EXPECT_EQ(1, thisCoolingPLHP->capFuncTempCurveIndex);
    EXPECT_EQ(1, thisCoolingPLHP->powerRatioFuncTempCurveIndex);
    EXPECT_EQ(1, thisCoolingPLHP->powerRatioFuncPLRCurveIndex);

    // calling the factory with an invalid name or type will call ShowFatalError, which will trigger a runtime exception
    EXPECT_THROW(EIRPlantLoopHeatPump::factory(*state, DataPlant::PlantEquipmentType::HeatPumpEIRCooling, "fake"), std::runtime_error);
    EXPECT_THROW(EIRPlantLoopHeatPump::factory(*state, DataPlant::PlantEquipmentType::HeatPumpEIRHeating, "HP COOLING SIDE"), std::runtime_error);
}

TEST_F(EnergyPlusFixture, CoolingConstructionFullObjectWithDefaults)
{
    std::string const idf_objects = delimited_string({"HeatPump:PlantLoop:EIR:Cooling,",
                                                      "  hp cooling side,",
                                                      "  node 1,",
                                                      "  node 2,",
                                                      "  WaterSource,",
                                                      "  node 3,",
                                                      "  node 4,",
                                                      "  ,",
                                                      "  ,",
                                                      "  ,",
                                                      "  0.001,",
                                                      "  0.001,",
                                                      "  ,",
                                                      "  1000,",
                                                      "  ,",
                                                      "  ,",
                                                      "  dummyCurve,",
                                                      "  dummyCurve,",
                                                      "  dummyCurve;",
                                                      "Curve:Linear,",
                                                      "  dummyCurve,",
                                                      "  1,",
                                                      "  0,",
                                                      "  1,",
                                                      "  1;"});
    ASSERT_TRUE(process_idf(idf_objects));
    state->init_state(*state);

    // call the factory with a valid name to trigger reading inputs
    EIRPlantLoopHeatPump::factory(*state, DataPlant::PlantEquipmentType::HeatPumpEIRCooling, "HP COOLING SIDE");

    // verify the size of the vector and the processed condition
    EXPECT_EQ(1u, state->dataEIRPlantLoopHeatPump->heatPumps.size());

    // for now we know the order is maintained, so get each heat pump object
    EIRPlantLoopHeatPump *thisCoolingPLHP = &state->dataEIRPlantLoopHeatPump->heatPumps[0];

    // validate the cooling side
    EXPECT_EQ("HP COOLING SIDE", thisCoolingPLHP->name);
    EXPECT_ENUM_EQ(DataPlant::PlantEquipmentType::HeatPumpEIRCooling, thisCoolingPLHP->EIRHPType);
    EXPECT_NEAR(1, thisCoolingPLHP->sizingFactor, 0.001);
}

TEST_F(EnergyPlusFixture, CoolingConstructionFullyAutoSized_WaterSource)
{
    std::string const idf_objects = delimited_string({"HeatPump:PlantLoop:EIR:Cooling,",
                                                      "  hp cooling side,",
                                                      "  node 1,",
                                                      "  node 2,",
                                                      "  WaterSource,",
                                                      "  node 3,",
                                                      "  node 4,",
                                                      "  ,",
                                                      "  ,",
                                                      "  ,",
                                                      "  Autosize,",
                                                      "  Autosize,",
                                                      "  ,",
                                                      "  Autosize,",
                                                      "  ,",
                                                      "  1,",
                                                      "  dummyCurve,",
                                                      "  dummyCurve,",
                                                      "  dummyCurve;",
                                                      "Curve:Linear,",
                                                      "  dummyCurve,",
                                                      "  1,",
                                                      "  0,",
                                                      "  1,",
                                                      "  1;"});
    ASSERT_TRUE(process_idf(idf_objects));
    state->init_state(*state);

    // call the factory with a valid name to trigger reading inputs
    EIRPlantLoopHeatPump::factory(*state, DataPlant::PlantEquipmentType::HeatPumpEIRCooling, "HP COOLING SIDE");

    // verify the size of the vector and the processed condition
    EXPECT_EQ(1u, state->dataEIRPlantLoopHeatPump->heatPumps.size());

    // for now we know the order is maintained, so get each heat pump object
    EIRPlantLoopHeatPump *thisCoolingPLHP = &state->dataEIRPlantLoopHeatPump->heatPumps[0];

    // validate the cooling side
    EXPECT_EQ("HP COOLING SIDE", thisCoolingPLHP->name);
    EXPECT_ENUM_EQ(DataPlant::PlantEquipmentType::HeatPumpEIRCooling, thisCoolingPLHP->EIRHPType);
    EXPECT_EQ(nullptr, thisCoolingPLHP->companionHeatPumpCoil);
    EXPECT_EQ(1, thisCoolingPLHP->capFuncTempCurveIndex);
    EXPECT_EQ(1, thisCoolingPLHP->powerRatioFuncTempCurveIndex);
    EXPECT_EQ(1, thisCoolingPLHP->powerRatioFuncPLRCurveIndex);

    // calling the factory with an invalid name or type will call ShowFatalError, which will trigger a runtime exception
    EXPECT_THROW(EIRPlantLoopHeatPump::factory(*state, DataPlant::PlantEquipmentType::HeatPumpEIRCooling, "fake"), std::runtime_error);
    EXPECT_THROW(EIRPlantLoopHeatPump::factory(*state, DataPlant::PlantEquipmentType::HeatPumpEIRHeating, "HP COOLING SIDE"), std::runtime_error);
}

TEST_F(EnergyPlusFixture, CatchErrorsOnBadCurves)
{
    std::string const idf_objects = delimited_string({"HeatPump:PlantLoop:EIR:Cooling,",
                                                      "  hp cooling side,",
                                                      "  node 1,",
                                                      "  node 2,",
                                                      "  WaterSource,",
                                                      "  node 3,",
                                                      "  node 4,",
                                                      "  ,",
                                                      "  ,",
                                                      "  ,",
                                                      "  Autosize,",
                                                      "  Autosize,",
                                                      "  ,",
                                                      "  Autosize,",
                                                      "  ,",
                                                      "  1,",
                                                      "  dummyCurveA,",
                                                      "  dummyCurveB,",
                                                      "  dummyCurveC;"});
    ASSERT_TRUE(process_idf(idf_objects));
    state->init_state(*state);

    // call the factory with a valid name to trigger reading inputs, it should throw for the bad curves
    EXPECT_THROW(EIRPlantLoopHeatPump::factory(*state, DataPlant::PlantEquipmentType::HeatPumpEIRCooling, "HP COOLING SIDE"), std::runtime_error);
}

TEST_F(EnergyPlusFixture, processInputForEIRPLHP_TestAirSourceDuplicateNodes)
{
    std::string const idf_objects = delimited_string({"HeatPump:PlantLoop:EIR:Cooling,",
                                                      "  hp cooling side,",
                                                      "  node 1,",
                                                      "  node 2,",
                                                      "  AirSource,",
                                                      "  node 3,",
                                                      "  node 3,",
                                                      "  ,",
                                                      "  ,",
                                                      "  ,",
                                                      "  0.001,",
                                                      "  0.001,",
                                                      "  ,",
                                                      "  1000,",
                                                      "  3.14,",
                                                      "  ,",
                                                      "  dummyCurve,",
                                                      "  dummyCurve,",
                                                      "  dummyCurve;",
                                                      "Curve:Linear,",
                                                      "  dummyCurve,",
                                                      "  1,",
                                                      "  0,",
                                                      "  1,",
                                                      "  1;"});
    ASSERT_TRUE(process_idf(idf_objects));
    state->init_state(*state);

    // set up the plant loops
    // first the load side
    state->dataPlnt->TotNumLoops = 2;
    state->dataPlnt->PlantLoop.allocate(2);

    state->dataPlnt->PlantLoop(1).FluidName = "WATER";
    state->dataPlnt->PlantLoop(1).glycol = Fluid::GetWater(*state);
    state->dataPlnt->PlantLoop(1).LoopSide(DataPlant::LoopSideLocation::Supply).TotalBranches = 1;
    state->dataPlnt->PlantLoop(1).LoopSide(DataPlant::LoopSideLocation::Supply).Branch.allocate(1);
    state->dataPlnt->PlantLoop(1).LoopSide(DataPlant::LoopSideLocation::Supply).Branch(1).TotalComponents = 1;
    state->dataPlnt->PlantLoop(1).LoopSide(DataPlant::LoopSideLocation::Supply).Branch(1).Comp.allocate(1);
    auto &PLHPPlantLoadSideComp = state->dataPlnt->PlantLoop(1).LoopSide(DataPlant::LoopSideLocation::Supply).Branch(1).Comp(1);
    PLHPPlantLoadSideComp.Type = DataPlant::PlantEquipmentType::HeatPumpEIRCooling;
    // then the source side

    state->dataPlnt->PlantLoop(2).FluidName = "WATER";
    state->dataPlnt->PlantLoop(2).glycol = Fluid::GetWater(*state);
    state->dataPlnt->PlantLoop(2).LoopSide(DataPlant::LoopSideLocation::Demand).TotalBranches = 1;
    state->dataPlnt->PlantLoop(2).LoopSide(DataPlant::LoopSideLocation::Demand).Branch.allocate(1);
    state->dataPlnt->PlantLoop(2).LoopSide(DataPlant::LoopSideLocation::Demand).Branch(1).TotalComponents = 1;
    state->dataPlnt->PlantLoop(2).LoopSide(DataPlant::LoopSideLocation::Demand).Branch(1).Comp.allocate(1);
    auto &PLHPPlantLoadSourceComp = state->dataPlnt->PlantLoop(2).LoopSide(DataPlant::LoopSideLocation::Demand).Branch(1).Comp(1);
    PLHPPlantLoadSourceComp.Type = DataPlant::PlantEquipmentType::HeatPumpEIRCooling;

    // the init call expects a "from" calling point
    PlantLocation myLocation = PlantLocation(1, DataPlant::LoopSideLocation::Supply, 1, 1);

    // call the factory with a valid name to trigger reading inputs
    // expects fatal error due to same node names
    EXPECT_THROW(EIRPlantLoopHeatPump::factory(*state, DataPlant::PlantEquipmentType::HeatPumpEIRCooling, "HP COOLING SIDE");, std::runtime_error);
    // expect error related to same node names
    std::string error_msg = delimited_string({
        "   ** Severe  ** PlantLoopHeatPump hp cooling side has the same inlet and outlet node.",
        "   **   ~~~   ** Node Name: NODE 3",
        "   **  Fatal  ** Previous EIR PLHP errors cause program termination",
        "   ...Summary of Errors that led to program termination:",
        "   ..... Reference severe error count=1",
        "   ..... Last severe error=PlantLoopHeatPump hp cooling side has the same inlet and outlet node.",
    });
    EXPECT_TRUE(compare_err_stream(error_msg));
}

TEST_F(EnergyPlusFixture, processInputForEIRPLHP_TestAirSourceOANode)
{
    std::string const idf_objects = delimited_string({"HeatPump:PlantLoop:EIR:Cooling,",
                                                      "  hp cooling side,",
                                                      "  node 1,",
                                                      "  node 2,",
                                                      "  AirSource,",
                                                      "  node 3,",
                                                      "  node 4,",
                                                      "  ,",
                                                      "  ,",
                                                      "  ,",
                                                      "  Autosize,",
                                                      "  Autosize,",
                                                      "  ,",
                                                      "  Autosize,",
                                                      "  1.0,",
                                                      "  1,",
                                                      "  dummyCurve,",
                                                      "  dummyCurve,",
                                                      "  dummyCurve;",
                                                      "Curve:Linear,",
                                                      "  dummyCurve,",
                                                      "  1,",
                                                      "  0,",
                                                      "  1,",
                                                      "  1;",
                                                      "OutdoorAir:NodeList,",
                                                      "  node 3;"});
    ASSERT_TRUE(process_idf(idf_objects));
    state->init_state(*state);

    // set up the plant loops
    // first the load side
    state->dataPlnt->TotNumLoops = 2;
    state->dataPlnt->PlantLoop.allocate(2);

    state->dataPlnt->PlantLoop(1).FluidName = "WATER";
    state->dataPlnt->PlantLoop(1).glycol = Fluid::GetWater(*state);
    state->dataPlnt->PlantLoop(1).LoopSide(DataPlant::LoopSideLocation::Supply).TotalBranches = 1;
    state->dataPlnt->PlantLoop(1).LoopSide(DataPlant::LoopSideLocation::Supply).Branch.allocate(1);
    state->dataPlnt->PlantLoop(1).LoopSide(DataPlant::LoopSideLocation::Supply).Branch(1).TotalComponents = 1;
    state->dataPlnt->PlantLoop(1).LoopSide(DataPlant::LoopSideLocation::Supply).Branch(1).Comp.allocate(1);
    auto &PLHPPlantLoadSideComp = state->dataPlnt->PlantLoop(1).LoopSide(DataPlant::LoopSideLocation::Supply).Branch(1).Comp(1);
    PLHPPlantLoadSideComp.Type = DataPlant::PlantEquipmentType::HeatPumpEIRCooling;
    // then the source side

    state->dataPlnt->PlantLoop(2).FluidName = "WATER";
    state->dataPlnt->PlantLoop(2).glycol = Fluid::GetWater(*state);
    state->dataPlnt->PlantLoop(2).LoopSide(DataPlant::LoopSideLocation::Demand).TotalBranches = 1;
    state->dataPlnt->PlantLoop(2).LoopSide(DataPlant::LoopSideLocation::Demand).Branch.allocate(1);
    state->dataPlnt->PlantLoop(2).LoopSide(DataPlant::LoopSideLocation::Demand).Branch(1).TotalComponents = 1;
    state->dataPlnt->PlantLoop(2).LoopSide(DataPlant::LoopSideLocation::Demand).Branch(1).Comp.allocate(1);
    auto &PLHPPlantLoadSourceComp = state->dataPlnt->PlantLoop(2).LoopSide(DataPlant::LoopSideLocation::Demand).Branch(1).Comp(1);
    PLHPPlantLoadSourceComp.Type = DataPlant::PlantEquipmentType::HeatPumpEIRCooling;

    // the init call expects a "from" calling point
    PlantLocation myLocation = PlantLocation(1, DataPlant::LoopSideLocation::Supply, 1, 1);
    // setup the outdoor air nodes
    OutAirNodeManager::SetOutAirNodes(*state);
    // call the factory with a valid name to trigger reading inputs
    // expects fatal error due to same node names
    EIRPlantLoopHeatPump::factory(*state, DataPlant::PlantEquipmentType::HeatPumpEIRCooling, "HP COOLING SIDE");
    EXPECT_TRUE(compare_err_stream(""));
}

TEST_F(EnergyPlusFixture, processInputForEIRPLHP_TestAirSourceNoOANode)
{
    std::string const idf_objects = delimited_string({"HeatPump:PlantLoop:EIR:Cooling,",
                                                      "  hp cooling side,",
                                                      "  node 1,",
                                                      "  node 2,",
                                                      "  AirSource,",
                                                      "  node 3,",
                                                      "  node 4,",
                                                      "  ,",
                                                      "  ,",
                                                      "  ,",
                                                      "  Autosize,",
                                                      "  Autosize,",
                                                      "  ,",
                                                      "  Autosize,",
                                                      "  1.0,",
                                                      "  1,",
                                                      "  dummyCurve,",
                                                      "  dummyCurve,",
                                                      "  dummyCurve;",
                                                      "Curve:Linear,",
                                                      "  dummyCurve,",
                                                      "  1,",
                                                      "  0,",
                                                      "  1,",
                                                      "  1;"});
    ASSERT_TRUE(process_idf(idf_objects));
    state->init_state(*state);

    // set up the plant loops
    // first the load side
    state->dataPlnt->TotNumLoops = 2;
    state->dataPlnt->PlantLoop.allocate(2);

    state->dataPlnt->PlantLoop(1).FluidName = "WATER";
    state->dataPlnt->PlantLoop(1).glycol = Fluid::GetWater(*state);
    state->dataPlnt->PlantLoop(1).LoopSide(DataPlant::LoopSideLocation::Supply).TotalBranches = 1;
    state->dataPlnt->PlantLoop(1).LoopSide(DataPlant::LoopSideLocation::Supply).Branch.allocate(1);
    state->dataPlnt->PlantLoop(1).LoopSide(DataPlant::LoopSideLocation::Supply).Branch(1).TotalComponents = 1;
    state->dataPlnt->PlantLoop(1).LoopSide(DataPlant::LoopSideLocation::Supply).Branch(1).Comp.allocate(1);
    auto &PLHPPlantLoadSideComp = state->dataPlnt->PlantLoop(1).LoopSide(DataPlant::LoopSideLocation::Supply).Branch(1).Comp(1);
    PLHPPlantLoadSideComp.Type = DataPlant::PlantEquipmentType::HeatPumpEIRCooling;
    // then the source side

    state->dataPlnt->PlantLoop(2).FluidName = "WATER";
    state->dataPlnt->PlantLoop(2).glycol = Fluid::GetWater(*state);
    state->dataPlnt->PlantLoop(2).LoopSide(DataPlant::LoopSideLocation::Demand).TotalBranches = 1;
    state->dataPlnt->PlantLoop(2).LoopSide(DataPlant::LoopSideLocation::Demand).Branch.allocate(1);
    state->dataPlnt->PlantLoop(2).LoopSide(DataPlant::LoopSideLocation::Demand).Branch(1).TotalComponents = 1;
    state->dataPlnt->PlantLoop(2).LoopSide(DataPlant::LoopSideLocation::Demand).Branch(1).Comp.allocate(1);
    auto &PLHPPlantLoadSourceComp = state->dataPlnt->PlantLoop(2).LoopSide(DataPlant::LoopSideLocation::Demand).Branch(1).Comp(1);
    PLHPPlantLoadSourceComp.Type = DataPlant::PlantEquipmentType::HeatPumpEIRCooling;

    // the init call expects a "from" calling point
    PlantLocation myLocation = PlantLocation(1, DataPlant::LoopSideLocation::Supply, 1, 1);

    // call the factory with a valid name to trigger reading inputs
    // expects fatal error due to same node names
    EIRPlantLoopHeatPump::factory(*state, DataPlant::PlantEquipmentType::HeatPumpEIRCooling, "HP COOLING SIDE");
    bool ErrFound = false;
    BranchNodeConnections::CheckNodeConnections(*state, ErrFound);
    // expect error related to OA node not being an OutdoorAirNode
    std::string error_msg = delimited_string({
        "   ** Severe  ** Node Connection Error, Node=\"NODE 1\", Inlet node did not find an appropriate matching \"outlet\" node.",
        "   **   ~~~   ** If this is an outdoor air inlet node, it must be listed in an OutdoorAir:Node or OutdoorAir:NodeList object.",
        "   **   ~~~   ** Reference Object=HeatPump:PlantLoop:EIR:Cooling, Name=HP COOLING SIDE",
        "   ** Severe  ** Node Connection Error, Node=\"NODE 3\", Inlet node did not find an appropriate matching \"outlet\" node.",
        "   **   ~~~   ** If this is an outdoor air inlet node, it must be listed in an OutdoorAir:Node or OutdoorAir:NodeList object.",
        "   **   ~~~   ** Reference Object=HeatPump:PlantLoop:EIR:Cooling, Name=HP COOLING SIDE",

    });
    EXPECT_TRUE(compare_err_stream(error_msg));
}

TEST_F(EnergyPlusFixture, Initialization)
{
    std::string const idf_objects = delimited_string({"HeatPump:PlantLoop:EIR:Cooling,",
                                                      "  hp cooling side,",
                                                      "  node 1,",
                                                      "  node 2,",
                                                      "  WaterSource,",
                                                      "  node 3,",
                                                      "  node 4,",
                                                      "  ,",
                                                      "  ,",
                                                      "  ,",
                                                      "  0.001,",
                                                      "  0.001,",
                                                      "  ,",
                                                      "  1000,",
                                                      "  3.14,",
                                                      "  ,",
                                                      "  dummyCurve,",
                                                      "  dummyCurve,",
                                                      "  dummyCurve;",
                                                      "Curve:Linear,",
                                                      "  dummyCurve,",
                                                      "  1,",
                                                      "  0,",
                                                      "  1,",
                                                      "  1;"});
    ASSERT_TRUE(process_idf(idf_objects));
    state->init_state(*state);

    // set up the plant loops
    // first the load side
    state->dataPlnt->TotNumLoops = 2;
    state->dataPlnt->PlantLoop.allocate(2);

    state->dataPlnt->PlantLoop(1).FluidName = "WATER";
    state->dataPlnt->PlantLoop(1).glycol = Fluid::GetWater(*state);
    state->dataPlnt->PlantLoop(1).LoopSide(DataPlant::LoopSideLocation::Supply).TotalBranches = 1;
    state->dataPlnt->PlantLoop(1).LoopSide(DataPlant::LoopSideLocation::Supply).Branch.allocate(1);
    state->dataPlnt->PlantLoop(1).LoopSide(DataPlant::LoopSideLocation::Supply).Branch(1).TotalComponents = 1;
    state->dataPlnt->PlantLoop(1).LoopSide(DataPlant::LoopSideLocation::Supply).Branch(1).Comp.allocate(1);
    auto &PLHPPlantLoadSideComp = state->dataPlnt->PlantLoop(1).LoopSide(DataPlant::LoopSideLocation::Supply).Branch(1).Comp(1);
    PLHPPlantLoadSideComp.Type = DataPlant::PlantEquipmentType::HeatPumpEIRCooling;
    // then the source side

    state->dataPlnt->PlantLoop(2).FluidName = "WATER";
    state->dataPlnt->PlantLoop(2).glycol = Fluid::GetWater(*state);
    state->dataPlnt->PlantLoop(2).LoopSide(DataPlant::LoopSideLocation::Demand).TotalBranches = 1;
    state->dataPlnt->PlantLoop(2).LoopSide(DataPlant::LoopSideLocation::Demand).Branch.allocate(1);
    state->dataPlnt->PlantLoop(2).LoopSide(DataPlant::LoopSideLocation::Demand).Branch(1).TotalComponents = 1;
    state->dataPlnt->PlantLoop(2).LoopSide(DataPlant::LoopSideLocation::Demand).Branch(1).Comp.allocate(1);
    auto &PLHPPlantLoadSourceComp = state->dataPlnt->PlantLoop(2).LoopSide(DataPlant::LoopSideLocation::Demand).Branch(1).Comp(1);
    PLHPPlantLoadSourceComp.Type = DataPlant::PlantEquipmentType::HeatPumpEIRCooling;

    // the init call expects a "from" calling point
    PlantLocation myLocation = PlantLocation(1, DataPlant::LoopSideLocation::Supply, 1, 1);

    // call the factory with a valid name to trigger reading inputs
    EIRPlantLoopHeatPump::factory(*state, DataPlant::PlantEquipmentType::HeatPumpEIRCooling, "HP COOLING SIDE");

    // verify the size of the vector and the processed condition
    EXPECT_EQ(1u, state->dataEIRPlantLoopHeatPump->heatPumps.size());

    // for now we know the order is maintained, so get each heat pump object
    EIRPlantLoopHeatPump *thisCoolingPLHP = &state->dataEIRPlantLoopHeatPump->heatPumps[0];

    // do a bit of extra wiring up to the plant
    PLHPPlantLoadSideComp.Name = thisCoolingPLHP->name;
    PLHPPlantLoadSideComp.NodeNumIn = thisCoolingPLHP->loadSideNodes.inlet;
    PLHPPlantLoadSourceComp.Name = thisCoolingPLHP->name;
    PLHPPlantLoadSourceComp.NodeNumIn = thisCoolingPLHP->sourceSideNodes.inlet;

    // call for initialization, oneTimeInit only first
    state->dataGlobal->BeginEnvrnFlag = false;
    thisCoolingPLHP->onInitLoopEquip(*state, myLocation);

    // validate that location work got done correctly
    EXPECT_EQ(1, thisCoolingPLHP->loadSidePlantLoc.loopNum);
    EXPECT_ENUM_EQ(DataPlant::LoopSideLocation::Supply, thisCoolingPLHP->loadSidePlantLoc.loopSideNum);
    EXPECT_EQ(1, thisCoolingPLHP->loadSidePlantLoc.branchNum);
    EXPECT_EQ(1, thisCoolingPLHP->loadSidePlantLoc.compNum);
    EXPECT_EQ(2, thisCoolingPLHP->sourceSidePlantLoc.loopNum);
    EXPECT_ENUM_EQ(DataPlant::LoopSideLocation::Demand, thisCoolingPLHP->sourceSidePlantLoc.loopSideNum);
    EXPECT_EQ(1, thisCoolingPLHP->sourceSidePlantLoc.branchNum);
    EXPECT_EQ(1, thisCoolingPLHP->sourceSidePlantLoc.compNum);

    // now call for initialization again, for begin environment
    state->dataGlobal->BeginEnvrnFlag = true;
    state->dataPlnt->PlantFirstSizesOkayToFinalize = true;
    thisCoolingPLHP->onInitLoopEquip(*state, myLocation);

    // validate that plant sizing went ok
    Real64 constexpr flowTol = 0.001;
    Real64 constexpr rho = 999.89; // easy to edit here if the expected density gets adjusted in E+
    Real64 const expectedLoadSideMassFlow = rho * thisCoolingPLHP->loadSideDesignVolFlowRate;
    Real64 const expectedSourceSideMassFlow = rho * thisCoolingPLHP->sourceSideDesignVolFlowRate;
    EXPECT_NEAR(expectedLoadSideMassFlow, thisCoolingPLHP->loadSideDesignMassFlowRate, flowTol);
    EXPECT_NEAR(expectedSourceSideMassFlow, thisCoolingPLHP->sourceSideDesignMassFlowRate, flowTol);
    EXPECT_NEAR(0.0, state->dataLoopNodes->Node(thisCoolingPLHP->loadSideNodes.inlet).MassFlowRateMin, flowTol);
    EXPECT_NEAR(0.0, state->dataLoopNodes->Node(thisCoolingPLHP->loadSideNodes.inlet).MassFlowRateMinAvail, flowTol);
    EXPECT_NEAR(expectedLoadSideMassFlow, state->dataLoopNodes->Node(thisCoolingPLHP->loadSideNodes.inlet).MassFlowRateMax, flowTol);
    EXPECT_NEAR(expectedLoadSideMassFlow, state->dataLoopNodes->Node(thisCoolingPLHP->loadSideNodes.inlet).MassFlowRateMaxAvail, flowTol);
    EXPECT_NEAR(0.0, state->dataLoopNodes->Node(thisCoolingPLHP->sourceSideNodes.inlet).MassFlowRateMin, flowTol);
    EXPECT_NEAR(0.0, state->dataLoopNodes->Node(thisCoolingPLHP->sourceSideNodes.inlet).MassFlowRateMinAvail, flowTol);
    EXPECT_NEAR(expectedSourceSideMassFlow, state->dataLoopNodes->Node(thisCoolingPLHP->sourceSideNodes.inlet).MassFlowRateMax, flowTol);
    EXPECT_NEAR(expectedSourceSideMassFlow, state->dataLoopNodes->Node(thisCoolingPLHP->sourceSideNodes.inlet).MassFlowRateMaxAvail, flowTol);
}

TEST_F(EnergyPlusFixture, TestSizing_FullyAutosizedCoolingWithCompanion_WaterSource)
{
    std::string const idf_objects = delimited_string({"HeatPump:PlantLoop:EIR:Cooling,",
                                                      "  hp cooling side,",
                                                      "  node 1,",
                                                      "  node 2,",
                                                      "  WaterSource,",
                                                      "  node 3,",
                                                      "  node 4,",
                                                      "  ,",
                                                      "  ,",
                                                      "  hp heating side,",
                                                      "  Autosize,",
                                                      "  Autosize,",
                                                      ",",
                                                      "  Autosize,",
                                                      "  1.0,",
                                                      "  1,",
                                                      "  dummyCurve,",
                                                      "  dummyCurve,",
                                                      "  dummyCurve;",
                                                      "HeatPump:PlantLoop:EIR:Heating,",
                                                      "  hp heating side,",
                                                      "  node 5,",
                                                      "  node 6,",
                                                      "  WaterSource,",
                                                      "  node 7,",
                                                      "  node 8,",
                                                      "  ,",
                                                      "  ,",
                                                      "  hp cooling side,",
                                                      "  Autosize,",
                                                      "  Autosize,",
                                                      ",",
                                                      "  Autosize,",
                                                      "  1.0,",
                                                      "  1,",
                                                      "  dummyCurve,",
                                                      "  dummyCurve,",
                                                      "  dummyCurve;",
                                                      "Curve:Linear,",
                                                      "  dummyCurve,",
                                                      "  1,",
                                                      "  0,",
                                                      "  1,",
                                                      "  1;"});
    ASSERT_TRUE(process_idf(idf_objects));
    state->init_state(*state);

    // call the factory with a valid name to trigger reading inputs
    EIRPlantLoopHeatPump::factory(*state, DataPlant::PlantEquipmentType::HeatPumpEIRCooling, "HP COOLING SIDE");

    // verify the size of the vector and the processed condition
    EXPECT_EQ(2u, state->dataEIRPlantLoopHeatPump->heatPumps.size());

    // for now we know the order is maintained, so get each heat pump object
    EIRPlantLoopHeatPump *thisCoolingPLHP = &state->dataEIRPlantLoopHeatPump->heatPumps[0];
    EIRPlantLoopHeatPump *thisHeatingPLHP = &state->dataEIRPlantLoopHeatPump->heatPumps[1];

    // validate that we have the right ones
    EXPECT_EQ("HP COOLING SIDE", thisCoolingPLHP->name);
    EXPECT_EQ("HP HEATING SIDE", thisHeatingPLHP->name);

    // We'll set up two plant loops: a load and a source loop
    state->dataPlnt->TotNumLoops = 2;
    state->dataPlnt->PlantLoop.allocate(state->dataPlnt->TotNumLoops);

    state->dataPlnt->PlantLoop(1).FluidName = "WATER";
    state->dataPlnt->PlantLoop(1).glycol = Fluid::GetWater(*state);
    state->dataPlnt->PlantLoop(1).LoopSide(DataPlant::LoopSideLocation::Demand).TotalBranches = 1;
    state->dataPlnt->PlantLoop(1).LoopSide(DataPlant::LoopSideLocation::Demand).Branch.allocate(1);
    state->dataPlnt->PlantLoop(1).LoopSide(DataPlant::LoopSideLocation::Demand).Branch(1).TotalComponents = 1;
    state->dataPlnt->PlantLoop(1).LoopSide(DataPlant::LoopSideLocation::Demand).Branch(1).Comp.allocate(1);
    state->dataPlnt->PlantLoop(1).LoopSide(DataPlant::LoopSideLocation::Supply).TotalBranches = 1;
    state->dataPlnt->PlantLoop(1).LoopSide(DataPlant::LoopSideLocation::Supply).Branch.allocate(1);
    state->dataPlnt->PlantLoop(1).LoopSide(DataPlant::LoopSideLocation::Supply).Branch(1).TotalComponents = 2;
    state->dataPlnt->PlantLoop(1).LoopSide(DataPlant::LoopSideLocation::Supply).Branch(1).Comp.allocate(2);

    state->dataPlnt->PlantLoop(2).FluidName = "WATER";
    state->dataPlnt->PlantLoop(2).glycol = Fluid::GetWater(*state);
    state->dataPlnt->PlantLoop(2).LoopSide(DataPlant::LoopSideLocation::Demand).TotalBranches = 1;
    state->dataPlnt->PlantLoop(2).LoopSide(DataPlant::LoopSideLocation::Demand).Branch.allocate(1);
    state->dataPlnt->PlantLoop(2).LoopSide(DataPlant::LoopSideLocation::Demand).Branch(1).TotalComponents = 2;
    state->dataPlnt->PlantLoop(2).LoopSide(DataPlant::LoopSideLocation::Demand).Branch(1).Comp.allocate(2);
    state->dataPlnt->PlantLoop(2).LoopSide(DataPlant::LoopSideLocation::Supply).TotalBranches = 1;
    state->dataPlnt->PlantLoop(2).LoopSide(DataPlant::LoopSideLocation::Supply).Branch.allocate(1);
    state->dataPlnt->PlantLoop(2).LoopSide(DataPlant::LoopSideLocation::Supply).Branch(1).TotalComponents = 1;
    state->dataPlnt->PlantLoop(2).LoopSide(DataPlant::LoopSideLocation::Supply).Branch(1).Comp.allocate(1);

    Real64 constexpr plantSizingLoadVolFlow = 0.01;
    Real64 constexpr plantSizingLoadDeltaT = 1.0;

    state->dataSize->PlantSizData.allocate(2);
    state->dataSize->PlantSizData(1).DesVolFlowRate = 0.010;
    state->dataSize->PlantSizData(1).DeltaT = 1.0;
    state->dataSize->PlantSizData(2).DesVolFlowRate = 0.030;
    state->dataSize->PlantSizData(2).DeltaT = 1.0;

    auto &loop1supplyComponent1 = state->dataPlnt->PlantLoop(1).LoopSide(DataPlant::LoopSideLocation::Supply).Branch(1).Comp(1);
    auto &loop2demandComponent1 = state->dataPlnt->PlantLoop(2).LoopSide(DataPlant::LoopSideLocation::Demand).Branch(1).Comp(1);
    auto &loop1supplyComponent2 = state->dataPlnt->PlantLoop(1).LoopSide(DataPlant::LoopSideLocation::Supply).Branch(1).Comp(2);
    auto &loop2demandComponent2 = state->dataPlnt->PlantLoop(2).LoopSide(DataPlant::LoopSideLocation::Demand).Branch(1).Comp(2);

    loop1supplyComponent1.Type = DataPlant::PlantEquipmentType::HeatPumpEIRHeating;
    loop2demandComponent1.Type = DataPlant::PlantEquipmentType::HeatPumpEIRHeating;
    loop1supplyComponent2.Type = DataPlant::PlantEquipmentType::HeatPumpEIRCooling;
    loop2demandComponent2.Type = DataPlant::PlantEquipmentType::HeatPumpEIRCooling;

    loop1supplyComponent1.Name = thisHeatingPLHP->name;
    loop2demandComponent1.Name = thisHeatingPLHP->name;
    loop1supplyComponent2.Name = thisCoolingPLHP->name;
    loop2demandComponent2.Name = thisCoolingPLHP->name;

    loop1supplyComponent1.NodeNumIn = thisHeatingPLHP->loadSideNodes.inlet;
    loop2demandComponent1.NodeNumIn = thisHeatingPLHP->sourceSideNodes.inlet;
    loop1supplyComponent2.NodeNumIn = thisCoolingPLHP->loadSideNodes.inlet;
    loop2demandComponent2.NodeNumIn = thisCoolingPLHP->sourceSideNodes.inlet;

    // the init call expects a "from" calling point
    PlantLocation myCoolingLoadLocation = PlantLocation(1, DataPlant::LoopSideLocation::Supply, 1, 1);
    PlantLocation myCoolingSourceLocation = PlantLocation(2, DataPlant::LoopSideLocation::Demand, 1, 1);
    PlantLocation myHeatingLoadLocation = PlantLocation(1, DataPlant::LoopSideLocation::Supply, 1, 2);

    // set a couple global flags
    state->dataGlobal->BeginEnvrnFlag = true;

    // initialize so the components can find themselves on the plant
    thisCoolingPLHP->onInitLoopEquip(*state, myCoolingLoadLocation);
    thisHeatingPLHP->onInitLoopEquip(*state, myHeatingLoadLocation);

    state->dataPlnt->PlantFinalSizesOkayToReport = true;
    state->dataPlnt->PlantFirstSizesOkayToReport = true;
    state->dataPlnt->PlantFirstSizesOkayToFinalize = true;

    // assign the plant sizing data
    state->dataPlnt->PlantLoop(1).PlantSizNum = 1;
    state->dataPlnt->PlantLoop(2).PlantSizNum = 2;

    // The load side should be what is imposed by the plant sizing data for the design flow rate.
    // The source side should be calculated based on the COP, which was set at 1.0 for convenience.
    //   This works out to a multiplier of 2 on the source flow rate.  With the same deltaT on the design of the source
    //   loop, the flow rate must be twice as high.
    // The source side has a slightly different set of thermal properties so the expected flow is scaled by those.
    Real64 constexpr expectedLoadCp = 4197.93;
    Real64 constexpr expectedLoadRho = 999.898;
    Real64 constexpr expectedSourceCp = 4185.0;
    Real64 constexpr expectedSourceRho = 983.2;
    Real64 const expectedLoadFlow = plantSizingLoadVolFlow;
    Real64 expectedCapacity = expectedLoadRho * expectedLoadFlow * expectedLoadCp * plantSizingLoadDeltaT;
    Real64 expectedSourceFlow = plantSizingLoadVolFlow * 2.0;
    thisCoolingPLHP->sizeLoadSide(*state);
    thisCoolingPLHP->sizeSrcSideWSHP(*state);
    EXPECT_NEAR(expectedLoadFlow, thisCoolingPLHP->loadSideDesignVolFlowRate, 0.0001);
    EXPECT_NEAR(expectedSourceFlow, thisCoolingPLHP->sourceSideDesignVolFlowRate, 0.0001);
    EXPECT_NEAR(expectedCapacity, thisCoolingPLHP->referenceCapacity, 0.0001);

    // with a sizing run complete, we can also go ahead and get the design capacities...
    // they should be nonzero for the load side of things
    Real64 tmpMin = -1.0, tmpMax = -1.0, tmpOpt = -1.0;
    thisCoolingPLHP->getDesignCapacities(*state, myCoolingLoadLocation, tmpMax, tmpMin, tmpOpt);
    EXPECT_NEAR(0.0, tmpMin, 0.001);
    EXPECT_NEAR(expectedCapacity, tmpMax, 0.001);
    EXPECT_NEAR(expectedCapacity, tmpOpt, 0.001);
    // but always zero for the source side of things
    tmpMin = -1.0, tmpMax = -1.0, tmpOpt = -1.0;
    thisCoolingPLHP->getDesignCapacities(*state, myCoolingSourceLocation, tmpMax, tmpMin, tmpOpt);
    EXPECT_NEAR(0.0, tmpMin, 0.001);
    EXPECT_NEAR(0.0, tmpMax, 0.001);
    EXPECT_NEAR(0.0, tmpOpt, 0.001);

    // we can reset things and do a few more corner cases here

    // lets just try it again but with the plant sizing data set to zero flow, it should try to use the companion
    // but the companion isn't sized yet, so it should get zero conditions
    thisCoolingPLHP->loadSideDesignVolFlowRate = DataSizing::AutoSize;
    thisCoolingPLHP->sourceSideDesignVolFlowRate = DataSizing::AutoSize;
    thisCoolingPLHP->referenceCapacity = DataSizing::AutoSize;
    state->dataSize->PlantSizData(1).DesVolFlowRate = 0.0;
    thisCoolingPLHP->sizeLoadSide(*state);
    thisCoolingPLHP->sizeSrcSideWSHP(*state);
    EXPECT_NEAR(0.0, thisCoolingPLHP->loadSideDesignVolFlowRate, 0.0001);
    EXPECT_NEAR(0.0, thisCoolingPLHP->sourceSideDesignVolFlowRate, 0.0001);
    EXPECT_NEAR(0.0, thisCoolingPLHP->referenceCapacity, 0.0001);

    // but now let's try to size the heating coil, which will try to use the cooling coil's sized data
    thisCoolingPLHP->loadSideDesignVolFlowRate = expectedLoadFlow;
    thisCoolingPLHP->sourceSideDesignVolFlowRate = expectedSourceFlow;
    thisCoolingPLHP->referenceCapacity = expectedCapacity;
    Real64 const designSourceSideHeatTransfer = expectedCapacity * (1 - 1 / thisHeatingPLHP->referenceCOP);
    expectedSourceFlow = designSourceSideHeatTransfer / (state->dataSize->PlantSizData(2).DeltaT * expectedSourceCp * expectedSourceRho);
    expectedCapacity = expectedLoadRho * expectedLoadFlow * expectedLoadCp * plantSizingLoadDeltaT;
    thisHeatingPLHP->sizeLoadSide(*state);
    thisHeatingPLHP->sizeSrcSideWSHP(*state);
    EXPECT_NEAR(expectedLoadFlow, thisHeatingPLHP->loadSideDesignVolFlowRate, 0.0001);
    EXPECT_NEAR(expectedSourceFlow, thisHeatingPLHP->sourceSideDesignVolFlowRate, 0.0001);
    EXPECT_NEAR(expectedCapacity, thisHeatingPLHP->referenceCapacity, 0.0001);
}

TEST_F(EnergyPlusFixture, TestSizing_FullyHardsizedHeatingWithCompanion)
{
    std::string const idf_objects = delimited_string({"HeatPump:PlantLoop:EIR:Cooling,",
                                                      "  hp cooling side,",
                                                      "  node 1,",
                                                      "  node 2,",
                                                      "  WaterSource,",
                                                      "  node 3,",
                                                      "  node 4,",
                                                      "  ,",
                                                      "  ,",
                                                      "  hp heating side,",
                                                      "  0.01,",
                                                      "  0.02,",
                                                      "  ,",
                                                      "  1200,",
                                                      "  1.0,",
                                                      "  1,",
                                                      "  dummyCurve,",
                                                      "  dummyCurve,",
                                                      "  dummyCurve;",
                                                      "HeatPump:PlantLoop:EIR:Heating,",
                                                      "  hp heating side,",
                                                      "  node 5,",
                                                      "  node 6,",
                                                      "  WaterSource,",
                                                      "  node 7,",
                                                      "  node 8,",
                                                      "  ,",
                                                      "  ,",
                                                      "  hp cooling side,",
                                                      "  0.01,",
                                                      "  0.02,",
                                                      "  ,",
                                                      "  1200,",
                                                      "  1.0,",
                                                      "  1,",
                                                      "  dummyCurve,",
                                                      "  dummyCurve,",
                                                      "  dummyCurve;",
                                                      "Curve:Linear,",
                                                      "  dummyCurve,",
                                                      "  1,",
                                                      "  0,",
                                                      "  1,",
                                                      "  1;"});
    ASSERT_TRUE(process_idf(idf_objects));
    state->init_state(*state);

    // call the factory with a valid name to trigger reading inputs
    EIRPlantLoopHeatPump::factory(*state, DataPlant::PlantEquipmentType::HeatPumpEIRCooling, "HP COOLING SIDE");

    // verify the size of the vector and the processed condition
    EXPECT_EQ(2u, state->dataEIRPlantLoopHeatPump->heatPumps.size());

    // for now we know the order is maintained, so get each heat pump object
    EIRPlantLoopHeatPump *thisCoolingPLHP = &state->dataEIRPlantLoopHeatPump->heatPumps[0];
    EIRPlantLoopHeatPump *thisHeatingPLHP = &state->dataEIRPlantLoopHeatPump->heatPumps[1];

    // validate that we have the right ones
    EXPECT_EQ("HP COOLING SIDE", thisCoolingPLHP->name);
    EXPECT_EQ("HP HEATING SIDE", thisHeatingPLHP->name);

    // We'll set up two plant loops: a load and a source loop
    state->dataPlnt->TotNumLoops = 2;
    state->dataPlnt->PlantLoop.allocate(state->dataPlnt->TotNumLoops);

    state->dataPlnt->PlantLoop(1).FluidName = "WATER";
    state->dataPlnt->PlantLoop(1).glycol = Fluid::GetWater(*state);
    state->dataPlnt->PlantLoop(1).LoopSide(DataPlant::LoopSideLocation::Demand).TotalBranches = 1;
    state->dataPlnt->PlantLoop(1).LoopSide(DataPlant::LoopSideLocation::Demand).Branch.allocate(1);
    state->dataPlnt->PlantLoop(1).LoopSide(DataPlant::LoopSideLocation::Demand).Branch(1).TotalComponents = 1;
    state->dataPlnt->PlantLoop(1).LoopSide(DataPlant::LoopSideLocation::Demand).Branch(1).Comp.allocate(1);
    state->dataPlnt->PlantLoop(1).LoopSide(DataPlant::LoopSideLocation::Supply).TotalBranches = 1;
    state->dataPlnt->PlantLoop(1).LoopSide(DataPlant::LoopSideLocation::Supply).Branch.allocate(1);
    state->dataPlnt->PlantLoop(1).LoopSide(DataPlant::LoopSideLocation::Supply).Branch(1).TotalComponents = 2;
    state->dataPlnt->PlantLoop(1).LoopSide(DataPlant::LoopSideLocation::Supply).Branch(1).Comp.allocate(2);
    state->dataPlnt->PlantLoop(1).PlantSizNum = 1;

    state->dataPlnt->PlantLoop(2).FluidName = "WATER";
    state->dataPlnt->PlantLoop(2).glycol = Fluid::GetWater(*state);
    state->dataPlnt->PlantLoop(2).LoopSide(DataPlant::LoopSideLocation::Demand).TotalBranches = 1;
    state->dataPlnt->PlantLoop(2).LoopSide(DataPlant::LoopSideLocation::Demand).Branch.allocate(1);
    state->dataPlnt->PlantLoop(2).LoopSide(DataPlant::LoopSideLocation::Demand).Branch(1).TotalComponents = 2;
    state->dataPlnt->PlantLoop(2).LoopSide(DataPlant::LoopSideLocation::Demand).Branch(1).Comp.allocate(2);
    state->dataPlnt->PlantLoop(2).LoopSide(DataPlant::LoopSideLocation::Supply).TotalBranches = 1;
    state->dataPlnt->PlantLoop(2).LoopSide(DataPlant::LoopSideLocation::Supply).Branch.allocate(1);
    state->dataPlnt->PlantLoop(2).LoopSide(DataPlant::LoopSideLocation::Supply).Branch(1).TotalComponents = 1;
    state->dataPlnt->PlantLoop(2).LoopSide(DataPlant::LoopSideLocation::Supply).Branch(1).Comp.allocate(1);
    state->dataPlnt->PlantLoop(2).PlantSizNum = 2;

    state->dataSize->PlantSizData.allocate(2);
    state->dataSize->PlantSizData(1).DesVolFlowRate = 0.020;
    state->dataSize->PlantSizData(1).DeltaT = 1.0;
    state->dataSize->PlantSizData(2).DesVolFlowRate = 0.030;
    state->dataSize->PlantSizData(2).DeltaT = 1.0;

    auto &loop1supplyComponent1 = state->dataPlnt->PlantLoop(1).LoopSide(DataPlant::LoopSideLocation::Supply).Branch(1).Comp(1);
    auto &loop2demandComponent1 = state->dataPlnt->PlantLoop(2).LoopSide(DataPlant::LoopSideLocation::Demand).Branch(1).Comp(1);
    auto &loop1supplyComponent2 = state->dataPlnt->PlantLoop(1).LoopSide(DataPlant::LoopSideLocation::Supply).Branch(1).Comp(2);
    auto &loop2demandComponent2 = state->dataPlnt->PlantLoop(2).LoopSide(DataPlant::LoopSideLocation::Demand).Branch(1).Comp(2);

    loop1supplyComponent1.Type = DataPlant::PlantEquipmentType::HeatPumpEIRHeating;
    loop2demandComponent1.Type = DataPlant::PlantEquipmentType::HeatPumpEIRHeating;
    loop1supplyComponent2.Type = DataPlant::PlantEquipmentType::HeatPumpEIRCooling;
    loop2demandComponent2.Type = DataPlant::PlantEquipmentType::HeatPumpEIRCooling;

    loop1supplyComponent1.Name = thisHeatingPLHP->name;
    loop2demandComponent1.Name = thisHeatingPLHP->name;
    loop1supplyComponent2.Name = thisCoolingPLHP->name;
    loop2demandComponent2.Name = thisCoolingPLHP->name;

    loop1supplyComponent1.NodeNumIn = thisHeatingPLHP->loadSideNodes.inlet;
    loop2demandComponent1.NodeNumIn = thisHeatingPLHP->sourceSideNodes.inlet;
    loop1supplyComponent2.NodeNumIn = thisCoolingPLHP->loadSideNodes.inlet;
    loop2demandComponent2.NodeNumIn = thisCoolingPLHP->sourceSideNodes.inlet;

    // the init call expects a "from" calling point
    PlantLocation myLoadLocation = PlantLocation(1, DataPlant::LoopSideLocation::Supply, 1, 1);

    // set a couple global flags
    state->dataGlobal->BeginEnvrnFlag = true;
    state->dataGlobal->DisplayExtraWarnings = true;

    // initialize so the components can find themselves on the plant
    thisHeatingPLHP->onInitLoopEquip(*state, myLoadLocation);

    state->dataPlnt->PlantFinalSizesOkayToReport = true;
    state->dataPlnt->PlantFirstSizesOkayToReport = true;
    state->dataPlnt->PlantFirstSizesOkayToFinalize = true;

    // The values really should just come out all as the hard-sized values, this just makes sure that function didn't
    // botch something up.
    thisHeatingPLHP->sizeLoadSide(*state);
    thisHeatingPLHP->sizeSrcSideWSHP(*state);
    EXPECT_NEAR(0.01, thisHeatingPLHP->loadSideDesignVolFlowRate, 0.0001);
    EXPECT_NEAR(0.02, thisHeatingPLHP->sourceSideDesignVolFlowRate, 0.0001);
    EXPECT_NEAR(1200, thisHeatingPLHP->referenceCapacity, 0.0001);

    // Call it again, but this time with PlantSizing on, it should come out the same again
    state->dataGlobal->DoPlantSizing = true;
    thisHeatingPLHP->sizeLoadSide(*state);
    thisHeatingPLHP->sizeSrcSideWSHP(*state);
    EXPECT_NEAR(0.01, thisHeatingPLHP->loadSideDesignVolFlowRate, 0.0001);
    EXPECT_NEAR(0.02, thisHeatingPLHP->sourceSideDesignVolFlowRate, 0.0001);
    EXPECT_NEAR(1200, thisHeatingPLHP->referenceCapacity, 0.0001);
}

TEST_F(EnergyPlusFixture, TestSizing_WithCompanionNoPlantSizing)
{
    std::string const idf_objects = delimited_string({"HeatPump:PlantLoop:EIR:Cooling,",
                                                      "  hp cooling side,",
                                                      "  node 1,",
                                                      "  node 2,",
                                                      "  WaterSource,",
                                                      "  node 3,",
                                                      "  node 4,",
                                                      "  ,",
                                                      "  ,",
                                                      "  hp heating side,",
                                                      "  Autosize,",
                                                      "  Autosize,",
                                                      "  ,",
                                                      "  Autosize,",
                                                      "  1.0,",
                                                      "  1,",
                                                      "  dummyCurve,",
                                                      "  dummyCurve,",
                                                      "  dummyCurve;",
                                                      "HeatPump:PlantLoop:EIR:Heating,",
                                                      "  hp heating side,",
                                                      "  node 5,",
                                                      "  node 6,",
                                                      "  WaterSource,",
                                                      "  node 7,",
                                                      "  node 8,",
                                                      "  ,",
                                                      "  ,",
                                                      "  hp cooling side,",
                                                      "  Autosize,",
                                                      "  Autosize,",
                                                      "  ,",
                                                      "  Autosize,",
                                                      "  1.0,",
                                                      "  1,",
                                                      "  dummyCurve,",
                                                      "  dummyCurve,",
                                                      "  dummyCurve;",
                                                      "Curve:Linear,",
                                                      "  dummyCurve,",
                                                      "  1,",
                                                      "  0,",
                                                      "  1,",
                                                      "  1;"});
    ASSERT_TRUE(process_idf(idf_objects));
    state->init_state(*state);

    // call the factory with a valid name to trigger reading inputs
    EIRPlantLoopHeatPump::factory(*state, DataPlant::PlantEquipmentType::HeatPumpEIRCooling, "HP COOLING SIDE");

    // verify the size of the vector and the processed condition
    EXPECT_EQ(2u, state->dataEIRPlantLoopHeatPump->heatPumps.size());

    // for now we know the order is maintained, so get each heat pump object
    EIRPlantLoopHeatPump *thisCoolingPLHP = &state->dataEIRPlantLoopHeatPump->heatPumps[0];
    EIRPlantLoopHeatPump *thisHeatingPLHP = &state->dataEIRPlantLoopHeatPump->heatPumps[1];

    // validate that we have the right ones
    EXPECT_EQ("HP COOLING SIDE", thisCoolingPLHP->name);
    EXPECT_EQ("HP HEATING SIDE", thisHeatingPLHP->name);

    // We'll set up two plant loops: a load and a source loop
    state->dataPlnt->TotNumLoops = 2;
    state->dataPlnt->PlantLoop.allocate(state->dataPlnt->TotNumLoops);

    state->dataPlnt->PlantLoop(1).FluidName = "WATER";
    state->dataPlnt->PlantLoop(1).glycol = Fluid::GetWater(*state);
    state->dataPlnt->PlantLoop(1).LoopSide(DataPlant::LoopSideLocation::Demand).TotalBranches = 1;
    state->dataPlnt->PlantLoop(1).LoopSide(DataPlant::LoopSideLocation::Demand).Branch.allocate(1);
    state->dataPlnt->PlantLoop(1).LoopSide(DataPlant::LoopSideLocation::Demand).Branch(1).TotalComponents = 1;
    state->dataPlnt->PlantLoop(1).LoopSide(DataPlant::LoopSideLocation::Demand).Branch(1).Comp.allocate(1);
    state->dataPlnt->PlantLoop(1).LoopSide(DataPlant::LoopSideLocation::Supply).TotalBranches = 1;
    state->dataPlnt->PlantLoop(1).LoopSide(DataPlant::LoopSideLocation::Supply).Branch.allocate(1);
    state->dataPlnt->PlantLoop(1).LoopSide(DataPlant::LoopSideLocation::Supply).Branch(1).TotalComponents = 2;
    state->dataPlnt->PlantLoop(1).LoopSide(DataPlant::LoopSideLocation::Supply).Branch(1).Comp.allocate(2);

    state->dataPlnt->PlantLoop(2).FluidName = "WATER";
    state->dataPlnt->PlantLoop(2).glycol = Fluid::GetWater(*state);
    state->dataPlnt->PlantLoop(2).LoopSide(DataPlant::LoopSideLocation::Demand).TotalBranches = 1;
    state->dataPlnt->PlantLoop(2).LoopSide(DataPlant::LoopSideLocation::Demand).Branch.allocate(1);
    state->dataPlnt->PlantLoop(2).LoopSide(DataPlant::LoopSideLocation::Demand).Branch(1).TotalComponents = 2;
    state->dataPlnt->PlantLoop(2).LoopSide(DataPlant::LoopSideLocation::Demand).Branch(1).Comp.allocate(2);
    state->dataPlnt->PlantLoop(2).LoopSide(DataPlant::LoopSideLocation::Supply).TotalBranches = 1;
    state->dataPlnt->PlantLoop(2).LoopSide(DataPlant::LoopSideLocation::Supply).Branch.allocate(1);
    state->dataPlnt->PlantLoop(2).LoopSide(DataPlant::LoopSideLocation::Supply).Branch(1).TotalComponents = 1;
    state->dataPlnt->PlantLoop(2).LoopSide(DataPlant::LoopSideLocation::Supply).Branch(1).Comp.allocate(1);

    auto &loop1supplyComponent1 = state->dataPlnt->PlantLoop(1).LoopSide(DataPlant::LoopSideLocation::Supply).Branch(1).Comp(1);
    auto &loop2demandComponent1 = state->dataPlnt->PlantLoop(2).LoopSide(DataPlant::LoopSideLocation::Demand).Branch(1).Comp(1);
    auto &loop1supplyComponent2 = state->dataPlnt->PlantLoop(1).LoopSide(DataPlant::LoopSideLocation::Supply).Branch(1).Comp(2);
    auto &loop2demandComponent2 = state->dataPlnt->PlantLoop(2).LoopSide(DataPlant::LoopSideLocation::Demand).Branch(1).Comp(2);

    loop1supplyComponent1.Type = DataPlant::PlantEquipmentType::HeatPumpEIRHeating;
    loop2demandComponent1.Type = DataPlant::PlantEquipmentType::HeatPumpEIRHeating;
    loop1supplyComponent2.Type = DataPlant::PlantEquipmentType::HeatPumpEIRCooling;
    loop2demandComponent2.Type = DataPlant::PlantEquipmentType::HeatPumpEIRCooling;

    loop1supplyComponent1.Name = thisHeatingPLHP->name;
    loop2demandComponent1.Name = thisHeatingPLHP->name;
    loop1supplyComponent2.Name = thisCoolingPLHP->name;
    loop2demandComponent2.Name = thisCoolingPLHP->name;

    loop1supplyComponent1.NodeNumIn = thisHeatingPLHP->loadSideNodes.inlet;
    loop2demandComponent1.NodeNumIn = thisHeatingPLHP->sourceSideNodes.inlet;
    loop1supplyComponent2.NodeNumIn = thisCoolingPLHP->loadSideNodes.inlet;
    loop2demandComponent2.NodeNumIn = thisCoolingPLHP->sourceSideNodes.inlet;

    // the init call expects a "from" calling point
    PlantLocation myCoolingLoadLocation = PlantLocation(1, DataPlant::LoopSideLocation::Supply, 1, 1);
    PlantLocation myHeatingLoadLocation = PlantLocation(1, DataPlant::LoopSideLocation::Supply, 1, 2);

    // set a couple global flags
    state->dataGlobal->BeginEnvrnFlag = true;

    // initialize so the components can find themselves on the plant
    thisCoolingPLHP->onInitLoopEquip(*state, myCoolingLoadLocation);
    thisHeatingPLHP->onInitLoopEquip(*state, myHeatingLoadLocation);

    state->dataPlnt->PlantFinalSizesOkayToReport = true;
    state->dataPlnt->PlantFirstSizesOkayToReport = true;
    state->dataPlnt->PlantFirstSizesOkayToFinalize = true;

    // let's just fake that the companion coil already got autosized properly
    thisHeatingPLHP->loadSideDesignVolFlowRate = 0.1;
    thisHeatingPLHP->sourceSideDesignVolFlowRate = 0.2;
    thisHeatingPLHP->referenceCapacity = 1000.0;

    // With no plant sizing, it will try to use the autosized companion instead
    // the load flow should be the companion load flow
    // with no source plant sizing, the source flow will actually work out to be the same as the load flow (not the source flow)
    // the capacity will be the companion capacity
    thisCoolingPLHP->sizeLoadSide(*state);
    thisCoolingPLHP->sizeSrcSideWSHP(*state);
    EXPECT_NEAR(0.1, thisCoolingPLHP->loadSideDesignVolFlowRate, 0.0001);
    EXPECT_NEAR(0.1, thisCoolingPLHP->sourceSideDesignVolFlowRate, 0.0001);
    EXPECT_NEAR(1000.0, thisCoolingPLHP->referenceCapacity, 0.0001);
}

TEST_F(EnergyPlusFixture, TestSizing_NoCompanionNoPlantSizingError)
{
    std::string const idf_objects = delimited_string({"HeatPump:PlantLoop:EIR:Heating,",
                                                      "  hp heating side,",
                                                      "  node 5,",
                                                      "  node 6,",
                                                      "  WaterSource,",
                                                      "  node 7,",
                                                      "  node 8,",
                                                      "  ,",
                                                      "  ,",
                                                      "  ,",
                                                      "  Autosize,",
                                                      "  Autosize,",
                                                      "  ,",
                                                      "  Autosize,",
                                                      "  1.0,",
                                                      "  1,",
                                                      "  dummyCurve,",
                                                      "  dummyCurve,",
                                                      "  dummyCurve;",
                                                      "Curve:Linear,",
                                                      "  dummyCurve,",
                                                      "  1,",
                                                      "  0,",
                                                      "  1,",
                                                      "  1;"});
    ASSERT_TRUE(process_idf(idf_objects));
    state->init_state(*state);

    // call the factory with a valid name to trigger reading inputs
    EIRPlantLoopHeatPump::factory(*state, DataPlant::PlantEquipmentType::HeatPumpEIRHeating, "HP HEATING SIDE");

    // verify the size of the vector and the processed condition
    EXPECT_EQ(1u, state->dataEIRPlantLoopHeatPump->heatPumps.size());

    // for now we know the order is maintained, so get each heat pump object
    EIRPlantLoopHeatPump *thisHeatingPLHP = &state->dataEIRPlantLoopHeatPump->heatPumps[0];

    // validate that we have the right ones
    EXPECT_EQ("HP HEATING SIDE", thisHeatingPLHP->name);

    // We'll set up two plant loops: a load and a source loop
    state->dataPlnt->TotNumLoops = 2;
    state->dataPlnt->PlantLoop.allocate(state->dataPlnt->TotNumLoops);

    state->dataPlnt->PlantLoop(1).FluidName = "WATER";
    state->dataPlnt->PlantLoop(1).glycol = Fluid::GetWater(*state);
    state->dataPlnt->PlantLoop(1).LoopSide(DataPlant::LoopSideLocation::Demand).TotalBranches = 1;
    state->dataPlnt->PlantLoop(1).LoopSide(DataPlant::LoopSideLocation::Demand).Branch.allocate(1);
    state->dataPlnt->PlantLoop(1).LoopSide(DataPlant::LoopSideLocation::Demand).Branch(1).TotalComponents = 1;
    state->dataPlnt->PlantLoop(1).LoopSide(DataPlant::LoopSideLocation::Demand).Branch(1).Comp.allocate(1);
    state->dataPlnt->PlantLoop(1).LoopSide(DataPlant::LoopSideLocation::Supply).TotalBranches = 1;
    state->dataPlnt->PlantLoop(1).LoopSide(DataPlant::LoopSideLocation::Supply).Branch.allocate(1);
    state->dataPlnt->PlantLoop(1).LoopSide(DataPlant::LoopSideLocation::Supply).Branch(1).TotalComponents = 1;
    state->dataPlnt->PlantLoop(1).LoopSide(DataPlant::LoopSideLocation::Supply).Branch(1).Comp.allocate(1);

    state->dataPlnt->PlantLoop(2).FluidName = "WATER";
    state->dataPlnt->PlantLoop(2).glycol = Fluid::GetWater(*state);
    state->dataPlnt->PlantLoop(2).LoopSide(DataPlant::LoopSideLocation::Demand).TotalBranches = 1;
    state->dataPlnt->PlantLoop(2).LoopSide(DataPlant::LoopSideLocation::Demand).Branch.allocate(1);
    state->dataPlnt->PlantLoop(2).LoopSide(DataPlant::LoopSideLocation::Demand).Branch(1).TotalComponents = 1;
    state->dataPlnt->PlantLoop(2).LoopSide(DataPlant::LoopSideLocation::Demand).Branch(1).Comp.allocate(1);
    state->dataPlnt->PlantLoop(2).LoopSide(DataPlant::LoopSideLocation::Supply).TotalBranches = 1;
    state->dataPlnt->PlantLoop(2).LoopSide(DataPlant::LoopSideLocation::Supply).Branch.allocate(1);
    state->dataPlnt->PlantLoop(2).LoopSide(DataPlant::LoopSideLocation::Supply).Branch(1).TotalComponents = 1;
    state->dataPlnt->PlantLoop(2).LoopSide(DataPlant::LoopSideLocation::Supply).Branch(1).Comp.allocate(1);

    auto &loop1supplyComponent1 = state->dataPlnt->PlantLoop(1).LoopSide(DataPlant::LoopSideLocation::Supply).Branch(1).Comp(1);
    auto &loop2demandComponent1 = state->dataPlnt->PlantLoop(2).LoopSide(DataPlant::LoopSideLocation::Demand).Branch(1).Comp(1);

    loop1supplyComponent1.Type = DataPlant::PlantEquipmentType::HeatPumpEIRHeating;
    loop2demandComponent1.Type = DataPlant::PlantEquipmentType::HeatPumpEIRHeating;

    loop1supplyComponent1.Name = thisHeatingPLHP->name;
    loop2demandComponent1.Name = thisHeatingPLHP->name;

    loop1supplyComponent1.NodeNumIn = thisHeatingPLHP->loadSideNodes.inlet;
    loop2demandComponent1.NodeNumIn = thisHeatingPLHP->sourceSideNodes.inlet;

    // the init call expects a "from" calling point
    PlantLocation myHeatingLoadLocation = PlantLocation(1, DataPlant::LoopSideLocation::Supply, 1, 1);

    // set a couple global flags
    state->dataGlobal->BeginEnvrnFlag = true;

    // initialize so the components can find themselves on the plant
    thisHeatingPLHP->onInitLoopEquip(*state, myHeatingLoadLocation);

    state->dataPlnt->PlantFinalSizesOkayToReport = true;
    state->dataPlnt->PlantFirstSizesOkayToReport = true;
    state->dataPlnt->PlantFirstSizesOkayToFinalize = true;

    // with no plant sizing available and no companion coil to size from, it should throw a fatal
    EXPECT_THROW(thisHeatingPLHP->sizeLoadSide(*state), std::runtime_error);
}

TEST_F(EnergyPlusFixture, TestSizing_NoCompanionNoPlantSizingHardSized)
{
    std::string const idf_objects = delimited_string({"HeatPump:PlantLoop:EIR:Heating,",
                                                      "  hp heating side,",
                                                      "  node 5,",
                                                      "  node 6,",
                                                      "  WaterSource,",
                                                      "  node 7,",
                                                      "  node 8,",
                                                      "  ,",
                                                      "  ,",
                                                      "  ,",
                                                      "  0.1,",
                                                      "  0.1,",
                                                      "  ,",
                                                      "  1000,",
                                                      "  1.0,",
                                                      "  1,",
                                                      "  dummyCurve,",
                                                      "  dummyCurve,",
                                                      "  dummyCurve;",
                                                      "Curve:Linear,",
                                                      "  dummyCurve,",
                                                      "  1,",
                                                      "  0,",
                                                      "  1,",
                                                      "  1;"});
    ASSERT_TRUE(process_idf(idf_objects));
    state->init_state(*state);

    // call the factory with a valid name to trigger reading inputs
    EIRPlantLoopHeatPump::factory(*state, DataPlant::PlantEquipmentType::HeatPumpEIRHeating, "HP HEATING SIDE");

    // verify the size of the vector and the processed condition
    EXPECT_EQ(1u, state->dataEIRPlantLoopHeatPump->heatPumps.size());

    // for now we know the order is maintained, so get each heat pump object
    EIRPlantLoopHeatPump *thisHeatingPLHP = &state->dataEIRPlantLoopHeatPump->heatPumps[0];

    // validate that we have the right ones
    EXPECT_EQ("HP HEATING SIDE", thisHeatingPLHP->name);

    // We'll set up two plant loops: a load and a source loop
    state->dataPlnt->TotNumLoops = 2;
    state->dataPlnt->PlantLoop.allocate(state->dataPlnt->TotNumLoops);

    state->dataPlnt->PlantLoop(1).FluidName = "WATER";
    state->dataPlnt->PlantLoop(1).glycol = Fluid::GetWater(*state);
    state->dataPlnt->PlantLoop(1).LoopSide(DataPlant::LoopSideLocation::Demand).TotalBranches = 1;
    state->dataPlnt->PlantLoop(1).LoopSide(DataPlant::LoopSideLocation::Demand).Branch.allocate(1);
    state->dataPlnt->PlantLoop(1).LoopSide(DataPlant::LoopSideLocation::Demand).Branch(1).TotalComponents = 1;
    state->dataPlnt->PlantLoop(1).LoopSide(DataPlant::LoopSideLocation::Demand).Branch(1).Comp.allocate(1);
    state->dataPlnt->PlantLoop(1).LoopSide(DataPlant::LoopSideLocation::Supply).TotalBranches = 1;
    state->dataPlnt->PlantLoop(1).LoopSide(DataPlant::LoopSideLocation::Supply).Branch.allocate(1);
    state->dataPlnt->PlantLoop(1).LoopSide(DataPlant::LoopSideLocation::Supply).Branch(1).TotalComponents = 1;
    state->dataPlnt->PlantLoop(1).LoopSide(DataPlant::LoopSideLocation::Supply).Branch(1).Comp.allocate(1);

    state->dataPlnt->PlantLoop(2).FluidName = "WATER";
    state->dataPlnt->PlantLoop(2).glycol = Fluid::GetWater(*state);
    state->dataPlnt->PlantLoop(2).LoopSide(DataPlant::LoopSideLocation::Demand).TotalBranches = 1;
    state->dataPlnt->PlantLoop(2).LoopSide(DataPlant::LoopSideLocation::Demand).Branch.allocate(1);
    state->dataPlnt->PlantLoop(2).LoopSide(DataPlant::LoopSideLocation::Demand).Branch(1).TotalComponents = 1;
    state->dataPlnt->PlantLoop(2).LoopSide(DataPlant::LoopSideLocation::Demand).Branch(1).Comp.allocate(1);
    state->dataPlnt->PlantLoop(2).LoopSide(DataPlant::LoopSideLocation::Supply).TotalBranches = 1;
    state->dataPlnt->PlantLoop(2).LoopSide(DataPlant::LoopSideLocation::Supply).Branch.allocate(1);
    state->dataPlnt->PlantLoop(2).LoopSide(DataPlant::LoopSideLocation::Supply).Branch(1).TotalComponents = 1;
    state->dataPlnt->PlantLoop(2).LoopSide(DataPlant::LoopSideLocation::Supply).Branch(1).Comp.allocate(1);

    auto &loop1supplyComponent1 = state->dataPlnt->PlantLoop(1).LoopSide(DataPlant::LoopSideLocation::Supply).Branch(1).Comp(1);
    auto &loop2demandComponent1 = state->dataPlnt->PlantLoop(2).LoopSide(DataPlant::LoopSideLocation::Demand).Branch(1).Comp(1);

    loop1supplyComponent1.Type = DataPlant::PlantEquipmentType::HeatPumpEIRHeating;
    loop2demandComponent1.Type = DataPlant::PlantEquipmentType::HeatPumpEIRHeating;

    loop1supplyComponent1.Name = thisHeatingPLHP->name;
    loop2demandComponent1.Name = thisHeatingPLHP->name;

    loop1supplyComponent1.NodeNumIn = thisHeatingPLHP->loadSideNodes.inlet;
    loop2demandComponent1.NodeNumIn = thisHeatingPLHP->sourceSideNodes.inlet;

    // the init call expects a "from" calling point
    PlantLocation myHeatingLoadLocation = PlantLocation(1, DataPlant::LoopSideLocation::Supply, 1, 1);

    // set a couple global flags
    state->dataGlobal->BeginEnvrnFlag = true;

    // initialize so the components can find themselves on the plant
    thisHeatingPLHP->onInitLoopEquip(*state, myHeatingLoadLocation);

    state->dataPlnt->PlantFinalSizesOkayToReport = true;
    state->dataPlnt->PlantFirstSizesOkayToReport = true;
    state->dataPlnt->PlantFirstSizesOkayToFinalize = true;

    // this should report out to the sizing output, but just the user defined stuff
    thisHeatingPLHP->sizeLoadSide(*state);
    thisHeatingPLHP->sizeSrcSideWSHP(*state);
    EXPECT_NEAR(0.1, thisHeatingPLHP->loadSideDesignVolFlowRate, 0.0001);
    EXPECT_NEAR(0.1, thisHeatingPLHP->sourceSideDesignVolFlowRate, 0.0001);
    EXPECT_NEAR(1000, thisHeatingPLHP->referenceCapacity, 0.0001);
}

TEST_F(EnergyPlusFixture, CoolingOutletSetpointWorker)
{
    std::string const idf_objects = delimited_string({"HeatPump:PlantLoop:EIR:Cooling,",
                                                      "  hp cooling side,",
                                                      "  node 1,",
                                                      "  node 2,",
                                                      "  WaterSource,",
                                                      "  node 3,",
                                                      "  node 4,",
                                                      "  ,",
                                                      "  ,",
                                                      "  ,",
                                                      "  0.001,",
                                                      "  0.001,",
                                                      "  ,",
                                                      "  1000,",
                                                      "  3.14,",
                                                      "  ,",
                                                      "  dummyCurve,",
                                                      "  dummyCurve,",
                                                      "  dummyCurve;",
                                                      "Curve:Linear,",
                                                      "  dummyCurve,",
                                                      "  1,",
                                                      "  0,",
                                                      "  1,",
                                                      "  1;"});
    ASSERT_TRUE(process_idf(idf_objects));
    state->init_state(*state);

    // set up the plant loops
    // first the load side
    state->dataPlnt->TotNumLoops = 1;
    state->dataPlnt->PlantLoop.allocate(1);
    auto &PLHPPlantLoadSideLoop = state->dataPlnt->PlantLoop(1);

    state->dataPlnt->PlantLoop(1).FluidName = "WATER";
    state->dataPlnt->PlantLoop(1).glycol = Fluid::GetWater(*state);
    state->dataPlnt->PlantLoop(1).LoopSide(DataPlant::LoopSideLocation::Supply).TotalBranches = 1;
    state->dataPlnt->PlantLoop(1).LoopSide(DataPlant::LoopSideLocation::Supply).Branch.allocate(1);
    state->dataPlnt->PlantLoop(1).LoopSide(DataPlant::LoopSideLocation::Supply).Branch(1).TotalComponents = 1;
    state->dataPlnt->PlantLoop(1).LoopSide(DataPlant::LoopSideLocation::Supply).Branch(1).Comp.allocate(1);
    auto &PLHPPlantLoadSideComp = state->dataPlnt->PlantLoop(1).LoopSide(DataPlant::LoopSideLocation::Supply).Branch(1).Comp(1);
    PLHPPlantLoadSideComp.Type = DataPlant::PlantEquipmentType::HeatPumpEIRCooling;

    // call the factory with a valid name to trigger reading inputs
    EIRPlantLoopHeatPump::factory(*state, DataPlant::PlantEquipmentType::HeatPumpEIRCooling, "HP COOLING SIDE");

    // verify the size of the vector and the processed condition
    EXPECT_EQ(1u, state->dataEIRPlantLoopHeatPump->heatPumps.size());

    // for now we know the order is maintained, so get each heat pump object
    EIRPlantLoopHeatPump *thisCoolingPLHP = &state->dataEIRPlantLoopHeatPump->heatPumps[0];

    // do a little setup here
    thisCoolingPLHP->loadSidePlantLoc.loopNum = 1;
    thisCoolingPLHP->loadSidePlantLoc.loopSideNum = DataPlant::LoopSideLocation::Supply;
    thisCoolingPLHP->loadSidePlantLoc.branchNum = 1;
    thisCoolingPLHP->loadSidePlantLoc.compNum = 1;
    PlantUtilities::SetPlantLocationLinks(*state, thisCoolingPLHP->loadSidePlantLoc);
    thisCoolingPLHP->loadSideNodes.outlet = 1;

    // the factory would've called GetOnlySingleNode for the in/out pairs on the PLHP, add another one for the loop
    // outlet setpoint node
    state->dataLoopNodes->Node.allocate(5);
    PLHPPlantLoadSideLoop.TempSetPointNodeNum = 5;

    // set up the plant setpoint conditions and test for single setpoint operation
    PLHPPlantLoadSideLoop.LoopDemandCalcScheme = DataPlant::LoopDemandCalcScheme::SingleSetPoint;
    PLHPPlantLoadSideComp.CurOpSchemeType = DataPlant::OpScheme::CompSetPtBased;
    state->dataLoopNodes->Node(thisCoolingPLHP->loadSideNodes.outlet).TempSetPoint = 3.141;
    state->dataLoopNodes->Node(5).TempSetPoint = 2.718;
    EXPECT_NEAR(3.141, thisCoolingPLHP->getLoadSideOutletSetPointTemp(*state), 0.001);
    PLHPPlantLoadSideComp.CurOpSchemeType = DataPlant::OpScheme::CoolingRB;
    EXPECT_NEAR(2.718, thisCoolingPLHP->getLoadSideOutletSetPointTemp(*state), 0.001);

    // test for dual setpoint operation
    PLHPPlantLoadSideLoop.LoopDemandCalcScheme = DataPlant::LoopDemandCalcScheme::DualSetPointDeadBand;
    PLHPPlantLoadSideComp.CurOpSchemeType = DataPlant::OpScheme::CompSetPtBased;
    state->dataLoopNodes->Node(thisCoolingPLHP->loadSideNodes.outlet).TempSetPointHi = 6.282;
    state->dataLoopNodes->Node(5).TempSetPointHi = 5.436;
    EXPECT_NEAR(6.282, thisCoolingPLHP->getLoadSideOutletSetPointTemp(*state), 0.001);
    PLHPPlantLoadSideComp.CurOpSchemeType = DataPlant::OpScheme::CoolingRB;
    EXPECT_NEAR(5.436, thisCoolingPLHP->getLoadSideOutletSetPointTemp(*state), 0.001);
}

TEST_F(EnergyPlusFixture, HeatingOutletSetpointWorker)
{
    std::string const idf_objects = delimited_string({"HeatPump:PlantLoop:EIR:Heating,",
                                                      "  hp heating side,",
                                                      "  node 1,",
                                                      "  node 2,",
                                                      "  WaterSource,",
                                                      "  node 3,",
                                                      "  node 3,",
                                                      "  ,",
                                                      "  ,",
                                                      "  ,",
                                                      "  0.001,",
                                                      "  0.001,",
                                                      "  ,",
                                                      "  1000,",
                                                      "  3.14,",
                                                      "  ,",
                                                      "  dummyCurve,",
                                                      "  dummyCurve,",
                                                      "  dummyCurve;",
                                                      "Curve:Linear,",
                                                      "  dummyCurve,",
                                                      "  1,",
                                                      "  0,",
                                                      "  1,",
                                                      "  1;"});
    ASSERT_TRUE(process_idf(idf_objects));
    state->init_state(*state);

    // set up the plant loops
    // first the load side
    state->dataPlnt->TotNumLoops = 1;
    state->dataPlnt->PlantLoop.allocate(1);
    auto &PLHPPlantLoadSideLoop = state->dataPlnt->PlantLoop(1);

    state->dataPlnt->PlantLoop(1).FluidName = "WATER";
    state->dataPlnt->PlantLoop(1).glycol = Fluid::GetWater(*state);
    state->dataPlnt->PlantLoop(1).LoopSide(DataPlant::LoopSideLocation::Supply).TotalBranches = 1;
    state->dataPlnt->PlantLoop(1).LoopSide(DataPlant::LoopSideLocation::Supply).Branch.allocate(1);
    state->dataPlnt->PlantLoop(1).LoopSide(DataPlant::LoopSideLocation::Supply).Branch(1).TotalComponents = 1;
    state->dataPlnt->PlantLoop(1).LoopSide(DataPlant::LoopSideLocation::Supply).Branch(1).Comp.allocate(1);
    auto &PLHPPlantLoadSideComp = state->dataPlnt->PlantLoop(1).LoopSide(DataPlant::LoopSideLocation::Supply).Branch(1).Comp(1);
    PLHPPlantLoadSideComp.Type = DataPlant::PlantEquipmentType::HeatPumpEIRHeating;

    // call the factory with a valid name to trigger reading inputs
    EIRPlantLoopHeatPump::factory(*state, DataPlant::PlantEquipmentType::HeatPumpEIRHeating, "HP HEATING SIDE");

    // for now we know the order is maintained, so get each heat pump object
    EIRPlantLoopHeatPump *thisHeatingPLHP = &state->dataEIRPlantLoopHeatPump->heatPumps[0];

    // do a little setup here
    thisHeatingPLHP->loadSidePlantLoc.loopNum = 1;
    thisHeatingPLHP->loadSidePlantLoc.loopSideNum = DataPlant::LoopSideLocation::Supply;
    thisHeatingPLHP->loadSidePlantLoc.branchNum = 1;
    thisHeatingPLHP->loadSidePlantLoc.compNum = 1;
    PlantUtilities::SetPlantLocationLinks(*state, thisHeatingPLHP->loadSidePlantLoc);

    thisHeatingPLHP->loadSideNodes.outlet = 1;

    // the factory would've called GetOnlySingleNode for the in/out pairs on the PLHP, add another one for the loop
    // outlet setpoint node
    state->dataLoopNodes->Node.allocate(5);
    PLHPPlantLoadSideLoop.TempSetPointNodeNum = 5;

    // test for dual setpoint operation
    PLHPPlantLoadSideLoop.LoopDemandCalcScheme = DataPlant::LoopDemandCalcScheme::DualSetPointDeadBand;
    PLHPPlantLoadSideComp.CurOpSchemeType = DataPlant::OpScheme::CompSetPtBased;
    state->dataLoopNodes->Node(thisHeatingPLHP->loadSideNodes.outlet).TempSetPointHi = 30.0;
    state->dataLoopNodes->Node(thisHeatingPLHP->loadSideNodes.outlet).TempSetPointLo = 10.0;
    state->dataLoopNodes->Node(5).TempSetPointHi = 30.0;
    state->dataLoopNodes->Node(5).TempSetPointLo = 12.0;
    EXPECT_NEAR(10.0, thisHeatingPLHP->getLoadSideOutletSetPointTemp(*state), 0.001);
    PLHPPlantLoadSideComp.CurOpSchemeType = DataPlant::OpScheme::HeatingRB;
    EXPECT_NEAR(12.0, thisHeatingPLHP->getLoadSideOutletSetPointTemp(*state), 0.001);
}

TEST_F(EnergyPlusFixture, Initialization2_WaterSource)
{
    std::string const idf_objects = delimited_string({"HeatPump:PlantLoop:EIR:Cooling,",
                                                      "  hp cooling side,",
                                                      "  node 1,",
                                                      "  node 2,",
                                                      "  WaterSource,",
                                                      "  node 3,",
                                                      "  node 4,",
                                                      "  ,",
                                                      "  ,",
                                                      "  ,",
                                                      "  0.001,",
                                                      "  0.001,",
                                                      "  ,",
                                                      "  1000,",
                                                      "  3.14,",
                                                      "  ,",
                                                      "  dummyCurve,",
                                                      "  dummyCurve,",
                                                      "  dummyCurve;",
                                                      "Curve:Linear,",
                                                      "  dummyCurve,",
                                                      "  1,",
                                                      "  0,",
                                                      "  1,",
                                                      "  1;"});
    ASSERT_TRUE(process_idf(idf_objects));
    state->init_state(*state);

    bool firstHVACIteration = true;
    // set up the plant loops
    // first the load side
    state->dataPlnt->TotNumLoops = 2;
    state->dataPlnt->PlantLoop.allocate(2);

    state->dataPlnt->PlantLoop(1).FluidName = "WATER";
    state->dataPlnt->PlantLoop(1).glycol = Fluid::GetWater(*state);
    state->dataPlnt->PlantLoop(1).LoopSide(DataPlant::LoopSideLocation::Supply).TotalBranches = 1;
    state->dataPlnt->PlantLoop(1).LoopSide(DataPlant::LoopSideLocation::Supply).Branch.allocate(1);
    state->dataPlnt->PlantLoop(1).LoopSide(DataPlant::LoopSideLocation::Supply).Branch(1).TotalComponents = 1;
    state->dataPlnt->PlantLoop(1).LoopSide(DataPlant::LoopSideLocation::Supply).Branch(1).Comp.allocate(1);
    auto &PLHPPlantLoadSideComp = state->dataPlnt->PlantLoop(1).LoopSide(DataPlant::LoopSideLocation::Supply).Branch(1).Comp(1);
    PLHPPlantLoadSideComp.Type = DataPlant::PlantEquipmentType::HeatPumpEIRCooling;
    // then the source side

    state->dataPlnt->PlantLoop(2).FluidName = "WATER";
    state->dataPlnt->PlantLoop(2).glycol = Fluid::GetWater(*state);
    state->dataPlnt->PlantLoop(2).LoopSide(DataPlant::LoopSideLocation::Demand).TotalBranches = 1;
    state->dataPlnt->PlantLoop(2).LoopSide(DataPlant::LoopSideLocation::Demand).Branch.allocate(1);
    state->dataPlnt->PlantLoop(2).LoopSide(DataPlant::LoopSideLocation::Demand).Branch(1).TotalComponents = 1;
    state->dataPlnt->PlantLoop(2).LoopSide(DataPlant::LoopSideLocation::Demand).Branch(1).Comp.allocate(1);
    auto &PLHPPlantLoadSourceComp = state->dataPlnt->PlantLoop(2).LoopSide(DataPlant::LoopSideLocation::Demand).Branch(1).Comp(1);
    PLHPPlantLoadSourceComp.Type = DataPlant::PlantEquipmentType::HeatPumpEIRCooling;

    // the init call expects a "from" calling point
    PlantLocation myLocation = PlantLocation(1, DataPlant::LoopSideLocation::Supply, 1, 1);

    // call the factory with a valid name to trigger reading inputs
    EIRPlantLoopHeatPump::factory(*state, DataPlant::PlantEquipmentType::HeatPumpEIRCooling, "HP COOLING SIDE");

    // verify the size of the vector and the processed condition
    EXPECT_EQ(1u, state->dataEIRPlantLoopHeatPump->heatPumps.size());

    // for now we know the order is maintained, so get each heat pump object
    EIRPlantLoopHeatPump *thisCoolingPLHP = &state->dataEIRPlantLoopHeatPump->heatPumps[0];

    // do a bit of extra wiring up to the plant
    PLHPPlantLoadSideComp.Name = thisCoolingPLHP->name;
    PLHPPlantLoadSideComp.NodeNumIn = thisCoolingPLHP->loadSideNodes.inlet;
    PLHPPlantLoadSourceComp.Name = thisCoolingPLHP->name;
    PLHPPlantLoadSourceComp.NodeNumIn = thisCoolingPLHP->sourceSideNodes.inlet;

    // call for all initialization
    state->dataGlobal->BeginEnvrnFlag = true;
    state->dataPlnt->PlantFirstSizesOkayToFinalize = true;
    thisCoolingPLHP->onInitLoopEquip(*state, myLocation);

    // call with run flag off, loose limits on node min/max
    thisCoolingPLHP->running = false;
    thisCoolingPLHP->setOperatingFlowRatesWSHP(*state, firstHVACIteration);
    EXPECT_NEAR(0.0, thisCoolingPLHP->loadSideMassFlowRate, 0.001);
    EXPECT_NEAR(0.0, thisCoolingPLHP->sourceSideMassFlowRate, 0.001);

    // call with run flag off, nonzero minimums
    state->dataLoopNodes->Node(thisCoolingPLHP->loadSideNodes.inlet).MassFlowRateMinAvail = 0.1;
    state->dataLoopNodes->Node(thisCoolingPLHP->sourceSideNodes.inlet).MassFlowRateMinAvail = 0.2;
    thisCoolingPLHP->running = false;
    thisCoolingPLHP->setOperatingFlowRatesWSHP(*state, firstHVACIteration);
    EXPECT_NEAR(0.1, thisCoolingPLHP->loadSideMassFlowRate, 0.001);
    EXPECT_NEAR(0.2, thisCoolingPLHP->sourceSideMassFlowRate, 0.001);

    // call with run flag off, load side flow locked
    state->dataPlnt->PlantLoop(1).LoopSide(DataPlant::LoopSideLocation::Supply).FlowLock = DataPlant::FlowLock::Locked;
    state->dataLoopNodes->Node(thisCoolingPLHP->loadSideNodes.inlet).MassFlowRate = 0.24;
    state->dataLoopNodes->Node(thisCoolingPLHP->sourceSideNodes.inlet).MassFlowRateMinAvail = 0.0;
    thisCoolingPLHP->running = false;
    thisCoolingPLHP->setOperatingFlowRatesWSHP(*state, firstHVACIteration);
    EXPECT_NEAR(0.24, thisCoolingPLHP->loadSideMassFlowRate, 0.001);
    EXPECT_NEAR(0.0, thisCoolingPLHP->sourceSideMassFlowRate, 0.001);

    // call with run flag ON, flow locked at zero on load side
    state->dataPlnt->PlantLoop(1).LoopSide(DataPlant::LoopSideLocation::Supply).FlowLock = DataPlant::FlowLock::Locked;
    state->dataPlnt->PlantLoop(2).LoopSide(DataPlant::LoopSideLocation::Demand).FlowLock = DataPlant::FlowLock::Locked;
    state->dataLoopNodes->Node(thisCoolingPLHP->loadSideNodes.inlet).MassFlowRate = 0.0;
    state->dataLoopNodes->Node(thisCoolingPLHP->sourceSideNodes.inlet).MassFlowRate = 0.2;
    thisCoolingPLHP->running = true;
    thisCoolingPLHP->setOperatingFlowRatesWSHP(*state, firstHVACIteration);
    EXPECT_NEAR(0.0, thisCoolingPLHP->loadSideMassFlowRate, 0.001);
    EXPECT_NEAR(0.2, thisCoolingPLHP->sourceSideMassFlowRate, 0.001);

    // call with run flag ON, flow locked at zero on source side
    state->dataPlnt->PlantLoop(1).LoopSide(DataPlant::LoopSideLocation::Supply).FlowLock = DataPlant::FlowLock::Locked;
    state->dataPlnt->PlantLoop(2).LoopSide(DataPlant::LoopSideLocation::Demand).FlowLock = DataPlant::FlowLock::Locked;
    state->dataLoopNodes->Node(thisCoolingPLHP->loadSideNodes.inlet).MassFlowRate = 0.2;
    state->dataLoopNodes->Node(thisCoolingPLHP->sourceSideNodes.inlet).MassFlowRate = 0.0;
    thisCoolingPLHP->running = true;
    thisCoolingPLHP->setOperatingFlowRatesWSHP(*state, firstHVACIteration);
    EXPECT_NEAR(0.2, thisCoolingPLHP->loadSideMassFlowRate, 0.001);
    EXPECT_NEAR(0.0, thisCoolingPLHP->sourceSideMassFlowRate, 0.001);

    // call with run flag ON, flow locked at zero on both sides
    state->dataPlnt->PlantLoop(1).LoopSide(DataPlant::LoopSideLocation::Supply).FlowLock = DataPlant::FlowLock::Locked;
    state->dataPlnt->PlantLoop(2).LoopSide(DataPlant::LoopSideLocation::Demand).FlowLock = DataPlant::FlowLock::Locked;
    state->dataLoopNodes->Node(thisCoolingPLHP->loadSideNodes.inlet).MassFlowRate = 0.0;
    state->dataLoopNodes->Node(thisCoolingPLHP->sourceSideNodes.inlet).MassFlowRate = 0.0;
    thisCoolingPLHP->running = true;
    thisCoolingPLHP->setOperatingFlowRatesWSHP(*state, firstHVACIteration);
    EXPECT_NEAR(0.0, thisCoolingPLHP->loadSideMassFlowRate, 0.001);
    EXPECT_NEAR(0.0, thisCoolingPLHP->sourceSideMassFlowRate, 0.001);

    // call with run flag ON, flow locked at nonzero both
    state->dataPlnt->PlantLoop(1).LoopSide(DataPlant::LoopSideLocation::Supply).FlowLock = DataPlant::FlowLock::Locked;
    state->dataPlnt->PlantLoop(2).LoopSide(DataPlant::LoopSideLocation::Demand).FlowLock = DataPlant::FlowLock::Locked;
    state->dataLoopNodes->Node(thisCoolingPLHP->loadSideNodes.inlet).MassFlowRate = 0.14;
    state->dataLoopNodes->Node(thisCoolingPLHP->sourceSideNodes.inlet).MassFlowRate = 0.13;
    thisCoolingPLHP->running = true;
    thisCoolingPLHP->setOperatingFlowRatesWSHP(*state, firstHVACIteration);
    EXPECT_NEAR(0.14, thisCoolingPLHP->loadSideMassFlowRate, 0.001);
    EXPECT_NEAR(0.13, thisCoolingPLHP->sourceSideMassFlowRate, 0.001);
}

TEST_F(EnergyPlusFixture, OnInitLoopEquipTopologyErrorCases)
{
    std::string const idf_objects = delimited_string({"HeatPump:PlantLoop:EIR:Cooling,",
                                                      "  hp cooling side,",
                                                      "  node 1,",
                                                      "  node 2,",
                                                      "  WaterSource,",
                                                      "  node 3,",
                                                      "  node 4,",
                                                      "  ,",
                                                      "  ,",
                                                      "  ,",
                                                      "  0.0001,",
                                                      "  0.0001,",
                                                      "  ,",
                                                      "  1000,",
                                                      "  3.14,",
                                                      "  ,",
                                                      "  dummyCurve,",
                                                      "  dummyCurve,",
                                                      "  dummyCurve;",
                                                      "Curve:Linear,",
                                                      "  dummyCurve,",
                                                      "  0.95,",
                                                      "  0,",
                                                      "  1,",
                                                      "  1;"});
    ASSERT_TRUE(process_idf(idf_objects));
    state->init_state(*state);

    // set up a couple simple plant loops with one branch per loop-side and one component per branch
    state->dataPlnt->TotNumLoops = 2;
    state->dataPlnt->PlantLoop.allocate(state->dataPlnt->TotNumLoops);

    state->dataPlnt->PlantLoop(1).FluidName = "WATER";
    state->dataPlnt->PlantLoop(1).glycol = Fluid::GetWater(*state);
    state->dataPlnt->PlantLoop(1).LoopDemandCalcScheme = DataPlant::LoopDemandCalcScheme::SingleSetPoint;
    state->dataPlnt->PlantLoop(1).LoopSide(DataPlant::LoopSideLocation::Demand).TotalBranches = 1;
    state->dataPlnt->PlantLoop(1).LoopSide(DataPlant::LoopSideLocation::Demand).Branch.allocate(1);
    state->dataPlnt->PlantLoop(1).LoopSide(DataPlant::LoopSideLocation::Demand).Branch(1).TotalComponents = 1;
    state->dataPlnt->PlantLoop(1).LoopSide(DataPlant::LoopSideLocation::Demand).Branch(1).Comp.allocate(1);
    state->dataPlnt->PlantLoop(1).LoopSide(DataPlant::LoopSideLocation::Supply).TotalBranches = 1;
    state->dataPlnt->PlantLoop(1).LoopSide(DataPlant::LoopSideLocation::Supply).Branch.allocate(1);
    state->dataPlnt->PlantLoop(1).LoopSide(DataPlant::LoopSideLocation::Supply).Branch(1).TotalComponents = 1;
    state->dataPlnt->PlantLoop(1).LoopSide(DataPlant::LoopSideLocation::Supply).Branch(1).Comp.allocate(1);

    state->dataPlnt->PlantLoop(2).FluidName = "WATER";
    state->dataPlnt->PlantLoop(2).glycol = Fluid::GetWater(*state);
    state->dataPlnt->PlantLoop(2).LoopDemandCalcScheme = DataPlant::LoopDemandCalcScheme::SingleSetPoint;
    state->dataPlnt->PlantLoop(2).LoopSide(DataPlant::LoopSideLocation::Demand).TotalBranches = 1;
    state->dataPlnt->PlantLoop(2).LoopSide(DataPlant::LoopSideLocation::Demand).Branch.allocate(1);
    state->dataPlnt->PlantLoop(2).LoopSide(DataPlant::LoopSideLocation::Demand).Branch(1).TotalComponents = 1;
    state->dataPlnt->PlantLoop(2).LoopSide(DataPlant::LoopSideLocation::Demand).Branch(1).Comp.allocate(1);
    state->dataPlnt->PlantLoop(2).LoopSide(DataPlant::LoopSideLocation::Supply).TotalBranches = 1;
    state->dataPlnt->PlantLoop(2).LoopSide(DataPlant::LoopSideLocation::Supply).Branch.allocate(1);
    state->dataPlnt->PlantLoop(2).LoopSide(DataPlant::LoopSideLocation::Supply).Branch(1).TotalComponents = 1;
    state->dataPlnt->PlantLoop(2).LoopSide(DataPlant::LoopSideLocation::Supply).Branch(1).Comp.allocate(1);
    auto &PLHPPlantSupplySideComp = state->dataPlnt->PlantLoop(1).LoopSide(DataPlant::LoopSideLocation::Supply).Branch(1).Comp(1);
    auto &PLHPPlantDemandSideComp = state->dataPlnt->PlantLoop(1).LoopSide(DataPlant::LoopSideLocation::Demand).Branch(1).Comp(1);
    auto &extraPLHPPlantSupplySideComp = state->dataPlnt->PlantLoop(2).LoopSide(DataPlant::LoopSideLocation::Supply).Branch(1).Comp(1);
    auto &extraPLHPPlantDemandSideComp = state->dataPlnt->PlantLoop(2).LoopSide(DataPlant::LoopSideLocation::Demand).Branch(1).Comp(1);
    PLHPPlantSupplySideComp.Type = DataPlant::PlantEquipmentType::HeatPumpEIRCooling;
    PLHPPlantDemandSideComp.Type = DataPlant::PlantEquipmentType::HeatPumpEIRCooling;
    extraPLHPPlantSupplySideComp.Type = DataPlant::PlantEquipmentType::HeatPumpEIRCooling;
    extraPLHPPlantDemandSideComp.Type = DataPlant::PlantEquipmentType::HeatPumpEIRCooling;

    // call the factory with a valid name to trigger reading inputs
    EIRPlantLoopHeatPump::factory(*state, DataPlant::PlantEquipmentType::HeatPumpEIRCooling, "HP COOLING SIDE");
    EXPECT_EQ(1u, state->dataEIRPlantLoopHeatPump->heatPumps.size());
    EIRPlantLoopHeatPump *thisCoolingPLHP = &state->dataEIRPlantLoopHeatPump->heatPumps[0];

    // init the plant component data with the name we have now from the factory call
    PLHPPlantSupplySideComp.Name = thisCoolingPLHP->name;
    PLHPPlantDemandSideComp.Name = thisCoolingPLHP->name;

    // the init call expects a "from" calling point
    PlantLocation myLoadLocation = PlantLocation(1, DataPlant::LoopSideLocation::Supply, 1, 1);

    // set a couple global flags
    state->dataGlobal->BeginEnvrnFlag = true;
    state->dataPlnt->PlantFirstSizesOkayToFinalize = true;

    // test the case where the heat pump is connected to both the supply and demand sides of the same loop
    PLHPPlantSupplySideComp.NodeNumIn = thisCoolingPLHP->loadSideNodes.inlet;
    PLHPPlantDemandSideComp.NodeNumIn = thisCoolingPLHP->sourceSideNodes.inlet;
    extraPLHPPlantSupplySideComp.NodeNumIn = -1;
    extraPLHPPlantDemandSideComp.NodeNumIn = -1;
    // call for all initialization, it should abort because the coil load and supply sides were on the same loop
    EXPECT_THROW(thisCoolingPLHP->onInitLoopEquip(*state, myLoadLocation), std::runtime_error);

    // test the case where the heat pump source side cannot be found
    PLHPPlantSupplySideComp.NodeNumIn = thisCoolingPLHP->loadSideNodes.inlet;
    PLHPPlantDemandSideComp.NodeNumIn = -1;
    extraPLHPPlantSupplySideComp.NodeNumIn = -1;
    extraPLHPPlantDemandSideComp.NodeNumIn = -1;
    // call for all initialization, it should abort because the coil source side inlet node is not found on plant
    EXPECT_THROW(thisCoolingPLHP->onInitLoopEquip(*state, myLoadLocation), std::runtime_error);

    // test the case where the heat pump load side cannot be found
    PLHPPlantSupplySideComp.NodeNumIn = -1;
    PLHPPlantDemandSideComp.NodeNumIn = thisCoolingPLHP->sourceSideNodes.inlet;
    extraPLHPPlantSupplySideComp.NodeNumIn = -1;
    extraPLHPPlantDemandSideComp.NodeNumIn = -1;
    // call for all initialization, it should abort because the coil load side inlet node is not found on plant
    EXPECT_THROW(thisCoolingPLHP->onInitLoopEquip(*state, myLoadLocation), std::runtime_error);

    // test the case where the heat pump source side is found, but it's on the supply side of a loop
    // still need to drop the load side onto a (extra) plant supply to trigger this condition
    PLHPPlantSupplySideComp.NodeNumIn = thisCoolingPLHP->sourceSideNodes.inlet;
    PLHPPlantDemandSideComp.NodeNumIn = -1;
    extraPLHPPlantSupplySideComp.NodeNumIn = thisCoolingPLHP->loadSideNodes.inlet;
    extraPLHPPlantDemandSideComp.NodeNumIn = -1;
    // call for all initialization, it should abort because the coil source was found on a supply side
    EXPECT_THROW(thisCoolingPLHP->onInitLoopEquip(*state, myLoadLocation), std::runtime_error);

    // test the case where the heat pump load side is found, but it's on the demand side of a loop
    // still need to drop the source side onto a (extra) plant demand to trigger this condition
    PLHPPlantSupplySideComp.NodeNumIn = -1;
    PLHPPlantDemandSideComp.NodeNumIn = thisCoolingPLHP->loadSideNodes.inlet;
    extraPLHPPlantSupplySideComp.NodeNumIn = -1;
    extraPLHPPlantDemandSideComp.NodeNumIn = thisCoolingPLHP->sourceSideNodes.inlet;
    // call for all initialization, it should abort because the coil load was found on a demand side
    EXPECT_THROW(thisCoolingPLHP->onInitLoopEquip(*state, myLoadLocation), std::runtime_error);
}

TEST_F(EnergyPlusFixture, CoolingSimulate_WaterSource)
{
    std::string const idf_objects = delimited_string({"HeatPump:PlantLoop:EIR:Cooling,",
                                                      "  hp cooling side,",
                                                      "  node 1,",
                                                      "  node 2,",
                                                      "  WaterSource,",
                                                      "  node 3,",
                                                      "  node 4,",
                                                      "  ,",
                                                      "  ,",
                                                      "  ,",
                                                      "  0.0001,",
                                                      "  0.0001,",
                                                      "  ,",
                                                      "  1000,",
                                                      "  3.14,",
                                                      "  ,",
                                                      "  dummyCurve,",
                                                      "  dummyCurve,",
                                                      "  dummyCurve;",
                                                      "Curve:Linear,",
                                                      "  dummyCurve,",
                                                      "  0.95,",
                                                      "  0,",
                                                      "  1,",
                                                      "  1;"});
    ASSERT_TRUE(process_idf(idf_objects));
    state->init_state(*state);

    // set up the plant loops
    // first the load side
    state->dataPlnt->TotNumLoops = 2;
    state->dataPlnt->PlantLoop.allocate(2);

    state->dataPlnt->PlantLoop(1).FluidName = "WATER";
    state->dataPlnt->PlantLoop(1).glycol = Fluid::GetWater(*state);
    state->dataPlnt->PlantLoop(1).LoopDemandCalcScheme = DataPlant::LoopDemandCalcScheme::SingleSetPoint;
    state->dataPlnt->PlantLoop(1).LoopSide(DataPlant::LoopSideLocation::Supply).TotalBranches = 1;
    state->dataPlnt->PlantLoop(1).LoopSide(DataPlant::LoopSideLocation::Supply).Branch.allocate(1);
    state->dataPlnt->PlantLoop(1).LoopSide(DataPlant::LoopSideLocation::Supply).Branch(1).TotalComponents = 1;
    state->dataPlnt->PlantLoop(1).LoopSide(DataPlant::LoopSideLocation::Supply).Branch(1).Comp.allocate(1);
    auto &PLHPPlantLoadSideComp = state->dataPlnt->PlantLoop(1).LoopSide(DataPlant::LoopSideLocation::Supply).Branch(1).Comp(1);
    PLHPPlantLoadSideComp.Type = DataPlant::PlantEquipmentType::HeatPumpEIRCooling;
    PLHPPlantLoadSideComp.CurOpSchemeType = DataPlant::OpScheme::CompSetPtBased;
    // then the source side

    state->dataPlnt->PlantLoop(2).FluidName = "WATER";
    state->dataPlnt->PlantLoop(2).glycol = Fluid::GetWater(*state);
    state->dataPlnt->PlantLoop(2).LoopSide(DataPlant::LoopSideLocation::Demand).TotalBranches = 1;
    state->dataPlnt->PlantLoop(2).LoopSide(DataPlant::LoopSideLocation::Demand).Branch.allocate(1);
    state->dataPlnt->PlantLoop(2).LoopSide(DataPlant::LoopSideLocation::Demand).Branch(1).TotalComponents = 1;
    state->dataPlnt->PlantLoop(2).LoopSide(DataPlant::LoopSideLocation::Demand).Branch(1).Comp.allocate(1);
    auto &PLHPPlantLoadSourceComp = state->dataPlnt->PlantLoop(2).LoopSide(DataPlant::LoopSideLocation::Demand).Branch(1).Comp(1);
    PLHPPlantLoadSourceComp.Type = DataPlant::PlantEquipmentType::HeatPumpEIRCooling;

    // the init call expects a "from" calling point
    PlantLocation myLoadLocation = PlantLocation(1, DataPlant::LoopSideLocation::Supply, 1, 1);
    PlantLocation mySourceLocation = PlantLocation(2, DataPlant::LoopSideLocation::Demand, 1, 1);

    // call the factory with a valid name to trigger reading inputs
    EIRPlantLoopHeatPump::factory(*state, DataPlant::PlantEquipmentType::HeatPumpEIRCooling, "HP COOLING SIDE");

    // verify the size of the vector and the processed condition
    EXPECT_EQ(1u, state->dataEIRPlantLoopHeatPump->heatPumps.size());

    // for now we know the order is maintained, so get each heat pump object
    EIRPlantLoopHeatPump *thisCoolingPLHP = &state->dataEIRPlantLoopHeatPump->heatPumps[0];

    // do a bit of extra wiring up to the plant
    PLHPPlantLoadSideComp.Name = thisCoolingPLHP->name;
    PLHPPlantLoadSideComp.NodeNumIn = thisCoolingPLHP->loadSideNodes.inlet;
    PLHPPlantLoadSourceComp.Name = thisCoolingPLHP->name;
    PLHPPlantLoadSourceComp.NodeNumIn = thisCoolingPLHP->sourceSideNodes.inlet;

    // call for all initialization
    state->dataGlobal->BeginEnvrnFlag = true;
    state->dataPlnt->PlantFirstSizesOkayToFinalize = true;
    thisCoolingPLHP->onInitLoopEquip(*state, myLoadLocation);

    // call from load side location, firsthvac, no load, not running, verify the unit doesn't have any values lingering
    thisCoolingPLHP->loadSideHeatTransfer = 1000;
    thisCoolingPLHP->loadSideInletTemp = 23.0;
    thisCoolingPLHP->loadSideOutletTemp = 42.0;
    thisCoolingPLHP->powerUsage = 4.0;
    thisCoolingPLHP->sourceSideHeatTransfer = 60.0;
    thisCoolingPLHP->sourceSideInletTemp = 43.0;
    thisCoolingPLHP->sourceSideOutletTemp = 83.0;
    bool firstHVAC = true;
    Real64 curLoad = 0.0;
    bool runFlag = false;
    thisCoolingPLHP->simulate(*state, myLoadLocation, firstHVAC, curLoad, runFlag);
    EXPECT_NEAR(0.0, thisCoolingPLHP->loadSideHeatTransfer, 0.001);
    EXPECT_NEAR(0.0, thisCoolingPLHP->sourceSideHeatTransfer, 0.001);
    EXPECT_NEAR(0.0, thisCoolingPLHP->powerUsage, 0.001);
    EXPECT_NEAR(thisCoolingPLHP->loadSideInletTemp, thisCoolingPLHP->loadSideOutletTemp, 0.001);
    EXPECT_NEAR(thisCoolingPLHP->sourceSideInletTemp, thisCoolingPLHP->sourceSideOutletTemp, 0.001);

    // call from source side location, firsthvac, no load, not running, connected loop should be triggered to resimulate
    state->dataPlnt->PlantLoop(1).LoopSide(DataPlant::LoopSideLocation::Supply).SimLoopSideNeeded = false;
    state->dataPlnt->PlantLoop(2).LoopSide(DataPlant::LoopSideLocation::Demand).SimLoopSideNeeded = false;
    thisCoolingPLHP->simulate(*state, mySourceLocation, firstHVAC, curLoad, runFlag);
    EXPECT_TRUE(state->dataPlnt->PlantLoop(2).LoopSide(DataPlant::LoopSideLocation::Demand).SimLoopSideNeeded);

    // now we can call it again from the load side, but this time there is load (still firsthvac, unit can meet load)
    {
        firstHVAC = true;
        curLoad = -800;
        runFlag = true;
        Real64 constexpr expectedLoadMassFlowRate = 0.09999;
        Real64 constexpr expectedCp = 4183;
        Real64 constexpr specifiedLoadSetpoint = 15;
        Real64 const calculatedLoadInletTemp = specifiedLoadSetpoint - curLoad / (expectedLoadMassFlowRate * expectedCp);
        state->dataLoopNodes->Node(thisCoolingPLHP->loadSideNodes.outlet).TempSetPoint = specifiedLoadSetpoint;
        state->dataLoopNodes->Node(thisCoolingPLHP->loadSideNodes.inlet).Temp = calculatedLoadInletTemp;
        state->dataLoopNodes->Node(thisCoolingPLHP->sourceSideNodes.inlet).Temp = 30;
        thisCoolingPLHP->simulate(*state, myLoadLocation, firstHVAC, curLoad, runFlag);
        // expect it to meet setpoint and have some pre-evaluated conditions
        EXPECT_NEAR(specifiedLoadSetpoint, thisCoolingPLHP->loadSideOutletTemp, 0.001);
        EXPECT_NEAR(-curLoad, thisCoolingPLHP->loadSideHeatTransfer, 0.001);
    }

    // now we can call it again from the load side, but this time there is load (still firsthvac, unit cannot meet load)
    {
        firstHVAC = true;
        curLoad = -1200;
        Real64 availableCapacity = 950.0;
        runFlag = true;
        Real64 constexpr expectedLoadMassFlowRate = 0.09999;
        Real64 constexpr expectedCp = 4183;
        Real64 constexpr specifiedLoadSetpoint = 15;
        Real64 const calculatedLoadInletTemp = specifiedLoadSetpoint - curLoad / (expectedLoadMassFlowRate * expectedCp);
        state->dataLoopNodes->Node(thisCoolingPLHP->loadSideNodes.outlet).TempSetPoint = specifiedLoadSetpoint;
        state->dataLoopNodes->Node(thisCoolingPLHP->loadSideNodes.inlet).Temp = calculatedLoadInletTemp;
        state->dataLoopNodes->Node(thisCoolingPLHP->sourceSideNodes.inlet).Temp = 30;
        thisCoolingPLHP->simulate(*state, myLoadLocation, firstHVAC, curLoad, runFlag);
        // expect it to miss setpoint and be at max capacity
        EXPECT_NEAR(15.597, thisCoolingPLHP->loadSideOutletTemp, 0.001);
        EXPECT_NEAR(availableCapacity, thisCoolingPLHP->loadSideHeatTransfer, 0.001);
    }
}

TEST_F(EnergyPlusFixture, HeatingSimulate_WaterSource)
{
    std::string const idf_objects = delimited_string({"HeatPump:PlantLoop:EIR:Heating,",
                                                      "  hp heating side,",
                                                      "  node 1,",
                                                      "  node 2,",
                                                      "  WaterSource,",
                                                      "  node 3,",
                                                      "  node 4,",
                                                      "  ,",
                                                      "  ,",
                                                      "  ,",
                                                      "  0.0001,",
                                                      "  0.0001,",
                                                      "  ,",
                                                      "  1000,",
                                                      "  3.14,",
                                                      "  ,",
                                                      "  dummyCurve,",
                                                      "  dummyCurve,",
                                                      "  dummyCurve;",
                                                      "Curve:Linear,",
                                                      "  dummyCurve,",
                                                      "  0.95,",
                                                      "  0,",
                                                      "  1,",
                                                      "  1;"});
    ASSERT_TRUE(process_idf(idf_objects));
    state->init_state(*state);

    // set up the plant loops
    // first the load side
    state->dataPlnt->TotNumLoops = 2;
    state->dataPlnt->PlantLoop.allocate(2);

    state->dataPlnt->PlantLoop(1).FluidName = "WATER";
    state->dataPlnt->PlantLoop(1).glycol = Fluid::GetWater(*state);
    state->dataPlnt->PlantLoop(1).LoopDemandCalcScheme = DataPlant::LoopDemandCalcScheme::SingleSetPoint;
    state->dataPlnt->PlantLoop(1).LoopSide(DataPlant::LoopSideLocation::Supply).TotalBranches = 1;
    state->dataPlnt->PlantLoop(1).LoopSide(DataPlant::LoopSideLocation::Supply).Branch.allocate(1);
    state->dataPlnt->PlantLoop(1).LoopSide(DataPlant::LoopSideLocation::Supply).Branch(1).TotalComponents = 1;
    state->dataPlnt->PlantLoop(1).LoopSide(DataPlant::LoopSideLocation::Supply).Branch(1).Comp.allocate(1);
    auto &PLHPPlantLoadSideComp = state->dataPlnt->PlantLoop(1).LoopSide(DataPlant::LoopSideLocation::Supply).Branch(1).Comp(1);
    PLHPPlantLoadSideComp.Type = DataPlant::PlantEquipmentType::HeatPumpEIRHeating;
    PLHPPlantLoadSideComp.CurOpSchemeType = DataPlant::OpScheme::CompSetPtBased;
    // then the source side

    state->dataPlnt->PlantLoop(2).FluidName = "WATER";
    state->dataPlnt->PlantLoop(2).glycol = Fluid::GetWater(*state);
    state->dataPlnt->PlantLoop(2).LoopSide(DataPlant::LoopSideLocation::Demand).TotalBranches = 1;
    state->dataPlnt->PlantLoop(2).LoopSide(DataPlant::LoopSideLocation::Demand).Branch.allocate(1);
    state->dataPlnt->PlantLoop(2).LoopSide(DataPlant::LoopSideLocation::Demand).Branch(1).TotalComponents = 1;
    state->dataPlnt->PlantLoop(2).LoopSide(DataPlant::LoopSideLocation::Demand).Branch(1).Comp.allocate(1);
    auto &PLHPPlantLoadSourceComp = state->dataPlnt->PlantLoop(2).LoopSide(DataPlant::LoopSideLocation::Demand).Branch(1).Comp(1);
    PLHPPlantLoadSourceComp.Type = DataPlant::PlantEquipmentType::HeatPumpEIRHeating;

    // the init call expects a "from" calling point
    PlantLocation myLoadLocation = PlantLocation(1, DataPlant::LoopSideLocation::Supply, 1, 1);

    // call the factory with a valid name to trigger reading inputs
    EIRPlantLoopHeatPump::factory(*state, DataPlant::PlantEquipmentType::HeatPumpEIRHeating, "HP HEATING SIDE");

    // verify the size of the vector and the processed condition
    EXPECT_EQ(1u, state->dataEIRPlantLoopHeatPump->heatPumps.size());

    // for now we know the order is maintained, so get each heat pump object
    EIRPlantLoopHeatPump *thisHeatingPLHP = &state->dataEIRPlantLoopHeatPump->heatPumps[0];

    // do a bit of extra wiring up to the plant
    PLHPPlantLoadSideComp.Name = thisHeatingPLHP->name;
    PLHPPlantLoadSideComp.NodeNumIn = thisHeatingPLHP->loadSideNodes.inlet;
    PLHPPlantLoadSourceComp.Name = thisHeatingPLHP->name;
    PLHPPlantLoadSourceComp.NodeNumIn = thisHeatingPLHP->sourceSideNodes.inlet;

    // call for all initialization
    state->dataGlobal->BeginEnvrnFlag = true;
    state->dataPlnt->PlantFirstSizesOkayToFinalize = true;
    thisHeatingPLHP->onInitLoopEquip(*state, myLoadLocation);

    // call it from the load side, but this time there is a negative (cooling) load - shouldn't try to run
    {
        bool firstHVAC = true;
        Real64 curLoad = -900;
        bool runFlag = true; // plant actually shouldn't do this but the component can be smart enough to handle it
        Real64 constexpr specifiedLoadSetpoint = 45;
        Real64 constexpr loadInletTemp = 46;
        state->dataLoopNodes->Node(thisHeatingPLHP->loadSideNodes.outlet).TempSetPoint = specifiedLoadSetpoint;
        state->dataLoopNodes->Node(thisHeatingPLHP->loadSideNodes.inlet).Temp = loadInletTemp;
        state->dataLoopNodes->Node(thisHeatingPLHP->sourceSideNodes.inlet).Temp = 30;
        thisHeatingPLHP->simulate(*state, myLoadLocation, firstHVAC, curLoad, runFlag);
        // expect it to meet setpoint and have some pre-evaluated conditions
        EXPECT_NEAR(loadInletTemp, thisHeatingPLHP->loadSideOutletTemp, 0.001);
        EXPECT_NEAR(0.0, thisHeatingPLHP->loadSideHeatTransfer, 0.001);
    }

    // call it from the load side, but this time there is load (still firsthvac, unit can meet load)
    {
        bool firstHVAC = true;
        Real64 curLoad = 800;
        bool runFlag = true;
        Real64 constexpr expectedLoadMassFlowRate = 0.09999;
        Real64 constexpr expectedCp = 4180;
        Real64 constexpr specifiedLoadSetpoint = 45;
        Real64 const calculatedLoadInletTemp = specifiedLoadSetpoint - curLoad / (expectedLoadMassFlowRate * expectedCp);
        state->dataLoopNodes->Node(thisHeatingPLHP->loadSideNodes.outlet).TempSetPoint = specifiedLoadSetpoint;
        state->dataLoopNodes->Node(thisHeatingPLHP->loadSideNodes.inlet).Temp = calculatedLoadInletTemp;
        state->dataLoopNodes->Node(thisHeatingPLHP->sourceSideNodes.inlet).Temp = 30;
        thisHeatingPLHP->simulate(*state, myLoadLocation, firstHVAC, curLoad, runFlag);
        // expect it to meet setpoint and have some pre-evaluated conditions
        EXPECT_NEAR(specifiedLoadSetpoint, thisHeatingPLHP->loadSideOutletTemp, 0.001);
        EXPECT_NEAR(curLoad, thisHeatingPLHP->loadSideHeatTransfer, 0.001);
    }

    // now we can call it again from the load side, but this time there is load (still firsthvac, unit cannot meet load)
    {
        bool firstHVAC = true;
        Real64 curLoad = 1200;
        Real64 availableCapacity = 950.0;
        bool runFlag = true;
        Real64 constexpr expectedLoadMassFlowRate = 0.09999;
        Real64 constexpr expectedCp = 4180;
        Real64 constexpr specifiedLoadSetpoint = 45;
        Real64 const calculatedLoadInletTemp = specifiedLoadSetpoint - curLoad / (expectedLoadMassFlowRate * expectedCp);
        state->dataLoopNodes->Node(thisHeatingPLHP->loadSideNodes.outlet).TempSetPoint = specifiedLoadSetpoint;
        state->dataLoopNodes->Node(thisHeatingPLHP->loadSideNodes.inlet).Temp = calculatedLoadInletTemp;
        state->dataLoopNodes->Node(thisHeatingPLHP->sourceSideNodes.inlet).Temp = 30;
        thisHeatingPLHP->simulate(*state, myLoadLocation, firstHVAC, curLoad, runFlag);
        // expect it to miss setpoint and be at max capacity
        EXPECT_NEAR(44.402, thisHeatingPLHP->loadSideOutletTemp, 0.001);
        EXPECT_NEAR(availableCapacity, thisHeatingPLHP->loadSideHeatTransfer, 0.001);
    }
}

TEST_F(EnergyPlusFixture, TestConcurrentOperationChecking)
{
    state->dataEIRPlantLoopHeatPump->heatPumps.resize(4);
    EIRPlantLoopHeatPump *coil1 = &state->dataEIRPlantLoopHeatPump->heatPumps[0];
    EIRPlantLoopHeatPump *coil2 = &state->dataEIRPlantLoopHeatPump->heatPumps[1];
    EIRPlantLoopHeatPump *coil3 = &state->dataEIRPlantLoopHeatPump->heatPumps[2];
    EIRPlantLoopHeatPump *coil4 = &state->dataEIRPlantLoopHeatPump->heatPumps[3];

    // pair up the last two
    coil3->companionHeatPumpCoil = coil4;
    coil4->companionHeatPumpCoil = coil3;

    // set all of them to running
    coil1->running = true;
    coil2->running = true;
    coil3->running = true;
    coil4->running = true;

    // check to warn about concurrent operation
    EIRPlantLoopHeatPump::checkConcurrentOperation(*state);

    // that will just add a recurring warning to the end, so to check whether
    //  a warning was actually made, I'll just check the warning index values
    ASSERT_EQ(0, coil1->recurringConcurrentOperationWarningIndex);
    ASSERT_EQ(0, coil2->recurringConcurrentOperationWarningIndex);
    ASSERT_EQ(1, coil3->recurringConcurrentOperationWarningIndex);
    ASSERT_EQ(1, coil4->recurringConcurrentOperationWarningIndex);
}

TEST_F(EnergyPlusFixture, ConstructionFullObjectsHeatingAndCooling_AirSource)
{
    std::string const idf_objects = delimited_string({"HeatPump:PlantLoop:EIR:Heating,",
                                                      "  hp heating side,",
                                                      "  node 1,",
                                                      "  node 2,",
                                                      "  AirSource,",
                                                      "  node 3,",
                                                      "  node 4,",
                                                      "  ,",
                                                      "  ,",
                                                      "  hp cooling side,",
                                                      "  0.001,",
                                                      "  0.001,",
                                                      "  ,",
                                                      "  1000,",
                                                      "  3.14,",
                                                      "  2,",
                                                      "  dummyCurve,",
                                                      "  dummyCurve,",
                                                      "  dummyCurve;",
                                                      "HeatPump:PlantLoop:EIR:Cooling,",
                                                      "  hp cooling side,",
                                                      "  node 1,",
                                                      "  node 2,",
                                                      "  AirSource,",
                                                      "  node 3,",
                                                      "  node 4,",
                                                      "  ,",
                                                      "  ,",
                                                      "  hp heating side,",
                                                      "  0.001,",
                                                      "  0.001,",
                                                      "  ,",
                                                      "  1000,",
                                                      "  3.14,",
                                                      "  2,",
                                                      "  dummyCurve,",
                                                      "  dummyCurve,",
                                                      "  dummyCurve;",
                                                      "Curve:Linear,",
                                                      "  dummyCurve,",
                                                      "  1,",
                                                      "  0,",
                                                      "  1,",
                                                      "  1;"});
    ASSERT_TRUE(process_idf(idf_objects));
    state->init_state(*state);

    // call the factory with a valid name to trigger reading inputs
    EIRPlantLoopHeatPump::factory(*state, DataPlant::PlantEquipmentType::HeatPumpEIRHeating, "HP HEATING SIDE");

    // verify the size of the vector and the processed condition
    EXPECT_EQ(2u, state->dataEIRPlantLoopHeatPump->heatPumps.size());

    // for now we know the order is maintained, so get each heat pump object
    EIRPlantLoopHeatPump *thisHeatingPLHP = &state->dataEIRPlantLoopHeatPump->heatPumps[1];
    EIRPlantLoopHeatPump *thisCoolingPLHP = &state->dataEIRPlantLoopHeatPump->heatPumps[0];

    // validate the heating side
    EXPECT_EQ("HP HEATING SIDE", thisHeatingPLHP->name);
    EXPECT_ENUM_EQ(DataPlant::PlantEquipmentType::HeatPumpEIRHeating, thisHeatingPLHP->EIRHPType);
    EXPECT_EQ(thisCoolingPLHP, thisHeatingPLHP->companionHeatPumpCoil);
    EXPECT_EQ(1, thisHeatingPLHP->capFuncTempCurveIndex);
    EXPECT_EQ(1, thisHeatingPLHP->powerRatioFuncTempCurveIndex);
    EXPECT_EQ(1, thisHeatingPLHP->powerRatioFuncPLRCurveIndex);

    // validate the cooling side
    EXPECT_EQ("HP COOLING SIDE", thisCoolingPLHP->name);
    EXPECT_ENUM_EQ(DataPlant::PlantEquipmentType::HeatPumpEIRCooling, thisCoolingPLHP->EIRHPType);
    EXPECT_EQ(thisHeatingPLHP, thisCoolingPLHP->companionHeatPumpCoil);
    EXPECT_EQ(1, thisCoolingPLHP->capFuncTempCurveIndex);
    EXPECT_EQ(1, thisCoolingPLHP->powerRatioFuncTempCurveIndex);
    EXPECT_EQ(1, thisCoolingPLHP->powerRatioFuncPLRCurveIndex);

    // calling the factory with an invalid name or type will call ShowFatalError, which will trigger a runtime exception
    EXPECT_THROW(EIRPlantLoopHeatPump::factory(*state, DataPlant::PlantEquipmentType::HeatPumpEIRHeating, "fake"), std::runtime_error);
    EXPECT_THROW(EIRPlantLoopHeatPump::factory(*state, DataPlant::PlantEquipmentType::HeatPumpEIRCooling, "HP HEATING SIDE"), std::runtime_error);
    EXPECT_THROW(EIRPlantLoopHeatPump::factory(*state, DataPlant::PlantEquipmentType::HeatPumpEIRCooling, "fake"), std::runtime_error);
    EXPECT_THROW(EIRPlantLoopHeatPump::factory(*state, DataPlant::PlantEquipmentType::HeatPumpEIRHeating, "HP COOLING SIDE"), std::runtime_error);
}

TEST_F(EnergyPlusFixture, CoolingSimulate_AirSource)
{
    std::string const idf_objects = delimited_string({"HeatPump:PlantLoop:EIR:Cooling,",
                                                      "  hp cooling side,",
                                                      "  node 1,",
                                                      "  node 2,",
                                                      "  AirSource,",
                                                      "  node 3,",
                                                      "  node 4,",
                                                      "  ,",
                                                      "  ,",
                                                      "  ,",
                                                      "  0.0001,",
                                                      "  1,",
                                                      "  ,",
                                                      "  1000,",
                                                      "  3.14,",
                                                      "  ,",
                                                      "  dummyCurve,",
                                                      "  dummyCurve,",
                                                      "  dummyCurve;",
                                                      "Curve:Linear,",
                                                      "  dummyCurve,",
                                                      "  0.95,",
                                                      "  0,",
                                                      "  1,",
                                                      "  1;"});
    ASSERT_TRUE(process_idf(idf_objects));
    state->init_state(*state);

    // set up the plant loops
    // first the load side
    state->dataPlnt->TotNumLoops = 1;
    state->dataPlnt->PlantLoop.allocate(1);

    state->dataPlnt->PlantLoop(1).FluidName = "WATER";
    state->dataPlnt->PlantLoop(1).glycol = Fluid::GetWater(*state);
    state->dataPlnt->PlantLoop(1).LoopDemandCalcScheme = DataPlant::LoopDemandCalcScheme::SingleSetPoint;
    state->dataPlnt->PlantLoop(1).LoopSide(DataPlant::LoopSideLocation::Supply).TotalBranches = 1;
    state->dataPlnt->PlantLoop(1).LoopSide(DataPlant::LoopSideLocation::Supply).Branch.allocate(1);
    state->dataPlnt->PlantLoop(1).LoopSide(DataPlant::LoopSideLocation::Supply).Branch(1).TotalComponents = 1;
    state->dataPlnt->PlantLoop(1).LoopSide(DataPlant::LoopSideLocation::Supply).Branch(1).Comp.allocate(1);
    auto &PLHPPlantLoadSideComp = state->dataPlnt->PlantLoop(1).LoopSide(DataPlant::LoopSideLocation::Supply).Branch(1).Comp(1);
    PLHPPlantLoadSideComp.Type = DataPlant::PlantEquipmentType::HeatPumpEIRCooling;
    PLHPPlantLoadSideComp.CurOpSchemeType = DataPlant::OpScheme::CompSetPtBased;

    // the init call expects a "from" calling point
    PlantLocation myLoadLocation = PlantLocation(1, DataPlant::LoopSideLocation::Supply, 1, 1);

    // call the factory with a valid name to trigger reading inputs
    EIRPlantLoopHeatPump::factory(*state, DataPlant::PlantEquipmentType::HeatPumpEIRCooling, "HP COOLING SIDE");

    // verify the size of the vector and the processed condition
    EXPECT_EQ(1u, state->dataEIRPlantLoopHeatPump->heatPumps.size());

    // for now we know the order is maintained, so get each heat pump object
    EIRPlantLoopHeatPump *thisCoolingPLHP = &state->dataEIRPlantLoopHeatPump->heatPumps[0];

    // do a bit of extra wiring up to the plant
    PLHPPlantLoadSideComp.Name = thisCoolingPLHP->name;
    PLHPPlantLoadSideComp.NodeNumIn = thisCoolingPLHP->loadSideNodes.inlet;

    // call for all initialization
    state->dataGlobal->BeginEnvrnFlag = true;
    state->dataPlnt->PlantFirstSizesOkayToFinalize = true;
    thisCoolingPLHP->onInitLoopEquip(*state, myLoadLocation);

    // call from load side location, firsthvac, no load, not running, verify the unit doesn't have any values lingering
    thisCoolingPLHP->loadSideHeatTransfer = 1000;
    thisCoolingPLHP->loadSideInletTemp = 23.0;
    thisCoolingPLHP->loadSideOutletTemp = 42.0;
    thisCoolingPLHP->powerUsage = 4.0;
    thisCoolingPLHP->sourceSideHeatTransfer = 60.0;
    thisCoolingPLHP->sourceSideInletTemp = 43.0;
    thisCoolingPLHP->sourceSideOutletTemp = 83.0;
    bool firstHVAC = true;
    Real64 curLoad = 0.0;
    bool runFlag = false;
    thisCoolingPLHP->simulate(*state, myLoadLocation, firstHVAC, curLoad, runFlag);
    EXPECT_NEAR(0.0, thisCoolingPLHP->loadSideHeatTransfer, 0.001);
    EXPECT_NEAR(0.0, thisCoolingPLHP->sourceSideHeatTransfer, 0.001);
    EXPECT_NEAR(0.0, thisCoolingPLHP->powerUsage, 0.001);
    EXPECT_NEAR(thisCoolingPLHP->loadSideInletTemp, thisCoolingPLHP->loadSideOutletTemp, 0.001);
    EXPECT_NEAR(thisCoolingPLHP->sourceSideInletTemp, thisCoolingPLHP->sourceSideOutletTemp, 0.001);

    // now we can call it again from the load side, but this time there is load (still firsthvac, unit can meet load)
    {
        firstHVAC = true;
        curLoad = -800;
        runFlag = true;
        Real64 constexpr expectedLoadMassFlowRate = 0.09999;
        Real64 constexpr expectedCp = 4183;
        Real64 constexpr specifiedLoadSetpoint = 15;
        Real64 const calculatedLoadInletTemp = specifiedLoadSetpoint - curLoad / (expectedLoadMassFlowRate * expectedCp);
        state->dataLoopNodes->Node(thisCoolingPLHP->loadSideNodes.outlet).TempSetPoint = specifiedLoadSetpoint;
        state->dataLoopNodes->Node(thisCoolingPLHP->loadSideNodes.inlet).Temp = calculatedLoadInletTemp;
        state->dataLoopNodes->Node(thisCoolingPLHP->sourceSideNodes.inlet).Temp = 30;
        thisCoolingPLHP->simulate(*state, myLoadLocation, firstHVAC, curLoad, runFlag);
        // expect it to meet setpoint and have some pre-evaluated conditions
        EXPECT_NEAR(specifiedLoadSetpoint, thisCoolingPLHP->loadSideOutletTemp, 0.001);
        EXPECT_NEAR(-curLoad, thisCoolingPLHP->loadSideHeatTransfer, 0.001);
    }

    // now we can call it again from the load side, but this time there is load (still firsthvac, unit cannot meet load)
    {
        firstHVAC = true;
        curLoad = -1200;
        Real64 availableCapacity = 950.0;
        runFlag = true;
        Real64 constexpr expectedLoadMassFlowRate = 0.09999;
        Real64 constexpr expectedCp = 4183;
        Real64 constexpr specifiedLoadSetpoint = 15;
        Real64 const calculatedLoadInletTemp = specifiedLoadSetpoint - curLoad / (expectedLoadMassFlowRate * expectedCp);
        state->dataLoopNodes->Node(thisCoolingPLHP->loadSideNodes.outlet).TempSetPoint = specifiedLoadSetpoint;
        state->dataLoopNodes->Node(thisCoolingPLHP->loadSideNodes.inlet).Temp = calculatedLoadInletTemp;
        state->dataLoopNodes->Node(thisCoolingPLHP->sourceSideNodes.inlet).Temp = 30;
        thisCoolingPLHP->simulate(*state, myLoadLocation, firstHVAC, curLoad, runFlag);
        // expect it to miss setpoint and be at max capacity
        EXPECT_NEAR(15.597, thisCoolingPLHP->loadSideOutletTemp, 0.001);
        EXPECT_NEAR(availableCapacity, thisCoolingPLHP->loadSideHeatTransfer, 0.001);
    }
}

TEST_F(EnergyPlusFixture, HeatingSimulate_AirSource)
{
    std::string const idf_objects = delimited_string({"HeatPump:PlantLoop:EIR:Heating,",
                                                      "  hp heating side,",
                                                      "  node 1,",
                                                      "  node 2,",
                                                      "  AirSource,",
                                                      "  node 3,",
                                                      "  node 4,",
                                                      "  ,",
                                                      "  ,",
                                                      "  ,",
                                                      "  0.0001,",
                                                      "  1,",
                                                      "  ,",
                                                      "  1000,",
                                                      "  3.14,",
                                                      "  ,",
                                                      "  dummyCurve,",
                                                      "  dummyCurve,",
                                                      "  dummyCurve;",
                                                      "Curve:Linear,",
                                                      "  dummyCurve,",
                                                      "  0.95,",
                                                      "  0,",
                                                      "  1,",
                                                      "  1;"});
    ASSERT_TRUE(process_idf(idf_objects));
    state->init_state(*state);

    // set up the plant loops
    // first the load side
    state->dataPlnt->TotNumLoops = 1;
    state->dataPlnt->PlantLoop.allocate(1);

    state->dataPlnt->PlantLoop(1).FluidName = "WATER";
    state->dataPlnt->PlantLoop(1).glycol = Fluid::GetWater(*state);
    state->dataPlnt->PlantLoop(1).LoopDemandCalcScheme = DataPlant::LoopDemandCalcScheme::SingleSetPoint;
    state->dataPlnt->PlantLoop(1).LoopSide(DataPlant::LoopSideLocation::Supply).TotalBranches = 1;
    state->dataPlnt->PlantLoop(1).LoopSide(DataPlant::LoopSideLocation::Supply).Branch.allocate(1);
    state->dataPlnt->PlantLoop(1).LoopSide(DataPlant::LoopSideLocation::Supply).Branch(1).TotalComponents = 1;
    state->dataPlnt->PlantLoop(1).LoopSide(DataPlant::LoopSideLocation::Supply).Branch(1).Comp.allocate(1);
    auto &PLHPPlantLoadSideComp = state->dataPlnt->PlantLoop(1).LoopSide(DataPlant::LoopSideLocation::Supply).Branch(1).Comp(1);
    PLHPPlantLoadSideComp.Type = DataPlant::PlantEquipmentType::HeatPumpEIRHeating;
    PLHPPlantLoadSideComp.CurOpSchemeType = DataPlant::OpScheme::CompSetPtBased;

    // the init call expects a "from" calling point
    PlantLocation myLoadLocation = PlantLocation(1, DataPlant::LoopSideLocation::Supply, 1, 1);

    // call the factory with a valid name to trigger reading inputs
    EIRPlantLoopHeatPump::factory(*state, DataPlant::PlantEquipmentType::HeatPumpEIRHeating, "HP HEATING SIDE");

    // verify the size of the vector and the processed condition
    EXPECT_EQ(1u, state->dataEIRPlantLoopHeatPump->heatPumps.size());

    // for now we know the order is maintained, so get each heat pump object
    EIRPlantLoopHeatPump *thisHeatingPLHP = &state->dataEIRPlantLoopHeatPump->heatPumps[0];

    // do a bit of extra wiring up to the plant
    PLHPPlantLoadSideComp.Name = thisHeatingPLHP->name;
    PLHPPlantLoadSideComp.NodeNumIn = thisHeatingPLHP->loadSideNodes.inlet;

    // call for all initialization
    state->dataGlobal->BeginEnvrnFlag = true;
    state->dataPlnt->PlantFirstSizesOkayToFinalize = true;
    thisHeatingPLHP->onInitLoopEquip(*state, myLoadLocation);

    // call it from the load side, but this time there is a negative (cooling) load - shouldn't try to run
    {
        bool firstHVAC = true;
        Real64 curLoad = -900;
        bool runFlag = true; // plant actually shouldn't do this but the component can be smart enough to handle it
        Real64 constexpr specifiedLoadSetpoint = 45;
        Real64 constexpr loadInletTemp = 46;
        state->dataLoopNodes->Node(thisHeatingPLHP->loadSideNodes.outlet).TempSetPoint = specifiedLoadSetpoint;
        state->dataLoopNodes->Node(thisHeatingPLHP->loadSideNodes.inlet).Temp = loadInletTemp;
        state->dataLoopNodes->Node(thisHeatingPLHP->sourceSideNodes.inlet).Temp = 30;
        thisHeatingPLHP->simulate(*state, myLoadLocation, firstHVAC, curLoad, runFlag);
        // expect it to meet setpoint and have some pre-evaluated conditions
        EXPECT_NEAR(loadInletTemp, thisHeatingPLHP->loadSideOutletTemp, 0.001);
        EXPECT_NEAR(0.0, thisHeatingPLHP->loadSideHeatTransfer, 0.001);
    }

    // call it from the load side, but this time there is load (still firsthvac, unit can meet load)
    {
        bool firstHVAC = true;
        Real64 curLoad = 800;
        bool runFlag = true;
        Real64 constexpr expectedLoadMassFlowRate = 0.09999;
        Real64 constexpr expectedCp = 4180;
        Real64 constexpr specifiedLoadSetpoint = 45;
        Real64 const calculatedLoadInletTemp = specifiedLoadSetpoint - curLoad / (expectedLoadMassFlowRate * expectedCp);
        state->dataLoopNodes->Node(thisHeatingPLHP->loadSideNodes.outlet).TempSetPoint = specifiedLoadSetpoint;
        state->dataLoopNodes->Node(thisHeatingPLHP->loadSideNodes.inlet).Temp = calculatedLoadInletTemp;
        state->dataLoopNodes->Node(thisHeatingPLHP->sourceSideNodes.inlet).Temp = 30;
        thisHeatingPLHP->simulate(*state, myLoadLocation, firstHVAC, curLoad, runFlag);
        // expect it to meet setpoint and have some pre-evaluated conditions
        EXPECT_NEAR(specifiedLoadSetpoint, thisHeatingPLHP->loadSideOutletTemp, 0.001);
        EXPECT_NEAR(curLoad, thisHeatingPLHP->loadSideHeatTransfer, 0.001);
    }

    // now we can call it again from the load side, but this time there is load (still firsthvac, unit cannot meet load)
    {
        bool firstHVAC = true;
        Real64 curLoad = 1200;
        Real64 availableCapacity = 950.0;
        bool runFlag = true;
        Real64 constexpr expectedLoadMassFlowRate = 0.09999;
        Real64 constexpr expectedCp = 4180;
        Real64 constexpr specifiedLoadSetpoint = 45;
        Real64 const calculatedLoadInletTemp = specifiedLoadSetpoint - curLoad / (expectedLoadMassFlowRate * expectedCp);
        state->dataLoopNodes->Node(thisHeatingPLHP->loadSideNodes.outlet).TempSetPoint = specifiedLoadSetpoint;
        state->dataLoopNodes->Node(thisHeatingPLHP->loadSideNodes.inlet).Temp = calculatedLoadInletTemp;
        state->dataLoopNodes->Node(thisHeatingPLHP->sourceSideNodes.inlet).Temp = 30;
        thisHeatingPLHP->simulate(*state, myLoadLocation, firstHVAC, curLoad, runFlag);
        // expect it to miss setpoint and be at max capacity
        EXPECT_NEAR(44.402, thisHeatingPLHP->loadSideOutletTemp, 0.001);
        EXPECT_NEAR(availableCapacity, thisHeatingPLHP->loadSideHeatTransfer, 0.001);
    }

    // now we can call it again from the load side, but this time there is no load (still firsthvac)
    {
        bool firstHVAC = true;
        Real64 curLoad = 0.0;
        bool runFlag = true;
        Real64 constexpr expectedLoadMassFlowRate = 0.09999;
        Real64 constexpr expectedCp = 4180;
        Real64 constexpr specifiedLoadSetpoint = 45;
        Real64 const calculatedLoadInletTemp = specifiedLoadSetpoint - curLoad / (expectedLoadMassFlowRate * expectedCp);
        state->dataLoopNodes->Node(thisHeatingPLHP->loadSideNodes.outlet).TempSetPoint = specifiedLoadSetpoint;
        state->dataLoopNodes->Node(thisHeatingPLHP->loadSideNodes.inlet).Temp = calculatedLoadInletTemp;
        state->dataLoopNodes->Node(thisHeatingPLHP->sourceSideNodes.inlet).Temp = 30;
        thisHeatingPLHP->simulate(*state, myLoadLocation, firstHVAC, curLoad, runFlag);
        // expect it to miss setpoint and be at max capacity
        EXPECT_NEAR(45.0, thisHeatingPLHP->loadSideOutletTemp, 0.001);
        EXPECT_NEAR(30.0, thisHeatingPLHP->sourceSideOutletTemp, 0.001);
    }
}

TEST_F(EnergyPlusFixture, CoolingConstructionFullyAutoSized_AirSource)
{
    std::string const idf_objects = delimited_string({"HeatPump:PlantLoop:EIR:Cooling,",
                                                      "  hp cooling side,",
                                                      "  node 1,",
                                                      "  node 2,",
                                                      "  AirSource,",
                                                      "  node 3,",
                                                      "  node 4,",
                                                      "  ,",
                                                      "  ,",
                                                      "  ,",
                                                      "  Autosize,",
                                                      "  Autosize,",
                                                      "  ,",
                                                      "  Autosize,",
                                                      "  ,",
                                                      "  1,",
                                                      "  dummyCurve,",
                                                      "  dummyCurve,",
                                                      "  dummyCurve;",
                                                      "Curve:Linear,",
                                                      "  dummyCurve,",
                                                      "  1,",
                                                      "  0,",
                                                      "  1,",
                                                      "  1;"});
    ASSERT_TRUE(process_idf(idf_objects));
    state->init_state(*state);

    // call the factory with a valid name to trigger reading inputs
    EIRPlantLoopHeatPump::factory(*state, DataPlant::PlantEquipmentType::HeatPumpEIRCooling, "HP COOLING SIDE");

    // verify the size of the vector and the processed condition
    EXPECT_EQ(1u, state->dataEIRPlantLoopHeatPump->heatPumps.size());

    // for now we know the order is maintained, so get each heat pump object
    EIRPlantLoopHeatPump *thisCoolingPLHP = &state->dataEIRPlantLoopHeatPump->heatPumps[0];

    // validate the cooling side
    EXPECT_EQ("HP COOLING SIDE", thisCoolingPLHP->name);
    EXPECT_ENUM_EQ(DataPlant::PlantEquipmentType::HeatPumpEIRCooling, thisCoolingPLHP->EIRHPType);
    EXPECT_EQ(nullptr, thisCoolingPLHP->companionHeatPumpCoil);
    EXPECT_EQ(1, thisCoolingPLHP->capFuncTempCurveIndex);
    EXPECT_EQ(1, thisCoolingPLHP->powerRatioFuncTempCurveIndex);
    EXPECT_EQ(1, thisCoolingPLHP->powerRatioFuncPLRCurveIndex);

    // calling the factory with an invalid name or type will call ShowFatalError, which will trigger a runtime exception
    EXPECT_THROW(EIRPlantLoopHeatPump::factory(*state, DataPlant::PlantEquipmentType::HeatPumpEIRCooling, "fake"), std::runtime_error);
    EXPECT_THROW(EIRPlantLoopHeatPump::factory(*state, DataPlant::PlantEquipmentType::HeatPumpEIRHeating, "HP COOLING SIDE"), std::runtime_error);
}

TEST_F(EnergyPlusFixture, ClearState)
{
    std::string const idf_objects = delimited_string({"HeatPump:PlantLoop:EIR:Cooling,",
                                                      "  hp cooling side,",
                                                      "  node 1,",
                                                      "  node 2,",
                                                      "  AirSource,",
                                                      "  node 3,",
                                                      "  node 4,",
                                                      "  ,",
                                                      "  ,",
                                                      "  ,",
                                                      "  Autosize,",
                                                      "  Autosize,",
                                                      "  ,",
                                                      "  Autosize,",
                                                      "  ,",
                                                      "  1,",
                                                      "  dummyCurve,",
                                                      "  dummyCurve,",
                                                      "  dummyCurve;",
                                                      "Curve:Linear,",
                                                      "  dummyCurve,",
                                                      "  1,",
                                                      "  0,",
                                                      "  1,",
                                                      "  1;"});
    ASSERT_TRUE(process_idf(idf_objects));
    state->init_state(*state);

    // call the factory with a valid name to trigger reading inputs
    EIRPlantLoopHeatPump::factory(*state, DataPlant::PlantEquipmentType::HeatPumpEIRCooling, "HP COOLING SIDE");
    EXPECT_EQ(state->dataEIRPlantLoopHeatPump->heatPumps.size(), 1u);

    // test that vector is cleared
    state->dataEIRPlantLoopHeatPump->clear_state();
    EXPECT_EQ(state->dataEIRPlantLoopHeatPump->heatPumps.size(), 0u);
}

TEST_F(EnergyPlusFixture, Initialization2_AirSource)
{
    std::string const idf_objects = delimited_string({"HeatPump:PlantLoop:EIR:Cooling,",
                                                      "  hp cooling side,",
                                                      "  node 1,",
                                                      "  node 2,",
                                                      "  AirSource,",
                                                      "  node 3,",
                                                      "  node 4,",
                                                      "  ,",
                                                      "  ,",
                                                      "  ,",
                                                      "  0.001,",
                                                      "  1,",
                                                      "  ,",
                                                      "  1000,",
                                                      "  3.14,",
                                                      "  ,",
                                                      "  dummyCurve,",
                                                      "  dummyCurve,",
                                                      "  dummyCurve;",
                                                      "Curve:Linear,",
                                                      "  dummyCurve,",
                                                      "  1,",
                                                      "  0,",
                                                      "  1,",
                                                      "  1;"});
    ASSERT_TRUE(process_idf(idf_objects));
    state->init_state(*state);

    bool firstHVACIteration = true;
    // set up the plant loops
    // first the load side
    state->dataPlnt->TotNumLoops = 1;
    state->dataPlnt->PlantLoop.allocate(1);

    state->dataPlnt->PlantLoop(1).FluidName = "WATER";
    state->dataPlnt->PlantLoop(1).glycol = Fluid::GetWater(*state);
    state->dataPlnt->PlantLoop(1).LoopSide(DataPlant::LoopSideLocation::Supply).TotalBranches = 1;
    state->dataPlnt->PlantLoop(1).LoopSide(DataPlant::LoopSideLocation::Supply).Branch.allocate(1);
    state->dataPlnt->PlantLoop(1).LoopSide(DataPlant::LoopSideLocation::Supply).Branch(1).TotalComponents = 1;
    state->dataPlnt->PlantLoop(1).LoopSide(DataPlant::LoopSideLocation::Supply).Branch(1).Comp.allocate(1);
    auto &PLHPPlantLoadSideComp = state->dataPlnt->PlantLoop(1).LoopSide(DataPlant::LoopSideLocation::Supply).Branch(1).Comp(1);
    PLHPPlantLoadSideComp.Type = DataPlant::PlantEquipmentType::HeatPumpEIRCooling;

    // the init call expects a "from" calling point
    PlantLocation myLocation = PlantLocation(1, DataPlant::LoopSideLocation::Supply, 1, 1);

    // call the factory with a valid name to trigger reading inputs
    EIRPlantLoopHeatPump::factory(*state, DataPlant::PlantEquipmentType::HeatPumpEIRCooling, "HP COOLING SIDE");

    // verify the size of the vector and the processed condition
    EXPECT_EQ(1u, state->dataEIRPlantLoopHeatPump->heatPumps.size());

    // for now we know the order is maintained, so get each heat pump object
    EIRPlantLoopHeatPump *thisCoolingPLHP = &state->dataEIRPlantLoopHeatPump->heatPumps[0];

    // do a bit of extra wiring up to the plant
    PLHPPlantLoadSideComp.Name = thisCoolingPLHP->name;
    PLHPPlantLoadSideComp.NodeNumIn = thisCoolingPLHP->loadSideNodes.inlet;

    // call for all initialization
    state->dataGlobal->BeginEnvrnFlag = true;
    state->dataPlnt->PlantFirstSizesOkayToFinalize = true;
    thisCoolingPLHP->onInitLoopEquip(*state, myLocation);

    // call with run flag off, loose limits on node min/max
    thisCoolingPLHP->running = false;
    Real64 constexpr currentLoad = 0.0;
    thisCoolingPLHP->setOperatingFlowRatesASHP(*state, firstHVACIteration, currentLoad);
    EXPECT_NEAR(0.0, thisCoolingPLHP->loadSideMassFlowRate, 0.001);
    EXPECT_NEAR(0.0, thisCoolingPLHP->sourceSideMassFlowRate, 0.001);

    // call with run flag off, nonzero minimums
    state->dataLoopNodes->Node(thisCoolingPLHP->loadSideNodes.inlet).MassFlowRateMinAvail = 0.1;
    thisCoolingPLHP->running = false;
    thisCoolingPLHP->setOperatingFlowRatesASHP(*state, firstHVACIteration, currentLoad);
    EXPECT_NEAR(0.1, thisCoolingPLHP->loadSideMassFlowRate, 0.001);
    EXPECT_NEAR(0, thisCoolingPLHP->sourceSideMassFlowRate, 0.001);

    // call with run flag off, load side flow locked
    state->dataPlnt->PlantLoop(1).LoopSide(DataPlant::LoopSideLocation::Supply).FlowLock = DataPlant::FlowLock::Locked;
    state->dataLoopNodes->Node(thisCoolingPLHP->loadSideNodes.inlet).MassFlowRate = 0.24;
    thisCoolingPLHP->running = false;
    thisCoolingPLHP->setOperatingFlowRatesASHP(*state, firstHVACIteration, currentLoad);
    EXPECT_NEAR(0.24, thisCoolingPLHP->loadSideMassFlowRate, 0.001);
    EXPECT_NEAR(0.0, thisCoolingPLHP->sourceSideMassFlowRate, 0.001);

    // call with run flag ON, flow locked at zero on load side
    state->dataPlnt->PlantLoop(1).LoopSide(DataPlant::LoopSideLocation::Supply).FlowLock = DataPlant::FlowLock::Locked;
    state->dataLoopNodes->Node(thisCoolingPLHP->loadSideNodes.inlet).MassFlowRate = 0.0;
    thisCoolingPLHP->running = true;
    thisCoolingPLHP->setOperatingFlowRatesASHP(*state, firstHVACIteration, currentLoad);
    EXPECT_NEAR(0.0, thisCoolingPLHP->loadSideMassFlowRate, 0.001);
    EXPECT_NEAR(0, thisCoolingPLHP->sourceSideMassFlowRate, 0.001);

    // call with run flag ON, flow locked at zero on source side
    state->dataPlnt->PlantLoop(1).LoopSide(DataPlant::LoopSideLocation::Supply).FlowLock = DataPlant::FlowLock::Locked;
    state->dataLoopNodes->Node(thisCoolingPLHP->loadSideNodes.inlet).MassFlowRate = 0.2;
    thisCoolingPLHP->running = true;
    thisCoolingPLHP->setOperatingFlowRatesASHP(*state, firstHVACIteration, currentLoad);
    EXPECT_NEAR(0.2, thisCoolingPLHP->loadSideMassFlowRate, 0.001);
    EXPECT_NEAR(1.29, thisCoolingPLHP->sourceSideMassFlowRate, 0.1);

    // call with run flag ON, flow locked at zero on both sides
    state->dataPlnt->PlantLoop(1).LoopSide(DataPlant::LoopSideLocation::Supply).FlowLock = DataPlant::FlowLock::Locked;
    state->dataLoopNodes->Node(thisCoolingPLHP->loadSideNodes.inlet).MassFlowRate = 0.0;
    thisCoolingPLHP->running = true;
    thisCoolingPLHP->setOperatingFlowRatesASHP(*state, firstHVACIteration, currentLoad);
    EXPECT_NEAR(0.0, thisCoolingPLHP->loadSideMassFlowRate, 0.001);
    EXPECT_NEAR(0.0, thisCoolingPLHP->sourceSideMassFlowRate, 0.001);

    // call with run flag ON, flow locked at nonzero both
    state->dataPlnt->PlantLoop(1).LoopSide(DataPlant::LoopSideLocation::Supply).FlowLock = DataPlant::FlowLock::Locked;
    state->dataLoopNodes->Node(thisCoolingPLHP->loadSideNodes.inlet).MassFlowRate = 0.14;
    thisCoolingPLHP->running = true;
    thisCoolingPLHP->setOperatingFlowRatesASHP(*state, firstHVACIteration, currentLoad);
    EXPECT_NEAR(0.14, thisCoolingPLHP->loadSideMassFlowRate, 0.001);
    EXPECT_NEAR(1.29, thisCoolingPLHP->sourceSideMassFlowRate, 0.1);
}

TEST_F(EnergyPlusFixture, TestSizing_FullyAutosizedCoolingWithCompanion_AirSource)
{
    std::string const idf_objects = delimited_string({"HeatPump:PlantLoop:EIR:Cooling,",
                                                      "  hp cooling side,",
                                                      "  node 1,",
                                                      "  node 2,",
                                                      "  AirSource,",
                                                      "  node 3,",
                                                      "  node 4,",
                                                      "  ,",
                                                      "  ,",
                                                      "  hp heating side,",
                                                      "  Autosize,",
                                                      "  Autosize,",
                                                      "  ,",
                                                      "  Autosize,",
                                                      "  1.0,",
                                                      "  1,",
                                                      "  dummyCurve,",
                                                      "  dummyCurve,",
                                                      "  dummyCurve;",
                                                      "HeatPump:PlantLoop:EIR:Heating,",
                                                      "  hp heating side,",
                                                      "  node 5,",
                                                      "  node 6,",
                                                      "  AirSource,",
                                                      "  node 7,",
                                                      "  node 8,",
                                                      "  ,",
                                                      "  ,",
                                                      "  hp cooling side,",
                                                      "  Autosize,",
                                                      "  Autosize,",
                                                      "  ,",
                                                      "  Autosize,",
                                                      "  2.0,",
                                                      "  1,",
                                                      "  dummyCurve,",
                                                      "  dummyCurve,",
                                                      "  dummyCurve;",
                                                      "Curve:Linear,",
                                                      "  dummyCurve,",
                                                      "  1,",
                                                      "  0,",
                                                      "  1,",
                                                      "  1;"});
    ASSERT_TRUE(process_idf(idf_objects));
    state->init_state(*state);

    // call the factory with a valid name to trigger reading inputs
    EIRPlantLoopHeatPump::factory(*state, DataPlant::PlantEquipmentType::HeatPumpEIRCooling, "HP COOLING SIDE");

    // verify the size of the vector and the processed condition
    EXPECT_EQ(2u, state->dataEIRPlantLoopHeatPump->heatPumps.size());

    // for now we know the order is maintained, so get each heat pump object
    EIRPlantLoopHeatPump *thisCoolingPLHP = &state->dataEIRPlantLoopHeatPump->heatPumps[0];
    EIRPlantLoopHeatPump *thisHeatingPLHP = &state->dataEIRPlantLoopHeatPump->heatPumps[1];

    // validate that we have the right ones
    EXPECT_EQ("HP COOLING SIDE", thisCoolingPLHP->name);
    EXPECT_EQ("HP HEATING SIDE", thisHeatingPLHP->name);

    // We'll set up two plant loops: a load and a source loop
    state->dataPlnt->TotNumLoops = 1;
    state->dataPlnt->PlantLoop.allocate(state->dataPlnt->TotNumLoops);

    state->dataPlnt->PlantLoop(1).FluidName = "WATER";
    state->dataPlnt->PlantLoop(1).glycol = Fluid::GetWater(*state);
    state->dataPlnt->PlantLoop(1).LoopSide(DataPlant::LoopSideLocation::Demand).TotalBranches = 1;
    state->dataPlnt->PlantLoop(1).LoopSide(DataPlant::LoopSideLocation::Demand).Branch.allocate(1);
    state->dataPlnt->PlantLoop(1).LoopSide(DataPlant::LoopSideLocation::Demand).Branch(1).TotalComponents = 1;
    state->dataPlnt->PlantLoop(1).LoopSide(DataPlant::LoopSideLocation::Demand).Branch(1).Comp.allocate(1);
    state->dataPlnt->PlantLoop(1).LoopSide(DataPlant::LoopSideLocation::Supply).TotalBranches = 1;
    state->dataPlnt->PlantLoop(1).LoopSide(DataPlant::LoopSideLocation::Supply).Branch.allocate(1);
    state->dataPlnt->PlantLoop(1).LoopSide(DataPlant::LoopSideLocation::Supply).Branch(1).TotalComponents = 2;
    state->dataPlnt->PlantLoop(1).LoopSide(DataPlant::LoopSideLocation::Supply).Branch(1).Comp.allocate(2);

    Real64 constexpr plantSizingLoadVolFlow = 0.01;
    Real64 constexpr plantSizingLoadDeltaT = 1.0;

    Real64 constexpr plantSizingSrcDeltaT = 10.0;

    state->dataSize->PlantSizData.allocate(2);
    state->dataSize->PlantSizData(1).DesVolFlowRate = 0.01;
    state->dataSize->PlantSizData(1).DeltaT = 1.0;
    state->dataSize->PlantSizData(2).DesVolFlowRate = 0.03;
    state->dataSize->PlantSizData(2).DeltaT = 1.0;

    auto &loop1supplyComponent1 = state->dataPlnt->PlantLoop(1).LoopSide(DataPlant::LoopSideLocation::Supply).Branch(1).Comp(1);
    auto &loop1supplyComponent2 = state->dataPlnt->PlantLoop(1).LoopSide(DataPlant::LoopSideLocation::Supply).Branch(1).Comp(2);

    loop1supplyComponent1.Type = DataPlant::PlantEquipmentType::HeatPumpEIRHeating;
    loop1supplyComponent2.Type = DataPlant::PlantEquipmentType::HeatPumpEIRCooling;

    loop1supplyComponent1.Name = thisHeatingPLHP->name;
    loop1supplyComponent2.Name = thisCoolingPLHP->name;

    loop1supplyComponent1.NodeNumIn = thisHeatingPLHP->loadSideNodes.inlet;
    loop1supplyComponent2.NodeNumIn = thisCoolingPLHP->loadSideNodes.inlet;

    // the init call expects a "from" calling point
    PlantLocation myCoolingLoadLocation = PlantLocation(1, DataPlant::LoopSideLocation::Supply, 1, 1);
    PlantLocation myHeatingLoadLocation = PlantLocation(1, DataPlant::LoopSideLocation::Supply, 1, 2);

    // set a couple global flags
    state->dataGlobal->BeginEnvrnFlag = true;

    // initialize so the components can find themselves on the plant
    thisCoolingPLHP->onInitLoopEquip(*state, myCoolingLoadLocation);
    thisHeatingPLHP->onInitLoopEquip(*state, myHeatingLoadLocation);

    state->dataPlnt->PlantFinalSizesOkayToReport = true;
    state->dataPlnt->PlantFirstSizesOkayToReport = true;
    state->dataPlnt->PlantFirstSizesOkayToFinalize = true;

    // assign the plant sizing data
    state->dataPlnt->PlantLoop(1).PlantSizNum = 1;

    Real64 constexpr sourceSideInitTemp = 20.0;
    Real64 constexpr sourceSideHumRat = 0.0;
    Real64 expectedLoadCp = 4197.93;
    Real64 expectedLoadRho = 999.898;
    Real64 expectedSourceCp = Psychrometrics::PsyCpAirFnW(sourceSideHumRat);
    Real64 expectedSourceRho = Psychrometrics::PsyRhoAirFnPbTdbW(*state, state->dataEnvrn->StdBaroPress, sourceSideInitTemp, sourceSideHumRat);
    Real64 expectedLoadFlow = plantSizingLoadVolFlow;
    Real64 expectedCapacity = expectedLoadRho * expectedLoadFlow * expectedLoadCp * plantSizingLoadDeltaT;
    Real64 expectedSourceLoad = 0.0;
    expectedSourceLoad = expectedCapacity * (1 + 1 / thisCoolingPLHP->referenceCOP);
    Real64 expectedSourceFlow = expectedSourceLoad / (expectedSourceCp * expectedSourceRho * plantSizingSrcDeltaT);
    thisCoolingPLHP->sizeLoadSide(*state);
    thisCoolingPLHP->sizeSrcSideASHP(*state);
    EXPECT_NEAR(expectedLoadFlow, thisCoolingPLHP->loadSideDesignVolFlowRate, 0.0001);
    EXPECT_NEAR(expectedSourceFlow, thisCoolingPLHP->sourceSideDesignVolFlowRate, 0.1);
    EXPECT_NEAR(expectedCapacity, thisCoolingPLHP->referenceCapacity, 0.0001);

    // with a sizing run complete, we can also go ahead and get the design capacities...
    // they should be nonzero for the load side of things
    Real64 tmpMin = -1.0, tmpMax = -1.0, tmpOpt = -1.0;
    thisCoolingPLHP->getDesignCapacities(*state, myCoolingLoadLocation, tmpMax, tmpMin, tmpOpt);
    EXPECT_NEAR(0.0, tmpMin, 0.001);
    EXPECT_NEAR(expectedCapacity, tmpMax, 0.001);
    EXPECT_NEAR(expectedCapacity, tmpOpt, 0.001);

    // we can reset things and do a few more corner cases here

    // lets just try it again but with the plant sizing data set to zero flow, it should try to use the companion
    // but the companion isn't sized yet, so it should get zero conditions
    thisCoolingPLHP->loadSideDesignVolFlowRate = DataSizing::AutoSize;
    thisCoolingPLHP->sourceSideDesignVolFlowRate = DataSizing::AutoSize;
    thisCoolingPLHP->referenceCapacity = DataSizing::AutoSize;
    state->dataSize->PlantSizData(1).DesVolFlowRate = 0.0;
    thisCoolingPLHP->sizeLoadSide(*state);
    thisCoolingPLHP->sizeSrcSideASHP(*state);
    EXPECT_NEAR(0.0, thisCoolingPLHP->loadSideDesignVolFlowRate, 0.0001);
    EXPECT_NEAR(0.0, thisCoolingPLHP->sourceSideDesignVolFlowRate, 0.0001);
    EXPECT_NEAR(0.0, thisCoolingPLHP->referenceCapacity, 0.0001);

    // but now let's try to size the heating coil, which will try to use the cooling coil's sized data
    thisCoolingPLHP->loadSideDesignVolFlowRate = expectedLoadFlow;
    thisCoolingPLHP->sourceSideDesignVolFlowRate = expectedSourceFlow;
    thisCoolingPLHP->referenceCapacity = expectedCapacity;
    expectedCapacity = expectedLoadRho * expectedLoadFlow * expectedLoadCp * plantSizingLoadDeltaT;
    expectedSourceLoad = expectedCapacity * (1 - 1 / thisHeatingPLHP->referenceCOP);
    expectedSourceFlow = expectedSourceLoad / (expectedSourceCp * expectedSourceRho * plantSizingSrcDeltaT);
    thisHeatingPLHP->sizeLoadSide(*state);
    thisHeatingPLHP->sizeSrcSideASHP(*state);
    EXPECT_NEAR(expectedLoadFlow, thisHeatingPLHP->loadSideDesignVolFlowRate, 0.0001);
    EXPECT_NEAR(expectedSourceFlow, thisHeatingPLHP->sourceSideDesignVolFlowRate, 0.1);
    EXPECT_NEAR(expectedCapacity, thisHeatingPLHP->referenceCapacity, 0.0001);
}

TEST_F(EnergyPlusFixture, TestSizing_HardsizedFlowAutosizedCoolingWithCompanion_AirSource)
{
    std::string const idf_objects = delimited_string({"HeatPump:PlantLoop:EIR:Cooling,",
                                                      "  hp cooling side,",
                                                      "  node 1,",
                                                      "  node 2,",
                                                      "  AirSource,",
                                                      "  node 3,",
                                                      "  node 4,",
                                                      "  ,",
                                                      "  ,",
                                                      "  hp heating side,",
                                                      "  Autosize,",
                                                      "  2.0,",
                                                      "  ,",
                                                      "  Autosize,",
                                                      "  1.0,",
                                                      "  1,",
                                                      "  dummyCurve,",
                                                      "  dummyCurve,",
                                                      "  dummyCurve;",
                                                      "HeatPump:PlantLoop:EIR:Heating,",
                                                      "  hp heating side,",
                                                      "  node 5,",
                                                      "  node 6,",
                                                      "  AirSource,",
                                                      "  node 7,",
                                                      "  node 8,",
                                                      "  ,",
                                                      "  ,",
                                                      "  hp cooling side,",
                                                      "  Autosize,",
                                                      "  2.0,",
                                                      "  ,",
                                                      "  Autosize,",
                                                      "  1.0,",
                                                      "  1,",
                                                      "  dummyCurve,",
                                                      "  dummyCurve,",
                                                      "  dummyCurve;",
                                                      "Curve:Linear,",
                                                      "  dummyCurve,",
                                                      "  1,",
                                                      "  0,",
                                                      "  1,",
                                                      "  1;"});
    ASSERT_TRUE(process_idf(idf_objects));
    state->init_state(*state);

    // call the factory with a valid name to trigger reading inputs
    EIRPlantLoopHeatPump::factory(*state, DataPlant::PlantEquipmentType::HeatPumpEIRCooling, "HP COOLING SIDE");

    // verify the size of the vector and the processed condition
    EXPECT_EQ(2u, state->dataEIRPlantLoopHeatPump->heatPumps.size());

    // for now we know the order is maintained, so get each heat pump object
    EIRPlantLoopHeatPump *thisCoolingPLHP = &state->dataEIRPlantLoopHeatPump->heatPumps[0];
    EIRPlantLoopHeatPump *thisHeatingPLHP = &state->dataEIRPlantLoopHeatPump->heatPumps[1];

    // validate that we have the right ones
    EXPECT_EQ("HP COOLING SIDE", thisCoolingPLHP->name);
    EXPECT_EQ("HP HEATING SIDE", thisHeatingPLHP->name);

    // We'll set up two plant loops: a load and a source loop
    state->dataPlnt->TotNumLoops = 1;
    state->dataPlnt->PlantLoop.allocate(state->dataPlnt->TotNumLoops);

    state->dataPlnt->PlantLoop(1).FluidName = "WATER";
    state->dataPlnt->PlantLoop(1).glycol = Fluid::GetWater(*state);
    state->dataPlnt->PlantLoop(1).LoopSide(DataPlant::LoopSideLocation::Demand).TotalBranches = 1;
    state->dataPlnt->PlantLoop(1).LoopSide(DataPlant::LoopSideLocation::Demand).Branch.allocate(1);
    state->dataPlnt->PlantLoop(1).LoopSide(DataPlant::LoopSideLocation::Demand).Branch(1).TotalComponents = 1;
    state->dataPlnt->PlantLoop(1).LoopSide(DataPlant::LoopSideLocation::Demand).Branch(1).Comp.allocate(1);
    state->dataPlnt->PlantLoop(1).LoopSide(DataPlant::LoopSideLocation::Supply).TotalBranches = 1;
    state->dataPlnt->PlantLoop(1).LoopSide(DataPlant::LoopSideLocation::Supply).Branch.allocate(1);
    state->dataPlnt->PlantLoop(1).LoopSide(DataPlant::LoopSideLocation::Supply).Branch(1).TotalComponents = 2;
    state->dataPlnt->PlantLoop(1).LoopSide(DataPlant::LoopSideLocation::Supply).Branch(1).Comp.allocate(2);

    Real64 constexpr plantSizingLoadVolFlow = 0.01;
    Real64 constexpr plantSizingLoadDeltaT = 1.0;

    state->dataSize->PlantSizData.allocate(2);
    state->dataSize->PlantSizData(1).DesVolFlowRate = 0.01;
    state->dataSize->PlantSizData(1).DeltaT = 1.0;
    state->dataSize->PlantSizData(2).DesVolFlowRate = 0.03;
    state->dataSize->PlantSizData(2).DeltaT = 1.0;

    auto &loop1supplyComponent1 = state->dataPlnt->PlantLoop(1).LoopSide(DataPlant::LoopSideLocation::Supply).Branch(1).Comp(1);
    auto &loop1supplyComponent2 = state->dataPlnt->PlantLoop(1).LoopSide(DataPlant::LoopSideLocation::Supply).Branch(1).Comp(2);

    loop1supplyComponent1.Type = DataPlant::PlantEquipmentType::HeatPumpEIRHeating;
    loop1supplyComponent2.Type = DataPlant::PlantEquipmentType::HeatPumpEIRCooling;

    loop1supplyComponent1.Name = thisHeatingPLHP->name;
    loop1supplyComponent2.Name = thisCoolingPLHP->name;

    loop1supplyComponent1.NodeNumIn = thisHeatingPLHP->loadSideNodes.inlet;
    loop1supplyComponent2.NodeNumIn = thisCoolingPLHP->loadSideNodes.inlet;

    // the init call expects a "from" calling point
    PlantLocation myCoolingLoadLocation = PlantLocation(1, DataPlant::LoopSideLocation::Supply, 1, 1);
    PlantLocation myHeatingLoadLocation = PlantLocation(1, DataPlant::LoopSideLocation::Supply, 1, 2);

    // set a couple global flags
    state->dataGlobal->BeginEnvrnFlag = true;

    // initialize so the components can find themselves on the plant
    thisCoolingPLHP->onInitLoopEquip(*state, myCoolingLoadLocation);
    thisHeatingPLHP->onInitLoopEquip(*state, myHeatingLoadLocation);

    state->dataPlnt->PlantFinalSizesOkayToReport = true;
    state->dataPlnt->PlantFirstSizesOkayToReport = true;
    state->dataPlnt->PlantFirstSizesOkayToFinalize = true;

    // assign the plant sizing data
    state->dataPlnt->PlantLoop(1).PlantSizNum = 1;

    Real64 expectedLoadCp = 4197.93;
    Real64 expectedLoadRho = 999.898;
    Real64 expectedLoadFlow = plantSizingLoadVolFlow;
    Real64 expectedCapacity = expectedLoadRho * expectedLoadFlow * expectedLoadCp * plantSizingLoadDeltaT;
    Real64 expectedSourceFlow = 2.0;
    thisCoolingPLHP->sizeLoadSide(*state);
    thisCoolingPLHP->sizeSrcSideASHP(*state);
    EXPECT_NEAR(expectedLoadFlow, thisCoolingPLHP->loadSideDesignVolFlowRate, 0.0001);
    EXPECT_NEAR(expectedSourceFlow, thisCoolingPLHP->sourceSideDesignVolFlowRate, 0.1);
    EXPECT_NEAR(expectedCapacity, thisCoolingPLHP->referenceCapacity, 0.0001);

    // with a sizing run complete, we can also go ahead and get the design capacities...
    // they should be nonzero for the load side of things
    Real64 tmpMin = -1.0, tmpMax = -1.0, tmpOpt = -1.0;
    thisCoolingPLHP->getDesignCapacities(*state, myCoolingLoadLocation, tmpMax, tmpMin, tmpOpt);
    EXPECT_NEAR(0.0, tmpMin, 0.001);
    EXPECT_NEAR(expectedCapacity, tmpMax, 0.001);
    EXPECT_NEAR(expectedCapacity, tmpOpt, 0.001);
}

TEST_F(EnergyPlusFixture, TestSizing_AutosizedFlowWithCompanion_AirSource)
{
    std::string const idf_objects = delimited_string({"HeatPump:PlantLoop:EIR:Cooling,",
                                                      "  hp cooling side,",
                                                      "  node 1,",
                                                      "  node 2,",
                                                      "  AirSource,",
                                                      "  node 3,",
                                                      "  node 4,",
                                                      "  ,",
                                                      "  ,",
                                                      "  hp heating side,",
                                                      "  0.005,",
                                                      "  Autosize,",
                                                      "  ,",
                                                      "  Autosize,",
                                                      "  1.0,",
                                                      "  1,",
                                                      "  dummyCurve,",
                                                      "  dummyCurve,",
                                                      "  dummyCurve;",
                                                      "HeatPump:PlantLoop:EIR:Heating,",
                                                      "  hp heating side,",
                                                      "  node 5,",
                                                      "  node 6,",
                                                      "  AirSource,",
                                                      "  node 7,",
                                                      "  node 8,",
                                                      "  ,",
                                                      "  ,",
                                                      "  hp cooling side,",
                                                      "  0.005,",
                                                      "  Autosize,",
                                                      "  ,",
                                                      "  Autosize,",
                                                      "  2.0,",
                                                      "  1,",
                                                      "  dummyCurve,",
                                                      "  dummyCurve,",
                                                      "  dummyCurve;",
                                                      "Curve:Linear,",
                                                      "  dummyCurve,",
                                                      "  1,",
                                                      "  0,",
                                                      "  1,",
                                                      "  1;"});
    ASSERT_TRUE(process_idf(idf_objects));
    state->init_state(*state);

    // call the factory with a valid name to trigger reading inputs
    EIRPlantLoopHeatPump::factory(*state, DataPlant::PlantEquipmentType::HeatPumpEIRCooling, "HP COOLING SIDE");

    // verify the size of the vector and the processed condition
    EXPECT_EQ(2u, state->dataEIRPlantLoopHeatPump->heatPumps.size());

    // for now we know the order is maintained, so get each heat pump object
    EIRPlantLoopHeatPump *thisCoolingPLHP = &state->dataEIRPlantLoopHeatPump->heatPumps[0];
    EIRPlantLoopHeatPump *thisHeatingPLHP = &state->dataEIRPlantLoopHeatPump->heatPumps[1];

    // We'll set up two plant loops: a load and a source loop
    state->dataPlnt->TotNumLoops = 1;
    state->dataPlnt->PlantLoop.allocate(state->dataPlnt->TotNumLoops);

    state->dataPlnt->PlantLoop(1).FluidName = "WATER";
    state->dataPlnt->PlantLoop(1).glycol = Fluid::GetWater(*state);
    state->dataPlnt->PlantLoop(1).LoopSide(DataPlant::LoopSideLocation::Demand).TotalBranches = 1;
    state->dataPlnt->PlantLoop(1).LoopSide(DataPlant::LoopSideLocation::Demand).Branch.allocate(1);
    state->dataPlnt->PlantLoop(1).LoopSide(DataPlant::LoopSideLocation::Demand).Branch(1).TotalComponents = 1;
    state->dataPlnt->PlantLoop(1).LoopSide(DataPlant::LoopSideLocation::Demand).Branch(1).Comp.allocate(1);
    state->dataPlnt->PlantLoop(1).LoopSide(DataPlant::LoopSideLocation::Supply).TotalBranches = 1;
    state->dataPlnt->PlantLoop(1).LoopSide(DataPlant::LoopSideLocation::Supply).Branch.allocate(1);
    state->dataPlnt->PlantLoop(1).LoopSide(DataPlant::LoopSideLocation::Supply).Branch(1).TotalComponents = 2;
    state->dataPlnt->PlantLoop(1).LoopSide(DataPlant::LoopSideLocation::Supply).Branch(1).Comp.allocate(2);

    state->dataSize->PlantSizData.allocate(2);
    state->dataSize->PlantSizData(1).DeltaT = 25.0;
    state->dataSize->PlantSizData(2).DeltaT = 20.0;

    auto &loop1supplyComponent1 = state->dataPlnt->PlantLoop(1).LoopSide(DataPlant::LoopSideLocation::Supply).Branch(1).Comp(1);
    auto &loop1supplyComponent2 = state->dataPlnt->PlantLoop(1).LoopSide(DataPlant::LoopSideLocation::Supply).Branch(1).Comp(2);

    loop1supplyComponent1.Type = DataPlant::PlantEquipmentType::HeatPumpEIRHeating;
    loop1supplyComponent2.Type = DataPlant::PlantEquipmentType::HeatPumpEIRCooling;

    loop1supplyComponent1.Name = thisHeatingPLHP->name;
    loop1supplyComponent2.Name = thisCoolingPLHP->name;

    loop1supplyComponent1.NodeNumIn = thisHeatingPLHP->loadSideNodes.inlet;
    loop1supplyComponent2.NodeNumIn = thisCoolingPLHP->loadSideNodes.inlet;

    // the init call expects a "from" calling point
    PlantLocation myCoolingLoadLocation = PlantLocation(1, DataPlant::LoopSideLocation::Supply, 1, 1);
    PlantLocation myHeatingLoadLocation = PlantLocation(1, DataPlant::LoopSideLocation::Supply, 1, 2);

    // set a couple global flags
    state->dataGlobal->BeginEnvrnFlag = true;

    state->dataPlnt->PlantFinalSizesOkayToReport = true;
    state->dataPlnt->PlantFirstSizesOkayToReport = true;
    state->dataPlnt->PlantFirstSizesOkayToFinalize = true;

    // assign the plant sizing data
    state->dataPlnt->PlantLoop(1).PlantSizNum = 1;

    // initialize so the components can find themselves on the plant
    thisCoolingPLHP->onInitLoopEquip(*state, myCoolingLoadLocation);
    thisHeatingPLHP->onInitLoopEquip(*state, myHeatingLoadLocation);

    Real64 expectedClgSourceFlow = 86.71;
    Real64 expectedHtgSourceFlow = 21.68; // changed from 86.71 due to issue#10381;
    EXPECT_NEAR(expectedClgSourceFlow, thisCoolingPLHP->sourceSideDesignVolFlowRate, 0.1);
    EXPECT_NEAR(expectedHtgSourceFlow, thisHeatingPLHP->sourceSideDesignVolFlowRate, 0.1);
}

TEST_F(EnergyPlusFixture, Test_DoPhysics)
{

    std::string const idf_objects = delimited_string({"HeatPump:PlantLoop:EIR:Cooling,",
                                                      "  hp cooling side,",
                                                      "  node 1,",
                                                      "  node 2,",
                                                      "  WaterSource,",
                                                      "  node 3,",
                                                      "  node 4,",
                                                      "  ,",
                                                      "  ,",
                                                      "  hp heating side,",
                                                      "  0.005,",
                                                      "  0.002,",
                                                      "  ,",
                                                      "  20000,",
                                                      "  3.0,",
                                                      "  1,",
                                                      "  CapCurveFuncTemp,",
                                                      "  EIRCurveFuncTemp,",
                                                      "  EIRCurveFuncPLR;",
                                                      "HeatPump:PlantLoop:EIR:Heating,",
                                                      "  hp heating side,",
                                                      "  node 5,",
                                                      "  node 6,",
                                                      "  WaterSource,",
                                                      "  node 7,",
                                                      "  node 8,",
                                                      "  ,",
                                                      "  ,",
                                                      "  hp cooling side,",
                                                      "  0.005,",
                                                      "  0.002,",
                                                      "  ,",
                                                      "  20000,",
                                                      "  3.0,",
                                                      "  1,",
                                                      "  CapCurveFuncTemp,",
                                                      "  EIRCurveFuncTemp,",
                                                      "  EIRCurveFuncPLR;",
                                                      "Curve:Biquadratic,",
                                                      "  CapCurveFuncTemp,",
                                                      "  1.0,",
                                                      "  0.0,",
                                                      "  0.0,",
                                                      "  0.0,",
                                                      "  0.0,",
                                                      "  0.0,",
                                                      "  5.0,",
                                                      "  10.0,",
                                                      "  24.0,",
                                                      "  35.0,",
                                                      "  ,",
                                                      "  ,",
                                                      "  Temperature,",
                                                      "  Temperature,",
                                                      "  Dimensionless;",
                                                      "Curve:Biquadratic,",
                                                      "  EIRCurveFuncTemp,",
                                                      "  1.0,",
                                                      "  0.0,",
                                                      "  0.0,",
                                                      "  1.0,",
                                                      "  0.0,",
                                                      "  0.0,",
                                                      "  5.0,",
                                                      "  10.0,",
                                                      "  24.0,",
                                                      "  35.0,",
                                                      "  ,",
                                                      "  ,",
                                                      "  Temperature,",
                                                      "  Temperature,",
                                                      "  Dimensionless;",
                                                      "Curve:Quadratic,",
                                                      "  EIRCurveFuncPLR,",
                                                      "  1.0,",
                                                      "  0.0,",
                                                      "  0.0,",
                                                      "  0.0,",
                                                      "  1.0;"});

    ASSERT_TRUE(process_idf(idf_objects));
    state->init_state(*state);

    // set up the plant loops
    // first the load side
    state->dataPlnt->TotNumLoops = 2;
    state->dataPlnt->PlantLoop.allocate(2);

    state->dataPlnt->PlantLoop(1).FluidName = "WATER";
    state->dataPlnt->PlantLoop(1).glycol = Fluid::GetWater(*state);
    state->dataPlnt->PlantLoop(1).LoopSide(DataPlant::LoopSideLocation::Supply).TotalBranches = 1;
    state->dataPlnt->PlantLoop(1).LoopSide(DataPlant::LoopSideLocation::Supply).Branch.allocate(1);
    state->dataPlnt->PlantLoop(1).LoopSide(DataPlant::LoopSideLocation::Supply).Branch(1).TotalComponents = 1;
    state->dataPlnt->PlantLoop(1).LoopSide(DataPlant::LoopSideLocation::Supply).Branch(1).Comp.allocate(1);
    auto &PLHPPlantLoadSideLoop = state->dataPlnt->PlantLoop(1);
    auto &PLHPPlantLoadSideComp = state->dataPlnt->PlantLoop(1).LoopSide(DataPlant::LoopSideLocation::Supply).Branch(1).Comp(1);
    PLHPPlantLoadSideComp.Type = DataPlant::PlantEquipmentType::HeatPumpEIRCooling;
    // then the source side

    state->dataPlnt->PlantLoop(2).FluidName = "WATER";
    state->dataPlnt->PlantLoop(2).glycol = Fluid::GetWater(*state);
    state->dataPlnt->PlantLoop(2).LoopSide(DataPlant::LoopSideLocation::Demand).TotalBranches = 1;
    state->dataPlnt->PlantLoop(2).LoopSide(DataPlant::LoopSideLocation::Demand).Branch.allocate(1);
    state->dataPlnt->PlantLoop(2).LoopSide(DataPlant::LoopSideLocation::Demand).Branch(1).TotalComponents = 1;
    state->dataPlnt->PlantLoop(2).LoopSide(DataPlant::LoopSideLocation::Demand).Branch(1).Comp.allocate(1);

    auto &PLHPPlantLoadSourceComp = state->dataPlnt->PlantLoop(2).LoopSide(DataPlant::LoopSideLocation::Demand).Branch(1).Comp(1);
    PLHPPlantLoadSourceComp.Type = DataPlant::PlantEquipmentType::HeatPumpEIRCooling;

    // call the factory with a valid name to trigger reading inputs
    EIRPlantLoopHeatPump::factory(*state, DataPlant::PlantEquipmentType::HeatPumpEIRCooling, "HP COOLING SIDE");

    // verify the size of the vector and the processed condition
    EXPECT_EQ(2u, state->dataEIRPlantLoopHeatPump->heatPumps.size());

    // for now we know the order is maintained, so get each heat pump object
    EIRPlantLoopHeatPump *thisCoolingPLHP = &state->dataEIRPlantLoopHeatPump->heatPumps[0];

    // do a little setup here
    thisCoolingPLHP->loadSidePlantLoc.loopNum = 1;
    thisCoolingPLHP->loadSidePlantLoc.loopSideNum = DataPlant::LoopSideLocation::Supply;
    thisCoolingPLHP->loadSidePlantLoc.branchNum = 1;
    thisCoolingPLHP->loadSidePlantLoc.compNum = 1;
    PlantUtilities::SetPlantLocationLinks(*state, thisCoolingPLHP->loadSidePlantLoc);
    thisCoolingPLHP->loadSideNodes.outlet = 1;
    thisCoolingPLHP->sourceSidePlantLoc.loopNum = 2;
    PlantUtilities::SetPlantLocationLinks(*state, thisCoolingPLHP->sourceSidePlantLoc);

    // the factory would've called GetOnlySingleNode for the in/out pairs on the PLHP, add another one for the loop
    // outlet setpoint node
    state->dataLoopNodes->Node.allocate(5);
    PLHPPlantLoadSideLoop.TempSetPointNodeNum = 5;

    // set up the plant setpoint conditions and test for single setpoint operation
    PLHPPlantLoadSideLoop.LoopDemandCalcScheme = DataPlant::LoopDemandCalcScheme::SingleSetPoint;
    PLHPPlantLoadSideComp.CurOpSchemeType = DataPlant::OpScheme::CompSetPtBased;
    state->dataLoopNodes->Node(thisCoolingPLHP->loadSideNodes.outlet).TempSetPoint = 3.141;
    state->dataLoopNodes->Node(5).TempSetPoint = 2.718;
    PLHPPlantLoadSideComp.CurOpSchemeType = DataPlant::OpScheme::CoolingRB;

    // test for dual setpoint operation
    PLHPPlantLoadSideLoop.LoopDemandCalcScheme = DataPlant::LoopDemandCalcScheme::DualSetPointDeadBand;
    PLHPPlantLoadSideComp.CurOpSchemeType = DataPlant::OpScheme::CompSetPtBased;
    state->dataLoopNodes->Node(thisCoolingPLHP->loadSideNodes.outlet).TempSetPointHi = 6.282;
    state->dataLoopNodes->Node(5).TempSetPointHi = 5.436;
    PLHPPlantLoadSideComp.CurOpSchemeType = DataPlant::OpScheme::CoolingRB;

    state->dataHVACGlobal->TimeStepSys = 60;
    state->dataHVACGlobal->TimeStepSysSec = state->dataHVACGlobal->TimeStepSys * Constant::rSecsInHour;

    Real64 curLoad = -10000;

    thisCoolingPLHP->loadSideMassFlowRate = 0.3;
    thisCoolingPLHP->sourceSideMassFlowRate = 0.8;
    thisCoolingPLHP->loadSideInletTemp = 20;
    thisCoolingPLHP->sourceSideInletTemp = 20;
    thisCoolingPLHP->doPhysics(*state, curLoad);

    EXPECT_NEAR(thisCoolingPLHP->loadSideOutletTemp, 12.00, 0.1);
    EXPECT_NEAR(thisCoolingPLHP->sourceSideOutletTemp, 47.90, 0.1);
}

TEST_F(EnergyPlusFixture, CoolingMetering)
{
    std::string const idf_objects = delimited_string({"HeatPump:PlantLoop:EIR:Cooling,",
                                                      "  hp cooling side,",
                                                      "  node 1,",
                                                      "  node 2,",
                                                      "  WaterSource,",
                                                      "  node 3,",
                                                      "  node 4,",
                                                      "  ,",
                                                      "  ,",
                                                      "  ,",
                                                      "  0.0001,",
                                                      "  0.0001,",
                                                      "  ,",
                                                      "  1000,",
                                                      "  3.14,",
                                                      "  ,",
                                                      "  dummyCurve,",
                                                      "  dummyCurve,",
                                                      "  dummyCurve;",
                                                      "Curve:Linear,",
                                                      "  dummyCurve,",
                                                      "  0.95,",
                                                      "  0,",
                                                      "  1,",
                                                      "  1;"});
    ASSERT_TRUE(process_idf(idf_objects));
    state->init_state(*state);

    // set up the plant loops
    // first the load side
    state->dataPlnt->TotNumLoops = 2;
    state->dataPlnt->PlantLoop.allocate(2);

    state->dataPlnt->PlantLoop(1).FluidName = "WATER";
    state->dataPlnt->PlantLoop(1).glycol = Fluid::GetWater(*state);
    state->dataPlnt->PlantLoop(1).LoopDemandCalcScheme = DataPlant::LoopDemandCalcScheme::SingleSetPoint;
    state->dataPlnt->PlantLoop(1).LoopSide(DataPlant::LoopSideLocation::Supply).TotalBranches = 1;
    state->dataPlnt->PlantLoop(1).LoopSide(DataPlant::LoopSideLocation::Supply).Branch.allocate(1);
    state->dataPlnt->PlantLoop(1).LoopSide(DataPlant::LoopSideLocation::Supply).Branch(1).TotalComponents = 1;
    state->dataPlnt->PlantLoop(1).LoopSide(DataPlant::LoopSideLocation::Supply).Branch(1).Comp.allocate(1);
    auto &PLHPPlantLoadSideComp = state->dataPlnt->PlantLoop(1).LoopSide(DataPlant::LoopSideLocation::Supply).Branch(1).Comp(1);
    PLHPPlantLoadSideComp.Type = DataPlant::PlantEquipmentType::HeatPumpEIRCooling;
    PLHPPlantLoadSideComp.CurOpSchemeType = DataPlant::OpScheme::CompSetPtBased;
    // then the source side

    state->dataPlnt->PlantLoop(2).FluidName = "WATER";
    state->dataPlnt->PlantLoop(2).glycol = Fluid::GetWater(*state);
    state->dataPlnt->PlantLoop(2).LoopSide(DataPlant::LoopSideLocation::Demand).TotalBranches = 1;
    state->dataPlnt->PlantLoop(2).LoopSide(DataPlant::LoopSideLocation::Demand).Branch.allocate(1);
    state->dataPlnt->PlantLoop(2).LoopSide(DataPlant::LoopSideLocation::Demand).Branch(1).TotalComponents = 1;
    state->dataPlnt->PlantLoop(2).LoopSide(DataPlant::LoopSideLocation::Demand).Branch(1).Comp.allocate(1);
    auto &PLHPPlantLoadSourceComp = state->dataPlnt->PlantLoop(2).LoopSide(DataPlant::LoopSideLocation::Demand).Branch(1).Comp(1);
    PLHPPlantLoadSourceComp.Type = DataPlant::PlantEquipmentType::HeatPumpEIRCooling;

    // the init call expects a "from" calling point
    PlantLocation myLoadLocation = PlantLocation(1, DataPlant::LoopSideLocation::Supply, 1, 1);

    // call the factory with a valid name to trigger reading inputs
    EIRPlantLoopHeatPump::factory(*state, DataPlant::PlantEquipmentType::HeatPumpEIRCooling, "HP COOLING SIDE");

    // verify the size of the vector and the processed condition
    EXPECT_EQ(1u, state->dataEIRPlantLoopHeatPump->heatPumps.size());

    // for now we know the order is maintained, so get each heat pump object
    EIRPlantLoopHeatPump *thisCoolingPLHP = &state->dataEIRPlantLoopHeatPump->heatPumps[0];

    // do a bit of extra wiring up to the plant
    PLHPPlantLoadSideComp.Name = thisCoolingPLHP->name;
    PLHPPlantLoadSideComp.NodeNumIn = thisCoolingPLHP->loadSideNodes.inlet;
    PLHPPlantLoadSourceComp.Name = thisCoolingPLHP->name;
    PLHPPlantLoadSourceComp.NodeNumIn = thisCoolingPLHP->sourceSideNodes.inlet;

    // call for all initialization
    state->dataGlobal->BeginEnvrnFlag = true;
    state->dataPlnt->PlantFirstSizesOkayToFinalize = true;
    thisCoolingPLHP->onInitLoopEquip(*state, myLoadLocation);

    int NumFound;
    std::string TypeOfComp = "HeatPump:PlantLoop:EIR:Cooling";
    std::string NameOfComp = thisCoolingPLHP->name;
    int NumVariables = GetNumMeteredVariables(*state, TypeOfComp, NameOfComp);
    Array1D<OutputProcessor::MeteredVar> meteredVars(NumVariables); // Variable Types (1=integer, 2=real, 3=meter)

    NumFound = GetMeteredVariables(*state, NameOfComp, meteredVars);

    EXPECT_EQ(2, NumFound);
    EXPECT_ENUM_EQ(meteredVars(1).resource, Constant::eResource::EnergyTransfer); // ENERGYTRANSFER
    EXPECT_ENUM_EQ(meteredVars(1).endUseCat, OutputProcessor::EndUseCat::Invalid);
    EXPECT_ENUM_EQ(meteredVars(1).group, OutputProcessor::Group::Plant);
    EXPECT_ENUM_EQ(meteredVars(2).resource, Constant::eResource::Electricity); // Electric
    EXPECT_ENUM_EQ(meteredVars(2).endUseCat, OutputProcessor::EndUseCat::Cooling);
    EXPECT_ENUM_EQ(meteredVars(2).group, OutputProcessor::Group::Plant);
}

TEST_F(EnergyPlusFixture, HeatingMetering)
{
    std::string const idf_objects = delimited_string({"HeatPump:PlantLoop:EIR:Heating,",
                                                      "  hp heating side,",
                                                      "  node 1,",
                                                      "  node 2,",
                                                      "  WaterSource,",
                                                      "  node 3,",
                                                      "  node 4,",
                                                      "  ,",
                                                      "  ,",
                                                      "  ,",
                                                      "  0.0001,",
                                                      "  0.0001,",
                                                      "  ,",
                                                      "  1000,",
                                                      "  3.14,",
                                                      "  ,",
                                                      "  dummyCurve,",
                                                      "  dummyCurve,",
                                                      "  dummyCurve;",
                                                      "Curve:Linear,",
                                                      "  dummyCurve,",
                                                      "  0.95,",
                                                      "  0,",
                                                      "  1,",
                                                      "  1;"});
    ASSERT_TRUE(process_idf(idf_objects));
    state->init_state(*state);

    // set up the plant loops
    // first the load side
    state->dataPlnt->TotNumLoops = 2;
    state->dataPlnt->PlantLoop.allocate(2);

    state->dataPlnt->PlantLoop(1).FluidName = "WATER";
    state->dataPlnt->PlantLoop(1).glycol = Fluid::GetWater(*state);
    state->dataPlnt->PlantLoop(1).LoopDemandCalcScheme = DataPlant::LoopDemandCalcScheme::SingleSetPoint;
    state->dataPlnt->PlantLoop(1).LoopSide(DataPlant::LoopSideLocation::Supply).TotalBranches = 1;
    state->dataPlnt->PlantLoop(1).LoopSide(DataPlant::LoopSideLocation::Supply).Branch.allocate(1);
    state->dataPlnt->PlantLoop(1).LoopSide(DataPlant::LoopSideLocation::Supply).Branch(1).TotalComponents = 1;
    state->dataPlnt->PlantLoop(1).LoopSide(DataPlant::LoopSideLocation::Supply).Branch(1).Comp.allocate(1);
    auto &PLHPPlantLoadSideComp = state->dataPlnt->PlantLoop(1).LoopSide(DataPlant::LoopSideLocation::Supply).Branch(1).Comp(1);
    PLHPPlantLoadSideComp.Type = DataPlant::PlantEquipmentType::HeatPumpEIRHeating;
    PLHPPlantLoadSideComp.CurOpSchemeType = DataPlant::OpScheme::CompSetPtBased;
    // then the source side

    state->dataPlnt->PlantLoop(2).FluidName = "WATER";
    state->dataPlnt->PlantLoop(2).glycol = Fluid::GetWater(*state);
    state->dataPlnt->PlantLoop(2).LoopSide(DataPlant::LoopSideLocation::Demand).TotalBranches = 1;
    state->dataPlnt->PlantLoop(2).LoopSide(DataPlant::LoopSideLocation::Demand).Branch.allocate(1);
    state->dataPlnt->PlantLoop(2).LoopSide(DataPlant::LoopSideLocation::Demand).Branch(1).TotalComponents = 1;
    state->dataPlnt->PlantLoop(2).LoopSide(DataPlant::LoopSideLocation::Demand).Branch(1).Comp.allocate(1);
    auto &PLHPPlantLoadSourceComp = state->dataPlnt->PlantLoop(2).LoopSide(DataPlant::LoopSideLocation::Demand).Branch(1).Comp(1);
    PLHPPlantLoadSourceComp.Type = DataPlant::PlantEquipmentType::HeatPumpEIRHeating;

    // the init call expects a "from" calling point
    PlantLocation myLoadLocation = PlantLocation(1, DataPlant::LoopSideLocation::Supply, 1, 1);

    // call the factory with a valid name to trigger reading inputs
    EIRPlantLoopHeatPump::factory(*state, DataPlant::PlantEquipmentType::HeatPumpEIRHeating, "HP HEATING SIDE");

    // verify the size of the vector and the processed condition
    EXPECT_EQ(1u, state->dataEIRPlantLoopHeatPump->heatPumps.size());

    // for now we know the order is maintained, so get each heat pump object
    EIRPlantLoopHeatPump *thisHeatingPLHP = &state->dataEIRPlantLoopHeatPump->heatPumps[0];

    // do a bit of extra wiring up to the plant
    PLHPPlantLoadSideComp.Name = thisHeatingPLHP->name;
    PLHPPlantLoadSideComp.NodeNumIn = thisHeatingPLHP->loadSideNodes.inlet;
    PLHPPlantLoadSourceComp.Name = thisHeatingPLHP->name;
    PLHPPlantLoadSourceComp.NodeNumIn = thisHeatingPLHP->sourceSideNodes.inlet;

    // call for all initialization
    state->dataGlobal->BeginEnvrnFlag = true;
    state->dataPlnt->PlantFirstSizesOkayToFinalize = true;
    thisHeatingPLHP->onInitLoopEquip(*state, myLoadLocation);

    int NumFound;

    std::string TypeOfComp = "HeatPump:PlantLoop:EIR:Heating";
    std::string NameOfComp = thisHeatingPLHP->name;
    int NumVariables = GetNumMeteredVariables(*state, TypeOfComp, NameOfComp);

    Array1D_int VarIndexes(NumVariables);                           // Variable Numbers
    Array1D<OutputProcessor::MeteredVar> meteredVars(NumVariables); // Variable Types (1=integer, 2=real, 3=meter)

    NumFound = GetMeteredVariables(*state, NameOfComp, meteredVars);

    EXPECT_EQ(2, NumFound);
    EXPECT_ENUM_EQ(meteredVars(1).resource, Constant::eResource::EnergyTransfer); // ENERGYTRANSFER
    EXPECT_ENUM_EQ(meteredVars(1).endUseCat, OutputProcessor::EndUseCat::Invalid);
    EXPECT_ENUM_EQ(meteredVars(1).group, OutputProcessor::Group::Plant);
    EXPECT_ENUM_EQ(meteredVars(2).resource, Constant::eResource::Electricity); // Electric
    EXPECT_ENUM_EQ(meteredVars(2).endUseCat, OutputProcessor::EndUseCat::Heating);
    EXPECT_ENUM_EQ(meteredVars(2).group, OutputProcessor::Group::Plant);
}

TEST_F(EnergyPlusFixture, TestOperatingFlowRates_FullyAutosized_AirSource)
{
    std::string const idf_objects =
        delimited_string({"HeatPump:PlantLoop:EIR:Cooling,",
                          "  hp cooling side,",
                          "  node 1,",
                          "  node 2,",
                          "  AirSource,",
                          "  node 3,",
                          "  node 4,",
                          "  ,",
                          "  ,",
                          "  ,",
                          "  Autosize,",
                          "  Autosize,",
                          "  ,",
                          "  Autosize,",
                          "  3.14,",
                          "  ,",
                          "  dummyCurve,",
                          "  dummyCurve,",
                          "  dummyCurve,",
                          "  ,",
                          "  ,",
                          "  ,",
                          "  ,",
                          "  ,",
                          "  ,",
                          "  ,",
                          "  ,",
                          "  ,",
                          "  ,",
                          "  ThermoCapFracCurve;",

                          "Curve:Linear, ThermoCapFracCurve, 0.0, 0.06, 0.0, 10.0, 0.0, 1.0, Dimensionless, Dimensionless;",
                          "Curve:Linear,",
                          "  dummyCurve,",
                          "  1,",
                          "  0,",
                          "  1,",
                          "  1;"});
    ASSERT_TRUE(process_idf(idf_objects));
    state->init_state(*state);

    bool firstHVACIteration = true;
    // set up the plant loops
    // first the load side
    state->dataPlnt->TotNumLoops = 1;
    state->dataPlnt->PlantLoop.allocate(1);

    state->dataPlnt->PlantLoop(1).FluidName = "WATER";
    state->dataPlnt->PlantLoop(1).glycol = Fluid::GetWater(*state);
    state->dataPlnt->PlantLoop(1).LoopSide(DataPlant::LoopSideLocation::Supply).TotalBranches = 1;
    state->dataPlnt->PlantLoop(1).LoopSide(DataPlant::LoopSideLocation::Supply).Branch.allocate(1);
    state->dataPlnt->PlantLoop(1).LoopSide(DataPlant::LoopSideLocation::Supply).Branch(1).TotalComponents = 1;
    state->dataPlnt->PlantLoop(1).LoopSide(DataPlant::LoopSideLocation::Supply).Branch(1).Comp.allocate(1);
    auto &PLHPPlantLoadSideComp = state->dataPlnt->PlantLoop(1).LoopSide(DataPlant::LoopSideLocation::Supply).Branch(1).Comp(1);
    PLHPPlantLoadSideComp.Type = DataPlant::PlantEquipmentType::HeatPumpEIRCooling;

    // the init call expects a "from" calling point
    PlantLocation myLocation = PlantLocation(1, DataPlant::LoopSideLocation::Supply, 1, 1);

    // call the factory with a valid name to trigger reading inputs
    EIRPlantLoopHeatPump::factory(*state, DataPlant::PlantEquipmentType::HeatPumpEIRCooling, "HP COOLING SIDE");

    // verify the size of the vector and the processed condition
    EXPECT_EQ(1u, state->dataEIRPlantLoopHeatPump->heatPumps.size());

    // for now we know the order is maintained, so get each heat pump object
    EIRPlantLoopHeatPump *thisCoolingPLHP = &state->dataEIRPlantLoopHeatPump->heatPumps[0];

    // do a bit of extra wiring up to the plant
    PLHPPlantLoadSideComp.Name = thisCoolingPLHP->name;
    PLHPPlantLoadSideComp.NodeNumIn = thisCoolingPLHP->loadSideNodes.inlet;

    state->dataSize->PlantSizData.allocate(1);
    state->dataSize->PlantSizData(1).DesVolFlowRate = 0.010;
    state->dataSize->PlantSizData(1).DeltaT = 1.0;

    // call for all initialization
    state->dataGlobal->BeginEnvrnFlag = true;
    thisCoolingPLHP->onInitLoopEquip(*state, myLocation);

    state->dataPlnt->PlantFinalSizesOkayToReport = true;
    state->dataPlnt->PlantFirstSizesOkayToReport = true;
    state->dataPlnt->PlantFirstSizesOkayToFinalize = true;

    // assign the plant sizing data
    state->dataPlnt->PlantLoop(1).PlantSizNum = 1;

    // call with run flag ON, flow locked at nonzero both
    state->dataPlnt->PlantLoop(1).LoopSide(DataPlant::LoopSideLocation::Supply).FlowLock = DataPlant::FlowLock::Locked;
    state->dataLoopNodes->Node(thisCoolingPLHP->loadSideNodes.inlet).MassFlowRate = 1.0;
    thisCoolingPLHP->running = true;
    thisCoolingPLHP->sizeLoadSide(*state);
    thisCoolingPLHP->sizeSrcSideASHP(*state);
    Real64 constexpr currentLoad = 0.0;
    thisCoolingPLHP->setOperatingFlowRatesASHP(*state, firstHVACIteration, currentLoad);
    EXPECT_NEAR(1.0, thisCoolingPLHP->loadSideMassFlowRate, 0.001);
    EXPECT_TRUE(thisCoolingPLHP->running);

    // test thermosiphon model
    state->dataLoopNodes->Node(thisCoolingPLHP->loadSideNodes.inlet).Temp = 10.0;
    state->dataLoopNodes->Node(thisCoolingPLHP->loadSideNodes.outlet).Temp = 6.0;
    state->dataLoopNodes->Node(thisCoolingPLHP->loadSideNodes.outlet).TempSetPoint = 6.0;
    state->dataLoopNodes->Node(thisCoolingPLHP->sourceSideNodes.inlet).Temp = 12.0; // condenser inlet temp > evap outlet temp
    state->dataPlnt->PlantLoop(1).LoopDemandCalcScheme = DataPlant::LoopDemandCalcScheme::SingleSetPoint;
    state->dataPlnt->PlantLoop(1).TempSetPointNodeNum = thisCoolingPLHP->loadSideNodes.outlet;
    Real64 CurLoad = -20000.0;
    bool RunFlag = true;
    EnergyPlus::PlantLocation calledFromLocation = PlantLocation(1, DataPlant::LoopSideLocation::Supply, 1, 1);

    thisCoolingPLHP->simulate(*state, calledFromLocation, firstHVACIteration, CurLoad, RunFlag);
    EXPECT_GT(thisCoolingPLHP->partLoadRatio, 0.4);    // load is large
    EXPECT_EQ(thisCoolingPLHP->thermosiphonStatus, 0); // thermosiphon is off
    EXPECT_GT(thisCoolingPLHP->powerUsage, 6300.0);    // power is non-zero

    state->dataLoopNodes->Node(thisCoolingPLHP->sourceSideNodes.inlet).Temp = 5.0; // condenser inlet temp < evap outlet temp

    thisCoolingPLHP->simulate(*state, calledFromLocation, firstHVACIteration, CurLoad, RunFlag);
    EXPECT_GT(thisCoolingPLHP->partLoadRatio, 0.4);    // load is large
    EXPECT_EQ(thisCoolingPLHP->thermosiphonStatus, 0); // thermosiphon is off
    EXPECT_GT(thisCoolingPLHP->powerUsage, 6300.0);    // power is non-zero

    CurLoad /= 20.0; // reduce load such that thermosiphon can meet load
    thisCoolingPLHP->simulate(*state, calledFromLocation, firstHVACIteration, CurLoad, RunFlag);
    EXPECT_GT(thisCoolingPLHP->partLoadRatio, 0.02);   // load is small
    EXPECT_EQ(thisCoolingPLHP->thermosiphonStatus, 1); // thermosiphon is on
    EXPECT_EQ(thisCoolingPLHP->powerUsage, 0.0);       // power is zero
}

TEST_F(EnergyPlusFixture, Test_Curve_Negative_Energy)
{

    std::string const idf_objects = delimited_string({"HeatPump:PlantLoop:EIR:Cooling,",
                                                      "  hp cooling side,",
                                                      "  node 1,",
                                                      "  node 2,",
                                                      "  WaterSource,",
                                                      "  node 3,",
                                                      "  node 4,",
                                                      "  ,",
                                                      "  ,",
                                                      "  hp heating side,",
                                                      "  0.005,",
                                                      "  0.002,",
                                                      "  ,",
                                                      "  20000,",
                                                      "  3.0,",
                                                      "  1,",
                                                      "  CapCurveFuncTemp,",
                                                      "  EIRCurveFuncTemp,",
                                                      "  badEIRCurveFuncPLR;",
                                                      "HeatPump:PlantLoop:EIR:Heating,",
                                                      "  hp heating side,",
                                                      "  node 5,",
                                                      "  node 6,",
                                                      "  WaterSource,",
                                                      "  node 7,",
                                                      "  node 8,",
                                                      "  ,",
                                                      "  ,",
                                                      "  hp cooling side,",
                                                      "  0.005,",
                                                      "  0.002,",
                                                      "  ,",
                                                      "  20000,",
                                                      "  3.0,",
                                                      "  1,",
                                                      "  CapCurveFuncTemp,",
                                                      "  EIRCurveFuncTemp,",
                                                      "  EIRCurveFuncPLR;",
                                                      "Curve:Biquadratic,",
                                                      "  CapCurveFuncTemp,",
                                                      "  1.0,",
                                                      "  0.0,",
                                                      "  0.0,",
                                                      "  0.0,",
                                                      "  0.0,",
                                                      "  0.0,",
                                                      "  5.0,",
                                                      "  10.0,",
                                                      "  24.0,",
                                                      "  35.0,",
                                                      "  ,",
                                                      "  ,",
                                                      "  Temperature,",
                                                      "  Temperature,",
                                                      "  Dimensionless;",
                                                      "Curve:Biquadratic,",
                                                      "  EIRCurveFuncTemp,",
                                                      "  1.0,",
                                                      "  0.0,",
                                                      "  0.0,",
                                                      "  1.0,",
                                                      "  0.0,",
                                                      "  0.0,",
                                                      "  5.0,",
                                                      "  10.0,",
                                                      "  24.0,",
                                                      "  35.0,",
                                                      "  ,",
                                                      "  ,",
                                                      "  Temperature,",
                                                      "  Temperature,",
                                                      "  Dimensionless;",
                                                      "Curve:Quadratic,",
                                                      "  EIRCurveFuncPLR,",
                                                      "  1.0,",
                                                      "  0.0,",
                                                      "  0.0,",
                                                      "  0.0,",
                                                      "  1.0;"
                                                      "Curve:Quadratic,",
                                                      "  badEIRCurveFuncPLR,",
                                                      "  -1.0,",
                                                      "  0.0,",
                                                      "  0.0,",
                                                      "  0.0,",
                                                      "  1.0;"});

    ASSERT_TRUE(process_idf(idf_objects));
    state->init_state(*state);

    // set up the plant loops
    // first the load side
    state->dataPlnt->TotNumLoops = 2;
    state->dataPlnt->PlantLoop.allocate(2);

    state->dataPlnt->PlantLoop(1).FluidName = "WATER";
    state->dataPlnt->PlantLoop(1).glycol = Fluid::GetWater(*state);
    state->dataPlnt->PlantLoop(1).LoopSide(DataPlant::LoopSideLocation::Supply).TotalBranches = 1;
    state->dataPlnt->PlantLoop(1).LoopSide(DataPlant::LoopSideLocation::Supply).Branch.allocate(1);
    state->dataPlnt->PlantLoop(1).LoopSide(DataPlant::LoopSideLocation::Supply).Branch(1).TotalComponents = 1;
    state->dataPlnt->PlantLoop(1).LoopSide(DataPlant::LoopSideLocation::Supply).Branch(1).Comp.allocate(1);
    auto &PLHPPlantLoadSideLoop = state->dataPlnt->PlantLoop(1);
    auto &PLHPPlantLoadSideComp = state->dataPlnt->PlantLoop(1).LoopSide(DataPlant::LoopSideLocation::Supply).Branch(1).Comp(1);
    PLHPPlantLoadSideComp.Type = DataPlant::PlantEquipmentType::HeatPumpEIRCooling;
    // then the source side

    state->dataPlnt->PlantLoop(2).FluidName = "WATER";
    state->dataPlnt->PlantLoop(2).glycol = Fluid::GetWater(*state);
    state->dataPlnt->PlantLoop(2).LoopSide(DataPlant::LoopSideLocation::Demand).TotalBranches = 1;
    state->dataPlnt->PlantLoop(2).LoopSide(DataPlant::LoopSideLocation::Demand).Branch.allocate(1);
    state->dataPlnt->PlantLoop(2).LoopSide(DataPlant::LoopSideLocation::Demand).Branch(1).TotalComponents = 1;
    state->dataPlnt->PlantLoop(2).LoopSide(DataPlant::LoopSideLocation::Demand).Branch(1).Comp.allocate(1);

    auto &PLHPPlantLoadSourceComp = state->dataPlnt->PlantLoop(2).LoopSide(DataPlant::LoopSideLocation::Demand).Branch(1).Comp(1);
    PLHPPlantLoadSourceComp.Type = DataPlant::PlantEquipmentType::HeatPumpEIRCooling;

    // call the factory with a valid name to trigger reading inputs
    EIRPlantLoopHeatPump::factory(*state, DataPlant::PlantEquipmentType::HeatPumpEIRCooling, "HP COOLING SIDE");

    // verify the size of the vector and the processed condition
    EXPECT_EQ(2u, state->dataEIRPlantLoopHeatPump->heatPumps.size());

    // for now we know the order is maintained, so get each heat pump object
    EIRPlantLoopHeatPump *thisCoolingPLHP = &state->dataEIRPlantLoopHeatPump->heatPumps[0];

    // do a little setup here
    thisCoolingPLHP->loadSidePlantLoc.loopNum = 1;
    thisCoolingPLHP->loadSidePlantLoc.loopSideNum = DataPlant::LoopSideLocation::Supply;
    thisCoolingPLHP->loadSidePlantLoc.branchNum = 1;
    thisCoolingPLHP->loadSidePlantLoc.compNum = 1;
    PlantUtilities::SetPlantLocationLinks(*state, thisCoolingPLHP->loadSidePlantLoc);
    thisCoolingPLHP->loadSideNodes.outlet = 1;
    thisCoolingPLHP->sourceSidePlantLoc.loopNum = 2;
    PlantUtilities::SetPlantLocationLinks(*state, thisCoolingPLHP->sourceSidePlantLoc);

    // the factory would've called GetOnlySingleNode for the in/out pairs on the PLHP, add another one for the loop
    // outlet setpoint node
    state->dataLoopNodes->Node.allocate(5);
    PLHPPlantLoadSideLoop.TempSetPointNodeNum = 5;

    // set up the plant setpoint conditions and test for single setpoint operation
    PLHPPlantLoadSideLoop.LoopDemandCalcScheme = DataPlant::LoopDemandCalcScheme::SingleSetPoint;
    PLHPPlantLoadSideComp.CurOpSchemeType = DataPlant::OpScheme::CompSetPtBased;
    state->dataLoopNodes->Node(thisCoolingPLHP->loadSideNodes.outlet).TempSetPoint = 3.141;
    state->dataLoopNodes->Node(5).TempSetPoint = 2.718;
    PLHPPlantLoadSideComp.CurOpSchemeType = DataPlant::OpScheme::CoolingRB;

    // test for dual setpoint operation
    PLHPPlantLoadSideLoop.LoopDemandCalcScheme = DataPlant::LoopDemandCalcScheme::DualSetPointDeadBand;
    PLHPPlantLoadSideComp.CurOpSchemeType = DataPlant::OpScheme::CompSetPtBased;
    state->dataLoopNodes->Node(thisCoolingPLHP->loadSideNodes.outlet).TempSetPointHi = 6.282;
    state->dataLoopNodes->Node(5).TempSetPointHi = 5.436;
    PLHPPlantLoadSideComp.CurOpSchemeType = DataPlant::OpScheme::CoolingRB;

    state->dataHVACGlobal->TimeStepSys = 60;
    state->dataHVACGlobal->TimeStepSysSec = state->dataHVACGlobal->TimeStepSys * Constant::rSecsInHour;

    Real64 curLoad = -10000;

    thisCoolingPLHP->loadSideMassFlowRate = 0.3;
    thisCoolingPLHP->sourceSideMassFlowRate = 0.8;
    thisCoolingPLHP->loadSideInletTemp = 20;
    thisCoolingPLHP->sourceSideInletTemp = 20;
    thisCoolingPLHP->doPhysics(*state, curLoad);
    thisCoolingPLHP->report(*state);

    // Power and energy are now zero since the curve is reset with zero values
    EXPECT_NEAR(thisCoolingPLHP->powerUsage, 0.000, 1e-3);
    EXPECT_NEAR(thisCoolingPLHP->powerEnergy, 0.000, 1e-3);

    EXPECT_NEAR(thisCoolingPLHP->sourceSideHeatTransfer, 10000.000, 1e-3);
    EXPECT_NEAR(thisCoolingPLHP->sourceSideEnergy, 2160000000.000, 1e-3);

    EXPECT_NEAR(thisCoolingPLHP->loadSideOutletTemp, 12.095, 1e-3);

    EXPECT_NEAR(thisCoolingPLHP->sourceSideOutletTemp, 22.989, 1e-3);

    EXPECT_EQ(thisCoolingPLHP->eirModFPLRErrorIndex, 1);

    EXPECT_EQ(state->dataErrTracking->TotalWarningErrors, 1);
    EXPECT_EQ(state->dataErrTracking->TotalSevereErrors, 0);
    EXPECT_EQ(state->dataErrTracking->LastSevereError, "HeatPump:PlantLoop:EIR:Cooling \"HP COOLING SIDE\":");

    EXPECT_EQ(state->dataErrTracking->RecurringErrors(1).Count, 1);
    EXPECT_EQ(state->dataErrTracking->RecurringErrors(1).Message,
              " ** Warning ** HeatPump:PlantLoop:EIR:Cooling \"HP COOLING SIDE\": EIR Modifier curve (function of PLR) output is negative warning "
              "continues...");
}

TEST_F(EnergyPlusFixture, GAHP_HeatingConstructionFullObjectsNoCompanion)
{
    std::string const idf_objects = delimited_string({"HeatPump:AirToWater:FuelFired:Heating,",
                                                      "  Fuel Fired hp heating side, ! A1",
                                                      "  node w1, ! A2",
                                                      "  node w2, ! A3",
                                                      "  node a3, ! A4",
                                                      "  , ! A5 Comanion coil",
                                                      "  NaturalGas, ! A6 fuel type",
                                                      "  GAHP_Custom, ! A7 end use cat",
                                                      "  3000, ! N1 capacity",
                                                      "  1.5, ! N2 nominal COP",
                                                      "  0.005, ! N3 design flow rate",
                                                      "  60, ! N4 Design Supply Temp",
                                                      "  11.1, ! N5 Design Lift",
                                                      "  1.0, ! N6 sizing factor",
                                                      " NotModulated, ! A8 flow mode",
                                                      " DryBulb, ! A9 oa temp var type",
                                                      " EnteringCondenser, ! A10 oa temp var type",
                                                      "  CapCurveFuncTemp, ! A11 CapFoT",
                                                      "  EIRCurveFuncTemp, ! A12 EIRFoT",
                                                      "  EIRCurveFuncPLR, ! A13 EIRFoPLR",
                                                      " 0.2, ! N7 minPLR",
                                                      " 1.0, ! N8 maxPLR",
                                                      " OnDemand, ! A14 defrost control type",
                                                      " , ! N9 defrost time frac",
                                                      " , ! A15 EIRdefrost curve",
                                                      " 3.0, ! N10 max oa DBT for defrost",
                                                      " , ! N11 resistive defrost heater capacity",
                                                      " uniCRFCurve5, ! A16 crf curve name",
                                                      " 500, ! N12 nominal aux elec power",
                                                      " EIRCurveFuncTemp, ! A17 EIRAuxFoT",
                                                      " uniAuxElecEIRFoPLRCurve6, ! A18 EIRAuxFoPLR",
                                                      " 20; ! N13 standby elec power",

                                                      "Curve:Biquadratic,",
                                                      "  CapCurveFuncTemp,",
                                                      "  1.0,",
                                                      "  0.0,",
                                                      "  0.0,",
                                                      "  0.0,",
                                                      "  0.0,",
                                                      "  0.0,",
                                                      "  5.0,",
                                                      "  10.0,",
                                                      "  24.0,",
                                                      "  35.0,",
                                                      "  ,",
                                                      "  ,",
                                                      "  Temperature,",
                                                      "  Temperature,",
                                                      "  Dimensionless;",
                                                      "Curve:Biquadratic,",
                                                      "  EIRCurveFuncTemp,",
                                                      "  1.0,",
                                                      "  0.0,",
                                                      "  0.0,",
                                                      "  1.0,",
                                                      "  0.0,",
                                                      "  0.0,",
                                                      "  5.0,",
                                                      "  10.0,",
                                                      "  24.0,",
                                                      "  35.0,",
                                                      "  ,",
                                                      "  ,",
                                                      "  Temperature,",
                                                      "  Temperature,",
                                                      "  Dimensionless;",
                                                      "Curve:Quadratic,",
                                                      "  EIRCurveFuncPLR,",
                                                      "  1.0,",
                                                      "  0.0,",
                                                      "  0.0,",
                                                      "  0.0,",
                                                      "  1.0;"

                                                      "Curve:Linear,",
                                                      "  uniDefrostCurve4,",
                                                      "  1,",
                                                      "  0,",
                                                      "  1,",
                                                      "  1;"
                                                      "Curve:Linear,",
                                                      "  uniCRFCurve5,",
                                                      "  1,",
                                                      "  0,",
                                                      "  1,",
                                                      "  1;"
                                                      "Curve:Linear,",
                                                      "  uniAuxElecEIRFoPLRCurve6,",
                                                      "  1,",
                                                      "  0,",
                                                      "  1,",
                                                      "  1;"});
    ASSERT_TRUE(process_idf(idf_objects));
    state->init_state(*state);

    // call the factory with a valid name to trigger reading inputs
    EIRFuelFiredHeatPump::factory(*state, DataPlant::PlantEquipmentType::HeatPumpFuelFiredHeating, "FUEL FIRED HP HEATING SIDE");

    // verify the size of the vector and the processed condition
    EXPECT_EQ(1u, state->dataEIRFuelFiredHeatPump->heatPumps.size());

    // for now we know the order is maintained, so get each heat pump object
    EIRFuelFiredHeatPump *thisHeatingPLHP = &state->dataEIRFuelFiredHeatPump->heatPumps[0];

    // validate the heating side
    EXPECT_EQ("FUEL FIRED HP HEATING SIDE", thisHeatingPLHP->name);
    EXPECT_ENUM_EQ(DataPlant::PlantEquipmentType::HeatPumpFuelFiredHeating, thisHeatingPLHP->EIRHPType);
    EXPECT_EQ(nullptr, thisHeatingPLHP->companionHeatPumpCoil);
    EXPECT_EQ(1, thisHeatingPLHP->capFuncTempCurveIndex);
    EXPECT_EQ(2, thisHeatingPLHP->powerRatioFuncTempCurveIndex);
    EXPECT_EQ(3, thisHeatingPLHP->powerRatioFuncPLRCurveIndex);
    EXPECT_EQ(0, thisHeatingPLHP->defrostEIRCurveIndex);
    EXPECT_EQ(5, thisHeatingPLHP->cycRatioCurveIndex);
    EXPECT_EQ(2, thisHeatingPLHP->auxElecEIRFoTempCurveIndex);
    EXPECT_EQ(6, thisHeatingPLHP->auxElecEIRFoPLRCurveIndex);

    EXPECT_EQ(500.0, thisHeatingPLHP->nominalAuxElecPower);
    EXPECT_EQ(20.0, thisHeatingPLHP->standbyElecPower);

    // calling the factory with an invalid name or type will call ShowFatalError, which will trigger a runtime exception
    EXPECT_THROW(EIRFuelFiredHeatPump::factory(*state, DataPlant::PlantEquipmentType::HeatPumpFuelFiredHeating, "fake"), std::runtime_error);
    EXPECT_THROW(EIRFuelFiredHeatPump::factory(*state, DataPlant::PlantEquipmentType::HeatPumpFuelFiredCooling, "FUEL FIRED HP HEATING SIDE"),
                 std::runtime_error);
}

TEST_F(EnergyPlusFixture, GAHP_HeatingConstructionFullObjectsNoCompanion_with_Defrost)
{
    std::string const idf_objects = delimited_string({"HeatPump:AirToWater:FuelFired:Heating,",
                                                      "  Fuel Fired hp heating side, ! A1",
                                                      "  node w1, ! A2",
                                                      "  node w2, ! A3",
                                                      "  node a3, ! A4",
                                                      "  , ! A5 Comanion coil",
                                                      "  NaturalGas, ! A6 fuel type",
                                                      "  GAHP_Custom, ! A7 end use cat",
                                                      "  3000, ! N1 capacity",
                                                      "  1.5, ! N2 nominal COP",
                                                      "  0.005, ! N3 design flow rate",
                                                      "  60, ! N4 Design Supply Temp",
                                                      "  11.1, ! N5 Design Lift",
                                                      "  1.0, ! N6 sizing factor",
                                                      " NotModulated, ! A8 flow mode",
                                                      " DryBulb, ! A9 oa temp var type",
                                                      " EnteringCondenser, ! A10 oa temp var type",
                                                      "  CapCurveFuncTemp, ! A11 CapFoT",
                                                      "  EIRCurveFuncTemp, ! A12 EIRFoT",
                                                      "  EIRCurveFuncPLR, ! A13 EIRFoPLR",
                                                      " 0.2, ! N7 minPLR",
                                                      " 1.0, ! N8 maxPLR",
                                                      " OnDemand, ! A14 defrost control type",
                                                      " , ! N9 defrost time frac",
                                                      " uniDefrostCurve4, ! A15 EIRdefrost curve",
                                                      " 3.0, ! N10 max oa DBT for defrost",
                                                      " , ! N11 resistive defrost heater capacity",
                                                      " uniCRFCurve5, ! A16 crf curve name",
                                                      " 500, ! N12 nominal aux elec power",
                                                      " EIRCurveFuncTemp, ! A17 EIRAuxFoT",
                                                      " uniAuxElecEIRFoPLRCurve6, ! A18 EIRAuxFoPLR",
                                                      " 20; ! N13 standby elec power",

                                                      "Curve:Biquadratic,",
                                                      "  CapCurveFuncTemp,",
                                                      "  1.0,",
                                                      "  0.0,",
                                                      "  0.0,",
                                                      "  0.0,",
                                                      "  0.0,",
                                                      "  0.0,",
                                                      "  5.0,",
                                                      "  10.0,",
                                                      "  24.0,",
                                                      "  35.0,",
                                                      "  ,",
                                                      "  ,",
                                                      "  Temperature,",
                                                      "  Temperature,",
                                                      "  Dimensionless;",
                                                      "Curve:Biquadratic,",
                                                      "  EIRCurveFuncTemp,",
                                                      "  1.0,",
                                                      "  0.0,",
                                                      "  0.0,",
                                                      "  1.0,",
                                                      "  0.0,",
                                                      "  0.0,",
                                                      "  5.0,",
                                                      "  10.0,",
                                                      "  24.0,",
                                                      "  35.0,",
                                                      "  ,",
                                                      "  ,",
                                                      "  Temperature,",
                                                      "  Temperature,",
                                                      "  Dimensionless;",
                                                      "Curve:Quadratic,",
                                                      "  EIRCurveFuncPLR,",
                                                      "  1.0,",
                                                      "  0.0,",
                                                      "  0.0,",
                                                      "  0.0,",
                                                      "  1.0;"

                                                      "Curve:Linear,",
                                                      "  uniDefrostCurve4,",
                                                      "  1,",
                                                      "  0,",
                                                      "  1,",
                                                      "  1;"
                                                      "Curve:Linear,",
                                                      "  uniCRFCurve5,",
                                                      "  1,",
                                                      "  0,",
                                                      "  1,",
                                                      "  1;"
                                                      "Curve:Linear,",
                                                      "  uniAuxElecEIRFoPLRCurve6,",
                                                      "  1,",
                                                      "  0,",
                                                      "  1,",
                                                      "  1;"});
    ASSERT_TRUE(process_idf(idf_objects));
    state->init_state(*state);

    // call the factory with a valid name to trigger reading inputs
    EIRFuelFiredHeatPump::factory(*state, DataPlant::PlantEquipmentType::HeatPumpFuelFiredHeating, "FUEL FIRED HP HEATING SIDE");

    // verify the size of the vector and the processed condition
    EXPECT_EQ(1u, state->dataEIRFuelFiredHeatPump->heatPumps.size());

    // for now we know the order is maintained, so get each heat pump object
    EIRFuelFiredHeatPump *thisHeatingPLHP = &state->dataEIRFuelFiredHeatPump->heatPumps[0];

    // validate the heating side
    EXPECT_EQ("FUEL FIRED HP HEATING SIDE", thisHeatingPLHP->name);
    EXPECT_ENUM_EQ(DataPlant::PlantEquipmentType::HeatPumpFuelFiredHeating, thisHeatingPLHP->EIRHPType);
    EXPECT_EQ(nullptr, thisHeatingPLHP->companionHeatPumpCoil);
    EXPECT_EQ(1, thisHeatingPLHP->capFuncTempCurveIndex);
    EXPECT_EQ(2, thisHeatingPLHP->powerRatioFuncTempCurveIndex);
    EXPECT_EQ(3, thisHeatingPLHP->powerRatioFuncPLRCurveIndex);
    EXPECT_EQ(4, thisHeatingPLHP->defrostEIRCurveIndex);
    EXPECT_EQ(5, thisHeatingPLHP->cycRatioCurveIndex);
    EXPECT_EQ(2, thisHeatingPLHP->auxElecEIRFoTempCurveIndex);
    EXPECT_EQ(6, thisHeatingPLHP->auxElecEIRFoPLRCurveIndex);

    EXPECT_EQ(500.0, thisHeatingPLHP->nominalAuxElecPower);
    EXPECT_EQ(20.0, thisHeatingPLHP->standbyElecPower);

    // calling the factory with an invalid name or type will call ShowFatalError, which will trigger a runtime exception
    EXPECT_THROW(EIRFuelFiredHeatPump::factory(*state, DataPlant::PlantEquipmentType::HeatPumpFuelFiredHeating, "fake"), std::runtime_error);
    EXPECT_THROW(EIRFuelFiredHeatPump::factory(*state, DataPlant::PlantEquipmentType::HeatPumpFuelFiredCooling, "FUEL FIRED HP HEATING SIDE"),
                 std::runtime_error);
}

TEST_F(EnergyPlusFixture, GAHP_Initialization_Test)
{
    std::string const idf_objects = delimited_string({"HeatPump:AirToWater:FuelFired:Heating,",
                                                      "  Fuel Fired hp heating side, ! A1",
                                                      "  node w1, ! A2",
                                                      "  node w2, ! A3",
                                                      "  node a3, ! A4",
                                                      "  , ! A5 Comanion coil",
                                                      "  NaturalGas, ! A6 fuel type",
                                                      "  GAHP_Custom, ! A7 end use cat",
                                                      "  3000, ! N1 capacity",
                                                      "  1.5, ! N2 nominal COP",
                                                      "  0.005, ! N3 design flow rate",
                                                      "  60, ! N4 Design Supply Temp",
                                                      "  11.1, ! N5 Design Lift",
                                                      "  1.0, ! N6 sizing factor",
                                                      " NotModulated, ! A8 flow mode",
                                                      " DryBulb, ! A9 oa temp var type",
                                                      " EnteringCondenser, ! A10 oa temp var type",
                                                      "  CapCurveFuncTemp, ! A11 CapFoT",
                                                      "  EIRCurveFuncTemp, ! A12 EIRFoT",
                                                      "  EIRCurveFuncPLR, ! A13 EIRFoPLR",
                                                      " 0.2, ! N7 minPLR",
                                                      " 1.0, ! N8 maxPLR",
                                                      " OnDemand, ! A14 defrost control type",
                                                      " , ! N9 defrost time frac",
                                                      " , ! A15 EIRdefrost curve",
                                                      " , ! N10 resistive defrost heater capacity",
                                                      " 3.0, ! N11 max oa DBT for defrost",
                                                      " uniCRFCurve5, ! A16 crf curve name",
                                                      " 500, ! N12 nominal aux elec power",
                                                      " EIRCurveFuncTemp, ! A17 EIRAuxFoT",
                                                      " uniAuxElecEIRFoPLRCurve6, ! A18 EIRAuxFoPLR",
                                                      " 20; ! N13 standby elec power",

                                                      "Curve:Biquadratic,",
                                                      "  CapCurveFuncTemp,",
                                                      "  1.0,",
                                                      "  0.0,",
                                                      "  0.0,",
                                                      "  0.0,",
                                                      "  0.0,",
                                                      "  0.0,",
                                                      "  5.0,",
                                                      "  10.0,",
                                                      "  24.0,",
                                                      "  35.0,",
                                                      "  ,",
                                                      "  ,",
                                                      "  Temperature,",
                                                      "  Temperature,",
                                                      "  Dimensionless;",
                                                      "Curve:Biquadratic,",
                                                      "  EIRCurveFuncTemp,",
                                                      "  1.0,",
                                                      "  0.0,",
                                                      "  0.0,",
                                                      "  1.0,",
                                                      "  0.0,",
                                                      "  0.0,",
                                                      "  5.0,",
                                                      "  10.0,",
                                                      "  24.0,",
                                                      "  35.0,",
                                                      "  ,",
                                                      "  ,",
                                                      "  Temperature,",
                                                      "  Temperature,",
                                                      "  Dimensionless;",
                                                      "Curve:Quadratic,",
                                                      "  EIRCurveFuncPLR,",
                                                      "  1.0,",
                                                      "  0.0,",
                                                      "  0.0,",
                                                      "  0.0,",
                                                      "  1.0;"

                                                      "Curve:Linear,",
                                                      "  uniDefrostCurve4,",
                                                      "  1,",
                                                      "  0,",
                                                      "  1,",
                                                      "  1;"
                                                      "Curve:Linear,",
                                                      "  uniCRFCurve5,",
                                                      "  1,",
                                                      "  0,",
                                                      "  1,",
                                                      "  1;"
                                                      "Curve:Linear,",
                                                      "  uniAuxElecEIRFoPLRCurve6,",
                                                      "  1,",
                                                      "  0,",
                                                      "  1,",
                                                      "  1;"});
    ASSERT_TRUE(process_idf(idf_objects));
    state->init_state(*state);

    bool firstHVACIteration = true;
    // set up the plant loops
    // first the load side
    state->dataPlnt->TotNumLoops = 1;
    state->dataPlnt->PlantLoop.allocate(1);

    state->dataPlnt->PlantLoop(1).FluidName = "WATER";
    state->dataPlnt->PlantLoop(1).glycol = Fluid::GetWater(*state);
    state->dataPlnt->PlantLoop(1).LoopSide(DataPlant::LoopSideLocation::Supply).TotalBranches = 1;
    state->dataPlnt->PlantLoop(1).LoopSide(DataPlant::LoopSideLocation::Supply).Branch.allocate(1);
    state->dataPlnt->PlantLoop(1).LoopSide(DataPlant::LoopSideLocation::Supply).Branch(1).TotalComponents = 1;
    state->dataPlnt->PlantLoop(1).LoopSide(DataPlant::LoopSideLocation::Supply).Branch(1).Comp.allocate(1);
    auto &PLHPPlantLoadSideComp = state->dataPlnt->PlantLoop(1).LoopSide(DataPlant::LoopSideLocation::Supply).Branch(1).Comp(1);
    PLHPPlantLoadSideComp.Type = DataPlant::PlantEquipmentType::HeatPumpFuelFiredHeating;

    // the init call expects a "from" calling point
    PlantLocation myLocation = PlantLocation(1, DataPlant::LoopSideLocation::Supply, 1, 1);

    // call the factory with a valid name to trigger reading inputs
    EIRFuelFiredHeatPump::factory(*state, DataPlant::PlantEquipmentType::HeatPumpFuelFiredHeating, "FUEL FIRED HP HEATING SIDE");

    // verify the size of the vector and the processed condition
    EXPECT_EQ(1u, state->dataEIRFuelFiredHeatPump->heatPumps.size());

    // for now we know the order is maintained, so get each heat pump object
    EIRFuelFiredHeatPump *thisHeatingPLHP = &state->dataEIRFuelFiredHeatPump->heatPumps[0];

    // do a bit of extra wiring up to the plant
    PLHPPlantLoadSideComp.Name = thisHeatingPLHP->name;
    PLHPPlantLoadSideComp.NodeNumIn = thisHeatingPLHP->loadSideNodes.inlet;

    // call for all initialization
    state->dataGlobal->BeginEnvrnFlag = true;
    state->dataPlnt->PlantFirstSizesOkayToFinalize = true;
    thisHeatingPLHP->onInitLoopEquip(*state, myLocation);

    // call with run flag off, loose limits on node min/max
    thisHeatingPLHP->running = false;
    Real64 constexpr currentLoad = 0.0;
    thisHeatingPLHP->setOperatingFlowRatesASHP(*state, firstHVACIteration, currentLoad);
    EXPECT_NEAR(0.0, thisHeatingPLHP->loadSideMassFlowRate, 0.001);
    EXPECT_NEAR(0.0, thisHeatingPLHP->sourceSideMassFlowRate, 0.001);

    // call with run flag off, nonzero minimums
    state->dataLoopNodes->Node(thisHeatingPLHP->loadSideNodes.inlet).MassFlowRateMinAvail = 0.1;
    thisHeatingPLHP->running = false;
    thisHeatingPLHP->setOperatingFlowRatesASHP(*state, firstHVACIteration, currentLoad);
    EXPECT_NEAR(0.1, thisHeatingPLHP->loadSideMassFlowRate, 0.001);
    EXPECT_NEAR(0, thisHeatingPLHP->sourceSideMassFlowRate, 0.001);

    // call with run flag off, load side flow locked
    state->dataPlnt->PlantLoop(1).LoopSide(DataPlant::LoopSideLocation::Supply).FlowLock = DataPlant::FlowLock::Locked;
    state->dataLoopNodes->Node(thisHeatingPLHP->loadSideNodes.inlet).MassFlowRate = 0.24;
    thisHeatingPLHP->running = false;
    thisHeatingPLHP->setOperatingFlowRatesASHP(*state, firstHVACIteration, currentLoad);
    EXPECT_NEAR(0.24, thisHeatingPLHP->loadSideMassFlowRate, 0.001);
    EXPECT_NEAR(0.0, thisHeatingPLHP->sourceSideMassFlowRate, 0.001);

    // call with run flag ON, flow locked at zero on load side
    state->dataPlnt->PlantLoop(1).LoopSide(DataPlant::LoopSideLocation::Supply).FlowLock = DataPlant::FlowLock::Locked;
    state->dataLoopNodes->Node(thisHeatingPLHP->loadSideNodes.inlet).MassFlowRate = 0.0;
    thisHeatingPLHP->running = true;
    thisHeatingPLHP->setOperatingFlowRatesASHP(*state, firstHVACIteration, currentLoad);
    EXPECT_NEAR(0.0, thisHeatingPLHP->loadSideMassFlowRate, 0.001);
    EXPECT_NEAR(0, thisHeatingPLHP->sourceSideMassFlowRate, 0.001);

    // call with run flag ON, flow locked at zero on source side
    state->dataPlnt->PlantLoop(1).LoopSide(DataPlant::LoopSideLocation::Supply).FlowLock = DataPlant::FlowLock::Locked;
    state->dataLoopNodes->Node(thisHeatingPLHP->loadSideNodes.inlet).MassFlowRate = 0.2;
    thisHeatingPLHP->running = true;
    thisHeatingPLHP->setOperatingFlowRatesASHP(*state, firstHVACIteration, currentLoad);
    EXPECT_NEAR(0.2, thisHeatingPLHP->loadSideMassFlowRate, 0.001);
    EXPECT_NEAR(1.29, thisHeatingPLHP->sourceSideMassFlowRate, 0.1);

    // call with run flag ON, flow locked at zero on both sides
    state->dataPlnt->PlantLoop(1).LoopSide(DataPlant::LoopSideLocation::Supply).FlowLock = DataPlant::FlowLock::Locked;
    state->dataLoopNodes->Node(thisHeatingPLHP->loadSideNodes.inlet).MassFlowRate = 0.0;
    thisHeatingPLHP->running = true;
    thisHeatingPLHP->setOperatingFlowRatesASHP(*state, firstHVACIteration, currentLoad);
    EXPECT_NEAR(0.0, thisHeatingPLHP->loadSideMassFlowRate, 0.001);
    EXPECT_NEAR(0.0, thisHeatingPLHP->sourceSideMassFlowRate, 0.001);

    // call with run flag ON, flow locked at nonzero both
    state->dataPlnt->PlantLoop(1).LoopSide(DataPlant::LoopSideLocation::Supply).FlowLock = DataPlant::FlowLock::Locked;
    state->dataLoopNodes->Node(thisHeatingPLHP->loadSideNodes.inlet).MassFlowRate = 0.14;
    thisHeatingPLHP->running = true;
    thisHeatingPLHP->setOperatingFlowRatesASHP(*state, firstHVACIteration, currentLoad);
    EXPECT_NEAR(0.14, thisHeatingPLHP->loadSideMassFlowRate, 0.001);
    EXPECT_NEAR(1.29, thisHeatingPLHP->sourceSideMassFlowRate, 0.1);
}

TEST_F(EnergyPlusFixture, GAHP_HeatingSimulate_AirSource)
{
    std::string const idf_objects = delimited_string({"HeatPump:AirToWater:FuelFired:Heating,",
                                                      "  Fuel Fired hp heating side, ! A1",
                                                      "  node w1, ! A2",
                                                      "  node w2, ! A3",
                                                      "  node a3, ! A4",
                                                      "  , ! A5 Comanion coil",
                                                      "  NaturalGas, ! A6 fuel type",
                                                      "  GAHP_Custom, ! A7 end use cat",
                                                      "  3000, ! N1 capacity",
                                                      "  1.5, ! N2 nominal COP",
                                                      "  0.005, ! N3 design flow rate",
                                                      "  60, ! N4 Design Supply Temp",
                                                      "  11.1, ! N5 Design Lift",
                                                      "  1.0, ! N6 sizing factor",
                                                      " NotModulated, ! A8 flow mode",
                                                      " DryBulb, ! A9 oa temp var type",
                                                      " EnteringCondenser, ! A10 oa temp var type",
                                                      "  CapCurveFuncTemp, ! A11 CapFoT",
                                                      "  EIRCurveFuncTemp, ! A12 EIRFoT",
                                                      "  EIRCurveFuncPLR, ! A13 EIRFoPLR",
                                                      " 0.2, ! N7 minPLR",
                                                      " 1.0, ! N8 maxPLR",
                                                      " OnDemand, ! A14 defrost control type",
                                                      " , ! N9 defrost time frac",
                                                      " , ! A15 EIRdefrost curve",
                                                      " , ! N10 resistive defrost heater capacity",
                                                      " 3.0, ! N11 max oa DBT for defrost",
                                                      " uniCRFCurve5, ! A16 crf curve name",
                                                      " 500, ! N12 nominal aux elec power",
                                                      " EIRCurveFuncTemp, ! A17 EIRAuxFoT",
                                                      " uniAuxElecEIRFoPLRCurve6, ! A18 EIRAuxFoPLR",
                                                      " 20; ! N13 standby elec power",

                                                      "Curve:Biquadratic,",
                                                      "  CapCurveFuncTemp,",
                                                      "  1.0,",
                                                      "  0.0,",
                                                      "  0.0,",
                                                      "  0.0,",
                                                      "  0.0,",
                                                      "  0.0,",
                                                      "  5.0,",
                                                      "  10.0,",
                                                      "  24.0,",
                                                      "  35.0,",
                                                      "  ,",
                                                      "  ,",
                                                      "  Temperature,",
                                                      "  Temperature,",
                                                      "  Dimensionless;",
                                                      "Curve:Biquadratic,",
                                                      "  EIRCurveFuncTemp,",
                                                      "  1.0,",
                                                      "  0.0,",
                                                      "  0.0,",
                                                      "  1.0,",
                                                      "  0.0,",
                                                      "  0.0,",
                                                      "  5.0,",
                                                      "  10.0,",
                                                      "  24.0,",
                                                      "  35.0,",
                                                      "  ,",
                                                      "  ,",
                                                      "  Temperature,",
                                                      "  Temperature,",
                                                      "  Dimensionless;",
                                                      "Curve:Quadratic,",
                                                      "  EIRCurveFuncPLR,",
                                                      "  1.0,",
                                                      "  0.0,",
                                                      "  0.0,",
                                                      "  0.0,",
                                                      "  1.0;"

                                                      "Curve:Linear,",
                                                      "  uniDefrostCurve4,",
                                                      "  1,",
                                                      "  0,",
                                                      "  1,",
                                                      "  1;"
                                                      "Curve:Linear,",
                                                      "  uniCRFCurve5,",
                                                      "  1,",
                                                      "  0,",
                                                      "  1,",
                                                      "  1;"
                                                      "Curve:Linear,",
                                                      "  uniAuxElecEIRFoPLRCurve6,",
                                                      "  1,",
                                                      "  0,",
                                                      "  1,",
                                                      "  1;"});

    ASSERT_TRUE(process_idf(idf_objects));
    state->init_state(*state);

    // set up the plant loops
    // first the load side
    state->dataPlnt->TotNumLoops = 1;
    state->dataPlnt->PlantLoop.allocate(1);

    state->dataPlnt->PlantLoop(1).FluidName = "WATER";
    state->dataPlnt->PlantLoop(1).glycol = Fluid::GetWater(*state);
    state->dataPlnt->PlantLoop(1).LoopDemandCalcScheme = DataPlant::LoopDemandCalcScheme::SingleSetPoint;
    state->dataPlnt->PlantLoop(1).LoopSide(DataPlant::LoopSideLocation::Supply).TotalBranches = 1;
    state->dataPlnt->PlantLoop(1).LoopSide(DataPlant::LoopSideLocation::Supply).Branch.allocate(1);
    state->dataPlnt->PlantLoop(1).LoopSide(DataPlant::LoopSideLocation::Supply).Branch(1).TotalComponents = 1;
    state->dataPlnt->PlantLoop(1).LoopSide(DataPlant::LoopSideLocation::Supply).Branch(1).Comp.allocate(1);
    auto &PLHPPlantLoadSideComp = state->dataPlnt->PlantLoop(1).LoopSide(DataPlant::LoopSideLocation::Supply).Branch(1).Comp(1);
    PLHPPlantLoadSideComp.Type = DataPlant::PlantEquipmentType::HeatPumpFuelFiredHeating;
    PLHPPlantLoadSideComp.CurOpSchemeType = DataPlant::OpScheme::CompSetPtBased;

    // the init call expects a "from" calling point
    PlantLocation myLoadLocation = PlantLocation(1, DataPlant::LoopSideLocation::Supply, 1, 1);

    // call the factory with a valid name to trigger reading inputs
    EIRFuelFiredHeatPump::factory(*state, DataPlant::PlantEquipmentType::HeatPumpFuelFiredHeating, "FUEL FIRED HP HEATING SIDE");

    // verify the size of the vector and the processed condition
    EXPECT_EQ(1u, state->dataEIRFuelFiredHeatPump->heatPumps.size());

    // for now we know the order is maintained, so get each heat pump object
    EIRFuelFiredHeatPump *thisHeatingPLHP = &state->dataEIRFuelFiredHeatPump->heatPumps[0];

    // do a bit of extra wiring up to the plant
    PLHPPlantLoadSideComp.Name = thisHeatingPLHP->name;
    PLHPPlantLoadSideComp.NodeNumIn = thisHeatingPLHP->loadSideNodes.inlet;

    // call for all initialization
    state->dataGlobal->BeginEnvrnFlag = true;
    state->dataPlnt->PlantFirstSizesOkayToFinalize = true;
    thisHeatingPLHP->onInitLoopEquip(*state, myLoadLocation);

    // do a runflag = false to test out execution order
    {
        bool firstHVAC = true;
        Real64 curLoad = -900;
        bool runFlag = false;
        Real64 constexpr specifiedLoadSetpoint = 45;
        Real64 constexpr loadInletTemp = 46;
        state->dataLoopNodes->Node(thisHeatingPLHP->loadSideNodes.outlet).TempSetPoint = specifiedLoadSetpoint;
        state->dataLoopNodes->Node(thisHeatingPLHP->loadSideNodes.inlet).Temp = loadInletTemp;
        state->dataLoopNodes->Node(thisHeatingPLHP->sourceSideNodes.inlet).Temp = 30;
        thisHeatingPLHP->simulate(*state, myLoadLocation, firstHVAC, curLoad, runFlag);
    }

    // call it from the load side, but this time there is a negative (cooling) load - shouldn't try to run
    {
        bool firstHVAC = true;
        Real64 curLoad = -900;
        bool runFlag = true; // plant actually shouldn't do this but the component can be smart enough to handle it
        Real64 constexpr specifiedLoadSetpoint = 45;
        Real64 constexpr loadInletTemp = 46;
        state->dataLoopNodes->Node(thisHeatingPLHP->loadSideNodes.outlet).TempSetPoint = specifiedLoadSetpoint;
        state->dataLoopNodes->Node(thisHeatingPLHP->loadSideNodes.inlet).Temp = loadInletTemp;
        state->dataLoopNodes->Node(thisHeatingPLHP->sourceSideNodes.inlet).Temp = 30;
        thisHeatingPLHP->simulate(*state, myLoadLocation, firstHVAC, curLoad, runFlag);
        // expect it to meet setpoint and have some pre-evaluated conditions
        EXPECT_NEAR(loadInletTemp, thisHeatingPLHP->loadSideOutletTemp, 0.001);
        EXPECT_NEAR(0.0, thisHeatingPLHP->loadSideHeatTransfer, 0.001);
    }

    // call it from the load side, but this time there is load (still firsthvac, unit can meet load)
    {
        bool firstHVAC = true;
        Real64 curLoad = 800;
        bool runFlag = true;
        Real64 constexpr expectedLoadMassFlowRate = 0.09999;
        Real64 constexpr expectedCp = 4180;
        Real64 constexpr specifiedLoadSetpoint = 45;
        Real64 const calculatedLoadInletTemp = specifiedLoadSetpoint - curLoad / (expectedLoadMassFlowRate * expectedCp);
        state->dataLoopNodes->Node(thisHeatingPLHP->loadSideNodes.outlet).TempSetPoint = specifiedLoadSetpoint;
        state->dataLoopNodes->Node(thisHeatingPLHP->loadSideNodes.inlet).Temp = calculatedLoadInletTemp;
        state->dataLoopNodes->Node(thisHeatingPLHP->sourceSideNodes.inlet).Temp = 30;
        thisHeatingPLHP->simulate(*state, myLoadLocation, firstHVAC, curLoad, runFlag);
        // expect it to meet setpoint and have some pre-evaluated conditions
        // EXPECT_NEAR(specifiedLoadSetpoint, thisHeatingPLHP->loadSideOutletTemp, 0.001);
        EXPECT_NEAR(curLoad, thisHeatingPLHP->loadSideHeatTransfer, 0.001);
    }

    // now we can call it again from the load side, but this time there is load (still firsthvac, unit cannot meet load)
    {
        bool firstHVAC = true;
        Real64 curLoad = 1200;
        // Real64 availableCapacity = 950.0;
        bool runFlag = true;
        Real64 constexpr expectedLoadMassFlowRate = 0.09999;
        Real64 constexpr expectedCp = 4180;
        Real64 constexpr specifiedLoadSetpoint = 45;
        Real64 const calculatedLoadInletTemp = specifiedLoadSetpoint - curLoad / (expectedLoadMassFlowRate * expectedCp);
        state->dataLoopNodes->Node(thisHeatingPLHP->loadSideNodes.outlet).TempSetPoint = specifiedLoadSetpoint;
        state->dataLoopNodes->Node(thisHeatingPLHP->loadSideNodes.inlet).Temp = calculatedLoadInletTemp;
        state->dataLoopNodes->Node(thisHeatingPLHP->sourceSideNodes.inlet).Temp = 30;
        thisHeatingPLHP->simulate(*state, myLoadLocation, firstHVAC, curLoad, runFlag);
        // expect it to miss setpoint and be at max capacity
        // EXPECT_NEAR(44.402, thisHeatingPLHP->loadSideOutletTemp, 0.001);
        // EXPECT_NEAR(availableCapacity, thisHeatingPLHP->loadSideHeatTransfer, 0.001);
    }

    // now we can call it again from the load side, but this time there is no load (still firsthvac)
    {
        bool firstHVAC = true;
        Real64 curLoad = 0.0;
        bool runFlag = true;
        Real64 constexpr expectedLoadMassFlowRate = 0.09999;
        Real64 constexpr expectedCp = 4180;
        Real64 constexpr specifiedLoadSetpoint = 45;
        Real64 const calculatedLoadInletTemp = specifiedLoadSetpoint - curLoad / (expectedLoadMassFlowRate * expectedCp);
        state->dataLoopNodes->Node(thisHeatingPLHP->loadSideNodes.outlet).TempSetPoint = specifiedLoadSetpoint;
        state->dataLoopNodes->Node(thisHeatingPLHP->loadSideNodes.inlet).Temp = calculatedLoadInletTemp;
        state->dataLoopNodes->Node(thisHeatingPLHP->sourceSideNodes.inlet).Temp = 30;
        thisHeatingPLHP->simulate(*state, myLoadLocation, firstHVAC, curLoad, runFlag);
        // expect it to miss setpoint and be at max capacity
        EXPECT_NEAR(45.0, thisHeatingPLHP->loadSideOutletTemp, 0.001);
        EXPECT_NEAR(30.0, thisHeatingPLHP->sourceSideOutletTemp, 0.001);
    }

<<<<<<< HEAD
    // call it from the load side, very low load
    {
        bool firstHVAC = true;
        Real64 curLoad = 100;
        bool runFlag = true;
        Real64 constexpr specifiedLoadSetpoint = 45;
        state->dataLoopNodes->Node(thisHeatingPLHP->loadSideNodes.outlet).TempSetPoint = specifiedLoadSetpoint;
        state->dataLoopNodes->Node(thisHeatingPLHP->loadSideNodes.inlet).Temp = 40;
        state->dataLoopNodes->Node(thisHeatingPLHP->sourceSideNodes.inlet).Temp = 30;
        thisHeatingPLHP->simulate(*state, myLoadLocation, firstHVAC, curLoad, runFlag);
        EXPECT_TRUE(thisHeatingPLHP->fuelRate > 0);
        EXPECT_NEAR(5.0, thisHeatingPLHP->loadSideMassFlowRate, 0.001);
    }

    {
        bool firstHVAC = false;
        Real64 curLoad = 2000;
        bool runFlag = true;
        Real64 constexpr expectedLoadMassFlowRate = 0.0478;
        Real64 constexpr specifiedLoadSetpoint = 45;
        state->dataLoopNodes->Node(thisHeatingPLHP->loadSideNodes.outlet).TempSetPoint = specifiedLoadSetpoint;
        state->dataLoopNodes->Node(thisHeatingPLHP->loadSideNodes.inlet).Temp = 35;
        state->dataLoopNodes->Node(thisHeatingPLHP->sourceSideNodes.inlet).Temp = 30;
        thisHeatingPLHP->flowMode = DataPlant::FlowMode::LeavingSetpointModulated;
        thisHeatingPLHP->simulate(*state, myLoadLocation, firstHVAC, curLoad, runFlag);
        EXPECT_NEAR(expectedLoadMassFlowRate, thisHeatingPLHP->loadSideMassFlowRate, 0.001);
=======
    // Test cycling calcs
    {
        bool firstHVAC = true;
        Real64 curLoad = 500.0;
        bool runFlag = true;
        Real64 constexpr expectedLoadMassFlowRate = 0.09999;
        Real64 constexpr expectedCp = 4180;
        Real64 constexpr specifiedLoadSetpoint = 45;
        Real64 const calculatedLoadInletTemp = specifiedLoadSetpoint - curLoad / (expectedLoadMassFlowRate * expectedCp);
        state->dataLoopNodes->Node(thisHeatingPLHP->loadSideNodes.outlet).TempSetPoint = specifiedLoadSetpoint;
        state->dataLoopNodes->Node(thisHeatingPLHP->loadSideNodes.inlet).Temp = calculatedLoadInletTemp;
        state->dataLoopNodes->Node(thisHeatingPLHP->sourceSideNodes.inlet).Temp = 30;
        // Use user specified curve
        thisHeatingPLHP->simulate(*state, myLoadLocation, firstHVAC, curLoad, runFlag);
        EXPECT_NEAR(1.0, thisHeatingPLHP->cyclingRatioFraction, 0.001);
        // Use default assumptions
        thisHeatingPLHP->cycRatioCurveIndex = 0;
        thisHeatingPLHP->simulate(*state, myLoadLocation, firstHVAC, curLoad, runFlag);
        EXPECT_NEAR(0.861, thisHeatingPLHP->cyclingRatioFraction, 0.001);
>>>>>>> 13d3e0f6
    }
}

TEST_F(EnergyPlusFixture, GAHP_HeatingSimulate_AirSource_with_Defrost)
{
    std::string const idf_objects = delimited_string({"HeatPump:AirToWater:FuelFired:Heating,",
                                                      "  Fuel Fired hp heating side, ! A1",
                                                      "  node w1, ! A2",
                                                      "  node w2, ! A3",
                                                      "  node a3, ! A4",
                                                      "  , ! A5 Comanion coil",
                                                      "  NaturalGas, ! A6 fuel type",
                                                      "  GAHP_Custom, ! A7 end use cat",
                                                      "  3000, ! N1 capacity",
                                                      "  1.5, ! N2 nominal COP",
                                                      "  0.005, ! N3 design flow rate",
                                                      "  60, ! N4 Design Supply Temp",
                                                      "  11.1, ! N5 Design Lift",
                                                      "  1.0, ! N6 sizing factor",
                                                      " NotModulated, ! A8 flow mode",
                                                      " DryBulb, ! A9 oa temp var type",
                                                      " EnteringCondenser, ! A10 oa temp var type",
                                                      "  CapCurveFuncTemp, ! A11 CapFoT",
                                                      "  EIRCurveFuncTemp, ! A12 EIRFoT",
                                                      "  EIRCurveFuncPLR, ! A13 EIRFoPLR",
                                                      " 0.2, ! N7 minPLR",
                                                      " 1.0, ! N8 maxPLR",
                                                      " OnDemand, ! A14 defrost control type",
                                                      " , ! N9 defrost time frac",
                                                      " uniDefrostCurve4, ! A15 EIRdefrost curve",
                                                      " , ! N10 resistive defrost heater capacity",
                                                      " 3.0, ! N11 max oa DBT for defrost",
                                                      " uniCRFCurve5, ! A16 crf curve name",
                                                      " 500, ! N12 nominal aux elec power",
                                                      " EIRCurveFuncTemp, ! A17 EIRAuxFoT",
                                                      " uniAuxElecEIRFoPLRCurve6, ! A18 EIRAuxFoPLR",
                                                      " 20; ! N13 standby elec power",

                                                      "Curve:Biquadratic,",
                                                      "  CapCurveFuncTemp,",
                                                      "  1.0,",
                                                      "  0.0,",
                                                      "  0.0,",
                                                      "  0.0,",
                                                      "  0.0,",
                                                      "  0.0,",
                                                      "  5.0,",
                                                      "  10.0,",
                                                      "  24.0,",
                                                      "  35.0,",
                                                      "  ,",
                                                      "  ,",
                                                      "  Temperature,",
                                                      "  Temperature,",
                                                      "  Dimensionless;",
                                                      "Curve:Biquadratic,",
                                                      "  EIRCurveFuncTemp,",
                                                      "  1.0,",
                                                      "  0.0,",
                                                      "  0.0,",
                                                      "  1.0,",
                                                      "  0.0,",
                                                      "  0.0,",
                                                      "  5.0,",
                                                      "  10.0,",
                                                      "  24.0,",
                                                      "  35.0,",
                                                      "  ,",
                                                      "  ,",
                                                      "  Temperature,",
                                                      "  Temperature,",
                                                      "  Dimensionless;",
                                                      "Curve:Quadratic,",
                                                      "  EIRCurveFuncPLR,",
                                                      "  1.0,",
                                                      "  0.0,",
                                                      "  0.0,",
                                                      "  0.0,",
                                                      "  1.0;"

                                                      "Curve:Linear,",
                                                      "  uniDefrostCurve4,",
                                                      "  1,",
                                                      "  0,",
                                                      "  1,",
                                                      "  1;"
                                                      "Curve:Linear,",
                                                      "  uniCRFCurve5,",
                                                      "  1,",
                                                      "  0,",
                                                      "  1,",
                                                      "  1;"
                                                      "Curve:Linear,",
                                                      "  uniAuxElecEIRFoPLRCurve6,",
                                                      "  1,",
                                                      "  0,",
                                                      "  1,",
                                                      "  1;"});

    ASSERT_TRUE(process_idf(idf_objects));
    state->init_state(*state);

    state->dataHVACGlobal->TimeStepSys = 0.25;
    state->dataHVACGlobal->TimeStepSysSec = state->dataHVACGlobal->TimeStepSys * Constant::rSecsInHour;

    state->init_state(*state);

    // set up the plant loops
    // first the load side
    state->dataPlnt->TotNumLoops = 1;
    state->dataPlnt->PlantLoop.allocate(1);

    state->dataPlnt->PlantLoop(1).FluidName = "WATER";
    state->dataPlnt->PlantLoop(1).glycol = Fluid::GetWater(*state);
    state->dataPlnt->PlantLoop(1).LoopDemandCalcScheme = DataPlant::LoopDemandCalcScheme::SingleSetPoint;
    state->dataPlnt->PlantLoop(1).LoopSide(DataPlant::LoopSideLocation::Supply).TotalBranches = 1;
    state->dataPlnt->PlantLoop(1).LoopSide(DataPlant::LoopSideLocation::Supply).Branch.allocate(1);
    state->dataPlnt->PlantLoop(1).LoopSide(DataPlant::LoopSideLocation::Supply).Branch(1).TotalComponents = 1;
    state->dataPlnt->PlantLoop(1).LoopSide(DataPlant::LoopSideLocation::Supply).Branch(1).Comp.allocate(1);
    auto &PLHPPlantLoadSideComp = state->dataPlnt->PlantLoop(1).LoopSide(DataPlant::LoopSideLocation::Supply).Branch(1).Comp(1);
    PLHPPlantLoadSideComp.Type = DataPlant::PlantEquipmentType::HeatPumpFuelFiredHeating;
    PLHPPlantLoadSideComp.CurOpSchemeType = DataPlant::OpScheme::CompSetPtBased;

    // the init call expects a "from" calling point
    PlantLocation myLoadLocation = PlantLocation(1, DataPlant::LoopSideLocation::Supply, 1, 1);

    // call the factory with a valid name to trigger reading inputs
    EIRFuelFiredHeatPump::factory(*state, DataPlant::PlantEquipmentType::HeatPumpFuelFiredHeating, "FUEL FIRED HP HEATING SIDE");

    // verify the size of the vector and the processed condition
    EXPECT_EQ(1u, state->dataEIRFuelFiredHeatPump->heatPumps.size());

    // for now we know the order is maintained, so get each heat pump object
    EIRFuelFiredHeatPump *thisHeatingPLHP = &state->dataEIRFuelFiredHeatPump->heatPumps[0];
    auto thisEIRPlantLoopHP = &(*(EIRPlantLoopHeatPump *)thisHeatingPLHP);

    // do a bit of extra wiring up to the plant
    PLHPPlantLoadSideComp.Name = thisHeatingPLHP->name;
    PLHPPlantLoadSideComp.NodeNumIn = thisHeatingPLHP->loadSideNodes.inlet;

    // call for all initialization
    state->dataGlobal->BeginEnvrnFlag = true;
    state->dataPlnt->PlantFirstSizesOkayToFinalize = true;
    thisHeatingPLHP->onInitLoopEquip(*state, myLoadLocation);

    // do a runflag = false to test out execution order
    {
        bool firstHVAC = true;
        Real64 curLoad = -900;
        bool runFlag = false;
        Real64 constexpr specifiedLoadSetpoint = 45;
        Real64 constexpr loadInletTemp = 46;
        state->dataLoopNodes->Node(thisHeatingPLHP->loadSideNodes.outlet).TempSetPoint = specifiedLoadSetpoint;
        state->dataLoopNodes->Node(thisHeatingPLHP->loadSideNodes.inlet).Temp = loadInletTemp;
        state->dataLoopNodes->Node(thisHeatingPLHP->sourceSideNodes.inlet).Temp = 30;
        thisHeatingPLHP->simulate(*state, myLoadLocation, firstHVAC, curLoad, runFlag);
    }

    // call it from the load side, but this time there is a negative (cooling) load - shouldn't try to run
    {
        bool firstHVAC = true;
        Real64 curLoad = -900;
        bool runFlag = true; // plant actually shouldn't do this but the component can be smart enough to handle it
        Real64 constexpr specifiedLoadSetpoint = 45;
        Real64 constexpr loadInletTemp = 46;
        state->dataLoopNodes->Node(thisHeatingPLHP->loadSideNodes.outlet).TempSetPoint = specifiedLoadSetpoint;
        state->dataLoopNodes->Node(thisHeatingPLHP->loadSideNodes.inlet).Temp = loadInletTemp;
        state->dataLoopNodes->Node(thisHeatingPLHP->sourceSideNodes.inlet).Temp = 30;
        thisHeatingPLHP->simulate(*state, myLoadLocation, firstHVAC, curLoad, runFlag);
        // expect it to meet setpoint and have some pre-evaluated conditions
        EXPECT_NEAR(loadInletTemp, thisHeatingPLHP->loadSideOutletTemp, 0.001);
        EXPECT_NEAR(0.0, thisHeatingPLHP->loadSideHeatTransfer, 0.001);
    }

    // call it from the load side, but this time there is load (still firsthvac, unit can meet load)
    {
        bool firstHVAC = true;
        Real64 curLoad = 800;
        bool runFlag = true;
        Real64 constexpr expectedLoadMassFlowRate = 0.09999;
        Real64 constexpr expectedCp = 4180;
        Real64 constexpr specifiedLoadSetpoint = 45;
        Real64 const calculatedLoadInletTemp = specifiedLoadSetpoint - curLoad / (expectedLoadMassFlowRate * expectedCp);
        state->dataLoopNodes->Node(thisHeatingPLHP->loadSideNodes.outlet).TempSetPoint = specifiedLoadSetpoint;
        state->dataLoopNodes->Node(thisHeatingPLHP->loadSideNodes.inlet).Temp = calculatedLoadInletTemp;
        state->dataLoopNodes->Node(thisHeatingPLHP->sourceSideNodes.inlet).Temp = 30;
        thisHeatingPLHP->simulate(*state, myLoadLocation, firstHVAC, curLoad, runFlag);
        EXPECT_NEAR(16533.333, thisHeatingPLHP->fuelRate, 0.001);
        EXPECT_NEAR(14880000.0, thisHeatingPLHP->fuelEnergy, 0.001);
        // expect it to meet setpoint and have some pre-evaluated conditions
        // EXPECT_NEAR(specifiedLoadSetpoint, thisHeatingPLHP->loadSideOutletTemp, 0.001);
        EXPECT_NEAR(curLoad, thisHeatingPLHP->loadSideHeatTransfer, 0.001);
        EXPECT_NEAR(15520.0, thisEIRPlantLoopHP->powerUsage, 0.001);
    }

    // now we can call it again from the load side, but this time there is load (still firsthvac, unit cannot meet load)
    {
        bool firstHVAC = true;
        Real64 curLoad = 1200;
        // Real64 availableCapacity = 950.0;
        bool runFlag = true;
        Real64 constexpr expectedLoadMassFlowRate = 0.09999;
        Real64 constexpr expectedCp = 4180;
        Real64 constexpr specifiedLoadSetpoint = 45;
        Real64 const calculatedLoadInletTemp = specifiedLoadSetpoint - curLoad / (expectedLoadMassFlowRate * expectedCp);
        state->dataLoopNodes->Node(thisHeatingPLHP->loadSideNodes.outlet).TempSetPoint = specifiedLoadSetpoint;
        state->dataLoopNodes->Node(thisHeatingPLHP->loadSideNodes.inlet).Temp = calculatedLoadInletTemp;
        state->dataLoopNodes->Node(thisHeatingPLHP->sourceSideNodes.inlet).Temp = 30;
        thisHeatingPLHP->simulate(*state, myLoadLocation, firstHVAC, curLoad, runFlag);
        EXPECT_NEAR(24800.0, thisHeatingPLHP->fuelRate, 0.001);
        EXPECT_NEAR(22320000.0, thisHeatingPLHP->fuelEnergy, 0.001);
        EXPECT_NEAR(15520.0, thisEIRPlantLoopHP->powerUsage, 0.001);
        // expect it to miss setpoint and be at max capacity
        // EXPECT_NEAR(44.402, thisHeatingPLHP->loadSideOutletTemp, 0.001);
        // EXPECT_NEAR(availableCapacity, thisHeatingPLHP->loadSideHeatTransfer, 0.001);
    }

    // now we can call it again from the load side, but this time there is no load (still firsthvac)
    {
        bool firstHVAC = true;
        Real64 curLoad = 0.0;
        bool runFlag = true;
        Real64 constexpr expectedLoadMassFlowRate = 0.09999;
        Real64 constexpr expectedCp = 4180;
        Real64 constexpr specifiedLoadSetpoint = 45;
        Real64 const calculatedLoadInletTemp = specifiedLoadSetpoint - curLoad / (expectedLoadMassFlowRate * expectedCp);
        state->dataLoopNodes->Node(thisHeatingPLHP->loadSideNodes.outlet).TempSetPoint = specifiedLoadSetpoint;
        state->dataLoopNodes->Node(thisHeatingPLHP->loadSideNodes.inlet).Temp = calculatedLoadInletTemp;
        state->dataLoopNodes->Node(thisHeatingPLHP->sourceSideNodes.inlet).Temp = 30;
        thisHeatingPLHP->simulate(*state, myLoadLocation, firstHVAC, curLoad, runFlag);
        // expect it to miss setpoint and be at max capacity
        EXPECT_NEAR(45.0, thisHeatingPLHP->loadSideOutletTemp, 0.001);
        EXPECT_NEAR(30.0, thisHeatingPLHP->sourceSideOutletTemp, 0.001);
        EXPECT_NEAR(0.0, thisEIRPlantLoopHP->powerUsage, 0.001);
    }
}

TEST_F(EnergyPlusFixture, Test_HeatRecoveryGetInputs_AirSource)
{
    std::string const idf_objects = delimited_string({"HeatPump:PlantLoop:EIR:Cooling,",
                                                      "  hp cooling side,",
                                                      "  node 1,",
                                                      "  node 2,",
                                                      "  AirSource,",
                                                      "  node 3,",
                                                      "  node 4,",
                                                      "  node 5,",
                                                      "  node 6,",
                                                      "  hp heating side,",
                                                      "  0.005,",
                                                      "  Autosize,",
                                                      "  Autosize,",
                                                      "  Autosize,",
                                                      "  1.0,",
                                                      "  1,",
                                                      "  dummyCurve,",
                                                      "  dummyCurve,",
                                                      "  dummyCurve;",
                                                      "HeatPump:PlantLoop:EIR:Heating,",
                                                      "  hp heating side,",
                                                      "  node 7,",
                                                      "  node 8,",
                                                      "  AirSource,",
                                                      "  node 9,",
                                                      "  node 10,",
                                                      "  node 11,",
                                                      "  node 12,",
                                                      "  hp cooling side,",
                                                      "  0.005,",
                                                      "  Autosize,",
                                                      "  Autosize,",
                                                      "  Autosize,",
                                                      "  2.0,",
                                                      "  1,",
                                                      "  dummyCurve,",
                                                      "  dummyCurve,",
                                                      "  dummyCurve;",
                                                      "Curve:Linear,",
                                                      "  dummyCurve,",
                                                      "  1,",
                                                      "  0,",
                                                      "  1,",
                                                      "  1;"});
    ASSERT_TRUE(process_idf(idf_objects));
    state->init_state(*state);

    // call the factory with a valid name to trigger reading inputs
    EIRPlantLoopHeatPump::factory(*state, DataPlant::PlantEquipmentType::HeatPumpEIRCooling, "HP COOLING SIDE");

    // verify the size of the vector and the processed condition
    EXPECT_EQ(2u, state->dataEIRPlantLoopHeatPump->heatPumps.size());

    // for now we know the order is maintained, so get each heat pump object
    EIRPlantLoopHeatPump *thisCoolingPLHP = &state->dataEIRPlantLoopHeatPump->heatPumps[0];
    EIRPlantLoopHeatPump *thisHeatingPLHP = &state->dataEIRPlantLoopHeatPump->heatPumps[1];

    // check heat recovery input fields
    EXPECT_TRUE(thisCoolingPLHP->heatRecoveryAvailable);
    EXPECT_TRUE(thisHeatingPLHP->heatRecoveryAvailable);
    EXPECT_TRUE(thisCoolingPLHP->heatRecoveryDesignVolFlowRateWasAutoSized);
    EXPECT_TRUE(thisHeatingPLHP->heatRecoveryDesignVolFlowRateWasAutoSized);
    EXPECT_EQ(thisCoolingPLHP->maxHeatRecoveryTempLimit, 60.0);
    EXPECT_EQ(thisHeatingPLHP->minHeatRecoveryTempLimit, 4.5);
}

TEST_F(EnergyPlusFixture, Test_HeatRecoveryFlowSizing_AirSource)
{
    std::string const idf_objects = delimited_string({"HeatPump:PlantLoop:EIR:Cooling,",
                                                      "  hp cooling side,",
                                                      "  node 1,",
                                                      "  node 2,",
                                                      "  AirSource,",
                                                      "  node 3,",
                                                      "  node 4,",
                                                      "  node 5,",
                                                      "  node 6,",
                                                      "  hp heating side,",
                                                      "  0.005,",
                                                      "  Autosize,",
                                                      "  Autosize,",
                                                      "  Autosize,",
                                                      "  1.0,",
                                                      "  1,",
                                                      "  dummyCurve,",
                                                      "  dummyCurve,",
                                                      "  dummyCurve;",
                                                      "HeatPump:PlantLoop:EIR:Heating,",
                                                      "  hp heating side,",
                                                      "  node 7,",
                                                      "  node 8,",
                                                      "  AirSource,",
                                                      "  node 9,",
                                                      "  node 10,",
                                                      "  node 11,",
                                                      "  node 12,",
                                                      "  hp cooling side,",
                                                      "  0.005,",
                                                      "  Autosize,",
                                                      "  Autosize,",
                                                      "  Autosize,",
                                                      "  2.0,",
                                                      "  1,",
                                                      "  dummyCurve,",
                                                      "  dummyCurve,",
                                                      "  dummyCurve;",
                                                      "Curve:Linear,",
                                                      "  dummyCurve,",
                                                      "  1,",
                                                      "  0,",
                                                      "  1,",
                                                      "  1;"});
    ASSERT_TRUE(process_idf(idf_objects));
    state->init_state(*state);

    // call the factory with a valid name to trigger reading inputs
    EIRPlantLoopHeatPump::factory(*state, DataPlant::PlantEquipmentType::HeatPumpEIRCooling, "HP COOLING SIDE");

    // verify the size of the vector and the processed condition
    EXPECT_EQ(2u, state->dataEIRPlantLoopHeatPump->heatPumps.size());

    // for now we know the order is maintained, so get each heat pump object
    EIRPlantLoopHeatPump *thisCoolingPLHP = &state->dataEIRPlantLoopHeatPump->heatPumps[0];
    EIRPlantLoopHeatPump *thisHeatingPLHP = &state->dataEIRPlantLoopHeatPump->heatPumps[1];

    // check heat recovery input fields
    EXPECT_TRUE(thisCoolingPLHP->heatRecoveryAvailable);
    EXPECT_TRUE(thisHeatingPLHP->heatRecoveryAvailable);
    EXPECT_TRUE(thisCoolingPLHP->heatRecoveryDesignVolFlowRateWasAutoSized);
    EXPECT_TRUE(thisHeatingPLHP->heatRecoveryDesignVolFlowRateWasAutoSized);
    EXPECT_EQ(thisHeatingPLHP->minHeatRecoveryTempLimit, 4.5);
    EXPECT_EQ(thisCoolingPLHP->maxHeatRecoveryTempLimit, 60.0);

    // We'll set up two plant loops: load heating loop and load side cooling loop
    state->dataPlnt->TotNumLoops = 2;
    state->dataPlnt->PlantLoop.allocate(state->dataPlnt->TotNumLoops);
    state->dataSize->PlantSizData.allocate(2);
    // chilled water plant loop
    state->dataPlnt->PlantLoop(1).FluidName = "WATER";
    state->dataPlnt->PlantLoop(1).glycol = Fluid::GetWater(*state);
    state->dataPlnt->PlantLoop(1).LoopSide(DataPlant::LoopSideLocation::Demand).TotalBranches = 1;
    state->dataPlnt->PlantLoop(1).LoopSide(DataPlant::LoopSideLocation::Demand).Branch.allocate(1);
    state->dataPlnt->PlantLoop(1).LoopSide(DataPlant::LoopSideLocation::Demand).Branch(1).TotalComponents = 1;
    state->dataPlnt->PlantLoop(1).LoopSide(DataPlant::LoopSideLocation::Demand).Branch(1).Comp.allocate(1);
    state->dataPlnt->PlantLoop(1).LoopSide(DataPlant::LoopSideLocation::Supply).TotalBranches = 1;
    state->dataPlnt->PlantLoop(1).LoopSide(DataPlant::LoopSideLocation::Supply).Branch.allocate(1);
    state->dataPlnt->PlantLoop(1).LoopSide(DataPlant::LoopSideLocation::Supply).Branch(1).TotalComponents = 1;
    state->dataPlnt->PlantLoop(1).LoopSide(DataPlant::LoopSideLocation::Supply).Branch(1).Comp.allocate(1);
    auto &loop1supplyComponent1 = state->dataPlnt->PlantLoop(1).LoopSide(DataPlant::LoopSideLocation::Supply).Branch(1).Comp(1);
    auto &loop1demandComponent1 = state->dataPlnt->PlantLoop(1).LoopSide(DataPlant::LoopSideLocation::Demand).Branch(1).Comp(1);
    loop1supplyComponent1.Type = DataPlant::PlantEquipmentType::HeatPumpEIRCooling;
    loop1supplyComponent1.Name = thisCoolingPLHP->name;
    loop1supplyComponent1.NodeNumIn = thisCoolingPLHP->loadSideNodes.inlet;
    // heat recovery component on the demand side of loop2
    loop1demandComponent1.Type = DataPlant::PlantEquipmentType::HeatPumpEIRHeating;
    loop1demandComponent1.Name = thisHeatingPLHP->name;
    loop1demandComponent1.NodeNumIn = thisHeatingPLHP->heatRecoveryNodes.inlet;
    // assign the CW plant sizing data
    state->dataPlnt->PlantLoop(1).PlantSizNum = 1;
    state->dataSize->PlantSizData(1).DeltaT = 6.67;

    // hot water plant loop
    state->dataPlnt->PlantLoop(2).FluidName = "WATER";
    state->dataPlnt->PlantLoop(2).glycol = Fluid::GetWater(*state);
    state->dataPlnt->PlantLoop(2).LoopSide(DataPlant::LoopSideLocation::Demand).TotalBranches = 1;
    state->dataPlnt->PlantLoop(2).LoopSide(DataPlant::LoopSideLocation::Demand).Branch.allocate(1);
    state->dataPlnt->PlantLoop(2).LoopSide(DataPlant::LoopSideLocation::Demand).Branch(1).TotalComponents = 1;
    state->dataPlnt->PlantLoop(2).LoopSide(DataPlant::LoopSideLocation::Demand).Branch(1).Comp.allocate(1);
    state->dataPlnt->PlantLoop(2).LoopSide(DataPlant::LoopSideLocation::Supply).TotalBranches = 1;
    state->dataPlnt->PlantLoop(2).LoopSide(DataPlant::LoopSideLocation::Supply).Branch.allocate(1);
    state->dataPlnt->PlantLoop(2).LoopSide(DataPlant::LoopSideLocation::Supply).Branch(1).TotalComponents = 1;
    state->dataPlnt->PlantLoop(2).LoopSide(DataPlant::LoopSideLocation::Supply).Branch(1).Comp.allocate(1);
    auto &loop2supplyComponent1 = state->dataPlnt->PlantLoop(2).LoopSide(DataPlant::LoopSideLocation::Supply).Branch(1).Comp(1);
    auto &loop2demandComponent1 = state->dataPlnt->PlantLoop(2).LoopSide(DataPlant::LoopSideLocation::Demand).Branch(1).Comp(1);
    loop2supplyComponent1.Type = DataPlant::PlantEquipmentType::HeatPumpEIRHeating;
    loop2supplyComponent1.Name = thisHeatingPLHP->name;
    loop2supplyComponent1.NodeNumIn = thisHeatingPLHP->loadSideNodes.inlet;
    // heat recovery component on the demand side of loop1
    loop2demandComponent1.Type = DataPlant::PlantEquipmentType::HeatPumpEIRCooling;
    loop2demandComponent1.Name = thisCoolingPLHP->name;
    loop2demandComponent1.NodeNumIn = thisCoolingPLHP->heatRecoveryNodes.inlet;
    // assign the HW plant sizing data
    state->dataPlnt->PlantLoop(2).PlantSizNum = 2;
    state->dataSize->PlantSizData(2).DeltaT = 11.11;

    // the init call expects a "from" calling point
    PlantLocation myCoolingLoadLocation = PlantLocation(1, DataPlant::LoopSideLocation::Supply, 1, 1);
    PlantLocation myHWHeatRecoveryLocation = PlantLocation(2, DataPlant::LoopSideLocation::Demand, 1, 1);
    PlantLocation myHeatingLoadLocation = PlantLocation(2, DataPlant::LoopSideLocation::Supply, 1, 1);
    PlantLocation myCWHeatRecoveryLocation = PlantLocation(1, DataPlant::LoopSideLocation::Demand, 1, 1);
    // set a couple global flags
    state->dataGlobal->BeginEnvrnFlag = true;
    state->dataPlnt->PlantFinalSizesOkayToReport = true;
    state->dataPlnt->PlantFirstSizesOkayToReport = true;
    state->dataPlnt->PlantFirstSizesOkayToFinalize = true;
    // initialize so the components can find themselves on the plant
    thisCoolingPLHP->onInitLoopEquip(*state, myCoolingLoadLocation);
    thisHeatingPLHP->onInitLoopEquip(*state, myHeatingLoadLocation);

    // size the HW heat-recovery flow rate
    // set properties at design HW temp (60.0C)
    Real64 rhoHR = 983.20;
    Real64 CpHR = 4185.00;
    Real64 designHWHeatRecoveryHeatTransfer = thisCoolingPLHP->referenceCapacity * (1 + 1 / thisCoolingPLHP->referenceCOP);
    Real64 expectedHWHeatRecoveryFlow = designHWHeatRecoveryHeatTransfer / (state->dataSize->PlantSizData(2).DeltaT * CpHR * rhoHR);
    // size the CW heat-recovery flow rate
    // reset properties at design CW temp (5.5C)
    rhoHR = 999.90;
    CpHR = 4197.93;
    Real64 designCWHeatRecoveryHeatTransfer = thisHeatingPLHP->referenceCapacity * (1 - 1 / thisHeatingPLHP->referenceCOP);
    Real64 expectedCWHeatRecoveryFlow = designCWHeatRecoveryHeatTransfer / (state->dataSize->PlantSizData(1).DeltaT * CpHR * rhoHR);
    // check autosized heat recovery flow rates
    EXPECT_NEAR(expectedHWHeatRecoveryFlow, thisCoolingPLHP->heatRecoveryDesignVolFlowRate, 0.00001); // 0.00612
    EXPECT_NEAR(expectedCWHeatRecoveryFlow, thisHeatingPLHP->heatRecoveryDesignVolFlowRate, 0.00001); // 0.00250
}

TEST_F(EnergyPlusFixture, CoolingwithHeatRecoverySimulate_AirSource)
{
    std::string const idf_objects = delimited_string({"HeatPump:PlantLoop:EIR:Cooling,",
                                                      "  hp cooling side,",
                                                      "  node 1,",
                                                      "  node 2,",
                                                      "  AirSource,",
                                                      "  node 3,",
                                                      "  node 4,",
                                                      "  node 5,",
                                                      "  node 6,",
                                                      "  hp heating side,",
                                                      "  0.005,",
                                                      "  Autosize,",
                                                      "  Autosize,",
                                                      "  Autosize,",
                                                      "  3.0,",
                                                      "  1,",
                                                      "  dummyCurve,",
                                                      "  dummyCurve,",
                                                      "  dummyCurve;",
                                                      "HeatPump:PlantLoop:EIR:Heating,",
                                                      "  hp heating side,",
                                                      "  node 7,",
                                                      "  node 8,",
                                                      "  AirSource,",
                                                      "  node 9,",
                                                      "  node 10,",
                                                      "  node 11,",
                                                      "  node 12,",
                                                      "  hp cooling side,",
                                                      "  0.005,",
                                                      "  Autosize,",
                                                      "  Autosize,",
                                                      "  Autosize,",
                                                      "  3.0,",
                                                      "  1,",
                                                      "  dummyCurve,",
                                                      "  dummyCurve,",
                                                      "  dummyCurve;",
                                                      "Curve:Linear,",
                                                      "  dummyCurve,",
                                                      "  1,",
                                                      "  0,",
                                                      "  1,",
                                                      "  1;"});
    ASSERT_TRUE(process_idf(idf_objects));
    state->init_state(*state);

    // call the factory with a valid name to trigger reading inputs
    EIRPlantLoopHeatPump::factory(*state, DataPlant::PlantEquipmentType::HeatPumpEIRCooling, "HP COOLING SIDE");

    // verify the size of the vector and the processed condition
    EXPECT_EQ(2u, state->dataEIRPlantLoopHeatPump->heatPumps.size());

    // for now we know the order is maintained, so get each heat pump object
    EIRPlantLoopHeatPump *thisCoolingPLHP = &state->dataEIRPlantLoopHeatPump->heatPumps[0];
    EIRPlantLoopHeatPump *thisHeatingPLHP = &state->dataEIRPlantLoopHeatPump->heatPumps[1];

    // check heat recovery input fields
    EXPECT_TRUE(thisCoolingPLHP->heatRecoveryAvailable);
    EXPECT_TRUE(thisHeatingPLHP->heatRecoveryAvailable);
    EXPECT_TRUE(thisCoolingPLHP->heatRecoveryDesignVolFlowRateWasAutoSized);
    EXPECT_TRUE(thisHeatingPLHP->heatRecoveryDesignVolFlowRateWasAutoSized);
    EXPECT_EQ(thisHeatingPLHP->minHeatRecoveryTempLimit, 4.5);
    EXPECT_EQ(thisCoolingPLHP->maxHeatRecoveryTempLimit, 60.0);

    // We'll set up two plant loops: load heating loop and load side cooling loop
    state->dataPlnt->TotNumLoops = 2;
    state->dataPlnt->PlantLoop.allocate(state->dataPlnt->TotNumLoops);
    state->dataSize->PlantSizData.allocate(2);
    // chilled water plant loop
    state->dataPlnt->PlantLoop(1).FluidName = "WATER";
    state->dataPlnt->PlantLoop(1).glycol = Fluid::GetWater(*state);
    state->dataPlnt->PlantLoop(1).LoopSide(DataPlant::LoopSideLocation::Demand).TotalBranches = 1;
    state->dataPlnt->PlantLoop(1).LoopSide(DataPlant::LoopSideLocation::Demand).Branch.allocate(1);
    state->dataPlnt->PlantLoop(1).LoopSide(DataPlant::LoopSideLocation::Demand).Branch(1).TotalComponents = 1;
    state->dataPlnt->PlantLoop(1).LoopSide(DataPlant::LoopSideLocation::Demand).Branch(1).Comp.allocate(1);
    state->dataPlnt->PlantLoop(1).LoopSide(DataPlant::LoopSideLocation::Supply).TotalBranches = 1;
    state->dataPlnt->PlantLoop(1).LoopSide(DataPlant::LoopSideLocation::Supply).Branch.allocate(1);
    state->dataPlnt->PlantLoop(1).LoopSide(DataPlant::LoopSideLocation::Supply).Branch(1).TotalComponents = 1;
    state->dataPlnt->PlantLoop(1).LoopSide(DataPlant::LoopSideLocation::Supply).Branch(1).Comp.allocate(1);
    auto &loop1supplyComponent1 = state->dataPlnt->PlantLoop(1).LoopSide(DataPlant::LoopSideLocation::Supply).Branch(1).Comp(1);
    auto &loop1demandComponent1 = state->dataPlnt->PlantLoop(1).LoopSide(DataPlant::LoopSideLocation::Demand).Branch(1).Comp(1);
    loop1supplyComponent1.Type = DataPlant::PlantEquipmentType::HeatPumpEIRCooling;
    loop1supplyComponent1.Name = thisCoolingPLHP->name;
    loop1supplyComponent1.NodeNumIn = thisCoolingPLHP->loadSideNodes.inlet;
    // heat recovery component on the demand side of loop2
    loop1demandComponent1.Type = DataPlant::PlantEquipmentType::HeatPumpEIRHeating;
    loop1demandComponent1.Name = thisHeatingPLHP->name;
    loop1demandComponent1.NodeNumIn = thisHeatingPLHP->heatRecoveryNodes.inlet;
    // assign the CW plant sizing data
    state->dataPlnt->PlantLoop(1).PlantSizNum = 1;
    state->dataSize->PlantSizData(1).DeltaT = 6.67;

    state->dataPlnt->PlantLoop(1).LoopDemandCalcScheme = DataPlant::LoopDemandCalcScheme::SingleSetPoint;
    auto &PLHPPlantLoadSideComp = state->dataPlnt->PlantLoop(1).LoopSide(DataPlant::LoopSideLocation::Supply).Branch(1).Comp(1);
    PLHPPlantLoadSideComp.Type = DataPlant::PlantEquipmentType::HeatPumpEIRCooling;
    PLHPPlantLoadSideComp.CurOpSchemeType = DataPlant::OpScheme::CompSetPtBased;

    // hot water plant loop
    state->dataPlnt->PlantLoop(2).FluidName = "WATER";
    state->dataPlnt->PlantLoop(2).glycol = Fluid::GetWater(*state);
    state->dataPlnt->PlantLoop(2).LoopSide(DataPlant::LoopSideLocation::Demand).TotalBranches = 1;
    state->dataPlnt->PlantLoop(2).LoopSide(DataPlant::LoopSideLocation::Demand).Branch.allocate(1);
    state->dataPlnt->PlantLoop(2).LoopSide(DataPlant::LoopSideLocation::Demand).Branch(1).TotalComponents = 1;
    state->dataPlnt->PlantLoop(2).LoopSide(DataPlant::LoopSideLocation::Demand).Branch(1).Comp.allocate(1);
    state->dataPlnt->PlantLoop(2).LoopSide(DataPlant::LoopSideLocation::Supply).TotalBranches = 1;
    state->dataPlnt->PlantLoop(2).LoopSide(DataPlant::LoopSideLocation::Supply).Branch.allocate(1);
    state->dataPlnt->PlantLoop(2).LoopSide(DataPlant::LoopSideLocation::Supply).Branch(1).TotalComponents = 1;
    state->dataPlnt->PlantLoop(2).LoopSide(DataPlant::LoopSideLocation::Supply).Branch(1).Comp.allocate(1);
    auto &loop2supplyComponent1 = state->dataPlnt->PlantLoop(2).LoopSide(DataPlant::LoopSideLocation::Supply).Branch(1).Comp(1);
    auto &loop2demandComponent1 = state->dataPlnt->PlantLoop(2).LoopSide(DataPlant::LoopSideLocation::Demand).Branch(1).Comp(1);
    loop2supplyComponent1.Type = DataPlant::PlantEquipmentType::HeatPumpEIRHeating;
    loop2supplyComponent1.Name = thisHeatingPLHP->name;
    loop2supplyComponent1.NodeNumIn = thisHeatingPLHP->loadSideNodes.inlet;
    // heat recovery component on the demand side of loop1
    loop2demandComponent1.Type = DataPlant::PlantEquipmentType::HeatPumpEIRCooling;
    loop2demandComponent1.Name = thisCoolingPLHP->name;
    loop2demandComponent1.NodeNumIn = thisCoolingPLHP->heatRecoveryNodes.inlet;
    // assign the HW plant sizing data
    state->dataPlnt->PlantLoop(2).PlantSizNum = 2;
    state->dataSize->PlantSizData(2).DeltaT = 11.11;

    // the init call expects a "from" calling point
    PlantLocation myCoolingLoadLocation = PlantLocation(1, DataPlant::LoopSideLocation::Supply, 1, 1);
    PlantLocation myHWHeatRecoveryLocation = PlantLocation(2, DataPlant::LoopSideLocation::Demand, 1, 1);
    PlantLocation myHeatingLoadLocation = PlantLocation(2, DataPlant::LoopSideLocation::Supply, 1, 1);
    PlantLocation myCWHeatRecoveryLocation = PlantLocation(1, DataPlant::LoopSideLocation::Demand, 1, 1);
    // set a couple global flags
    state->dataGlobal->BeginEnvrnFlag = true;
    state->dataPlnt->PlantFinalSizesOkayToReport = true;
    state->dataPlnt->PlantFirstSizesOkayToReport = true;
    state->dataPlnt->PlantFirstSizesOkayToFinalize = true;
    // initialize so the components can find themselves on the plant
    thisCoolingPLHP->onInitLoopEquip(*state, myCoolingLoadLocation);
    thisHeatingPLHP->onInitLoopEquip(*state, myHeatingLoadLocation);

    // call from load side location, firsthvac, no load, not running, verify the unit doesn't have any values lingering
    thisCoolingPLHP->loadSideHeatTransfer = 2000;
    thisCoolingPLHP->loadSideInletTemp = 23.0;
    thisCoolingPLHP->loadSideOutletTemp = 43.0;
    thisCoolingPLHP->powerUsage = 100.0;
    thisCoolingPLHP->sourceSideHeatTransfer = 60.0;
    thisCoolingPLHP->sourceSideInletTemp = 33.0;
    thisCoolingPLHP->sourceSideOutletTemp = 43.0;
    thisCoolingPLHP->heatRecoveryInletTemp = 45.0;
    thisCoolingPLHP->heatRecoveryOutletTemp = 55.0;
    thisCoolingPLHP->sysControlType = ControlType::Setpoint;
    bool firstHVAC = true;
    Real64 curLoad = 0.0;
    bool runFlag = false;
    thisCoolingPLHP->simulate(*state, myCoolingLoadLocation, firstHVAC, curLoad, runFlag);
    EXPECT_NEAR(0.0, thisCoolingPLHP->loadSideHeatTransfer, 0.001);
    EXPECT_NEAR(0.0, thisCoolingPLHP->sourceSideHeatTransfer, 0.001);
    EXPECT_NEAR(0.0, thisCoolingPLHP->powerUsage, 0.001);
    EXPECT_NEAR(0.0, thisCoolingPLHP->heatRecoveryRate, 0.001);
    EXPECT_NEAR(thisCoolingPLHP->loadSideInletTemp, thisCoolingPLHP->loadSideOutletTemp, 0.001);
    EXPECT_NEAR(thisCoolingPLHP->sourceSideInletTemp, thisCoolingPLHP->sourceSideOutletTemp, 0.001);
    EXPECT_NEAR(thisCoolingPLHP->heatRecoveryInletTemp, thisCoolingPLHP->heatRecoveryOutletTemp, 0.001);

    // now we can call it again from the load side, but this time there is load
    {
        firstHVAC = true;
        curLoad = -69993.3; // current cooling load
        runFlag = true;
        Real64 expectedLoadMassFlowRate = thisCoolingPLHP->loadSideDesignMassFlowRate;
        Real64 constexpr expectedCp = 4182.3220354805;
        Real64 constexpr specifiedLoadSetpoint = 15.0;
        Real64 const calculatedLoadInletTemp = specifiedLoadSetpoint - curLoad / (expectedLoadMassFlowRate * expectedCp);
        state->dataLoopNodes->Node(thisCoolingPLHP->loadSideNodes.outlet).TempSetPoint = specifiedLoadSetpoint;
        state->dataLoopNodes->Node(thisCoolingPLHP->loadSideNodes.inlet).Temp = calculatedLoadInletTemp;
        state->dataLoopNodes->Node(thisCoolingPLHP->sourceSideNodes.inlet).Temp = 30;
        state->dataLoopNodes->Node(thisCoolingPLHP->heatRecoveryNodes.inlet).Temp = 45.0;
        thisCoolingPLHP->simulate(*state, myCoolingLoadLocation, firstHVAC, curLoad, runFlag);
        // expect it to meet the setpoint while operating at part load
        EXPECT_NEAR(15.0, thisCoolingPLHP->loadSideOutletTemp, 0.001);
        EXPECT_NEAR(0.5, thisCoolingPLHP->partLoadRatio, 0.001);
        EXPECT_NEAR(69993.3, thisCoolingPLHP->loadSideHeatTransfer, 0.001);
        EXPECT_NEAR(23331.1, thisCoolingPLHP->powerUsage, 0.001);
        EXPECT_NEAR(93324.4, thisCoolingPLHP->heatRecoveryRate, 0.001);
        EXPECT_NEAR(0.0, thisCoolingPLHP->sourceSideHeatTransfer, 0.001);
        EXPECT_NEAR(45.0, thisCoolingPLHP->heatRecoveryInletTemp, 0.001);
        EXPECT_NEAR(50.469, thisCoolingPLHP->heatRecoveryOutletTemp, 0.001);
    }

    // now we can call it again from the load side, but this time there is load
    // higher heat recovery temperature
    {
        firstHVAC = true;
        curLoad = -69993.3; // current cooling load
        runFlag = true;
        Real64 expectedLoadMassFlowRate = thisCoolingPLHP->loadSideDesignMassFlowRate;
        Real64 constexpr expectedCp = 4182.3220354805;
        Real64 constexpr specifiedLoadSetpoint = 15.0;
        Real64 const calculatedLoadInletTemp = specifiedLoadSetpoint - curLoad / (expectedLoadMassFlowRate * expectedCp);
        state->dataLoopNodes->Node(thisCoolingPLHP->loadSideNodes.outlet).TempSetPoint = specifiedLoadSetpoint;
        state->dataLoopNodes->Node(thisCoolingPLHP->loadSideNodes.inlet).Temp = calculatedLoadInletTemp;
        state->dataLoopNodes->Node(thisCoolingPLHP->sourceSideNodes.inlet).Temp = 30;
        state->dataLoopNodes->Node(thisCoolingPLHP->heatRecoveryNodes.inlet).Temp = 58.0;
        thisCoolingPLHP->simulate(*state, myCoolingLoadLocation, firstHVAC, curLoad, runFlag);
        // expect it to meet the setpoint while operating at part load
        EXPECT_NEAR(15.0, thisCoolingPLHP->loadSideOutletTemp, 0.001);
        EXPECT_NEAR(0.5, thisCoolingPLHP->partLoadRatio, 0.001);
        EXPECT_NEAR(69993.3, thisCoolingPLHP->loadSideHeatTransfer, 0.001);
        EXPECT_NEAR(23331.1, thisCoolingPLHP->powerUsage, 0.001);
        // energy balance or energy conservation at the condenser
        Real64 energyBalanceCondenser = thisCoolingPLHP->loadSideHeatTransfer + thisCoolingPLHP->powerUsage;
        EXPECT_NEAR(93324.4, energyBalanceCondenser, 0.001);
        // heat rejected is split b/n heat recovery and source side heat transfer due to tem limit
        EXPECT_NEAR(34164.275, thisCoolingPLHP->heatRecoveryRate, 0.001);
        EXPECT_NEAR(59160.125, thisCoolingPLHP->sourceSideHeatTransfer, 0.001);
        Real64 totalHeatRejected = thisCoolingPLHP->heatRecoveryRate + thisCoolingPLHP->sourceSideHeatTransfer;
        EXPECT_NEAR(93324.4, totalHeatRejected, 0.001);
        // total heat rejected == energy balance at the condenser
        EXPECT_NEAR(energyBalanceCondenser, totalHeatRejected, 0.001);
        EXPECT_NEAR(58.0, thisCoolingPLHP->heatRecoveryInletTemp, 0.001);
        // heat recovery outlet temperature is capped @ 60C.
        EXPECT_NEAR(60.0, thisCoolingPLHP->heatRecoveryOutletTemp, 0.001);
    }
}

TEST_F(EnergyPlusFixture, HeatingwithHeatRecoverySimulate_AirSource)
{
    std::string const idf_objects = delimited_string({"HeatPump:PlantLoop:EIR:Cooling,",
                                                      "  hp cooling side,",
                                                      "  node 1,",
                                                      "  node 2,",
                                                      "  AirSource,",
                                                      "  node 3,",
                                                      "  node 4,",
                                                      "  node 5,",
                                                      "  node 6,",
                                                      "  hp heating side,",
                                                      "  0.005,",
                                                      "  Autosize,",
                                                      "  Autosize,",
                                                      "  Autosize,",
                                                      "  3.0,",
                                                      "  1,",
                                                      "  dummyCurve,",
                                                      "  dummyCurve,",
                                                      "  dummyCurve;",
                                                      "HeatPump:PlantLoop:EIR:Heating,",
                                                      "  hp heating side,",
                                                      "  node 7,",
                                                      "  node 8,",
                                                      "  AirSource,",
                                                      "  node 9,",
                                                      "  node 10,",
                                                      "  node 11,",
                                                      "  node 12,",
                                                      "  hp cooling side,",
                                                      "  0.005,",
                                                      "  Autosize,",
                                                      "  Autosize,",
                                                      "  Autosize,",
                                                      "  3.0,",
                                                      "  1,",
                                                      "  dummyCurve,",
                                                      "  dummyCurve,",
                                                      "  dummyCurve;",
                                                      "Curve:Linear,",
                                                      "  dummyCurve,",
                                                      "  1,",
                                                      "  0,",
                                                      "  1,",
                                                      "  1;"});
    ASSERT_TRUE(process_idf(idf_objects));
    state->init_state(*state);

    // call the factory with a valid name to trigger reading inputs
    EIRPlantLoopHeatPump::factory(*state, DataPlant::PlantEquipmentType::HeatPumpEIRCooling, "HP COOLING SIDE");

    // verify the size of the vector and the processed condition
    EXPECT_EQ(2u, state->dataEIRPlantLoopHeatPump->heatPumps.size());

    // for now we know the order is maintained, so get each heat pump object
    EIRPlantLoopHeatPump *thisCoolingPLHP = &state->dataEIRPlantLoopHeatPump->heatPumps[0];
    EIRPlantLoopHeatPump *thisHeatingPLHP = &state->dataEIRPlantLoopHeatPump->heatPumps[1];

    // check heat recovery input fields
    EXPECT_TRUE(thisCoolingPLHP->heatRecoveryAvailable);
    EXPECT_TRUE(thisHeatingPLHP->heatRecoveryAvailable);
    EXPECT_TRUE(thisCoolingPLHP->heatRecoveryDesignVolFlowRateWasAutoSized);
    EXPECT_TRUE(thisHeatingPLHP->heatRecoveryDesignVolFlowRateWasAutoSized);
    EXPECT_EQ(thisHeatingPLHP->minHeatRecoveryTempLimit, 4.5);
    EXPECT_EQ(thisCoolingPLHP->maxHeatRecoveryTempLimit, 60.0);

    // We'll set up two plant loops: load heating loop and load side cooling loop
    state->dataPlnt->TotNumLoops = 2;
    state->dataPlnt->PlantLoop.allocate(state->dataPlnt->TotNumLoops);
    state->dataSize->PlantSizData.allocate(2);
    // chilled water plant loop
    state->dataPlnt->PlantLoop(1).FluidName = "WATER";
    state->dataPlnt->PlantLoop(1).glycol = Fluid::GetWater(*state);
    state->dataPlnt->PlantLoop(1).LoopSide(DataPlant::LoopSideLocation::Demand).TotalBranches = 1;
    state->dataPlnt->PlantLoop(1).LoopSide(DataPlant::LoopSideLocation::Demand).Branch.allocate(1);
    state->dataPlnt->PlantLoop(1).LoopSide(DataPlant::LoopSideLocation::Demand).Branch(1).TotalComponents = 1;
    state->dataPlnt->PlantLoop(1).LoopSide(DataPlant::LoopSideLocation::Demand).Branch(1).Comp.allocate(1);
    state->dataPlnt->PlantLoop(1).LoopSide(DataPlant::LoopSideLocation::Supply).TotalBranches = 1;
    state->dataPlnt->PlantLoop(1).LoopSide(DataPlant::LoopSideLocation::Supply).Branch.allocate(1);
    state->dataPlnt->PlantLoop(1).LoopSide(DataPlant::LoopSideLocation::Supply).Branch(1).TotalComponents = 1;
    state->dataPlnt->PlantLoop(1).LoopSide(DataPlant::LoopSideLocation::Supply).Branch(1).Comp.allocate(1);
    auto &loop1supplyComponent1 = state->dataPlnt->PlantLoop(1).LoopSide(DataPlant::LoopSideLocation::Supply).Branch(1).Comp(1);
    auto &loop1demandComponent1 = state->dataPlnt->PlantLoop(1).LoopSide(DataPlant::LoopSideLocation::Demand).Branch(1).Comp(1);
    loop1supplyComponent1.Type = DataPlant::PlantEquipmentType::HeatPumpEIRCooling;
    loop1supplyComponent1.Name = thisCoolingPLHP->name;
    loop1supplyComponent1.NodeNumIn = thisCoolingPLHP->loadSideNodes.inlet;
    // heat recovery component on the demand side of loop1
    loop1demandComponent1.Type = DataPlant::PlantEquipmentType::HeatPumpEIRHeating;
    loop1demandComponent1.Name = thisHeatingPLHP->name;
    loop1demandComponent1.NodeNumIn = thisHeatingPLHP->heatRecoveryNodes.inlet;
    // assign the CW plant sizing data
    state->dataPlnt->PlantLoop(1).PlantSizNum = 1;
    state->dataSize->PlantSizData(1).DeltaT = 6.67;

    state->dataPlnt->PlantLoop(1).LoopDemandCalcScheme = DataPlant::LoopDemandCalcScheme::SingleSetPoint;
    auto &PLHPPlantLoadSideComp = state->dataPlnt->PlantLoop(1).LoopSide(DataPlant::LoopSideLocation::Supply).Branch(1).Comp(1);
    PLHPPlantLoadSideComp.Type = DataPlant::PlantEquipmentType::HeatPumpEIRCooling;
    PLHPPlantLoadSideComp.CurOpSchemeType = DataPlant::OpScheme::CompSetPtBased;

    // hot water plant loop
    state->dataPlnt->PlantLoop(2).FluidName = "WATER";
    state->dataPlnt->PlantLoop(2).glycol = Fluid::GetWater(*state);
    state->dataPlnt->PlantLoop(2).LoopSide(DataPlant::LoopSideLocation::Demand).TotalBranches = 1;
    state->dataPlnt->PlantLoop(2).LoopSide(DataPlant::LoopSideLocation::Demand).Branch.allocate(1);
    state->dataPlnt->PlantLoop(2).LoopSide(DataPlant::LoopSideLocation::Demand).Branch(1).TotalComponents = 1;
    state->dataPlnt->PlantLoop(2).LoopSide(DataPlant::LoopSideLocation::Demand).Branch(1).Comp.allocate(1);
    state->dataPlnt->PlantLoop(2).LoopSide(DataPlant::LoopSideLocation::Supply).TotalBranches = 1;
    state->dataPlnt->PlantLoop(2).LoopSide(DataPlant::LoopSideLocation::Supply).Branch.allocate(1);
    state->dataPlnt->PlantLoop(2).LoopSide(DataPlant::LoopSideLocation::Supply).Branch(1).TotalComponents = 1;
    state->dataPlnt->PlantLoop(2).LoopSide(DataPlant::LoopSideLocation::Supply).Branch(1).Comp.allocate(1);
    auto &loop2supplyComponent1 = state->dataPlnt->PlantLoop(2).LoopSide(DataPlant::LoopSideLocation::Supply).Branch(1).Comp(1);
    auto &loop2demandComponent1 = state->dataPlnt->PlantLoop(2).LoopSide(DataPlant::LoopSideLocation::Demand).Branch(1).Comp(1);
    loop2supplyComponent1.Type = DataPlant::PlantEquipmentType::HeatPumpEIRHeating;
    loop2supplyComponent1.Name = thisHeatingPLHP->name;
    loop2supplyComponent1.NodeNumIn = thisHeatingPLHP->loadSideNodes.inlet;
    // heat recovery component on the demand side of loop2
    loop2demandComponent1.Type = DataPlant::PlantEquipmentType::HeatPumpEIRCooling;
    loop2demandComponent1.Name = thisCoolingPLHP->name;
    loop2demandComponent1.NodeNumIn = thisCoolingPLHP->heatRecoveryNodes.inlet;
    // assign the HW plant sizing data
    state->dataPlnt->PlantLoop(2).PlantSizNum = 2;
    state->dataSize->PlantSizData(2).DeltaT = 11.11;

    // the init call expects a "from" calling point
    PlantLocation myCoolingLoadLocation = PlantLocation(1, DataPlant::LoopSideLocation::Supply, 1, 1);
    PlantLocation myHWHeatRecoveryLocation = PlantLocation(2, DataPlant::LoopSideLocation::Demand, 1, 1);
    PlantLocation myHeatingLoadLocation = PlantLocation(2, DataPlant::LoopSideLocation::Supply, 1, 1);
    PlantLocation myCWHeatRecoveryLocation = PlantLocation(1, DataPlant::LoopSideLocation::Demand, 1, 1);

    state->dataPlnt->PlantLoop(2).LoopDemandCalcScheme = DataPlant::LoopDemandCalcScheme::SingleSetPoint;
    auto &PLHPPlantLoadSideComp2 = state->dataPlnt->PlantLoop(2).LoopSide(DataPlant::LoopSideLocation::Supply).Branch(1).Comp(1);
    PLHPPlantLoadSideComp2.Type = DataPlant::PlantEquipmentType::HeatPumpEIRHeating;
    PLHPPlantLoadSideComp2.CurOpSchemeType = DataPlant::OpScheme::CompSetPtBased;

    // set a couple global flags
    state->dataGlobal->BeginEnvrnFlag = true;
    state->dataPlnt->PlantFinalSizesOkayToReport = true;
    state->dataPlnt->PlantFirstSizesOkayToReport = true;
    state->dataPlnt->PlantFirstSizesOkayToFinalize = true;
    // initialize so the components can find themselves on the plant
    thisCoolingPLHP->onInitLoopEquip(*state, myCoolingLoadLocation);
    thisHeatingPLHP->onInitLoopEquip(*state, myHeatingLoadLocation);

    // call from load side location, firsthvac, no load, not running, verify the unit doesn't have any values lingering
    thisHeatingPLHP->loadSideHeatTransfer = 5000;
    thisHeatingPLHP->loadSideInletTemp = 43.0;
    thisHeatingPLHP->loadSideOutletTemp = 53.0;
    thisHeatingPLHP->powerUsage = 200.0;
    thisHeatingPLHP->sourceSideHeatTransfer = 5200.0;
    thisHeatingPLHP->sourceSideInletTemp = 13.0;
    thisHeatingPLHP->sourceSideOutletTemp = 8.0;
    thisHeatingPLHP->heatRecoveryInletTemp = 15.0;
    thisHeatingPLHP->heatRecoveryOutletTemp = 10.0;
    thisHeatingPLHP->sysControlType = ControlType::Setpoint;
    bool firstHVAC = true;
    Real64 curLoad = 0.0;
    bool runFlag = false;
    thisHeatingPLHP->simulate(*state, myHeatingLoadLocation, firstHVAC, curLoad, runFlag);
    EXPECT_NEAR(0.0, thisHeatingPLHP->loadSideHeatTransfer, 0.001);
    EXPECT_NEAR(0.0, thisHeatingPLHP->sourceSideHeatTransfer, 0.001);
    EXPECT_NEAR(0.0, thisHeatingPLHP->powerUsage, 0.001);
    EXPECT_NEAR(0.0, thisHeatingPLHP->heatRecoveryRate, 0.001);
    EXPECT_NEAR(thisHeatingPLHP->loadSideInletTemp, thisHeatingPLHP->loadSideOutletTemp, 0.001);
    EXPECT_NEAR(thisHeatingPLHP->sourceSideInletTemp, thisHeatingPLHP->sourceSideOutletTemp, 0.001);
    EXPECT_NEAR(thisHeatingPLHP->heatRecoveryInletTemp, thisHeatingPLHP->heatRecoveryOutletTemp, 0.001);

    // now we can call it again from the load side, but this time there is heating load
    {
        firstHVAC = true;
        curLoad = 69993.3; // current heating load
        runFlag = true;
        Real64 expectedLoadMassFlowRate = thisHeatingPLHP->loadSideDesignMassFlowRate;
        Real64 constexpr expectedCp = 4182.3220354805;
        Real64 constexpr specifiedLoadSetpoint = 55.0;
        Real64 const calculatedLoadInletTemp = specifiedLoadSetpoint - curLoad / (expectedLoadMassFlowRate * expectedCp);
        state->dataLoopNodes->Node(thisHeatingPLHP->loadSideNodes.outlet).TempSetPoint = specifiedLoadSetpoint;
        state->dataLoopNodes->Node(thisHeatingPLHP->loadSideNodes.inlet).Temp = calculatedLoadInletTemp;
        state->dataLoopNodes->Node(thisHeatingPLHP->sourceSideNodes.inlet).Temp = 13;
        state->dataLoopNodes->Node(thisHeatingPLHP->heatRecoveryNodes.inlet).Temp = 15.0;
        thisHeatingPLHP->simulate(*state, myHeatingLoadLocation, firstHVAC, curLoad, runFlag);
        // expect it to meet the setpoint while operating at part load
        EXPECT_NEAR(55.0, thisHeatingPLHP->loadSideOutletTemp, 0.001);
        EXPECT_NEAR(0.5, thisHeatingPLHP->partLoadRatio, 0.001);
        EXPECT_NEAR(69982.238, thisHeatingPLHP->loadSideHeatTransfer, 0.001);
        EXPECT_NEAR(23327.413, thisHeatingPLHP->powerUsage, 0.001);
        EXPECT_NEAR(46654.825, thisHeatingPLHP->heatRecoveryRate, 0.001);
        EXPECT_NEAR(0.0, thisHeatingPLHP->sourceSideHeatTransfer, 0.001);
        EXPECT_NEAR(15.0, thisHeatingPLHP->heatRecoveryInletTemp, 0.001);
        EXPECT_NEAR(11.655, thisHeatingPLHP->heatRecoveryOutletTemp, 0.001);
    }

    // now we can call it again from the load side, but this time there is heating load
    {
        firstHVAC = true;
        curLoad = 69993.3; // current heating load
        runFlag = true;
        Real64 expectedLoadMassFlowRate = thisHeatingPLHP->loadSideDesignMassFlowRate;
        Real64 constexpr expectedCp = 4182.3220354805;
        Real64 constexpr specifiedLoadSetpoint = 55.0;
        Real64 const calculatedLoadInletTemp = specifiedLoadSetpoint - curLoad / (expectedLoadMassFlowRate * expectedCp);
        state->dataLoopNodes->Node(thisHeatingPLHP->loadSideNodes.outlet).TempSetPoint = specifiedLoadSetpoint;
        state->dataLoopNodes->Node(thisHeatingPLHP->loadSideNodes.inlet).Temp = calculatedLoadInletTemp;
        state->dataLoopNodes->Node(thisHeatingPLHP->sourceSideNodes.inlet).Temp = 13;
        state->dataLoopNodes->Node(thisHeatingPLHP->heatRecoveryNodes.inlet).Temp = 7.0;
        thisHeatingPLHP->simulate(*state, myHeatingLoadLocation, firstHVAC, curLoad, runFlag);
        // expect it to meet the setpoint while operating at part load
        EXPECT_NEAR(55.0, thisHeatingPLHP->loadSideOutletTemp, 0.001);
        EXPECT_NEAR(0.5, thisHeatingPLHP->partLoadRatio, 0.001);
        EXPECT_NEAR(69982.238, thisHeatingPLHP->loadSideHeatTransfer, 0.001);
        EXPECT_NEAR(23327.413, thisHeatingPLHP->powerUsage, 0.001);
        EXPECT_NEAR(34956.434, thisHeatingPLHP->heatRecoveryRate, 0.001);
        EXPECT_NEAR(11698.391, thisHeatingPLHP->sourceSideHeatTransfer, 0.001);
        // heat balance or energy conservation applied at the evaporator (source side)
        Real64 heatBalanceEvap = thisHeatingPLHP->loadSideHeatTransfer - thisHeatingPLHP->powerUsage;
        EXPECT_NEAR(46654.825, heatBalanceEvap, 0.001);
        // heat rejected is split b/n heat recovery and source side heat transfer due to temp limit
        EXPECT_NEAR(34956.434, thisHeatingPLHP->heatRecoveryRate, 0.001);
        EXPECT_NEAR(11698.391, thisHeatingPLHP->sourceSideHeatTransfer, 0.001);
        // check the heat recovered at the evaporator (source) side
        Real64 chilledWaterEnergyRecovered = thisHeatingPLHP->heatRecoveryRate + thisHeatingPLHP->sourceSideHeatTransfer;
        EXPECT_NEAR(46654.825, chilledWaterEnergyRecovered, 0.001);
        // check energy balance
        EXPECT_NEAR(heatBalanceEvap, chilledWaterEnergyRecovered, 0.001);
        EXPECT_NEAR(7.0, thisHeatingPLHP->heatRecoveryInletTemp, 0.001);
        // heat recovery outlet temperature is capped @ 4.5C.
        EXPECT_NEAR(4.5, thisHeatingPLHP->heatRecoveryOutletTemp, 0.001);
    }
}

TEST_F(EnergyPlusFixture, CoolingSimulate_WSHP_SourceSideOutletTemp)
{
    std::string const idf_objects = delimited_string({"HeatPump:PlantLoop:EIR:Cooling,",
                                                      "  hp cooling side,",
                                                      "  node 1,",
                                                      "  node 2,",
                                                      "  WaterSource,",
                                                      "  node 3,",
                                                      "  node 4,",
                                                      "  ,",
                                                      "  ,",
                                                      "  ,",
                                                      "  0.0002,",
                                                      "  0.0002,",
                                                      "  ,",
                                                      "  2000,",
                                                      "  3.00,",
                                                      "  ,",
                                                      "  dummyCurve,",
                                                      "  dummyCurve,",
                                                      "  dummyCurve;",
                                                      "Curve:Linear,",
                                                      "  dummyCurve,",
                                                      "  0.95,",
                                                      "  0,",
                                                      "  1,",
                                                      "  1;"});
    ASSERT_TRUE(process_idf(idf_objects));
    state->init_state(*state);

    // set up the plant loops
    // first the load side
    state->dataPlnt->TotNumLoops = 2;
    state->dataPlnt->PlantLoop.allocate(2);

    state->dataPlnt->PlantLoop(1).FluidName = "WATER";
    state->dataPlnt->PlantLoop(1).glycol = Fluid::GetWater(*state);
    state->dataPlnt->PlantLoop(1).LoopDemandCalcScheme = DataPlant::LoopDemandCalcScheme::SingleSetPoint;
    state->dataPlnt->PlantLoop(1).LoopSide(DataPlant::LoopSideLocation::Supply).TotalBranches = 1;
    state->dataPlnt->PlantLoop(1).LoopSide(DataPlant::LoopSideLocation::Supply).Branch.allocate(1);
    state->dataPlnt->PlantLoop(1).LoopSide(DataPlant::LoopSideLocation::Supply).Branch(1).TotalComponents = 1;
    state->dataPlnt->PlantLoop(1).LoopSide(DataPlant::LoopSideLocation::Supply).Branch(1).Comp.allocate(1);
    auto &PLHPPlantLoadSideComp = state->dataPlnt->PlantLoop(1).LoopSide(DataPlant::LoopSideLocation::Supply).Branch(1).Comp(1);
    PLHPPlantLoadSideComp.Type = DataPlant::PlantEquipmentType::HeatPumpEIRCooling;
    PLHPPlantLoadSideComp.CurOpSchemeType = DataPlant::OpScheme::CompSetPtBased;
    // then the source side

    state->dataPlnt->PlantLoop(2).FluidName = "WATER";
    state->dataPlnt->PlantLoop(2).glycol = Fluid::GetWater(*state);
    state->dataPlnt->PlantLoop(2).LoopSide(DataPlant::LoopSideLocation::Demand).TotalBranches = 1;
    state->dataPlnt->PlantLoop(2).LoopSide(DataPlant::LoopSideLocation::Demand).Branch.allocate(1);
    state->dataPlnt->PlantLoop(2).LoopSide(DataPlant::LoopSideLocation::Demand).Branch(1).TotalComponents = 1;
    state->dataPlnt->PlantLoop(2).LoopSide(DataPlant::LoopSideLocation::Demand).Branch(1).Comp.allocate(1);
    auto &PLHPPlantLoadSourceComp = state->dataPlnt->PlantLoop(2).LoopSide(DataPlant::LoopSideLocation::Demand).Branch(1).Comp(1);
    PLHPPlantLoadSourceComp.Type = DataPlant::PlantEquipmentType::HeatPumpEIRCooling;

    // the init call expects a "from" calling point
    PlantLocation myLoadLocation = PlantLocation(1, DataPlant::LoopSideLocation::Supply, 1, 1);
    PlantLocation mySourceLocation = PlantLocation(2, DataPlant::LoopSideLocation::Demand, 1, 1);

    // call the factory with a valid name to trigger reading inputs
    EIRPlantLoopHeatPump::factory(*state, DataPlant::PlantEquipmentType::HeatPumpEIRCooling, "HP COOLING SIDE");

    // verify the size of the vector and the processed condition
    EXPECT_EQ(1u, state->dataEIRPlantLoopHeatPump->heatPumps.size());

    // for now we know the order is maintained, so get each heat pump object
    EIRPlantLoopHeatPump *thisCoolingPLHP = &state->dataEIRPlantLoopHeatPump->heatPumps[0];

    // do a bit of extra wiring up to the plant
    PLHPPlantLoadSideComp.Name = thisCoolingPLHP->name;
    PLHPPlantLoadSideComp.NodeNumIn = thisCoolingPLHP->loadSideNodes.inlet;
    PLHPPlantLoadSourceComp.Name = thisCoolingPLHP->name;
    PLHPPlantLoadSourceComp.NodeNumIn = thisCoolingPLHP->sourceSideNodes.inlet;

    // call for all initialization
    state->dataGlobal->BeginEnvrnFlag = true;
    state->dataPlnt->PlantFirstSizesOkayToFinalize = true;
    thisCoolingPLHP->onInitLoopEquip(*state, myLoadLocation);

    // call from load side location, firsthvac, no load, not running, verify the unit doesn't have any values lingering
    thisCoolingPLHP->loadSideHeatTransfer = 2000;
    thisCoolingPLHP->loadSideInletTemp = 23.0;
    thisCoolingPLHP->loadSideOutletTemp = 42.0;
    thisCoolingPLHP->powerUsage = 400.0;
    thisCoolingPLHP->sourceSideHeatTransfer = 2000.0;
    thisCoolingPLHP->sourceSideInletTemp = 45.0;
    thisCoolingPLHP->sourceSideOutletTemp = 83.0;
    bool firstHVAC = true;
    Real64 curLoad = 0.0;
    bool runFlag = false;
    thisCoolingPLHP->heatRecoveryHeatPump = true;
    thisCoolingPLHP->simulate(*state, myLoadLocation, firstHVAC, curLoad, runFlag);
    EXPECT_NEAR(0.0, thisCoolingPLHP->loadSideHeatTransfer, 0.001);
    EXPECT_NEAR(0.0, thisCoolingPLHP->sourceSideHeatTransfer, 0.001);
    EXPECT_NEAR(0.0, thisCoolingPLHP->powerUsage, 0.001);
    EXPECT_NEAR(thisCoolingPLHP->loadSideInletTemp, thisCoolingPLHP->loadSideOutletTemp, 0.001);
    EXPECT_NEAR(thisCoolingPLHP->sourceSideInletTemp, thisCoolingPLHP->sourceSideOutletTemp, 0.001);

    // call from source side location, firsthvac, no load, not running, connected loop should be triggered to resimulate
    state->dataPlnt->PlantLoop(1).LoopSide(DataPlant::LoopSideLocation::Supply).SimLoopSideNeeded = false;
    state->dataPlnt->PlantLoop(2).LoopSide(DataPlant::LoopSideLocation::Demand).SimLoopSideNeeded = false;
    thisCoolingPLHP->simulate(*state, mySourceLocation, firstHVAC, curLoad, runFlag);
    EXPECT_TRUE(state->dataPlnt->PlantLoop(2).LoopSide(DataPlant::LoopSideLocation::Demand).SimLoopSideNeeded);

    // now we can call it again from the load side, but this time there is load (still firsthvac, unit can meet load)
    {
        firstHVAC = true;
        curLoad = -1900;
        runFlag = true;
        Real64 constexpr expectedLoadMassFlowRate = 0.200;
        state->dataLoopNodes->Node(thisCoolingPLHP->loadSideNodes.inlet).MassFlowRate = expectedLoadMassFlowRate;
        state->dataLoopNodes->Node(thisCoolingPLHP->sourceSideNodes.inlet).MassFlowRate = expectedLoadMassFlowRate;
        Real64 constexpr expectedCp = 4183;
        Real64 constexpr specifiedLoadSetpoint = 15;
        Real64 const calculatedLoadInletTemp = specifiedLoadSetpoint - curLoad / (expectedLoadMassFlowRate * expectedCp);
        state->dataLoopNodes->Node(thisCoolingPLHP->loadSideNodes.outlet).TempSetPoint = specifiedLoadSetpoint;
        state->dataLoopNodes->Node(thisCoolingPLHP->loadSideNodes.inlet).Temp = calculatedLoadInletTemp;
        state->dataLoopNodes->Node(thisCoolingPLHP->sourceSideNodes.inlet).Temp = 45;
        thisCoolingPLHP->maxSourceTempLimit = 50.0;
        thisCoolingPLHP->simulate(*state, myLoadLocation, firstHVAC, curLoad, runFlag);
        // expect it to meet setpoint and have some pre-evaluated conditions
        EXPECT_NEAR(1.000, thisCoolingPLHP->partLoadRatio, 0.01);
        EXPECT_NEAR(specifiedLoadSetpoint, thisCoolingPLHP->loadSideOutletTemp, 0.01);
        EXPECT_NEAR(-curLoad, thisCoolingPLHP->loadSideHeatTransfer, 0.01);
        EXPECT_NEAR(2471.583, thisCoolingPLHP->sourceSideHeatTransfer, 0.01);
        EXPECT_NEAR(47.957, thisCoolingPLHP->sourceSideOutletTemp, 0.01);
    }

    // now we can call it again from the load side, but this time there is source side temperature limit exceeded
    {
        firstHVAC = true;
        curLoad = -1900;
        runFlag = true;
        Real64 constexpr expectedLoadMassFlowRate = 0.200;
        state->dataLoopNodes->Node(thisCoolingPLHP->loadSideNodes.inlet).MassFlowRate = expectedLoadMassFlowRate;
        state->dataLoopNodes->Node(thisCoolingPLHP->sourceSideNodes.inlet).MassFlowRate = expectedLoadMassFlowRate;
        Real64 constexpr expectedCp = 4183;
        Real64 constexpr specifiedLoadSetpoint = 15;
        Real64 const calculatedLoadInletTemp = specifiedLoadSetpoint - curLoad / (expectedLoadMassFlowRate * expectedCp);
        state->dataLoopNodes->Node(thisCoolingPLHP->loadSideNodes.outlet).TempSetPoint = specifiedLoadSetpoint;
        state->dataLoopNodes->Node(thisCoolingPLHP->loadSideNodes.inlet).Temp = calculatedLoadInletTemp;
        state->dataLoopNodes->Node(thisCoolingPLHP->sourceSideNodes.inlet).Temp = 48;
        thisCoolingPLHP->maxSourceTempLimit = 50.0;
        thisCoolingPLHP->simulate(*state, myLoadLocation, firstHVAC, curLoad, runFlag);
        // expect it to meet setpoint and have some pre-evaluated conditions
        // reduced PLR to meet the source side outlet temperature limit specified
        EXPECT_NEAR(0.68, thisCoolingPLHP->partLoadRatio, 0.01);
        EXPECT_NEAR(15.73, thisCoolingPLHP->loadSideOutletTemp, 0.01);
        EXPECT_NEAR(1285.38, thisCoolingPLHP->loadSideHeatTransfer, 0.01);
        EXPECT_NEAR(386.69, thisCoolingPLHP->powerUsage, 0.01);
        EXPECT_NEAR(1672.07, thisCoolingPLHP->loadSideHeatTransfer + thisCoolingPLHP->powerUsage, 0.01);
        EXPECT_NEAR(1672.07, thisCoolingPLHP->sourceSideHeatTransfer, 0.01);
        EXPECT_NEAR(50.0, thisCoolingPLHP->sourceSideOutletTemp, 0.01);
    }
}

TEST_F(EnergyPlusFixture, GAHP_AirSource_CurveEval)
{
    // Test for #10665
    std::string const idf_objects = delimited_string({

        "HeatPump:AirToWater:FuelFired:Heating,",
        "  FuelFired GAHP Heating,                 !- Name",
        "  Node 3,                                 !- Water Inlet Node Name",
        "  Node 7,                                 !- Water Outlet Node Name",
        "  FuelFired GAHP Heating OA Node,         !- Air Source Node Name",
        "  FuelFired GAHP Cooling,                 !- Companion Cooling Heat Pump Name",
        "  NaturalGas,                             !- Fuel Type",
        "  GAHP,                                   !- End-Use Subcategory",
        "  3000,                                   !- Nominal Heating Capacity {W}",
        "  1.5,                                    !- Nominal COP {W/W}",
        "  0.005,                                  !- Design Flow Rate {m3/s}",
        "  60,                                     !- Design Supply Temperature {C}",
        "  11.1,                                   !- Design Temperature Lift {deltaC}",
        "  1,                                      !- Sizing Factor",
        "  NotModulated,                           !- Flow Mode",
        "  DryBulb,                                !- Outdoor Air Temperature Curve Input Variable",
        "  EnteringCondenser,                      !- Water Temperature Curve Input Variable",
        "  CapCurveFuncTemp,                       !- Normalized Capacity Function of Temperature Curve Name",
        "  EIRCurveFuncTemp,                       !- Fuel Energy Input Ratio Function of Temperature Curve Name",
        "  EIRCurveFuncPLR,                        !- Fuel Energy Input Ratio Function of PLR Curve Name",
        "  0.1,                                    !- Minimum Part Load Ratio",
        "  1,                                      !- Maximum Part Load Ratio",
        "  OnDemand,                               !- Defrost Control Type",
        "  0,                                      !- Defrost Operation Time Fraction",
        "  EIRDefrostFoTCurve,                     !- Fuel Energy Input Ratio Defrost Adjustment Curve Name",
        "  0,                                      !- Resistive Defrost Heater Capacity {W}",
        "  5,                                      !- Maximum Outdoor Dry-bulb Temperature for Defrost Operation {C}",
        "  CRFCurve,                               !- Cycling Ratio Factor Curve Name",
        "  500,                                    !- Nominal Auxiliary Electric Power {W}",
        "  auxElecEIRCurveFuncTempCurve,           !- Auxiliary Electric Energy Input Ratio Function of Temperature Curve Name",
        "  auxElecEIRFoPLRCurve,                   !- Auxiliary Electric Energy Input Ratio Function of PLR Curve Name",
        "  20;                                     !- Standby Electric Power {W}",

        "OutdoorAir:Node,",
        "  FuelFired GAHP Heating OA Node;         !- Name",

        "HeatPump:AirToWater:FuelFired:Cooling,",
        "  FuelFired GAHP Cooling,                 !- Name",
        "  FuelFired GAHP Cooling Water Inlet Node, !- Water Inlet Node Name",
        "  FuelFired GAHP Cooling Water Outlet Node, !- Water Outlet Node Name",
        "  FuelFired GAHP Cooling OA Node,         !- Air Source Node Name",
        "  FuelFired GAHP Heating,                 !- Companion Heating Heat Pump Name",
        "  NaturalGas,                             !- Fuel Type",
        "  GAHP,                                   !- End-Use Subcategory",
        "  4000,                                   !- Nominal Cooling Capacity {W}",
        "  2,                                      !- Nominal COP {W/W}",
        "  0.006,                                  !- Design Flow Rate {m3/s}",
        "  7,                                      !- Design Supply Temperature {C}",
        "  11.1,                                   !- Design Temperature Lift {deltaC}",
        "  1,                                      !- Sizing Factor",
        "  NotModulated,                           !- Flow Mode",
        "  DryBulb,                                !- Outdoor Air Temperature Curve Input Variable",
        "  EnteringEvaporator,                     !- Water Temperature Curve Input Variable",
        "  CapCurveFuncTemp,                       !- Normalized Capacity Function of Temperature Curve Name",
        "  EIRCurveFuncTemp,                       !- Fuel Energy Input Ratio Function of Temperature Curve Name",
        "  EIRCurveFuncPLR,                        !- Fuel Energy Input Ratio Function of PLR Curve Name",
        "  0.1,                                    !- Minimum Part Load Ratio",
        "  1,                                      !- Maximum Part Load Ratio",
        "  CRFCurve,                               !- Cycling Ratio Factor Curve Name",
        "  500,                                    !- Nominal Auxiliary Electric Power {W}",
        "  auxElecEIRCurveFuncTempCurve,           !- Auxiliary Electric Energy Input Ratio Function of Temperature Curve Name",
        "  auxElecEIRFoPLRCurve,                   !- Auxiliary Electric Energy Input Ratio Function of PLR Curve Name",
        "  20;                                     !- Standby Electric Power {W}",

        "OutdoorAir:Node,",
        "  FuelFired GAHP Cooling OA Node;         !- Name",

        "Curve:Biquadratic,",
        "  CapCurveFuncTemp,                       !- Name",
        "  1,                                      !- Coefficient1 Constant",
        "  0,                                      !- Coefficient2 x",
        "  0,                                      !- Coefficient3 x**2",
        "  0,                                      !- Coefficient4 y",
        "  0,                                      !- Coefficient5 y**2",
        "  0,                                      !- Coefficient6 x*y",
        "  5,                                      !- Minimum Value of x {BasedOnField A2}",
        "  10,                                     !- Maximum Value of x {BasedOnField A2}",
        "  24,                                     !- Minimum Value of y {BasedOnField A3}",
        "  35,                                     !- Maximum Value of y {BasedOnField A3}",
        "  ,                                       !- Minimum Curve Output {BasedOnField A4}",
        "  ,                                       !- Maximum Curve Output {BasedOnField A4}",
        "  Temperature,                            !- Input Unit Type for X",
        "  Temperature;                            !- Input Unit Type for Y",

        "Curve:Biquadratic,",
        "  EIRCurveFuncTemp,                       !- Name",
        "  1,                                      !- Coefficient1 Constant",
        "  0,                                      !- Coefficient2 x",
        "  0,                                      !- Coefficient3 x**2",
        "  0,                                      !- Coefficient4 y",
        "  0,                                      !- Coefficient5 y**2",
        "  0,                                      !- Coefficient6 x*y",
        "  5,                                      !- Minimum Value of x {BasedOnField A2}",
        "  10,                                     !- Maximum Value of x {BasedOnField A2}",
        "  24,                                     !- Minimum Value of y {BasedOnField A3}",
        "  35,                                     !- Maximum Value of y {BasedOnField A3}",
        "  ,                                       !- Minimum Curve Output {BasedOnField A4}",
        "  ,                                       !- Maximum Curve Output {BasedOnField A4}",
        "  Temperature,                            !- Input Unit Type for X",
        "  Temperature;                            !- Input Unit Type for Y",

        "Curve:Quadratic,",
        "  EIRCurveFuncPLR,                        !- Name",
        "  1,                                      !- Coefficient1 Constant",
        "  0,                                      !- Coefficient2 x",
        "  0,                                      !- Coefficient3 x**2",
        "  0,                                      !- Minimum Value of x {BasedOnField A2}",
        "  1;                                      !- Maximum Value of x {BasedOnField A2}",

        "Curve:Quadratic,",
        "  CRFCurve,                               !- Name",
        "  1,                                      !- Coefficient1 Constant",
        "  0,                                      !- Coefficient2 x",
        "  0,                                      !- Coefficient3 x**2",
        "  0,                                      !- Minimum Value of x {BasedOnField A2}",
        "  100,                                    !- Maximum Value of x {BasedOnField A2}",
        "  0,                                      !- Minimum Curve Output {BasedOnField A3}",
        "  10;                                     !- Maximum Curve Output {BasedOnField A3}",

        "Curve:Biquadratic,",
        "  auxElecEIRCurveFuncTempCurve,           !- Name",
        "  1,                                      !- Coefficient1 Constant",
        "  0,                                      !- Coefficient2 x",
        "  0,                                      !- Coefficient3 x**2",
        "  0,                                      !- Coefficient4 y",
        "  0,                                      !- Coefficient5 y**2",
        "  0,                                      !- Coefficient6 x*y",
        "  -100,                                   !- Minimum Value of x {BasedOnField A2}",
        "  100,                                    !- Maximum Value of x {BasedOnField A2}",
        "  -100,                                   !- Minimum Value of y {BasedOnField A3}",
        "  100;                                    !- Maximum Value of y {BasedOnField A3}",

        "Curve:Cubic,",
        "  auxElecEIRFoPLRCurve,                   !- Name",
        "  1,                                      !- Coefficient1 Constant",
        "  0,                                      !- Coefficient2 x",
        "  0,                                      !- Coefficient3 x**2",
        "  0,                                      !- Coefficient4 x**3",
        "  -100,                                   !- Minimum Value of x {BasedOnField A2}",
        "  100;                                    !- Maximum Value of x {BasedOnField A2}",

        "Curve:Quadratic,",
        "  EIRDefrostFoTCurve,                     !- Name",
        "  1.0317,                                 !- Coefficient1 Constant",
        "  -0.006,                                 !- Coefficient2 x",
        "  -0.0011,                                !- Coefficient3 x**2",
        "  -100,                                   !- Minimum Value of x {BasedOnField A2}",
        "  100,                                    !- Maximum Value of x {BasedOnField A2}",
        "  1,                                      !- Minimum Curve Output {BasedOnField A3}",
        "  10;                                     !- Maximum Curve Output {BasedOnField A3}",

    });

    ASSERT_TRUE(process_idf(idf_objects));
    state->init_state(*state);

    // set up the plant loops
    // first the load side
    state->dataPlnt->TotNumLoops = 1;
    state->dataPlnt->PlantLoop.allocate(1);

    state->dataPlnt->PlantLoop(1).FluidName = "WATER";
    state->dataPlnt->PlantLoop(1).glycol = Fluid::GetWater(*state);
    state->dataPlnt->PlantLoop(1).LoopDemandCalcScheme = DataPlant::LoopDemandCalcScheme::SingleSetPoint;
    state->dataPlnt->PlantLoop(1).LoopSide(DataPlant::LoopSideLocation::Supply).TotalBranches = 2;
    state->dataPlnt->PlantLoop(1).LoopSide(DataPlant::LoopSideLocation::Supply).Branch.allocate(2);

    state->dataPlnt->PlantLoop(1).LoopSide(DataPlant::LoopSideLocation::Supply).Branch(1).TotalComponents = 1;
    state->dataPlnt->PlantLoop(1).LoopSide(DataPlant::LoopSideLocation::Supply).Branch(1).Comp.allocate(1);
    auto &PLHPPlantLoadSideCompHeating = state->dataPlnt->PlantLoop(1).LoopSide(DataPlant::LoopSideLocation::Supply).Branch(1).Comp(1);
    PLHPPlantLoadSideCompHeating.Type = DataPlant::PlantEquipmentType::HeatPumpFuelFiredHeating;
    PLHPPlantLoadSideCompHeating.CurOpSchemeType = DataPlant::OpScheme::CompSetPtBased;

    state->dataPlnt->PlantLoop(1).LoopSide(DataPlant::LoopSideLocation::Supply).Branch(2).TotalComponents = 1;
    state->dataPlnt->PlantLoop(1).LoopSide(DataPlant::LoopSideLocation::Supply).Branch(2).Comp.allocate(1);
    auto &PLHPPlantLoadSideCompCooling = state->dataPlnt->PlantLoop(1).LoopSide(DataPlant::LoopSideLocation::Supply).Branch(2).Comp(1);
    PLHPPlantLoadSideCompCooling.Type = DataPlant::PlantEquipmentType::HeatPumpFuelFiredCooling;
    PLHPPlantLoadSideCompCooling.CurOpSchemeType = DataPlant::OpScheme::CompSetPtBased;

    // the init call expects a "from" calling point
    PlantLocation myHeatingLoadLocation = PlantLocation(1, DataPlant::LoopSideLocation::Supply, 1, 1);
    PlantLocation myCoolingLoadLocation = PlantLocation(1, DataPlant::LoopSideLocation::Supply, 2, 1);

    // call the factory with a valid name to trigger reading inputs
    EIRFuelFiredHeatPump::factory(*state, DataPlant::PlantEquipmentType::HeatPumpFuelFiredHeating, "FUELFIRED GAHP HEATING");

    EIRFuelFiredHeatPump::factory(*state, DataPlant::PlantEquipmentType::HeatPumpFuelFiredCooling, "FUELFIRED GAHP COOLING");

    // verify the size of the vector and the processed condition
    EXPECT_EQ(2u, state->dataEIRFuelFiredHeatPump->heatPumps.size());

    // for now we know the order is maintained, so get each heat pump object
    const bool is_heating_first = state->dataEIRFuelFiredHeatPump->heatPumps[0].name == "FUELFIRED GAHP HEATING";
    EIRFuelFiredHeatPump *thisHeatingPLHP = &state->dataEIRFuelFiredHeatPump->heatPumps[is_heating_first ? 0 : 1];
    EIRFuelFiredHeatPump *thisCoolingPLHP = &state->dataEIRFuelFiredHeatPump->heatPumps[is_heating_first ? 1 : 0];
    EXPECT_EQ("FUELFIRED GAHP HEATING", thisHeatingPLHP->name);
    EXPECT_EQ("FUELFIRED GAHP COOLING", thisCoolingPLHP->name);

    // do a bit of extra wiring up to the plant
    PLHPPlantLoadSideCompHeating.Name = thisHeatingPLHP->name;
    PLHPPlantLoadSideCompHeating.NodeNumIn = thisHeatingPLHP->loadSideNodes.inlet;
    PLHPPlantLoadSideCompHeating.NodeNumOut = thisHeatingPLHP->loadSideNodes.outlet;

    PLHPPlantLoadSideCompCooling.Name = thisCoolingPLHP->name;
    PLHPPlantLoadSideCompCooling.NodeNumIn = thisCoolingPLHP->loadSideNodes.inlet;
    PLHPPlantLoadSideCompCooling.NodeNumOut = thisCoolingPLHP->loadSideNodes.outlet;

    // call for all initialization
    state->dataGlobal->BeginEnvrnFlag = true;
    state->dataPlnt->PlantFirstSizesOkayToFinalize = true;

    // I am picking a temperature that is:
    // * Below the 'Maximum Outdoor Dry-bulb Temperature for Defrost Operation' I entered (5.0C)
    // * Between the harcoded min/max defrost temperatures of 16F/-8.88C | 38F/3.33C
    double constexpr oaTemp = 3.0;
    state->dataEnvrn->OutDryBulbTemp = oaTemp;

    double const oaWetbulb = Psychrometrics::PsyTwbFnTdbWPb(*state, oaTemp, 0.0, 101325.0);

    Real64 constexpr expectedLoadMassFlowRate = 0.09999;
    Real64 constexpr expectedCp = 4180;
    Real64 constexpr specifiedLoadSetpoint = 45;

    // This is not the case, even though the E+ I/O Documentation says it should
    constexpr bool isLoadSideHeatTransferNegativeForCooling = false;

    thisHeatingPLHP->onInitLoopEquip(*state, myHeatingLoadLocation);
    {
        EXPECT_ENUM_EQ(EIRFuelFiredHeatPump::OATempCurveVar::DryBulb, thisHeatingPLHP->oaTempCurveInputVar);
        EXPECT_ENUM_EQ(EIRFuelFiredHeatPump::WaterTempCurveVar::EnteringCondenser, thisHeatingPLHP->waterTempCurveInputVar);

        bool firstHVAC = true;
        Real64 curLoad = 800;
        bool runFlag = true;
        Real64 const calculatedLoadInletTemp = specifiedLoadSetpoint - curLoad / (expectedLoadMassFlowRate * expectedCp);

        state->dataLoopNodes->Node(thisHeatingPLHP->loadSideNodes.inlet).Temp = calculatedLoadInletTemp;
        state->dataLoopNodes->Node(thisHeatingPLHP->loadSideNodes.outlet).TempSetPoint = specifiedLoadSetpoint;
        state->dataLoopNodes->Node(thisHeatingPLHP->sourceSideNodes.inlet).Temp = oaTemp;

        thisHeatingPLHP->simulate(*state, myHeatingLoadLocation, firstHVAC, curLoad, runFlag);
        // expect it to meet setpoint and have some pre-evaluated conditions
        // EXPECT_NEAR(specifiedLoadSetpoint, thisHeatingPLHP->loadSideOutletTemp, 0.001);
        EXPECT_NEAR(curLoad, thisHeatingPLHP->loadSideHeatTransfer, 0.001);
        {
            ASSERT_GT(thisHeatingPLHP->capFuncTempCurveIndex, 0);
            auto const *thisCurve = state->dataCurveManager->curves(thisHeatingPLHP->capFuncTempCurveIndex);
            Real64 const waterTempforCurve = thisCurve->inputs[0];
            Real64 const oaTempforCurve = thisCurve->inputs[1];
            EXPECT_EQ(calculatedLoadInletTemp, waterTempforCurve);
            EXPECT_EQ(oaTemp, oaTempforCurve);
        }
        {
            ASSERT_GT(thisHeatingPLHP->powerRatioFuncTempCurveIndex, 0);
            auto const *thisCurve = state->dataCurveManager->curves(thisHeatingPLHP->powerRatioFuncTempCurveIndex);
            Real64 const waterTempforCurve = thisCurve->inputs[0];
            Real64 const oaTempforCurve = thisCurve->inputs[1];
            EXPECT_EQ(calculatedLoadInletTemp, waterTempforCurve);
            EXPECT_EQ(oaTemp, oaTempforCurve);
        }
        {
            ASSERT_GT(thisHeatingPLHP->defrostEIRCurveIndex, 0);
            auto const *thisCurve = state->dataCurveManager->curves(thisHeatingPLHP->defrostEIRCurveIndex);
            Real64 const oaTempforCurve = thisCurve->inputs[0];
            EXPECT_EQ(oaTemp, oaTempforCurve);
        }
    }

    thisCoolingPLHP->onInitLoopEquip(*state, myCoolingLoadLocation);

    {
        EXPECT_ENUM_EQ(EIRFuelFiredHeatPump::OATempCurveVar::DryBulb, thisCoolingPLHP->oaTempCurveInputVar);
        EXPECT_ENUM_EQ(EIRFuelFiredHeatPump::WaterTempCurveVar::EnteringEvaporator, thisCoolingPLHP->waterTempCurveInputVar);

        bool firstHVAC = true;
        Real64 curLoad = -800;
        bool runFlag = true;
        Real64 const calculatedLoadInletTemp = specifiedLoadSetpoint + curLoad / (expectedLoadMassFlowRate * expectedCp);

        state->dataLoopNodes->Node(thisCoolingPLHP->loadSideNodes.inlet).Temp = calculatedLoadInletTemp;
        state->dataLoopNodes->Node(thisCoolingPLHP->loadSideNodes.outlet).TempSetPoint = specifiedLoadSetpoint;
        state->dataLoopNodes->Node(thisCoolingPLHP->sourceSideNodes.inlet).Temp = oaTemp;

        thisCoolingPLHP->simulate(*state, myCoolingLoadLocation, firstHVAC, curLoad, runFlag);
        // expect it to meet setpoint and have some pre-evaluated conditions
        // EXPECT_NEAR(specifiedLoadSetpoint, thisCoolingPLHP->loadSideOutletTemp, 0.001);
        EXPECT_NEAR(isLoadSideHeatTransferNegativeForCooling ? curLoad : -curLoad, thisCoolingPLHP->loadSideHeatTransfer, 0.001);
        {
            ASSERT_GT(thisCoolingPLHP->powerRatioFuncTempCurveIndex, 0);
            auto const *thisCurve = state->dataCurveManager->curves(thisCoolingPLHP->capFuncTempCurveIndex);
            Real64 const waterTempforCurve = thisCurve->inputs[0];
            Real64 const oaTempforCurve = thisCurve->inputs[1];
            EXPECT_EQ(calculatedLoadInletTemp, waterTempforCurve);
            EXPECT_EQ(oaTemp, oaTempforCurve);
        }
        {
            ASSERT_GT(thisCoolingPLHP->powerRatioFuncTempCurveIndex, 0);
            auto const *thisCurve = state->dataCurveManager->curves(thisCoolingPLHP->powerRatioFuncTempCurveIndex);
            Real64 const waterTempforCurve = thisCurve->inputs[0];
            Real64 const oaTempforCurve = thisCurve->inputs[1];
            EXPECT_EQ(calculatedLoadInletTemp, waterTempforCurve);
            EXPECT_EQ(oaTemp, oaTempforCurve);
        }
        ASSERT_EQ(0, thisCoolingPLHP->defrostEIRCurveIndex);
    }

    // Now we switch the evaluation variables to Wetbulb and Leaving
    thisHeatingPLHP->oaTempCurveInputVar = EIRFuelFiredHeatPump::OATempCurveVar::WetBulb;
    thisHeatingPLHP->waterTempCurveInputVar = EIRFuelFiredHeatPump::WaterTempCurveVar::LeavingCondenser;
    thisCoolingPLHP->oaTempCurveInputVar = EIRFuelFiredHeatPump::OATempCurveVar::WetBulb;
    thisCoolingPLHP->waterTempCurveInputVar = EIRFuelFiredHeatPump::WaterTempCurveVar::LeavingEvaporator;

    {
        EXPECT_ENUM_EQ(EIRFuelFiredHeatPump::OATempCurveVar::WetBulb, thisHeatingPLHP->oaTempCurveInputVar);
        EXPECT_ENUM_EQ(EIRFuelFiredHeatPump::WaterTempCurveVar::LeavingCondenser, thisHeatingPLHP->waterTempCurveInputVar);

        bool firstHVAC = true;
        Real64 curLoad = 800;
        bool runFlag = true;
        Real64 const calculatedLoadInletTemp = specifiedLoadSetpoint - curLoad / (expectedLoadMassFlowRate * expectedCp);

        Real64 const ori_loadSideOutletTemp = thisHeatingPLHP->loadSideOutletTemp;
        state->dataLoopNodes->Node(thisHeatingPLHP->loadSideNodes.inlet).Temp = calculatedLoadInletTemp;
        state->dataLoopNodes->Node(thisHeatingPLHP->loadSideNodes.outlet).TempSetPoint = specifiedLoadSetpoint;
        state->dataLoopNodes->Node(thisHeatingPLHP->sourceSideNodes.inlet).Temp = oaTemp;

        thisHeatingPLHP->simulate(*state, myHeatingLoadLocation, firstHVAC, curLoad, runFlag);
        // expect it to meet setpoint and have some pre-evaluated conditions
        // EXPECT_NEAR(specifiedLoadSetpoint, thisHeatingPLHP->loadSideOutletTemp, 0.001);
        EXPECT_NEAR(curLoad, thisHeatingPLHP->loadSideHeatTransfer, 0.001);
        {
            ASSERT_GT(thisHeatingPLHP->capFuncTempCurveIndex, 0);
            auto const *thisCurve = state->dataCurveManager->curves(thisHeatingPLHP->capFuncTempCurveIndex);
            Real64 const waterTempforCurve = thisCurve->inputs[0];
            Real64 const oaTempforCurve = thisCurve->inputs[1];
            EXPECT_EQ(ori_loadSideOutletTemp, waterTempforCurve);
            EXPECT_EQ(oaWetbulb, oaTempforCurve);
        }
        {
            ASSERT_GT(thisHeatingPLHP->powerRatioFuncTempCurveIndex, 0);
            auto const *thisCurve = state->dataCurveManager->curves(thisHeatingPLHP->powerRatioFuncTempCurveIndex);
            Real64 const waterTempforCurve = thisCurve->inputs[0];
            Real64 const oaTempforCurve = thisCurve->inputs[1];
            EXPECT_EQ(ori_loadSideOutletTemp, waterTempforCurve);
            EXPECT_EQ(oaWetbulb, oaTempforCurve);
        }
        {
            ASSERT_GT(thisHeatingPLHP->defrostEIRCurveIndex, 0);
            auto const *thisCurve = state->dataCurveManager->curves(thisHeatingPLHP->defrostEIRCurveIndex);
            Real64 const oaTempforCurve = thisCurve->inputs[0];
            EXPECT_EQ(oaWetbulb, oaTempforCurve);
        }
    }

    {
        EXPECT_ENUM_EQ(EIRFuelFiredHeatPump::OATempCurveVar::WetBulb, thisCoolingPLHP->oaTempCurveInputVar);
        EXPECT_ENUM_EQ(EIRFuelFiredHeatPump::WaterTempCurveVar::LeavingEvaporator, thisCoolingPLHP->waterTempCurveInputVar);

        bool firstHVAC = true;
        Real64 curLoad = -800;
        bool runFlag = true;
        Real64 const calculatedLoadInletTemp = specifiedLoadSetpoint - curLoad / (expectedLoadMassFlowRate * expectedCp);

        Real64 const ori_loadSideOutletTemp = thisCoolingPLHP->loadSideOutletTemp;
        state->dataLoopNodes->Node(thisCoolingPLHP->loadSideNodes.inlet).Temp = calculatedLoadInletTemp;
        state->dataLoopNodes->Node(thisCoolingPLHP->loadSideNodes.outlet).TempSetPoint = specifiedLoadSetpoint;
        state->dataLoopNodes->Node(thisCoolingPLHP->sourceSideNodes.inlet).Temp = oaTemp;

        thisCoolingPLHP->simulate(*state, myCoolingLoadLocation, firstHVAC, curLoad, runFlag);
        // expect it to meet setpoint and have some pre-evaluated conditions
        // EXPECT_NEAR(specifiedLoadSetpoint, thisCoolingPLHP->loadSideOutletTemp, 0.001);
        EXPECT_NEAR(isLoadSideHeatTransferNegativeForCooling ? curLoad : -curLoad, thisCoolingPLHP->loadSideHeatTransfer, 0.001);
        {
            ASSERT_GT(thisCoolingPLHP->powerRatioFuncTempCurveIndex, 0);
            auto const *thisCurve = state->dataCurveManager->curves(thisCoolingPLHP->capFuncTempCurveIndex);
            Real64 const waterTempforCurve = thisCurve->inputs[0];
            Real64 const oaTempforCurve = thisCurve->inputs[1];
            EXPECT_EQ(ori_loadSideOutletTemp, waterTempforCurve);
            EXPECT_EQ(oaWetbulb, oaTempforCurve);
        }
        {
            ASSERT_GT(thisCoolingPLHP->powerRatioFuncTempCurveIndex, 0);
            auto const *thisCurve = state->dataCurveManager->curves(thisCoolingPLHP->powerRatioFuncTempCurveIndex);
            Real64 const waterTempforCurve = thisCurve->inputs[0];
            Real64 const oaTempforCurve = thisCurve->inputs[1];
            EXPECT_EQ(ori_loadSideOutletTemp, waterTempforCurve);
            EXPECT_EQ(oaWetbulb, oaTempforCurve);
        }
        ASSERT_EQ(0, thisCoolingPLHP->defrostEIRCurveIndex);
    }
}
#pragma clang diagnostic pop
#pragma clang diagnostic pop<|MERGE_RESOLUTION|>--- conflicted
+++ resolved
@@ -4500,34 +4500,6 @@
         EXPECT_NEAR(30.0, thisHeatingPLHP->sourceSideOutletTemp, 0.001);
     }
 
-<<<<<<< HEAD
-    // call it from the load side, very low load
-    {
-        bool firstHVAC = true;
-        Real64 curLoad = 100;
-        bool runFlag = true;
-        Real64 constexpr specifiedLoadSetpoint = 45;
-        state->dataLoopNodes->Node(thisHeatingPLHP->loadSideNodes.outlet).TempSetPoint = specifiedLoadSetpoint;
-        state->dataLoopNodes->Node(thisHeatingPLHP->loadSideNodes.inlet).Temp = 40;
-        state->dataLoopNodes->Node(thisHeatingPLHP->sourceSideNodes.inlet).Temp = 30;
-        thisHeatingPLHP->simulate(*state, myLoadLocation, firstHVAC, curLoad, runFlag);
-        EXPECT_TRUE(thisHeatingPLHP->fuelRate > 0);
-        EXPECT_NEAR(5.0, thisHeatingPLHP->loadSideMassFlowRate, 0.001);
-    }
-
-    {
-        bool firstHVAC = false;
-        Real64 curLoad = 2000;
-        bool runFlag = true;
-        Real64 constexpr expectedLoadMassFlowRate = 0.0478;
-        Real64 constexpr specifiedLoadSetpoint = 45;
-        state->dataLoopNodes->Node(thisHeatingPLHP->loadSideNodes.outlet).TempSetPoint = specifiedLoadSetpoint;
-        state->dataLoopNodes->Node(thisHeatingPLHP->loadSideNodes.inlet).Temp = 35;
-        state->dataLoopNodes->Node(thisHeatingPLHP->sourceSideNodes.inlet).Temp = 30;
-        thisHeatingPLHP->flowMode = DataPlant::FlowMode::LeavingSetpointModulated;
-        thisHeatingPLHP->simulate(*state, myLoadLocation, firstHVAC, curLoad, runFlag);
-        EXPECT_NEAR(expectedLoadMassFlowRate, thisHeatingPLHP->loadSideMassFlowRate, 0.001);
-=======
     // Test cycling calcs
     {
         bool firstHVAC = true;
@@ -4547,7 +4519,34 @@
         thisHeatingPLHP->cycRatioCurveIndex = 0;
         thisHeatingPLHP->simulate(*state, myLoadLocation, firstHVAC, curLoad, runFlag);
         EXPECT_NEAR(0.861, thisHeatingPLHP->cyclingRatioFraction, 0.001);
->>>>>>> 13d3e0f6
+    }
+
+    // call it from the load side, very low load
+    {
+        bool firstHVAC = true;
+        Real64 curLoad = 100;
+        bool runFlag = true;
+        Real64 constexpr specifiedLoadSetpoint = 45;
+        state->dataLoopNodes->Node(thisHeatingPLHP->loadSideNodes.outlet).TempSetPoint = specifiedLoadSetpoint;
+        state->dataLoopNodes->Node(thisHeatingPLHP->loadSideNodes.inlet).Temp = 40;
+        state->dataLoopNodes->Node(thisHeatingPLHP->sourceSideNodes.inlet).Temp = 30;
+        thisHeatingPLHP->simulate(*state, myLoadLocation, firstHVAC, curLoad, runFlag);
+        EXPECT_TRUE(thisHeatingPLHP->fuelRate > 0);
+        EXPECT_NEAR(5.0, thisHeatingPLHP->loadSideMassFlowRate, 0.001);
+    }
+
+    {
+        bool firstHVAC = false;
+        Real64 curLoad = 2000;
+        bool runFlag = true;
+        Real64 constexpr expectedLoadMassFlowRate = 0.0478;
+        Real64 constexpr specifiedLoadSetpoint = 45;
+        state->dataLoopNodes->Node(thisHeatingPLHP->loadSideNodes.outlet).TempSetPoint = specifiedLoadSetpoint;
+        state->dataLoopNodes->Node(thisHeatingPLHP->loadSideNodes.inlet).Temp = 35;
+        state->dataLoopNodes->Node(thisHeatingPLHP->sourceSideNodes.inlet).Temp = 30;
+        thisHeatingPLHP->flowMode = DataPlant::FlowMode::LeavingSetpointModulated;
+        thisHeatingPLHP->simulate(*state, myLoadLocation, firstHVAC, curLoad, runFlag);
+        EXPECT_NEAR(expectedLoadMassFlowRate, thisHeatingPLHP->loadSideMassFlowRate, 0.001);
     }
 }
 
