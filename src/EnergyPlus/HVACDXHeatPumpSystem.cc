// EnergyPlus, Copyright (c) 1996-2025, The Board of Trustees of the University of Illinois,
// The Regents of the University of California, through Lawrence Berkeley National Laboratory
// (subject to receipt of any required approvals from the U.S. Dept. of Energy), Oak Ridge
// National Laboratory, managed by UT-Battelle, Alliance for Sustainable Energy, LLC, and other
// contributors. All rights reserved.
//
// NOTICE: This Software was developed under funding from the U.S. Department of Energy and the
// U.S. Government consequently retains certain rights. As such, the U.S. Government has been
// granted for itself and others acting on its behalf a paid-up, nonexclusive, irrevocable,
// worldwide license in the Software to reproduce, distribute copies to the public, prepare
// derivative works, and perform publicly and display publicly, and to permit others to do so.
//
// Redistribution and use in source and binary forms, with or without modification, are permitted
// provided that the following conditions are met:
//
// (1) Redistributions of source code must retain the above copyright notice, this list of
//     conditions and the following disclaimer.
//
// (2) Redistributions in binary form must reproduce the above copyright notice, this list of
//     conditions and the following disclaimer in the documentation and/or other materials
//     provided with the distribution.
//
// (3) Neither the name of the University of California, Lawrence Berkeley National Laboratory,
//     the University of Illinois, U.S. Dept. of Energy nor the names of its contributors may be
//     used to endorse or promote products derived from this software without specific prior
//     written permission.
//
// (4) Use of EnergyPlus(TM) Name. If Licensee (i) distributes the software in stand-alone form
//     without changes from the version obtained under this License, or (ii) Licensee makes a
//     reference solely to the software portion of its product, Licensee must refer to the
//     software as "EnergyPlus version X" software, where "X" is the version number Licensee
//     obtained under this License and may not use a different name for the software. Except as
//     specifically required in this Section (4), Licensee shall not use in a company name, a
//     product name, in advertising, publicity, or other promotional activities any name, trade
//     name, trademark, logo, or other designation of "EnergyPlus", "E+", "e+" or confusingly
//     similar designation, without the U.S. Department of Energy's prior written consent.
//
// THIS SOFTWARE IS PROVIDED BY THE COPYRIGHT HOLDERS AND CONTRIBUTORS "AS IS" AND ANY EXPRESS OR
// IMPLIED WARRANTIES, INCLUDING, BUT NOT LIMITED TO, THE IMPLIED WARRANTIES OF MERCHANTABILITY
// AND FITNESS FOR A PARTICULAR PURPOSE ARE DISCLAIMED. IN NO EVENT SHALL THE COPYRIGHT OWNER OR
// CONTRIBUTORS BE LIABLE FOR ANY DIRECT, INDIRECT, INCIDENTAL, SPECIAL, EXEMPLARY, OR
// CONSEQUENTIAL DAMAGES (INCLUDING, BUT NOT LIMITED TO, PROCUREMENT OF SUBSTITUTE GOODS OR
// SERVICES; LOSS OF USE, DATA, OR PROFITS; OR BUSINESS INTERRUPTION) HOWEVER CAUSED AND ON ANY
// THEORY OF LIABILITY, WHETHER IN CONTRACT, STRICT LIABILITY, OR TORT (INCLUDING NEGLIGENCE OR
// OTHERWISE) ARISING IN ANY WAY OUT OF THE USE OF THIS SOFTWARE, EVEN IF ADVISED OF THE
// POSSIBILITY OF SUCH DAMAGE.

// C++ Headers
#include <cmath>

// EnergyPlus Headers
#include <EnergyPlus/BranchNodeConnections.hh>
#include <EnergyPlus/DXCoils.hh>
#include <EnergyPlus/Data/EnergyPlusData.hh>
#include <EnergyPlus/DataAirLoop.hh>
#include <EnergyPlus/DataHVACGlobals.hh>
#include <EnergyPlus/DataLoopNode.hh>
#include <EnergyPlus/EMSManager.hh>
#include <EnergyPlus/FaultsManager.hh>
#include <EnergyPlus/General.hh>
#include <EnergyPlus/GeneralRoutines.hh>
#include <EnergyPlus/HVACDXHeatPumpSystem.hh>
#include <EnergyPlus/InputProcessing/InputProcessor.hh>
#include <EnergyPlus/OutputProcessor.hh>
#include <EnergyPlus/Psychrometrics.hh>
#include <EnergyPlus/ScheduleManager.hh>
#include <EnergyPlus/UtilityRoutines.hh>
#include <EnergyPlus/VariableSpeedCoils.hh>

namespace EnergyPlus {

namespace HVACDXHeatPumpSystem {
    // Module containing the DXHeatPumpSystem simulation routines

    // MODULE INFORMATION:
    //       AUTHOR         Brent Griffith (derived by R.Liesen)
    //       DATE WRITTEN   May 2011
    //                      Feb 2013, Bo Shen, Oak Ridge National Lab
    //                      Add Coil:Heating:DX:VariableSpeed
    //       RE-ENGINEERED  na

    // PURPOSE OF THIS MODULE:
    // To encapsulate the data and algorithms required to
    // manage the DX Heat Pump System System Component
    // this wraps heat pump air-heating coils in coil-only wrapper with no fans.

    // METHODOLOGY EMPLOYED:

    // REFERENCES:

    // OTHER NOTES:

    // USE STATEMENTS:
    // Use statements for data only modules
    // Using/Aliasing
    using namespace DataLoopNode;

    void SimDXHeatPumpSystem(EnergyPlusData &state,
                             std::string_view DXHeatPumpSystemName,            // Name of DXSystem:Airloop object
                             bool const FirstHVACIteration,                    // True when first HVAC iteration
                             int const AirLoopNum,                             // Primary air loop number
                             int &CompIndex,                                   // Index to CoilSystem:Heating:DX object
                             ObjexxFCL::Optional_int_const OAUnitNum,          // If the system is an equipment of OutdoorAirUnit
                             ObjexxFCL::Optional<Real64 const> OAUCoilOutTemp, // the coil inlet temperature of OutdoorAirUnit
                             ObjexxFCL::Optional<Real64> QTotOut               // the total cooling output of unit
    )
    {

        // SUBROUTINE INFORMATION:
        //       AUTHOR         Brent Griffith (derived by R.Liesen)
        //       DATE WRITTEN   May 2011
        //                      Feb 2013, Bo Shen, Oak Ridge National Lab
        //                      Add Coil:Heating:DX:VariableSpeed

        //       RE-ENGINEERED  na

        // PURPOSE OF THIS SUBROUTINE:
        // This subroutine manages DXHeatPumpSystem component simulation.

        // Using/Aliasing
        using DXCoils::SimDXCoil;

        using VariableSpeedCoils::SimVariableSpeedCoils;

        // SUBROUTINE LOCAL VARIABLE DECLARATIONS:
        std::string CompName; // Name of CoilSystem:Heating:DX object
        int DXSystemNum;      // Index to CoilSystem:Heating:DX object
        Real64 AirMassFlow;   // DX System air mass flow rate

        auto &DXHeatPumpSystem(state.dataHVACDXHeatPumpSys->DXHeatPumpSystem);

        // Obtains and Allocates DX Cooling System related parameters from input file
        if (state.dataHVACDXHeatPumpSys->GetInputFlag) { // First time subroutine has been entered
            // Get the DXCoolingSystem input
            GetDXHeatPumpSystemInput(state);
            state.dataHVACDXHeatPumpSys->GetInputFlag = false;
        }

        int NumDXHeatPumpSystems = state.dataHVACDXHeatPumpSys->NumDXHeatPumpSystems;

        // Find the correct DXSystemNumber
        if (CompIndex == 0) {
            DXSystemNum = Util::FindItemInList(DXHeatPumpSystemName, DXHeatPumpSystem);
            if (DXSystemNum == 0) {
                ShowFatalError(state, format("SimDXHeatPumpSystem: DXUnit not found={}", DXHeatPumpSystemName));
            }
            CompIndex = DXSystemNum;
        } else {
            DXSystemNum = CompIndex;
            if (DXSystemNum > NumDXHeatPumpSystems || DXSystemNum < 1) {
                ShowFatalError(state,
                               format("SimDXHeatPumpSystem:  Invalid CompIndex passed={}, Number of DX Units={}, DX Unit name={}",
                                      DXSystemNum,
                                      NumDXHeatPumpSystems,
                                      DXHeatPumpSystemName));
            }
            if (state.dataHVACDXHeatPumpSys->CheckEquipName(DXSystemNum)) {
                if (DXHeatPumpSystemName != DXHeatPumpSystem(DXSystemNum).Name) {
                    ShowFatalError(state,
                                   format("SimDXHeatPumpSystem: Invalid CompIndex passed={}, DX Unit name={}, stored DX Unit Name for that index={}",
                                          DXSystemNum,
                                          DXHeatPumpSystemName,
                                          DXHeatPumpSystem(DXSystemNum).Name));
                }
                state.dataHVACDXHeatPumpSys->CheckEquipName(DXSystemNum) = false;
            }
        }

        if (present(OAUnitNum)) {
            InitDXHeatPumpSystem(state, DXSystemNum, AirLoopNum, OAUnitNum, OAUCoilOutTemp);
        } else {
            InitDXHeatPumpSystem(state, DXSystemNum, AirLoopNum);
        }

        // Call the series of components that simulate a DX Heating System
        // Control the DX Heating System
        ControlDXHeatingSystem(state, DXSystemNum, FirstHVACIteration);

        // simulate DX Heating System
        CompName = DXHeatPumpSystem(DXSystemNum).HeatPumpCoilName;

        switch (DXHeatPumpSystem(DXSystemNum).heatPumpCoilType) {
        case HVAC::CoilType::DXHeatingEmpirical: { // COIL:DX:COOLINGBYPASSFACTOREMPIRICAL
            SimDXCoil(state,
                      CompName,
                      HVAC::CompressorOp::On,
                      FirstHVACIteration,
                      DXHeatPumpSystem(DXSystemNum).HeatPumpCoilIndex,
                      DXHeatPumpSystem(DXSystemNum).fanOp,
                      DXHeatPumpSystem(DXSystemNum).PartLoadFrac);
        } break;
        case HVAC::CoilType::HeatingAirToAirVariableSpeed: { // Coil:Heating:DX:VariableSpeed
            SimVariableSpeedCoils(state,
                                  CompName,
                                  DXHeatPumpSystem(DXSystemNum).HeatPumpCoilIndex,
                                  DXHeatPumpSystem(DXSystemNum).fanOp,
                                  HVAC::CompressorOp::On,
                                  DXHeatPumpSystem(DXSystemNum).PartLoadFrac,
                                  DXHeatPumpSystem(DXSystemNum).SpeedNum,
                                  DXHeatPumpSystem(DXSystemNum).SpeedRatio,
                                  state.dataHVACDXHeatPumpSys->QZnReq,
                                  state.dataHVACDXHeatPumpSys->QLatReq,
                                  state.dataHVACDXHeatPumpSys->OnOffAirFlowRatio);
        } break;
        default: {
          ShowFatalError(state, format("SimDXCoolingSystem: Invalid DX Heating System/Coil={}", HVAC::coilTypeNames[(int)DXHeatPumpSystem(DXSystemNum).heatPumpCoilType]));
        } break;
        }
        // set econo lockout flag
        // set econo lockout flag
        if (AirLoopNum != -1) { // IF the sysem is not an equipment of outdoor air unit

            if ((DXHeatPumpSystem(DXSystemNum).PartLoadFrac > 0.0) &&
                state.dataAirLoop->AirLoopControlInfo(AirLoopNum).CanLockoutEconoWithCompressor) {
                state.dataAirLoop->AirLoopControlInfo(AirLoopNum).ReqstEconoLockoutWithCompressor = true;
            } else {
                state.dataAirLoop->AirLoopControlInfo(AirLoopNum).ReqstEconoLockoutWithCompressor = false;
            }
        }

        if (present(QTotOut)) {
            int InletNodeNum = DXHeatPumpSystem(DXSystemNum).DXHeatPumpCoilInletNodeNum;
            int OutletNodeNum = DXHeatPumpSystem(DXSystemNum).DXHeatPumpCoilOutletNodeNum;
            AirMassFlow = state.dataLoopNodes->Node(OutletNodeNum).MassFlowRate;
            QTotOut = AirMassFlow * (state.dataLoopNodes->Node(InletNodeNum).Enthalpy - state.dataLoopNodes->Node(OutletNodeNum).Enthalpy);
        }
    }

    // Get Input Section of the Module
    //******************************************************************************

    void GetDXHeatPumpSystemInput(EnergyPlusData &state)
    {

        // SUBROUTINE INFORMATION:
        //       AUTHOR         Brent Griffith (derived by R.Liesen)
        //       DATE WRITTEN   May 2011
        //                      Feb 2013, Bo Shen, Oak Ridge National Lab
        //                      Add Coil:Heating:DX:VariableSpeed
        //       RE-ENGINEERED  na

        // PURPOSE OF THIS SUBROUTINE:
        // Obtains input data for system and stores it in System data structures

        // METHODOLOGY EMPLOYED:
        // Uses "Get" routines to read in data.

        // Using/Aliasing
        using BranchNodeConnections::SetUpCompSets;
        using BranchNodeConnections::TestCompSet;
        using DXCoils::GetCoilInletNode;
        using DXCoils::GetCoilOutletNode;
        using DXCoils::SetCoilSystemHeatingDXFlag;
        using VariableSpeedCoils::GetCoilInletNodeVariableSpeed;
        using VariableSpeedCoils::GetCoilOutletNodeVariableSpeed;

        // SUBROUTINE LOCAL VARIABLE DECLARATIONS:
        int NumAlphas;
        int NumNums;
        int IOStat;
        static constexpr std::string_view RoutineName("GetDXHeatPumpSystemInput: "); // include trailing blank space
<<<<<<< HEAD
        static constexpr std::string_view routineName = "GetDXHeatPumpSystemInput"; 
        bool IsNotOK;                                                                // Flag to verify name
=======
        static constexpr std::string_view routineName = "GetDXHeatPumpSystemInput";
        bool IsNotOK; // Flag to verify name
>>>>>>> 06b0bead
        int DXHeatSysNum;
        std::string CurrentModuleObject; // for ease in getting objects
        Array1D_string Alphas;           // Alpha input items for object
        Array1D_string cAlphaFields;     // Alpha field names
        Array1D_string cNumericFields;   // Numeric field names
        Array1D<Real64> Numbers;         // Numeric input items for object
        Array1D_bool lAlphaBlanks;       // Logical array, alpha field input BLANK = .TRUE.
        Array1D_bool lNumericBlanks;     // Logical array, numeric field input BLANK = .TRUE.

        bool ErrorsFound = false;

        CurrentModuleObject = "CoilSystem:Heating:DX";
        // Update Num in state and make local convenience copy
        int NumDXHeatPumpSystems = state.dataHVACDXHeatPumpSys->NumDXHeatPumpSystems =
            state.dataInputProcessing->inputProcessor->getNumObjectsFound(state, CurrentModuleObject);

        state.dataHVACDXHeatPumpSys->DXHeatPumpSystem.allocate(NumDXHeatPumpSystems);
        state.dataHVACDXHeatPumpSys->CheckEquipName.dimension(NumDXHeatPumpSystems, true);

        state.dataInputProcessing->inputProcessor->getObjectDefMaxArgs(
            state, "CoilSystem:Heating:DX", state.dataHVACDXHeatPumpSys->TotalArgs, NumAlphas, NumNums);

        Alphas.allocate(NumAlphas);
        cAlphaFields.allocate(NumAlphas);
        cNumericFields.allocate(NumNums);
        Numbers.dimension(NumNums, 0.0);
        lAlphaBlanks.dimension(NumAlphas, true);
        lNumericBlanks.dimension(NumNums, true);

        // Get the data for the DX Cooling System
        for (DXHeatSysNum = 1; DXHeatSysNum <= NumDXHeatPumpSystems; ++DXHeatSysNum) {

            state.dataInputProcessing->inputProcessor->getObjectItem(state,
                                                                     CurrentModuleObject,
                                                                     DXHeatSysNum,
                                                                     Alphas,
                                                                     NumAlphas,
                                                                     Numbers,
                                                                     NumNums,
                                                                     IOStat,
                                                                     lNumericBlanks,
                                                                     lAlphaBlanks,
                                                                     cAlphaFields,
                                                                     cNumericFields);

            ErrorObjectHeader eoh{routineName, CurrentModuleObject, Alphas(1)};
<<<<<<< HEAD

            auto &dxhp = state.dataHVACDXHeatPumpSys->DXHeatPumpSystem(DXHeatSysNum);
            dxhp.DXHeatPumpSystemType = CurrentModuleObject; // push Object Name into data array
            dxhp.Name = Alphas(1);
            if (lAlphaBlanks(2)) {
                dxhp.SchedPtr = ScheduleManager::ScheduleAlwaysOn;
            } else {
                dxhp.SchedPtr = GetScheduleIndex(state, Alphas(2));
                if (dxhp.SchedPtr == 0) {
                    ShowSevereError(state,
                                    format("{}{}: invalid {} entered ={} for {}={}",
                                           RoutineName,
                                           CurrentModuleObject,
                                           cAlphaFields(2),
                                           Alphas(2),
                                           cAlphaFields(1),
                                           Alphas(1)));
                    ErrorsFound = true;
                }
=======
            DXHeatPumpSystem(DXHeatSysNum).DXHeatPumpSystemType = CurrentModuleObject; // push Object Name into data array
            DXHeatPumpSystem(DXHeatSysNum).Name = Alphas(1);

            if (lAlphaBlanks(2)) {
                DXHeatPumpSystem(DXHeatSysNum).availSched = Sched::GetScheduleAlwaysOn(state);
            } else if ((DXHeatPumpSystem(DXHeatSysNum).availSched = Sched::GetSchedule(state, Alphas(2))) == nullptr) {
                ShowSevereItemNotFound(state, eoh, cAlphaFields(2), Alphas(2));
                state.dataHVACDXHeatPumpSys->ErrorsFound = true;
>>>>>>> 06b0bead
            }

            dxhp.heatPumpCoilType = static_cast<HVAC::CoilType>(getEnumValue(HVAC::coilTypeNamesUC, Alphas(3)));
            dxhp.HeatPumpCoilName = Alphas(4);

            if (dxhp.heatPumpCoilType == HVAC::CoilType::DXHeatingEmpirical) {
                dxhp.HeatPumpCoilIndex = DXCoils::GetDXCoilIndex(state, dxhp.HeatPumpCoilName);
                if (dxhp.HeatPumpCoilIndex == 0) {
                    ShowSevereItemNotFound(state, eoh, cAlphaFields(4), Alphas(4));
                    ErrorsFound = true;
                } else {
                    dxhp.DXHeatPumpCoilInletNodeNum = GetCoilInletNode(state, dxhp.HeatPumpCoilIndex);
                    dxhp.DXHeatPumpCoilOutletNodeNum = GetCoilOutletNode(state, dxhp.HeatPumpCoilIndex);
                }

            } else if (dxhp.heatPumpCoilType == HVAC::CoilType::HeatingAirToAirVariableSpeed) {
                dxhp.HeatPumpCoilIndex = VariableSpeedCoils::GetCoilIndexVariableSpeed(state, dxhp.HeatPumpCoilName);
                if (dxhp.HeatPumpCoilIndex == 0) {
                    ShowSevereItemNotFound(state, eoh, cAlphaFields(4), Alphas(4));
                    ErrorsFound = true;
                } else {
                    dxhp.DXHeatPumpCoilInletNodeNum = GetCoilInletNodeVariableSpeed(state, dxhp.HeatPumpCoilIndex);
                    dxhp.DXHeatPumpCoilOutletNodeNum = GetCoilOutletNodeVariableSpeed(state, dxhp.HeatPumpCoilIndex);
                }
            } else {
                ShowSevereInvalidKey(state, eoh, cAlphaFields(3), Alphas(3));
                ErrorsFound = true; // Why is this a state variable?
            }

            // Coil air-side outlet node is the control node
            dxhp.DXSystemControlNodeNum = dxhp.DXHeatPumpCoilOutletNodeNum;

            TestCompSet(state,
                        CurrentModuleObject,
                        dxhp.Name,
                        state.dataLoopNodes->NodeID(dxhp.DXHeatPumpCoilInletNodeNum),
                        state.dataLoopNodes->NodeID(dxhp.DXHeatPumpCoilOutletNodeNum),
                        "Air Nodes");

            SetUpCompSets(state,
                          dxhp.DXHeatPumpSystemType,
                          dxhp.Name,
                          HVAC::coilTypeNames[(int)dxhp.heatPumpCoilType],
                          dxhp.HeatPumpCoilName,
                          state.dataLoopNodes->NodeID(dxhp.DXHeatPumpCoilInletNodeNum),
                          state.dataLoopNodes->NodeID(dxhp.DXHeatPumpCoilOutletNodeNum));

            // Supply air fan operating mode defaulted to constant fan cycling coil/compressor
            dxhp.fanOp = HVAC::FanOp::Continuous;

            if (dxhp.heatPumpCoilType != HVAC::CoilType::HeatingAirToAirVariableSpeed) {
              SetCoilSystemHeatingDXFlag(state, std::string(HVAC::coilTypeNames[(int)dxhp.heatPumpCoilType]), dxhp.HeatPumpCoilName);
            }

        } // End of the DX System Loop

        if (ErrorsFound) {
            ShowFatalError(state, format("{}Errors found in input.  Program terminates.", RoutineName));
        }

        for (DXHeatSysNum = 1; DXHeatSysNum <= NumDXHeatPumpSystems; ++DXHeatSysNum) {
            // Setup Report variables for the DXHeatingSystem that is not reported in the components themselves
            auto &dxhp = state.dataHVACDXHeatPumpSys->DXHeatPumpSystem(DXHeatSysNum);
            SetupOutputVariable(state,
                                "Coil System Part Load Ratio",
                                Constant::Units::None,
                                dxhp.PartLoadFrac,
                                OutputProcessor::TimeStepType::System,
                                OutputProcessor::StoreType::Average,
                                dxhp.Name);
        }

        Alphas.deallocate();
        cAlphaFields.deallocate();
        cNumericFields.deallocate();
        Numbers.deallocate();
        lAlphaBlanks.deallocate();
        lNumericBlanks.deallocate();
    }

    // End of Get Input subroutines for the Module
    //******************************************************************************

    // Beginning of Initialization subroutines for the Module
    // *****************************************************************************

    void InitDXHeatPumpSystem(EnergyPlusData &state,
                              int const DXSystemNum,                           // number of the current DX Sys being simulated
                              int const AirLoopNum,                            // number of the current air loop being simulated
                              ObjexxFCL::Optional_int_const OAUnitNum,         // number of the current outdoor air unit being simulated
                              ObjexxFCL::Optional<Real64 const> OAUCoilOutTemp // the coil inlet temperature of OutdoorAirUnit
    )
    {

        // SUBROUTINE INFORMATION:
        //       AUTHOR         Brent Griffith (derived by R.Liesen)
        //       DATE WRITTEN   May 2011
        //       RE-ENGINEERED  na

        // PURPOSE OF THIS SUBROUTINE:
        // This subroutine is for initializations of the DX heat pump Systems.

        // METHODOLOGY EMPLOYED:
        // Uses the status flags to trigger initializations.

        // REFERENCES:
        // na

        // Using/Aliasing
        bool DoSetPointTest = state.dataHVACGlobal->DoSetPointTest;
        using EMSManager::CheckIfNodeSetPointManagedByEMS;

        // SUBROUTINE LOCAL VARIABLE DECLARATIONS:
        int ControlNode;                // control node number
        Real64 OAUCoilOutletTemp = 0.0; // "ONLY" for zoneHVAC:OutdoorAirUnit

        int NumDXHeatPumpSystems = state.dataHVACDXHeatPumpSys->NumDXHeatPumpSystems;

        //  IF (MyOneTimeFlag) THEN
        //    MyOneTimeFlag = .FALSE.
        //  END IF
        if (present(OAUnitNum)) { // This Dx system is component of ZoneHVAC:OutdoorAirUnit
            OAUCoilOutletTemp = OAUCoilOutTemp;
        }

        if (!state.dataGlobal->SysSizingCalc && state.dataHVACDXHeatPumpSys->MySetPointCheckFlag && DoSetPointTest) {
            for (int DXSysIndex = 1; DXSysIndex <= NumDXHeatPumpSystems; ++DXSysIndex) {
                auto &DXHeatPumpSystem = state.dataHVACDXHeatPumpSys->DXHeatPumpSystem(DXSysIndex);
                ControlNode = DXHeatPumpSystem.DXSystemControlNodeNum;
                if (ControlNode > 0) {
                    if (AirLoopNum == -1) {                                                      // Outdoor Air Unit
                        state.dataLoopNodes->Node(ControlNode).TempSetPoint = OAUCoilOutletTemp; // Set the coil outlet temperature
                    } else {                                                                     // Not an outdoor air unit

                        if (state.dataLoopNodes->Node(ControlNode).TempSetPoint == SensedNodeFlagValue) {
                            if (!state.dataGlobal->AnyEnergyManagementSystemInModel) {
                                ShowSevereError(state,
                                                format("{}: Missing temperature setpoint for DX unit= {}",
                                                       DXHeatPumpSystem.DXHeatPumpSystemType,
                                                       DXHeatPumpSystem.Name));
                                ShowContinueError(state, "  use a Set Point Manager to establish a setpoint at the unit control node.");
                                state.dataHVACGlobal->SetPointErrorFlag = true;
                            } else {
                                CheckIfNodeSetPointManagedByEMS(state, ControlNode, HVAC::CtrlVarType::Temp, state.dataHVACGlobal->SetPointErrorFlag);
                                if (state.dataHVACGlobal->SetPointErrorFlag) {
                                    ShowSevereError(state,
                                                    format("{}: Missing temperature setpoint for DX unit= {}",
                                                           DXHeatPumpSystem.DXHeatPumpSystemType,
                                                           DXHeatPumpSystem.Name));
                                    ShowContinueError(state, "  use a Set Point Manager to establish a setpoint at the unit control node.");
                                    ShowContinueError(state,
                                                      "  or use an EMS actuator to establish a temperature setpoint at the unit control node.");
                                }
                            }
                        }
                    }
                }
            }
            state.dataHVACDXHeatPumpSys->MySetPointCheckFlag = false;
        }

        // These initializations are done every iteration
        if (AirLoopNum == -1) { // This IF-Then routine is just for ZoneHVAC:OUTDOORAIRUNIT

            state.dataHVACDXHeatPumpSys->DXHeatPumpSystem(DXSystemNum).DesiredOutletTemp = OAUCoilOutletTemp;

        } else { // Not Outdoor Air Unit
            ControlNode = state.dataHVACDXHeatPumpSys->DXHeatPumpSystem(DXSystemNum).DXSystemControlNodeNum;
            state.dataHVACDXHeatPumpSys->EconomizerFlag = state.dataAirLoop->AirLoopControlInfo(AirLoopNum).EconoActive;
            state.dataHVACDXHeatPumpSys->DXHeatPumpSystem(DXSystemNum).DesiredOutletTemp = state.dataLoopNodes->Node(ControlNode).TempSetPoint;
        }
    }

    // End of Initialization subroutines for the Module
    // *****************************************************************************

    // Beginning of Calculation subroutines for the DXCoolingSystem Module
    // *****************************************************************************

    void ControlDXHeatingSystem(EnergyPlusData &state,
                                int const DXSystemNum,        // index to DXSystem
                                bool const FirstHVACIteration // First HVAC iteration flag
    )
    {
        // SUBROUTINE INFORMATION:
        //       AUTHOR         Brent Griffith (derived from ControlDXSystem by Richard Liesen)
        //       DATE WRITTEN   Jan 2012
        //       MODIFIED       Nov. 2003, R. Raustad, FSEC
        //                      Feb. 2005, M. J. Witte, GARD. Add dehumidification controls and support for multimode DX coil
        //                      Jan. 2008, R. Raustad, FSEC. Added coolreheat to all coil types
        //                      Feb. 2013, B. Shen, ORNL. Add Coil:Heating:DX:VariableSpeed
        //                      Nov. 2016, R. Zhang, LBNL. Applied the coil supply air temperature sensor offset fault model
        //       RE-ENGINEERED  na

        // PURPOSE OF THIS SUBROUTINE:
        //  This subroutine updates the System outlet nodes.

        // METHODOLOGY EMPLOYED:
        //  Data is moved from the System data structure to the System outlet nodes.

        // Using/Aliasing
        using DXCoils::SimDXCoil;
        using HVAC::TempControlTol;

        using General::SolveRoot;
        using Psychrometrics::PsyHFnTdbW;
        using Psychrometrics::PsyTdpFnWPb;
        using VariableSpeedCoils::SimVariableSpeedCoils;

        // SUBROUTINE PARAMETER DEFINITIONS:
        int constexpr MaxIte(500);   // Maximum number of iterations for solver
        Real64 constexpr Acc(1.e-3); // Accuracy of solver result

        // SUBROUTINE LOCAL VARIABLE DECLARATIONS:
        std::string CompName; // Name of the DX cooling coil
        Real64 NoOutput;      // Sensible capacity (outlet - inlet) when the compressor is off
        Real64 FullOutput;    // Sensible capacity (outlet - inlet) when the compressor is on
        Real64 ReqOutput;     // Sensible capacity (outlet - inlet) required to meet load or set point temperature
        int InletNode;        // Inlet node number of the DX cooling coil
        int OutletNode;       // Outlet node number of the DX cooling coil
        int ControlNode;      // The node number where a set point is placed to control the DX cooling coil
        Real64 PartLoadFrac;  // The part-load fraction of the compressor

        Real64 DesOutTemp;       // Desired outlet temperature of the DX cooling coil
        Real64 OutletTempDXCoil; // Actual outlet temperature of the DX cooling coil

        bool SensibleLoad; // True if there is a sensible cooling load on this system
        HVAC::FanOp fanOp; // Supply air fan operating mode
        // added variables to call variable speed DX coils
        int SpeedNum;             // speed number of variable speed DX cooling coil
        Real64 QZnReq;            // Zone load (W), input to variable-speed DX coil
        Real64 QLatReq;           // Zone latent load, input to variable-speed DX coil
        Real64 OnOffAirFlowRatio; // ratio of compressor on flow to average flow over time step
        Real64 TempSpeedOut;      // output at one speed level
        Real64 TempSpeedReqst;    // request capacity at one speed level
        int NumOfSpeeds;          // maximum number of speed
        int VSCoilIndex;          // variable-speed coil index
        int I;                    // interation increment
        Real64 SpeedRatio;        // speed ratio between two neighboring speeds

        auto &DXHeatPumpSystem = state.dataHVACDXHeatPumpSys->DXHeatPumpSystem(DXSystemNum);

        // Set local variables
        // Retrieve the load on the controlled zone
        OutletNode = DXHeatPumpSystem.DXHeatPumpCoilOutletNodeNum;
        InletNode = DXHeatPumpSystem.DXHeatPumpCoilInletNodeNum;
        ControlNode = DXHeatPumpSystem.DXSystemControlNodeNum;
        DesOutTemp = DXHeatPumpSystem.DesiredOutletTemp;
        CompName = DXHeatPumpSystem.HeatPumpCoilName;
        fanOp = DXHeatPumpSystem.fanOp;

        PartLoadFrac = 0.0;

        SensibleLoad = false;

        SpeedNum = 1;
        QZnReq = 0.0;
        QLatReq = 0.0;
        OnOffAirFlowRatio = 1.0;
        TempSpeedOut = 0.0;
        TempSpeedReqst = 0.0;
        NumOfSpeeds = 0;
        VSCoilIndex = 0;
        I = 1;
        SpeedRatio = 0.0;

        // If there is a fault of coil SAT Sensor
        if (DXHeatPumpSystem.FaultyCoilSATFlag && (!state.dataGlobal->WarmupFlag) && (!state.dataGlobal->DoingSizing) &&
            (!state.dataGlobal->KickOffSimulation)) {
            // calculate the sensor offset using fault information
            int FaultIndex = DXHeatPumpSystem.FaultyCoilSATIndex;
            DXHeatPumpSystem.FaultyCoilSATOffset = state.dataFaultsMgr->FaultsCoilSATSensor(FaultIndex).CalFaultOffsetAct(state);
            // update the DesOutTemp
            DesOutTemp -= DXHeatPumpSystem.FaultyCoilSATOffset;
        }

        // If DXHeatingSystem is scheduled on and there is flow
        if ((DXHeatPumpSystem.availSched->getCurrentVal() > 0.0) && (state.dataLoopNodes->Node(InletNode).MassFlowRate > MinAirMassFlow)) {

            // Determine if there is a sensible load on this system
            if ((state.dataLoopNodes->Node(InletNode).Temp < state.dataLoopNodes->Node(ControlNode).TempSetPoint) &&
                (state.dataLoopNodes->Node(InletNode).Temp < DesOutTemp) &&
                (std::abs(state.dataLoopNodes->Node(InletNode).Temp - DesOutTemp) > TempControlTol))
                SensibleLoad = true;

            // If DXHeatingSystem runs with a heating load then set PartLoadFrac on Heating System
            if (SensibleLoad) {
                {
                    Real64 TempOut1;

                    switch (DXHeatPumpSystem.heatPumpCoilType) {
                    case HVAC::CoilType::DXHeatingEmpirical: { // Coil:Heating:DX:SingleSpeed

                        // Get no load result
                        PartLoadFrac = 0.0;
                        SimDXCoil(
                            state, CompName, HVAC::CompressorOp::On, FirstHVACIteration, DXHeatPumpSystem.HeatPumpCoilIndex, fanOp, PartLoadFrac);
                        NoOutput = state.dataLoopNodes->Node(InletNode).MassFlowRate *
                                   (PsyHFnTdbW(state.dataLoopNodes->Node(OutletNode).Temp, state.dataLoopNodes->Node(OutletNode).HumRat) -
                                    PsyHFnTdbW(state.dataLoopNodes->Node(InletNode).Temp, state.dataLoopNodes->Node(OutletNode).HumRat));

                        // Get full load result
                        PartLoadFrac = 1.0;
                        SimDXCoil(
                            state, CompName, HVAC::CompressorOp::On, FirstHVACIteration, DXHeatPumpSystem.HeatPumpCoilIndex, fanOp, PartLoadFrac);

                        FullOutput = state.dataLoopNodes->Node(InletNode).MassFlowRate *
                                     (PsyHFnTdbW(state.dataLoopNodes->Node(OutletNode).Temp, state.dataLoopNodes->Node(InletNode).HumRat) -
                                      PsyHFnTdbW(state.dataLoopNodes->Node(InletNode).Temp, state.dataLoopNodes->Node(InletNode).HumRat));

                        ReqOutput = state.dataLoopNodes->Node(InletNode).MassFlowRate *
                                    (PsyHFnTdbW(DesOutTemp, state.dataLoopNodes->Node(InletNode).HumRat) -
                                     PsyHFnTdbW(state.dataLoopNodes->Node(InletNode).Temp, state.dataLoopNodes->Node(InletNode).HumRat));
                        TempOut1 = state.dataLoopNodes->Node(OutletNode).Temp;
                        //         IF NoOutput is higher than (more heating than required) or very near the ReqOutput, do not run the compressor
                        if ((NoOutput - ReqOutput) > Acc) {
                            PartLoadFrac = 0.0;
                            //         If the FullOutput is greater than (insufficient heating) or very near the ReqOutput,
                            //         run the compressor at PartLoadFrac = 1.
                        } else if ((FullOutput - ReqOutput) < Acc) {
                            PartLoadFrac = 1.0;
                            //         Else find the PLR to meet the load
                        } else {
                            //           OutletTempDXCoil is the full capacity outlet temperature at PartLoadFrac = 1 from the CALL above. If this
                            //           temp is greater than the desired outlet temp, then run the compressor at PartLoadFrac = 1, otherwise find the
                            //           operating PLR.
                            OutletTempDXCoil = state.dataDXCoils->DXCoilOutletTemp(DXHeatPumpSystem.HeatPumpCoilIndex);
                            if (OutletTempDXCoil < DesOutTemp) {
                                PartLoadFrac = 1.0;
                            } else {
                                if (state.dataGlobal->DoCoilDirectSolutions) {
                                    PartLoadFrac = (DesOutTemp - state.dataLoopNodes->Node(InletNode).Temp) /
                                                   (TempOut1 - state.dataLoopNodes->Node(InletNode).Temp);
                                    SimDXCoil(state,
                                              CompName,
                                              HVAC::CompressorOp::On,
                                              FirstHVACIteration,
                                              DXHeatPumpSystem.HeatPumpCoilIndex,
                                              fanOp,
                                              PartLoadFrac);
                                } else {
                                    int coilIndex = DXHeatPumpSystem.HeatPumpCoilIndex;
                                    auto f = [&state, coilIndex, DesOutTemp](Real64 const PartLoadFrac) {
                                        DXCoils::CalcDXHeatingCoil(state, coilIndex, PartLoadFrac, HVAC::FanOp::Continuous, 1.0);
                                        Real64 OutletAirTemp = state.dataDXCoils->DXCoilOutletTemp(coilIndex);
                                        return DesOutTemp - OutletAirTemp;
                                    };
                                    int SolFla = 0;
                                    SolveRoot(state, Acc, MaxIte, SolFla, PartLoadFrac, f, 0.0, 1.0);
                                    if (SolFla == -1) {
                                        if (!state.dataGlobal->WarmupFlag) {
                                            if (DXHeatPumpSystem.DXCoilSensPLRIter < 1) {
                                                ++DXHeatPumpSystem.DXCoilSensPLRIter;
                                                ShowWarningError(
                                                    state,
                                                    format("{} - Iteration limit exceeded calculating DX unit sensible part-load ratio for unit = {}",
                                                           DXHeatPumpSystem.DXHeatPumpSystemType,
                                                           DXHeatPumpSystem.Name));
                                                ShowContinueError(state, format("Estimated part-load ratio  = {:.3R}", (ReqOutput / FullOutput)));
                                                ShowContinueError(state, format("Calculated part-load ratio = {:.3R}", PartLoadFrac));
                                                ShowContinueErrorTimeStamp(
                                                    state,
                                                    "The calculated part-load ratio will be used and the simulation continues. Occurrence info:");
                                            } else {
                                                ShowRecurringWarningErrorAtEnd(state,
                                                                               DXHeatPumpSystem.DXHeatPumpSystemType + " \"" + DXHeatPumpSystem.Name +
                                                                                   "\" - Iteration limit exceeded calculating sensible part-load "
                                                                                   "ratio error continues. Sensible "
                                                                                   "PLR statistics follow.",
                                                                               DXHeatPumpSystem.DXCoilSensPLRIterIndex,
                                                                               PartLoadFrac,
                                                                               PartLoadFrac);
                                            }
                                        }
                                    } else if (SolFla == -2) {
                                        PartLoadFrac = ReqOutput / FullOutput;
                                        if (!state.dataGlobal->WarmupFlag) {
                                            if (DXHeatPumpSystem.DXCoilSensPLRFail < 1) {
                                                ++DXHeatPumpSystem.DXCoilSensPLRFail;
                                                ShowWarningError(state,
                                                                 format("{} - DX unit sensible part-load ratio calculation failed: part-load ratio "
                                                                        "limits exceeded, for unit = {}",
                                                                        DXHeatPumpSystem.DXHeatPumpSystemType,
                                                                        DXHeatPumpSystem.Name));
                                                ShowContinueError(state, format("Estimated part-load ratio = {:.3R}", PartLoadFrac));
                                                ShowContinueErrorTimeStamp(
                                                    state,
                                                    "The estimated part-load ratio will be used and the simulation continues. Occurrence info:");
                                            } else {
                                                ShowRecurringWarningErrorAtEnd(
                                                    state,
                                                    DXHeatPumpSystem.DXHeatPumpSystemType + " \"" + DXHeatPumpSystem.Name +
                                                        "\" - DX unit sensible part-load ratio calculation failed error continues. Sensible PLR "
                                                        "statistics follow.",
                                                    DXHeatPumpSystem.DXCoilSensPLRFailIndex,
                                                    PartLoadFrac,
                                                    PartLoadFrac);
                                            }
                                        }
                                    }
                                }
                            }
                        }

                        if (PartLoadFrac > 1.0) {
                            PartLoadFrac = 1.0;
                        } else if (PartLoadFrac < 0.0) {
                            PartLoadFrac = 0.0;
                        }
                    } break;
                      
                    case HVAC::CoilType::HeatingAirToAirVariableSpeed: {
                        // variable-speed air-to-air heating coil, begin -------------------------
                        // Get no load result
                        PartLoadFrac = 0.0;
                        SpeedNum = 1;
                        QZnReq = 0.0;
                        QLatReq = 0.0;
                        OnOffAirFlowRatio = 1.0;
                        SpeedRatio = 0.0;

                        SimVariableSpeedCoils(state,
                                              CompName,
                                              DXHeatPumpSystem.HeatPumpCoilIndex,
                                              fanOp,
                                              HVAC::CompressorOp::On,
                                              PartLoadFrac,
                                              SpeedNum,
                                              SpeedRatio,
                                              QZnReq,
                                              QLatReq,
                                              OnOffAirFlowRatio);

                        VSCoilIndex = DXHeatPumpSystem.HeatPumpCoilIndex;
                        NumOfSpeeds = state.dataVariableSpeedCoils->VarSpeedCoil(VSCoilIndex).NumOfSpeeds;

                        NoOutput = state.dataLoopNodes->Node(InletNode).MassFlowRate *
                                   (PsyHFnTdbW(state.dataLoopNodes->Node(OutletNode).Temp, state.dataLoopNodes->Node(OutletNode).HumRat) -
                                    PsyHFnTdbW(state.dataLoopNodes->Node(InletNode).Temp, state.dataLoopNodes->Node(OutletNode).HumRat));

                        // Get full load result
                        PartLoadFrac = 1.0;

                        SpeedNum = NumOfSpeeds;
                        SpeedRatio = 1.0;
                        QZnReq = 0.001; // to indicate the coil is running
                        SimVariableSpeedCoils(state,
                                              CompName,
                                              VSCoilIndex,
                                              fanOp,
                                              HVAC::CompressorOp::On,
                                              PartLoadFrac,
                                              SpeedNum,
                                              SpeedRatio,
                                              QZnReq,
                                              QLatReq,
                                              OnOffAirFlowRatio);

                        FullOutput = state.dataLoopNodes->Node(InletNode).MassFlowRate *
                                     (PsyHFnTdbW(state.dataLoopNodes->Node(OutletNode).Temp, state.dataLoopNodes->Node(InletNode).HumRat) -
                                      PsyHFnTdbW(state.dataLoopNodes->Node(InletNode).Temp, state.dataLoopNodes->Node(InletNode).HumRat));

                        ReqOutput = state.dataLoopNodes->Node(InletNode).MassFlowRate *
                                    (PsyHFnTdbW(DesOutTemp, state.dataLoopNodes->Node(InletNode).HumRat) -
                                     PsyHFnTdbW(state.dataLoopNodes->Node(InletNode).Temp, state.dataLoopNodes->Node(InletNode).HumRat));
                        //         IF NoOutput is higher than (more heating than required) or very near the ReqOutput, do not run the compressor
                        if ((NoOutput - ReqOutput) > Acc) {
                            PartLoadFrac = 0.0;
                            SpeedNum = 1;
                            SpeedRatio = 0.0;
                            //         If the FullOutput is greater than (insufficient heating) or very near the ReqOutput,
                            //         run the compressor at PartLoadFrac = 1.
                        } else if ((FullOutput - ReqOutput) < Acc) {
                            PartLoadFrac = 1.0;
                            SpeedNum = NumOfSpeeds;
                            SpeedRatio = 1.0;
                            //         Else find the PLR to meet the load
                        } else {
                            //           OutletTempDXCoil is the full capacity outlet temperature at PartLoadFrac = 1 from the CALL above. If this
                            //           temp is greater than the desired outlet temp, then run the compressor at PartLoadFrac = 1, otherwise find the
                            //           operating PLR.
                            OutletTempDXCoil = state.dataVariableSpeedCoils->VarSpeedCoil(VSCoilIndex).OutletAirDBTemp;
                            if (OutletTempDXCoil < DesOutTemp) {
                                PartLoadFrac = 1.0;
                                SpeedNum = NumOfSpeeds;
                                SpeedRatio = 1.0;
                            } else {
                                PartLoadFrac = 1.0;
                                SpeedNum = 1;
                                SpeedRatio = 1.0;
                                QZnReq = 0.001; // to indicate the coil is running
                                SimVariableSpeedCoils(state,
                                                      CompName,
                                                      VSCoilIndex,
                                                      fanOp,
                                                      HVAC::CompressorOp::On,
                                                      PartLoadFrac,
                                                      SpeedNum,
                                                      SpeedRatio,
                                                      QZnReq,
                                                      QLatReq,
                                                      OnOffAirFlowRatio);

                                TempSpeedOut = state.dataVariableSpeedCoils->VarSpeedCoil(VSCoilIndex).OutletAirDBTemp;

                                if ((TempSpeedOut - DesOutTemp) < Acc) {
                                    // Check to see which speed to meet the load
                                    PartLoadFrac = 1.0;
                                    SpeedRatio = 1.0;
                                    TempOut1 = TempSpeedOut;
                                    for (I = 2; I <= NumOfSpeeds; ++I) {
                                        SpeedNum = I;
                                        SimVariableSpeedCoils(state,
                                                              CompName,
                                                              VSCoilIndex,
                                                              fanOp,
                                                              HVAC::CompressorOp::On,
                                                              PartLoadFrac,
                                                              SpeedNum,
                                                              SpeedRatio,
                                                              QZnReq,
                                                              QLatReq,
                                                              OnOffAirFlowRatio);

                                        TempSpeedOut = state.dataVariableSpeedCoils->VarSpeedCoil(VSCoilIndex).OutletAirDBTemp;

                                        if ((TempSpeedOut - DesOutTemp) > Acc) {
                                            SpeedNum = I;
                                            break;
                                        }
                                        TempOut1 = TempSpeedOut;
                                    }
                                    if (state.dataGlobal->DoCoilDirectSolutions) {
                                        SpeedRatio = (DesOutTemp - TempOut1) / (TempSpeedOut - TempOut1);
                                        SimVariableSpeedCoils(state,
                                                              CompName,
                                                              VSCoilIndex,
                                                              fanOp,
                                                              HVAC::CompressorOp::On,
                                                              PartLoadFrac,
                                                              SpeedNum,
                                                              SpeedRatio,
                                                              QZnReq,
                                                              QLatReq,
                                                              OnOffAirFlowRatio);
                                    } else {
                                        auto f = [&state, VSCoilIndex, DesOutTemp, SpeedNum, fanOp](Real64 const x) {
                                            return VSCoilSpeedResidual(state, x, VSCoilIndex, DesOutTemp, SpeedNum, fanOp);
                                        };
                                        int SolFla = 0;
                                        General::SolveRoot(state, Acc, MaxIte, SolFla, SpeedRatio, f, 1.0e-10, 1.0);

                                        if (SolFla == -1) {
                                            if (!state.dataGlobal->WarmupFlag) {
                                                if (DXHeatPumpSystem.DXCoilSensPLRIter < 1) {
                                                    ++DXHeatPumpSystem.DXCoilSensPLRIter;
                                                    ShowWarningError(state,
                                                                     format("{} - Iteration limit exceeded calculating DX unit sensible part-load "
                                                                            "ratio for unit = {}",
                                                                            DXHeatPumpSystem.DXHeatPumpSystemType,
                                                                            DXHeatPumpSystem.Name));
                                                    ShowContinueError(state, format("Estimated part-load ratio  = {:.3R}", (ReqOutput / FullOutput)));
                                                    ShowContinueError(state, format("Calculated part-load ratio = {:.3R}", PartLoadFrac));
                                                    ShowContinueErrorTimeStamp(
                                                        state,
                                                        "The calculated part-load ratio will be used and the simulation continues. Occurrence info:");
                                                } else {
                                                    ShowRecurringWarningErrorAtEnd(
                                                        state,
                                                        DXHeatPumpSystem.DXHeatPumpSystemType + " \"" + DXHeatPumpSystem.Name +
                                                            "\" - Iteration limit exceeded calculating sensible part-load ratio error continues. "
                                                            "Sensible PLR statistics follow.",
                                                        DXHeatPumpSystem.DXCoilSensPLRIterIndex,
                                                        PartLoadFrac,
                                                        PartLoadFrac);
                                                }
                                            }
                                        } else if (SolFla == -2) {
                                            PartLoadFrac = ReqOutput / FullOutput;
                                            if (!state.dataGlobal->WarmupFlag) {
                                                if (DXHeatPumpSystem.DXCoilSensPLRFail < 1) {
                                                    ++DXHeatPumpSystem.DXCoilSensPLRFail;
                                                    ShowWarningError(state,
                                                                     format("{} - DX unit sensible part-load ratio calculation failed: part-load "
                                                                            "ratio limits exceeded, for unit = {}",
                                                                            DXHeatPumpSystem.DXHeatPumpSystemType,
                                                                            DXHeatPumpSystem.Name));
                                                    ShowContinueError(state, format("Estimated part-load ratio = {:.3R}", PartLoadFrac));
                                                    ShowContinueErrorTimeStamp(
                                                        state,
                                                        "The estimated part-load ratio will be used and the simulation continues. Occurrence info:");
                                                } else {
                                                    ShowRecurringWarningErrorAtEnd(
                                                        state,
                                                        DXHeatPumpSystem.DXHeatPumpSystemType + " \"" + DXHeatPumpSystem.Name +
                                                            "\" - DX unit sensible part-load ratio calculation failed error continues. Sensible PLR "
                                                            "statistics follow.",
                                                        DXHeatPumpSystem.DXCoilSensPLRFailIndex,
                                                        PartLoadFrac,
                                                        PartLoadFrac);
                                                }
                                            }
                                        }
                                    }
                                } else {
                                    if (state.dataGlobal->DoCoilDirectSolutions) {
                                        PartLoadFrac = (DesOutTemp - state.dataLoopNodes->Node(InletNode).Temp) /
                                                       (TempSpeedOut - state.dataLoopNodes->Node(InletNode).Temp);
                                        SimVariableSpeedCoils(state,
                                                              CompName,
                                                              VSCoilIndex,
                                                              fanOp,
                                                              HVAC::CompressorOp::On,
                                                              PartLoadFrac,
                                                              SpeedNum,
                                                              SpeedRatio,
                                                              QZnReq,
                                                              QLatReq,
                                                              OnOffAirFlowRatio);
                                    } else {
                                        auto f = [&state, VSCoilIndex, DesOutTemp, fanOp](Real64 const x) {
                                            return VSCoilCyclingResidual(state, x, VSCoilIndex, DesOutTemp, fanOp);
                                        };
                                        int SolFla = 0;
                                        General::SolveRoot(state, Acc, MaxIte, SolFla, PartLoadFrac, f, 1.0e-10, 1.0);
                                        if (SolFla == -1) {
                                            if (!state.dataGlobal->WarmupFlag) {
                                                if (DXHeatPumpSystem.DXCoilSensPLRIter < 1) {
                                                    ++DXHeatPumpSystem.DXCoilSensPLRIter;
                                                    ShowWarningError(state,
                                                                     format("{} - Iteration limit exceeded calculating DX unit sensible part-load "
                                                                            "ratio for unit = {}",
                                                                            DXHeatPumpSystem.DXHeatPumpSystemType,
                                                                            DXHeatPumpSystem.Name));
                                                    ShowContinueError(state, format("Estimated part-load ratio  = {:.3R}", (ReqOutput / FullOutput)));
                                                    ShowContinueError(state, format("Calculated part-load ratio = {:.3R}", PartLoadFrac));
                                                    ShowContinueErrorTimeStamp(
                                                        state,
                                                        "The calculated part-load ratio will be used and the simulation continues. Occurrence info:");
                                                } else {
                                                    ShowRecurringWarningErrorAtEnd(
                                                        state,
                                                        DXHeatPumpSystem.DXHeatPumpSystemType + " \"" + DXHeatPumpSystem.Name +
                                                            "\" - Iteration limit exceeded calculating sensible part-load ratio error continues. "
                                                            "Sensible PLR statistics follow.",
                                                        DXHeatPumpSystem.DXCoilSensPLRIterIndex,
                                                        PartLoadFrac,
                                                        PartLoadFrac);
                                                }
                                            }
                                        } else if (SolFla == -2) {
                                            PartLoadFrac = ReqOutput / FullOutput;
                                            if (!state.dataGlobal->WarmupFlag) {
                                                if (DXHeatPumpSystem.DXCoilSensPLRFail < 1) {
                                                    ++DXHeatPumpSystem.DXCoilSensPLRFail;
                                                    ShowWarningError(state,
                                                                     format("{} - DX unit sensible part-load ratio calculation failed: part-load "
                                                                            "ratio limits exceeded, for unit = {}",
                                                                            DXHeatPumpSystem.DXHeatPumpSystemType,
                                                                            DXHeatPumpSystem.Name));
                                                    ShowContinueError(state, format("Estimated part-load ratio = {:.3R}", PartLoadFrac));
                                                    ShowContinueErrorTimeStamp(
                                                        state,
                                                        "The estimated part-load ratio will be used and the simulation continues. Occurrence info:");
                                                } else {
                                                    ShowRecurringWarningErrorAtEnd(
                                                        state,
                                                        DXHeatPumpSystem.DXHeatPumpSystemType + " \"" + DXHeatPumpSystem.Name +
                                                            "\" - DX unit sensible part-load ratio calculation failed error continues. Sensible PLR "
                                                            "statistics follow.",
                                                        DXHeatPumpSystem.DXCoilSensPLRFailIndex,
                                                        PartLoadFrac,
                                                        PartLoadFrac);
                                                }
                                            }
                                        }
                                    }
                                }
                            }
                        }

                        if (PartLoadFrac > 1.0) {
                            PartLoadFrac = 1.0;
                        } else if (PartLoadFrac < 0.0) {
                            PartLoadFrac = 0.0;
                        }
                    } break;
                    default: {
                        ShowFatalError(state,
                                       format("ControlDXHeatingSystem: Invalid DXHeatPumpSystem coil type = {}", HVAC::coilTypeNames[(int)DXHeatPumpSystem.heatPumpCoilType]));
                    } break;
                    }
                }
            } // End of cooling load type (sensible or latent) if block
        }     // End of If DXheatingSystem is scheduled on and there is flow

        // Set the final results
        DXHeatPumpSystem.PartLoadFrac = PartLoadFrac;
        DXHeatPumpSystem.SpeedRatio = SpeedRatio;
        DXHeatPumpSystem.SpeedNum = SpeedNum;
    }

    //******************************************************************************

    Real64 VSCoilCyclingResidual(EnergyPlusData &state,
                                 Real64 const PartLoadRatio, // compressor cycling ratio (1.0 is continuous, 0.0 is off)
                                 int CoilIndex,
                                 Real64 desiredTemp,
                                 HVAC::FanOp fanOp)
    {
        // FUNCTION INFORMATION:
        //       AUTHOR         Bo Shen
        //       DATE WRITTEN   Feb, 2013
        //       MODIFIED       na
        //       RE-ENGINEERED  na

        // PURPOSE OF THIS FUNCTION:
        //  Calculates residual function, iterate part-load ratio
        //  compare the desired temperature value with exit temperature from a variable-speed heating coil

        VariableSpeedCoils::SimVariableSpeedCoils(state,
                                                  "",
                                                  CoilIndex,
                                                  fanOp,
                                                  HVAC::CompressorOp::On,
                                                  PartLoadRatio,
                                                  state.dataHVACDXHeatPumpSys->SpeedNum,
                                                  state.dataHVACDXHeatPumpSys->SpeedRatio,
                                                  state.dataHVACDXHeatPumpSys->QZnReqr,
                                                  state.dataHVACDXHeatPumpSys->QLatReqr,
                                                  state.dataHVACDXHeatPumpSys->OnandOffAirFlowRatio);

        Real64 OutletAirTemp = state.dataVariableSpeedCoils->VarSpeedCoil(CoilIndex).OutletAirDBTemp;
        return desiredTemp - OutletAirTemp;
    }

    //******************************************************************************

    Real64 VSCoilSpeedResidual(EnergyPlusData &state,
                               Real64 const SpeedRatio, // compressor cycling ratio (1.0 is continuous, 0.0 is off)
                               int CoilIndex,
                               Real64 desiredTemp,
                               int speedNumber,
                               HVAC::FanOp const fanOp)
    {
        // FUNCTION INFORMATION:
        //       AUTHOR         Bo Shen
        //       DATE WRITTEN   Feb, 2013
        //       MODIFIED       na
        //       RE-ENGINEERED  na

        // PURPOSE OF THIS FUNCTION:
        //  Calculates residual function, iterate speed ratio
        //  compare the desired temperature value with exit temperature from a variable-speed heating coil
        state.dataHVACDXHeatPumpSys->SpeedNumber = speedNumber;
        VariableSpeedCoils::SimVariableSpeedCoils(state,
                                                  "",
                                                  CoilIndex,
                                                  fanOp,
                                                  HVAC::CompressorOp::On,
                                                  state.dataHVACDXHeatPumpSys->SpeedPartLoadRatio,
                                                  state.dataHVACDXHeatPumpSys->SpeedNumber,
                                                  SpeedRatio,
                                                  state.dataHVACDXHeatPumpSys->QZoneReq,
                                                  state.dataHVACDXHeatPumpSys->QLatentReq,
                                                  state.dataHVACDXHeatPumpSys->AirFlowOnOffRatio);
        Real64 OutletAirTemp = state.dataVariableSpeedCoils->VarSpeedCoil(CoilIndex).OutletAirDBTemp;
        return desiredTemp - OutletAirTemp;
    }

    int GetHeatingCoilInletNodeNum(EnergyPlusData &state, std::string const &DXHeatCoilSysName, bool &InletNodeErrFlag)
    {
        // SUBROUTINE INFORMATION:
        //       AUTHOR         Lixing Gu, FSEC
        //       DATE WRITTEN   Apr. 2019
        // PURPOSE OF THIS SUBROUTINE:
        // Get inlet node number

        if (state.dataHVACDXHeatPumpSys->GetInputFlag) { // First time subroutine has been entered
            GetDXHeatPumpSystemInput(state);
            state.dataHVACDXHeatPumpSys->GetInputFlag = false;
        }

        int NodeNum = 0;
        if (state.dataHVACDXHeatPumpSys->NumDXHeatPumpSystems > 0) {
            int DXHeatSysNum = Util::FindItemInList(DXHeatCoilSysName, state.dataHVACDXHeatPumpSys->DXHeatPumpSystem);
            if (DXHeatSysNum > 0 && DXHeatSysNum <= state.dataHVACDXHeatPumpSys->NumDXHeatPumpSystems) {
                NodeNum = state.dataHVACDXHeatPumpSys->DXHeatPumpSystem(DXHeatSysNum).DXHeatPumpCoilInletNodeNum;
            }
        }
        if (NodeNum == 0) InletNodeErrFlag = true;

        return NodeNum;
    }

    int GetHeatingCoilOutletNodeNum(EnergyPlusData &state, std::string const &DXHeatCoilSysName, bool &OutletNodeErrFlag)
    {
        // SUBROUTINE INFORMATION:
        //       AUTHOR         Lixing Gu, FSEC
        //       DATE WRITTEN   Apr. 2019
        // PURPOSE OF THIS SUBROUTINE:
        // Get Outlet node number

        if (state.dataHVACDXHeatPumpSys->GetInputFlag) { // First time subroutine has been entered
            GetDXHeatPumpSystemInput(state);
            state.dataHVACDXHeatPumpSys->GetInputFlag = false;
        }

        int NodeNum = 0;
        if (state.dataHVACDXHeatPumpSys->NumDXHeatPumpSystems > 0) {
            int DXHeatSysNum = Util::FindItemInList(DXHeatCoilSysName, state.dataHVACDXHeatPumpSys->DXHeatPumpSystem);
            if (DXHeatSysNum > 0 && DXHeatSysNum <= state.dataHVACDXHeatPumpSys->NumDXHeatPumpSystems) {
                NodeNum = state.dataHVACDXHeatPumpSys->DXHeatPumpSystem(DXHeatSysNum).DXHeatPumpCoilOutletNodeNum;
            }
        }
        if (NodeNum == 0) OutletNodeErrFlag = true;

        return NodeNum;
    }

} // namespace HVACDXHeatPumpSystem

} // namespace EnergyPlus<|MERGE_RESOLUTION|>--- conflicted
+++ resolved
@@ -127,8 +127,6 @@
         int DXSystemNum;      // Index to CoilSystem:Heating:DX object
         Real64 AirMassFlow;   // DX System air mass flow rate
 
-        auto &DXHeatPumpSystem(state.dataHVACDXHeatPumpSys->DXHeatPumpSystem);
-
         // Obtains and Allocates DX Cooling System related parameters from input file
         if (state.dataHVACDXHeatPumpSys->GetInputFlag) { // First time subroutine has been entered
             // Get the DXCoolingSystem input
@@ -140,7 +138,7 @@
 
         // Find the correct DXSystemNumber
         if (CompIndex == 0) {
-            DXSystemNum = Util::FindItemInList(DXHeatPumpSystemName, DXHeatPumpSystem);
+            DXSystemNum = Util::FindItemInList(DXHeatPumpSystemName, state.dataHVACDXHeatPumpSys->DXHeatPumpSystem);
             if (DXSystemNum == 0) {
                 ShowFatalError(state, format("SimDXHeatPumpSystem: DXUnit not found={}", DXHeatPumpSystemName));
             }
@@ -155,12 +153,12 @@
                                       DXHeatPumpSystemName));
             }
             if (state.dataHVACDXHeatPumpSys->CheckEquipName(DXSystemNum)) {
-                if (DXHeatPumpSystemName != DXHeatPumpSystem(DXSystemNum).Name) {
+                if (DXHeatPumpSystemName != state.dataHVACDXHeatPumpSys->DXHeatPumpSystem(DXSystemNum).Name) {
                     ShowFatalError(state,
                                    format("SimDXHeatPumpSystem: Invalid CompIndex passed={}, DX Unit name={}, stored DX Unit Name for that index={}",
                                           DXSystemNum,
                                           DXHeatPumpSystemName,
-                                          DXHeatPumpSystem(DXSystemNum).Name));
+                                          state.dataHVACDXHeatPumpSys->DXHeatPumpSystem(DXSystemNum).Name));
                 }
                 state.dataHVACDXHeatPumpSys->CheckEquipName(DXSystemNum) = false;
             }
@@ -177,40 +175,41 @@
         ControlDXHeatingSystem(state, DXSystemNum, FirstHVACIteration);
 
         // simulate DX Heating System
-        CompName = DXHeatPumpSystem(DXSystemNum).HeatPumpCoilName;
-
-        switch (DXHeatPumpSystem(DXSystemNum).heatPumpCoilType) {
-        case HVAC::CoilType::DXHeatingEmpirical: { // COIL:DX:COOLINGBYPASSFACTOREMPIRICAL
+        auto &dxhp = state.dataHVACDXHeatPumpSys->DXHeatPumpSystem(DXSystemNum);
+        
+        switch (dxhp.dxCoilType) {
+        case HVAC::CoilType::HeatingDXSingleSpeed: { // COIL:DX:COOLINGBYPASSFACTOREMPIRICAL
             SimDXCoil(state,
-                      CompName,
+                      dxhp.DXCoilName,
                       HVAC::CompressorOp::On,
                       FirstHVACIteration,
-                      DXHeatPumpSystem(DXSystemNum).HeatPumpCoilIndex,
-                      DXHeatPumpSystem(DXSystemNum).fanOp,
-                      DXHeatPumpSystem(DXSystemNum).PartLoadFrac);
+                      dxhp.DXCoilNum,
+                      dxhp.fanOp,
+                      dxhp.PartLoadFrac);
         } break;
-        case HVAC::CoilType::HeatingAirToAirVariableSpeed: { // Coil:Heating:DX:VariableSpeed
+          
+        case HVAC::CoilType::HeatingDXVariableSpeed: { // Coil:Heating:DX:VariableSpeed
             SimVariableSpeedCoils(state,
-                                  CompName,
-                                  DXHeatPumpSystem(DXSystemNum).HeatPumpCoilIndex,
-                                  DXHeatPumpSystem(DXSystemNum).fanOp,
+                                  dxhp.DXCoilName,
+                                  dxhp.DXCoilNum,
+                                  dxhp.fanOp,
                                   HVAC::CompressorOp::On,
-                                  DXHeatPumpSystem(DXSystemNum).PartLoadFrac,
-                                  DXHeatPumpSystem(DXSystemNum).SpeedNum,
-                                  DXHeatPumpSystem(DXSystemNum).SpeedRatio,
+                                  dxhp.PartLoadFrac,
+                                  dxhp.SpeedNum,
+                                  dxhp.SpeedRatio,
                                   state.dataHVACDXHeatPumpSys->QZnReq,
                                   state.dataHVACDXHeatPumpSys->QLatReq,
                                   state.dataHVACDXHeatPumpSys->OnOffAirFlowRatio);
         } break;
         default: {
-          ShowFatalError(state, format("SimDXCoolingSystem: Invalid DX Heating System/Coil={}", HVAC::coilTypeNames[(int)DXHeatPumpSystem(DXSystemNum).heatPumpCoilType]));
+          ShowFatalError(state, format("SimDXCoolingSystem: Invalid DX Heating System/Coil={}", HVAC::coilTypeNames[(int)dxhp.dxCoilType]));
         } break;
         }
         // set econo lockout flag
         // set econo lockout flag
         if (AirLoopNum != -1) { // IF the sysem is not an equipment of outdoor air unit
 
-            if ((DXHeatPumpSystem(DXSystemNum).PartLoadFrac > 0.0) &&
+            if ((dxhp.PartLoadFrac > 0.0) &&
                 state.dataAirLoop->AirLoopControlInfo(AirLoopNum).CanLockoutEconoWithCompressor) {
                 state.dataAirLoop->AirLoopControlInfo(AirLoopNum).ReqstEconoLockoutWithCompressor = true;
             } else {
@@ -219,8 +218,8 @@
         }
 
         if (present(QTotOut)) {
-            int InletNodeNum = DXHeatPumpSystem(DXSystemNum).DXHeatPumpCoilInletNodeNum;
-            int OutletNodeNum = DXHeatPumpSystem(DXSystemNum).DXHeatPumpCoilOutletNodeNum;
+            int InletNodeNum = dxhp.DXCoilInNodeNum;
+            int OutletNodeNum = dxhp.DXCoilOutNodeNum;
             AirMassFlow = state.dataLoopNodes->Node(OutletNodeNum).MassFlowRate;
             QTotOut = AirMassFlow * (state.dataLoopNodes->Node(InletNodeNum).Enthalpy - state.dataLoopNodes->Node(OutletNodeNum).Enthalpy);
         }
@@ -248,24 +247,14 @@
         // Using/Aliasing
         using BranchNodeConnections::SetUpCompSets;
         using BranchNodeConnections::TestCompSet;
-        using DXCoils::GetCoilInletNode;
-        using DXCoils::GetCoilOutletNode;
-        using DXCoils::SetCoilSystemHeatingDXFlag;
-        using VariableSpeedCoils::GetCoilInletNodeVariableSpeed;
-        using VariableSpeedCoils::GetCoilOutletNodeVariableSpeed;
 
         // SUBROUTINE LOCAL VARIABLE DECLARATIONS:
         int NumAlphas;
         int NumNums;
         int IOStat;
         static constexpr std::string_view RoutineName("GetDXHeatPumpSystemInput: "); // include trailing blank space
-<<<<<<< HEAD
-        static constexpr std::string_view routineName = "GetDXHeatPumpSystemInput"; 
-        bool IsNotOK;                                                                // Flag to verify name
-=======
+
         static constexpr std::string_view routineName = "GetDXHeatPumpSystemInput";
-        bool IsNotOK; // Flag to verify name
->>>>>>> 06b0bead
         int DXHeatSysNum;
         std::string CurrentModuleObject; // for ease in getting objects
         Array1D_string Alphas;           // Alpha input items for object
@@ -312,59 +301,39 @@
                                                                      cNumericFields);
 
             ErrorObjectHeader eoh{routineName, CurrentModuleObject, Alphas(1)};
-<<<<<<< HEAD
 
             auto &dxhp = state.dataHVACDXHeatPumpSys->DXHeatPumpSystem(DXHeatSysNum);
             dxhp.DXHeatPumpSystemType = CurrentModuleObject; // push Object Name into data array
             dxhp.Name = Alphas(1);
+
             if (lAlphaBlanks(2)) {
-                dxhp.SchedPtr = ScheduleManager::ScheduleAlwaysOn;
-            } else {
-                dxhp.SchedPtr = GetScheduleIndex(state, Alphas(2));
-                if (dxhp.SchedPtr == 0) {
-                    ShowSevereError(state,
-                                    format("{}{}: invalid {} entered ={} for {}={}",
-                                           RoutineName,
-                                           CurrentModuleObject,
-                                           cAlphaFields(2),
-                                           Alphas(2),
-                                           cAlphaFields(1),
-                                           Alphas(1)));
-                    ErrorsFound = true;
-                }
-=======
-            DXHeatPumpSystem(DXHeatSysNum).DXHeatPumpSystemType = CurrentModuleObject; // push Object Name into data array
-            DXHeatPumpSystem(DXHeatSysNum).Name = Alphas(1);
-
-            if (lAlphaBlanks(2)) {
-                DXHeatPumpSystem(DXHeatSysNum).availSched = Sched::GetScheduleAlwaysOn(state);
-            } else if ((DXHeatPumpSystem(DXHeatSysNum).availSched = Sched::GetSchedule(state, Alphas(2))) == nullptr) {
+                dxhp.availSched = Sched::GetScheduleAlwaysOn(state);
+            } else if ((dxhp.availSched = Sched::GetSchedule(state, Alphas(2))) == nullptr) {
                 ShowSevereItemNotFound(state, eoh, cAlphaFields(2), Alphas(2));
-                state.dataHVACDXHeatPumpSys->ErrorsFound = true;
->>>>>>> 06b0bead
+                ErrorsFound = true;
             }
 
-            dxhp.heatPumpCoilType = static_cast<HVAC::CoilType>(getEnumValue(HVAC::coilTypeNamesUC, Alphas(3)));
-            dxhp.HeatPumpCoilName = Alphas(4);
-
-            if (dxhp.heatPumpCoilType == HVAC::CoilType::DXHeatingEmpirical) {
-                dxhp.HeatPumpCoilIndex = DXCoils::GetDXCoilIndex(state, dxhp.HeatPumpCoilName);
-                if (dxhp.HeatPumpCoilIndex == 0) {
-                    ShowSevereItemNotFound(state, eoh, cAlphaFields(4), Alphas(4));
+            dxhp.dxCoilType = static_cast<HVAC::CoilType>(getEnumValue(HVAC::coilTypeNamesUC, Alphas(3)));
+            dxhp.DXCoilName = Alphas(4);
+
+            if (dxhp.dxCoilType == HVAC::CoilType::HeatingDXSingleSpeed) {
+                dxhp.DXCoilNum = DXCoils::GetCoilIndex(state, dxhp.DXCoilName);
+                if (dxhp.DXCoilNum == 0) {
+                    ShowSevereItemNotFound(state, eoh, cAlphaFields(4), dxhp.DXCoilName);
                     ErrorsFound = true;
                 } else {
-                    dxhp.DXHeatPumpCoilInletNodeNum = GetCoilInletNode(state, dxhp.HeatPumpCoilIndex);
-                    dxhp.DXHeatPumpCoilOutletNodeNum = GetCoilOutletNode(state, dxhp.HeatPumpCoilIndex);
+                    dxhp.DXCoilInNodeNum = DXCoils::GetCoilAirInletNode(state, dxhp.DXCoilNum);
+                    dxhp.DXCoilOutNodeNum = DXCoils::GetCoilAirOutletNode(state, dxhp.DXCoilNum);
                 }
 
-            } else if (dxhp.heatPumpCoilType == HVAC::CoilType::HeatingAirToAirVariableSpeed) {
-                dxhp.HeatPumpCoilIndex = VariableSpeedCoils::GetCoilIndexVariableSpeed(state, dxhp.HeatPumpCoilName);
-                if (dxhp.HeatPumpCoilIndex == 0) {
-                    ShowSevereItemNotFound(state, eoh, cAlphaFields(4), Alphas(4));
+            } else if (dxhp.dxCoilType == HVAC::CoilType::HeatingDXVariableSpeed) {
+                dxhp.DXCoilNum = VariableSpeedCoils::GetCoilIndex(state, dxhp.DXCoilName);
+                if (dxhp.DXCoilNum == 0) {
+                    ShowSevereItemNotFound(state, eoh, cAlphaFields(4), dxhp.DXCoilName);
                     ErrorsFound = true;
                 } else {
-                    dxhp.DXHeatPumpCoilInletNodeNum = GetCoilInletNodeVariableSpeed(state, dxhp.HeatPumpCoilIndex);
-                    dxhp.DXHeatPumpCoilOutletNodeNum = GetCoilOutletNodeVariableSpeed(state, dxhp.HeatPumpCoilIndex);
+                    dxhp.DXCoilInNodeNum = VariableSpeedCoils::GetCoilAirInletNode(state, dxhp.DXCoilNum);
+                    dxhp.DXCoilOutNodeNum = VariableSpeedCoils::GetCoilAirOutletNode(state, dxhp.DXCoilNum);
                 }
             } else {
                 ShowSevereInvalidKey(state, eoh, cAlphaFields(3), Alphas(3));
@@ -372,28 +341,28 @@
             }
 
             // Coil air-side outlet node is the control node
-            dxhp.DXSystemControlNodeNum = dxhp.DXHeatPumpCoilOutletNodeNum;
+            dxhp.DXSystemControlNodeNum = dxhp.DXCoilOutNodeNum;
 
             TestCompSet(state,
                         CurrentModuleObject,
                         dxhp.Name,
-                        state.dataLoopNodes->NodeID(dxhp.DXHeatPumpCoilInletNodeNum),
-                        state.dataLoopNodes->NodeID(dxhp.DXHeatPumpCoilOutletNodeNum),
+                        state.dataLoopNodes->NodeID(dxhp.DXCoilInNodeNum),
+                        state.dataLoopNodes->NodeID(dxhp.DXCoilOutNodeNum),
                         "Air Nodes");
 
             SetUpCompSets(state,
                           dxhp.DXHeatPumpSystemType,
                           dxhp.Name,
-                          HVAC::coilTypeNames[(int)dxhp.heatPumpCoilType],
-                          dxhp.HeatPumpCoilName,
-                          state.dataLoopNodes->NodeID(dxhp.DXHeatPumpCoilInletNodeNum),
-                          state.dataLoopNodes->NodeID(dxhp.DXHeatPumpCoilOutletNodeNum));
+                          HVAC::coilTypeNames[(int)dxhp.dxCoilType],
+                          dxhp.DXCoilName,
+                          state.dataLoopNodes->NodeID(dxhp.DXCoilInNodeNum),
+                          state.dataLoopNodes->NodeID(dxhp.DXCoilOutNodeNum));
 
             // Supply air fan operating mode defaulted to constant fan cycling coil/compressor
             dxhp.fanOp = HVAC::FanOp::Continuous;
 
-            if (dxhp.heatPumpCoilType != HVAC::CoilType::HeatingAirToAirVariableSpeed) {
-              SetCoilSystemHeatingDXFlag(state, std::string(HVAC::coilTypeNames[(int)dxhp.heatPumpCoilType]), dxhp.HeatPumpCoilName);
+            if (dxhp.dxCoilType != HVAC::CoilType::HeatingDXVariableSpeed) {
+                DXCoils::SetCoilSystemHeatingDXFlag(state, dxhp.DXCoilNum);
             }
 
         } // End of the DX System Loop
@@ -469,8 +438,8 @@
 
         if (!state.dataGlobal->SysSizingCalc && state.dataHVACDXHeatPumpSys->MySetPointCheckFlag && DoSetPointTest) {
             for (int DXSysIndex = 1; DXSysIndex <= NumDXHeatPumpSystems; ++DXSysIndex) {
-                auto &DXHeatPumpSystem = state.dataHVACDXHeatPumpSys->DXHeatPumpSystem(DXSysIndex);
-                ControlNode = DXHeatPumpSystem.DXSystemControlNodeNum;
+                auto &dxhp = state.dataHVACDXHeatPumpSys->DXHeatPumpSystem(DXSysIndex);
+                ControlNode = dxhp.DXSystemControlNodeNum;
                 if (ControlNode > 0) {
                     if (AirLoopNum == -1) {                                                      // Outdoor Air Unit
                         state.dataLoopNodes->Node(ControlNode).TempSetPoint = OAUCoilOutletTemp; // Set the coil outlet temperature
@@ -480,8 +449,8 @@
                             if (!state.dataGlobal->AnyEnergyManagementSystemInModel) {
                                 ShowSevereError(state,
                                                 format("{}: Missing temperature setpoint for DX unit= {}",
-                                                       DXHeatPumpSystem.DXHeatPumpSystemType,
-                                                       DXHeatPumpSystem.Name));
+                                                       dxhp.DXHeatPumpSystemType,
+                                                       dxhp.Name));
                                 ShowContinueError(state, "  use a Set Point Manager to establish a setpoint at the unit control node.");
                                 state.dataHVACGlobal->SetPointErrorFlag = true;
                             } else {
@@ -489,8 +458,8 @@
                                 if (state.dataHVACGlobal->SetPointErrorFlag) {
                                     ShowSevereError(state,
                                                     format("{}: Missing temperature setpoint for DX unit= {}",
-                                                           DXHeatPumpSystem.DXHeatPumpSystemType,
-                                                           DXHeatPumpSystem.Name));
+                                                           dxhp.DXHeatPumpSystemType,
+                                                           dxhp.Name));
                                     ShowContinueError(state, "  use a Set Point Manager to establish a setpoint at the unit control node.");
                                     ShowContinueError(state,
                                                       "  or use an EMS actuator to establish a temperature setpoint at the unit control node.");
@@ -503,15 +472,16 @@
             state.dataHVACDXHeatPumpSys->MySetPointCheckFlag = false;
         }
 
+        auto &dxhp = state.dataHVACDXHeatPumpSys->DXHeatPumpSystem(DXSystemNum);
         // These initializations are done every iteration
         if (AirLoopNum == -1) { // This IF-Then routine is just for ZoneHVAC:OUTDOORAIRUNIT
 
-            state.dataHVACDXHeatPumpSys->DXHeatPumpSystem(DXSystemNum).DesiredOutletTemp = OAUCoilOutletTemp;
+            dxhp.DesiredOutletTemp = OAUCoilOutletTemp;
 
         } else { // Not Outdoor Air Unit
-            ControlNode = state.dataHVACDXHeatPumpSys->DXHeatPumpSystem(DXSystemNum).DXSystemControlNodeNum;
+            ControlNode = dxhp.DXSystemControlNodeNum;
             state.dataHVACDXHeatPumpSys->EconomizerFlag = state.dataAirLoop->AirLoopControlInfo(AirLoopNum).EconoActive;
-            state.dataHVACDXHeatPumpSys->DXHeatPumpSystem(DXSystemNum).DesiredOutletTemp = state.dataLoopNodes->Node(ControlNode).TempSetPoint;
+            dxhp.DesiredOutletTemp = state.dataLoopNodes->Node(ControlNode).TempSetPoint;
         }
     }
 
@@ -556,7 +526,6 @@
         Real64 constexpr Acc(1.e-3); // Accuracy of solver result
 
         // SUBROUTINE LOCAL VARIABLE DECLARATIONS:
-        std::string CompName; // Name of the DX cooling coil
         Real64 NoOutput;      // Sensible capacity (outlet - inlet) when the compressor is off
         Real64 FullOutput;    // Sensible capacity (outlet - inlet) when the compressor is on
         Real64 ReqOutput;     // Sensible capacity (outlet - inlet) required to meet load or set point temperature
@@ -582,16 +551,15 @@
         int I;                    // interation increment
         Real64 SpeedRatio;        // speed ratio between two neighboring speeds
 
-        auto &DXHeatPumpSystem = state.dataHVACDXHeatPumpSys->DXHeatPumpSystem(DXSystemNum);
+        auto &dxhp = state.dataHVACDXHeatPumpSys->DXHeatPumpSystem(DXSystemNum);
 
         // Set local variables
         // Retrieve the load on the controlled zone
-        OutletNode = DXHeatPumpSystem.DXHeatPumpCoilOutletNodeNum;
-        InletNode = DXHeatPumpSystem.DXHeatPumpCoilInletNodeNum;
-        ControlNode = DXHeatPumpSystem.DXSystemControlNodeNum;
-        DesOutTemp = DXHeatPumpSystem.DesiredOutletTemp;
-        CompName = DXHeatPumpSystem.HeatPumpCoilName;
-        fanOp = DXHeatPumpSystem.fanOp;
+        OutletNode = dxhp.DXCoilOutNodeNum;
+        InletNode = dxhp.DXCoilInNodeNum;
+        ControlNode = dxhp.DXSystemControlNodeNum;
+        DesOutTemp = dxhp.DesiredOutletTemp;
+        fanOp = dxhp.fanOp;
 
         PartLoadFrac = 0.0;
 
@@ -609,17 +577,17 @@
         SpeedRatio = 0.0;
 
         // If there is a fault of coil SAT Sensor
-        if (DXHeatPumpSystem.FaultyCoilSATFlag && (!state.dataGlobal->WarmupFlag) && (!state.dataGlobal->DoingSizing) &&
+        if (dxhp.FaultyCoilSATFlag && (!state.dataGlobal->WarmupFlag) && (!state.dataGlobal->DoingSizing) &&
             (!state.dataGlobal->KickOffSimulation)) {
             // calculate the sensor offset using fault information
-            int FaultIndex = DXHeatPumpSystem.FaultyCoilSATIndex;
-            DXHeatPumpSystem.FaultyCoilSATOffset = state.dataFaultsMgr->FaultsCoilSATSensor(FaultIndex).CalFaultOffsetAct(state);
+            int FaultIndex = dxhp.FaultyCoilSATIndex;
+            dxhp.FaultyCoilSATOffset = state.dataFaultsMgr->FaultsCoilSATSensor(FaultIndex).CalFaultOffsetAct(state);
             // update the DesOutTemp
-            DesOutTemp -= DXHeatPumpSystem.FaultyCoilSATOffset;
+            DesOutTemp -= dxhp.FaultyCoilSATOffset;
         }
 
         // If DXHeatingSystem is scheduled on and there is flow
-        if ((DXHeatPumpSystem.availSched->getCurrentVal() > 0.0) && (state.dataLoopNodes->Node(InletNode).MassFlowRate > MinAirMassFlow)) {
+        if ((dxhp.availSched->getCurrentVal() > 0.0) && (state.dataLoopNodes->Node(InletNode).MassFlowRate > MinAirMassFlow)) {
 
             // Determine if there is a sensible load on this system
             if ((state.dataLoopNodes->Node(InletNode).Temp < state.dataLoopNodes->Node(ControlNode).TempSetPoint) &&
@@ -632,13 +600,13 @@
                 {
                     Real64 TempOut1;
 
-                    switch (DXHeatPumpSystem.heatPumpCoilType) {
-                    case HVAC::CoilType::DXHeatingEmpirical: { // Coil:Heating:DX:SingleSpeed
+                    switch (dxhp.dxCoilType) {
+                    case HVAC::CoilType::HeatingDXSingleSpeed: { // Coil:Heating:DX:SingleSpeed
 
                         // Get no load result
                         PartLoadFrac = 0.0;
                         SimDXCoil(
-                            state, CompName, HVAC::CompressorOp::On, FirstHVACIteration, DXHeatPumpSystem.HeatPumpCoilIndex, fanOp, PartLoadFrac);
+                            state, dxhp.DXCoilName, HVAC::CompressorOp::On, FirstHVACIteration, dxhp.DXCoilNum, fanOp, PartLoadFrac);
                         NoOutput = state.dataLoopNodes->Node(InletNode).MassFlowRate *
                                    (PsyHFnTdbW(state.dataLoopNodes->Node(OutletNode).Temp, state.dataLoopNodes->Node(OutletNode).HumRat) -
                                     PsyHFnTdbW(state.dataLoopNodes->Node(InletNode).Temp, state.dataLoopNodes->Node(OutletNode).HumRat));
@@ -646,7 +614,7 @@
                         // Get full load result
                         PartLoadFrac = 1.0;
                         SimDXCoil(
-                            state, CompName, HVAC::CompressorOp::On, FirstHVACIteration, DXHeatPumpSystem.HeatPumpCoilIndex, fanOp, PartLoadFrac);
+                            state, dxhp.DXCoilName, HVAC::CompressorOp::On, FirstHVACIteration, dxhp.DXCoilNum, fanOp, PartLoadFrac);
 
                         FullOutput = state.dataLoopNodes->Node(InletNode).MassFlowRate *
                                      (PsyHFnTdbW(state.dataLoopNodes->Node(OutletNode).Temp, state.dataLoopNodes->Node(InletNode).HumRat) -
@@ -668,7 +636,7 @@
                             //           OutletTempDXCoil is the full capacity outlet temperature at PartLoadFrac = 1 from the CALL above. If this
                             //           temp is greater than the desired outlet temp, then run the compressor at PartLoadFrac = 1, otherwise find the
                             //           operating PLR.
-                            OutletTempDXCoil = state.dataDXCoils->DXCoilOutletTemp(DXHeatPumpSystem.HeatPumpCoilIndex);
+                            OutletTempDXCoil = state.dataDXCoils->DXCoilOutletTemp(dxhp.DXCoilNum);
                             if (OutletTempDXCoil < DesOutTemp) {
                                 PartLoadFrac = 1.0;
                             } else {
@@ -676,14 +644,14 @@
                                     PartLoadFrac = (DesOutTemp - state.dataLoopNodes->Node(InletNode).Temp) /
                                                    (TempOut1 - state.dataLoopNodes->Node(InletNode).Temp);
                                     SimDXCoil(state,
-                                              CompName,
+                                              dxhp.DXCoilName,
                                               HVAC::CompressorOp::On,
                                               FirstHVACIteration,
-                                              DXHeatPumpSystem.HeatPumpCoilIndex,
+                                              dxhp.DXCoilNum,
                                               fanOp,
                                               PartLoadFrac);
                                 } else {
-                                    int coilIndex = DXHeatPumpSystem.HeatPumpCoilIndex;
+                                    int coilIndex = dxhp.DXCoilNum;
                                     auto f = [&state, coilIndex, DesOutTemp](Real64 const PartLoadFrac) {
                                         DXCoils::CalcDXHeatingCoil(state, coilIndex, PartLoadFrac, HVAC::FanOp::Continuous, 1.0);
                                         Real64 OutletAirTemp = state.dataDXCoils->DXCoilOutletTemp(coilIndex);
@@ -693,13 +661,13 @@
                                     SolveRoot(state, Acc, MaxIte, SolFla, PartLoadFrac, f, 0.0, 1.0);
                                     if (SolFla == -1) {
                                         if (!state.dataGlobal->WarmupFlag) {
-                                            if (DXHeatPumpSystem.DXCoilSensPLRIter < 1) {
-                                                ++DXHeatPumpSystem.DXCoilSensPLRIter;
+                                            if (dxhp.DXCoilSensPLRIter < 1) {
+                                                ++dxhp.DXCoilSensPLRIter;
                                                 ShowWarningError(
                                                     state,
                                                     format("{} - Iteration limit exceeded calculating DX unit sensible part-load ratio for unit = {}",
-                                                           DXHeatPumpSystem.DXHeatPumpSystemType,
-                                                           DXHeatPumpSystem.Name));
+                                                           dxhp.DXHeatPumpSystemType,
+                                                           dxhp.Name));
                                                 ShowContinueError(state, format("Estimated part-load ratio  = {:.3R}", (ReqOutput / FullOutput)));
                                                 ShowContinueError(state, format("Calculated part-load ratio = {:.3R}", PartLoadFrac));
                                                 ShowContinueErrorTimeStamp(
@@ -707,11 +675,11 @@
                                                     "The calculated part-load ratio will be used and the simulation continues. Occurrence info:");
                                             } else {
                                                 ShowRecurringWarningErrorAtEnd(state,
-                                                                               DXHeatPumpSystem.DXHeatPumpSystemType + " \"" + DXHeatPumpSystem.Name +
+                                                                               dxhp.DXHeatPumpSystemType + " \"" + dxhp.Name +
                                                                                    "\" - Iteration limit exceeded calculating sensible part-load "
                                                                                    "ratio error continues. Sensible "
                                                                                    "PLR statistics follow.",
-                                                                               DXHeatPumpSystem.DXCoilSensPLRIterIndex,
+                                                                               dxhp.DXCoilSensPLRIterIndex,
                                                                                PartLoadFrac,
                                                                                PartLoadFrac);
                                             }
@@ -719,13 +687,13 @@
                                     } else if (SolFla == -2) {
                                         PartLoadFrac = ReqOutput / FullOutput;
                                         if (!state.dataGlobal->WarmupFlag) {
-                                            if (DXHeatPumpSystem.DXCoilSensPLRFail < 1) {
-                                                ++DXHeatPumpSystem.DXCoilSensPLRFail;
+                                            if (dxhp.DXCoilSensPLRFail < 1) {
+                                                ++dxhp.DXCoilSensPLRFail;
                                                 ShowWarningError(state,
                                                                  format("{} - DX unit sensible part-load ratio calculation failed: part-load ratio "
                                                                         "limits exceeded, for unit = {}",
-                                                                        DXHeatPumpSystem.DXHeatPumpSystemType,
-                                                                        DXHeatPumpSystem.Name));
+                                                                        dxhp.DXHeatPumpSystemType,
+                                                                        dxhp.Name));
                                                 ShowContinueError(state, format("Estimated part-load ratio = {:.3R}", PartLoadFrac));
                                                 ShowContinueErrorTimeStamp(
                                                     state,
@@ -733,10 +701,10 @@
                                             } else {
                                                 ShowRecurringWarningErrorAtEnd(
                                                     state,
-                                                    DXHeatPumpSystem.DXHeatPumpSystemType + " \"" + DXHeatPumpSystem.Name +
+                                                    dxhp.DXHeatPumpSystemType + " \"" + dxhp.Name +
                                                         "\" - DX unit sensible part-load ratio calculation failed error continues. Sensible PLR "
                                                         "statistics follow.",
-                                                    DXHeatPumpSystem.DXCoilSensPLRFailIndex,
+                                                    dxhp.DXCoilSensPLRFailIndex,
                                                     PartLoadFrac,
                                                     PartLoadFrac);
                                             }
@@ -753,7 +721,7 @@
                         }
                     } break;
                       
-                    case HVAC::CoilType::HeatingAirToAirVariableSpeed: {
+                    case HVAC::CoilType::HeatingDXVariableSpeed: {
                         // variable-speed air-to-air heating coil, begin -------------------------
                         // Get no load result
                         PartLoadFrac = 0.0;
@@ -764,8 +732,8 @@
                         SpeedRatio = 0.0;
 
                         SimVariableSpeedCoils(state,
-                                              CompName,
-                                              DXHeatPumpSystem.HeatPumpCoilIndex,
+                                              dxhp.DXCoilName,
+                                              dxhp.DXCoilNum,
                                               fanOp,
                                               HVAC::CompressorOp::On,
                                               PartLoadFrac,
@@ -775,7 +743,7 @@
                                               QLatReq,
                                               OnOffAirFlowRatio);
 
-                        VSCoilIndex = DXHeatPumpSystem.HeatPumpCoilIndex;
+                        VSCoilIndex = dxhp.DXCoilNum;
                         NumOfSpeeds = state.dataVariableSpeedCoils->VarSpeedCoil(VSCoilIndex).NumOfSpeeds;
 
                         NoOutput = state.dataLoopNodes->Node(InletNode).MassFlowRate *
@@ -789,7 +757,7 @@
                         SpeedRatio = 1.0;
                         QZnReq = 0.001; // to indicate the coil is running
                         SimVariableSpeedCoils(state,
-                                              CompName,
+                                              dxhp.DXCoilName,
                                               VSCoilIndex,
                                               fanOp,
                                               HVAC::CompressorOp::On,
@@ -834,8 +802,8 @@
                                 SpeedRatio = 1.0;
                                 QZnReq = 0.001; // to indicate the coil is running
                                 SimVariableSpeedCoils(state,
-                                                      CompName,
-                                                      VSCoilIndex,
+                                                      dxhp.DXCoilName,
+                                                      dxhp.DXCoilNum,
                                                       fanOp,
                                                       HVAC::CompressorOp::On,
                                                       PartLoadFrac,
@@ -855,8 +823,8 @@
                                     for (I = 2; I <= NumOfSpeeds; ++I) {
                                         SpeedNum = I;
                                         SimVariableSpeedCoils(state,
-                                                              CompName,
-                                                              VSCoilIndex,
+                                                              dxhp.DXCoilName,
+                                                              dxhp.DXCoilNum,
                                                               fanOp,
                                                               HVAC::CompressorOp::On,
                                                               PartLoadFrac,
@@ -877,8 +845,8 @@
                                     if (state.dataGlobal->DoCoilDirectSolutions) {
                                         SpeedRatio = (DesOutTemp - TempOut1) / (TempSpeedOut - TempOut1);
                                         SimVariableSpeedCoils(state,
-                                                              CompName,
-                                                              VSCoilIndex,
+                                                              dxhp.DXCoilName,
+                                                              dxhp.DXCoilNum,
                                                               fanOp,
                                                               HVAC::CompressorOp::On,
                                                               PartLoadFrac,
@@ -896,13 +864,13 @@
 
                                         if (SolFla == -1) {
                                             if (!state.dataGlobal->WarmupFlag) {
-                                                if (DXHeatPumpSystem.DXCoilSensPLRIter < 1) {
-                                                    ++DXHeatPumpSystem.DXCoilSensPLRIter;
+                                                if (dxhp.DXCoilSensPLRIter < 1) {
+                                                    ++dxhp.DXCoilSensPLRIter;
                                                     ShowWarningError(state,
                                                                      format("{} - Iteration limit exceeded calculating DX unit sensible part-load "
                                                                             "ratio for unit = {}",
-                                                                            DXHeatPumpSystem.DXHeatPumpSystemType,
-                                                                            DXHeatPumpSystem.Name));
+                                                                            dxhp.DXHeatPumpSystemType,
+                                                                            dxhp.Name));
                                                     ShowContinueError(state, format("Estimated part-load ratio  = {:.3R}", (ReqOutput / FullOutput)));
                                                     ShowContinueError(state, format("Calculated part-load ratio = {:.3R}", PartLoadFrac));
                                                     ShowContinueErrorTimeStamp(
@@ -911,10 +879,10 @@
                                                 } else {
                                                     ShowRecurringWarningErrorAtEnd(
                                                         state,
-                                                        DXHeatPumpSystem.DXHeatPumpSystemType + " \"" + DXHeatPumpSystem.Name +
+                                                        dxhp.DXHeatPumpSystemType + " \"" + dxhp.Name +
                                                             "\" - Iteration limit exceeded calculating sensible part-load ratio error continues. "
                                                             "Sensible PLR statistics follow.",
-                                                        DXHeatPumpSystem.DXCoilSensPLRIterIndex,
+                                                        dxhp.DXCoilSensPLRIterIndex,
                                                         PartLoadFrac,
                                                         PartLoadFrac);
                                                 }
@@ -922,13 +890,13 @@
                                         } else if (SolFla == -2) {
                                             PartLoadFrac = ReqOutput / FullOutput;
                                             if (!state.dataGlobal->WarmupFlag) {
-                                                if (DXHeatPumpSystem.DXCoilSensPLRFail < 1) {
-                                                    ++DXHeatPumpSystem.DXCoilSensPLRFail;
+                                                if (dxhp.DXCoilSensPLRFail < 1) {
+                                                    ++dxhp.DXCoilSensPLRFail;
                                                     ShowWarningError(state,
                                                                      format("{} - DX unit sensible part-load ratio calculation failed: part-load "
                                                                             "ratio limits exceeded, for unit = {}",
-                                                                            DXHeatPumpSystem.DXHeatPumpSystemType,
-                                                                            DXHeatPumpSystem.Name));
+                                                                            dxhp.DXHeatPumpSystemType,
+                                                                            dxhp.Name));
                                                     ShowContinueError(state, format("Estimated part-load ratio = {:.3R}", PartLoadFrac));
                                                     ShowContinueErrorTimeStamp(
                                                         state,
@@ -936,10 +904,10 @@
                                                 } else {
                                                     ShowRecurringWarningErrorAtEnd(
                                                         state,
-                                                        DXHeatPumpSystem.DXHeatPumpSystemType + " \"" + DXHeatPumpSystem.Name +
+                                                        dxhp.DXHeatPumpSystemType + " \"" + dxhp.Name +
                                                             "\" - DX unit sensible part-load ratio calculation failed error continues. Sensible PLR "
                                                             "statistics follow.",
-                                                        DXHeatPumpSystem.DXCoilSensPLRFailIndex,
+                                                        dxhp.DXCoilSensPLRFailIndex,
                                                         PartLoadFrac,
                                                         PartLoadFrac);
                                                 }
@@ -951,8 +919,8 @@
                                         PartLoadFrac = (DesOutTemp - state.dataLoopNodes->Node(InletNode).Temp) /
                                                        (TempSpeedOut - state.dataLoopNodes->Node(InletNode).Temp);
                                         SimVariableSpeedCoils(state,
-                                                              CompName,
-                                                              VSCoilIndex,
+                                                              dxhp.DXCoilName,
+                                                              dxhp.DXCoilNum,
                                                               fanOp,
                                                               HVAC::CompressorOp::On,
                                                               PartLoadFrac,
@@ -969,13 +937,13 @@
                                         General::SolveRoot(state, Acc, MaxIte, SolFla, PartLoadFrac, f, 1.0e-10, 1.0);
                                         if (SolFla == -1) {
                                             if (!state.dataGlobal->WarmupFlag) {
-                                                if (DXHeatPumpSystem.DXCoilSensPLRIter < 1) {
-                                                    ++DXHeatPumpSystem.DXCoilSensPLRIter;
+                                                if (dxhp.DXCoilSensPLRIter < 1) {
+                                                    ++dxhp.DXCoilSensPLRIter;
                                                     ShowWarningError(state,
                                                                      format("{} - Iteration limit exceeded calculating DX unit sensible part-load "
                                                                             "ratio for unit = {}",
-                                                                            DXHeatPumpSystem.DXHeatPumpSystemType,
-                                                                            DXHeatPumpSystem.Name));
+                                                                            dxhp.DXHeatPumpSystemType,
+                                                                            dxhp.Name));
                                                     ShowContinueError(state, format("Estimated part-load ratio  = {:.3R}", (ReqOutput / FullOutput)));
                                                     ShowContinueError(state, format("Calculated part-load ratio = {:.3R}", PartLoadFrac));
                                                     ShowContinueErrorTimeStamp(
@@ -984,10 +952,10 @@
                                                 } else {
                                                     ShowRecurringWarningErrorAtEnd(
                                                         state,
-                                                        DXHeatPumpSystem.DXHeatPumpSystemType + " \"" + DXHeatPumpSystem.Name +
+                                                        dxhp.DXHeatPumpSystemType + " \"" + dxhp.Name +
                                                             "\" - Iteration limit exceeded calculating sensible part-load ratio error continues. "
                                                             "Sensible PLR statistics follow.",
-                                                        DXHeatPumpSystem.DXCoilSensPLRIterIndex,
+                                                        dxhp.DXCoilSensPLRIterIndex,
                                                         PartLoadFrac,
                                                         PartLoadFrac);
                                                 }
@@ -995,13 +963,13 @@
                                         } else if (SolFla == -2) {
                                             PartLoadFrac = ReqOutput / FullOutput;
                                             if (!state.dataGlobal->WarmupFlag) {
-                                                if (DXHeatPumpSystem.DXCoilSensPLRFail < 1) {
-                                                    ++DXHeatPumpSystem.DXCoilSensPLRFail;
+                                                if (dxhp.DXCoilSensPLRFail < 1) {
+                                                    ++dxhp.DXCoilSensPLRFail;
                                                     ShowWarningError(state,
                                                                      format("{} - DX unit sensible part-load ratio calculation failed: part-load "
                                                                             "ratio limits exceeded, for unit = {}",
-                                                                            DXHeatPumpSystem.DXHeatPumpSystemType,
-                                                                            DXHeatPumpSystem.Name));
+                                                                            dxhp.DXHeatPumpSystemType,
+                                                                            dxhp.Name));
                                                     ShowContinueError(state, format("Estimated part-load ratio = {:.3R}", PartLoadFrac));
                                                     ShowContinueErrorTimeStamp(
                                                         state,
@@ -1009,10 +977,10 @@
                                                 } else {
                                                     ShowRecurringWarningErrorAtEnd(
                                                         state,
-                                                        DXHeatPumpSystem.DXHeatPumpSystemType + " \"" + DXHeatPumpSystem.Name +
+                                                        dxhp.DXHeatPumpSystemType + " \"" + dxhp.Name +
                                                             "\" - DX unit sensible part-load ratio calculation failed error continues. Sensible PLR "
                                                             "statistics follow.",
-                                                        DXHeatPumpSystem.DXCoilSensPLRFailIndex,
+                                                        dxhp.DXCoilSensPLRFailIndex,
                                                         PartLoadFrac,
                                                         PartLoadFrac);
                                                 }
@@ -1031,7 +999,7 @@
                     } break;
                     default: {
                         ShowFatalError(state,
-                                       format("ControlDXHeatingSystem: Invalid DXHeatPumpSystem coil type = {}", HVAC::coilTypeNames[(int)DXHeatPumpSystem.heatPumpCoilType]));
+                                       format("ControlDXHeatingSystem: Invalid DXHeatPumpSystem coil type = {}", HVAC::coilTypeNames[(int)dxhp.dxCoilType]));
                     } break;
                     }
                 }
@@ -1039,9 +1007,9 @@
         }     // End of If DXheatingSystem is scheduled on and there is flow
 
         // Set the final results
-        DXHeatPumpSystem.PartLoadFrac = PartLoadFrac;
-        DXHeatPumpSystem.SpeedRatio = SpeedRatio;
-        DXHeatPumpSystem.SpeedNum = SpeedNum;
+        dxhp.PartLoadFrac = PartLoadFrac;
+        dxhp.SpeedRatio = SpeedRatio;
+        dxhp.SpeedNum = SpeedNum;
     }
 
     //******************************************************************************
@@ -1129,7 +1097,7 @@
         if (state.dataHVACDXHeatPumpSys->NumDXHeatPumpSystems > 0) {
             int DXHeatSysNum = Util::FindItemInList(DXHeatCoilSysName, state.dataHVACDXHeatPumpSys->DXHeatPumpSystem);
             if (DXHeatSysNum > 0 && DXHeatSysNum <= state.dataHVACDXHeatPumpSys->NumDXHeatPumpSystems) {
-                NodeNum = state.dataHVACDXHeatPumpSys->DXHeatPumpSystem(DXHeatSysNum).DXHeatPumpCoilInletNodeNum;
+                NodeNum = state.dataHVACDXHeatPumpSys->DXHeatPumpSystem(DXHeatSysNum).DXCoilInNodeNum;
             }
         }
         if (NodeNum == 0) InletNodeErrFlag = true;
@@ -1154,7 +1122,7 @@
         if (state.dataHVACDXHeatPumpSys->NumDXHeatPumpSystems > 0) {
             int DXHeatSysNum = Util::FindItemInList(DXHeatCoilSysName, state.dataHVACDXHeatPumpSys->DXHeatPumpSystem);
             if (DXHeatSysNum > 0 && DXHeatSysNum <= state.dataHVACDXHeatPumpSys->NumDXHeatPumpSystems) {
-                NodeNum = state.dataHVACDXHeatPumpSys->DXHeatPumpSystem(DXHeatSysNum).DXHeatPumpCoilOutletNodeNum;
+                NodeNum = state.dataHVACDXHeatPumpSys->DXHeatPumpSystem(DXHeatSysNum).DXCoilOutNodeNum;
             }
         }
         if (NodeNum == 0) OutletNodeErrFlag = true;
@@ -1162,6 +1130,27 @@
         return NodeNum;
     }
 
+    int GetCoilIndex(EnergyPlusData &state, std::string const &coilSysName)
+    {
+        if (state.dataHVACDXHeatPumpSys->GetInputFlag) { // First time subroutine has been entered
+            GetDXHeatPumpSystemInput(state);
+            state.dataHVACDXHeatPumpSys->GetInputFlag = false;
+        }
+
+        return Util::FindItemInList(coilSysName, state.dataHVACDXHeatPumpSys->DXHeatPumpSystem);
+    }
+
+    int GetCoilAirInletNode(EnergyPlusData &state, int const coilNum)
+    {
+      assert (coilNum > 0 && coilNum <= state.dataHVACDXHeatPumpSys->NumDXHeatPumpSystems);
+      return state.dataHVACDXHeatPumpSys->DXHeatPumpSystem(coilNum).DXCoilInNodeNum;
+    }
+  
+    int GetCoilAirOutletNode(EnergyPlusData &state, int const coilNum)
+    {
+        assert (coilNum > 0 && coilNum <= state.dataHVACDXHeatPumpSys->NumDXHeatPumpSystems);
+        return state.dataHVACDXHeatPumpSys->DXHeatPumpSystem(coilNum).DXCoilOutNodeNum;
+    }
 } // namespace HVACDXHeatPumpSystem
 
 } // namespace EnergyPlus