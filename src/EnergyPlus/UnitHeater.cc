// EnergyPlus, Copyright (c) 1996-2025, The Board of Trustees of the University of Illinois,
// The Regents of the University of California, through Lawrence Berkeley National Laboratory
// (subject to receipt of any required approvals from the U.S. Dept. of Energy), Oak Ridge
// National Laboratory, managed by UT-Battelle, Alliance for Sustainable Energy, LLC, and other
// contributors. All rights reserved.
//
// NOTICE: This Software was developed under funding from the U.S. Department of Energy and the
// U.S. Government consequently retains certain rights. As such, the U.S. Government has been
// granted for itself and others acting on its behalf a paid-up, nonexclusive, irrevocable,
// worldwide license in the Software to reproduce, distribute copies to the public, prepare
// derivative works, and perform publicly and display publicly, and to permit others to do so.
//
// Redistribution and use in source and binary forms, with or without modification, are permitted
// provided that the following conditions are met:
//
// (1) Redistributions of source code must retain the above copyright notice, this list of
//     conditions and the following disclaimer.
//
// (2) Redistributions in binary form must reproduce the above copyright notice, this list of
//     conditions and the following disclaimer in the documentation and/or other materials
//     provided with the distribution.
//
// (3) Neither the name of the University of California, Lawrence Berkeley National Laboratory,
//     the University of Illinois, U.S. Dept. of Energy nor the names of its contributors may be
//     used to endorse or promote products derived from this software without specific prior
//     written permission.
//
// (4) Use of EnergyPlus(TM) Name. If Licensee (i) distributes the software in stand-alone form
//     without changes from the version obtained under this License, or (ii) Licensee makes a
//     reference solely to the software portion of its product, Licensee must refer to the
//     software as "EnergyPlus version X" software, where "X" is the version number Licensee
//     obtained under this License and may not use a different name for the software. Except as
//     specifically required in this Section (4), Licensee shall not use in a company name, a
//     product name, in advertising, publicity, or other promotional activities any name, trade
//     name, trademark, logo, or other designation of "EnergyPlus", "E+", "e+" or confusingly
//     similar designation, without the U.S. Department of Energy's prior written consent.
//
// THIS SOFTWARE IS PROVIDED BY THE COPYRIGHT HOLDERS AND CONTRIBUTORS "AS IS" AND ANY EXPRESS OR
// IMPLIED WARRANTIES, INCLUDING, BUT NOT LIMITED TO, THE IMPLIED WARRANTIES OF MERCHANTABILITY
// AND FITNESS FOR A PARTICULAR PURPOSE ARE DISCLAIMED. IN NO EVENT SHALL THE COPYRIGHT OWNER OR
// CONTRIBUTORS BE LIABLE FOR ANY DIRECT, INDIRECT, INCIDENTAL, SPECIAL, EXEMPLARY, OR
// CONSEQUENTIAL DAMAGES (INCLUDING, BUT NOT LIMITED TO, PROCUREMENT OF SUBSTITUTE GOODS OR
// SERVICES; LOSS OF USE, DATA, OR PROFITS; OR BUSINESS INTERRUPTION) HOWEVER CAUSED AND ON ANY
// THEORY OF LIABILITY, WHETHER IN CONTRACT, STRICT LIABILITY, OR TORT (INCLUDING NEGLIGENCE OR
// OTHERWISE) ARISING IN ANY WAY OUT OF THE USE OF THIS SOFTWARE, EVEN IF ADVISED OF THE
// POSSIBILITY OF SUCH DAMAGE.

// C++ Headers
#include <cmath>

// ObjexxFCL Headers
#include <ObjexxFCL/Array.functions.hh>

// EnergyPlus Headers
#include <EnergyPlus/Autosizing/HeatingAirFlowSizing.hh>
#include <EnergyPlus/Autosizing/HeatingCapacitySizing.hh>
#include <EnergyPlus/BranchNodeConnections.hh>
#include <EnergyPlus/Data/EnergyPlusData.hh>
#include <EnergyPlus/DataEnvironment.hh>
#include <EnergyPlus/DataHVACGlobals.hh>
#include <EnergyPlus/DataHeatBalance.hh>
#include <EnergyPlus/DataLoopNode.hh>
#include <EnergyPlus/DataSizing.hh>
#include <EnergyPlus/DataZoneEnergyDemands.hh>
#include <EnergyPlus/DataZoneEquipment.hh>
#include <EnergyPlus/Fans.hh>
#include <EnergyPlus/FluidProperties.hh>
#include <EnergyPlus/General.hh>
#include <EnergyPlus/GeneralRoutines.hh>
#include <EnergyPlus/HeatingCoils.hh>
#include <EnergyPlus/InputProcessing/InputProcessor.hh>
#include <EnergyPlus/NodeInputManager.hh>
#include <EnergyPlus/OutputProcessor.hh>
#include <EnergyPlus/PlantUtilities.hh>
#include <EnergyPlus/Psychrometrics.hh>
#include <EnergyPlus/ReportCoilSelection.hh>
#include <EnergyPlus/ScheduleManager.hh>
#include <EnergyPlus/SteamCoils.hh>
#include <EnergyPlus/UnitHeater.hh>
#include <EnergyPlus/UtilityRoutines.hh>
#include <EnergyPlus/WaterCoils.hh>

namespace EnergyPlus {

namespace UnitHeater {

    // Module containing the routines dealing with the Unit Heater

    // MODULE INFORMATION:
    //       AUTHOR         Rick Strand
    //       DATE WRITTEN   May 2000
    //       MODIFIED       Brent Griffith, Sept 2010, plant upgrades, fluid properties
    //       MODIFIED       Bereket Nigusse, FSEC, October 2013, Added cycling fan operating mode

    // PURPOSE OF THIS MODULE:
    // To simulate unit heaters.  It is assumed that unit heaters are zone equipment
    // without any connection to outside air other than through a separately defined
    // air loop.

    // METHODOLOGY EMPLOYED:
    // Units are modeled as a collection of a fan and a heating coil.  The fan
    // can either be a continuously running fan or an on-off fan which turns on
    // only when there is actually a heating load.  This fan control works together
    // with the unit operation schedule to determine what the unit heater actually
    // does at a given point in time.

    // REFERENCES:
    // ASHRAE Systems and Equipment Handbook (SI), 1996. pp. 31.3-31.8
    // Rick Strand's unit heater module which was based upon Fred Buhl's fan coil
    // module (FanCoilUnits.cc)

    void SimUnitHeater(EnergyPlusData &state,
                       std::string_view CompName,     // name of the fan coil unit
                       int const ZoneNum,             // number of zone being served
                       bool const FirstHVACIteration, // TRUE if 1st HVAC simulation of system timestep
                       Real64 &PowerMet,              // Sensible power supplied (W)
                       Real64 &LatOutputProvided,     // Latent add/removal supplied by window AC (kg/s), dehumid = negative
                       int &CompIndex)
    {

        // SUBROUTINE INFORMATION:
        //       AUTHOR         Rick Strand
        //       DATE WRITTEN   May 2000
        //       MODIFIED       Don Shirey, Aug 2009 (LatOutputProvided)

        // PURPOSE OF THIS SUBROUTINE:
        // This is the main driver subroutine for the Unit Heater simulation.

        // SUBROUTINE LOCAL VARIABLE DECLARATIONS:
        int UnitHeatNum; // index of unit heater being simulated

        if (state.dataUnitHeaters->GetUnitHeaterInputFlag) {
            GetUnitHeaterInput(state);
            state.dataUnitHeaters->GetUnitHeaterInputFlag = false;
        }

        // Find the correct Unit Heater Equipment
        if (CompIndex == 0) {
            UnitHeatNum = Util::FindItemInList(CompName, state.dataUnitHeaters->UnitHeat);
            if (UnitHeatNum == 0) {
                ShowFatalError(state, format("SimUnitHeater: Unit not found={}", CompName));
            }
            CompIndex = UnitHeatNum;
        } else {
            UnitHeatNum = CompIndex;
            if (UnitHeatNum > state.dataUnitHeaters->NumOfUnitHeats || UnitHeatNum < 1) {
                ShowFatalError(state,
                               format("SimUnitHeater:  Invalid CompIndex passed={}, Number of Units={}, Entered Unit name={}",
                                      UnitHeatNum,
                                      state.dataUnitHeaters->NumOfUnitHeats,
                                      CompName));
            }
            if (state.dataUnitHeaters->CheckEquipName(UnitHeatNum)) {
                if (CompName != state.dataUnitHeaters->UnitHeat(UnitHeatNum).Name) {
                    ShowFatalError(state,
                                   format("SimUnitHeater: Invalid CompIndex passed={}, Unit name={}, stored Unit Name for that index={}",
                                          UnitHeatNum,
                                          CompName,
                                          state.dataUnitHeaters->UnitHeat(UnitHeatNum).Name));
                }
                state.dataUnitHeaters->CheckEquipName(UnitHeatNum) = false;
            }
        }

        state.dataSize->ZoneEqUnitHeater = true;

        InitUnitHeater(state, UnitHeatNum, ZoneNum, FirstHVACIteration);

        state.dataSize->ZoneHeatingOnlyFan = true;

        CalcUnitHeater(state, UnitHeatNum, ZoneNum, FirstHVACIteration, PowerMet, LatOutputProvided);

        state.dataSize->ZoneHeatingOnlyFan = false;

        //  CALL UpdateUnitHeater

        ReportUnitHeater(state, UnitHeatNum);

        state.dataSize->ZoneEqUnitHeater = false;
    }

    void GetUnitHeaterInput(EnergyPlusData &state)
    {

        // SUBROUTINE INFORMATION:
        //       AUTHOR         Rick Strand
        //       DATE WRITTEN   May 2000
        //       MODIFIED       Chandan Sharma, FSEC, March 2011: Added ZoneHVAC sys avail manager
        //                      Bereket Nigusse, FSEC, April 2011: eliminated input node names
        //                                                         & added fan object type

        // PURPOSE OF THIS SUBROUTINE:
        // Obtain the user input data for all of the unit heaters in the input file.

        // METHODOLOGY EMPLOYED:
        // Standard EnergyPlus methodology.

        // REFERENCES:
        // Fred Buhl's fan coil module (FanCoilUnits.cc)

        static constexpr std::string_view RoutineName("GetUnitHeaterInput: "); // include trailing blank space
        static constexpr std::string_view routineName = "GetUnitHeaterInput";  // include trailing blank space

        // SUBROUTINE LOCAL VARIABLE DECLARATIONS:
        bool ErrorsFound(false); // Set to true if errors in input, fatal at end of routine
        int IOStatus;            // Used in GetObjectItem
        bool IsNotOK;            // TRUE if there was a problem with a list name
        bool errFlag(false);     // interim error flag
        int NumAlphas;           // Number of Alphas for each GetObjectItem call
        int NumNumbers;          // Number of Numbers for each GetObjectItem call
        int NumFields;           // Total number of fields in object

        Real64 FanVolFlow;             // Fan volumetric flow rate
        Array1D_string Alphas;         // Alpha items for object
        Array1D<Real64> Numbers;       // Numeric items for object
        Array1D_string cAlphaFields;   // Alpha field names
        Array1D_string cNumericFields; // Numeric field names
        Array1D_bool lAlphaBlanks;     // Logical array, alpha field input BLANK = .TRUE.
        Array1D_bool lNumericBlanks;   // Logical array, numeric field input BLANK = .TRUE.
        int CtrlZone;                  // index to loop counter
        int NodeNum;                   // index to loop counter

        auto &s_node = state.dataLoopNodes;
        
        // Figure out how many unit heaters there are in the input file
        std::string CurrentModuleObject = state.dataUnitHeaters->cMO_UnitHeater;
        state.dataUnitHeaters->NumOfUnitHeats = state.dataInputProcessing->inputProcessor->getNumObjectsFound(state, CurrentModuleObject);
        state.dataInputProcessing->inputProcessor->getObjectDefMaxArgs(state, CurrentModuleObject, NumFields, NumAlphas, NumNumbers);

        Alphas.allocate(NumAlphas);
        Numbers.dimension(NumNumbers, 0.0);
        cAlphaFields.allocate(NumAlphas);
        cNumericFields.allocate(NumNumbers);
        lAlphaBlanks.dimension(NumAlphas, true);
        lNumericBlanks.dimension(NumNumbers, true);

        // Allocate the local derived type and do one-time initializations for all parts of it
        if (state.dataUnitHeaters->NumOfUnitHeats > 0) {
            state.dataUnitHeaters->UnitHeat.allocate(state.dataUnitHeaters->NumOfUnitHeats);
            state.dataUnitHeaters->CheckEquipName.allocate(state.dataUnitHeaters->NumOfUnitHeats);
            state.dataUnitHeaters->UnitHeatNumericFields.allocate(state.dataUnitHeaters->NumOfUnitHeats);
        }
        state.dataUnitHeaters->CheckEquipName = true;

        for (int UnitHeatNum = 1; UnitHeatNum <= state.dataUnitHeaters->NumOfUnitHeats;
             ++UnitHeatNum) { // Begin looping over all of the unit heaters found in the input file...

            state.dataInputProcessing->inputProcessor->getObjectItem(state,
                                                                     CurrentModuleObject,
                                                                     UnitHeatNum,
                                                                     Alphas,
                                                                     NumAlphas,
                                                                     Numbers,
                                                                     NumNumbers,
                                                                     IOStatus,
                                                                     lNumericBlanks,
                                                                     lAlphaBlanks,
                                                                     cAlphaFields,
                                                                     cNumericFields);

            ErrorObjectHeader eoh{routineName, CurrentModuleObject, Alphas(1)};

            state.dataUnitHeaters->UnitHeatNumericFields(UnitHeatNum).FieldNames.allocate(NumNumbers);
            state.dataUnitHeaters->UnitHeatNumericFields(UnitHeatNum).FieldNames = "";
            state.dataUnitHeaters->UnitHeatNumericFields(UnitHeatNum).FieldNames = cNumericFields;
            Util::IsNameEmpty(state, Alphas(1), CurrentModuleObject, ErrorsFound);

            state.dataUnitHeaters->UnitHeat(UnitHeatNum).Name = Alphas(1);

            if (lAlphaBlanks(2)) {
                state.dataUnitHeaters->UnitHeat(UnitHeatNum).availSched = Sched::GetScheduleAlwaysOn(state);
            } else if ((state.dataUnitHeaters->UnitHeat(UnitHeatNum).availSched = Sched::GetSchedule(state, Alphas(2))) == nullptr) {
                ShowSevereItemNotFound(state, eoh, cAlphaFields(2), Alphas(2));
                ErrorsFound = true;
            }

            // Main air nodes (except outside air node):
            state.dataUnitHeaters->UnitHeat(UnitHeatNum).AirInNode =
                NodeInputManager::GetOnlySingleNode(state,
                                                    Alphas(3),
                                                    ErrorsFound,
                                                    DataLoopNode::ConnectionObjectType::ZoneHVACUnitHeater,
                                                    Alphas(1),
                                                    DataLoopNode::NodeFluidType::Air,
                                                    DataLoopNode::ConnectionType::Inlet,
                                                    NodeInputManager::CompFluidStream::Primary,
                                                    DataLoopNode::ObjectIsParent);

            state.dataUnitHeaters->UnitHeat(UnitHeatNum).AirOutNode =
                NodeInputManager::GetOnlySingleNode(state,
                                                    Alphas(4),
                                                    ErrorsFound,
                                                    DataLoopNode::ConnectionObjectType::ZoneHVACUnitHeater,
                                                    Alphas(1),
                                                    DataLoopNode::NodeFluidType::Air,
                                                    DataLoopNode::ConnectionType::Outlet,
                                                    NodeInputManager::CompFluidStream::Primary,
                                                    DataLoopNode::ObjectIsParent);

            auto &unitHeat = state.dataUnitHeaters->UnitHeat(UnitHeatNum);
            // Fan information:
            unitHeat.fanType = static_cast<HVAC::FanType>(getEnumValue(HVAC::fanTypeNamesUC, Alphas(5)));
            if (unitHeat.fanType != HVAC::FanType::Constant && unitHeat.fanType != HVAC::FanType::VAV && unitHeat.fanType != HVAC::FanType::OnOff &&
                unitHeat.fanType != HVAC::FanType::SystemModel) {
                ShowSevereInvalidKey(state, eoh, cAlphaFields(5), Alphas(5), "Fan Type must be Fan:ConstantVolume, Fan:VariableVolume, or Fan:OnOff");
                ErrorsFound = true;
            }

            unitHeat.FanName = Alphas(6);
            unitHeat.MaxAirVolFlow = Numbers(1);

            if ((unitHeat.Fan_Index = Fans::GetFanIndex(state, unitHeat.FanName)) == 0) {
                ShowSevereItemNotFound(state, eoh, cAlphaFields(6), unitHeat.FanName);
                ErrorsFound = true;

            } else {
                auto *fan = state.dataFans->fans(unitHeat.Fan_Index);

                unitHeat.FanOutletNode = fan->outletNodeNum;

                FanVolFlow = fan->maxAirFlowRate;

                if (FanVolFlow != DataSizing::AutoSize && unitHeat.MaxAirVolFlow != DataSizing::AutoSize && FanVolFlow < unitHeat.MaxAirVolFlow) {
                    ShowSevereError(state, format("Specified in {} = {}", CurrentModuleObject, unitHeat.Name));
                    ShowContinueError(
                        state,
                        format("...air flow rate ({:.7T}) in fan object {} is less than the unit heater maximum supply air flow rate ({:.7T}).",
                               FanVolFlow,
                               unitHeat.FanName,
                               unitHeat.MaxAirVolFlow));
                    ShowContinueError(state, "...the fan flow rate must be greater than or equal to the unit heater maximum supply air flow rate.");
                    ErrorsFound = true;
                } else if (FanVolFlow == DataSizing::AutoSize && unitHeat.MaxAirVolFlow != DataSizing::AutoSize) {
                    ShowWarningError(state, format("Specified in {} = {}", CurrentModuleObject, unitHeat.Name));
                    ShowContinueError(state, "...the fan flow rate is autosized while the unit heater flow rate is not.");
                    ShowContinueError(state, "...this can lead to unexpected results where the fan flow rate is less than required.");
                } else if (FanVolFlow != DataSizing::AutoSize && unitHeat.MaxAirVolFlow == DataSizing::AutoSize) {
                    ShowWarningError(state, format("Specified in {} = {}", CurrentModuleObject, unitHeat.Name));
                    ShowContinueError(state, "...the unit heater flow rate is autosized while the fan flow rate is not.");
                    ShowContinueError(state, "...this can lead to unexpected results where the fan flow rate is less than required.");
                }
                unitHeat.fanAvailSched = fan->availSched;
            }

            // Heating coil information:
            unitHeat.heatCoilType = static_cast<HVAC::CoilType>(getEnumValue(HVAC::coilTypeNamesUC, Alphas(7)));
            switch (unitHeat.heatCoilType) {
            case HVAC::CoilType::HeatingWater: {
                unitHeat.HeatCoilPlantType = DataPlant::PlantEquipmentType::CoilWaterSimpleHeating;
            } break;

            case HVAC::CoilType::HeatingSteam: {
                unitHeat.HeatCoilPlantType = DataPlant::PlantEquipmentType::CoilSteamAirHeating;
            } break;
                  
            case HVAC::CoilType::HeatingElectric:
            case HVAC::CoilType::HeatingGasOrOtherFuel: {
            } break;
                  
            default: {
                ShowSevereInvalidKey(state, eoh, cAlphaFields(7), Alphas(7));
                ErrorsFound = true;
                errFlag = true;
            } break;
            }
<<<<<<< HEAD
            
=======

>>>>>>> 06b0bead
            if (!errFlag) {
                unitHeat.HeatCoilName = Alphas(8);
                if (unitHeat.heatCoilType == HVAC::CoilType::HeatingWater) {
                    unitHeat.HeatCoilNum = WaterCoils::GetWaterCoilIndex(state, unitHeat.HeatCoilName);
                    if (unitHeat.HeatCoilNum == 0) {
                        ShowSevereItemNotFound(state, eoh, cAlphaFields(8), unitHeat.HeatCoilName);
                        ErrorsFound = true;
                    } else {
                        unitHeat.HotControlNode = WaterCoils::GetCoilWaterInletNode(state, unitHeat.HeatCoilNum);
                    }
                } else if (unitHeat.heatCoilType == HVAC::CoilType::HeatingSteam) {
                    unitHeat.HeatCoilNum = SteamCoils::GetSteamCoilIndex(state, unitHeat.HeatCoilName);
                    if (unitHeat.HeatCoilNum == 0) {
                        ShowSevereItemNotFound(state, eoh, cAlphaFields(8), unitHeat.HeatCoilName);
                        ErrorsFound = true;
                    } else {
                        unitHeat.HotControlNode = SteamCoils::GetCoilSteamInletNode(state, unitHeat.HeatCoilNum);
                        unitHeat.HeatCoilFluid = Fluid::GetSteam(state);
                    }
                }
            }

            if (lAlphaBlanks(9)) {
                unitHeat.fanOp = (unitHeat.fanType == HVAC::FanType::OnOff || unitHeat.fanType == HVAC::FanType::SystemModel)
                                     ? HVAC::FanOp::Cycling
                                     : HVAC::FanOp::Continuous;
            } else if ((state.dataUnitHeaters->UnitHeat(UnitHeatNum).fanOpModeSched = Sched::GetSchedule(state, Alphas(9))) == nullptr) {
                ShowSevereItemNotFound(state, eoh, cAlphaFields(9), Alphas(9));
                ErrorsFound = true;
            } else if (state.dataUnitHeaters->UnitHeat(UnitHeatNum).fanType == HVAC::FanType::Constant &&
                       !state.dataUnitHeaters->UnitHeat(UnitHeatNum).fanOpModeSched->checkMinMaxVals(state, Clusive::In, 0.0, Clusive::In, 1.0)) {
                Sched::ShowSevereBadMinMax(state, eoh, cAlphaFields(9), Alphas(9), Clusive::In, 0.0, Clusive::In, 1.0);
                ErrorsFound = true;
            }

            unitHeat.FanOperatesDuringNoHeating = Alphas(10);
            if ((!Util::SameString(unitHeat.FanOperatesDuringNoHeating, "Yes")) && (!Util::SameString(unitHeat.FanOperatesDuringNoHeating, "No"))) {
                ErrorsFound = true;
                ShowSevereError(state, format("Illegal {} = {}", cAlphaFields(10), Alphas(10)));
                ShowContinueError(state, format("Occurs in {}={}", CurrentModuleObject, unitHeat.Name));
            } else if (Util::SameString(unitHeat.FanOperatesDuringNoHeating, "No")) {
                unitHeat.FanOffNoHeating = true;
            }

            unitHeat.MaxVolHotWaterFlow = Numbers(2);
            unitHeat.MinVolHotWaterFlow = Numbers(3);
            unitHeat.MaxVolHotSteamFlow = Numbers(2);
            unitHeat.MinVolHotSteamFlow = Numbers(3);

            unitHeat.HotControlOffset = Numbers(4);
            // Set default convergence tolerance
            if (unitHeat.HotControlOffset <= 0.0) {
                unitHeat.HotControlOffset = 0.001;
            }

            if (!lAlphaBlanks(11)) {
                unitHeat.AvailManagerListName = Alphas(11);
            }

            unitHeat.HVACSizingIndex = 0;
            if (!lAlphaBlanks(12)) {
                unitHeat.HVACSizingIndex = Util::FindItemInList(Alphas(12), state.dataSize->ZoneHVACSizing);
                if (unitHeat.HVACSizingIndex == 0) {
                    ShowSevereError(state, format("{} = {} not found.", cAlphaFields(12), Alphas(12)));
                    ShowContinueError(state, format("Occurs in {} = {}", CurrentModuleObject, unitHeat.Name));
                    ErrorsFound = true;
                }
            }

            // check that unit heater air inlet node must be the same as a zone exhaust node
            bool ZoneNodeNotFound = true;
            for (CtrlZone = 1; CtrlZone <= state.dataGlobal->NumOfZones; ++CtrlZone) {
                if (!state.dataZoneEquip->ZoneEquipConfig(CtrlZone).IsControlled) continue;
                for (NodeNum = 1; NodeNum <= state.dataZoneEquip->ZoneEquipConfig(CtrlZone).NumExhaustNodes; ++NodeNum) {
                    if (unitHeat.AirInNode == state.dataZoneEquip->ZoneEquipConfig(CtrlZone).ExhaustNode(NodeNum)) {
                        ZoneNodeNotFound = false;
                        break;
                    }
                }
            }
            if (ZoneNodeNotFound) {
                ShowSevereError(state,
                                format("{} = \"{}\". Unit heater air inlet node name must be the same as a zone exhaust node name.",
                                       CurrentModuleObject,
                                       unitHeat.Name));
                ShowContinueError(state, "..Zone exhaust node name is specified in ZoneHVAC:EquipmentConnections object.");
                ShowContinueError(state, format("..Unit heater air inlet node name = {}", s_node->NodeID(unitHeat.AirInNode)));
                ErrorsFound = true;
            }
            // check that unit heater air outlet node is a zone inlet node.
            ZoneNodeNotFound = true;
            for (CtrlZone = 1; CtrlZone <= state.dataGlobal->NumOfZones; ++CtrlZone) {
                if (!state.dataZoneEquip->ZoneEquipConfig(CtrlZone).IsControlled) continue;
                for (NodeNum = 1; NodeNum <= state.dataZoneEquip->ZoneEquipConfig(CtrlZone).NumInletNodes; ++NodeNum) {
                    if (unitHeat.AirOutNode == state.dataZoneEquip->ZoneEquipConfig(CtrlZone).InletNode(NodeNum)) {
                        unitHeat.ZonePtr = CtrlZone;
                        ZoneNodeNotFound = false;
                        break;
                    }
                }
            }
            if (ZoneNodeNotFound) {
                ShowSevereError(state,
                                format("{} = \"{}\". Unit heater air outlet node name must be the same as a zone inlet node name.",
                                       CurrentModuleObject,
                                       unitHeat.Name));
                ShowContinueError(state, "..Zone inlet node name is specified in ZoneHVAC:EquipmentConnections object.");
                ShowContinueError(state, format("..Unit heater air outlet node name = {}", s_node->NodeID(unitHeat.AirOutNode)));
                ErrorsFound = true;
            }

            // Add fan to component sets array
            BranchNodeConnections::SetUpCompSets(state,
                                                 CurrentModuleObject,
                                                 unitHeat.Name,
                                                 HVAC::fanTypeNamesUC[(int)unitHeat.fanType],
                                                 unitHeat.FanName,
                                                 s_node->NodeID(unitHeat.AirInNode),
                                                 s_node->NodeID(unitHeat.FanOutletNode));

            // Add heating coil to component sets array
            BranchNodeConnections::SetUpCompSets(state,
                                                 CurrentModuleObject,
                                                 unitHeat.Name,
                                                 HVAC::coilTypeNames[(int)unitHeat.heatCoilType],
                                                 unitHeat.HeatCoilName,
                                                 s_node->NodeID(unitHeat.FanOutletNode),
                                                 s_node->NodeID(unitHeat.AirOutNode));

        } // ...loop over all of the unit heaters found in the input file

        Alphas.deallocate();
        Numbers.deallocate();
        cAlphaFields.deallocate();
        cNumericFields.deallocate();
        lAlphaBlanks.deallocate();
        lNumericBlanks.deallocate();

        if (ErrorsFound) ShowFatalError(state, format("{}Errors found in input", RoutineName));

        // Setup Report variables for the Unit Heaters, CurrentModuleObject='ZoneHVAC:UnitHeater'
        for (int UnitHeatNum = 1; UnitHeatNum <= state.dataUnitHeaters->NumOfUnitHeats; ++UnitHeatNum) {
            auto &unitHeat = state.dataUnitHeaters->UnitHeat(UnitHeatNum);
            SetupOutputVariable(state,
                                "Zone Unit Heater Heating Rate",
                                Constant::Units::W,
                                unitHeat.HeatPower,
                                OutputProcessor::TimeStepType::System,
                                OutputProcessor::StoreType::Average,
                                unitHeat.Name);
            SetupOutputVariable(state,
                                "Zone Unit Heater Heating Energy",
                                Constant::Units::J,
                                unitHeat.HeatEnergy,
                                OutputProcessor::TimeStepType::System,
                                OutputProcessor::StoreType::Sum,
                                unitHeat.Name);
            SetupOutputVariable(state,
                                "Zone Unit Heater Fan Electricity Rate",
                                Constant::Units::W,
                                unitHeat.ElecPower,
                                OutputProcessor::TimeStepType::System,
                                OutputProcessor::StoreType::Average,
                                unitHeat.Name);
            // Note that the unit heater fan electric is NOT metered because this value is already metered through the fan component
            SetupOutputVariable(state,
                                "Zone Unit Heater Fan Electricity Energy",
                                Constant::Units::J,
                                unitHeat.ElecEnergy,
                                OutputProcessor::TimeStepType::System,
                                OutputProcessor::StoreType::Sum,
                                unitHeat.Name);
            SetupOutputVariable(state,
                                "Zone Unit Heater Fan Availability Status",
                                Constant::Units::None,
                                (int &)unitHeat.availStatus,
                                OutputProcessor::TimeStepType::System,
                                OutputProcessor::StoreType::Average,
                                unitHeat.Name);
            if (unitHeat.fanType == HVAC::FanType::OnOff) {
                SetupOutputVariable(state,
                                    "Zone Unit Heater Fan Part Load Ratio",
                                    Constant::Units::None,
                                    unitHeat.FanPartLoadRatio,
                                    OutputProcessor::TimeStepType::System,
                                    OutputProcessor::StoreType::Average,
                                    unitHeat.Name);
            }
            state.dataRptCoilSelection->coilSelectionReportObj->setCoilSupplyFanInfo(
                state, unitHeat.HeatCoilName, unitHeat.heatCoilType, unitHeat.FanName, unitHeat.fanType, unitHeat.Fan_Index);
        }
    }

    void InitUnitHeater(EnergyPlusData &state,
                        int const UnitHeatNum,                         // index for the current unit heater
                        int const ZoneNum,                             // number of zone being served
                        [[maybe_unused]] bool const FirstHVACIteration // TRUE if 1st HVAC simulation of system timestep
    )
    {

        // SUBROUTINE INFORMATION:
        //       AUTHOR         Rick Strand
        //       DATE WRITTEN   May 2000
        //       MODIFIED       Chandan Sharma, FSEC, March 2011: Added ZoneHVAC sys avail manager

        // PURPOSE OF THIS SUBROUTINE:
        // This subroutine initializes all of the data elements which are necessary
        // to simulate a unit heater.

        // METHODOLOGY EMPLOYED:
        // Uses the status flags to trigger initializations.

        // SUBROUTINE PARAMETER DEFINITIONS:
        static constexpr std::string_view RoutineName("InitUnitHeater");

        // SUBROUTINE LOCAL VARIABLE DECLARATIONS:
        int InNode;    // inlet node number in unit heater loop
        int OutNode;   // outlet node number in unit heater loop
        Real64 RhoAir; // air density at InNode
        Real64 TempSteamIn;
        Real64 SteamDensity;
        Real64 rho; // local fluid density

        auto &s_node = state.dataLoopNodes;
        
        auto &unitHeat = state.dataUnitHeaters->UnitHeat(UnitHeatNum);
        // Do the one time initializations
        if (state.dataUnitHeaters->InitUnitHeaterOneTimeFlag) {

            state.dataUnitHeaters->MyEnvrnFlag.allocate(state.dataUnitHeaters->NumOfUnitHeats);
            state.dataUnitHeaters->MySizeFlag.allocate(state.dataUnitHeaters->NumOfUnitHeats);
            state.dataUnitHeaters->MyPlantScanFlag.allocate(state.dataUnitHeaters->NumOfUnitHeats);
            state.dataUnitHeaters->MyZoneEqFlag.allocate(state.dataUnitHeaters->NumOfUnitHeats);
            state.dataUnitHeaters->MyEnvrnFlag = true;
            state.dataUnitHeaters->MySizeFlag = true;
            state.dataUnitHeaters->MyPlantScanFlag = true;
            state.dataUnitHeaters->MyZoneEqFlag = true;
            state.dataUnitHeaters->InitUnitHeaterOneTimeFlag = false;
        }

        if (allocated(state.dataAvail->ZoneComp)) {
            auto &availMgr = state.dataAvail->ZoneComp(DataZoneEquipment::ZoneEquipType::UnitHeater).ZoneCompAvailMgrs(UnitHeatNum);
            if (state.dataUnitHeaters->MyZoneEqFlag(UnitHeatNum)) { // initialize the name of each availability manager list and zone number
                availMgr.AvailManagerListName = unitHeat.AvailManagerListName;
                availMgr.ZoneNum = ZoneNum;
                state.dataUnitHeaters->MyZoneEqFlag(UnitHeatNum) = false;
            }
            unitHeat.availStatus = availMgr.availStatus;
        }

        if (state.dataUnitHeaters->MyPlantScanFlag(UnitHeatNum) && allocated(state.dataPlnt->PlantLoop)) {
            if ((unitHeat.HeatCoilPlantType == DataPlant::PlantEquipmentType::CoilWaterSimpleHeating) ||
                (unitHeat.HeatCoilPlantType == DataPlant::PlantEquipmentType::CoilSteamAirHeating)) {
                bool errFlag = false;
                PlantUtilities::ScanPlantLoopsForObject(state,
                                                        unitHeat.HeatCoilName,
                                                        unitHeat.HeatCoilPlantType,
                                                        unitHeat.HWplantLoc,
                                                        errFlag,
                                                        _,
                                                        _,
                                                        _,
                                                        _,
                                                        _);
                if (errFlag) {
                    ShowContinueError(state,
                                      format("Reference Unit=\"{}\", type=ZoneHVAC:UnitHeater", unitHeat.Name));
                    ShowFatalError(state, "InitUnitHeater: Program terminated due to previous condition(s).");
                }

                unitHeat.HotCoilOutNodeNum =
                    DataPlant::CompData::getPlantComponent(state, unitHeat.HWplantLoc).NodeNumOut;
            }
            state.dataUnitHeaters->MyPlantScanFlag(UnitHeatNum) = false;
        } else if (state.dataUnitHeaters->MyPlantScanFlag(UnitHeatNum) && !state.dataGlobal->AnyPlantInModel) {
            state.dataUnitHeaters->MyPlantScanFlag(UnitHeatNum) = false;
        }
        // need to check all units to see if they are on Zone Equipment List or issue warning
        if (!state.dataUnitHeaters->ZoneEquipmentListChecked && state.dataZoneEquip->ZoneEquipInputsFilled) {
            state.dataUnitHeaters->ZoneEquipmentListChecked = true;
            for (int Loop = 1; Loop <= state.dataUnitHeaters->NumOfUnitHeats; ++Loop) {
                if (DataZoneEquipment::CheckZoneEquipmentList(state, "ZoneHVAC:UnitHeater", state.dataUnitHeaters->UnitHeat(Loop).Name)) continue;
                ShowSevereError(state,
                                format("InitUnitHeater: Unit=[UNIT HEATER,{}] is not on any ZoneHVAC:EquipmentList.  It will not be simulated.",
                                       state.dataUnitHeaters->UnitHeat(Loop).Name));
            }
        }

        if (!state.dataGlobal->SysSizingCalc && state.dataUnitHeaters->MySizeFlag(UnitHeatNum) &&
            !state.dataUnitHeaters->MyPlantScanFlag(UnitHeatNum)) {

            SizeUnitHeater(state, UnitHeatNum);

            state.dataUnitHeaters->MySizeFlag(UnitHeatNum) = false;
        } // Do the one time initializations

        if (state.dataGlobal->BeginEnvrnFlag && state.dataUnitHeaters->MyEnvrnFlag(UnitHeatNum) &&
            !state.dataUnitHeaters->MyPlantScanFlag(UnitHeatNum)) {
            InNode = unitHeat.AirInNode;
            OutNode = unitHeat.AirOutNode;
            RhoAir = state.dataEnvrn->StdRhoAir;

            // set the mass flow rates from the input volume flow rates
            unitHeat.MaxAirMassFlow = RhoAir * unitHeat.MaxAirVolFlow;

            // set the node max and min mass flow rates
            s_node->Node(OutNode).MassFlowRateMax = unitHeat.MaxAirMassFlow;
            s_node->Node(OutNode).MassFlowRateMin = 0.0;

            s_node->Node(InNode).MassFlowRateMax = unitHeat.MaxAirMassFlow;
            s_node->Node(InNode).MassFlowRateMin = 0.0;

            if (unitHeat.heatCoilType == HVAC::CoilType::HeatingWater) {
                rho = state.dataPlnt->PlantLoop(unitHeat.HWplantLoc.loopNum).glycol->getDensity(state, Constant::HWInitConvTemp, RoutineName);

                unitHeat.MaxHotWaterFlow = rho * unitHeat.MaxVolHotWaterFlow;
                unitHeat.MinHotWaterFlow = rho * unitHeat.MinVolHotWaterFlow;
                PlantUtilities::InitComponentNodes(state,
                                                   unitHeat.MinHotWaterFlow,
                                                   unitHeat.MaxHotWaterFlow,
                                                   unitHeat.HotControlNode,
                                                   unitHeat.HotCoilOutNodeNum);
            }
            if (unitHeat.heatCoilType == HVAC::CoilType::HeatingSteam) {
                TempSteamIn = 100.00;
                SteamDensity = unitHeat.HeatCoilFluid->getSatDensity(state, TempSteamIn, 1.0, RoutineName);
                unitHeat.MaxHotSteamFlow = SteamDensity * unitHeat.MaxVolHotSteamFlow;
                unitHeat.MinHotSteamFlow = SteamDensity * unitHeat.MinVolHotSteamFlow;

                PlantUtilities::InitComponentNodes(state,
                                                   unitHeat.MinHotSteamFlow,
                                                   unitHeat.MaxHotSteamFlow,
                                                   unitHeat.HotControlNode,
                                                   unitHeat.HotCoilOutNodeNum);
            }

            state.dataUnitHeaters->MyEnvrnFlag(UnitHeatNum) = false;
        } // ...end start of environment inits

        if (!state.dataGlobal->BeginEnvrnFlag) state.dataUnitHeaters->MyEnvrnFlag(UnitHeatNum) = true;

        // These initializations are done every iteration...
        InNode = unitHeat.AirInNode;
        OutNode = unitHeat.AirOutNode;

        state.dataUnitHeaters->QZnReq = state.dataZoneEnergyDemand->ZoneSysEnergyDemand(ZoneNum).RemainingOutputReqToHeatSP; // zone load needed
<<<<<<< HEAD
        if (unitHeat.FanSchedPtr > 0) {
            if (ScheduleManager::GetCurrentScheduleValue(state, unitHeat.FanSchedPtr) == 0.0 &&
                unitHeat.fanType == HVAC::FanType::OnOff) {
                unitHeat.fanOp = HVAC::FanOp::Cycling;
=======
        if (state.dataUnitHeaters->UnitHeat(UnitHeatNum).fanOpModeSched != nullptr) {
            if (state.dataUnitHeaters->UnitHeat(UnitHeatNum).fanOpModeSched->getCurrentVal() == 0.0 &&
                state.dataUnitHeaters->UnitHeat(UnitHeatNum).fanType == HVAC::FanType::OnOff) {
                state.dataUnitHeaters->UnitHeat(UnitHeatNum).fanOp = HVAC::FanOp::Cycling;
>>>>>>> 06b0bead
            } else {
                unitHeat.fanOp = HVAC::FanOp::Continuous;
            }
            if ((state.dataUnitHeaters->QZnReq < HVAC::SmallLoad) || state.dataZoneEnergyDemand->CurDeadBandOrSetback(ZoneNum)) {
                // Unit is available, but there is no load on it or we are in setback/deadband
<<<<<<< HEAD
                if (!unitHeat.FanOffNoHeating &&
                    ScheduleManager::GetCurrentScheduleValue(state, unitHeat.FanSchedPtr) > 0.0) {
                    unitHeat.fanOp = HVAC::FanOp::Continuous;
=======
                if (!state.dataUnitHeaters->UnitHeat(UnitHeatNum).FanOffNoHeating &&
                    state.dataUnitHeaters->UnitHeat(UnitHeatNum).fanOpModeSched->getCurrentVal() > 0.0) {
                    state.dataUnitHeaters->UnitHeat(UnitHeatNum).fanOp = HVAC::FanOp::Continuous;
>>>>>>> 06b0bead
                }
            }
        }

        state.dataUnitHeaters->SetMassFlowRateToZero = false;
<<<<<<< HEAD
        if (ScheduleManager::GetCurrentScheduleValue(state, unitHeat.SchedPtr) > 0) {
            if ((ScheduleManager::GetCurrentScheduleValue(state, unitHeat.FanAvailSchedPtr) > 0 ||
                 state.dataHVACGlobal->TurnFansOn) &&
=======
        if (state.dataUnitHeaters->UnitHeat(UnitHeatNum).availSched->getCurrentVal() > 0) {
            if ((state.dataUnitHeaters->UnitHeat(UnitHeatNum).fanAvailSched->getCurrentVal() > 0 || state.dataHVACGlobal->TurnFansOn) &&
>>>>>>> 06b0bead
                !state.dataHVACGlobal->TurnFansOff) {
                if (unitHeat.FanOffNoHeating &&
                    ((state.dataZoneEnergyDemand->ZoneSysEnergyDemand(ZoneNum).RemainingOutputReqToHeatSP < HVAC::SmallLoad) ||
                     (state.dataZoneEnergyDemand->CurDeadBandOrSetback(ZoneNum)))) {
                    state.dataUnitHeaters->SetMassFlowRateToZero = true;
                }
            } else {
                state.dataUnitHeaters->SetMassFlowRateToZero = true;
            }
        } else {
            state.dataUnitHeaters->SetMassFlowRateToZero = true;
        }

        if (state.dataUnitHeaters->SetMassFlowRateToZero) {
            s_node->Node(InNode).MassFlowRate = 0.0;
            s_node->Node(InNode).MassFlowRateMaxAvail = 0.0;
            s_node->Node(InNode).MassFlowRateMinAvail = 0.0;
            s_node->Node(OutNode).MassFlowRate = 0.0;
            s_node->Node(OutNode).MassFlowRateMaxAvail = 0.0;
            s_node->Node(OutNode).MassFlowRateMinAvail = 0.0;
        } else {
            s_node->Node(InNode).MassFlowRate = unitHeat.MaxAirMassFlow;
            s_node->Node(InNode).MassFlowRateMaxAvail = unitHeat.MaxAirMassFlow;
            s_node->Node(InNode).MassFlowRateMinAvail = unitHeat.MaxAirMassFlow;
            s_node->Node(OutNode).MassFlowRate = unitHeat.MaxAirMassFlow;
            s_node->Node(OutNode).MassFlowRateMaxAvail = unitHeat.MaxAirMassFlow;
            s_node->Node(OutNode).MassFlowRateMinAvail = unitHeat.MaxAirMassFlow;
        }

        // Just in case the unit is off and conditions do not get sent through
        // the unit for some reason, set the outlet conditions equal to the inlet
        // conditions of the unit heater
        s_node->Node(OutNode).Temp = s_node->Node(InNode).Temp;
        s_node->Node(OutNode).Press = s_node->Node(InNode).Press;
        s_node->Node(OutNode).HumRat = s_node->Node(InNode).HumRat;
        s_node->Node(OutNode).Enthalpy = s_node->Node(InNode).Enthalpy;
    }

    void SizeUnitHeater(EnergyPlusData &state, int const UnitHeatNum)
    {

        // SUBROUTINE INFORMATION:
        //       AUTHOR         Fred Buhl
        //       DATE WRITTEN   February 2002
        //       MODIFIED       August 2013 Daeho Kang, add component sizing table entries
        //                      July 2014, B. Nigusse, added scalable sizing
        //       RE-ENGINEERED  na

        // PURPOSE OF THIS SUBROUTINE:
        // This subroutine is for sizing Unit Heater components for which flow rates have not been
        // specified in the input.

        // METHODOLOGY EMPLOYED:
        // Obtains flow rates from the zone sizing arrays and plant sizing data.

        // SUBROUTINE PARAMETER DEFINITIONS:
        static constexpr std::string_view RoutineName("SizeUnitHeater");

        // SUBROUTINE LOCAL VARIABLE DECLARATIONS:
        int PltSizHeatNum; // index of plant sizing object for 1st heating loop
        Real64 DesCoilLoad;
        Real64 TempSteamIn;
        Real64 EnthSteamInDry;
        Real64 EnthSteamOutWet;
        Real64 LatentHeatSteam;
        Real64 SteamDensity;
        Real64 Cp;                 // local temporary for fluid specific heat
        Real64 rho;                // local temporary for fluid density
        std::string SizingString;  // input field sizing description (e.g., Nominal Capacity)
        Real64 TempSize;           // autosized value of coil input field
        bool PrintFlag;            // TRUE when sizing information is reported in the eio file
        int zoneHVACIndex;         // index of zoneHVAC equipment sizing specification
        Real64 WaterCoilSizDeltaT; // water coil deltaT for design water flow rate autosizing

        int &CurZoneEqNum = state.dataSize->CurZoneEqNum;

        bool ErrorsFound = false;
        Real64 MaxAirVolFlowDes = 0.0;
        Real64 MaxAirVolFlowUser = 0.0;
        Real64 MaxVolHotWaterFlowDes = 0.0;
        Real64 MaxVolHotWaterFlowUser = 0.0;
        Real64 MaxVolHotSteamFlowDes = 0.0;
        Real64 MaxVolHotSteamFlowUser = 0.0;

        auto &unitHeat = state.dataUnitHeaters->UnitHeat(UnitHeatNum);
        
        state.dataSize->DataScalableSizingON = false;
        state.dataSize->DataScalableCapSizingON = false;
        state.dataSize->ZoneHeatingOnlyFan = true;
        std::string CompType = "ZoneHVAC:UnitHeater";
        std::string const &CompName = unitHeat.Name;
        state.dataSize->DataZoneNumber = unitHeat.ZonePtr;
        state.dataSize->DataFanType = unitHeat.fanType;
        state.dataSize->DataFanIndex = unitHeat.Fan_Index;
        // unit heater is always blow thru
        state.dataSize->DataFanPlacement = HVAC::FanPlace::BlowThru;

        if (CurZoneEqNum > 0) {
            auto &ZoneEqSizing = state.dataSize->ZoneEqSizing(CurZoneEqNum);
            if (unitHeat.HVACSizingIndex > 0) {
                zoneHVACIndex = unitHeat.HVACSizingIndex;
                int SizingMethod = HVAC::HeatingAirflowSizing;
                int FieldNum = 1; //  N1 , \field Maximum Supply Air Flow Rate
                PrintFlag = true;
                SizingString = state.dataUnitHeaters->UnitHeatNumericFields(UnitHeatNum).FieldNames(FieldNum) + " [m3/s]";
                int SAFMethod = state.dataSize->ZoneHVACSizing(zoneHVACIndex).HeatingSAFMethod;
                ZoneEqSizing.SizingMethod(SizingMethod) = SAFMethod;
                if (SAFMethod == DataSizing::None || SAFMethod == DataSizing::SupplyAirFlowRate || SAFMethod == DataSizing::FlowPerFloorArea ||
                    SAFMethod == DataSizing::FractionOfAutosizedHeatingAirflow) {
                    if (SAFMethod == DataSizing::SupplyAirFlowRate) {
                        if (state.dataSize->ZoneHVACSizing(zoneHVACIndex).MaxHeatAirVolFlow > 0.0) {
                            ZoneEqSizing.AirVolFlow = state.dataSize->ZoneHVACSizing(zoneHVACIndex).MaxHeatAirVolFlow;
                            ZoneEqSizing.SystemAirFlow = true;
                        }
                        TempSize = state.dataSize->ZoneHVACSizing(zoneHVACIndex).MaxHeatAirVolFlow;
                    } else if (SAFMethod == DataSizing::FlowPerFloorArea) {
                        ZoneEqSizing.SystemAirFlow = true;
                        ZoneEqSizing.AirVolFlow = state.dataSize->ZoneHVACSizing(zoneHVACIndex).MaxHeatAirVolFlow *
                                                  state.dataHeatBal->Zone(state.dataSize->DataZoneNumber).FloorArea;
                        TempSize = ZoneEqSizing.AirVolFlow;
                        state.dataSize->DataScalableSizingON = true;
                    } else if (SAFMethod == DataSizing::FractionOfAutosizedHeatingAirflow) {
                        state.dataSize->DataFracOfAutosizedCoolingAirflow = state.dataSize->ZoneHVACSizing(zoneHVACIndex).MaxHeatAirVolFlow;
                        TempSize = DataSizing::AutoSize;
                        state.dataSize->DataScalableSizingON = true;
                    } else {
                        TempSize = state.dataSize->ZoneHVACSizing(zoneHVACIndex).MaxHeatAirVolFlow;
                    }
                    bool errorsFound = false;
                    HeatingAirFlowSizer sizingHeatingAirFlow;
                    sizingHeatingAirFlow.overrideSizingString(SizingString);
                    // sizingHeatingAirFlow.setHVACSizingIndexData(FanCoil(FanCoilNum).HVACSizingIndex);
                    sizingHeatingAirFlow.initializeWithinEP(state, CompType, CompName, PrintFlag, RoutineName);
                    unitHeat.MaxAirVolFlow = sizingHeatingAirFlow.size(state, TempSize, errorsFound);

                } else if (SAFMethod == DataSizing::FlowPerHeatingCapacity) {
                    TempSize = DataSizing::AutoSize;
                    PrintFlag = false;
                    state.dataSize->DataScalableSizingON = true;
                    state.dataSize->DataFlowUsedForSizing = state.dataSize->FinalZoneSizing(CurZoneEqNum).DesHeatVolFlow;
                    bool errorsFound = false;
                    HeatingCapacitySizer sizerHeatingCapacity;
                    sizerHeatingCapacity.overrideSizingString(SizingString);
                    sizerHeatingCapacity.initializeWithinEP(state, CompType, CompName, PrintFlag, RoutineName);
                    TempSize = sizerHeatingCapacity.size(state, TempSize, errorsFound);
                    if (state.dataSize->ZoneHVACSizing(zoneHVACIndex).HeatingCapMethod == DataSizing::FractionOfAutosizedHeatingCapacity) {
                        state.dataSize->DataFracOfAutosizedHeatingCapacity = state.dataSize->ZoneHVACSizing(zoneHVACIndex).ScaledHeatingCapacity;
                    }
                    state.dataSize->DataAutosizedHeatingCapacity = TempSize;
                    state.dataSize->DataFlowPerHeatingCapacity = state.dataSize->ZoneHVACSizing(zoneHVACIndex).MaxHeatAirVolFlow;
                    PrintFlag = true;
                    TempSize = DataSizing::AutoSize;
                    errorsFound = false;
                    HeatingAirFlowSizer sizingHeatingAirFlow;
                    sizingHeatingAirFlow.overrideSizingString(SizingString);
                    // sizingHeatingAirFlow.setHVACSizingIndexData(FanCoil(FanCoilNum).HVACSizingIndex);
                    sizingHeatingAirFlow.initializeWithinEP(state, CompType, CompName, PrintFlag, RoutineName);
                    unitHeat.MaxAirVolFlow = sizingHeatingAirFlow.size(state, TempSize, errorsFound);
                }
                state.dataSize->DataScalableSizingON = false;
            } else {
                // no scalble sizing method has been specified. Sizing proceeds using the method
                // specified in the zoneHVAC object
                int FieldNum = 1; // N1 , \field Maximum Supply Air Flow Rate
                PrintFlag = true;
                SizingString = state.dataUnitHeaters->UnitHeatNumericFields(UnitHeatNum).FieldNames(FieldNum) + " [m3/s]";
                TempSize = unitHeat.MaxAirVolFlow;
                bool errorsFound = false;
                HeatingAirFlowSizer sizingHeatingAirFlow;
                sizingHeatingAirFlow.overrideSizingString(SizingString);
                // sizingHeatingAirFlow.setHVACSizingIndexData(FanCoil(FanCoilNum).HVACSizingIndex);
                sizingHeatingAirFlow.initializeWithinEP(state, CompType, CompName, PrintFlag, RoutineName);
                unitHeat.MaxAirVolFlow = sizingHeatingAirFlow.size(state, TempSize, errorsFound);
            }
        }

        bool IsAutoSize = false;
        if (unitHeat.MaxVolHotWaterFlow == DataSizing::AutoSize) {
            IsAutoSize = true;
        }

        if (unitHeat.heatCoilType == HVAC::CoilType::HeatingWater) {

            if (CurZoneEqNum > 0) {
                if (!IsAutoSize && !state.dataSize->ZoneSizingRunDone) { // Simulation continue
                    if (unitHeat.MaxVolHotWaterFlow > 0.0) {
                        BaseSizer::reportSizerOutput(state,
                                                     "ZoneHVAC:UnitHeater",
                                                     unitHeat.Name,
                                                     "User-Specified Maximum Hot Water Flow [m3/s]",
                                                     unitHeat.MaxVolHotWaterFlow);
                    }
                } else {
                    CheckZoneSizing(state, "ZoneHVAC:UnitHeater", unitHeat.Name);

                    int CoilWaterInletNode = WaterCoils::GetCoilWaterInletNode(state, unitHeat.HeatCoilNum);
                    int CoilWaterOutletNode = WaterCoils::GetCoilWaterOutletNode(state, unitHeat.HeatCoilNum);

                    if (IsAutoSize) {
                        bool DoWaterCoilSizing = false; // if TRUE do water coil sizing calculation
                        PltSizHeatNum = PlantUtilities::MyPlantSizingIndex(state,
                                                                           HVAC::coilTypeNames[(int)unitHeat.heatCoilType],
                                                                           unitHeat.HeatCoilName,
                                                                           CoilWaterInletNode,
                                                                           CoilWaterOutletNode,
                                                                           ErrorsFound);
                        
                        if (state.dataWaterCoils->WaterCoil(unitHeat.HeatCoilNum).UseDesignWaterDeltaTemp) {
                            WaterCoilSizDeltaT = state.dataWaterCoils->WaterCoil(unitHeat.HeatCoilNum).DesignWaterDeltaTemp;
                            DoWaterCoilSizing = true;
                        } else {
                            if (PltSizHeatNum > 0) {
                                WaterCoilSizDeltaT = state.dataSize->PlantSizData(PltSizHeatNum).DeltaT;
                                DoWaterCoilSizing = true;
                            } else {
                                DoWaterCoilSizing = false;
                                // If there is no heating Plant Sizing object and autosizing was requested, issue fatal error message
                                ShowSevereError(state, "Autosizing of water coil requires a heating loop Sizing:Plant object");
                                ShowContinueError(
                                    state, format("Occurs in ZoneHVAC:UnitHeater Object={}", unitHeat.Name));
                                ErrorsFound = true;
                            }
                        }

                        if (DoWaterCoilSizing) {
                            auto &ZoneEqSizing = state.dataSize->ZoneEqSizing(CurZoneEqNum);
                            int SizingMethod = HVAC::HeatingCapacitySizing;
                            if (unitHeat.HVACSizingIndex > 0) {
                                zoneHVACIndex = unitHeat.HVACSizingIndex;
                                int CapSizingMethod = state.dataSize->ZoneHVACSizing(zoneHVACIndex).HeatingCapMethod;
                                ZoneEqSizing.SizingMethod(SizingMethod) = CapSizingMethod;
                                if (CapSizingMethod == DataSizing::HeatingDesignCapacity || CapSizingMethod == DataSizing::CapacityPerFloorArea ||
                                    CapSizingMethod == DataSizing::FractionOfAutosizedHeatingCapacity) {
                                    if (CapSizingMethod == DataSizing::HeatingDesignCapacity) {
                                        if (state.dataSize->ZoneHVACSizing(zoneHVACIndex).ScaledHeatingCapacity == DataSizing::AutoSize) {
                                            ZoneEqSizing.DesHeatingLoad = state.dataSize->FinalZoneSizing(CurZoneEqNum).DesHeatLoad;
                                        } else {
                                            ZoneEqSizing.DesHeatingLoad = state.dataSize->ZoneHVACSizing(zoneHVACIndex).ScaledHeatingCapacity;
                                        }
                                        ZoneEqSizing.HeatingCapacity = true;
                                        TempSize = DataSizing::AutoSize;
                                    } else if (CapSizingMethod == DataSizing::CapacityPerFloorArea) {
                                        ZoneEqSizing.HeatingCapacity = true;
                                        ZoneEqSizing.DesHeatingLoad = state.dataSize->ZoneHVACSizing(zoneHVACIndex).ScaledHeatingCapacity *
                                                                      state.dataHeatBal->Zone(state.dataSize->DataZoneNumber).FloorArea;
                                        state.dataSize->DataScalableCapSizingON = true;
                                    } else if (CapSizingMethod == DataSizing::FractionOfAutosizedHeatingCapacity) {
                                        state.dataSize->DataFracOfAutosizedHeatingCapacity =
                                            state.dataSize->ZoneHVACSizing(zoneHVACIndex).ScaledHeatingCapacity;
                                        state.dataSize->DataScalableCapSizingON = true;
                                        TempSize = DataSizing::AutoSize;
                                    }
                                }
                                PrintFlag = false;
                                bool errorsFound = false;
                                HeatingCapacitySizer sizerHeatingCapacity;
                                sizerHeatingCapacity.overrideSizingString(SizingString);
                                sizerHeatingCapacity.initializeWithinEP(state, CompType, CompName, PrintFlag, RoutineName);
                                DesCoilLoad = sizerHeatingCapacity.size(state, TempSize, errorsFound);
                                state.dataSize->DataScalableCapSizingON = false;
                            } else {
                                SizingString = "";
                                PrintFlag = false;
                                TempSize = DataSizing::AutoSize;
                                ZoneEqSizing.HeatingCapacity = true;
                                ZoneEqSizing.DesHeatingLoad = state.dataSize->FinalZoneSizing(CurZoneEqNum).DesHeatLoad;
                                bool errorsFound = false;
                                HeatingCapacitySizer sizerHeatingCapacity;
                                sizerHeatingCapacity.overrideSizingString(SizingString);
                                sizerHeatingCapacity.initializeWithinEP(state, CompType, CompName, PrintFlag, RoutineName);
                                DesCoilLoad = sizerHeatingCapacity.size(state, TempSize, errorsFound);
                            }

                            if (DesCoilLoad >= HVAC::SmallLoad) {
                                rho = state.dataPlnt->PlantLoop(unitHeat.HWplantLoc.loopNum)
                                          .glycol->getDensity(state, Constant::HWInitConvTemp, RoutineName);
                                Cp = state.dataPlnt->PlantLoop(unitHeat.HWplantLoc.loopNum)
                                         .glycol->getSpecificHeat(state, Constant::HWInitConvTemp, RoutineName);
                                MaxVolHotWaterFlowDes = DesCoilLoad / (WaterCoilSizDeltaT * Cp * rho);
                            } else {
                                MaxVolHotWaterFlowDes = 0.0;
                            }
                        }
                        unitHeat.MaxVolHotWaterFlow = MaxVolHotWaterFlowDes;
                        BaseSizer::reportSizerOutput(state,
                                                     "ZoneHVAC:UnitHeater",
                                                     unitHeat.Name,
                                                     "Design Size Maximum Hot Water Flow [m3/s]",
                                                     MaxVolHotWaterFlowDes);
                    } else {
                        if (unitHeat.MaxVolHotWaterFlow > 0.0 && MaxVolHotWaterFlowDes > 0.0) {
                            MaxVolHotWaterFlowUser = unitHeat.MaxVolHotWaterFlow;
                            BaseSizer::reportSizerOutput(state,
                                                         "ZoneHVAC:UnitHeater",
                                                         unitHeat.Name,
                                                         "Design Size Maximum Hot Water Flow [m3/s]",
                                                         MaxVolHotWaterFlowDes,
                                                         "User-Specified Maximum Hot Water Flow [m3/s]",
                                                         MaxVolHotWaterFlowUser);
                            if (state.dataGlobal->DisplayExtraWarnings) {
                                if ((std::abs(MaxVolHotWaterFlowDes - MaxVolHotWaterFlowUser) / MaxVolHotWaterFlowUser) >
                                    state.dataSize->AutoVsHardSizingThreshold) {
                                    ShowMessage(state,
                                                format("SizeUnitHeater: Potential issue with equipment sizing for ZoneHVAC:UnitHeater {}",
                                                       unitHeat.Name));
                                    ShowContinueError(state,
                                                      format("User-Specified Maximum Hot Water Flow of {:.5R} [m3/s]", MaxVolHotWaterFlowUser));
                                    ShowContinueError(
                                        state, format("differs from Design Size Maximum Hot Water Flow of {:.5R} [m3/s]", MaxVolHotWaterFlowDes));
                                    ShowContinueError(state, "This may, or may not, indicate mismatched component sizes.");
                                    ShowContinueError(state, "Verify that the value entered is intended and is consistent with other components.");
                                }
                            }
                        }
                    }
                }
            }
        } else {
            unitHeat.MaxVolHotWaterFlow = 0.0;
        }

        IsAutoSize = false;
        if (unitHeat.MaxVolHotSteamFlow == DataSizing::AutoSize) {
            IsAutoSize = true;
        }

        if (unitHeat.heatCoilType == HVAC::CoilType::HeatingSteam) {

            if (CurZoneEqNum > 0) {
                if (!IsAutoSize && !state.dataSize->ZoneSizingRunDone) { // Simulation continue
                    if (unitHeat.MaxVolHotSteamFlow > 0.0) {
                        BaseSizer::reportSizerOutput(state,
                                                     "ZoneHVAC:UnitHeater",
                                                     unitHeat.Name,
                                                     "User-Specified Maximum Steam Flow [m3/s]",
                                                     unitHeat.MaxVolHotSteamFlow);
                    }
                } else {
                    auto &ZoneEqSizing = state.dataSize->ZoneEqSizing(CurZoneEqNum);
                    CheckZoneSizing(state, "ZoneHVAC:UnitHeater", unitHeat.Name);

                    int CoilSteamInletNode = SteamCoils::GetCoilSteamInletNode(state, unitHeat.HeatCoilNum);
                    int CoilSteamOutletNode = SteamCoils::GetCoilSteamInletNode(state, unitHeat.HeatCoilNum);
                    if (IsAutoSize) {
                        PltSizHeatNum = PlantUtilities::MyPlantSizingIndex(state,
                                                                           "Coil:Heating:Steam",
                                                                           unitHeat.HeatCoilName,
                                                                           CoilSteamInletNode,
                                                                           CoilSteamOutletNode,
                                                                           ErrorsFound);
                        if (PltSizHeatNum > 0) {
                            if (unitHeat.HVACSizingIndex > 0) {
                                zoneHVACIndex = unitHeat.HVACSizingIndex;
                                int SizingMethod = HVAC::HeatingCapacitySizing;
                                int CapSizingMethod = state.dataSize->ZoneHVACSizing(zoneHVACIndex).HeatingCapMethod;
                                ZoneEqSizing.SizingMethod(SizingMethod) = CapSizingMethod;
                                if (CapSizingMethod == DataSizing::HeatingDesignCapacity || CapSizingMethod == DataSizing::CapacityPerFloorArea ||
                                    CapSizingMethod == DataSizing::FractionOfAutosizedHeatingCapacity) {
                                    if (CapSizingMethod == DataSizing::HeatingDesignCapacity) {
                                        if (state.dataSize->ZoneHVACSizing(zoneHVACIndex).ScaledHeatingCapacity == DataSizing::AutoSize) {
                                            ZoneEqSizing.DesHeatingLoad = state.dataSize->FinalZoneSizing(CurZoneEqNum).DesHeatLoad;
                                        } else {
                                            ZoneEqSizing.DesHeatingLoad = state.dataSize->ZoneHVACSizing(zoneHVACIndex).ScaledHeatingCapacity;
                                        }
                                        ZoneEqSizing.HeatingCapacity = true;
                                        TempSize = DataSizing::AutoSize;
                                    } else if (CapSizingMethod == DataSizing::CapacityPerFloorArea) {
                                        ZoneEqSizing.HeatingCapacity = true;
                                        ZoneEqSizing.DesHeatingLoad = state.dataSize->ZoneHVACSizing(zoneHVACIndex).ScaledHeatingCapacity *
                                                                      state.dataHeatBal->Zone(state.dataSize->DataZoneNumber).FloorArea;
                                        state.dataSize->DataScalableCapSizingON = true;
                                    } else if (CapSizingMethod == DataSizing::FractionOfAutosizedHeatingCapacity) {
                                        state.dataSize->DataFracOfAutosizedHeatingCapacity =
                                            state.dataSize->ZoneHVACSizing(zoneHVACIndex).ScaledHeatingCapacity;
                                        TempSize = DataSizing::AutoSize;
                                        state.dataSize->DataScalableCapSizingON = true;
                                    }
                                }
                                PrintFlag = false;
                                bool errorsFound = false;
                                HeatingCapacitySizer sizerHeatingCapacity;
                                sizerHeatingCapacity.overrideSizingString(SizingString);
                                sizerHeatingCapacity.initializeWithinEP(state, CompType, CompName, PrintFlag, RoutineName);
                                DesCoilLoad = sizerHeatingCapacity.size(state, TempSize, errorsFound);
                                state.dataSize->DataScalableCapSizingON = false;
                            } else {
                                DesCoilLoad = state.dataSize->FinalZoneSizing(CurZoneEqNum).DesHeatLoad;
                            }
                            if (DesCoilLoad >= HVAC::SmallLoad) {
                                TempSteamIn = 100.00;
                                auto *steam = Fluid::GetSteam(state);
                                EnthSteamInDry = steam->getSatEnthalpy(state, TempSteamIn, 1.0, RoutineName);
                                EnthSteamOutWet = steam->getSatEnthalpy(state, TempSteamIn, 0.0, RoutineName);
                                LatentHeatSteam = EnthSteamInDry - EnthSteamOutWet;
                                SteamDensity = steam->getSatDensity(state, TempSteamIn, 1.0, RoutineName);
                                MaxVolHotSteamFlowDes =
                                    DesCoilLoad / (SteamDensity * (LatentHeatSteam +
                                                                   state.dataSize->PlantSizData(PltSizHeatNum).DeltaT *
                                                                       Psychrometrics::CPHW(state.dataSize->PlantSizData(PltSizHeatNum).ExitTemp)));
                            } else {
                                MaxVolHotSteamFlowDes = 0.0;
                            }
                        } else {
                            ShowSevereError(state, "Autosizing of Steam flow requires a heating loop Sizing:Plant object");
                            ShowContinueError(state,
                                              format("Occurs in ZoneHVAC:UnitHeater Object={}", unitHeat.Name));
                            ErrorsFound = true;
                        }
                        unitHeat.MaxVolHotSteamFlow = MaxVolHotSteamFlowDes;
                        BaseSizer::reportSizerOutput(state,
                                                     "ZoneHVAC:UnitHeater",
                                                     unitHeat.Name,
                                                     "Design Size Maximum Steam Flow [m3/s]",
                                                     MaxVolHotSteamFlowDes);
                    } else {
                        if (unitHeat.MaxVolHotSteamFlow > 0.0 && MaxVolHotSteamFlowDes > 0.0) {
                            MaxVolHotSteamFlowUser = unitHeat.MaxVolHotSteamFlow;
                            BaseSizer::reportSizerOutput(state,
                                                         "ZoneHVAC:UnitHeater",
                                                         unitHeat.Name,
                                                         "Design Size Maximum Steam Flow [m3/s]",
                                                         MaxVolHotSteamFlowDes,
                                                         "User-Specified Maximum Steam Flow [m3/s]",
                                                         MaxVolHotSteamFlowUser);
                            if (state.dataGlobal->DisplayExtraWarnings) {
                                if ((std::abs(MaxVolHotSteamFlowDes - MaxVolHotSteamFlowUser) / MaxVolHotSteamFlowUser) >
                                    state.dataSize->AutoVsHardSizingThreshold) {
                                    ShowMessage(state,
                                                format("SizeUnitHeater: Potential issue with equipment sizing for ZoneHVAC:UnitHeater {}",
                                                       unitHeat.Name));
                                    ShowContinueError(state, format("User-Specified Maximum Steam Flow of {:.5R} [m3/s]", MaxVolHotSteamFlowUser));
                                    ShowContinueError(state,
                                                      format("differs from Design Size Maximum Steam Flow of {:.5R} [m3/s]", MaxVolHotSteamFlowDes));
                                    ShowContinueError(state, "This may, or may not, indicate mismatched component sizes.");
                                    ShowContinueError(state, "Verify that the value entered is intended and is consistent with other components.");
                                }
                            }
                        }
                    }
                }
            }
        } else {
            unitHeat.MaxVolHotSteamFlow = 0.0;
        }

        // set the design air flow rate for the heating coil

        WaterCoils::SetCoilDesFlow(state, unitHeat.HeatCoilNum, unitHeat.MaxAirVolFlow);
        
        if (CurZoneEqNum > 0) {
            auto &ZoneEqSizing = state.dataSize->ZoneEqSizing(CurZoneEqNum);
            ZoneEqSizing.MaxHWVolFlow = unitHeat.MaxVolHotWaterFlow;
        }

        if (ErrorsFound) {
            ShowFatalError(state, "Preceding sizing errors cause program termination");
        }
    }

    void CalcUnitHeater(EnergyPlusData &state,
                        int &UnitHeatNum,              // number of the current fan coil unit being simulated
                        int const ZoneNum,             // number of zone being served
                        bool const FirstHVACIteration, // TRUE if 1st HVAC simulation of system timestep
                        Real64 &PowerMet,              // Sensible power supplied (W)
                        Real64 &LatOutputProvided      // Latent power supplied (kg/s), negative = dehumidification
    )
    {

        // SUBROUTINE INFORMATION:
        //       AUTHOR         Rick Strand
        //       DATE WRITTEN   May 2000
        //       MODIFIED       Don Shirey, Aug 2009 (LatOutputProvided)
        //                      July 2012, Chandan Sharma - FSEC: Added zone sys avail managers

        // PURPOSE OF THIS SUBROUTINE:
        // This subroutine mainly controls the action of the unit heater
        // based on the user input for controls and the defined controls
        // algorithms.  There are currently (at the initial creation of this
        // subroutine) two control methods: on-off fan operation or continuous
        // fan operation.

        // METHODOLOGY EMPLOYED:
        // Unit is controlled based on user input and what is happening in the
        // simulation.  There are various cases to consider:
        // 1. OFF: Unit is schedule off.  All flow rates are set to zero and
        //    the temperatures are set to zone conditions.
        // 2. NO LOAD OR COOLING/ON-OFF FAN CONTROL: Unit is available, but
        //    there is no heating load.  All flow rates are set to zero and
        //    the temperatures are set to zone conditions.
        // 3. NO LOAD OR COOLING/CONTINUOUS FAN CONTROL: Unit is available and
        //    the fan is running (if it is scheduled to be available also).
        //    No heating is provided, only circulation via the fan running.
        // 4. HEATING: The unit is on/available and there is a heating load.
        //    The heating coil is modulated (constant fan speed) to meet the
        //    heating load.

        // REFERENCES:
        // ASHRAE Systems and Equipment Handbook (SI), 1996. page 31.7

        // SUBROUTINE PARAMETER DEFINITIONS:
        int constexpr MaxIter = 100; // maximum number of iterations

        // SUBROUTINE LOCAL VARIABLE DECLARATIONS:
        Real64 SpecHumOut; // Specific humidity ratio of outlet air (kg moisture / kg moist air)
        Real64 SpecHumIn;  // Specific humidity ratio of inlet air (kg moisture / kg moist air)
        Real64 mdot;       // local temporary for fluid mass flow rate

        // initialize local variables
        Real64 QUnitOut = 0.0;
        Real64 NoOutput = 0.0;
        Real64 FullOutput = 0.0;
        Real64 LatentOutput = 0.0; // Latent (moisture) add/removal rate, negative is dehumidification [kg/s]
        Real64 MaxWaterFlow = 0.0;
        Real64 MinWaterFlow = 0.0;
        Real64 PartLoadFrac = 0.0;

        auto &s_node = state.dataLoopNodes;
        auto &unitHeat = state.dataUnitHeaters->UnitHeat(UnitHeatNum);

        Real64 ControlOffset = unitHeat.HotControlOffset;
        HVAC::FanOp fanOp = unitHeat.fanOp;

        if (fanOp != HVAC::FanOp::Cycling) {

<<<<<<< HEAD
            if (ScheduleManager::GetCurrentScheduleValue(state, unitHeat.SchedPtr) <= 0 ||
                ((ScheduleManager::GetCurrentScheduleValue(state, unitHeat.FanAvailSchedPtr) <= 0 &&
                  !state.dataHVACGlobal->TurnFansOn) ||
=======
            if (state.dataUnitHeaters->UnitHeat(UnitHeatNum).availSched->getCurrentVal() <= 0 ||
                ((state.dataUnitHeaters->UnitHeat(UnitHeatNum).fanAvailSched->getCurrentVal() <= 0 && !state.dataHVACGlobal->TurnFansOn) ||
>>>>>>> 06b0bead
                 state.dataHVACGlobal->TurnFansOff)) {
                // Case 1: OFF-->unit schedule says that it it not available
                //         OR child fan in not available OR child fan not being cycled ON by sys avail manager
                //         OR child fan being forced OFF by sys avail manager
                state.dataUnitHeaters->HCoilOn = false;
                if (unitHeat.heatCoilType == HVAC::CoilType::HeatingWater) {
                    mdot = 0.0; // try to turn off

                    PlantUtilities::SetComponentFlowRate(state,
                                                         mdot,
                                                         unitHeat.HotControlNode,
                                                         unitHeat.HotCoilOutNodeNum,
                                                         unitHeat.HWplantLoc);

                } else if (unitHeat.heatCoilType == HVAC::CoilType::HeatingSteam) {
                    mdot = 0.0; // try to turn off

                    PlantUtilities::SetComponentFlowRate(state,
                                                         mdot,
                                                         unitHeat.HotControlNode,
                                                         unitHeat.HotCoilOutNodeNum,
                                                         unitHeat.HWplantLoc);
                }
                CalcUnitHeaterComponents(state, UnitHeatNum, FirstHVACIteration, QUnitOut);

            } else if ((state.dataUnitHeaters->QZnReq < HVAC::SmallLoad) || state.dataZoneEnergyDemand->CurDeadBandOrSetback(ZoneNum)) {
                // Unit is available, but there is no load on it or we are in setback/deadband
                if (!unitHeat.FanOffNoHeating) {

                    // Case 2: NO LOAD OR COOLING/ON-OFF FAN CONTROL-->turn everything off
                    //         because there is no load on the unit heater
                    state.dataUnitHeaters->HCoilOn = false;
                    if (unitHeat.heatCoilType == HVAC::CoilType::HeatingWater) {
                        mdot = 0.0; // try to turn off

                        PlantUtilities::SetComponentFlowRate(state,
                                                             mdot,
                                                             unitHeat.HotControlNode,
                                                             unitHeat.HotCoilOutNodeNum,
                                                             unitHeat.HWplantLoc);

                    } else if (unitHeat.heatCoilType == HVAC::CoilType::HeatingSteam) {
                        mdot = 0.0; // try to turn off

                        PlantUtilities::SetComponentFlowRate(state,
                                                             mdot,
                                                             unitHeat.HotControlNode,
                                                             unitHeat.HotCoilOutNodeNum,
                                                             unitHeat.HWplantLoc);
                    }
                    CalcUnitHeaterComponents(state, UnitHeatNum, FirstHVACIteration, QUnitOut);

                } else {
                    // Case 3: NO LOAD OR COOLING/CONTINUOUS FAN CONTROL-->let the fan
                    //         continue to run even though there is no load (air circulation)
                    // Note that the flow rates were already set in the initialization routine
                    // so there is really nothing else left to do except call the components.

                    state.dataUnitHeaters->HCoilOn = false;
                    if (unitHeat.heatCoilType == HVAC::CoilType::HeatingWater) {
                        mdot = 0.0; // try to turn off

                        if (unitHeat.HWplantLoc.loopNum > 0) {
                            PlantUtilities::SetComponentFlowRate(state,
                                                                 mdot,
                                                                 unitHeat.HotControlNode,
                                                                 unitHeat.HotCoilOutNodeNum,
                                                                 unitHeat.HWplantLoc);
                        }

                    } else if (unitHeat.heatCoilType == HVAC::CoilType::HeatingSteam) {
                        mdot = 0.0; // try to turn off
                        if (unitHeat.HWplantLoc.loopNum > 0) {
                            PlantUtilities::SetComponentFlowRate(state,
                                                                 mdot,
                                                                 unitHeat.HotControlNode,
                                                                 unitHeat.HotCoilOutNodeNum,
                                                                 unitHeat.HWplantLoc);
                        }
                    }

                    CalcUnitHeaterComponents(state, UnitHeatNum, FirstHVACIteration, QUnitOut);
                }

            } else { // Case 4: HEATING-->unit is available and there is a heating load

                switch (unitHeat.heatCoilType) {

                case HVAC::CoilType::HeatingWater: {

                    // On the first HVAC iteration the system values are given to the controller, but after that
                    // the demand limits are in place and there needs to be feedback to the Zone Equipment
                    if (FirstHVACIteration) {
                        MaxWaterFlow = unitHeat.MaxHotWaterFlow;
                        MinWaterFlow = unitHeat.MinHotWaterFlow;
                    } else {
                        MaxWaterFlow = s_node->Node(unitHeat.HotControlNode).MassFlowRateMaxAvail;
                        MinWaterFlow = s_node->Node(unitHeat.HotControlNode).MassFlowRateMinAvail;
                    }
                    // control water flow to obtain output matching QZnReq
                    ControlCompOutput(state,
                                      unitHeat.Name,
                                      state.dataUnitHeaters->cMO_UnitHeater,
                                      UnitHeatNum,
                                      FirstHVACIteration,
                                      state.dataUnitHeaters->QZnReq,
                                      unitHeat.HotControlNode,
                                      MaxWaterFlow,
                                      MinWaterFlow,
                                      unitHeat.HotControlOffset,
                                      unitHeat.ControlCompTypeNum,
                                      unitHeat.CompErrIndex,
                                      _,
                                      _,
                                      _,
                                      _,
                                      _,
                                      unitHeat.HWplantLoc);
                } break;
                  
                case HVAC::CoilType::HeatingElectric:
                case HVAC::CoilType::HeatingGasOrOtherFuel:
                case HVAC::CoilType::HeatingSteam: {
                    state.dataUnitHeaters->HCoilOn = true;
                    CalcUnitHeaterComponents(state, UnitHeatNum, FirstHVACIteration, QUnitOut);
                } break;
                default:
                    break;
                }
            }
            if (s_node->Node(unitHeat.AirInNode).MassFlowRateMax > 0.0) {
                unitHeat.FanPartLoadRatio =
                    s_node->Node(unitHeat.AirInNode).MassFlowRate / s_node->Node(unitHeat.AirInNode).MassFlowRateMax;
            }
        } else { // OnOff fan and cycling
            if ((state.dataUnitHeaters->QZnReq < HVAC::SmallLoad) || (state.dataZoneEnergyDemand->CurDeadBandOrSetback(ZoneNum)) ||
<<<<<<< HEAD
                ScheduleManager::GetCurrentScheduleValue(state, unitHeat.SchedPtr) <= 0 ||
                ((ScheduleManager::GetCurrentScheduleValue(state, unitHeat.FanAvailSchedPtr) <= 0 &&
                  !state.dataHVACGlobal->TurnFansOn) ||
=======
                state.dataUnitHeaters->UnitHeat(UnitHeatNum).availSched->getCurrentVal() <= 0 ||
                ((state.dataUnitHeaters->UnitHeat(UnitHeatNum).fanAvailSched->getCurrentVal() <= 0 && !state.dataHVACGlobal->TurnFansOn) ||
>>>>>>> 06b0bead
                 state.dataHVACGlobal->TurnFansOff)) {
                // Case 1: OFF-->unit schedule says that it it not available
                //         OR child fan in not available OR child fan not being cycled ON by sys avail manager
                //         OR child fan being forced OFF by sys avail manager
                PartLoadFrac = 0.0;
                state.dataUnitHeaters->HCoilOn = false;
                CalcUnitHeaterComponents(state, UnitHeatNum, FirstHVACIteration, QUnitOut, fanOp, PartLoadFrac);

                if (s_node->Node(unitHeat.AirInNode).MassFlowRateMax > 0.0) {
                    unitHeat.FanPartLoadRatio =
                        s_node->Node(unitHeat.AirInNode).MassFlowRate / s_node->Node(unitHeat.AirInNode).MassFlowRateMax;
                }

            } else { // Case 4: HEATING-->unit is available and there is a heating load

                state.dataUnitHeaters->HCoilOn = true;

                // Find part load ratio of unit heater coils
                PartLoadFrac = 0.0;
                CalcUnitHeaterComponents(state, UnitHeatNum, FirstHVACIteration, NoOutput, fanOp, PartLoadFrac);
                if ((NoOutput - state.dataUnitHeaters->QZnReq) < HVAC::SmallLoad) {
                    // Unit heater is unable to meet the load with coil off, set PLR = 1
                    PartLoadFrac = 1.0;
                    CalcUnitHeaterComponents(state, UnitHeatNum, FirstHVACIteration, FullOutput, fanOp, PartLoadFrac);
                    if ((FullOutput - state.dataUnitHeaters->QZnReq) > HVAC::SmallLoad) {
                        // Unit heater full load capacity is able to meet the load, Find PLR

                        auto f = [&state, UnitHeatNum, FirstHVACIteration, fanOp](Real64 const PartLoadRatio) {
                            // SUBROUTINE LOCAL VARIABLE DECLARATIONS:
                            Real64 QUnitOut; // heating provided by unit heater [watts]

                            CalcUnitHeaterComponents(state, UnitHeatNum, FirstHVACIteration, QUnitOut, fanOp, PartLoadRatio);

                            // Calculate residual based on output calculation flag
                            if (state.dataUnitHeaters->QZnReq != 0.0) {
                                return (QUnitOut - state.dataUnitHeaters->QZnReq) / state.dataUnitHeaters->QZnReq;
                            } else
                                return 0.0;
                        };

                        // Tolerance is in fraction of load, MaxIter = 30, SolFalg = # of iterations or error as appropriate
                        int SolFlag = 0; // # of iterations IF positive, -1 means failed to converge, -2 means bounds are incorrect
                        General::SolveRoot(state, 0.001, MaxIter, SolFlag, PartLoadFrac, f, 0.0, 1.0);
                    }
                }

                CalcUnitHeaterComponents(state, UnitHeatNum, FirstHVACIteration, QUnitOut, fanOp, PartLoadFrac);

            } // ...end of unit ON/OFF IF-THEN block
            unitHeat.PartLoadFrac = PartLoadFrac;
            unitHeat.FanPartLoadRatio = PartLoadFrac;
            s_node->Node(unitHeat.AirOutNode).MassFlowRate = s_node->Node(unitHeat.AirInNode).MassFlowRate;
        }

        // CR9155 Remove specific humidity calculations
        SpecHumOut = s_node->Node(unitHeat.AirOutNode).HumRat;
        SpecHumIn = s_node->Node(unitHeat.AirInNode).HumRat;
        LatentOutput = s_node->Node(unitHeat.AirOutNode).MassFlowRate * (SpecHumOut - SpecHumIn); // Latent rate (kg/s), dehumid = negative

        QUnitOut = s_node->Node(unitHeat.AirOutNode).MassFlowRate *
                   (Psychrometrics::PsyHFnTdbW(s_node->Node(unitHeat.AirOutNode).Temp, s_node->Node(unitHeat.AirInNode).HumRat) -
                    Psychrometrics::PsyHFnTdbW(s_node->Node(unitHeat.AirInNode).Temp, s_node->Node(unitHeat.AirInNode).HumRat));

        // Report variables...
        unitHeat.HeatPower = max(0.0, QUnitOut);
        unitHeat.ElecPower =
            state.dataFans->fans(unitHeat.Fan_Index)->totalPower;

        PowerMet = QUnitOut;
        LatOutputProvided = LatentOutput;
    }

    void CalcUnitHeaterComponents(EnergyPlusData &state,
                                  int const UnitHeatNum,         // Unit index in unit heater array
                                  bool const FirstHVACIteration, // flag for 1st HVAV iteration in the time step
                                  Real64 &LoadMet,               // load met by unit (watts)
                                  HVAC::FanOp const fanOp,       // fan operating mode
                                  Real64 const PartLoadRatio     // part-load ratio
    )
    {

        // SUBROUTINE INFORMATION:
        //       AUTHOR         Rick Strand
        //       DATE WRITTEN   May 2000
        //       MODIFIED       July 2012, Chandan Sharma - FSEC: Added zone sys avail managers

        // PURPOSE OF THIS SUBROUTINE:
        // This subroutine launches the individual component simulations.
        // This is called either when the unit is off to carry null conditions
        // through the unit or during control iterations to continue updating
        // what is going on within the unit.

        // METHODOLOGY EMPLOYED:
        // Simply calls the different components in order.

        // SUBROUTINE LOCAL VARIABLE DECLARATIONS:
        Real64 AirMassFlow; // total mass flow through the unit
        Real64 CpAirZn;     // specific heat of dry air at zone conditions (zone conditions same as unit inlet)
        Real64 mdot;        // local temporary for fluid mass flow rate

        auto &s_node = state.dataLoopNodes;
        auto &unitHeat = state.dataUnitHeaters->UnitHeat(UnitHeatNum);
        Real64 QCoilReq = 0.0;

        if (fanOp != HVAC::FanOp::Cycling) {
            state.dataFans->fans(unitHeat.Fan_Index)->simulate(state, FirstHVACIteration, _, _);

            switch (unitHeat.heatCoilType) {

            case HVAC::CoilType::HeatingWater: {
                WaterCoils::SimulateWaterCoilComponents(state, unitHeat.HeatCoilName, FirstHVACIteration, unitHeat.HeatCoilNum);
            } break;
              
            case HVAC::CoilType::HeatingSteam: {

                if (!state.dataUnitHeaters->HCoilOn) {
                    QCoilReq = 0.0;
                } else {
                    CpAirZn = Psychrometrics::PsyCpAirFnW(s_node->Node(unitHeat.AirInNode).HumRat);
                    QCoilReq =
                        state.dataUnitHeaters->QZnReq - s_node->Node(unitHeat.FanOutletNode).MassFlowRate * CpAirZn *
                                                            (s_node->Node(unitHeat.FanOutletNode).Temp -
                                                             s_node->Node(unitHeat.AirInNode).Temp);
                }
                if (QCoilReq < 0.0) QCoilReq = 0.0; // a heating coil can only heat, not cool
                SteamCoils::SimulateSteamCoilComponents(state, unitHeat.HeatCoilName, FirstHVACIteration, unitHeat.HeatCoilNum, QCoilReq);
            } break;
              
            case HVAC::CoilType::HeatingElectric:
            case HVAC::CoilType::HeatingGasOrOtherFuel: {

                if (!state.dataUnitHeaters->HCoilOn) {
                    QCoilReq = 0.0;
                } else {
                    CpAirZn = Psychrometrics::PsyCpAirFnW(s_node->Node(unitHeat.AirInNode).HumRat);
                    QCoilReq =
                        state.dataUnitHeaters->QZnReq - s_node->Node(unitHeat.FanOutletNode).MassFlowRate * CpAirZn *
                                                            (s_node->Node(unitHeat.FanOutletNode).Temp -
                                                             s_node->Node(unitHeat.AirInNode).Temp);
                }
                if (QCoilReq < 0.0) QCoilReq = 0.0; // a heating coil can only heat, not cool
                HeatingCoils::SimulateHeatingCoilComponents(state, unitHeat.HeatCoilName, FirstHVACIteration, QCoilReq, unitHeat.HeatCoilNum);
            } break;
            default:
                break;
            }

            AirMassFlow = s_node->Node(unitHeat.AirOutNode).MassFlowRate;

            s_node->Node(unitHeat.AirInNode).MassFlowRate =
                s_node->Node(unitHeat.AirOutNode).MassFlowRate; // maintain continuity through unit heater

        } else { // OnOff fan cycling

            s_node->Node(unitHeat.AirInNode).MassFlowRate = s_node->Node(unitHeat.AirInNode).MassFlowRateMax * PartLoadRatio;
            AirMassFlow = s_node->Node(unitHeat.AirInNode).MassFlowRate;
            // Set the fan inlet node maximum available mass flow rates for cycling fans
            s_node->Node(unitHeat.AirInNode).MassFlowRateMaxAvail = AirMassFlow;

            if (QCoilReq < 0.0) QCoilReq = 0.0; // a heating coil can only heat, not cool
            state.dataFans->fans(unitHeat.Fan_Index)->simulate(state, FirstHVACIteration, _, _);

            switch (unitHeat.heatCoilType) {

            case HVAC::CoilType::HeatingWater: {

                if (!state.dataUnitHeaters->HCoilOn) {
                    mdot = 0.0;
                    QCoilReq = 0.0;
                } else {
                    CpAirZn = Psychrometrics::PsyCpAirFnW(s_node->Node(unitHeat.AirInNode).HumRat);
                    QCoilReq =
                        state.dataUnitHeaters->QZnReq - s_node->Node(unitHeat.FanOutletNode).MassFlowRate * CpAirZn *
                                                            (s_node->Node(unitHeat.FanOutletNode).Temp -
                                                             s_node->Node(unitHeat.AirInNode).Temp);
                    mdot = unitHeat.MaxHotWaterFlow * PartLoadRatio;
                }
                if (QCoilReq < 0.0) QCoilReq = 0.0; // a heating coil can only heat, not cool
                PlantUtilities::SetComponentFlowRate(state,
                                                     mdot,
                                                     unitHeat.HotControlNode,
                                                     unitHeat.HotCoilOutNodeNum,
                                                     unitHeat.HWplantLoc);
                WaterCoils::SimulateWaterCoilComponents(state,
                                                        unitHeat.HeatCoilName,
                                                        FirstHVACIteration,
                                                        unitHeat.HeatCoilNum,
                                                        QCoilReq,
                                                        fanOp,
                                                        PartLoadRatio);
                break;
            }
            case HVAC::CoilType::HeatingSteam: {
                if (!state.dataUnitHeaters->HCoilOn) {
                    mdot = 0.0;
                    QCoilReq = 0.0;
                } else {
                    CpAirZn = Psychrometrics::PsyCpAirFnW(s_node->Node(unitHeat.AirInNode).HumRat);
                    QCoilReq =
                        state.dataUnitHeaters->QZnReq - s_node->Node(unitHeat.FanOutletNode).MassFlowRate * CpAirZn *
                                                            (s_node->Node(unitHeat.FanOutletNode).Temp -
                                                             s_node->Node(unitHeat.AirInNode).Temp);
                    mdot = unitHeat.MaxHotSteamFlow * PartLoadRatio;
                }
                if (QCoilReq < 0.0) QCoilReq = 0.0; // a heating coil can only heat, not cool
                PlantUtilities::SetComponentFlowRate(state,
                                                     mdot,
                                                     unitHeat.HotControlNode,
                                                     unitHeat.HotCoilOutNodeNum,
                                                     unitHeat.HWplantLoc);
                SteamCoils::SimulateSteamCoilComponents(state,
                                                        unitHeat.HeatCoilName,
                                                        FirstHVACIteration,
                                                        unitHeat.HeatCoilNum,
                                                        QCoilReq,
                                                        _,
                                                        fanOp,
                                                        PartLoadRatio);
                break;
            }
            case HVAC::CoilType::HeatingElectric:
            case HVAC::CoilType::HeatingGasOrOtherFuel: {

                if (!state.dataUnitHeaters->HCoilOn) {
                    QCoilReq = 0.0;
                } else {
                    CpAirZn = Psychrometrics::PsyCpAirFnW(s_node->Node(unitHeat.AirInNode).HumRat);
                    QCoilReq =
                        state.dataUnitHeaters->QZnReq - s_node->Node(unitHeat.FanOutletNode).MassFlowRate * CpAirZn *
                                                            (s_node->Node(unitHeat.FanOutletNode).Temp -
                                                             s_node->Node(unitHeat.AirInNode).Temp);
                }
                if (QCoilReq < 0.0) QCoilReq = 0.0; // a heating coil can only heat, not cool
                HeatingCoils::SimulateHeatingCoilComponents(state,
                                                            unitHeat.HeatCoilName,
                                                            FirstHVACIteration,
                                                            QCoilReq,
                                                            unitHeat.HeatCoilNum,
                                                            _,
                                                            _,
                                                            fanOp,
                                                            PartLoadRatio);
                break;
            }
            default:
                break;
            }
            s_node->Node(unitHeat.AirOutNode).MassFlowRate = s_node->Node(unitHeat.AirInNode).MassFlowRate; // maintain continuity through unit heater
        }
        LoadMet = AirMassFlow * (Psychrometrics::PsyHFnTdbW(s_node->Node(unitHeat.AirOutNode).Temp, s_node->Node(unitHeat.AirInNode).HumRat) -
                                 Psychrometrics::PsyHFnTdbW(s_node->Node(unitHeat.AirInNode).Temp, s_node->Node(unitHeat.AirInNode).HumRat));
    }

    // SUBROUTINE UpdateUnitHeater

    // No update routine needed in this module since all of the updates happen on
    // the Node derived type directly and these updates are done by other routines.

    // END SUBROUTINE UpdateUnitHeater

    void ReportUnitHeater(EnergyPlusData &state, int const UnitHeatNum) // Unit index in unit heater array
    {

        // SUBROUTINE INFORMATION:
        //       AUTHOR         Rick Strand
        //       DATE WRITTEN   May 2000

        // PURPOSE OF THIS SUBROUTINE:
        // This subroutine needs a description.

        // METHODOLOGY EMPLOYED:
        // Needs description, as appropriate.

        // Using/Aliasing
        Real64 TimeStepSysSec = state.dataHVACGlobal->TimeStepSysSec;

        auto &unitHeat = state.dataUnitHeaters->UnitHeat(UnitHeatNum);
        
        unitHeat.HeatEnergy = unitHeat.HeatPower * TimeStepSysSec;
        unitHeat.ElecEnergy = unitHeat.ElecPower * TimeStepSysSec;

        if (unitHeat.FirstPass) { // reset sizing flags so other zone equipment can size normally
            if (!state.dataGlobal->SysSizingCalc) {
                DataSizing::resetHVACSizingGlobals(state, state.dataSize->CurZoneEqNum, 0, unitHeat.FirstPass);
            }
        }
    }

    int getUnitHeaterIndex(EnergyPlusData &state, std::string_view CompName)
    {
        if (state.dataUnitHeaters->GetUnitHeaterInputFlag) {
            GetUnitHeaterInput(state);
            state.dataUnitHeaters->GetUnitHeaterInputFlag = false;
        }

        for (int UnitHeatNum = 1; UnitHeatNum <= state.dataUnitHeaters->NumOfUnitHeats; ++UnitHeatNum) {
            if (Util::SameString(state.dataUnitHeaters->UnitHeat(UnitHeatNum).Name, CompName)) {
                return UnitHeatNum;
            }
        }

        return 0;
    }

} // namespace UnitHeater

} // namespace EnergyPlus<|MERGE_RESOLUTION|>--- conflicted
+++ resolved
@@ -363,15 +363,11 @@
                 errFlag = true;
             } break;
             }
-<<<<<<< HEAD
             
-=======
-
->>>>>>> 06b0bead
             if (!errFlag) {
                 unitHeat.HeatCoilName = Alphas(8);
                 if (unitHeat.heatCoilType == HVAC::CoilType::HeatingWater) {
-                    unitHeat.HeatCoilNum = WaterCoils::GetWaterCoilIndex(state, unitHeat.HeatCoilName);
+                    unitHeat.HeatCoilNum = WaterCoils::GetCoilIndex(state, unitHeat.HeatCoilName);
                     if (unitHeat.HeatCoilNum == 0) {
                         ShowSevereItemNotFound(state, eoh, cAlphaFields(8), unitHeat.HeatCoilName);
                         ErrorsFound = true;
@@ -379,7 +375,7 @@
                         unitHeat.HotControlNode = WaterCoils::GetCoilWaterInletNode(state, unitHeat.HeatCoilNum);
                     }
                 } else if (unitHeat.heatCoilType == HVAC::CoilType::HeatingSteam) {
-                    unitHeat.HeatCoilNum = SteamCoils::GetSteamCoilIndex(state, unitHeat.HeatCoilName);
+                    unitHeat.HeatCoilNum = SteamCoils::GetCoilIndex(state, unitHeat.HeatCoilName);
                     if (unitHeat.HeatCoilNum == 0) {
                         ShowSevereItemNotFound(state, eoh, cAlphaFields(8), unitHeat.HeatCoilName);
                         ErrorsFound = true;
@@ -556,7 +552,7 @@
                                     OutputProcessor::StoreType::Average,
                                     unitHeat.Name);
             }
-            state.dataRptCoilSelection->coilSelectionReportObj->setCoilSupplyFanInfo(
+            ReportCoilSelection::setCoilSupplyFanInfo(
                 state, unitHeat.HeatCoilName, unitHeat.heatCoilType, unitHeat.FanName, unitHeat.fanType, unitHeat.Fan_Index);
         }
     }
@@ -714,44 +710,24 @@
         OutNode = unitHeat.AirOutNode;
 
         state.dataUnitHeaters->QZnReq = state.dataZoneEnergyDemand->ZoneSysEnergyDemand(ZoneNum).RemainingOutputReqToHeatSP; // zone load needed
-<<<<<<< HEAD
-        if (unitHeat.FanSchedPtr > 0) {
-            if (ScheduleManager::GetCurrentScheduleValue(state, unitHeat.FanSchedPtr) == 0.0 &&
+        if (unitHeat.fanOpModeSched != nullptr) {
+            if (unitHeat.fanOpModeSched->getCurrentVal() == 0.0 &&
                 unitHeat.fanType == HVAC::FanType::OnOff) {
                 unitHeat.fanOp = HVAC::FanOp::Cycling;
-=======
-        if (state.dataUnitHeaters->UnitHeat(UnitHeatNum).fanOpModeSched != nullptr) {
-            if (state.dataUnitHeaters->UnitHeat(UnitHeatNum).fanOpModeSched->getCurrentVal() == 0.0 &&
-                state.dataUnitHeaters->UnitHeat(UnitHeatNum).fanType == HVAC::FanType::OnOff) {
-                state.dataUnitHeaters->UnitHeat(UnitHeatNum).fanOp = HVAC::FanOp::Cycling;
->>>>>>> 06b0bead
             } else {
                 unitHeat.fanOp = HVAC::FanOp::Continuous;
             }
             if ((state.dataUnitHeaters->QZnReq < HVAC::SmallLoad) || state.dataZoneEnergyDemand->CurDeadBandOrSetback(ZoneNum)) {
                 // Unit is available, but there is no load on it or we are in setback/deadband
-<<<<<<< HEAD
-                if (!unitHeat.FanOffNoHeating &&
-                    ScheduleManager::GetCurrentScheduleValue(state, unitHeat.FanSchedPtr) > 0.0) {
+                if (!unitHeat.FanOffNoHeating && unitHeat.fanOpModeSched->getCurrentVal() > 0.0) {
                     unitHeat.fanOp = HVAC::FanOp::Continuous;
-=======
-                if (!state.dataUnitHeaters->UnitHeat(UnitHeatNum).FanOffNoHeating &&
-                    state.dataUnitHeaters->UnitHeat(UnitHeatNum).fanOpModeSched->getCurrentVal() > 0.0) {
-                    state.dataUnitHeaters->UnitHeat(UnitHeatNum).fanOp = HVAC::FanOp::Continuous;
->>>>>>> 06b0bead
                 }
             }
         }
 
         state.dataUnitHeaters->SetMassFlowRateToZero = false;
-<<<<<<< HEAD
-        if (ScheduleManager::GetCurrentScheduleValue(state, unitHeat.SchedPtr) > 0) {
-            if ((ScheduleManager::GetCurrentScheduleValue(state, unitHeat.FanAvailSchedPtr) > 0 ||
-                 state.dataHVACGlobal->TurnFansOn) &&
-=======
-        if (state.dataUnitHeaters->UnitHeat(UnitHeatNum).availSched->getCurrentVal() > 0) {
-            if ((state.dataUnitHeaters->UnitHeat(UnitHeatNum).fanAvailSched->getCurrentVal() > 0 || state.dataHVACGlobal->TurnFansOn) &&
->>>>>>> 06b0bead
+        if (unitHeat.availSched->getCurrentVal() > 0) {
+            if ((unitHeat.fanAvailSched->getCurrentVal() > 0 || state.dataHVACGlobal->TurnFansOn) &&
                 !state.dataHVACGlobal->TurnFansOff) {
                 if (unitHeat.FanOffNoHeating &&
                     ((state.dataZoneEnergyDemand->ZoneSysEnergyDemand(ZoneNum).RemainingOutputReqToHeatSP < HVAC::SmallLoad) ||
@@ -1276,14 +1252,8 @@
 
         if (fanOp != HVAC::FanOp::Cycling) {
 
-<<<<<<< HEAD
-            if (ScheduleManager::GetCurrentScheduleValue(state, unitHeat.SchedPtr) <= 0 ||
-                ((ScheduleManager::GetCurrentScheduleValue(state, unitHeat.FanAvailSchedPtr) <= 0 &&
-                  !state.dataHVACGlobal->TurnFansOn) ||
-=======
-            if (state.dataUnitHeaters->UnitHeat(UnitHeatNum).availSched->getCurrentVal() <= 0 ||
-                ((state.dataUnitHeaters->UnitHeat(UnitHeatNum).fanAvailSched->getCurrentVal() <= 0 && !state.dataHVACGlobal->TurnFansOn) ||
->>>>>>> 06b0bead
+            if (unitHeat.availSched->getCurrentVal() <= 0 ||
+                ((unitHeat.fanAvailSched->getCurrentVal() <= 0 && !state.dataHVACGlobal->TurnFansOn) ||
                  state.dataHVACGlobal->TurnFansOff)) {
                 // Case 1: OFF-->unit schedule says that it it not available
                 //         OR child fan in not available OR child fan not being cycled ON by sys avail manager
@@ -1420,14 +1390,8 @@
             }
         } else { // OnOff fan and cycling
             if ((state.dataUnitHeaters->QZnReq < HVAC::SmallLoad) || (state.dataZoneEnergyDemand->CurDeadBandOrSetback(ZoneNum)) ||
-<<<<<<< HEAD
-                ScheduleManager::GetCurrentScheduleValue(state, unitHeat.SchedPtr) <= 0 ||
-                ((ScheduleManager::GetCurrentScheduleValue(state, unitHeat.FanAvailSchedPtr) <= 0 &&
-                  !state.dataHVACGlobal->TurnFansOn) ||
-=======
-                state.dataUnitHeaters->UnitHeat(UnitHeatNum).availSched->getCurrentVal() <= 0 ||
-                ((state.dataUnitHeaters->UnitHeat(UnitHeatNum).fanAvailSched->getCurrentVal() <= 0 && !state.dataHVACGlobal->TurnFansOn) ||
->>>>>>> 06b0bead
+                unitHeat.availSched->getCurrentVal() <= 0 ||
+                ((unitHeat.fanAvailSched->getCurrentVal() <= 0 && !state.dataHVACGlobal->TurnFansOn) ||
                  state.dataHVACGlobal->TurnFansOff)) {
                 // Case 1: OFF-->unit schedule says that it it not available
                 //         OR child fan in not available OR child fan not being cycled ON by sys avail manager
