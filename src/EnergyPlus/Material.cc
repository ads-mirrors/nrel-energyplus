--- conflicted
+++ resolved
@@ -245,11 +245,7 @@
         auto &instancesValue = instances.value();
         for (auto instance = instancesValue.begin(); instance != instancesValue.end(); ++instance) {
             auto const &objectFields = instance.value();
-<<<<<<< HEAD
-            std::string const &thisObjectName = Util::MakeUPPERCase(instance.key());
-=======
-            std::string const &thisObjectName = UtilityRoutines::makeUPPER(instance.key());
->>>>>>> 07b51a2c
+            std::string const &thisObjectName = Util::makeUPPER(instance.key());
             ip->markObjectAsUsed(state.dataHeatBalMgr->CurrentModuleObject, instance.key());
             std::string materialName = thisObjectName;
 
@@ -272,13 +268,7 @@
             thisMaterial->Name = materialName;
 
             std::string roughness = ip->getAlphaFieldValue(objectFields, objectSchemaProps, "roughness");
-<<<<<<< HEAD
-            thisMaterial->Roughness =
-                static_cast<SurfaceRoughness>(getEnumerationValue(SurfaceRoughnessUC, Util::MakeUPPERCase(roughness)));
-=======
-            thisMaterial->Roughness = static_cast<SurfaceRoughness>(getEnumValue(SurfaceRoughnessUC, UtilityRoutines::makeUPPER(roughness)));
->>>>>>> 07b51a2c
-
+            thisMaterial->Roughness = static_cast<SurfaceRoughness>(getEnumValue(SurfaceRoughnessUC, Util::makeUPPER(roughness)));
             thisMaterial->Thickness = ip->getRealFieldValue(objectFields, objectSchemaProps, "thickness");
             thisMaterial->Conductivity = ip->getRealFieldValue(objectFields, objectSchemaProps, "conductivity");
             thisMaterial->Density = ip->getRealFieldValue(objectFields, objectSchemaProps, "density");
@@ -354,12 +344,7 @@
         thisMaterial->group = Group::Regular;
         thisMaterial->Name = MaterialNames(1);
 
-<<<<<<< HEAD
-        thisMaterial->Roughness =
-            static_cast<SurfaceRoughness>(getEnumerationValue(SurfaceRoughnessUC, Util::MakeUPPERCase(MaterialNames(2))));
-=======
-        thisMaterial->Roughness = static_cast<SurfaceRoughness>(getEnumValue(SurfaceRoughnessUC, UtilityRoutines::makeUPPER(MaterialNames(2))));
->>>>>>> 07b51a2c
+        thisMaterial->Roughness = static_cast<SurfaceRoughness>(getEnumValue(SurfaceRoughnessUC, Util::makeUPPER(MaterialNames(2))));
 
         thisMaterial->Resistance = MaterialProps(1);
         thisMaterial->ROnly = true;
@@ -1185,12 +1170,7 @@
 
         thisMaterial->Name = MaterialNames(1);
         thisMaterial->NumberOfGasesInMixture = 1;
-<<<<<<< HEAD
-        thisMaterial->gasTypes(1) = static_cast<GasType>(getEnumerationValue(GasTypeUC, Util::MakeUPPERCase(MaterialNames(2))));
-=======
-        thisMaterial->gasTypes(1) = static_cast<GasType>(getEnumValue(GasTypeUC, UtilityRoutines::makeUPPER(MaterialNames(2))));
->>>>>>> 07b51a2c
-
+        thisMaterial->gasTypes(1) = static_cast<GasType>(getEnumValue(GasTypeUC, Util::makeUPPER(MaterialNames(2))));
         thisMaterial->Roughness = SurfaceRoughness::MediumRough;
 
         thisMaterial->Thickness = MaterialProps(1);
@@ -1296,11 +1276,7 @@
 
         thisMaterial->Name = MaterialNames(1);
         thisMaterial->NumberOfGasesInMixture = 1;
-<<<<<<< HEAD
-        thisMaterial->gasTypes(1) = static_cast<GasType>(getEnumerationValue(GasTypeUC, Util::MakeUPPERCase(MaterialNames(2))));
-=======
-        thisMaterial->gasTypes(1) = static_cast<GasType>(getEnumValue(GasTypeUC, UtilityRoutines::makeUPPER(MaterialNames(2))));
->>>>>>> 07b51a2c
+        thisMaterial->gasTypes(1) = static_cast<GasType>(getEnumValue(GasTypeUC, Util::makeUPPER(MaterialNames(2))));
 
         thisMaterial->Roughness = SurfaceRoughness::MediumRough;
 
@@ -1320,12 +1296,7 @@
 
         if (!state.dataIPShortCut->lAlphaFieldBlanks(2)) {
             // Get gap vent type
-<<<<<<< HEAD
-            thisMaterial->gapVentType =
-                static_cast<GapVentType>(getEnumerationValue(GapVentTypeUC, Util::MakeUPPERCase(MaterialNames(3))));
-=======
-            thisMaterial->gapVentType = static_cast<GapVentType>(getEnumValue(GapVentTypeUC, UtilityRoutines::makeUPPER(MaterialNames(3))));
->>>>>>> 07b51a2c
+            thisMaterial->gapVentType = static_cast<GapVentType>(getEnumValue(GapVentTypeUC, Util::makeUPPER(MaterialNames(3))));
         }
 
         if (gasType == GasType::Custom) {
@@ -1409,11 +1380,7 @@
         thisMaterial->NumberOfGasesInMixture = NumGases;
         for (NumGas = 1; NumGas <= NumGases; ++NumGas) {
             thisMaterial->gasTypes(NumGas) =
-<<<<<<< HEAD
-                static_cast<GasType>(getEnumerationValue(GasTypeUC, Util::MakeUPPERCase(state.dataIPShortCut->cAlphaArgs(1 + NumGas))));
-=======
-                static_cast<GasType>(getEnumValue(GasTypeUC, UtilityRoutines::makeUPPER(state.dataIPShortCut->cAlphaArgs(1 + NumGas))));
->>>>>>> 07b51a2c
+                static_cast<GasType>(getEnumValue(GasTypeUC, Util::makeUPPER(state.dataIPShortCut->cAlphaArgs(1 + NumGas))));
         }
 
         thisMaterial->Roughness = SurfaceRoughness::MediumRough; // Unused
@@ -2422,12 +2389,7 @@
         //  MaximizeSolar or BlockBeamSolar
         thisMaterial->slatAngleType = SlatAngleType::FixedSlatAngle;
         if (!state.dataIPShortCut->lAlphaFieldBlanks(3)) {
-<<<<<<< HEAD
-            thisMaterial->slatAngleType =
-                static_cast<SlatAngleType>(getEnumerationValue(SlatAngleTypeUC, Util::MakeUPPERCase(MaterialNames(3))));
-=======
-            thisMaterial->slatAngleType = static_cast<SlatAngleType>(getEnumValue(SlatAngleTypeUC, UtilityRoutines::makeUPPER(MaterialNames(3))));
->>>>>>> 07b51a2c
+            thisMaterial->slatAngleType = static_cast<SlatAngleType>(getEnumValue(SlatAngleTypeUC, Util::makeUPPER(MaterialNames(3))));
         }
         if (thisMaterial->SlatWidth < thisMaterial->SlatSeparation) {
             ShowWarningError(state, format("{}=\"{}\", Slat Seperation/Width", state.dataHeatBalMgr->CurrentModuleObject, MaterialNames(1)));
@@ -2556,14 +2518,8 @@
         thisMaterial->Name = MaterialNames(1);
         // need to treat the A2 with is just the name of the soil(it is
         // not important)
-<<<<<<< HEAD
-        thisMaterial->Roughness =
-            static_cast<SurfaceRoughness>(getEnumerationValue(SurfaceRoughnessUC, Util::MakeUPPERCase(MaterialNames(3))));
+        thisMaterial->Roughness = static_cast<SurfaceRoughness>(getEnumValue(SurfaceRoughnessUC, Util::makeUPPER(MaterialNames(3))));
         if (Util::SameString(MaterialNames(4), "Simple")) {
-=======
-        thisMaterial->Roughness = static_cast<SurfaceRoughness>(getEnumValue(SurfaceRoughnessUC, UtilityRoutines::makeUPPER(MaterialNames(3))));
-        if (UtilityRoutines::SameString(MaterialNames(4), "Simple")) {
->>>>>>> 07b51a2c
             thisMaterial->EcoRoofCalculationMethod = 1;
         } else if (Util::SameString(MaterialNames(4), "Advanced") || state.dataIPShortCut->lAlphaFieldBlanks(4)) {
             thisMaterial->EcoRoofCalculationMethod = 2;
@@ -2880,12 +2836,7 @@
         }
 
         thisMaterial->absorpVarCtrlSignal = VariableAbsCtrlSignal::SurfaceTemperature; // default value
-        thisMaterial->absorpVarCtrlSignal =
-<<<<<<< HEAD
-            static_cast<VariableAbsCtrlSignal>(getEnumerationValue(VariableAbsCtrlSignalUC, Util::MakeUPPERCase(alphas(3))));
-=======
-            static_cast<VariableAbsCtrlSignal>(getEnumValue(VariableAbsCtrlSignalUC, UtilityRoutines::makeUPPER(alphas(3))));
->>>>>>> 07b51a2c
+        thisMaterial->absorpVarCtrlSignal = static_cast<VariableAbsCtrlSignal>(getEnumValue(VariableAbsCtrlSignalUC, Util::makeUPPER(alphas(3))));
         //    init to 0 as GetScheduleIndex returns 0 for not-found schedule
         thisMaterial->absorpThermalVarFuncIdx = Curve::GetCurveIndex(state, alphas(4));
         thisMaterial->absorpThermalVarSchedIdx = ScheduleManager::GetScheduleIndex(state, alphas(5));
