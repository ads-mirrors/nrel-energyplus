// EnergyPlus, Copyright (c) 1996-2022, The Board of Trustees of the University of Illinois,
// The Regents of the University of California, through Lawrence Berkeley National Laboratory
// (subject to receipt of any required approvals from the U.S. Dept. of Energy), Oak Ridge
// National Laboratory, managed by UT-Battelle, Alliance for Sustainable Energy, LLC, and other
// contributors. All rights reserved.
//
// NOTICE: This Software was developed under funding from the U.S. Department of Energy and the
// U.S. Government consequently retains certain rights. As such, the U.S. Government has been
// granted for itself and others acting on its behalf a paid-up, nonexclusive, irrevocable,
// worldwide license in the Software to reproduce, distribute copies to the public, prepare
// derivative works, and perform publicly and display publicly, and to permit others to do so.
//
// Redistribution and use in source and binary forms, with or without modification, are permitted
// provided that the following conditions are met:
//
// (1) Redistributions of source code must retain the above copyright notice, this list of
//     conditions and the following disclaimer.
//
// (2) Redistributions in binary form must reproduce the above copyright notice, this list of
//     conditions and the following disclaimer in the documentation and/or other materials
//     provided with the distribution.
//
// (3) Neither the name of the University of California, Lawrence Berkeley National Laboratory,
//     the University of Illinois, U.S. Dept. of Energy nor the names of its contributors may be
//     used to endorse or promote products derived from this software without specific prior
//     written permission.
//
// (4) Use of EnergyPlus(TM) Name. If Licensee (i) distributes the software in stand-alone form
//     without changes from the version obtained under this License, or (ii) Licensee makes a
//     reference solely to the software portion of its product, Licensee must refer to the
//     software as "EnergyPlus version X" software, where "X" is the version number Licensee
//     obtained under this License and may not use a different name for the software. Except as
//     specifically required in this Section (4), Licensee shall not use in a company name, a
//     product name, in advertising, publicity, or other promotional activities any name, trade
//     name, trademark, logo, or other designation of "EnergyPlus", "E+", "e+" or confusingly
//     similar designation, without the U.S. Department of Energy's prior written consent.
//
// THIS SOFTWARE IS PROVIDED BY THE COPYRIGHT HOLDERS AND CONTRIBUTORS "AS IS" AND ANY EXPRESS OR
// IMPLIED WARRANTIES, INCLUDING, BUT NOT LIMITED TO, THE IMPLIED WARRANTIES OF MERCHANTABILITY
// AND FITNESS FOR A PARTICULAR PURPOSE ARE DISCLAIMED. IN NO EVENT SHALL THE COPYRIGHT OWNER OR
// CONTRIBUTORS BE LIABLE FOR ANY DIRECT, INDIRECT, INCIDENTAL, SPECIAL, EXEMPLARY, OR
// CONSEQUENTIAL DAMAGES (INCLUDING, BUT NOT LIMITED TO, PROCUREMENT OF SUBSTITUTE GOODS OR
// SERVICES; LOSS OF USE, DATA, OR PROFITS; OR BUSINESS INTERRUPTION) HOWEVER CAUSED AND ON ANY
// THEORY OF LIABILITY, WHETHER IN CONTRACT, STRICT LIABILITY, OR TORT (INCLUDING NEGLIGENCE OR
// OTHERWISE) ARISING IN ANY WAY OUT OF THE USE OF THIS SOFTWARE, EVEN IF ADVISED OF THE
// POSSIBILITY OF SUCH DAMAGE.

#ifndef MicroCHPElectricGenerator_hh_INCLUDED
#define MicroCHPElectricGenerator_hh_INCLUDED

// ObjexxFCL Headers
#include <ObjexxFCL/Array1D.hh>

// EnergyPlus Headers
#include <EnergyPlus/Data/BaseData.hh>
#include <EnergyPlus/DataGenerators.hh>
#include <EnergyPlus/EnergyPlus.hh>
#include <EnergyPlus/PlantComponent.hh>

namespace EnergyPlus {

// Forward declarations
struct EnergyPlusData;

namespace MicroCHPElectricGenerator {

    struct MicroCHPParamsNonNormalized
    {
        std::string Name;         // name of this PowerModule data
        Real64 MaxElecPower;      // net electric power [W]
        Real64 MinElecPower;      // net electric power [W]
        Real64 MinWaterMdot;      // minimum cooling water flow [kg/s]
        Real64 MaxWaterTemp;      // limit temp for inlet cooling water [C]
        int ElecEffCurveID;       // index for TriQuadratic for electrical efficiency
        int ThermalEffCurveID;    // index for TriQuadric for thermal efficiency
        bool InternalFlowControl; // Plant or Internal Flow rate control?
        bool PlantFlowControl;    // default is plant control
        int WaterFlowCurveID;     // index for BiQuadratic for water flow rate internal control
        int AirFlowCurveID;       // index for Quadratic for generator air flow
        Real64 DeltaPelMax;       // max rate of change in net electric power [W/s}
        Real64 DeltaFuelMdotMax;  // Maximum Rate of change in fuel flow rate [kmol/s2]
        Real64 UAhx;              // heat exchanger UA [W/K]
        Real64 UAskin;            // skin loss UA [W/K]
        Real64 RadiativeFraction; // skin loss fraction to radiant energy []
        Real64 MCeng;             // aggregated thermal mass of engine [J/K]
        Real64 MCcw;              // aggregated thermal mass of heat recovery [J/k]
        Real64 Pstandby;          // standby power [w]
        bool WarmUpByTimeDelay;   // Warm up mode control
        bool WarmUpByEngineTemp;  // Warm up mode control
        Real64 kf;                // coefficient k_f for warmup fuel flow rate
        Real64 TnomEngOp;         // nominal engine operating temperature [C]
        Real64 kp;                // coefficient k_p for warmup power
        Real64 Rfuelwarmup;       // Warm Up Fuel Flow Rate Limit Ratio
        Real64 WarmUpDelay;       // time for warm up delay [s]
        Real64 PcoolDown;         // power during cool down
        Real64 CoolDownDelay;     // time for cool down delay [s]
        bool MandatoryFullCoolDown;
        bool WarmRestartOkay;
        // calculated and from elsewhere
        Real64 TimeElapsed; // Fraction of the current hour that has elapsed (h)
        // Saved in order to identify the beginning of a new system time
        DataGenerators::OperatingMode OpMode;
        Real64 OffModeTime;      // amount of time generator spent in Off mode
        Real64 StandyByModeTime; // amount of time generator spent in standby mode
        Real64 WarmUpModeTime;   // amount of time generator spent in warm up mode
        Real64 NormalModeTime;   // amount of time generator spent in normal mode
        Real64 CoolDownModeTime; // amount of time generator spent in Cool down mode
        Real64 TengLast;         // last timestep's value for engine temperature
        Real64 TempCWOutLast;    // last timestep's value for cooling water outlet temperature
        Real64 Pnet;
        Real64 ElecEff;
        Real64 Qgross;
        Real64 ThermEff;
        Real64 Qgenss;
        Real64 NdotFuel;
        Real64 MdotFuel;
        Real64 Teng;
        Real64 TcwIn;
        Real64 TcwOut;
        Real64 MdotAir;
        Real64 QdotSkin; // rate of heat loss to zone
        Real64 QdotConvZone;
        Real64 QdotRadZone;
        Real64 ACPowerGen;           // reporting: power (W)
        Real64 ACEnergyGen;          // reporting: energy (J)
        Real64 QdotHX;               // reporting: rate of heat exchange from engine to coolant (W)
        Real64 QdotHR;               // reporting: rate of heat recovered (W)
        Real64 TotalHeatEnergyRec;   // reporting: total heat recovered (J)
        Real64 FuelEnergyLHV;        // reporting: Fuel Energy used in Lower Heating Value(J)
        Real64 FuelEnergyUseRateLHV; // reporting: Fuel Energy used in Lower Heating Value(W)
        Real64 FuelEnergyHHV;        // reporting: Fuel Energy used in Higher Heating Value(J)
        Real64 FuelEnergyUseRateHHV; // reporting: Fuel Energy used in Higher Heating Value(W)
        Real64 HeatRecInletTemp;     // reporting: Heat Recovery Loop Inlet Temperature (C)
        Real64 HeatRecOutletTemp;    // reporting: Heat Recovery Loop Outlet Temperature (C)
        Real64 FuelCompressPower;    // electrical power used by fuel supply compressor [W]
        Real64 FuelCompressEnergy;   // electrical energy used by fuel supply compressor [J]
        Real64 FuelCompressSkinLoss; // heat rate of losses.by fuel supply compressor [W]
        Real64 SkinLossPower;        // heat loss to surrounding zone [W]
        Real64 SkinLossEnergy;       // heat loss to surround zone [J]
        Real64 SkinLossConvect;      // convective heat loss to zone [W]
        Real64 SkinLossRadiat;       // radiative heat loss to zone [W]

        // Default Constructor
        MicroCHPParamsNonNormalized()
            : MaxElecPower(0.0), MinElecPower(0.0), MinWaterMdot(0.0), MaxWaterTemp(0.0), ElecEffCurveID(0), ThermalEffCurveID(0),
              InternalFlowControl(false), PlantFlowControl(true), WaterFlowCurveID(0), AirFlowCurveID(0), DeltaPelMax(0.0), DeltaFuelMdotMax(0.0),
              UAhx(0.0), UAskin(0.0), RadiativeFraction(0.0), MCeng(0.0), MCcw(0.0), Pstandby(0.0), WarmUpByTimeDelay(false),
              WarmUpByEngineTemp(true), kf(0.0), TnomEngOp(0.0), kp(0.0), Rfuelwarmup(0.0), WarmUpDelay(0.0), PcoolDown(0.0), CoolDownDelay(0.0),
              MandatoryFullCoolDown(false), WarmRestartOkay(true), TimeElapsed(0.0), OpMode(DataGenerators::OperatingMode::Invalid), OffModeTime(0.0),
              StandyByModeTime(0.0), WarmUpModeTime(0.0), NormalModeTime(0.0), CoolDownModeTime(0.0), TengLast(20.0), TempCWOutLast(20.0), Pnet(0.0),
              ElecEff(0.0), Qgross(0.0), ThermEff(0.0), Qgenss(0.0), NdotFuel(0.0), MdotFuel(0.0), Teng(20.0), TcwIn(20.0), TcwOut(20.0),
              MdotAir(0.0), QdotSkin(0.0), QdotConvZone(0.0), QdotRadZone(0.0), ACPowerGen(0.0), ACEnergyGen(0.0), QdotHX(0.0), QdotHR(0.0),
              TotalHeatEnergyRec(0.0), FuelEnergyLHV(0.0), FuelEnergyUseRateLHV(0.0), FuelEnergyHHV(0.0), FuelEnergyUseRateHHV(0.0),
              HeatRecInletTemp(0.0), HeatRecOutletTemp(0.0), FuelCompressPower(0.0), FuelCompressEnergy(0.0), FuelCompressSkinLoss(0.0),
              SkinLossPower(0.0), SkinLossEnergy(0.0), SkinLossConvect(0.0), SkinLossRadiat(0.0)
        {
        }
    };

    struct MicroCHPDataStruct : PlantComponent
    {
        std::string Name;                     // name of this Micro CHP Generator
        std::string ParamObjName;             // name of parameter object
        MicroCHPParamsNonNormalized A42Model; // Nested parameter data structure
        Real64 NomEff;                        // nominal efficiency
        std::string ZoneName;
        int ZoneID;
        std::string PlantInletNodeName;
        int PlantInletNodeID;
        std::string PlantOutletNodeName;
        int PlantOutletNodeID;
        Real64 PlantMassFlowRate;              // only if internal control
        Real64 PlantMassFlowRateMax;           // hardware limit for node%massflowrateMax
        bool PlantMassFlowRateMaxWasAutoSized; // true if mass flow rate was autosized on input
        std::string AirInletNodeName;
        int AirInletNodeID;
        std::string AirOutletNodeName;
        int AirOutletNodeID;
<<<<<<< HEAD
        int FuelSupplyID;        // index for fuel supply data structure
        int DynamicsControlID;   // index in GeneratorDynamics data where control issues are handled
        int AvailabilitySchedID; // index for availability schedule
        PlantLocation CWPlantLoc;           // cooling water plant loop component index
=======
        int FuelSupplyID;                          // index for fuel supply data structure
        int DynamicsControlID;                     // index in GeneratorDynamics data where control issues are handled
        int AvailabilitySchedID;                   // index for availability schedule
        int CWLoopNum;                             // cooling water plant loop index number
        DataPlant::LoopSideLocation CWLoopSideNum; // cooling water plant loop side index
        int CWBranchNum;                           // cooling water plant loop branch index
        int CWCompNum;                             // cooling water plant loop component index
>>>>>>> 96bedded
        bool CheckEquipName;
        bool MySizeFlag;
        bool MyEnvrnFlag;
        bool MyPlantScanFlag;
        bool myFlag;

        // Default Constructor
        MicroCHPDataStruct()
            : NomEff(0.0), ZoneID(0), PlantInletNodeID(0), PlantOutletNodeID(0), PlantMassFlowRate(0.0), PlantMassFlowRateMax(0.0),
              PlantMassFlowRateMaxWasAutoSized(false), AirInletNodeID(0), AirOutletNodeID(0), FuelSupplyID(0), DynamicsControlID(0),
<<<<<<< HEAD
              AvailabilitySchedID(0), CWPlantLoc{}, CheckEquipName(true), MySizeFlag(true),
              MyEnvrnFlag(true), MyPlantScanFlag(true), myFlag(true)
=======
              AvailabilitySchedID(0), CWLoopNum(0), CWLoopSideNum(DataPlant::LoopSideLocation::Invalid), CWBranchNum(0), CWCompNum(0),
              CheckEquipName(true), MySizeFlag(true), MyEnvrnFlag(true), MyPlantScanFlag(true), myFlag(true)
>>>>>>> 96bedded
        {
        }

        void simulate([[maybe_unused]] EnergyPlusData &state,
                      const PlantLocation &calledFromLocation,
                      bool FirstHVACIteration,
                      Real64 &CurLoad,
                      bool RunFlag) override;

        void getDesignCapacities(EnergyPlusData &state,
                                 [[maybe_unused]] const PlantLocation &calledFromLocation,
                                 Real64 &MaxLoad,
                                 Real64 &MinLoad,
                                 Real64 &OptLoad) override;

        void onInitLoopEquip(EnergyPlusData &state, [[maybe_unused]] const PlantLocation &calledFromLocation) override;

        void setupOutputVars(EnergyPlusData &state);

        void InitMicroCHPNoNormalizeGenerators(EnergyPlusData &state);

        void CalcUpdateHeatRecovery(EnergyPlusData &state) const;

        void CalcMicroCHPNoNormalizeGeneratorModel(EnergyPlusData &state,
                                                   bool RunFlagElectCenter, // TRUE when Generator operating
                                                   bool RunFlagPlant,
                                                   Real64 MyElectricLoad, // Generator demand
                                                   Real64 MyThermalLoad,
                                                   bool FirstHVACIteration);

        void UpdateMicroCHPGeneratorRecords(EnergyPlusData &state);

        static PlantComponent *factory(EnergyPlusData &state, std::string const &objectName);

        void oneTimeInit(EnergyPlusData &state) override;
    };

    void GetMicroCHPGeneratorInput(EnergyPlusData &state);

    Real64 FuncDetermineEngineTemp(Real64 TcwOut,   // hot water leaving temp
                                   Real64 MCeng,    // Fictitious mass and heat capacity of engine
                                   Real64 UAHX,     // Heat exchanger UA
                                   Real64 UAskin,   // Skin losses UA
                                   Real64 Troom,    // surrounding zone temperature C
                                   Real64 Qgenss,   // steady state generator heat generation
                                   Real64 TengLast, // engine temp at previous time step
                                   Real64 time      // elapsed time since previous evaluation
    );

    Real64 FuncDetermineCoolantWaterExitTemp(Real64 TcwIn,      // hot water inlet temp
                                             Real64 MCcw,       // Fictitious mass and heat capacity of coolant hx
                                             Real64 UAHX,       // Heat exchanger UA
                                             Real64 MdotCpcw,   // mass flow and specific heat of coolant water
                                             Real64 Teng,       // engine mass temperature C
                                             Real64 TcwoutLast, // coolant water leaving temp at previous time step
                                             Real64 time        // elapsed time since previous evaluation
    );

    bool CheckMicroCHPThermalBalance(Real64 NomHeatGen, // nominal heat generation rate for scaling
                                     Real64 TcwIn,      // hot water inlet temp
                                     Real64 TcwOut,     // hot water leaving temp
                                     Real64 Teng,       // engine mass temperature C
                                     Real64 Troom,      // surrounding zone temperature C
                                     Real64 UAHX,       // Heat exchanger UA
                                     Real64 UAskin,     // Skin losses UA
                                     Real64 Qgenss,     // steady state generator heat generation
                                     Real64 MCeng,      // Fictitious mass and heat capacity of engine
                                     Real64 MCcw,       // Fictitious mass and heat capacity of coolant hx
                                     Real64 MdotCpcw    // mass flow and specific heat of coolant water
    );

    void FigureMicroCHPZoneGains(EnergyPlusData &state);

} // namespace MicroCHPElectricGenerator

struct MicroCHPElectricGeneratorData : BaseGlobalStruct
{

    int NumMicroCHPs = 0;
    int NumMicroCHPParams = 0;
    EPVector<MicroCHPElectricGenerator::MicroCHPDataStruct> MicroCHP;
    EPVector<MicroCHPElectricGenerator::MicroCHPParamsNonNormalized> MicroCHPParamInput;
    bool getMicroCHPInputFlag = true;
    bool MyOneTimeFlag = true;
    bool MyEnvrnFlag = true;

    void clear_state() override
    {
        this->NumMicroCHPs = 0;
        this->NumMicroCHPParams = 0;
        this->getMicroCHPInputFlag = true;
        this->MicroCHP.deallocate();
        this->MicroCHPParamInput.deallocate();
        this->MyOneTimeFlag = true;
        this->MyEnvrnFlag = true;
    }
};

} // namespace EnergyPlus

#endif<|MERGE_RESOLUTION|>--- conflicted
+++ resolved
@@ -176,20 +176,10 @@
         int AirInletNodeID;
         std::string AirOutletNodeName;
         int AirOutletNodeID;
-<<<<<<< HEAD
-        int FuelSupplyID;        // index for fuel supply data structure
-        int DynamicsControlID;   // index in GeneratorDynamics data where control issues are handled
-        int AvailabilitySchedID; // index for availability schedule
-        PlantLocation CWPlantLoc;           // cooling water plant loop component index
-=======
         int FuelSupplyID;                          // index for fuel supply data structure
         int DynamicsControlID;                     // index in GeneratorDynamics data where control issues are handled
         int AvailabilitySchedID;                   // index for availability schedule
-        int CWLoopNum;                             // cooling water plant loop index number
-        DataPlant::LoopSideLocation CWLoopSideNum; // cooling water plant loop side index
-        int CWBranchNum;                           // cooling water plant loop branch index
-        int CWCompNum;                             // cooling water plant loop component index
->>>>>>> 96bedded
+        PlantLocation CWPlantLoc;                             // cooling water plant loop component index
         bool CheckEquipName;
         bool MySizeFlag;
         bool MyEnvrnFlag;
@@ -200,13 +190,7 @@
         MicroCHPDataStruct()
             : NomEff(0.0), ZoneID(0), PlantInletNodeID(0), PlantOutletNodeID(0), PlantMassFlowRate(0.0), PlantMassFlowRateMax(0.0),
               PlantMassFlowRateMaxWasAutoSized(false), AirInletNodeID(0), AirOutletNodeID(0), FuelSupplyID(0), DynamicsControlID(0),
-<<<<<<< HEAD
-              AvailabilitySchedID(0), CWPlantLoc{}, CheckEquipName(true), MySizeFlag(true),
-              MyEnvrnFlag(true), MyPlantScanFlag(true), myFlag(true)
-=======
-              AvailabilitySchedID(0), CWLoopNum(0), CWLoopSideNum(DataPlant::LoopSideLocation::Invalid), CWBranchNum(0), CWCompNum(0),
-              CheckEquipName(true), MySizeFlag(true), MyEnvrnFlag(true), MyPlantScanFlag(true), myFlag(true)
->>>>>>> 96bedded
+              AvailabilitySchedID(0), CWPlantLoc{}, CheckEquipName(true), MySizeFlag(true), MyEnvrnFlag(true), MyPlantScanFlag(true), myFlag(true)
         {
         }
 
