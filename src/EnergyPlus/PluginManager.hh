--- conflicted
+++ resolved
@@ -89,18 +89,11 @@
 
     void clear_state();
 
-<<<<<<< HEAD
     struct PluginInstance {
         PluginInstance(const fs::path& _moduleName, const std::string& _className, std::string emsName, bool runPluginDuringWarmup) :
                 moduleName(_moduleName), className(_className),
                 emsAlias(std::move(emsName)), runDuringWarmup(runPluginDuringWarmup),
                 stringIdentifier(_moduleName.string() + "." + _className)
-=======
-    struct PluginInstance
-    {
-        PluginInstance(const std::string &_moduleName, const std::string &_className, std::string emsName, bool runPluginDuringWarmup)
-            : emsAlias(std::move(emsName)), runDuringWarmup(runPluginDuringWarmup)
->>>>>>> b622e27c
         {
         }
 
@@ -191,13 +184,8 @@
         ~PluginManager();
 
         static int numActiveCallbacks(EnergyPlusData &state);
-<<<<<<< HEAD
         static void addToPythonPath(EnergyPlusData &state, const fs::path& path, bool userDefinedPath);
         static fs::path sanitizedPath(fs::path const &path);
-=======
-        static void addToPythonPath(EnergyPlusData &state, const std::string &path, bool userDefinedPath);
-        static std::string sanitizedPath(std::string path); // intentionally not a const& string
->>>>>>> b622e27c
         static void setupOutputVariables(EnergyPlusData &state);
 
         int maxGlobalVariableIndex = -1;
