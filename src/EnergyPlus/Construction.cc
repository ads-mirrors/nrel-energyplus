// EnergyPlus, Copyright (c) 1996-2021, The Board of Trustees of the University of Illinois,
// The Regents of the University of California, through Lawrence Berkeley National Laboratory
// (subject to receipt of any required approvals from the U.S. Dept. of Energy), Oak Ridge
// National Laboratory, managed by UT-Battelle, Alliance for Sustainable Energy, LLC, and other
// contributors. All rights reserved.
//
// NOTICE: This Software was developed under funding from the U.S. Department of Energy and the
// U.S. Government consequently retains certain rights. As such, the U.S. Government has been
// granted for itself and others acting on its behalf a paid-up, nonexclusive, irrevocable,
// worldwide license in the Software to reproduce, distribute copies to the public, prepare
// derivative works, and perform publicly and display publicly, and to permit others to do so.
//
// Redistribution and use in source and binary forms, with or without modification, are permitted
// provided that the following conditions are met:
//
// (1) Redistributions of source code must retain the above copyright notice, this list of
//     conditions and the following disclaimer.
//
// (2) Redistributions in binary form must reproduce the above copyright notice, this list of
//     conditions and the following disclaimer in the documentation and/or other materials
//     provided with the distribution.
//
// (3) Neither the name of the University of California, Lawrence Berkeley National Laboratory,
//     the University of Illinois, U.S. Dept. of Energy nor the names of its contributors may be
//     used to endorse or promote products derived from this software without specific prior
//     written permission.
//
// (4) Use of EnergyPlus(TM) Name. If Licensee (i) distributes the software in stand-alone form
//     without changes from the version obtained under this License, or (ii) Licensee makes a
//     reference solely to the software portion of its product, Licensee must refer to the
//     software as "EnergyPlus version X" software, where "X" is the version number Licensee
//     obtained under this License and may not use a different name for the software. Except as
//     specifically required in this Section (4), Licensee shall not use in a company name, a
//     product name, in advertising, publicity, or other promotional activities any name, trade
//     name, trademark, logo, or other designation of "EnergyPlus", "E+", "e+" or confusingly
//     similar designation, without the U.S. Department of Energy's prior written consent.
//
// THIS SOFTWARE IS PROVIDED BY THE COPYRIGHT HOLDERS AND CONTRIBUTORS "AS IS" AND ANY EXPRESS OR
// IMPLIED WARRANTIES, INCLUDING, BUT NOT LIMITED TO, THE IMPLIED WARRANTIES OF MERCHANTABILITY
// AND FITNESS FOR A PARTICULAR PURPOSE ARE DISCLAIMED. IN NO EVENT SHALL THE COPYRIGHT OWNER OR
// CONTRIBUTORS BE LIABLE FOR ANY DIRECT, INDIRECT, INCIDENTAL, SPECIAL, EXEMPLARY, OR
// CONSEQUENTIAL DAMAGES (INCLUDING, BUT NOT LIMITED TO, PROCUREMENT OF SUBSTITUTE GOODS OR
// SERVICES; LOSS OF USE, DATA, OR PROFITS; OR BUSINESS INTERRUPTION) HOWEVER CAUSED AND ON ANY
// THEORY OF LIABILITY, WHETHER IN CONTRACT, STRICT LIABILITY, OR TORT (INCLUDING NEGLIGENCE OR
// OTHERWISE) ARISING IN ANY WAY OUT OF THE USE OF THIS SOFTWARE, EVEN IF ADVISED OF THE
// POSSIBILITY OF SUCH DAMAGE.

// EnergyPlus Headers
#include <EnergyPlus/BITF.hh>
#include <EnergyPlus/Construction.hh>
#include <EnergyPlus/Data/EnergyPlusData.hh>
#include <EnergyPlus/DataConversions.hh>
#include <EnergyPlus/DataHeatBalance.hh>
#include <EnergyPlus/DisplayRoutines.hh>
#include <EnergyPlus/Material.hh>
#include <EnergyPlus/UtilityRoutines.hh>

namespace EnergyPlus::Construction {

void ConstructionProps::calculateTransferFunction(EnergyPlusData &state, bool &ErrorsFound, bool &DoCTFErrorReport)
{

    // SUBROUTINE INFORMATION:
    //       AUTHOR         Russ Taylor
    //       DATE WRITTEN   June 1990
    //       MODIFIED       July 1994, LKL, cosmetic and improve execution time
    //                      Dec 1995, Apr 1996, RKS, cosmetic and clean-up changes, changes to allow proper
    //                       handling of resistive layers
    //                      June 2000, RKS, addition of QTFs (both 1- and 2-D solutions for constructions
    //                       with embedded/internal heat sources/sinks)
    //                      July 2010-August 2011, RKS, R-value only layer enhancement
    //       RE-ENGINEERED  June 1996, February 1997, August-October 1997, RKS; Nov 1999, LKL

    // PURPOSE OF THIS SUBROUTINE:
    // This subroutine serves as the main drive for the
    // calculation of Conduction Transfer Functions (CTFs)
    // using the state space method.

    // METHODOLOGY EMPLOYED:
    // The basic steps of this routine (which may be a little difficult
    // to decipher until another major revision is done) are:
    //   1. Determine if enough material info has been entered
    //   2. Determine whether construct is (a) all resistive,
    //      (b) the reverse of a previously calculated construct, or
    //      (c) neither (a) nor (b), i.e. a layer for which CTFs must
    //      be calculated.
    //   3. If the answer to 2 is (a), calculate the overall resistance
    //      and use this as the CTF (steady state conduction).
    //   4. If the answer to 2 is (b), transfer the CTFs for the reverse
    //      construction to the CTF arrays for this construct (reversing
    //      the inside and outside terms).
    //   5. If the answer to 2 is (c), calculate the CTFs using the state
    //      space method described below.
    // The state space method of calculating CTFs involves
    // applying a finite difference grid to a multilayered
    // building element and performing linear algebra on the
    // resulting system of equations (in matrix form).
    // CTFs must be calculated for non-reversed layers which
    // have an appreciable thermal mass.  A conversion from
    // SI units to English units is made due to concerns
    // about round off problems noted in earlier version of
    // this subroutine.

    // REFERENCES:
    // Seem, J.E.  "Modeling of Heat Transfer in Buildings",
    //  Department of Mechanical Engineering, University of
    //  Wisconsin-Madison, 1987.
    // Strand, R.K. "Testing Design Description for the CTF
    //  Calculation Code in BEST", BSO internal document,
    //  May/June 1996.
    // Strand, R.K. "Heat Source Transfer Functions and Their
    //  Applicatoin to Low Temperature Radiant Heating System",
    //  Ph.D. Dissertation, Department of Mechanical and
    //  Industrial Engineering, University of Illinois at
    //  Urbana-Champaign, 1995.

    // SUBROUTINE PARAMETER DEFINITIONS:
    constexpr Real64 PhysPropLimit(1.0e-6); // Physical properties limit.
    // This is more or less the traditional value from BLAST.

    constexpr Real64 RValueLowLimit(1.0e-3); // Physical properties limit for R-value only layers
    // This value was based on trial and error related to CR 7791 where a
    // user had entered a "no insulation" layer with an R-value of 1.0E-05.
    // Some trial and error established this as a potential value though
    // there is no guarantee that this is a good value.

    constexpr int MinNodes(6); // Minimum number of state space nodes
    // per layer.  This value was chosen based on experience with IBLAST.

    constexpr Real64 MaxAllowedCTFSumError(0.01); // Allow a 1 percent
    // difference between the CTF series summations.  If the difference is
    // greater than this, then the coefficients will not yield a valid steady
    // state solution.

    constexpr Real64 MaxAllowedTimeStep(4.0); // Sets the maximum allowed time step
    // for CTF calculations to be 4 hours.  This is done in response to some
    // rare situations where odd or faulty input will cause the routine to
    // go off and get some huge time step (in excess of 20 hours).  This value
    // is a compromise that does not really solve any input problems.  One run
    // indicated that 2 meters of concrete will result in a time step of slightly
    // more than 3 hours.  So, 4 hours was arbitrarily picked as a ceiling for
    // time steps so that an error message can be produced to warn the user
    // that something isn't right.  Note that the 4 hour limit does not guarantee
    // that problems won't exist and it does not necessarily avoid any problems
    // that interpolated temperature histories might cause.

    this->CTFCross = 0.0;
    this->CTFFlux = 0.0;
    this->CTFInside = 0.0;
    this->CTFOutside = 0.0;
    this->CTFSourceIn = 0.0;
    this->CTFSourceOut = 0.0;
    this->CTFTimeStep = 0.0;
    this->CTFTSourceOut = 0.0;
    this->CTFTSourceIn = 0.0;
    this->CTFTSourceQ = 0.0;
    this->CTFTUserOut = 0.0;
    this->CTFTUserIn = 0.0;
    this->CTFTUserSource = 0.0;
    this->NumHistories = 0;
    this->NumCTFTerms = 0;
    this->UValue = 0.0;

    if (!this->IsUsedCTF) {
        return;
    }

    Array1D<Real64> cp(Construction::MaxLayersInConstruct);              // Specific heat of a material layer
    Array1D<Real64> dl(Construction::MaxLayersInConstruct);              // Thickness of a material layer
    Array1D<Real64> dx(Construction::MaxLayersInConstruct);              // Distance between nodes in a particular material layer
    Array1D<Real64> lr(Construction::MaxLayersInConstruct);              // R value of a material layer
    Array1D_int Nodes(Construction::MaxLayersInConstruct);               // Array containing the number of nodes per layer
    Array1D_bool ResLayer(Construction::MaxLayersInConstruct);           // Set true if the layer must be handled as a resistive
    Array1D<Real64> rho(Construction::MaxLayersInConstruct);             // Density of a material layer
    Array1D<Real64> rk(Construction::MaxLayersInConstruct);              // Thermal conductivity of a material layer
    Array1D_int AdjacentResLayerNum(Construction::MaxLayersInConstruct); // Layers that are adjacent to each other which are resistive

    Real64 amatx;      // Intermediate calculation variable
    Real64 amatxx;     // Intermediate calculation variable
    Real64 amaty;      // Intermediate calculation variable
    Real64 BiggestSum; // Largest CTF series summation (maximum of SumXi, SumYi, and SumZi)
    Real64 cap;        // Thermal capacitance of a node (intermediate calculation)
    Real64 capavg;     // Thermal capacitance of a node (average value for a node at an interface)
    Real64 cnd;        // Total thermal conductance (1/Rtot) of the bldg element
    Real64 dtn;        // Intermediate calculation of the time step
    Real64 dxn;        // Intermediate calculation of nodal spacing
    Real64 dxtmp;      // Intermediate calculation variable ( = 1/dx/cap)
    Real64 dyn;        // Nodal spacing in the direction perpendicular to the main direction
    bool CTFConvrg;    // Set after CTFs are calculated, based on whether there are too many CTF terms
    Real64 SumXi;      // Summation of all of the Xi terms (inside CTFs) for a construction
    Real64 SumYi;      // Summation of all of the Xi terms (cross CTFs) for a construction
    Real64 SumZi;      // Summation of all of the Xi terms (outside CTFs) for a construction

    int ipts1; // Intermediate calculation for number of nodes per layer

    Real64 DeltaTimestep; // zone timestep in seconds, for local check of properties

    this->CTFTimeStep = state.dataGlobal->TimeStepZone;
    Real64 rs = 0.0;
    int LayersInConstruct = 0;
    int NumResLayers = 0;
    ResLayer = false;
    AdjacentResLayerNum = 0; // Zero this out for each construct

    for (int Layer = 1; Layer <= this->TotLayers; ++Layer) { // Begin layer loop ...

        // Loop through all of the layers in the current construct. The purpose
        // of this loop is to define the thermal properties necessary to
        // calculate the CTFs.

        int CurrentLayer = this->LayerPoint(Layer);

        ++LayersInConstruct;

        // Obtain thermal properties from the Material derived type

        dl(Layer) = state.dataMaterial->Material(CurrentLayer).Thickness;
        rk(Layer) = state.dataMaterial->Material(CurrentLayer).Conductivity;
        rho(Layer) = state.dataMaterial->Material(CurrentLayer).Density;
        cp(Layer) = state.dataMaterial->Material(CurrentLayer).SpecHeat; // Must convert
        // from kJ/kg-K to J/kg-k due to rk units

        if (this->SourceSinkPresent && !state.dataMaterial->Material(CurrentLayer).WarnedForHighDiffusivity) {
            // check for materials that are too conductive or thin
            if ((rho(Layer) * cp(Layer)) > 0.0) {
                Real64 Alpha = rk(Layer) / (rho(Layer) * cp(Layer));
                if (Alpha > DataHeatBalance::HighDiffusivityThreshold) {
                    DeltaTimestep = state.dataGlobal->TimeStepZoneSec;
                    Real64 const ThicknessThreshold = std::sqrt(Alpha * DeltaTimestep * 3.0);
                    if (state.dataMaterial->Material(CurrentLayer).Thickness < ThicknessThreshold) {
                        ShowSevereError(state,
                                        "InitConductionTransferFunctions: Found Material that is too thin and/or too highly conductive, "
                                        "material name = " +
                                            state.dataMaterial->Material(CurrentLayer).Name);
                        ShowContinueError(state,
                                          format("High conductivity Material layers are not well supported for internal source constructions, "
                                                 "material conductivity = {:.3R} [W/m-K]",
                                                 state.dataMaterial->Material(CurrentLayer).Conductivity));
                        ShowContinueError(state, format("Material thermal diffusivity = {:.3R} [m2/s]", Alpha));
                        ShowContinueError(state,
                                          format("Material with this thermal diffusivity should have thickness > {:.5R} [m]", ThicknessThreshold));
                        if (state.dataMaterial->Material(CurrentLayer).Thickness < DataHeatBalance::ThinMaterialLayerThreshold) {
                            ShowContinueError(state,
                                              format("Material may be too thin to be modeled well, thickness = {:.5R} [m]",
                                                     state.dataMaterial->Material(CurrentLayer).Thickness));
                            ShowContinueError(state,
                                              format("Material with this thermal diffusivity should have thickness > {:.5R} [m]",
                                                     DataHeatBalance::ThinMaterialLayerThreshold));
                        }
                        state.dataMaterial->Material(CurrentLayer).WarnedForHighDiffusivity = true;
                    }
                }
            }
        }
        if (state.dataMaterial->Material(CurrentLayer).Thickness > 3.0) {
            ShowSevereError(state, "InitConductionTransferFunctions: Material too thick for CTF calculation");
            ShowContinueError(state, "material name = " + state.dataMaterial->Material(CurrentLayer).Name);
            ErrorsFound = true;
        }

        if (rk(Layer) <= PhysPropLimit) { // Thermal conductivity too small,
            // thus this must be handled as a resistive layer
            ResLayer(Layer) = true;
        } else {
            lr(Layer) = dl(Layer) / rk(Layer);
            ResLayer(Layer) = (dl(Layer) * std::sqrt(rho(Layer) * cp(Layer) / rk(Layer))) < PhysPropLimit;
        }

        // If not a resistive layer, nothing further is required
        // for this layer.

        if (ResLayer(Layer)) {                                                 // Resistive layer-check for R-value, etc.
            ++NumResLayers;                                                    // Increment number of resistive layers
            lr(Layer) = state.dataMaterial->Material(CurrentLayer).Resistance; // User defined thermal resistivity
            if (lr(Layer) < RValueLowLimit) {                                  // User didn't define enough
                // parameters to calculate CTFs for a building element
                // containing this layer.

                ShowSevereError(state,
                                "InitConductionTransferFunctions: Material=" + state.dataMaterial->Material(CurrentLayer).Name +
                                    "R Value below lowest allowed value");
                ShowContinueError(state, format("Lowest allowed value=[{:.3R}], Material R Value=[{:.3R}].", RValueLowLimit, lr(Layer)));
                ErrorsFound = true;

            } else { // A valid user defined R-value is available.
                // If this is either the first or last layer in the construction,
                // then assign other properties based on air at 1 atm, 300K.
                // Reference for air properties:  Incropera and DeWitt,
                // Introduction to Heat Transfer, Appendix A, Table A.4,
                // John Wiley & Sons, New York, 1985.
                // If this is not the first or last layer in the construction,
                // then use the "exact" approach to model a massless layer
                // based on the node equations for the state space method.

                if ((Layer == 1) || (Layer == this->TotLayers) || (!state.dataMaterial->Material(this->LayerPoint(Layer)).ROnly)) {
                    cp(Layer) = 1.007;
                    rho(Layer) = 1.1614;
                    rk(Layer) = 0.0263;
                    dl(Layer) = rk(Layer) * lr(Layer);
                } else {
                    cp(Layer) = 0.0;
                    rho(Layer) = 0.0;
                    rk(Layer) = 1.0;
                    dl(Layer) = lr(Layer);
                }
            }
        } // ... end of resistive layer determination IF-THEN block.
    }     // ... end of layer loop.

    // If errors have been found, just return

    if (ErrorsFound) return;

    // Combine any adjacent resistive-only (no mass) layers together
    // to avoid a divide by zero error in the CTF calculations below.
    // Since the inner and outer layers cannot be resistive layers
    // (inner and outer layer still converted to equivalent air layer)
    // there can only be resistive layers adjacent to one another if
    // there are more than three total layers and more than one
    // resistive layer.
    if ((LayersInConstruct > 3) && (NumResLayers > 1)) {
        int NumAdjResLayers = 0;
        for (int Layer = 2; Layer <= LayersInConstruct - 2; ++Layer) {
            if ((ResLayer(Layer)) && (ResLayer(Layer + 1))) {
                ++NumAdjResLayers;
                // There is method to the next assignment statement.  As the layers get shifted, the layer
                // numbers will also shift.  Thus, we have to also shift which layer we are dealing with.
                AdjacentResLayerNum(NumAdjResLayers) = Layer + 1 - NumAdjResLayers;
            }
        }
        for (int AdjLayer = 1; AdjLayer <= NumAdjResLayers; ++AdjLayer) {
            int Layer = AdjacentResLayerNum(AdjLayer);
            // Double check to make sure we are in the right place...
            if ((ResLayer(Layer)) && (ResLayer(Layer + 1))) {
                // Shift layers forward after combining two adjacent layers.  Then
                // restart the do loop.
                cp(Layer) = 0.0;
                rho(Layer) = 0.0;
                rk(Layer) = 1.0;
                lr(Layer) += lr(Layer + 1);
                dl(Layer) = lr(Layer);
                --NumResLayers; // Combining layers so decrease number of resistive layers
                for (int Layer1 = Layer + 1; Layer1 <= LayersInConstruct - 1; ++Layer1) {
                    lr(Layer1) = lr(Layer1 + 1);
                    dl(Layer1) = dl(Layer1 + 1);
                    rk(Layer1) = rk(Layer1 + 1);
                    rho(Layer1) = rho(Layer1 + 1);
                    cp(Layer1) = cp(Layer1 + 1);
                    ResLayer(Layer1) = ResLayer(Layer1 + 1);
                }
                // Then zero out the layer that got shifted forward
                cp(LayersInConstruct) = 0.0;
                rho(LayersInConstruct) = 0.0;
                rk(LayersInConstruct) = 0.0;
                lr(LayersInConstruct) = 0.0;
                dl(LayersInConstruct) = 0.0;
                // Now reduce the number of layers in construct since merger is complete
                --LayersInConstruct;
                // Also adjust layers with source/sinks if two layers are merged
                if (this->SourceSinkPresent) {
                    --this->SourceAfterLayer;
                    --this->TempAfterLayer;
                }
            } else { // These are not adjacent layers and there is a logic flaw here (should not happen)
                ShowFatalError(state, "Combining resistance layers failed for " + this->Name);
                ShowContinueError(state, "This should never happen.  Contact EnergyPlus Support for further assistance.");
            }
        }
    }

    // Convert SI units to English.  In theory, conversion to English
    // units is not necessary; however, Russ Taylor noted that some
    // numerical problems when SI units were used and decided to continue
    // calculating CTFs in English units.

    for (int Layer = 1; Layer <= LayersInConstruct; ++Layer) { // Begin units conversion loop ...

        lr(Layer) *= DataConversions::CFU;
        dl(Layer) /= DataConversions::CFL;
        rk(Layer) /= DataConversions::CFK;
        rho(Layer) /= DataConversions::CFD;
        cp(Layer) /= (DataConversions::CFC * 1000.0);

    } // ... end of layer loop for units conversion.

    if (this->SolutionDimensions == 1) {
        dyn = 0.0;
    } else {
        dyn = (this->ThicknessPerpend / DataConversions::CFL) / double(NumOfPerpendNodes - 1);
    }

    // Compute total construct conductivity and resistivity.

    for (int Layer = 1; Layer <= LayersInConstruct; ++Layer) {
        rs += lr(Layer); // Resistances in series sum algebraically
    }

    cnd = 1.0 / rs; // Conductivity is the inverse of resistivity

    bool RevConst = false;

    if (LayersInConstruct > NumResLayers) {

        // One or more are not simple resistive layers so CTFs will have to be
        // calculated unless this is a reverse of a previously defined
        // this->

        // Check for reversed construction of interzone surfaces by checking
        // previous constructions for same number of layers as first indicator.

        // previously this loop would go from 1..currentConstructionIndex-1
        // instead of that, we'll loop through the list and stop when we get to the current construction
        // should be the same behavior, we're just checking it by address
        for (auto &otherConstruction : state.dataConstruction->Construct) {
            if (&otherConstruction == this) break;

            // If a source or sink is present in this construction, do not allow any
            // checks for reversed constructions, i.e., always force EnergyPlus to
            // calculate CTF/QTFs.  So, don't even check for reversed constructions.
            if (this->SourceSinkPresent) break; // Constr DO loop

            if (this->TotLayers == otherConstruction.TotLayers) { // Same number of layers--now | check for reversed construct.

                RevConst = true;

                for (int Layer = 1; Layer <= this->TotLayers; ++Layer) { // Begin layers loop ...

                    // RevConst is set to FALSE anytime a mismatch in materials is found.
                    // This will exit this DO immediately and go on to the next construct
                    // (if any remain).

                    int OppositeLayer = this->TotLayers - Layer + 1;

                    if (this->LayerPoint(Layer) != otherConstruction.LayerPoint(OppositeLayer)) {

                        RevConst = false;
                        break; // Layer DO loop
                    }

                } // ... end of layers loop.

                // If the reverse construction isn't used by any surfaces then the CTFs
                // still need to be defined.
                if (RevConst && !otherConstruction.IsUsedCTF) {
                    RevConst = false;
                }

                if (RevConst) { // Curent construction is a reverse of
                    // construction Constr.  Thus, CTFs do not need to be re-
                    // calculated.  Copy CTF info for construction Constr to
                    // construction ConstrNum.

                    this->CTFTimeStep = otherConstruction.CTFTimeStep;
                    this->NumHistories = otherConstruction.NumHistories;
                    this->NumCTFTerms = otherConstruction.NumCTFTerms;

                    // Transfer the temperature and flux history terms to CTF arrays.
                    // Loop through the number of CTF history terms ...
                    for (int HistTerm = 0; HistTerm <= this->NumCTFTerms; ++HistTerm) {

                        this->CTFInside(HistTerm) = otherConstruction.CTFOutside(HistTerm);
                        this->CTFCross(HistTerm) = otherConstruction.CTFCross(HistTerm);
                        this->CTFOutside(HistTerm) = otherConstruction.CTFInside(HistTerm);
                        if (HistTerm != 0) this->CTFFlux(HistTerm) = otherConstruction.CTFFlux(HistTerm);

                    } // ... end of CTF history terms loop.

                    break; // Constr DO loop

                } // ... end of reversed construction found block

            } // ... end of reversed construct (same number of layers) block.

        } // ... end of construct loop (check reversed--Constr)

        if (!RevConst) { // Calculate CTFs (non-reversed constr)

            // Estimate number of nodes each layer of the construct will require
            // and calculate the nodal spacing from that

            for (int Layer = 1; Layer <= LayersInConstruct; ++Layer) { // Begin loop thru layers ...

                // The calculation of dxn used here is based on a standard stability
                // criteria for explicit finite difference solutions.  This criteria
                // was chosen not because it is viewed to be correct, but rather for
                // lack of any better criteria at this time.  The use of a Fourier
                // number based criteria such as this is probably physically correct,
                // though the coefficient (2.0) may not be.

                // If this is a "resistive" layer, only need a single node
                if ((ResLayer(Layer)) && (Layer > 1) && (Layer < LayersInConstruct)) {
                    Nodes(Layer) = 1;
                    dx(Layer) = dl(Layer);
                } else {
                    dxn = std::sqrt(2.0 * (rk(Layer) / rho(Layer) / cp(Layer)) * this->CTFTimeStep);

                    ipts1 = int(dl(Layer) / dxn); // number of nodes=thickness/spacing

                    // Limit the upper and lower bounds of the number of
                    // nodes to MaxCTFTerms and MinNodes respectively.

                    if (ipts1 > Construction::MaxCTFTerms) { // Too many nodes
                        Nodes(Layer) = Construction::MaxCTFTerms;
                    } else if (ipts1 < MinNodes) { // Too few nodes
                        Nodes(Layer) = MinNodes;
                    } else { // Calculated number of nodes ok
                        Nodes(Layer) = ipts1;
                    }

                    if (this->SolutionDimensions > 1) {
                        if (ipts1 > Construction::MaxCTFTerms / 2) ipts1 = Construction::MaxCTFTerms / 2;
                    }

                    dx(Layer) = dl(Layer) / double(Nodes(Layer)); // calc node spacing
                }

            } // . .. end of layers in construction loop (calculating #nodes per layer)

            // Determine the total number of nodes (rcmax)

            this->rcmax = 0;
            for (int Layer = 1; Layer <= LayersInConstruct; ++Layer) {
                this->rcmax += Nodes(Layer);
            }

            // Nodes are placed throughout layers and at the interface between
            // layers.  As a result, the end layers share a node with the adjacent
            // layer-leaving one less node total for all layers.

            --this->rcmax;
            if (this->SolutionDimensions > 1) this->rcmax *= NumOfPerpendNodes;

            // This section no longer needed as rcmax/number of total nodes is allowed to float.
            // If reinstated, this node reduction section would have to be modified to account for
            // the possibility that a 2-D solution is potentially being performed.
            // Check to see if the maximum number of nodes for the construct has
            // been exceeded.  Reduce the nodes per layer if necessary, but only
            // if the number of nodes in a particular layer is greater than the
            // minimum node limit.

            //        DO WHILE (rcmax > MaxTotNodes)     ! Begin total node reduction loop ...

            //          rcmax = 0

            //          DO Layer = 1, LayersInConstruct   ! Begin layer node reduction ...

            //          ! If more nodes than the minimum limit for a layer, reduce the
            //          ! number of nodes.

            //            IF (Nodes(Layer) > MinNodes) THEN
            //              Nodes(Layer) = Nodes(Layer)-1
            //              dx(Layer) = dl(Layer)/DBLE(Nodes(Layer)) ! Recalc node spacing
            //            END IF

            //            rcmax = rcmax + Nodes(Layer) ! Recalculate total number of nodes

            //          END DO        ! ... end of layer loop for node reduction.

            //          rcmax = rcmax-1 ! See note above on counting rcmax

            //        END DO      ! ... end of total node reduction loop.

            // For constructions that have sources or sinks present, determine which
            // node the source/sink is applied at and also where the temperature
            // calculation has been requested.
            this->setNodeSourceAndUserTemp(Nodes);

            // "Adjust time step to ensure stability."  If the time step is too
            // small, it will result in too many history terms which can lead to
            // solution instability.  The method used here to determine whether or
            // not the time step will produce a stable solution is based on a pure
            // Fourier number calculation (Fo = 1) and has not proven to be
            // completely effective.  If too many history terms are calculated,
            // the time step is adjusted and the CTFs end up being recalculated
            // (see later code in this routine).

            dtn = 0.0;
            this->CTFTimeStep = 0.0;
            for (int Layer = 1; Layer <= LayersInConstruct; ++Layer) {
                if (Nodes(Layer) >= Construction::MaxCTFTerms) {
                    if (this->SolutionDimensions == 1) {
                        dtn = rho(Layer) * cp(Layer) * pow_2(dx(Layer)) / rk(Layer);
                    } else { // 2-D solution requested-->this changes length parameter in Fourier number calculation
                        dtn = rho(Layer) * cp(Layer) * (pow_2(dx(Layer)) + pow_2(dyn)) / rk(Layer);
                    }
                    if (dtn > this->CTFTimeStep) this->CTFTimeStep = dtn;
                }
            }

            // If the user defined time step is significantly different than the
            // calculated time step for this construct, then CTFTimeStep must be
            // revised.

            if (std::abs((state.dataGlobal->TimeStepZone - this->CTFTimeStep) / state.dataGlobal->TimeStepZone) > 0.1) {

                if (this->CTFTimeStep > state.dataGlobal->TimeStepZone) {

                    // CTFTimeStep larger than TimeStepZone:  Make sure TimeStepZone
                    // divides evenly into CTFTimeStep
                    this->NumHistories = int((this->CTFTimeStep / state.dataGlobal->TimeStepZone) + 0.5);
                    this->CTFTimeStep = state.dataGlobal->TimeStepZone * double(this->NumHistories);

                } else {

                    // CTFTimeStep smaller than TimeStepZone:  Set to TimeStepZone
                    this->CTFTimeStep = state.dataGlobal->TimeStepZone;
                    this->NumHistories = 1;
                }
            }

            // Calculate the CTFs using the state space method
            // outlined in Seem's dissertation.  The main matrices
            // AMat, BMat, CMat, and DMat must be derived from
            // applying a finite difference network to the layers of
            // each bldg element.

            // This section must continue looping until the CTFs
            // calculated here will produce a stable solution (less
            // history terms than MaxCTFTerms).

            // This first subsection calculates the elements of AMat
            // which characterizes the heat transfer inside the
            // building element.

            CTFConvrg = false; // Initialize loop control logical

            this->AExp.allocate(this->rcmax, this->rcmax);
            this->AExp = 0.0;
            this->AMat.allocate(this->rcmax, this->rcmax);
            this->AMat = 0.0;
            this->AInv.allocate(this->rcmax, this->rcmax);
            this->AInv = 0.0;
            this->IdenMatrix.allocate(this->rcmax, this->rcmax);
            this->IdenMatrix = 0.0;
            for (int ir = 1; ir <= this->rcmax; ++ir) {
                this->IdenMatrix(ir, ir) = 1.0;
            }
            this->e.dimension(this->rcmax, 0.0);
            this->Gamma1.allocate(3, this->rcmax);
            this->Gamma1 = 0.0;
            this->Gamma2.allocate(3, this->rcmax);
            this->Gamma2 = 0.0;
            this->s.allocate(3, 4, this->rcmax);
            this->s = 0.0;

            while (!CTFConvrg) { // Begin CTF calculation loop ...

                this->BMat(3) = 0.0;

                if (this->SolutionDimensions == 1) {

                    // Set up intermediate calculations for the first layer.
                    cap = rho(1) * cp(1) * dx(1);
                    cap *= 1.5; // For the first node, account for the fact that the
                    // half-node at the surface results in a "loss" of some
                    // thermal mass.  Therefore, for simplicity, include it
                    // at this node.  Same thing done at the last node...
                    dxtmp = 1.0 / dx(1) / cap;

                    this->AMat(1, 1) = -2.0 * rk(1) * dxtmp; // Assign the matrix values for the
                    this->AMat(2, 1) = rk(1) * dxtmp;        // first node.
                    this->BMat(1) = rk(1) * dxtmp;           // Assign non-zero value of BMat.

                    int Layer = 1; // Initialize the "layer" counter

                    int NodeInLayer = 2; // Initialize the node (in a layer) counter (already
                    // on the second node for the first layer

                    for (int Node = 2; Node <= this->rcmax - 1; ++Node) { // Begin nodes loop (includes all nodes except the
                        // first/last which have special equations) ...

                        if ((NodeInLayer == Nodes(Layer)) && (LayersInConstruct != 1)) { // For a node at
                            // the interface between two adjacent layers, the
                            // capacitance of the node must be calculated from the 2
                            // halves which may be made up of 2 different materials.

                            cap = (rho(Layer) * cp(Layer) * dx(Layer) + rho(Layer + 1) * cp(Layer + 1) * dx(Layer + 1)) * 0.5;

                            this->AMat(Node - 1, Node) = rk(Layer) / dx(Layer) / cap;                                      // Assign matrix
                            this->AMat(Node, Node) = -1.0 * (rk(Layer) / dx(Layer) + rk(Layer + 1) / dx(Layer + 1)) / cap; // values for | the current
                            this->AMat(Node + 1, Node) = rk(Layer + 1) / dx(Layer + 1) / cap;                              // node.

                            NodeInLayer = 0; // At an interface, reset nodes in layer counter
                            ++Layer;         // Also increment the layer counter

                        } else { // Standard node within any layer

                            cap = rho(Layer) * cp(Layer) * dx(Layer);          // Intermediate
                            dxtmp = 1.0 / dx(Layer) / cap;                     // calculations.
                            this->AMat(Node - 1, Node) = rk(Layer) * dxtmp;    // Assign matrix
                            this->AMat(Node, Node) = -2.0 * rk(Layer) * dxtmp; // values for the
                            this->AMat(Node + 1, Node) = rk(Layer) * dxtmp;    // current node.
                        }

                        ++NodeInLayer; // Increment nodes in layer counter
                        if (Node == this->NodeSource) this->BMat(3) = 1.0 / cap;

                    } // ... end of nodes loop.

                    // Intermediate calculations for the last node.
                    cap = rho(LayersInConstruct) * cp(LayersInConstruct) * dx(LayersInConstruct);
                    cap *= 1.5; // For the last node, account for the fact that the
                    // half-node at the surface results in a "loss" of some
                    // thermal mass.  Therefore, for simplicity, include it
                    // at this node.  Same thing done at the first node...
                    dxtmp = 1.0 / dx(LayersInConstruct) / cap;

                    this->AMat(this->rcmax, this->rcmax) = -2.0 * rk(LayersInConstruct) * dxtmp; // Assign matrix
                    this->AMat(this->rcmax - 1, this->rcmax) = rk(LayersInConstruct) * dxtmp;    // values for the
                    this->BMat(2) = rk(LayersInConstruct) * dxtmp;                               // last node.

                    this->CMat(1) = -rk(1) / dx(1);                                 // Compute the necessary elements
                    this->CMat(2) = rk(LayersInConstruct) / dx(LayersInConstruct);  // of all other
                    this->DMat(1) = rk(1) / dx(1);                                  // matrices for the state
                    this->DMat(2) = -rk(LayersInConstruct) / dx(LayersInConstruct); // space method

                } else { // 2-D solution requested (assign matrices appropriately)

                    // As with the 1-D solution, we are accounting for the thermal mass
                    // of the half-node at the surface by adding it to the first row
                    // of interior nodes at both sides of the this->  This is not
                    // exact, but it does take all of the thermal mass into account.
                    amatx = rk(1) / (1.5 * rho(1) * cp(1) * dx(1) * dx(1));
                    amaty = rk(1) / (1.5 * rho(1) * cp(1) * dyn * dyn);

                    // FIRST ROW OF NODES: This first row within the first material layer
                    // is special in that it is exposed to a boundary condition.  Thus,
                    // the equations are slightly different.
                    // Note also that the first and last nodes in a row are slightly
                    // different from the rest since they are on an adiabatic plane in
                    // the direction perpendicular to the main direction of heat transfer.
                    this->AMat(1, 1) = -2.0 * (amatx + amaty);
                    this->AMat(2, 1) = 2.0 * amaty;
                    this->AMat(this->NumOfPerpendNodes + 1, 1) = amatx;

                    for (int Node = 2; Node <= this->NumOfPerpendNodes - 1; ++Node) {
                        this->AMat(Node - 1, Node) = amaty;
                        this->AMat(Node, Node) = -2.0 * (amatx + amaty);
                        this->AMat(Node + 1, Node) = amaty;
                        this->AMat(Node + this->NumOfPerpendNodes, Node) = amatx;
                    }

                    this->AMat(this->NumOfPerpendNodes, this->NumOfPerpendNodes) = -2.0 * (amatx + amaty);
                    this->AMat(this->NumOfPerpendNodes - 1, this->NumOfPerpendNodes) = 2.0 * amaty;
                    this->AMat(this->NumOfPerpendNodes + this->NumOfPerpendNodes, this->NumOfPerpendNodes) = amatx;

                    BMat(1) = amatx;

                    int Layer = 1;
                    int NodeInLayer = 2;
                    amatx = rk(1) / (rho(1) * cp(1) * dx(1) * dx(1)); // Reset these to the normal capacitance
                    amaty = rk(1) / (rho(1) * cp(1) * dyn * dyn);     // Reset these to the normal capacitance
                    assert(this->NumOfPerpendNodes > 0);              // Autodesk:F2C++ Loop setup assumption
                    int const Node_stop(this->rcmax + 1 - 2 * this->NumOfPerpendNodes);
                    for (int Node = this->NumOfPerpendNodes + 1; Node <= Node_stop; Node += this->NumOfPerpendNodes) {
                        // INTERNAL ROWS OF NODES: This is the majority of nodes which are all within
                        // a solid layer and not exposed to a boundary condition.
                        if ((LayersInConstruct == 1) || (NodeInLayer != Nodes(Layer))) {
                            // Single material row: This row of nodes are all contained within a material
                            // and thus there is no special considerations necessary.
                            if (NodeInLayer == 1) {
                                // These intermediate variables only need to be reassigned when a new layer is started.
                                // When this is simply another row of the same material, these have already been assigned correctly.
                                amatx = rk(Layer) / (rho(Layer) * cp(Layer) * dx(Layer) * dx(Layer));
                                amaty = rk(Layer) / (rho(Layer) * cp(Layer) * dyn * dyn);
                            }

                            // Note that the first and last layers in a row are slightly different
                            // from the rest since they are on an adiabatic plane in the direction
                            // perpendicular to the main direction of heat transfer.
                            this->AMat(Node, Node) = -2.0 * (amatx + amaty);
                            this->AMat(Node + 1, Node) = 2.0 * amaty;
                            this->AMat(Node - this->NumOfPerpendNodes, Node) = amatx;
                            this->AMat(Node + this->NumOfPerpendNodes, Node) = amatx;

                            for (int NodeInRow = 2; NodeInRow <= this->NumOfPerpendNodes - 1; ++NodeInRow) {
                                int Node2 = Node + NodeInRow - 1;
                                this->AMat(Node2 - 1, Node2) = amaty;
                                this->AMat(Node2, Node2) = -2.0 * (amatx + amaty);
                                this->AMat(Node2 + 1, Node2) = amaty;
                                this->AMat(Node2 - this->NumOfPerpendNodes, Node2) = amatx;
                                this->AMat(Node2 + this->NumOfPerpendNodes, Node2) = amatx;
                            }

                            int Node2 = Node - 1 + this->NumOfPerpendNodes;
                            this->AMat(Node2, Node2) = -2.0 * (amatx + amaty);
                            this->AMat(Node2 - 1, Node2) = 2.0 * amaty;
                            this->AMat(Node2 - this->NumOfPerpendNodes, Node2) = amatx;
                            this->AMat(Node2 + this->NumOfPerpendNodes, Node2) = amatx;

                        } else { // Row at a two-layer interface (half of node consists of one layer's materials
                            // and the other half consist of the next layer's materials)
                            capavg = 0.5 * (rho(Layer) * cp(Layer) * dx(Layer) + rho(Layer + 1) * cp(Layer + 1) * dx(Layer + 1));
                            amatx = rk(Layer) / (capavg * dx(Layer));
                            amatxx = rk(Layer + 1) / (capavg * dx(Layer + 1));
                            amaty = (rk(Layer) * dx(Layer) + rk(Layer + 1) * dx(Layer + 1)) / (capavg * dyn * dyn);

                            this->AMat(Node, Node) = -amatx - amatxx - 2.0 * amaty;
                            this->AMat(Node + 1, Node) = 2.0 * amaty;
                            this->AMat(Node - this->NumOfPerpendNodes, Node) = amatx;
                            this->AMat(Node + this->NumOfPerpendNodes, Node) = amatxx;

                            for (int NodeInRow = 2; NodeInRow <= this->NumOfPerpendNodes - 1; ++NodeInRow) {
                                int Node2 = Node + NodeInRow - 1;
                                this->AMat(Node2 - 1, Node2) = amaty;
                                this->AMat(Node2, Node2) = -amatx - amatxx - 2.0 * amaty;
                                this->AMat(Node2 + 1, Node2) = amaty;
                                this->AMat(Node2 - this->NumOfPerpendNodes, Node2) = amatx;
                                this->AMat(Node2 + this->NumOfPerpendNodes, Node2) = amatxx;
                            }

                            int Node2 = Node - 1 + this->NumOfPerpendNodes;
                            this->AMat(Node2, Node2) = -amatx - amatxx - 2.0 * amaty;
                            this->AMat(Node2 - 1, Node2) = 2.0 * amaty;
                            this->AMat(Node2 - this->NumOfPerpendNodes, Node2) = amatx;
                            this->AMat(Node2 + this->NumOfPerpendNodes, Node2) = amatxx;

                            if (Node == this->NodeSource) BMat(3) = 2.0 * double(this->NumOfPerpendNodes - 1) / capavg;
                            NodeInLayer = 0;
                            ++Layer;
                        }
                        ++NodeInLayer;
                    }

                    // LAST ROW OF NODES: Like the first row of nodes, this row is exposed to a boundary
                    // condition and thus has slightly modified nodal equations.

                    // As with the 1-D solution, we are accounting for the thermal mass
                    // of the half-node at the surface by adding it to the first row
                    // of interior nodes at both sides of the this->  This is not
                    // exact, but it does take all of the thermal mass into account.
                    amatx /= 1.5;
                    amaty /= 1.5;

                    int Node = this->rcmax + 1 - this->NumOfPerpendNodes;
                    this->AMat(Node, Node) = -2.0 * (amatx + amaty);
                    this->AMat(Node + 1, Node) = 2.0 * amaty;
                    this->AMat(Node - this->NumOfPerpendNodes, Node) = amatx;

                    for (int thisNode = this->rcmax + 2 - this->NumOfPerpendNodes; thisNode <= this->rcmax - 1; ++thisNode) {
                        this->AMat(thisNode - 1, thisNode) = amaty;
                        this->AMat(thisNode, thisNode) = -2.0 * (amatx + amaty);
                        this->AMat(thisNode + 1, thisNode) = amaty;
                        this->AMat(thisNode - this->NumOfPerpendNodes, thisNode) = amatx;
                    }

                    this->AMat(this->rcmax, this->rcmax) = -2.0 * (amatx + amaty);
                    this->AMat(this->rcmax - 1, this->rcmax) = 2.0 * amaty;
                    this->AMat(this->rcmax - this->NumOfPerpendNodes, this->rcmax) = amatx;

                    this->BMat(2) = amatx;

                    this->CMat(1) = -rk(1) / dx(1) / double(this->NumOfPerpendNodes - 1);
                    this->CMat(2) = rk(LayersInConstruct) / dx(LayersInConstruct) / double(this->NumOfPerpendNodes - 1);

                    this->DMat(1) = rk(1) / dx(1) / double(this->NumOfPerpendNodes - 1);
                    this->DMat(2) = -rk(LayersInConstruct) / dx(LayersInConstruct) / double(this->NumOfPerpendNodes - 1);
                }

                // Calculation of the CTFs based on the state space
                // method.  This process involves finding the exponential
                // and inverse of AMat and using these results to
                // determine the CTFs.  The Gammas are an intermediate
                // calculations which are necessary before the CTFs can
                // be computed in TransFuncCoeffs.
                DisplayString(state, "Calculating CTFs for \"" + this->Name + "\"");

                //          CALL DisplayNumberAndString(ConstrNum,'Matrix exponential for Construction #')
                this->calculateExponentialMatrix(); // Compute exponential of AMat

                //          CALL DisplayNumberAndString(ConstrNum,'Invert Matrix for Construction #')
                this->calculateInverseMatrix(); // Compute inverse of AMat

                //          CALL DisplayNumberAndString(ConstrNum,'Gamma calculation for Construction #')
                this->calculateGammas();
                // Compute "gamma"s from AMat, AExp, and AInv

                //          CALL DisplayNumberAndString(ConstrNum,'Compute CTFs for Construction #')
                this->calculateFinalCoefficients(); // Compute CTFs

                // Now check to see if the number of transfer functions
                // is greater than MaxCTFTerms.  If it is, then increase the
                // time step and the number of history terms and
                // recalculate.  Whether or not it will be necessary to
                // recalculate the CTFs is controlled by this DO WHILE
                // loop and the logical CTFConvrg.

                CTFConvrg = true; // Assume solution convergence

                // If too many terms, then solution did not converge.  Increase the
                // number of histories and the time step.  Reset CTFConvrg to continue
                // the DO loop.
                if (this->NumCTFTerms > (Construction::MaxCTFTerms - 1)) {
                    ++this->NumHistories;
                    this->CTFTimeStep += state.dataGlobal->TimeStepZone;
                    CTFConvrg = false;
                }

                // If the number of terms is okay, then do a further check on the summation of
                // the various series summations.  In theory, Sum(Xi) = Sum(Yi) = Sum(Zi).  If
                // this is not the case, then the terms have not reached a valid solution, and
                // we need to increase the number of histories and the time step as above.
                if (CTFConvrg) {
                    SumXi = this->s0(2, 2);
                    SumYi = this->s0(1, 2);
                    SumZi = this->s0(1, 1);
                    for (int HistTerm = 1; HistTerm <= this->NumCTFTerms; ++HistTerm) {
                        SumXi += this->s(2, 2, HistTerm);
                        SumYi += this->s(1, 2, HistTerm);
                        SumZi += this->s(1, 1, HistTerm);
                    }
                    SumXi = std::abs(SumXi);
                    SumYi = std::abs(SumYi);
                    SumZi = std::abs(SumZi);
                    BiggestSum = max(SumXi, SumYi, SumZi);
                    if (BiggestSum > 0.0) {
                        if (((std::abs(SumXi - SumYi) / BiggestSum) > MaxAllowedCTFSumError) ||
                            ((std::abs(SumZi - SumYi) / BiggestSum) > MaxAllowedCTFSumError)) {
                            ++this->NumHistories;
                            this->CTFTimeStep += state.dataGlobal->TimeStepZone;
                            CTFConvrg = false;
                        }
                    } else { // Something terribly wrong--the surface has no CTFs, not even an R-value
                        ShowFatalError(state, "Illegal construction definition, no CTFs calculated for " + this->Name);
                    }
                }

                // Once the time step has reached a certain point, it is highly likely that
                // there is either a problem with the input or the solution.  This should
                // be extremely rare since other checks should flag most bad user input.
                // Thus, if the time step reaches a certain point, error out and let the
                // user know that something needs to be checked in the input file.
                if (this->CTFTimeStep >= MaxAllowedTimeStep) {
                    ShowSevereError(state, "CTF calculation convergence problem for Construction=\"" + this->Name + "\".");
                    ShowContinueError(state, "...with Materials (outside layer to inside)");
                    ShowContinueError(state, "(outside)=\"" + state.dataMaterial->Material(this->LayerPoint(1)).Name + "\"");
                    for (int Layer = 2; Layer <= this->TotLayers; ++Layer) {
                        if (Layer != this->TotLayers) {
                            ShowContinueError(state, "(next)=\"" + state.dataMaterial->Material(this->LayerPoint(Layer)).Name + "\"");
                        } else {
                            ShowContinueError(state, "(inside)=\"" + state.dataMaterial->Material(this->LayerPoint(Layer)).Name + "\"");
                        }
                    }
                    ShowContinueError(state,
                                      "The Construction report will be produced. This will show more details on Constructions and their materials.");
                    ShowContinueError(state, "Attempts will be made to complete the CTF process but the report may be incomplete.");
                    ShowContinueError(state, "Constructs reported after this construction may appear to have all 0 CTFs.");
                    ShowContinueError(state, "The potential causes of this problem are related to the input for the construction");
                    ShowContinueError(state, "listed in the severe error above.  The CTF calculate routine is unable to come up");
                    ShowContinueError(state, "with a series of CTF terms that have a reasonable time step and this indicates an");
                    ShowContinueError(state, "error.  Check the definition of this construction and the materials that make up");
                    ShowContinueError(state, "the this->  Very thin, highly conductive materials may cause problems.");
                    ShowContinueError(state, "This may be avoided by ignoring the presence of those materials since they probably");
                    ShowContinueError(state, "do not effect the heat transfer characteristics of the this->  Highly");
                    ShowContinueError(state, "conductive or highly resistive layers that are alternated with high mass layers");
                    ShowContinueError(state, "may also result in problems.  After confirming that the input is correct and");
                    ShowContinueError(state, "realistic, the user should contact the EnergyPlus support team.");
                    DoCTFErrorReport = true;
                    ErrorsFound = true;
                    break;
                    //            CALL ShowFatalError(state, 'Program terminated for reasons listed (InitConductionTransferFunctions) ')
                }

            } // ... end of CTF calculation loop.

        } // ... end of IF block for non-reversed constructs.

    } else { // Construct has only resistive layers (no thermal mass).
        // CTF calculation not necessary, overall resistance
        // (R-value) is all that is needed.

        // Set time step for construct to user time step and the number of
        // inter-time step interpolations to 1
        this->CTFTimeStep = state.dataGlobal->TimeStepZone;
        this->NumHistories = 1;
        this->NumCTFTerms = 1;

        this->s0(1, 1) = cnd;  // CTFs for current time
        this->s0(2, 1) = -cnd; // step are set to the
        this->s0(1, 2) = cnd;  // overall conductance
        this->s0(2, 2) = -cnd; // of the this->

        this->e.allocate(1);
        this->e = 0.0;
        this->s.allocate(2, 2, 1);
        this->s = 0.0;
        this->s(1, 1, 1) = 0.0; // CTF temperature
        this->s(2, 1, 1) = 0.0; // and flux
        this->s(1, 2, 1) = 0.0; // history terms
        this->s(2, 2, 1) = 0.0; // are all
        this->e(1) = 0.0;       // zero.

        if (this->SourceSinkPresent) {
            ShowSevereError(state, "Sources/sinks not allowed in purely resistive constructions --> " + this->Name);
            ErrorsFound = true;
        }

        RevConst = false; // In the code that follows, handle a resistive
        // layer as a non-reversed this->

    } // ... end of resistive construction IF block.

    // Transfer the CTFs to the storage arrays for all non-reversed
    // constructions.  This transfer was done earlier in the routine for
    // reversed constructions.

    if (!RevConst) { // If this is either a new construction or a non-
        // reversed construction, the CTFs must be stored
        // in the proper arrays.  If this is a reversed
        // construction, nothing further needs to be done.

        // Copy the CTFs into the storage arrays, converting them back to SI
        // units in the process.  First the "zero" terms and then the history terms...
        this->CTFOutside(0) = this->s0(1, 1) * DataConversions::CFU;
        this->CTFCross(0) = this->s0(1, 2) * DataConversions::CFU;
        this->CTFInside(0) = -this->s0(2, 2) * DataConversions::CFU;
        if (this->SourceSinkPresent) {
            // QTFs...
            this->CTFSourceOut(0) = this->s0(3, 1);
            this->CTFSourceIn(0) = this->s0(3, 2);
            // QTFs for temperature calculation at source/sink location
            this->CTFTSourceOut(0) = this->s0(1, 3);
            this->CTFTSourceIn(0) = this->s0(2, 3);
            this->CTFTSourceQ(0) = this->s0(3, 3) / DataConversions::CFU;
            if (this->TempAfterLayer != 0) {
                // QTFs for user specified interior temperature calculations...
                this->CTFTUserOut(0) = this->s0(1, 4);
                this->CTFTUserIn(0) = this->s0(2, 4);
                this->CTFTUserSource(0) = this->s0(3, 4) / DataConversions::CFU;
            }
        }

        for (int HistTerm = 1; HistTerm <= this->NumCTFTerms; ++HistTerm) {
            // "REGULAR" CTFs...
            this->CTFOutside(HistTerm) = this->s(1, 1, HistTerm) * DataConversions::CFU;
            this->CTFCross(HistTerm) = this->s(1, 2, HistTerm) * DataConversions::CFU;
            this->CTFInside(HistTerm) = -this->s(2, 2, HistTerm) * DataConversions::CFU;
            if (HistTerm != 0) this->CTFFlux(HistTerm) = -e(HistTerm);
            if (this->SourceSinkPresent) {
                // QTFs...
                this->CTFSourceOut(HistTerm) = this->s(3, 1, HistTerm);
                this->CTFSourceIn(HistTerm) = this->s(3, 2, HistTerm);
                // QTFs for temperature calculation at source/sink location
                this->CTFTSourceOut(HistTerm) = this->s(1, 3, HistTerm);
                this->CTFTSourceIn(HistTerm) = this->s(2, 3, HistTerm);
                this->CTFTSourceQ(HistTerm) = this->s(3, 3, HistTerm) / DataConversions::CFU;
                if (this->TempAfterLayer != 0) {
                    // QTFs for user specified interior temperature calculations...
                    this->CTFTUserOut(HistTerm) = this->s(1, 4, HistTerm);
                    this->CTFTUserIn(HistTerm) = this->s(2, 4, HistTerm);
                    this->CTFTUserSource(HistTerm) = this->s(3, 4, HistTerm) / DataConversions::CFU;
                }
            }
        }

    } // ... end of the reversed construction IF block.

    this->UValue = cnd * DataConversions::CFU;

    if (allocated(this->AExp)) this->AExp.deallocate();
    if (allocated(this->AMat)) AMat.deallocate();
    if (allocated(this->AInv)) this->AInv.deallocate();
    if (allocated(this->IdenMatrix)) this->IdenMatrix.deallocate();
    if (allocated(this->e)) this->e.deallocate();
    if (allocated(this->Gamma1)) this->Gamma1.deallocate();
    if (allocated(this->Gamma2)) this->Gamma2.deallocate();
    if (allocated(this->s)) this->s.deallocate();
}

void ConstructionProps::calculateExponentialMatrix()
{

    // SUBROUTINE INFORMATION:
    //       AUTHOR         Russ Taylor
    //       DATE WRITTEN   June 1990
    //       MODIFIED       Dec 1995, Apr 1996, RKS; June 2000 RKS
    //       RE-ENGINEERED  June 1996, RKS; Nov 1999, LKL;

    // PURPOSE OF THIS SUBROUTINE:
    // This subroutine computes the exponential matrix exp(AMat*delt) for
    // use in the state space method for the calculation of CTFs.

    // METHODOLOGY EMPLOYED:
    // Uses the method of Taylor expansion combined with scaling and
    // squaring to most efficiently compute the exponential matrix.  The
    // steps in the procedure are outlined in Seem's dissertation in
    // Appendix A, page 128.  Exponential matrix multiplication modified
    // to take advantage of the characteristic form of AMat.  AMat starts
    // out as a tri-diagonal matrix.  Each time AMat is raised to a higher
    // power two extra non-zero diagonals are added.  ExponMatrix now
    // recognizes this.  This should speed up the calcs somewhat.  Also, a
    // new cut-off criteria based on the significant figures of double-
    // precision variables has been added.  The main loop for higher powers
    // of AMat is now stopped whenever these powers of AMat will no longer
    // add to the summation (AExp) instead ofstopping potentially at the
    // artifical limit of AMat**100.

    // REFERENCES:
    // Seem, J.E.  "Modeling of Heat Transfer in Buildings",
    //  Department of Mechanical Engineering, University of
    //  Wisconsin-Madison, 1987.
    // Strand, R.K. "Testing Design Description for the CTF
    //  Calculation Code in BEST", BSO internal document,
    //  May/June 1996.

    constexpr Real64 DPLimit(1.0e-20);
    // This argument is nice, but not sure it's accurate -- LKL Nov 1999.
    // Parameter set to the significant figures limit of double
    // precision variables plus a safety factor.- The argument for setting this parameter to 1E-20 involves the
    // number of significant figures for REAL(r64) variables which is 16 and the largest power to which
    // AMat will be raised which is 100.  This would be a factor of 1E-18.  A factor of "safety" of another 100
    // arrives at the value chosen.  It is argued that if one number is 1E-16 larger than a second number, then
    // adding the second to the first will not effect the first.  However, on the conservative side, there could
    // be up to 100 numbers which might, added together, still could effect the original number.  Each
    // successive power of AMat will have terms smaller than the previous power.  Thus, when the ratio between
    // the terms of the latest power of AMat and the total (AExp) is less than DPLim, all further powers of
    // AMat will have absolutely no effect on the REAL(r64) value of AExp.  Thus, there is no need to
    // continue the calculation.  In effect, AExp has "converged".  In REAL(r64)ity, 1E-16 would probably guarantee
    // convergence since AMat terms drop off quickly, but the extra powers allows for differences between
    // computer platforms.

    // SUBROUTINE LOCAL VARIABLE DECLARATIONS:
    Real64 AMatRowNorm;    // Row norm for AMat
    Real64 AMatRowNormMax; // Largest row norm for AMat
    Array2D<Real64> AMat1; // AMat factored by (delt/2^k)
    Array2D<Real64> AMato; // AMat raised to the previous power (power of AMat1-1)
    Array2D<Real64> AMatN; // Current value of AMat raised to power n (n = 1,2...)
    bool Backup;           // Used when numerics get to small in Exponentiation
    Real64 CheckVal;       // Used to avoid possible overflow from Double->REAL(r64)->Integer
    Real64 fact;           // Intermediate calculation variable (delt/2^k)
    int i;                 // Loop counter
    int ic;                // Loop counter
    int ict;               // Loop counter
    int idm;               // Loop counter
    int ir;                // Loop counter
    int isq;               // Loop counter
    int j;                 // Loop counter
    int k;                 // Power of 2 which is used to factor AMat
    int l;                 // Theoretical power to which the A matrix must be
    // raised to accurately calculate the exponential matrix
    bool SigFigLimit; // Significant figure limit logical, true
    // when exponential calculation loop can be exited (i.e.
    // the significant figure limit for REAL(r64)
    // variables reached)

    AMat1.allocate(this->rcmax, this->rcmax);
    AMato.allocate(this->rcmax, this->rcmax);
    AMatN.allocate(this->rcmax, this->rcmax);

    // Subroutine initializations.  AMat is assigned to local variable AMat1 to
    // avoid the corruption of the original AMat 2-d array.
    AMat1 = AMat;

    //  Other arrays are initialized to zero.
    this->AExp = 0.0;
    AMato = 0.0;
    AMatN = 0.0;

    // Step 1, page 128 (Seem's thesis):  Compute the matrix row norm.
    // See equation (A.3) which states that the matrix row norm is the
    // maximum summation of the elements in a row of AMat multiplied by
    // the time step.

    // Note With change to row-major arrays "row" here now means "column"

    AMatRowNormMax = 0.0; // Start of Step 1 ...

    for (i = 1; i <= this->rcmax; ++i) {

        AMatRowNorm = 0.0;
        for (j = 1; j <= this->rcmax; ++j) {
            AMatRowNorm += std::abs(AMat1(j, i));
        }

        AMatRowNorm *= this->CTFTimeStep;

        AMatRowNormMax = max(AMatRowNormMax, AMatRowNorm);

    } // ... end of Step 1.

    // Step 2, page 128:  Find smallest integer k such that
    // AMatRowNormMax< = 2^k

    k = int(std::log(AMatRowNormMax) / std::log(2.0)) + 1; // Autodesk:Num Handle AMatRowNormMax=0

    // Step 3, page 128:  Divide (AMat*delt) by 2^k.  This section of code
    // takes advantage of the fact that AMat is tridiagonal.  Thus, it
    // only factors the elements of the AMat that are known to be non-zero.

    fact = this->CTFTimeStep / std::pow(2.0, k); // Start of Step 3 ...
    AMat1 *= fact;                               // ... end of Step 3.

    // Step 4, page 128:  Calculate l, the highest power to which AMat
    // must be taken theoretically to accurately calculate its exponential.
    // This is based on a paper by Cadzow and Martens ("Discrete-Time and
    // Computer Control Systems",Prentice-Hall, pp. 389-390, 1970).  This
    // number is now used as the maximum power to which AMat must be
    // raised in order to calculate the exponential matrix.  A new cut-off
    // criteria based on the number of significant figures in a double-
    // precision variable is used as a more practical limit on the
    // exponentiation algorithm.  One thing to note is that the EnergyPlus
    // code is slightly different here than what is presented in Seem's
    // dissertation.  In Seem's dissertation, AMatRowNormMax (delta, the
    // timestep, is already factored into this term above) is divided by
    // 2^k with k defined in the code above.  Dividing AMatRowNormMax by
    // 2^k would have the net effect of decreasing the value of
    // AMatRowNormMax and thus potentially CheckVal as well.  l, the integer
    // value of CheckVal, is used to define the number of terms in the
    // exponential matrix of AMat that are required for an accurate estimation
    // of that matrix.  In practice, additional terms probably won't have
    // a large effect but in general should make the calculation MORE accurate.
    // Also, if the new terms are too small, then as noted above the cut-off
    // criteria will not use them.

    CheckVal = min(3.0 * AMatRowNormMax + 6.0, 100.0);
    l = int(CheckVal);

    // Step 5, page 128:  Calculate the exponential.  First, add the
    // linear term to the identity matrix.
    this->AExp = AMat1 + this->IdenMatrix; // Start of Step 5 ...

    // Now, add successive terms to the expansion as per the standard
    // exponential formula.  AMato contains the last "power" of AMat
    // which saves the program from having to remultiply the entire power
    // of AMat each time.  Since this is still the linear power of AMat,
    // AMat1 is still tridiagonal in nature.
    AMato = AMat1;

    i = 1; // Initialize the counter for the following DO loop

    // The following DO WHILE loop continues to raise AMat to successive
    // powers and add it to the exponential matrix (AExp).
    while (i < l) { // Begin power raising loop ...

        ++i;                // Increment the loop counter
        SigFigLimit = true; // Set the significant factor limit flag

        for (ir = 1; ir <= this->rcmax; ++ir) { // Begin matrix multiplication loop ...
            // The following matrix multiplication could be "optimized" since
            // for one-dimensional heat transfer AMat is 3-diagonal, AMat squared
            // is 5-diagonal, etc.  However, the code can be much simpler if we
            // ignore this fact and just do a generic matrix multiplication.
            // For 2-D heat transfer, the number of off-diagonal non-zero terms
            // is slightly more complicated as well.
            for (ic = 1; ic <= this->rcmax; ++ic) {
                AMatN(ic, ir) = 0.0;
                for (ict = 1; ict <= this->rcmax; ++ict) {
                    // Make sure the next term won't cause an underflow.  If it will end up being
                    // so small as to go below TinyLimit, then ignore it since it won't add anything
                    // to AMatN anyway.
                    if (std::abs(AMat1(ic, ict)) > DataGlobalConstants::rTinyValue) {
                        if (std::abs(AMato(ict, ir)) > std::abs(double(i) * DataGlobalConstants::rTinyValue / AMat1(ic, ict)))
                            AMatN(ic, ir) += AMato(ict, ir) * AMat1(ic, ict) / double(i);
                    }
                }
            }
        } // ... end of matrix multiplication loop.

        // Update AMato and AExp matrices
        AMato = AMatN;
        this->AExp += AMato;

        // The next DO loop tests the significant figures limit criteria to
        // see if any values in AExp are still changing appreciably.
        for (ir = 1; ir <= this->rcmax; ++ir) {
            for (ic = 1; ic <= this->rcmax; ++ic) {
                // Test of limit criteria:
                if (std::abs(this->AExp(ic, ir)) > DataGlobalConstants::rTinyValue) { // Next line divides by AExp entry so it
                    // must be checked to avoid dividing by zero.
                    // If the ratio between any current element in the power
                    // of AMat and its corresponding element in AExp is
                    // greater than the number which might effect the overall
                    // exponential matrix based on stability criteria, then
                    // continue raising AMat to another power (SigFigLimit = false).

                    if (std::abs(AMato(ic, ir) / this->AExp(ic, ir)) > DPLimit) {
                        SigFigLimit = false;
                        break; // DO loop (anytime SigFigLimit is false, AMat must continue to be raised another power)
                    }

                } else { // There are still elements of AExp which are zero, so
                    // the raising of AMat to higher powers should continue.

                    SigFigLimit = false;
                    break; // DO loop (anytime SigFigLimit is false, AMat must continue to be raised another power)
                }
            }
            if (!SigFigLimit) break; // DO loop (anytime SigFigLimit is false, AMat must continue to be raised another power)
        }

        // Compute next term, only if necessary.  If SigFigLimit is still true,
        // then all of the new terms being added to AExp are too small to
        // affect it.  Thus, there is no need to continue this do loop further.

        if (SigFigLimit) i = 100; // SigFigLimit is still true, set i to maximum possible
        // value of l (100).

    } // ... end of power raising loop and Step 5.

    // Step 6, page 128:
    // Square AExp "k times" to obtain the actual exponential matrix
    // (remember that AExp was scaled earlier in this routine).

    for (isq = 1; isq <= k; ++isq) { // Begin squaring DO loop and Step 6 ...

        // Use AMato to store the old values of AExp
        AMato = this->AExp;
        Backup = true;
        this->AExp = 0.0;

        // Multiply the old value of AExp (AMato) by itself and store in AExp.
        for (ir = 1; ir <= this->rcmax; ++ir) {
            for (ic = 1; ic <= this->rcmax; ++ic) {
                for (idm = 1; idm <= this->rcmax; ++idm) {
                    if (std::abs(AMato(idm, ir) * AMato(ic, idm)) > DataGlobalConstants::rTinyValue) {
                        this->AExp(ic, ir) += AMato(idm, ir) * AMato(ic, idm);
                        Backup = false;
                    }
                }
            }
        }
        // Backup is true when every item of AExp didnt pass the TinyLimit test
        if (Backup) {
            this->AExp = AMato;
            break;
        }

    } // ... end of squaring loop and Step 6.

    AMat1.deallocate();
    AMato.deallocate();
    AMatN.deallocate();
}

void ConstructionProps::calculateInverseMatrix()
{

    // SUBROUTINE INFORMATION:
    //       AUTHOR         Rick Strand
    //       DATE WRITTEN   Dec 1995
    //       MODIFIED       June 2000 RKS (made routine generic to allow for 2-D solutions)
    //       RE-ENGINEERED  June 1996, February 1997 RKS

    // PURPOSE OF THIS SUBROUTINE:
    // This subroutine computes the inverse of AMat for use
    // in the calculation of the CTFs.

    // METHODOLOGY EMPLOYED:
    // Uses row elimination to zero the off-diagonal terms of
    // AMat while performing the same operations on another
    // matrix which starts as the identity matrix.  Once AMat
    // has been converted to an identity matrix(I), the other
    // matrix which started as the I will then be the inverse
    // of A.  This algorithm has been customized for a
    // tri-diagonal matrix.

    // REFERENCES:
    // Any linear algebra test (this is a generic routine).

    // SUBROUTINE LOCAL VARIABLE DECLARATIONS:
    Array2D<Real64> AMat1; // Intermediate calculation matrix equivalent at first to AMat
    int ic;                // Loop counter
    int ir;                // Loop counter
    int irr;               // Loop counter

    // Subroutine initializations ...
    AMat1.allocate(this->rcmax, this->rcmax);

    AMat1 = AMat;                  // Set AMat1 = AMat to avoid AMat changes
    this->AInv = this->IdenMatrix; // Set AInv to Identity Matrix

    // Use Gaussian elimination to zero all of the elements of AMat left
    // of the diagonal.
    // This DO loop will cycle through each of the rows in AMat except the
    // last row which is handled later because it does not have to be used
    // to eliminate any other rows.  The index ir is the current row
    // number and also the column of the current diagonal element.

    for (ir = 1; ir <= this->rcmax - 1; ++ir) { // Begin forward elimination loop ...

        // Factor all of the elements of the row being used to zero the next
        // row in both AMat and AInv by the diagonal element of this row.
        // We should only need to factor the elements to the right of the
        // diagonal since those to the right of it should be zero.
        for (ic = ir + 1; ic <= this->rcmax; ++ic) {
            AMat1(ic, ir) /= AMat1(ir, ir);
        }

        // In the forward elimination process, all the elements in AInv to the
        // right of the diagonal are zero so they do not need to be factored.
        for (ic = 1; ic <= ir; ++ic) {
            this->AInv(ic, ir) /= AMat1(ir, ir);
        }

        AMat1(ir, ir) = 1.0; // By definition, the diagonal of AMat is now 1.

        // Use this factored row to eliminate the off-diagonal element of the
        // rows below the current one (ir)...

        for (irr = ir + 1; irr <= this->rcmax; ++irr) { // Start of row reduction loop...

            for (ic = ir + 1; ic <= this->rcmax; ++ic) {
                AMat1(ic, irr) -= AMat1(ir, irr) * AMat1(ic, ir);
            }

            // Now, determine the effect on the next row of AInv.  Again, all of
            // the elements in AInv to the right of the diagonal are zero, so they
            // can be ignored.

            for (ic = 1; ic <= ir; ++ic) {
                this->AInv(ic, irr) -= AMat1(ir, irr) * this->AInv(ic, ir);
            }

            AMat1(ir, irr) = 0.0; // By definition, the element to the left of the
            // diagonal in the next row of AMat is now zero.

        } // ...end of row reduction loop

    } // ... end of the forward elimination loop.

    // Factor the last row of AInv by the current value of the last
    // diagonal element of AMat. After this is done, all of the diagonal
    // elements of AMat are unity and all of the elements in AMat left of
    // the diagonal are zero.

    for (ic = 1; ic <= this->rcmax; ++ic) {
        this->AInv(ic, this->rcmax) /= AMat1(this->rcmax, this->rcmax);
    }
    AMat1(this->rcmax, this->rcmax) = 1.0;

    // Now, use back substitution to eliminate the elements to the right
    // of the diagonal in AMat.  The procedure is similar to the forward
    // elimination process except that we only have to operate on AInv,
    // though now all of the columns of AInv may be non-zero.

    // This DO loop will cycle through the remaining rows which are not
    // yet diagonalized in reverse order.  Note that the only effect on
    // AMat is that the off-diagonal element is zeroed.  The diagonal
    // (which has already been set to unity) is not effected by this row
    // elimination process.
    // In the following code ir is the column being zeroed and irr is the
    // row being worked on

    for (ir = this->rcmax; ir >= 2; --ir) { // Begin reverse elimination loop ...
        for (irr = 1; irr <= ir - 1; ++irr) {
            for (ic = 1; ic <= this->rcmax; ++ic) {
                this->AInv(ic, irr) -= AMat1(ir, irr) * this->AInv(ic, ir);
            }
            AMat1(ir, irr) = 0.0;
        }
    } // ... end of reverse elimination loop.

    // At this point, AMat1 is equal to the identity matrix (I)
    // and AInv is equal to the inverse of AMat.

    AMat1.deallocate();
}

void ConstructionProps::calculateGammas()
{

    // SUBROUTINE INFORMATION:
    //       AUTHOR         Russ Taylor
    //       DATE WRITTEN   June 1990
    //       MODIFIED       na
    //       RE-ENGINEERED  July 1996, RKS

    // PURPOSE OF THIS SUBROUTINE:
    // Compute gammas as defined in Seem's dissertation.
    // Runs as a subroutine of the conduction transfer
    // function solver (InitializeCTFs).

    // METHODOLOGY EMPLOYED:
    // Determine the Gamma1 and Gamma2 based on the results
    // from the ExponMatrix and InvertMatrix subroutines.
    // This routine is specialized to take advantage of the
    // fact that most of BMat consists of zeroes.

    // REFERENCES:
    // The state space method of calculating CTFs is
    // outlined in the doctoral dissertation of John Seem,
    // "Modeling of Heat Transfer in Buildings", Department
    // of Mechanical Engineering, University of Wisconsin-
    // Madison, 1987.

    // SUBROUTINE LOCAL VARIABLE DECLARATIONS:
    Array2D<Real64> ATemp; // Intermediate variable equal to AExp - I
    int i;                 // Loop counter
    int is1;               // Loop counter
    int j;                 // Loop counter
    int SurfNode;          // Loop counter

    // Compute Gamma1 from equation (2.1.12) in Seem's dissertation which
    // states that:  Gamma1  =  [AInv] * ([AExp]-[I]) * [BMat]
    // noting that BMat contains only the non-zero values of the B Matrix.

    ATemp.allocate(this->rcmax, this->rcmax);
    ATemp = this->AExp - this->IdenMatrix;
    Gamma1 = 0.0;

    for (i = 1; i <= this->rcmax; ++i) {

        for (is1 = 1; is1 <= this->rcmax; ++is1) {

            if (this->SolutionDimensions == 1) {
                this->Gamma1(1, i) += this->AInv(is1, i) * ATemp(1, is1) * this->BMat(1);
                this->Gamma1(2, i) += this->AInv(is1, i) * ATemp(this->rcmax, is1) * this->BMat(2);
            } else { // SolutionDimensions = 2
                for (SurfNode = 1; SurfNode <= this->NumOfPerpendNodes; ++SurfNode) {
                    this->Gamma1(1, i) += this->AInv(is1, i) * ATemp(SurfNode, is1) * this->BMat(1);
                    this->Gamma1(2, i) += this->AInv(is1, i) * ATemp(this->rcmax + 1 - SurfNode, is1) * this->BMat(2);
                }
            }

            if (this->NodeSource > 0) {
                this->Gamma1(3, i) += this->AInv(is1, i) * ATemp(this->NodeSource, is1) * this->BMat(3);
            }
        }
    }

    ATemp.deallocate();
    // Compute Gamma2 from equation (2.1.13) in Seem's dissertation which
    // states that:  Gamma2  =  [AInv] * ([Gamma1]/delt - [BMat])
    // again noting that BMat contains only the non-zero values of B.
    Gamma2 = 0.0;

    for (i = 1; i <= this->rcmax; ++i) {

        for (j = 1; j <= 3; ++j) {

            for (is1 = 1; is1 <= this->rcmax; ++is1) {

                if (this->SolutionDimensions == 1) {
                    if ((j == 1) && (is1 == 1)) {
                        this->Gamma2(j, i) += this->AInv(is1, i) * (this->Gamma1(j, is1) / this->CTFTimeStep - this->BMat(1));
                    } else if ((j == 2) && (is1 == this->rcmax)) {
                        this->Gamma2(j, i) += this->AInv(is1, i) * (this->Gamma1(j, is1) / this->CTFTimeStep - this->BMat(2));
                    } else if ((j == 3) && (is1 == this->NodeSource)) {
                        this->Gamma2(j, i) += this->AInv(is1, i) * (this->Gamma1(j, is1) / this->CTFTimeStep - this->BMat(3));
                    } else { // the element of the actual BMat is zero
                        this->Gamma2(j, i) += this->AInv(is1, i) * (this->Gamma1(j, is1) / this->CTFTimeStep);
                    }
                } else { // SolutionDimensions = 2
                    if ((j == 1) && ((is1 >= 1) && (is1 <= this->NumOfPerpendNodes))) {
                        this->Gamma2(j, i) += this->AInv(is1, i) * (this->Gamma1(j, is1) / this->CTFTimeStep - this->BMat(1));
                    } else if ((j == 2) && ((is1 <= this->rcmax) && (is1 >= this->rcmax + 1 - this->NumOfPerpendNodes))) {
                        this->Gamma2(j, i) += this->AInv(is1, i) * (this->Gamma1(j, is1) / this->CTFTimeStep - this->BMat(2));
                    } else if ((j == 3) && (is1 == this->NodeSource)) {
                        this->Gamma2(j, i) += this->AInv(is1, i) * (this->Gamma1(j, is1) / this->CTFTimeStep - this->BMat(3));
                    } else { // the element of the actual BMat is zero
                        this->Gamma2(j, i) += this->AInv(is1, i) * (this->Gamma1(j, is1) / this->CTFTimeStep);
                    }
                }
            }
        }
    }
}

void ConstructionProps::calculateFinalCoefficients()
{

    // SUBROUTINE INFORMATION:
    //       AUTHOR         Russ Taylor
    //       DATE WRITTEN   June 1990
    //       MODIFIED       Apr 96, RKS, cosmetic, algorithm neutral changes
    //       RE-ENGINEERED  July 1996, RKS; Nov 1999, LKL (allocatable arrays)

    // PURPOSE OF THIS SUBROUTINE:
    // Subprogram to calculate the Sj and ej coefficients of Seem's
    // dissertation.  Follows Seem's technique to compute the coefficients
    // in order with minimum storage requirements.

    // METHODOLOGY EMPLOYED:
    // Combine the results of the ExponMatrix, InvertMatrix, and
    // CalculateGammas routines together to arrive at the temperature
    // coefficients (s, s0) and the heat flux history coefficients (e) of
    // the CTFs.  The outline of this subroutine is based on step 5 of
    // Seem's suggested implementation of the state space method found on
    // pages 26+27 of his dissertation.

    // REFERENCES:
    // The state space method of calculating CTFs is outlined in the
    // doctoral dissertation of John Seem, "Modeling of Heat Transfer in
    // Buildings", Department of Mechanical Engineering, University of
    // Wisconsin-Madison, 1987.  In particular, the equations used for
    // these calculations are equations (2.1.24) through (2.1.26) in Seem's
    // dissertation.

    // SUBROUTINE PARAMETER DEFINITIONS:
    constexpr Real64 ConvrgLim(1.0e-13); // Convergence limit (ratio) for cutting off the calculation of further
    // CTFs.  This value was found to give suitable accuracy in IBLAST.

    Real64 avg;     // Intermediate calculation variable (average)
    bool CTFConvrg; // Set after CTFs are calculated, based on whether there are
    // too many CTFs terms
    int i;                 // Loop counter
    int ic;                // Loop counter
    int inum;              // Loop counter
    int ir;                // Loop counter
    int is;                // Loop counter
    int is2;               // Loop counter
    int j;                 // Loop counter
    Array2D<Real64> PhiR0; // Product of Phi( = AExp) and R0 matrices from the state
    // space method
    Real64 rat; // Intermediate calculation variable (ratio of flux history
    // terms)
    Array2D<Real64> Rnew; // Current R matrix
    Array2D<Real64> Rold; // R matrix from the last iteration
    int SurfNode;         // Loop counter (for nodes at a surface)
    Real64 SurfNodeFac;   // Multiplying factor applied to various surface nodes
    Real64 trace;         // Trace of the product of Phi( = AExp) and R0

    // Subroutine initializations
    PhiR0.allocate(this->rcmax, this->rcmax);
    Rnew.allocate(this->rcmax, this->rcmax);
    Rold.allocate(this->rcmax, this->rcmax);
    PhiR0 = 0.0;
    Rold = 0.0;

    this->s0 = 0.0;
    this->s = 0.0;
    this->e = 0.0;
    Rnew = this->IdenMatrix; // Rnew initialized to the identity matrix

    // Calculate Gamma1-Gamma2.  Gamma1 is not used by itself in the
    // equations, only Gamma1-Gamma2.  Thus, reset Gamma1 to:
    // Gamma1-Gamma2
    for (i = 1; i <= this->rcmax; ++i) {
        for (j = 1; j <= 3; ++j) {
            this->Gamma1(j, i) -= this->Gamma2(j, i);
        }
    }

    // Compute s0.  See Seem's thesis equation (2.1.24) which states that:
    // s0  =  (CMat*R0*Gamma2) + (DMat)
    // Note that for a two-dimensional solution, there is more than one
    // node at the surface and the effect of each of these must be added
    // together.
    if (this->SolutionDimensions == 1) {
        this->s0(1, 1) = this->CMat(1) * this->Gamma2(1, 1) + this->DMat(1);
        this->s0(2, 1) = this->CMat(1) * this->Gamma2(2, 1);
        this->s0(3, 1) = this->CMat(1) * this->Gamma2(3, 1);
        this->s0(1, 2) = this->CMat(2) * this->Gamma2(1, this->rcmax);
        this->s0(2, 2) = this->CMat(2) * this->Gamma2(2, this->rcmax) + this->DMat(2);
        this->s0(3, 2) = this->CMat(2) * this->Gamma2(3, this->rcmax);
    } else { // SolutionDimensions = 2
        for (SurfNode = 1; SurfNode <= this->NumOfPerpendNodes; ++SurfNode) {
            if ((SurfNode == 1) || (SurfNode == this->NumOfPerpendNodes)) {
                SurfNodeFac = 0.5;
            } else {
                SurfNodeFac = 1.0;
            }
            this->s0(1, 1) += SurfNodeFac * this->CMat(1) * this->Gamma2(1, SurfNode);
            this->s0(2, 1) += SurfNodeFac * this->CMat(1) * this->Gamma2(2, SurfNode);
            this->s0(3, 1) += SurfNodeFac * this->CMat(1) * this->Gamma2(3, SurfNode);
            this->s0(1, 2) += SurfNodeFac * this->CMat(2) * this->Gamma2(1, this->rcmax + 1 - SurfNode);
            this->s0(2, 2) += SurfNodeFac * this->CMat(2) * this->Gamma2(2, this->rcmax + 1 - SurfNode);
            this->s0(3, 2) += SurfNodeFac * this->CMat(2) * this->Gamma2(3, this->rcmax + 1 - SurfNode);
        }
        this->s0(1, 1) += double(this->NumOfPerpendNodes - 1) * this->DMat(1);
        this->s0(2, 2) += double(this->NumOfPerpendNodes - 1) * this->DMat(2);
    }

    if (this->NodeSource > 0) {
        this->s0(1, 3) = this->Gamma2(1, this->NodeSource);
        this->s0(2, 3) = this->Gamma2(2, this->NodeSource);
        this->s0(3, 3) = this->Gamma2(3, this->NodeSource);
    }
    if (this->NodeUserTemp > 0) {
        this->s0(1, 4) = this->Gamma2(1, this->NodeUserTemp);
        this->s0(2, 4) = this->Gamma2(2, this->NodeUserTemp);
        this->s0(3, 4) = this->Gamma2(3, this->NodeUserTemp);
    }

    // Check for and enforce symmetry in the cross term (Y)
    if (std::abs(this->s0(2, 1)) != std::abs(this->s0(1, 2))) {
        avg = (std::abs(this->s0(2, 1)) + std::abs(this->s0(1, 2))) * 0.5;
        this->s0(2, 1) *= avg / std::abs(this->s0(2, 1));
        this->s0(1, 2) *= avg / std::abs(this->s0(1, 2));
    }

    // Compute S's and e's from 1 to n-1.  See equations (2.1.25) and
    // (2.1.26) and Appendix C.
    inum = 1;          // Set history term counter
    CTFConvrg = false; // Set the convergence logical to false

    // The following DO WHILE loop calculates each successive set of time
    // history terms until there are rcmax number of history terms or the
    // latest flux history term is negligibly small compared to the first
    // flux history term.
    while ((!CTFConvrg) && (inum < this->rcmax)) { // Begin CTF calculation loop ...

        // Compute e(inum) based on Appendix C (Seem's dissertation). First,
        // compute the new PhiR0 and its trace.

        trace = 0.0;

        for (ir = 1; ir <= this->rcmax; ++ir) {

            for (ic = 1; ic <= this->rcmax; ++ic) {
                PhiR0(ic, ir) = 0.0;
                for (is = 1; is <= this->rcmax; ++is) {
                    // Make sure the next term won't cause an underflow.  If it will end up being
                    // so small as to go below TinyLimit, then ignore it since it won't add anything
                    // to PhiR0 anyway.
                    if (std::abs(Rnew(ic, is)) > DataGlobalConstants::rTinyValue) {
                        if (std::abs(this->AExp(is, ir)) > std::abs(DataGlobalConstants::rTinyValue / Rnew(ic, is)))
                            PhiR0(ic, ir) += this->AExp(is, ir) * Rnew(ic, is);
                    }
                }
            }

            trace += PhiR0(ir, ir);
        }

        // Now calculate ej from the trace.  According to Appendix C:
        // e(j) = -Trace[AExp*R(j-1)]/j

        this->e(inum) = -trace / double(inum);

        // Update Rold and compute Rnew.  Note:  PhiR0 = AExp*R(j-1) here.
        // According to Appendix C:  R(j) = AExp*R(j-1) + e(j-1)

        for (ir = 1; ir <= this->rcmax; ++ir) {
            for (ic = 1; ic <= this->rcmax; ++ic) {
                Rold(ic, ir) = Rnew(ic, ir);
                Rnew(ic, ir) = PhiR0(ic, ir);
            }
            Rnew(ir, ir) += this->e(inum);
        }

        // Compute S(inum) based on eq.(2.1.25) which states:
        // S(j)  =  CMat*[R(j-1)*(Gamma1-Gamma2)+R(j)*Gamma2]
        //          + e(j)*DMat
        if (this->SolutionDimensions == 1) {
            for (j = 1; j <= 3; ++j) {
                for (is2 = 1; is2 <= this->rcmax; ++is2) {
                    this->s(j, 1, inum) += this->CMat(1) * (Rold(is2, 1) * this->Gamma1(j, is2) + Rnew(is2, 1) * this->Gamma2(j, is2));
                    this->s(j, 2, inum) +=
                        this->CMat(2) * (Rold(is2, this->rcmax) * this->Gamma1(j, is2) + Rnew(is2, this->rcmax) * this->Gamma2(j, is2));
                    if (this->NodeSource > 0) {
                        this->s(j, 3, inum) +=
                            (Rold(is2, this->NodeSource) * this->Gamma1(j, is2) + Rnew(is2, this->NodeSource) * this->Gamma2(j, is2));
                    }
                    if (this->NodeUserTemp > 0) {
                        this->s(j, 4, inum) +=
                            (Rold(is2, this->NodeUserTemp) * this->Gamma1(j, is2) + Rnew(is2, this->NodeUserTemp) * this->Gamma2(j, is2));
                    }
                }
                if (j != 3) this->s(j, j, inum) += this->e(inum) * this->DMat(j);
            }
        } else { // SolutionDimensions = 2
            for (j = 1; j <= 3; ++j) {
                for (is2 = 1; is2 <= this->rcmax; ++is2) {
                    for (SurfNode = 1; SurfNode <= this->NumOfPerpendNodes; ++SurfNode) {
                        if ((SurfNode == 1) || (SurfNode == this->NumOfPerpendNodes)) {
                            SurfNodeFac = 0.5;
                        } else {
                            SurfNodeFac = 1.0;
                        }
                        this->s(j, 1, inum) +=
                            SurfNodeFac * this->CMat(1) * (Rold(is2, SurfNode) * this->Gamma1(j, is2) + Rnew(is2, SurfNode) * this->Gamma2(j, is2));
                        this->s(j, 2, inum) += SurfNodeFac * this->CMat(2) *
                                               (Rold(is2, this->rcmax + 1 - SurfNode) * this->Gamma1(j, is2) +
                                                Rnew(is2, this->rcmax + 1 - SurfNode) * this->Gamma2(j, is2));
                    }
                    if (this->NodeSource > 0) {
                        this->s(j, 3, inum) +=
                            (Rold(is2, this->NodeSource) * this->Gamma1(j, is2) + Rnew(is2, this->NodeSource) * this->Gamma2(j, is2));
                    }
                    if (this->NodeUserTemp > 0) {
                        this->s(j, 4, inum) +=
                            (Rold(is2, this->NodeUserTemp) * this->Gamma1(j, is2) + Rnew(is2, this->NodeUserTemp) * this->Gamma2(j, is2));
                    }
                }
            }
            this->s(1, 1, inum) += this->e(inum) * this->DMat(1) * double(this->NumOfPerpendNodes - 1);
            this->s(2, 2, inum) += this->e(inum) * this->DMat(2) * double(this->NumOfPerpendNodes - 1);
        }

        // Check for and enforce symmetry in the cross term (Y)
        if (std::abs(s(2, 1, inum)) != std::abs(s(1, 2, inum))) {
            avg = (std::abs(s(2, 1, inum)) + std::abs(s(1, 2, inum))) * 0.5;
            this->s(2, 1, inum) *= avg / std::abs(s(2, 1, inum));
            this->s(1, 2, inum) *= avg / std::abs(s(1, 2, inum));
        }

        // Check for convergence of the CTFs.
        if (e(1) == 0.0) {

            this->NumCTFTerms = 1; // e(1) is zero, so there are no history terms.
            CTFConvrg = true;      // CTF calculations have converged--set logical.

        } else {
            // e(1) is non-zero -- Calculate and compare the ratio of the flux
            // terms to the convergence limit.
            rat = std::abs(e(inum) / this->e(1));

            if (rat < ConvrgLim) {

                // If the ratio is less than the convergence limit, then any other
                // terms would have a neglible impact on the CTF-based energy balances.
                this->NumCTFTerms = inum;
                CTFConvrg = true; // CTF calculations have converged--set logical.
            }
        } // ... end of convergence check block.

        ++inum;

    } // ... end of CTF calculation loop.
    // Continue to the next coefficient if the solution has not converged
    if (!CTFConvrg) { // Compute last e and S, if still unconverged.

        // Compute e(inum) based on Appendix C (Seem's dissertation) or see
        // equation above.  First compute the new PhiR0 and its trace.

        trace = 0.0;

        for (ir = 1; ir <= this->rcmax; ++ir) {
            for (is = 1; is <= this->rcmax; ++is) {
                trace += this->AExp(is, ir) * Rnew(ir, is);
            }
        }

        this->e(this->rcmax) = -trace / double(this->rcmax); // Now calculate ej from the trace.

        // Compute S(inum) based on eq.(2.1.25) which states:
        //   S(last) = CMat*R(last-1)*(Gamma1-Gamma2)+e(last)*DMat

        if (this->SolutionDimensions == 1) {
            for (j = 1; j <= 3; ++j) {
                for (is2 = 1; is2 <= this->rcmax; ++is2) {
                    this->s(j, 1, this->rcmax) += this->CMat(1) * Rnew(is2, 1) * this->Gamma1(j, is2);
                    this->s(j, 2, this->rcmax) += this->CMat(2) * Rnew(is2, this->rcmax) * this->Gamma1(j, is2);
                    if (this->NodeSource > 0) {
                        this->s(j, 3, this->rcmax) += Rnew(is2, this->NodeSource) * this->Gamma1(j, is2);
                    }
                    if (this->NodeUserTemp > 0) {
                        this->s(j, 4, this->rcmax) += Rnew(is2, this->NodeUserTemp) * this->Gamma1(j, is2);
                    }
                }
            }
            this->s(1, 1, this->rcmax) += this->e(this->rcmax) * this->DMat(1);
            this->s(2, 2, this->rcmax) += this->e(this->rcmax) * this->DMat(2);
            this->NumCTFTerms = this->rcmax;
        } else { // SolutionDimensions = 2
            for (j = 1; j <= 3; ++j) {
                for (is2 = 1; is2 <= this->rcmax; ++is2) {
                    for (SurfNode = 1; SurfNode <= this->NumOfPerpendNodes; ++SurfNode) {
                        if ((SurfNode == 1) || (SurfNode == this->NumOfPerpendNodes)) {
                            SurfNodeFac = 0.5;
                        } else {
                            SurfNodeFac = 1.0;
                        }
                        this->s(j, 1, this->rcmax) += SurfNodeFac * this->CMat(1) * Rnew(is2, SurfNode) * this->Gamma1(j, is2);
                        this->s(j, 2, this->rcmax) += SurfNodeFac * this->CMat(2) * Rnew(is2, this->rcmax + 1 - SurfNode) * this->Gamma1(j, is2);
                    }
                    if (this->NodeSource > 0) {
                        this->s(j, 3, this->rcmax) += Rnew(is2, this->NodeSource) * this->Gamma1(j, is2);
                    }
                    if (this->NodeUserTemp > 0) {
                        this->s(j, 4, this->rcmax) += Rnew(is2, this->NodeUserTemp) * this->Gamma1(j, is2);
                    }
                }
            }
            this->s(1, 1, this->rcmax) += this->e(this->rcmax) * this->DMat(1) * double(this->NumOfPerpendNodes - 1);
            this->s(2, 2, this->rcmax) += this->e(this->rcmax) * this->DMat(2) * double(this->NumOfPerpendNodes - 1);
        }

        // Check for and enforce symmetry in the cross term (Y)

        if (std::abs(s(2, 1, this->rcmax)) != std::abs(s(1, 2, this->rcmax))) {
            avg = (std::abs(s(2, 1, this->rcmax)) + std::abs(s(1, 2, this->rcmax))) * 0.5;
            this->s(2, 1, this->rcmax) *= avg / std::abs(s(2, 1, this->rcmax));
            this->s(1, 2, this->rcmax) *= avg / std::abs(s(1, 2, this->rcmax));
        }

    } // ... end of IF block for calculation of last e and S.

    PhiR0.deallocate();
    Rnew.deallocate();
    Rold.deallocate();
}

void ConstructionProps::reportTransferFunction(EnergyPlusData &state, int const cCounter)
{

    static constexpr fmt::string_view Format_700{" Construction CTF,{},{:4},{:4},{:4},{:8.3F},{:15.4N},{:8.3F},{:8.3F},{:8.3F},{:8.3F},{}\n"};
    print(state.files.eio,
          Format_700,
          this->Name,
          cCounter,
          this->TotLayers,
          this->NumCTFTerms,
          this->CTFTimeStep,
          this->UValue,
          this->OutsideAbsorpThermal,
          this->InsideAbsorpThermal,
          this->OutsideAbsorpSolar,
          this->InsideAbsorpSolar,
          DataHeatBalance::DisplayMaterialRoughness(this->OutsideRoughness));

    for (int I = 1; I <= this->TotLayers; ++I) {
        int Layer = this->LayerPoint(I);
        {
            auto const SELECT_CASE_var(state.dataMaterial->Material(Layer).Group);
<<<<<<< HEAD
            if (SELECT_CASE_var == DataHeatBalance::Air) {
                static constexpr fmt::string_view Format_702(" Material:Air,{},{:12.4N}\n");
=======
            if (SELECT_CASE_var == DataHeatBalance::MaterialGroup::Air) {
                static constexpr auto Format_702(" Material:Air,{},{:12.4N}\n");
>>>>>>> 267c34e7
                print(state.files.eio, Format_702, state.dataMaterial->Material(Layer).Name, state.dataMaterial->Material(Layer).Resistance);
            } else {
                static constexpr fmt::string_view Format_701(" Material CTF Summary,{},{:8.4F},{:14.3F},{:11.3F},{:13.3F},{:12.4N}\n");
                print(state.files.eio,
                      Format_701,
                      state.dataMaterial->Material(Layer).Name,
                      state.dataMaterial->Material(Layer).Thickness,
                      state.dataMaterial->Material(Layer).Conductivity,
                      state.dataMaterial->Material(Layer).Density,
                      state.dataMaterial->Material(Layer).SpecHeat,
                      state.dataMaterial->Material(Layer).Resistance);
            }
        }
    }

    for (int I = this->NumCTFTerms; I >= 0; --I) {
        if (I != 0) {
            static constexpr fmt::string_view Format_703(" CTF,{:4},{:20.8N},{:20.8N},{:20.8N},{:20.8N}\n");
            print(state.files.eio, Format_703, I, this->CTFOutside(I), this->CTFCross(I), this->CTFInside(I), this->CTFFlux(I));
        } else {
            static constexpr fmt::string_view Format_704(" CTF,{:4},{:20.8N},{:20.8N},{:20.8N}\n");
            print(state.files.eio, Format_704, I, this->CTFOutside(I), this->CTFCross(I), this->CTFInside(I));
        }
    }

    if (this->SourceSinkPresent) {
        // QTFs...
        for (int I = this->NumCTFTerms; I >= 0; --I) {
            static constexpr fmt::string_view Format_705(" QTF,{:4},{:20.8N},{:20.8N}\n");
            print(state.files.eio, Format_705, I, this->CTFSourceOut(I), this->CTFSourceIn(I));
        }
        // QTFs for source/sink location temperature calculation...
        for (int I = this->NumCTFTerms; I >= 0; --I) {
            static constexpr fmt::string_view Format_706(" Source/Sink Loc Internal Temp QTF,{:4},{:20.8N},{:20.8N},{:20.8N}\n");
            print(state.files.eio, Format_706, I, this->CTFTSourceOut(I), this->CTFTSourceIn(I), this->CTFTSourceQ(I));
        }
        if (this->TempAfterLayer != 0) {
            // QTFs for user specified interior temperature calculation...
            for (int I = this->NumCTFTerms; I >= 0; --I) {
                static constexpr fmt::string_view Format_707(" User Loc Internal Temp QTF,{:4},{:20.8N},{:20.8N},{:20.8N}\n");
                print(state.files.eio, Format_707, I, this->CTFTUserOut(I), this->CTFTUserIn(I), this->CTFTUserSource(I));
            }
        }
    }
}

bool ConstructionProps::isGlazingConstruction(EnergyPlusData &state) const
{
    // SUBROUTINE INFORMATION:
    //       AUTHOR         Simon Vidanovic
    //       DATE WRITTEN   September 2016
    //       MODIFIED       na
    //       RE-ENGINEERED  na

    // PURPOSE OF THIS SUBROUTINE:
    // Commonly used routine in several places in EnergyPlus which examines if current
    // construction is glazing construction
    auto const MaterialGroup = state.dataMaterial->Material(LayerPoint(1)).Group;
    return BITF_TEST_ANY(BITF(MaterialGroup),
                         BITF(DataHeatBalance::MaterialGroup::WindowGlass) | BITF(DataHeatBalance::MaterialGroup::Shade) |
                             BITF(DataHeatBalance::MaterialGroup::Screen) | BITF(DataHeatBalance::MaterialGroup::WindowBlind) |
                             BITF(DataHeatBalance::MaterialGroup::WindowSimpleGlazing));
}

Real64 ConstructionProps::setUserTemperatureLocationPerpendicular(EnergyPlusData &state, Real64 userValue)
{
    if (userValue < 0.0) {
        ShowWarningError(state, "ConstructionProperty:InternalHeatSource has a perpendicular temperature location parameter that is less than zero.");
        ShowContinueError(state, "Construction=" + this->Name + " has this error.  The parameter has been reset to 0.");
        return 0.0;
    } else if (userValue > 1.0) {
        ShowWarningError(state,
                         "ConstructionProperty:InternalHeatSource has a perpendicular temperature location parameter that is greater than one.");
        ShowContinueError(state, "Construction=" + this->Name + " has this error.  The parameter has been reset to 1.");
        return 1.0;
    } else { // Valid value between 0 and 1
        return userValue;
    }
}

void ConstructionProps::setNodeSourceAndUserTemp(Array1D_int &Nodes)
{
    this->NodeSource = 0;
    this->NodeUserTemp = 0;
    if (!this->SourceSinkPresent) return;

    for (int Layer = 1; Layer <= this->SourceAfterLayer; ++Layer) {
        this->NodeSource += Nodes(Layer);
    }

    if ((this->NodeSource > 0) && (this->SolutionDimensions > 1)) this->NodeSource = (this->NodeSource - 1) * this->NumOfPerpendNodes + 1;

    for (int Layer = 1; Layer <= this->TempAfterLayer; ++Layer) {
        this->NodeUserTemp += Nodes(Layer);
    }

    if ((this->NodeUserTemp > 0) && (this->SolutionDimensions > 1))
        this->NodeUserTemp = (this->NodeUserTemp - 1) * this->NumOfPerpendNodes +
                             round(this->userTemperatureLocationPerpendicular * (this->NumOfPerpendNodes - 1)) + 1;
}

void ConstructionProps::setArraysBasedOnMaxSolidWinLayers(EnergyPlusData &state)
{
    this->AbsDiff.allocate(state.dataHeatBal->MaxSolidWinLayers);
    this->AbsDiffBack.allocate(state.dataHeatBal->MaxSolidWinLayers);
    this->BlAbsDiff.allocate(DataSurfaces::MaxSlatAngs, state.dataHeatBal->MaxSolidWinLayers);
    this->BlAbsDiffGnd.allocate(DataSurfaces::MaxSlatAngs, state.dataHeatBal->MaxSolidWinLayers);
    this->BlAbsDiffSky.allocate(DataSurfaces::MaxSlatAngs, state.dataHeatBal->MaxSolidWinLayers);
    this->BlAbsDiffBack.allocate(DataSurfaces::MaxSlatAngs, state.dataHeatBal->MaxSolidWinLayers);
    this->AbsBeamCoef.allocate(state.dataHeatBal->MaxSolidWinLayers);
    this->AbsBeamBackCoef.allocate(state.dataHeatBal->MaxSolidWinLayers);
    this->tBareSolCoef.allocate(state.dataHeatBal->MaxSolidWinLayers);
    this->tBareVisCoef.allocate(state.dataHeatBal->MaxSolidWinLayers);
    this->rfBareSolCoef.allocate(state.dataHeatBal->MaxSolidWinLayers);
    this->rfBareVisCoef.allocate(state.dataHeatBal->MaxSolidWinLayers);
    this->rbBareSolCoef.allocate(state.dataHeatBal->MaxSolidWinLayers);
    this->rbBareVisCoef.allocate(state.dataHeatBal->MaxSolidWinLayers);
    this->afBareSolCoef.allocate(state.dataHeatBal->MaxSolidWinLayers);
    this->abBareSolCoef.allocate(state.dataHeatBal->MaxSolidWinLayers);
    for (int Layer = 1; Layer <= state.dataHeatBal->MaxSolidWinLayers; ++Layer) {
        this->AbsBeamCoef(Layer).allocate(DataSurfaces::MaxPolyCoeff);
        this->AbsBeamBackCoef(Layer).allocate(DataSurfaces::MaxPolyCoeff);
        this->tBareSolCoef(Layer).allocate(DataSurfaces::MaxPolyCoeff);
        this->tBareVisCoef(Layer).allocate(DataSurfaces::MaxPolyCoeff);
        this->rfBareSolCoef(Layer).allocate(DataSurfaces::MaxPolyCoeff);
        this->rfBareVisCoef(Layer).allocate(DataSurfaces::MaxPolyCoeff);
        this->rbBareSolCoef(Layer).allocate(DataSurfaces::MaxPolyCoeff);
        this->rbBareVisCoef(Layer).allocate(DataSurfaces::MaxPolyCoeff);
        this->afBareSolCoef(Layer).allocate(DataSurfaces::MaxPolyCoeff);
        this->abBareSolCoef(Layer).allocate(DataSurfaces::MaxPolyCoeff);
    }

    for (int Layer = 1; Layer <= state.dataHeatBal->MaxSolidWinLayers; ++Layer) {
        this->AbsDiff(Layer) = 0.0;
        this->AbsDiffBack(Layer) = 0.0;
    }
    for (int Index = 1; Index <= DataSurfaces::MaxSlatAngs; ++Index) {
        for (int Layer = 1; Layer <= state.dataHeatBal->MaxSolidWinLayers; ++Layer) {
            this->BlAbsDiff(Index, Layer) = 0.0;
            this->BlAbsDiffGnd(Index, Layer) = 0.0;
            this->BlAbsDiffSky(Index, Layer) = 0.0;
            this->BlAbsDiffBack(Index, Layer) = 0.0;
        }
    }
    for (int Layer = 1; Layer <= state.dataHeatBal->MaxSolidWinLayers; ++Layer) {
        for (int Index = 1; Index <= DataSurfaces::MaxPolyCoeff; ++Index) {
            this->AbsBeamCoef(Layer)(Index) = 0.0;
            this->AbsBeamBackCoef(Layer)(Index) = 0.0;
            this->tBareSolCoef(Layer)(Index) = 0.0;
            this->tBareVisCoef(Layer)(Index) = 0.0;
            this->rfBareSolCoef(Layer)(Index) = 0.0;
            this->rfBareVisCoef(Layer)(Index) = 0.0;
            this->rbBareSolCoef(Layer)(Index) = 0.0;
            this->rbBareVisCoef(Layer)(Index) = 0.0;
            this->afBareSolCoef(Layer)(Index) = 0.0;
            this->abBareSolCoef(Layer)(Index) = 0.0;
        }
    }
}

} // namespace EnergyPlus::Construction<|MERGE_RESOLUTION|>--- conflicted
+++ resolved
@@ -1904,13 +1904,8 @@
         int Layer = this->LayerPoint(I);
         {
             auto const SELECT_CASE_var(state.dataMaterial->Material(Layer).Group);
-<<<<<<< HEAD
-            if (SELECT_CASE_var == DataHeatBalance::Air) {
+            if (SELECT_CASE_var == DataHeatBalance::MaterialGroup::Air) {
                 static constexpr fmt::string_view Format_702(" Material:Air,{},{:12.4N}\n");
-=======
-            if (SELECT_CASE_var == DataHeatBalance::MaterialGroup::Air) {
-                static constexpr auto Format_702(" Material:Air,{},{:12.4N}\n");
->>>>>>> 267c34e7
                 print(state.files.eio, Format_702, state.dataMaterial->Material(Layer).Name, state.dataMaterial->Material(Layer).Resistance);
             } else {
                 static constexpr fmt::string_view Format_701(" Material CTF Summary,{},{:8.4F},{:14.3F},{:11.3F},{:13.3F},{:12.4N}\n");
