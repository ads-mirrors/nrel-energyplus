--- conflicted
+++ resolved
@@ -1671,7 +1671,6 @@
     ShowContinueError(state, format("{} = {}, invalid key", fieldName, fieldVal));
 }
 
-<<<<<<< HEAD
 void ShowSevereCustomMessage(EnergyPlusData &state, ErrorObjectHeader const &eoh, std::string_view msg)
 {
     ShowSevereError(state, format("{}: {} = {}", eoh.routineName, eoh.objectType, eoh.objectName));
@@ -1688,14 +1687,6 @@
 {
     ShowSevereError(state, format("{}: {} = {}", eoh.routineName, eoh.objectType, eoh.objectName));
     ShowContinueError(state, format("{}", msg));
-=======
-void ShowSevereEmptyField(
-    EnergyPlusData &state, ErrorObjectHeader const &eoh, std::string_view fieldName, std::string_view depFieldName, std::string_view depFieldVal)
-{
-    ShowSevereError(state, format("{}: {} = {}", eoh.routineName, eoh.objectType, eoh.objectName));
-    ShowContinueError(state,
-                      format("{} cannot be empty{}.", fieldName, depFieldName.empty() ? "" : format(" when {} = {}", depFieldName, depFieldVal)));
->>>>>>> 9c03e1c5
 }
 
 } // namespace EnergyPlus