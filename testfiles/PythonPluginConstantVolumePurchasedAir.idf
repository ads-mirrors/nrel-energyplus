--- conflicted
+++ resolved
@@ -1335,155 +1335,9 @@
 
   PythonPlugin:Instance,
     Constant Volume Purchased Air Example,  !- Name
-<<<<<<< HEAD
-    AfterPredictorAfterHVACManagers,  !- EnergyPlus Model Calling Point
-    Determine_Purch_Air_State,  !- Program Name 1
-    Set_Purch_Air;           !- Program Name 2
-
-  ! State representation:  0.0 is off, 1.0 is heating, 2.0 is cooling
-
-  EnergyManagementSystem:Program,
-    Determine_Purch_Air_State,  !- Name
-    IF (Sensible_Load_Zone_1 < 0.0),  !- Program Line 1
-    SET Zone_1_State = 2.0,  !- Program Line 2
-    ELSEIF (Sensible_Load_Zone_1 > 0.0),  !- <none>
-    SET Zone_1_State = 1.0,  !- <none>
-    ELSE,                    !- <none>
-    SET Zone_1_State = 0.0,  !- <none>
-    ENDIF,                   !- <none>
-    IF (Sensible_Load_Zone_2 < 0.0),  !- <none>
-    SET Zone_2_State = 2.0,  !- <none>
-    ELSEIF (Sensible_Load_Zone_2 > 0.0),  !- <none>
-    SET Zone_2_State = 1.0,  !- <none>
-    ELSE,                    !- <none>
-    SET Zone_2_State = 0.0,  !- <none>
-    ENDIF,                   !- <none>
-    IF (Sensible_Load_Zone_3 < 0.0),  !- <none>
-    SET Zone_3_State = 2.0,  !- <none>
-    ELSEIF (Sensible_Load_Zone_3 > 0.0),  !- <none>
-    SET Zone_3_State = 1.0,  !- <none>
-    ELSE,                    !- <none>
-    SET Zone_3_State = 0.0,  !- <none>
-    ENDIF;                   !- <none>
-
-  EnergyManagementSystem:Program,
-    Set_Purch_Air,           !- Name
-    IF (    Zone_1_State == 2.0),  !- Program Line 1
-    SET ZONE_1_AIR_Mdot = 0.3,  !- Program Line 2
-    SET ZONE_1_AIR_SupplyT = 13.0,  !- <none>
-    SET ZONE_1_AIR_SupplyHumRat = 0.009,  !- <none>
-    ELSEIF (Zone_1_State == 1.0),  !- <none>
-    SET ZONE_1_AIR_Mdot = 0.1,  !- <none>
-    SET ZONE_1_AIR_SupplyT = 50.0,  !- <none>
-    SET ZONE_1_AIR_SupplyHumRat = 0.015,  !- <none>
-    ELSE,                    !- <none>
-    SET ZONE_1_AIR_Mdot = 0.0,  !- <none>
-    ENDIF,                   !- <none>
-    IF (    Zone_2_State == 2.0),  !- <none>
-    SET ZONE_2_AIR_Mdot = 0.3,  !- <none>
-    SET ZONE_2_AIR_SupplyT = 13.0,  !- <none>
-    SET ZONE_2_AIR_SupplyHumRat = 0.009,  !- <none>
-    ELSEIF (Zone_2_State == 1.0),  !- <none>
-    SET ZONE_2_AIR_Mdot = 0.1,  !- <none>
-    SET ZONE_2_AIR_SupplyT = 50.0,  !- <none>
-    SET ZONE_2_AIR_SupplyHumRat = 0.015,  !- <none>
-    ELSE,                    !- <none>
-    SET ZONE_2_AIR_Mdot = 0.0,  !- <none>
-    ENDIF,                   !- <none>
-    IF (    Zone_3_State == 2.0),  !- <none>
-    SET ZONE_3_AIR_Mdot = 0.4,  !- <none>
-    SET ZONE_3_AIR_SupplyT = 13.0,  !- <none>
-    SET ZONE_3_AIR_SupplyHumRat = 0.009,  !- <none>
-    ELSEIF (Zone_3_State == 1.0),  !- <none>
-    SET ZONE_3_AIR_Mdot = 0.15,  !- <none>
-    SET ZONE_3_AIR_SupplyT = 50.0,  !- <none>
-    SET ZONE_3_AIR_SupplyHumRat = 0.015,  !- <none>
-    ELSE,                    !- <none>
-    SET ZONE_3_AIR_Mdot = 0.0,  !- <none>
-    ENDIF;                   !- <none>
-
-  EnergyManagementSystem:GlobalVariable,
-    Zone_1_State;            !- Erl Variable 1 Name
-
-  EnergyManagementSystem:GlobalVariable,
-    Zone_2_State;            !- Erl Variable 1 Name
-
-  EnergyManagementSystem:GlobalVariable,
-    Zone_3_State;            !- Erl Variable 1 Name
-
-  EnergyManagementSystem:Actuator,
-    ZONE_1_AIR_Mdot,         !- Name
-    ZONE1AIR,                !- Actuated Component Unique Name
-    Ideal Loads Air System,  !- Actuated Component Type
-    Air Mass Flow Rate;      !- Actuated Component Control Type
-
-  EnergyManagementSystem:Actuator,
-    ZONE_2_AIR_Mdot,         !- Name
-    ZONE2AIR,                !- Actuated Component Unique Name
-    Ideal Loads Air System,  !- Actuated Component Type
-    Air Mass Flow Rate;      !- Actuated Component Control Type
-
-  EnergyManagementSystem:Actuator,
-    ZONE_3_AIR_Mdot,         !- Name
-    ZONE3AIR,                !- Actuated Component Unique Name
-    Ideal Loads Air System,  !- Actuated Component Type
-    Air Mass Flow Rate;      !- Actuated Component Control Type
-
-  EnergyManagementSystem:Actuator,
-    ZONE_1_AIR_SupplyT,      !- Name
-    ZONE1AIR,                !- Actuated Component Unique Name
-    Ideal Loads Air System,  !- Actuated Component Type
-    Air Temperature;         !- Actuated Component Control Type
-
-  EnergyManagementSystem:Actuator,
-    ZONE_2_AIR_SupplyT,      !- Name
-    ZONE2AIR,                !- Actuated Component Unique Name
-    Ideal Loads Air System,  !- Actuated Component Type
-    Air Temperature;         !- Actuated Component Control Type
-
-  EnergyManagementSystem:Actuator,
-    ZONE_3_AIR_SupplyT,      !- Name
-    ZONE3AIR,                !- Actuated Component Unique Name
-    Ideal Loads Air System,  !- Actuated Component Type
-    Air Temperature;         !- Actuated Component Control Type
-
-  EnergyManagementSystem:Actuator,
-    ZONE_1_AIR_SupplyHumRat, !- Name
-    ZONE1AIR,                !- Actuated Component Unique Name
-    Ideal Loads Air System,  !- Actuated Component Type
-    Air Humidity Ratio;      !- Actuated Component Control Type
-
-  EnergyManagementSystem:Actuator,
-    ZONE_2_AIR_SupplyHumRat, !- Name
-    ZONE2AIR,                !- Actuated Component Unique Name
-    Ideal Loads Air System,  !- Actuated Component Type
-    Air Humidity Ratio;      !- Actuated Component Control Type
-
-  EnergyManagementSystem:Actuator,
-    ZONE_3_AIR_SupplyHumRat, !- Name
-    ZONE3AIR,                !- Actuated Component Unique Name
-    Ideal Loads Air System,  !- Actuated Component Type
-    Air Humidity Ratio;      !- Actuated Component Control Type
-
-  EnergyManagementSystem:Sensor,
-    Sensible_Load_Zone_1,    !- Name
-    WEST ZONE,               !- Output:Variable or Output:Meter Index Key Name
-    Zone Predicted Sensible Load to Setpoint Heat Transfer Rate;  !- Output:Variable or Output:Meter Name
-
-  EnergyManagementSystem:Sensor,
-    Sensible_Load_Zone_2,    !- Name
-    EAST ZONE,               !- Output:Variable or Output:Meter Index Key Name
-    Zone Predicted Sensible Load to Setpoint Heat Transfer Rate;  !- Output:Variable or Output:Meter Name
-
-  EnergyManagementSystem:Sensor,
-    Sensible_Load_Zone_3,    !- Name
-    NORTH ZONE,              !- Output:Variable or Output:Meter Index Key Name
-    Zone Predicted Sensible Load to Setpoint Heat Transfer Rate;  !- Output:Variable or Output:Meter Name
-=======
     Yes,                     !- Run During Warmup Days
     PythonPluginConstantVolumePurchasedAir,  !- Python Module Name
     ConstantVolumePurchasedAirExample;  !- Plugin Class Name
->>>>>>> 3b5e5c00
 
   PythonPlugin:Instance,
     Window Shading Device EMS Controller,  !- Name
@@ -1522,11 +1376,7 @@
     Shade_Status_Off,        !- Variable Name 1
     Shade_Status_Interior_Blind_On,  !- Variable Name 2
     Zn001_Wall001_Win001_Shading_Deploy_Status,  !- Variable Name 3
-<<<<<<< HEAD
-    IncidentAngle;           !- Variable Name 4
-=======
     IncidentAngle,           !- Variable Name 4
     zn_1_state,              !- Variable Name 5
     zn_2_state,              !- Variable Name 6
     zn_3_state;              !- Variable Name 7
->>>>>>> 3b5e5c00
