// EnergyPlus, Copyright (c) 1996-2023, The Board of Trustees of the University of Illinois,
// The Regents of the University of California, through Lawrence Berkeley National Laboratory
// (subject to receipt of any required approvals from the U.S. Dept. of Energy), Oak Ridge
// National Laboratory, managed by UT-Battelle, Alliance for Sustainable Energy, LLC, and other
// contributors. All rights reserved.
//
// NOTICE: This Software was developed under funding from the U.S. Department of Energy and the
// U.S. Government consequently retains certain rights. As such, the U.S. Government has been
// granted for itself and others acting on its behalf a paid-up, nonexclusive, irrevocable,
// worldwide license in the Software to reproduce, distribute copies to the public, prepare
// derivative works, and perform publicly and display publicly, and to permit others to do so.
//
// Redistribution and use in source and binary forms, with or without modification, are permitted
// provided that the following conditions are met:
//
// (1) Redistributions of source code must retain the above copyright notice, this list of
//     conditions and the following disclaimer.
//
// (2) Redistributions in binary form must reproduce the above copyright notice, this list of
//     conditions and the following disclaimer in the documentation and/or other materials
//     provided with the distribution.
//
// (3) Neither the name of the University of California, Lawrence Berkeley National Laboratory,
//     the University of Illinois, U.S. Dept. of Energy nor the names of its contributors may be
//     used to endorse or promote products derived from this software without specific prior
//     written permission.
//
// (4) Use of EnergyPlus(TM) Name. If Licensee (i) distributes the software in stand-alone form
//     without changes from the version obtained under this License, or (ii) Licensee makes a
//     reference solely to the software portion of its product, Licensee must refer to the
//     software as "EnergyPlus version X" software, where "X" is the version number Licensee
//     obtained under this License and may not use a different name for the software. Except as
//     specifically required in this Section (4), Licensee shall not use in a company name, a
//     product name, in advertising, publicity, or other promotional activities any name, trade
//     name, trademark, logo, or other designation of "EnergyPlus", "E+", "e+" or confusingly
//     similar designation, without the U.S. Department of Energy's prior written consent.
//
// THIS SOFTWARE IS PROVIDED BY THE COPYRIGHT HOLDERS AND CONTRIBUTORS "AS IS" AND ANY EXPRESS OR
// IMPLIED WARRANTIES, INCLUDING, BUT NOT LIMITED TO, THE IMPLIED WARRANTIES OF MERCHANTABILITY
// AND FITNESS FOR A PARTICULAR PURPOSE ARE DISCLAIMED. IN NO EVENT SHALL THE COPYRIGHT OWNER OR
// CONTRIBUTORS BE LIABLE FOR ANY DIRECT, INDIRECT, INCIDENTAL, SPECIAL, EXEMPLARY, OR
// CONSEQUENTIAL DAMAGES (INCLUDING, BUT NOT LIMITED TO, PROCUREMENT OF SUBSTITUTE GOODS OR
// SERVICES; LOSS OF USE, DATA, OR PROFITS; OR BUSINESS INTERRUPTION) HOWEVER CAUSED AND ON ANY
// THEORY OF LIABILITY, WHETHER IN CONTRACT, STRICT LIABILITY, OR TORT (INCLUDING NEGLIGENCE OR
// OTHERWISE) ARISING IN ANY WAY OUT OF THE USE OF THIS SOFTWARE, EVEN IF ADVISED OF THE
// POSSIBILITY OF SUCH DAMAGE.

// ObjexxFCL Headers
#include <ObjexxFCL/Array.functions.hh>
#include <ObjexxFCL/Fmath.hh>

// EnergyPlus Headers
#include <EnergyPlus/Data/EnergyPlusData.hh>
#include <EnergyPlus/DataEnvironment.hh>
#include <EnergyPlus/DataHeatBalFanSys.hh>
#include <EnergyPlus/DataHeatBalSurface.hh>
#include <EnergyPlus/DataHeatBalance.hh>
#include <EnergyPlus/DataLoopNode.hh>
#include <EnergyPlus/DataRoomAirModel.hh>
#include <EnergyPlus/DataSurfaces.hh>
#include <EnergyPlus/DataZoneEquipment.hh>
#include <EnergyPlus/InternalHeatGains.hh>
#include <EnergyPlus/MundtSimMgr.hh>
#include <EnergyPlus/OutputProcessor.hh>
#include <EnergyPlus/Psychrometrics.hh>
#include <EnergyPlus/UtilityRoutines.hh>
#include <EnergyPlus/ZoneTempPredictorCorrector.hh>

namespace EnergyPlus {

namespace RoomAir {

    // MODULE INFORMATION:
    //       AUTHOR         Brent Griffith
    //       DATE WRITTEN   February 2002
    //       RE-ENGINEERED  June 2003, EnergyPlus Implementation (CC)
    //       MODIFIED       February 2004, fix allocate-deallocate problem (CC)

    // PURPOSE OF THIS MODULE:
    // This module is the main module for running the
    // nodal air Mundt model...

    // METHODOLOGY EMPLOYED:
    // This module contains all subroutines required by the mundt model.
    // The following modules from AirToolkit included in this module are:
    // 1) MundtSimMgr Module,
    // 2) MundtInputMgr Module, and
    // 3) DataMundt Module,

    // REFERENCES:
    // AirToolkit source code

    // OTHER NOTES:
    // na

    // Data
    // MODULE PARAMETER DEFINITIONS:
    Real64 constexpr CpAir(1005.0);   // Specific heat of air
    Real64 constexpr MinSlope(0.001); // Bound on result from Mundt model
    Real64 constexpr MaxSlope(5.0);   // Bound on result from Mundt Model

    // MODULE VARIABLE DECLARATIONS:

    void ManageDispVent1Node(EnergyPlusData &state, int const ZoneNum) // index number for the specified zone
    {

        // SUBROUTINE INFORMATION:
        //       AUTHOR         Chanvit Chantrasrisalai
        //       DATE WRITTEN   July 2003
        //       MODIFIED       February 2004, fix allocate-deallocate problem (CC)
        //       RE-ENGINEERED  na

        // PURPOSE OF THIS SUBROUTINE:
        //   manage the Mundt model

        bool ErrorsFound;

        // initialize Mundt model data
        if (state.dataHeatBal->MundtFirstTimeFlag) {
            InitDispVent1Node(state);
            state.dataHeatBal->MundtFirstTimeFlag = false;
        }

        // identify the current zone index for zones using Mundt model
        state.dataMundtSimMgr->MundtZoneNum = state.dataMundtSimMgr->ZoneData(ZoneNum).MundtZoneIndex;

        // transfer data from surface domain to air domain for the specified zone
        GetSurfHBDataForDispVent1Node(state, ZoneNum);

        // use the Mundt model only for cooling case
        if ((state.dataMundtSimMgr->SupplyAirVolumeRate > 0.0001) && (state.dataMundtSimMgr->QsysCoolTot > 0.0001)) {

            // setup Mundt model
            ErrorsFound = false;
            SetupDispVent1Node(state, ZoneNum, ErrorsFound);
            if (ErrorsFound) ShowFatalError(state, "ManageMundtModel: Errors in setting up Mundt Model. Preceding condition(s) cause termination.");

            // perform Mundt model calculations
            CalcDispVent1Node(state, ZoneNum);
        }

        // transfer data from air domain back to surface domain for the specified zone
        SetSurfHBDataForDispVent1Node(state, ZoneNum);
    }

    //*****************************************************************************************

    void InitDispVent1Node(EnergyPlusData &state)
    {

        // SUBROUTINE INFORMATION:
        //       AUTHOR         Chanvit Chantrasrisalai
        //       DATE WRITTEN   February 2004
        //       MODIFIED       na
        //       RE-ENGINEERED  na

        // PURPOSE OF THIS SUBROUTINE:
        //     initialize Mundt-model variables

        // SUBROUTINE LOCAL VARIABLE DECLARATIONS:
        int NodeNum;            // index for air nodes
        int ZoneIndex;          // index for zones
        int NumOfAirNodes;      // total number of nodes in each zone
        int NumOfMundtZones;    // number of zones using the Mundt model
        int MundtZoneIndex;     // index for zones using the Mundt model
        int MaxNumOfSurfs;      // maximum of number of surfaces
        int MaxNumOfFloorSurfs; // maximum of number of surfaces
        int MaxNumOfAirNodes;   // maximum of number of air nodes
        int MaxNumOfRoomNodes;  // maximum of number of nodes connected to walls
        int RoomNodesCount;     // number of nodes connected to walls
        int FloorSurfCount;     // number of nodes connected to walls
        int AirNodeBeginNum;    // index number of the first air node for this zone
        int AirNodeNum;         // index for air nodes
        bool AirNodeFoundFlag;  // flag used for error check
        bool ErrorsFound;       // true if errors found in init

        // allocate and initialize zone data
        state.dataMundtSimMgr->ZoneData.allocate(state.dataGlobal->NumOfZones);
        for (auto &e : state.dataMundtSimMgr->ZoneData) {
            e.NumOfSurfs = 0;
            e.MundtZoneIndex = 0;
        }

        // get zone data
        NumOfMundtZones = 0;
        MaxNumOfSurfs = 0;
        MaxNumOfFloorSurfs = 0;
        MaxNumOfAirNodes = 0;
        MaxNumOfRoomNodes = 0;
        ErrorsFound = false;
        for (ZoneIndex = 1; ZoneIndex <= state.dataGlobal->NumOfZones; ++ZoneIndex) {
            auto &thisZone = state.dataHeatBal->Zone(ZoneIndex);
            if (state.dataRoomAir->AirModel(ZoneIndex).AirModel == RoomAir::RoomAirModel::DispVent1Node) {
                // find number of zones using the Mundt model
                ++NumOfMundtZones;
                // find maximum number of surfaces in zones using the Mundt model
                int NumOfSurfs = 0;
                for (int spaceNum : thisZone.spaceIndexes) {
                    auto &thisSpace = state.dataHeatBal->space(spaceNum);
                    for (int surfNum = thisSpace.HTSurfaceFirst; surfNum <= thisSpace.HTSurfaceLast; ++surfNum) {
                        state.dataMundtSimMgr->ZoneData(ZoneIndex).HBsurfaceIndexes.emplace_back(surfNum);
                        ++NumOfSurfs;
                    }
                    MaxNumOfSurfs = max(MaxNumOfSurfs, NumOfSurfs);
                    // find maximum number of air nodes in zones using the Mundt model
                    NumOfAirNodes = state.dataRoomAir->TotNumOfZoneAirNodes(ZoneIndex);
                    MaxNumOfAirNodes = max(MaxNumOfAirNodes, NumOfAirNodes);
                    // assign zone data
                    state.dataMundtSimMgr->ZoneData(ZoneIndex).NumOfSurfs = NumOfSurfs;
                    state.dataMundtSimMgr->ZoneData(ZoneIndex).MundtZoneIndex = NumOfMundtZones;
                }
            }
        }

        // allocate and initialize surface and air-node data
        state.dataMundtSimMgr->ID1dSurf.allocate(MaxNumOfSurfs);
        state.dataMundtSimMgr->TheseSurfIDs.allocate(MaxNumOfSurfs);
        state.dataMundtSimMgr->MundtAirSurf.allocate(MaxNumOfSurfs, NumOfMundtZones);
        state.dataMundtSimMgr->LineNode.allocate(MaxNumOfAirNodes, NumOfMundtZones);
        for (int SurfNum = 1; SurfNum <= MaxNumOfSurfs; ++SurfNum)
            state.dataMundtSimMgr->ID1dSurf(SurfNum) = SurfNum;
        for (auto &e : state.dataMundtSimMgr->MundtAirSurf) {
            e.Area = 0.0;
            e.Temp = 25.0;
            e.Hc = 0.0;
            e.TMeanAir = 25.0;
        }
        for (auto &e : state.dataMundtSimMgr->LineNode) {
            e.AirNodeName.clear();
            e.ClassType = RoomAir::AirNodeType::Invalid;
            e.Height = 0.0;
            e.Temp = 25.0;
        }

        // get constant data (unchanged over time) for surfaces and air nodes
        for (MundtZoneIndex = 1; MundtZoneIndex <= NumOfMundtZones; ++MundtZoneIndex) {
            for (ZoneIndex = 1; ZoneIndex <= state.dataGlobal->NumOfZones; ++ZoneIndex) {
                auto &thisZone = state.dataHeatBal->Zone(ZoneIndex);
                if (state.dataMundtSimMgr->ZoneData(ZoneIndex).MundtZoneIndex == MundtZoneIndex) {
                    // get surface data
                    for (int surfNum = 1; surfNum <= state.dataMundtSimMgr->ZoneData(ZoneIndex).NumOfSurfs; ++surfNum) {
                        state.dataMundtSimMgr->MundtAirSurf(surfNum, MundtZoneIndex).Area =
                            state.dataSurface->Surface(state.dataMundtSimMgr->ZoneData(ZoneIndex).HBsurfaceIndexes(surfNum)).Area;
                    }

                    // get air node data
                    RoomNodesCount = 0;
                    FloorSurfCount = 0;
                    for (NodeNum = 1; NodeNum <= state.dataRoomAir->TotNumOfZoneAirNodes(ZoneIndex); ++NodeNum) {

                        state.dataMundtSimMgr->LineNode(NodeNum, MundtZoneIndex)
                            .SurfMask.allocate(state.dataMundtSimMgr->ZoneData(ZoneIndex).NumOfSurfs);

                        if (NodeNum == 1) {
                            AirNodeBeginNum = NodeNum;
                        }

                        // error check for debugging
                        if (AirNodeBeginNum > state.dataRoomAir->TotNumOfAirNodes) {
                            ShowFatalError(state, "An array bound exceeded. Error in InitMundtModel subroutine of MundtSimMgr.");
                        }

                        AirNodeFoundFlag = false;
<<<<<<< HEAD
                        for (AirNodeNum = AirNodeBeginNum; AirNodeNum <= state.dataRoomAirMod->TotNumOfAirNodes; ++AirNodeNum) {
                            if (Util::SameString(state.dataRoomAirMod->AirNode(AirNodeNum).ZoneName, thisZone.Name)) {
                                state.dataMundtSimMgr->LineNode(NodeNum, MundtZoneIndex).ClassType =
                                    state.dataRoomAirMod->AirNode(AirNodeNum).ClassType;
                                state.dataMundtSimMgr->LineNode(NodeNum, MundtZoneIndex).AirNodeName = state.dataRoomAirMod->AirNode(AirNodeNum).Name;
                                state.dataMundtSimMgr->LineNode(NodeNum, MundtZoneIndex).Height = state.dataRoomAirMod->AirNode(AirNodeNum).Height;
                                state.dataMundtSimMgr->LineNode(NodeNum, MundtZoneIndex).SurfMask =
                                    state.dataRoomAirMod->AirNode(AirNodeNum).SurfMask;
=======
                        for (AirNodeNum = AirNodeBeginNum; AirNodeNum <= state.dataRoomAir->TotNumOfAirNodes; ++AirNodeNum) {
                            if (UtilityRoutines::SameString(state.dataRoomAir->AirNode(AirNodeNum).ZoneName, thisZone.Name)) {
                                state.dataMundtSimMgr->LineNode(NodeNum, MundtZoneIndex).ClassType = state.dataRoomAir->AirNode(AirNodeNum).ClassType;
                                state.dataMundtSimMgr->LineNode(NodeNum, MundtZoneIndex).AirNodeName = state.dataRoomAir->AirNode(AirNodeNum).Name;
                                state.dataMundtSimMgr->LineNode(NodeNum, MundtZoneIndex).Height = state.dataRoomAir->AirNode(AirNodeNum).Height;
                                state.dataMundtSimMgr->LineNode(NodeNum, MundtZoneIndex).SurfMask = state.dataRoomAir->AirNode(AirNodeNum).SurfMask;
>>>>>>> 07b51a2c
                                SetupOutputVariable(state,
                                                    "Room Air Node Air Temperature",
                                                    OutputProcessor::Unit::C,
                                                    state.dataMundtSimMgr->LineNode(NodeNum, MundtZoneIndex).Temp,
                                                    OutputProcessor::SOVTimeStepType::HVAC,
                                                    OutputProcessor::SOVStoreType::Average,
                                                    state.dataMundtSimMgr->LineNode(NodeNum, MundtZoneIndex).AirNodeName);

                                AirNodeBeginNum = AirNodeNum + 1;
                                AirNodeFoundFlag = true;

                                break;
                            }
                        }

                        // error check for debugging
                        if (!AirNodeFoundFlag) {
                            ShowSevereError(state, format("InitMundtModel: Air Node in Zone=\"{}\" is not found.", thisZone.Name));
                            ErrorsFound = true;
                            continue;
                        }

                        // count air nodes connected to walls in each zone
                        if (state.dataMundtSimMgr->LineNode(NodeNum, MundtZoneIndex).ClassType == RoomAir::AirNodeType::Mundt) {
                            ++RoomNodesCount;
                        }

                        // count floors in each zone
                        if (state.dataMundtSimMgr->LineNode(NodeNum, MundtZoneIndex).ClassType == RoomAir::AirNodeType::Floor) {
                            FloorSurfCount += count(state.dataMundtSimMgr->LineNode(NodeNum, MundtZoneIndex).SurfMask);
                        }
                    }
                    // got data for this zone so exit the zone loop
                    if (AirNodeFoundFlag) break;
                }
            }

            MaxNumOfRoomNodes = max(MaxNumOfRoomNodes, RoomNodesCount);
            MaxNumOfFloorSurfs = max(MaxNumOfFloorSurfs, FloorSurfCount);
        }

        if (ErrorsFound) ShowFatalError(state, "InitMundtModel: Preceding condition(s) cause termination.");

        // allocate arrays
        state.dataMundtSimMgr->RoomNodeIDs.allocate(MaxNumOfRoomNodes);
        state.dataMundtSimMgr->FloorSurfSetIDs.allocate(MaxNumOfFloorSurfs);
        state.dataMundtSimMgr->FloorSurf.allocate(MaxNumOfFloorSurfs);
    }

    //*****************************************************************************************

    void GetSurfHBDataForDispVent1Node(EnergyPlusData &state, int const ZoneNum) // index number for the specified zone
    {

        // SUBROUTINE INFORMATION:
        //       AUTHOR         Weixiu Kong
        //       DATE WRITTEN   April 2003
        //       MODIFIED       July 2003 (CC)
        //                      February 2004, fix allocate-deallocate problem (CC)

        // PURPOSE OF THIS SUBROUTINE:
        //     map data from surface domain to air domain for each particular zone

        using Psychrometrics::PsyCpAirFnW;
        using Psychrometrics::PsyRhoAirFnPbTdbW;
        using Psychrometrics::PsyWFnTdpPb;

        Real64 CpAir;            // specific heat
        int NodeNum;             // index for air nodes
        Real64 SumSysMCp;        // zone sum of air system MassFlowRate*Cp
        Real64 SumSysMCpT;       // zone sum of air system MassFlowRate*Cp*T
        Real64 MassFlowRate;     // mass flowrate
        Real64 NodeTemp;         // node temperature
        int ZoneNode;            // index number for specified zone node
        Real64 ZoneMassFlowRate; // zone mass flowrate
        int ZoneEquipConfigNum;  // index number for zone equipment configuration
        Real64 ZoneMult;         // total zone multiplier
        Real64 RetAirConvGain;

        auto &Zone(state.dataHeatBal->Zone);

        // determine ZoneEquipConfigNum for this zone
        ZoneEquipConfigNum = ZoneNum;
        // check whether this zone is a controlled zone or not
        if (!Zone(ZoneNum).IsControlled) {
            ShowFatalError(state, format("Zones must be controlled for Mundt air model. No system serves zone {}", Zone(ZoneNum).Name));
            return;
        }

        // determine information required by Mundt model
        state.dataMundtSimMgr->ZoneHeight = Zone(ZoneNum).CeilingHeight;
        state.dataMundtSimMgr->ZoneFloorArea = Zone(ZoneNum).FloorArea;
        ZoneMult = Zone(ZoneNum).Multiplier * Zone(ZoneNum).ListMultiplier;

        // supply air flowrate is the same as zone air flowrate
        ZoneNode = Zone(ZoneNum).SystemZoneNodeNumber;
        state.dataMundtSimMgr->ZoneAirDensity =
            PsyRhoAirFnPbTdbW(state,
                              state.dataEnvrn->OutBaroPress,
                              state.dataZoneTempPredictorCorrector->zoneHeatBalance(ZoneNum).MAT,
                              PsyWFnTdpPb(state, state.dataZoneTempPredictorCorrector->zoneHeatBalance(ZoneNum).MAT, state.dataEnvrn->OutBaroPress));
        ZoneMassFlowRate = state.dataLoopNodes->Node(ZoneNode).MassFlowRate;
        state.dataMundtSimMgr->SupplyAirVolumeRate = ZoneMassFlowRate / state.dataMundtSimMgr->ZoneAirDensity;
        auto &thisZoneHB = state.dataZoneTempPredictorCorrector->zoneHeatBalance(ZoneNum);
        if (ZoneMassFlowRate <= 0.0001) {
            // system is off
            state.dataMundtSimMgr->QsysCoolTot = 0.0;
        } else {
            // determine supply air conditions
            SumSysMCp = 0.0;
            SumSysMCpT = 0.0;
            for (NodeNum = 1; NodeNum <= state.dataZoneEquip->ZoneEquipConfig(ZoneEquipConfigNum).NumInletNodes; ++NodeNum) {
                NodeTemp = state.dataLoopNodes->Node(state.dataZoneEquip->ZoneEquipConfig(ZoneEquipConfigNum).InletNode(NodeNum)).Temp;
                MassFlowRate = state.dataLoopNodes->Node(state.dataZoneEquip->ZoneEquipConfig(ZoneEquipConfigNum).InletNode(NodeNum)).MassFlowRate;
                CpAir = PsyCpAirFnW(thisZoneHB.ZoneAirHumRat);
                SumSysMCp += MassFlowRate * CpAir;
                SumSysMCpT += MassFlowRate * CpAir * NodeTemp;
            }
            // prevent dividing by zero due to zero supply air flow rate
            if (SumSysMCp <= 0.0) {
                state.dataMundtSimMgr->SupplyAirTemp =
                    state.dataLoopNodes->Node(state.dataZoneEquip->ZoneEquipConfig(ZoneEquipConfigNum).InletNode(1)).Temp;
            } else {
                // a weighted average of the inlet temperatures
                state.dataMundtSimMgr->SupplyAirTemp = SumSysMCpT / SumSysMCp;
            }
            // determine cooling load
            CpAir = PsyCpAirFnW(thisZoneHB.ZoneAirHumRat);
            state.dataMundtSimMgr->QsysCoolTot =
                -(SumSysMCpT - ZoneMassFlowRate * CpAir * state.dataZoneTempPredictorCorrector->zoneHeatBalance(ZoneNum).MAT);
        }
        // determine heat gains
        state.dataMundtSimMgr->ConvIntGain = InternalHeatGains::zoneSumAllInternalConvectionGains(state, ZoneNum);
        state.dataMundtSimMgr->ConvIntGain += state.dataHeatBalFanSys->SumConvHTRadSys(ZoneNum) + state.dataHeatBalFanSys->SumConvPool(ZoneNum) +
                                              thisZoneHB.SysDepZoneLoadsLagged + thisZoneHB.NonAirSystemResponse / ZoneMult;

        // Add heat to return air if zonal system (no return air) or cycling system (return air frequently very
        // low or zero)
        if (Zone(ZoneNum).NoHeatToReturnAir) {
            RetAirConvGain = InternalHeatGains::zoneSumAllReturnAirConvectionGains(state, ZoneNum, 0);
            state.dataMundtSimMgr->ConvIntGain += RetAirConvGain;
        }

        state.dataMundtSimMgr->QventCool =
            -thisZoneHB.MCPI * (Zone(ZoneNum).OutDryBulbTemp - state.dataZoneTempPredictorCorrector->zoneHeatBalance(ZoneNum).MAT);

        // get surface data
        for (int SurfNum = 1; SurfNum <= state.dataMundtSimMgr->ZoneData(ZoneNum).NumOfSurfs; ++SurfNum) {
            state.dataMundtSimMgr->MundtAirSurf(SurfNum, state.dataMundtSimMgr->MundtZoneNum).Temp =
                state.dataHeatBalSurf->SurfTempIn(state.dataMundtSimMgr->ZoneData(ZoneNum).HBsurfaceIndexes(SurfNum));
            state.dataMundtSimMgr->MundtAirSurf(SurfNum, state.dataMundtSimMgr->MundtZoneNum).Hc =
                state.dataHeatBalSurf->SurfHConvInt(state.dataMundtSimMgr->ZoneData(ZoneNum).HBsurfaceIndexes(SurfNum));
        }
    }

    //*****************************************************************************************

    void SetupDispVent1Node(EnergyPlusData &state,
                            int const ZoneNum, // index number for the specified zone
                            bool &ErrorsFound  // true if problems setting up model
    )
    {

        // SUBROUTINE INFORMATION:
        //       AUTHOR         Brent Griffith
        //       DATE WRITTEN   Febraury 2002
        //       RE-ENGINEERED  June 2003, EnergyPlus Implementation (CC)
        //       MODIFIED       February 2004, fix allocate-deallocate problem (CC)

        // PURPOSE OF THIS SUBROUTINE:
        //   Subroutine must be called once before main model calculation
        //   need to pass some zone characteristics only once
        //   initializes module level variables, collect info from Air Data Manager

        // METHODOLOGY EMPLOYED:
        // na

        // REFERENCES:
        // na

        // Locals
        // SUBROUTINE ARGUMENT DEFINITIONS:

        // SUBROUTINE PARAMETER DEFINITIONS:
        // na

        // INTERFACE BLOCK SPECIFICATIONS:
        // na

        // DERIVED TYPE DEFINITIONS:
        // na

        // SUBROUTINE LOCAL VARIABLE DECLARATIONS:
        int NodeNum; // index for air nodes
        int SurfNum; // index for surfaces

        // set up air node ID
        state.dataMundtSimMgr->NumRoomNodes = 0;
        for (NodeNum = 1; NodeNum <= state.dataRoomAir->TotNumOfZoneAirNodes(ZoneNum); ++NodeNum) {
            switch (state.dataMundtSimMgr->LineNode(NodeNum, state.dataMundtSimMgr->MundtZoneNum).ClassType) {
            case RoomAir::AirNodeType::Inlet: { // inlet
                state.dataMundtSimMgr->SupplyNodeID = NodeNum;
            } break;
            case RoomAir::AirNodeType::Floor: { // floor
                state.dataMundtSimMgr->MundtFootAirID = NodeNum;
            } break;
            case RoomAir::AirNodeType::Control: { // thermostat
                state.dataMundtSimMgr->TstatNodeID = NodeNum;
            } break;
            case RoomAir::AirNodeType::Ceiling: { // ceiling
                state.dataMundtSimMgr->MundtCeilAirID = NodeNum;
            } break;
            case RoomAir::AirNodeType::Mundt: { // wall
                ++state.dataMundtSimMgr->NumRoomNodes;
                state.dataMundtSimMgr->RoomNodeIDs(state.dataMundtSimMgr->NumRoomNodes) = NodeNum;
            } break;
            case RoomAir::AirNodeType::Return: { // return
                state.dataMundtSimMgr->ReturnNodeID = NodeNum;
            } break;
            default: {
                ShowSevereError(state, "SetupMundtModel: Non-Standard Type of Air Node for Mundt Model");
                ErrorsFound = true;
            } break;
            }
        }

        //  get number of floors in the zone and setup FloorSurfSetIDs
        if (state.dataMundtSimMgr->MundtFootAirID > 0) {
            state.dataMundtSimMgr->NumFloorSurfs =
                count(state.dataMundtSimMgr->LineNode(state.dataMundtSimMgr->MundtFootAirID, state.dataMundtSimMgr->MundtZoneNum).SurfMask);
            state.dataMundtSimMgr->FloorSurfSetIDs =
                pack(state.dataMundtSimMgr->ID1dSurf,
                     state.dataMundtSimMgr->LineNode(state.dataMundtSimMgr->MundtFootAirID, state.dataMundtSimMgr->MundtZoneNum).SurfMask);
            // initialize floor surface data (a must since NumFloorSurfs is varied among zones)
            for (auto &e : state.dataMundtSimMgr->FloorSurf) {
                e.Temp = 25.0;
                e.Hc = 0.0;
                e.Area = 0.0;
            }
            // get floor surface data
            for (SurfNum = 1; SurfNum <= state.dataMundtSimMgr->NumFloorSurfs; ++SurfNum) {
                state.dataMundtSimMgr->FloorSurf(SurfNum).Temp =
                    state.dataMundtSimMgr->MundtAirSurf(state.dataMundtSimMgr->FloorSurfSetIDs(SurfNum), state.dataMundtSimMgr->MundtZoneNum).Temp;
                state.dataMundtSimMgr->FloorSurf(SurfNum).Hc =
                    state.dataMundtSimMgr->MundtAirSurf(state.dataMundtSimMgr->FloorSurfSetIDs(SurfNum), state.dataMundtSimMgr->MundtZoneNum).Hc;
                state.dataMundtSimMgr->FloorSurf(SurfNum).Area =
                    state.dataMundtSimMgr->MundtAirSurf(state.dataMundtSimMgr->FloorSurfSetIDs(SurfNum), state.dataMundtSimMgr->MundtZoneNum).Area;
            }
        } else {
            ShowSevereError(state, format("SetupMundtModel: Mundt model has no FloorAirNode, Zone={}", state.dataHeatBal->Zone(ZoneNum).Name));
            ErrorsFound = true;
        }
    }

    //*****************************************************************************************

    void CalcDispVent1Node(EnergyPlusData &state, int const ZoneNum) // index number for the specified zone
    {

        // SUBROUTINE INFORMATION:
        //       AUTHOR         Brent Griffith
        //       DATE WRITTEN   September 2001
        //       RE-ENGINEERED  July 2003, EnergyPlus Implementation (CC)
        //       MODIFIED       February 2004, fix allocate-deallocate problem (CC)

        // PURPOSE OF THIS SUBROUTINE:
        //   Compute the simplified version of Mundt and store results in Air data Manager
        //   argument passing is plentiful but are IN and nothing out.
        //   these variables are scaler conditions at current HB day,timestep, and iteration
        //   This subroutine is USE'ed by heat balance driver (top level module)

        // METHODOLOGY EMPLOYED:
        //   apply Mundt's simple model for delta Temp head-foot and update values in Air data manager.

        // SUBROUTINE LOCAL VARIABLE DECLARATIONS:
        Real64 TAirFoot;        // air temperature at the floor
        Real64 TAirCeil;        // air temperature at the ceiling
        Real64 TLeaving;        // air temperature leaving zone (= return air temp)
        Real64 TControlPoint;   // air temperature at thermostat
        Real64 Slope;           // vertical air temperature gradient (slope) from Mundt equations
        Real64 QequipConvFloor; // convective gain at the floor due to internal heat sources
        Real64 QSensInfilFloor; // convective gain at the floor due to infiltration
        Real64 FloorSumHAT;     // sum of hci*area*temp at the floor
        Real64 FloorSumHA;      // sum of hci*area at the floor
        Real64 TThisNode;       // dummy variable for air node temp
        int NodeNum;            // index for air nodes
        int SurfNum;            // index for surfaces
        int SurfCounted;        // number of surfaces assciated with an air node

        //   apply floor splits
        QequipConvFloor = state.dataRoomAir->ConvectiveFloorSplit(ZoneNum) * state.dataMundtSimMgr->ConvIntGain;
        QSensInfilFloor = -state.dataRoomAir->InfiltratFloorSplit(ZoneNum) * state.dataMundtSimMgr->QventCool;

        // Begin computations for Mundt model

        // do summations for floor surfaces of this zone
        FloorSumHAT = 0.0;
        FloorSumHA = 0.0;
        for (auto const &s : state.dataMundtSimMgr->FloorSurf) {
            FloorSumHAT += s.Area * s.Hc * s.Temp;
            FloorSumHA += s.Area * s.Hc;
        }

        // Eq 2.2 in ASHRAE RP 1222 Final report
        TAirFoot =
            ((state.dataMundtSimMgr->ZoneAirDensity * CpAir * state.dataMundtSimMgr->SupplyAirVolumeRate * state.dataMundtSimMgr->SupplyAirTemp) +
             (FloorSumHAT) + QequipConvFloor + QSensInfilFloor) /
            ((state.dataMundtSimMgr->ZoneAirDensity * CpAir * state.dataMundtSimMgr->SupplyAirVolumeRate) + (FloorSumHA));

        // prevent dividing by zero due to zero cooling load (or zero supply air flow rate)
        if (state.dataMundtSimMgr->QsysCoolTot <= 0.0) {
            TLeaving = state.dataMundtSimMgr->SupplyAirTemp;
        } else {
            // Eq 2.3 in ASHRAE RP 1222 Final report
            TLeaving =
                (state.dataMundtSimMgr->QsysCoolTot / (state.dataMundtSimMgr->ZoneAirDensity * CpAir * state.dataMundtSimMgr->SupplyAirVolumeRate)) +
                state.dataMundtSimMgr->SupplyAirTemp;
        }

        // Eq 2.4 in ASHRAE RP 1222 Final report
        Slope = (TLeaving - TAirFoot) /
                (state.dataMundtSimMgr->LineNode(state.dataMundtSimMgr->ReturnNodeID, state.dataMundtSimMgr->MundtZoneNum).Height -
                 state.dataMundtSimMgr->LineNode(state.dataMundtSimMgr->MundtFootAirID, state.dataMundtSimMgr->MundtZoneNum).Height);
        // check slope
        if (Slope > MaxSlope) {
            Slope = MaxSlope;
            TAirFoot = TLeaving -
                       (Slope * (state.dataMundtSimMgr->LineNode(state.dataMundtSimMgr->ReturnNodeID, state.dataMundtSimMgr->MundtZoneNum).Height -
                                 state.dataMundtSimMgr->LineNode(state.dataMundtSimMgr->MundtFootAirID, state.dataMundtSimMgr->MundtZoneNum).Height));
        }
        if (Slope < MinSlope) { // pretty much vertical
            Slope = MinSlope;
            TAirFoot = TLeaving;
        }

        // Eq 2.4 in ASHRAE RP 1222 Final report
        TAirCeil =
            TLeaving - (Slope * (state.dataMundtSimMgr->LineNode(state.dataMundtSimMgr->ReturnNodeID, state.dataMundtSimMgr->MundtZoneNum).Height -
                                 state.dataMundtSimMgr->LineNode(state.dataMundtSimMgr->MundtCeilAirID, state.dataMundtSimMgr->MundtZoneNum).Height));

        TControlPoint =
            TLeaving - (Slope * (state.dataMundtSimMgr->LineNode(state.dataMundtSimMgr->ReturnNodeID, state.dataMundtSimMgr->MundtZoneNum).Height -
                                 state.dataMundtSimMgr->LineNode(state.dataMundtSimMgr->TstatNodeID, state.dataMundtSimMgr->MundtZoneNum).Height));

        // determine air node temperatures in this zone
        SetNodeResult(state, state.dataMundtSimMgr->SupplyNodeID, state.dataMundtSimMgr->SupplyAirTemp);
        SetNodeResult(state, state.dataMundtSimMgr->ReturnNodeID, TLeaving);
        SetNodeResult(state, state.dataMundtSimMgr->MundtCeilAirID, TAirCeil);
        SetNodeResult(state, state.dataMundtSimMgr->MundtFootAirID, TAirFoot);
        SetNodeResult(state, state.dataMundtSimMgr->TstatNodeID, TControlPoint);

        for (SurfNum = 1; SurfNum <= state.dataMundtSimMgr->NumFloorSurfs; ++SurfNum) {
            SetSurfTmeanAir(state, state.dataMundtSimMgr->FloorSurfSetIDs(SurfNum), TAirFoot);
        }

        SurfCounted = count(state.dataMundtSimMgr->LineNode(state.dataMundtSimMgr->MundtCeilAirID, state.dataMundtSimMgr->MundtZoneNum).SurfMask);
        state.dataMundtSimMgr->TheseSurfIDs =
            pack(state.dataMundtSimMgr->ID1dSurf,
                 state.dataMundtSimMgr->LineNode(state.dataMundtSimMgr->MundtCeilAirID, state.dataMundtSimMgr->MundtZoneNum).SurfMask);
        for (SurfNum = 1; SurfNum <= SurfCounted; ++SurfNum) {
            SetSurfTmeanAir(state, state.dataMundtSimMgr->TheseSurfIDs(SurfNum), TAirCeil);
        }

        for (NodeNum = 1; NodeNum <= state.dataMundtSimMgr->NumRoomNodes; ++NodeNum) {
            TThisNode =
                TLeaving -
                (Slope * (state.dataMundtSimMgr->LineNode(state.dataMundtSimMgr->ReturnNodeID, state.dataMundtSimMgr->MundtZoneNum).Height -
                          state.dataMundtSimMgr->LineNode(state.dataMundtSimMgr->RoomNodeIDs(NodeNum), state.dataMundtSimMgr->MundtZoneNum).Height));
            SetNodeResult(state, state.dataMundtSimMgr->RoomNodeIDs(NodeNum), TThisNode);
            SurfCounted =
                count(state.dataMundtSimMgr->LineNode(state.dataMundtSimMgr->RoomNodeIDs(NodeNum), state.dataMundtSimMgr->MundtZoneNum).SurfMask);
            state.dataMundtSimMgr->TheseSurfIDs =
                pack(state.dataMundtSimMgr->ID1dSurf,
                     state.dataMundtSimMgr->LineNode(state.dataMundtSimMgr->RoomNodeIDs(NodeNum), state.dataMundtSimMgr->MundtZoneNum).SurfMask);
            for (SurfNum = 1; SurfNum <= SurfCounted; ++SurfNum) {
                SetSurfTmeanAir(state, state.dataMundtSimMgr->TheseSurfIDs(SurfNum), TThisNode);
            }
        }
    }

    //*****************************************************************************************

    void SetNodeResult(EnergyPlusData &state,
                       int const NodeID,       // node ID
                       Real64 const TempResult // temperature for the specified air node
    )
    {

        // SUBROUTINE INFORMATION:
        //       AUTHOR         Brent Griffith
        //       DATE WRITTEN   September 2002
        //       RE-ENGINEERED  April 2003, Weixiu Kong, EnergyPlus Implementation
        //       MODIFIED       February 2004, fix allocate-deallocate problem (CC)

        // PURPOSE OF THIS SUBROUTINE:
        //   provide set routine for reporting results
        //   to AirDataManager from air model

        // METHODOLOGY EMPLOYED:
        // na

        // REFERENCES:
        // na

        // USE STATEMENTS:
        // na

        // Locals
        // SUBROUTINE ARGUMENT DEFINITIONS:

        // SUBROUTINE PARAMETER DEFINITIONS:
        // na

        // INTERFACE BLOCK SPECIFICATIONS:
        // na

        // DERIVED TYPE DEFINITIONS:
        // na

        // SUBROUTINE LOCAL VARIABLE DECLARATIONS:
        // na

        state.dataMundtSimMgr->LineNode(NodeID, state.dataMundtSimMgr->MundtZoneNum).Temp = TempResult;
    }

    //*****************************************************************************************

    void SetSurfTmeanAir(EnergyPlusData &state,
                         int const SurfID,    // surface ID
                         Real64 const TeffAir // temperature of air node adjacent to the specified surface
    )
    {

        // SUBROUTINE INFORMATION:
        //       AUTHOR         Brent Griffith
        //       DATE WRITTEN   September 2002
        //       RE-ENGINEERED  April 2003, Wiexiu Kong, EnergyPlus Implementation
        //       MODIFIED       February 2004, fix allocate-deallocate problem (CC)

        // PURPOSE OF THIS SUBROUTINE:
        //   provide set routine for air model prediction of
        //   effective air for single surface

        state.dataMundtSimMgr->MundtAirSurf(SurfID, state.dataMundtSimMgr->MundtZoneNum).TMeanAir = TeffAir;
    }

    //*****************************************************************************************

    void SetSurfHBDataForDispVent1Node(EnergyPlusData &state, int const ZoneNum) // index number for the specified zone
    {

        // SUBROUTINE INFORMATION:
        //       AUTHOR         Chanvit Chantrasrisalai
        //       DATE WRITTEN   July 2003
        //       MODIFIED       February 2004, fix allocate-deallocate problem (CC)
        //       RE-ENGINEERED  na

        // PURPOSE OF THIS SUBROUTINE:
        //     map data from air domain back to surface domain for each particular zone

        // SUBROUTINE LOCAL VARIABLE DECLARATIONS:
        int ZoneNodeNum;  // index number of the zone node
        Real64 DeltaTemp; // dummy variable for temperature difference

        // get surface info
        int NumOfSurfs = state.dataMundtSimMgr->ZoneData(ZoneNum).NumOfSurfs;

        if ((state.dataMundtSimMgr->SupplyAirVolumeRate > 0.0001) &&
            (state.dataMundtSimMgr->QsysCoolTot > 0.0001)) { // Controlled zone when the system is on

            if (state.dataRoomAir->AirModel(ZoneNum).TempCoupleScheme == RoomAir::CouplingScheme::Direct) {
                // Use direct coupling scheme to report air temperatures back to surface/system domains
                // a) Bulk air temperatures -> TempEffBulkAir(SurfNum)
                for (int SurfNum = 1; SurfNum <= NumOfSurfs; ++SurfNum) {
                    int hbSurfNum = state.dataMundtSimMgr->ZoneData(ZoneNum).HBsurfaceIndexes(SurfNum);
                    state.dataHeatBal->SurfTempEffBulkAir(hbSurfNum) =
                        state.dataMundtSimMgr->MundtAirSurf(SurfNum, state.dataMundtSimMgr->MundtZoneNum).TMeanAir;
                    // set flag for reference air temperature
                    state.dataSurface->SurfTAirRef(hbSurfNum) = DataSurfaces::RefAirTemp::AdjacentAirTemp;
                    state.dataSurface->SurfTAirRefRpt(hbSurfNum) = DataSurfaces::SurfTAirRefReportVals[state.dataSurface->SurfTAirRef(hbSurfNum)];
                }
                // b) Average zone air temperature -> ZT(ZoneNum)
                // For Mundt model, average room air is the weighted value of floor and ceiling air temps
                // TRoomAverage = ( LineNode( MundtCeilAirID, MundtZoneNum ).Temp + LineNode( MundtFootAirID, MundtZoneNum ).Temp ) / 2;
                // ZT(ZoneNum) = TRoomAverage
                // c) Leaving-zone air temperature -> Node(ZoneNode)%Temp
                ZoneNodeNum = state.dataHeatBal->Zone(ZoneNum).SystemZoneNodeNumber;
                state.dataLoopNodes->Node(ZoneNodeNum).Temp =
                    state.dataMundtSimMgr->LineNode(state.dataMundtSimMgr->ReturnNodeID, state.dataMundtSimMgr->MundtZoneNum).Temp;
                // d) Thermostat air temperature -> TempTstatAir(ZoneNum)
                state.dataHeatBalFanSys->TempTstatAir(ZoneNum) =
                    state.dataMundtSimMgr->LineNode(state.dataMundtSimMgr->TstatNodeID, state.dataMundtSimMgr->MundtZoneNum).Temp;
            } else {
                // Use indirect coupling scheme to report air temperatures back to surface/system domains
                // a) Bulk air temperatures -> TempEffBulkAir(SurfNum)
                for (int SurfNum = 1; SurfNum <= NumOfSurfs; ++SurfNum) {
                    int hbSurfNum = state.dataMundtSimMgr->ZoneData(ZoneNum).HBsurfaceIndexes(SurfNum);
                    DeltaTemp = state.dataMundtSimMgr->MundtAirSurf(SurfNum, state.dataMundtSimMgr->MundtZoneNum).TMeanAir -
                                state.dataMundtSimMgr->LineNode(state.dataMundtSimMgr->TstatNodeID, state.dataMundtSimMgr->MundtZoneNum).Temp;
                    state.dataHeatBal->SurfTempEffBulkAir(hbSurfNum) = state.dataHeatBalFanSys->TempZoneThermostatSetPoint(ZoneNum) + DeltaTemp;
                    // set flag for reference air temperature
                    state.dataSurface->SurfTAirRef(hbSurfNum) = DataSurfaces::RefAirTemp::AdjacentAirTemp;
                    state.dataSurface->SurfTAirRefRpt(hbSurfNum) = DataSurfaces::SurfTAirRefReportVals[state.dataSurface->SurfTAirRef(hbSurfNum)];
                }
                // b) Average zone air temperature -> ZT(ZoneNum)
                // For Mundt model, average room air is the weighted value of floor and ceiling air temps
                // TRoomAverage = ( LineNode( MundtCeilAirID, MundtZoneNum ).Temp + LineNode( MundtFootAirID, MundtZoneNum ).Temp ) / 2;
                // DeltaTemp = TRoomAverage - LineNode( TstatNodeID, MundtZoneNum ).Temp;
                // ZT(ZoneNum) = TempZoneThermostatSetPoint(ZoneNum) + DeltaTemp
                // c) Leaving-zone air temperature -> Node(ZoneNode)%Temp
                ZoneNodeNum = state.dataHeatBal->Zone(ZoneNum).SystemZoneNodeNumber;
                DeltaTemp = state.dataMundtSimMgr->LineNode(state.dataMundtSimMgr->ReturnNodeID, state.dataMundtSimMgr->MundtZoneNum).Temp -
                            state.dataMundtSimMgr->LineNode(state.dataMundtSimMgr->TstatNodeID, state.dataMundtSimMgr->MundtZoneNum).Temp;
                state.dataLoopNodes->Node(ZoneNodeNum).Temp = state.dataHeatBalFanSys->TempZoneThermostatSetPoint(ZoneNum) + DeltaTemp;
                // d) Thermostat air temperature -> TempTstatAir(ZoneNum)
                state.dataHeatBalFanSys->TempTstatAir(ZoneNum) = state.dataZoneTempPredictorCorrector->zoneHeatBalance(ZoneNum)
                                                                     .ZT; // for indirect coupling, control air temp is equal to mean air temp?
            }
            // set flag to indicate that Mundt model is used for this zone at the present time
            state.dataRoomAir->AirModel(ZoneNum).SimAirModel = true;
        } else { // Controlled zone when the system is off --> Use the mixing model instead of the Mundt model
            // Bulk air temperatures -> TempEffBulkAir(SurfNum)
            for (int SurfNum = 1; SurfNum <= NumOfSurfs; ++SurfNum) {
                int hbSurfNum = state.dataMundtSimMgr->ZoneData(ZoneNum).HBsurfaceIndexes(SurfNum);
                state.dataHeatBal->SurfTempEffBulkAir(hbSurfNum) = state.dataZoneTempPredictorCorrector->zoneHeatBalance(ZoneNum).MAT;
                // set flag for reference air temperature
                state.dataSurface->SurfTAirRef(hbSurfNum) = DataSurfaces::RefAirTemp::ZoneMeanAirTemp;
                state.dataSurface->SurfTAirRefRpt(hbSurfNum) = DataSurfaces::SurfTAirRefReportVals[state.dataSurface->SurfTAirRef(hbSurfNum)];
            }
            // set flag to indicate that Mundt model is NOT used for this zone at the present time
            state.dataRoomAir->AirModel(ZoneNum).SimAirModel = false;
        }
    }

    //*****************************************************************************************

} // namespace RoomAir

} // namespace EnergyPlus<|MERGE_RESOLUTION|>--- conflicted
+++ resolved
@@ -261,23 +261,12 @@
                         }
 
                         AirNodeFoundFlag = false;
-<<<<<<< HEAD
-                        for (AirNodeNum = AirNodeBeginNum; AirNodeNum <= state.dataRoomAirMod->TotNumOfAirNodes; ++AirNodeNum) {
-                            if (Util::SameString(state.dataRoomAirMod->AirNode(AirNodeNum).ZoneName, thisZone.Name)) {
-                                state.dataMundtSimMgr->LineNode(NodeNum, MundtZoneIndex).ClassType =
-                                    state.dataRoomAirMod->AirNode(AirNodeNum).ClassType;
-                                state.dataMundtSimMgr->LineNode(NodeNum, MundtZoneIndex).AirNodeName = state.dataRoomAirMod->AirNode(AirNodeNum).Name;
-                                state.dataMundtSimMgr->LineNode(NodeNum, MundtZoneIndex).Height = state.dataRoomAirMod->AirNode(AirNodeNum).Height;
-                                state.dataMundtSimMgr->LineNode(NodeNum, MundtZoneIndex).SurfMask =
-                                    state.dataRoomAirMod->AirNode(AirNodeNum).SurfMask;
-=======
                         for (AirNodeNum = AirNodeBeginNum; AirNodeNum <= state.dataRoomAir->TotNumOfAirNodes; ++AirNodeNum) {
-                            if (UtilityRoutines::SameString(state.dataRoomAir->AirNode(AirNodeNum).ZoneName, thisZone.Name)) {
+                            if (Util::SameString(state.dataRoomAir->AirNode(AirNodeNum).ZoneName, thisZone.Name)) {
                                 state.dataMundtSimMgr->LineNode(NodeNum, MundtZoneIndex).ClassType = state.dataRoomAir->AirNode(AirNodeNum).ClassType;
                                 state.dataMundtSimMgr->LineNode(NodeNum, MundtZoneIndex).AirNodeName = state.dataRoomAir->AirNode(AirNodeNum).Name;
                                 state.dataMundtSimMgr->LineNode(NodeNum, MundtZoneIndex).Height = state.dataRoomAir->AirNode(AirNodeNum).Height;
                                 state.dataMundtSimMgr->LineNode(NodeNum, MundtZoneIndex).SurfMask = state.dataRoomAir->AirNode(AirNodeNum).SurfMask;
->>>>>>> 07b51a2c
                                 SetupOutputVariable(state,
                                                     "Room Air Node Air Temperature",
                                                     OutputProcessor::Unit::C,
