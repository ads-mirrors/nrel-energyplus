--- conflicted
+++ resolved
@@ -299,7 +299,7 @@
         EP_SIZE_CHECK(Nu, maxlay);
         EP_SIZE_CHECK(Keff, maxlay);
         EP_SIZE_CHECK(ShadeGapKeffConv, MaxGap);
-        
+
         //  REAL(r64) :: grho(maxgas,3)
         Real64 shgct_NOSD;
         Real64 trmout;
@@ -1307,14 +1307,7 @@
 
         Array2D<Real64> a(4 * nlayer, 4 * nlayer);
         Array1D<Real64> b(4 * nlayer);
-<<<<<<< HEAD
-        static Array1D<Real64> hgas(maxlay1);
-        static Array1D<Real64> Tgap(maxlay1);
-        static Array1D<Real64> hcgapMod(maxlay1);
-        static Array1D<Real64> hcv(maxlay1);
-=======
         // REAL(r64) :: hhatv(maxlay3),hcv(maxlay3), Ebgap(maxlay3), Tgap(maxlay1)
->>>>>>> 4dabd875
 
         // REAL(r64) ::  alpha
         int maxiter;
