--- conflicted
+++ resolved
@@ -228,13 +228,6 @@
 
         // Using/Aliasing
         using General::ProcessDateString;
-<<<<<<< HEAD
-
-        using DataGlobals::AnyEnergyManagementSystemInModel;
-=======
-        using General::RoundSigDigits;
-        using General::TrimSigDigits;
->>>>>>> 36b8851e
         using DataStringGlobals::CharComma;
         using DataStringGlobals::CharSemicolon;
         using DataStringGlobals::CharSpace;
@@ -2500,13 +2493,8 @@
                         break;
                     }
                     for (Hr = 1; Hr <= 24; ++Hr) {
-<<<<<<< HEAD
-                        for (TS = 1; TS <= NumOfTimeStepInHour; ++TS) {
+                        for (TS = 1; TS <= state.dataGlobal->NumOfTimeStepInHour; ++TS) {
                             RoundTSValue(TS, Hr) = format("{:.2R}", DaySchedule(Count).TSValue(TS, Hr));
-=======
-                        for (TS = 1; TS <= state.dataGlobal->NumOfTimeStepInHour; ++TS) {
-                            RoundTSValue(TS, Hr) = RoundSigDigits(DaySchedule(Count).TSValue(TS, Hr), 2);
->>>>>>> 36b8851e
                         }
                     }
                     static constexpr auto SchDFmtdata0("DaySchedule,{},{},{},{}");
@@ -4882,32 +4870,6 @@
         // PURPOSE OF THIS SUBROUTINE:
         // In response to CR7498, report orphan (unused) schedule items.
 
-        // METHODOLOGY EMPLOYED:
-        // na
-
-        // REFERENCES:
-        // na
-
-        // Using/Aliasing
-<<<<<<< HEAD
-        using DataGlobals::DisplayUnusedSchedules;
-=======
-        using General::RoundSigDigits;
->>>>>>> 36b8851e
-
-        // Locals
-        // SUBROUTINE ARGUMENT DEFINITIONS:
-        // na
-
-        // SUBROUTINE PARAMETER DEFINITIONS:
-        // na
-
-        // INTERFACE BLOCK SPECIFICATIONS:
-        // na
-
-        // DERIVED TYPE DEFINITIONS:
-        // na
-
         // SUBROUTINE LOCAL VARIABLE DECLARATIONS:
         bool NeedOrphanMessage;
         bool NeedUseMessage;
