--- conflicted
+++ resolved
@@ -3306,13 +3306,8 @@
             }
 
         } else if ((this->sd_airterminalInlet.AirMassFlowRateMaxAvail > 0.0) &&
-<<<<<<< HEAD
                    (QTotLoad >= 0.0 || state.dataHeatBalFanSys->TempControlType(ZoneNum) == SingleHeatingSetPoint) && (GetCurrentScheduleValue(state, this->SchedPtr) > 0.0)) {
-            //     IF (state.dataSingleDuct->sd_airterminal(SysNum)%DamperHeatingAction .EQ. ReverseAction .AND. this->sd_airterminalInlet%AirMassFlowRateMinAvail <=
-=======
-                   (QTotLoad >= 0.0 || TempControlType(ZoneNum) == SingleHeatingSetPoint) && (GetCurrentScheduleValue(state, this->SchedPtr) > 0.0)) {
             //     IF (sd_airterminal(SysNum)%DamperHeatingAction .EQ. ReverseAction .AND. this->sd_airterminalInlet%AirMassFlowRateMinAvail <=
->>>>>>> acf6f6ab
             //     SmallMassFlow) THEN
             // special case for heating: reverse action and damper allowed to close - set the minimum flow rate to a small but nonzero value
             //       MassFlow = 0.01d0*this->sd_airterminalInlet%AirMassFlowRateMaxAvail
