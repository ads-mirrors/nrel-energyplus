--- conflicted
+++ resolved
@@ -704,8 +704,7 @@
             this->setupOutputVars();
 
             // Locate the tower on the plant loops for later usage
-<<<<<<< HEAD
-            PlantUtilities::ScanPlantLoopsForObject(dataBranchInputManager,
+            PlantUtilities::ScanPlantLoopsForObject(state,
                                                     this->Name,
                                                     this->FluidCoolerType_Num,
                                                     this->LoopNum,
@@ -718,10 +717,6 @@
                                                     _,
                                                     _,
                                                     _);
-=======
-            PlantUtilities::ScanPlantLoopsForObject(state,
-                this->Name, this->FluidCoolerType_Num, this->LoopNum, this->LoopSideNum, this->BranchNum, this->CompNum, ErrorsFound, _, _, _, _, _);
->>>>>>> 5a40ebd3
 
             if (ErrorsFound) {
                 ShowFatalError("InitFluidCooler: Program terminated due to previous condition(s).");
