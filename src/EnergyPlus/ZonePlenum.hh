// EnergyPlus, Copyright (c) 1996-2021, The Board of Trustees of the University of Illinois,
// The Regents of the University of California, through Lawrence Berkeley National Laboratory
// (subject to receipt of any required approvals from the U.S. Dept. of Energy), Oak Ridge
// National Laboratory, managed by UT-Battelle, Alliance for Sustainable Energy, LLC, and other
// contributors. All rights reserved.
//
// NOTICE: This Software was developed under funding from the U.S. Department of Energy and the
// U.S. Government consequently retains certain rights. As such, the U.S. Government has been
// granted for itself and others acting on its behalf a paid-up, nonexclusive, irrevocable,
// worldwide license in the Software to reproduce, distribute copies to the public, prepare
// derivative works, and perform publicly and display publicly, and to permit others to do so.
//
// Redistribution and use in source and binary forms, with or without modification, are permitted
// provided that the following conditions are met:
//
// (1) Redistributions of source code must retain the above copyright notice, this list of
//     conditions and the following disclaimer.
//
// (2) Redistributions in binary form must reproduce the above copyright notice, this list of
//     conditions and the following disclaimer in the documentation and/or other materials
//     provided with the distribution.
//
// (3) Neither the name of the University of California, Lawrence Berkeley National Laboratory,
//     the University of Illinois, U.S. Dept. of Energy nor the names of its contributors may be
//     used to endorse or promote products derived from this software without specific prior
//     written permission.
//
// (4) Use of EnergyPlus(TM) Name. If Licensee (i) distributes the software in stand-alone form
//     without changes from the version obtained under this License, or (ii) Licensee makes a
//     reference solely to the software portion of its product, Licensee must refer to the
//     software as "EnergyPlus version X" software, where "X" is the version number Licensee
//     obtained under this License and may not use a different name for the software. Except as
//     specifically required in this Section (4), Licensee shall not use in a company name, a
//     product name, in advertising, publicity, or other promotional activities any name, trade
//     name, trademark, logo, or other designation of "EnergyPlus", "E+", "e+" or confusingly
//     similar designation, without the U.S. Department of Energy's prior written consent.
//
// THIS SOFTWARE IS PROVIDED BY THE COPYRIGHT HOLDERS AND CONTRIBUTORS "AS IS" AND ANY EXPRESS OR
// IMPLIED WARRANTIES, INCLUDING, BUT NOT LIMITED TO, THE IMPLIED WARRANTIES OF MERCHANTABILITY
// AND FITNESS FOR A PARTICULAR PURPOSE ARE DISCLAIMED. IN NO EVENT SHALL THE COPYRIGHT OWNER OR
// CONTRIBUTORS BE LIABLE FOR ANY DIRECT, INDIRECT, INCIDENTAL, SPECIAL, EXEMPLARY, OR
// CONSEQUENTIAL DAMAGES (INCLUDING, BUT NOT LIMITED TO, PROCUREMENT OF SUBSTITUTE GOODS OR
// SERVICES; LOSS OF USE, DATA, OR PROFITS; OR BUSINESS INTERRUPTION) HOWEVER CAUSED AND ON ANY
// THEORY OF LIABILITY, WHETHER IN CONTRACT, STRICT LIABILITY, OR TORT (INCLUDING NEGLIGENCE OR
// OTHERWISE) ARISING IN ANY WAY OUT OF THE USE OF THIS SOFTWARE, EVEN IF ADVISED OF THE
// POSSIBILITY OF SUCH DAMAGE.

#ifndef ZonePlenum_hh_INCLUDED
#define ZonePlenum_hh_INCLUDED

// ObjexxFCL Headers
#include <ObjexxFCL/Array1D.hh>
#include <ObjexxFCL/Optional.hh>

// EnergyPlus Headers
#include <EnergyPlus/Data/BaseData.hh>
#include <EnergyPlus/DataGlobals.hh>
#include <EnergyPlus/EnergyPlus.hh>
#include <EnergyPlus/SimpleArray1D.hh>

namespace EnergyPlus {

// Forward declarations
struct EnergyPlusData;

namespace ZonePlenum {

    struct ZoneReturnPlenumConditions
    {
        // Members
        std::string ZonePlenumName;
        std::string ZoneName;
        std::string ZoneNodeName;
        Real64 ZoneTemp;
        Real64 ZoneHumRat;
        Real64 ZoneEnthalpy;
        Real64 OutletTemp;
        Real64 OutletHumRat;
        Real64 OutletEnthalpy;
        Real64 OutletPressure;
        int ZoneNodeNum;
        int ActualZoneNum;
        int OutletNode;
        Real64 OutletMassFlowRate;         // MassFlow through the ZonePlenum being Simulated [kg/Sec]
        Real64 OutletMassFlowRateMaxAvail; // [kg/Sec]
        Real64 OutletMassFlowRateMinAvail; // [kg/Sec]
        int NumInducedNodes;
        Array1D_int InducedNode;
        Array1D<Real64> InducedMassFlowRate;
        Array1D<Real64> InducedMassFlowRateMaxAvail;
        Array1D<Real64> InducedMassFlowRateMinAvail;
        Array1D<Real64> InducedTemp;
        Array1D<Real64> InducedHumRat;
        Array1D<Real64> InducedEnthalpy;
        Array1D<Real64> InducedPressure;
        Array1D<Real64> InducedCO2;
        Array1D<Real64> InducedGenContam;
        bool InitFlag;
        int NumInletNodes;
        Array1D_int InletNode;
        Array1D<Real64> InletMassFlowRate;
        Array1D<Real64> InletMassFlowRateMaxAvail;
        Array1D<Real64> InletMassFlowRateMinAvail;
        Array1D<Real64> InletTemp;
        Array1D<Real64> InletHumRat;
        Array1D<Real64> InletEnthalpy;
        Array1D<Real64> InletPressure;
        Array1D_int ADUIndex;  // index to AirDistUnit leaking to this plenum
        int NumADUs;           // number of ADU's that can leak to this plenum
        Array1D_int ZoneEqNum; // list of zone equip config indices for this plenum

        // Default Constructor
        ZoneReturnPlenumConditions()
            : ZoneTemp(0.0), ZoneHumRat(0.0), ZoneEnthalpy(0.0), OutletTemp(0.0), OutletHumRat(0.0), OutletEnthalpy(0.0), OutletPressure(0.0),
              ZoneNodeNum(0), ActualZoneNum(0), OutletNode(0), OutletMassFlowRate(0.0), OutletMassFlowRateMaxAvail(0.0),
              OutletMassFlowRateMinAvail(0.0), NumInducedNodes(0), InitFlag(false), NumInletNodes(0)
        {
        }
    };

    struct ZoneSupplyPlenumConditions
    {
        // Members
        std::string ZonePlenumName;
        std::string ZoneName;
        std::string ZoneNodeName;
        Real64 ZoneTemp;
        Real64 ZoneHumRat;
        Real64 ZoneEnthalpy;
        Real64 InletTemp;
        Real64 InletHumRat;
        Real64 InletEnthalpy;
        Real64 InletPressure;
        int ZoneNodeNum;
        int ActualZoneNum;
        int InletNode;
        Real64 InletMassFlowRate;         // MassFlow through the ZonePlenum being Simulated [kg/Sec]
        Real64 InletMassFlowRateMaxAvail; // [kg/Sec]
        Real64 InletMassFlowRateMinAvail; // [kg/Sec]
        bool InitFlag;
        int NumOutletNodes;
        Array1D_int OutletNode;
        Array1D<Real64> OutletMassFlowRate;
        Array1D<Real64> OutletMassFlowRateMaxAvail;
        Array1D<Real64> OutletMassFlowRateMinAvail;
        Array1D<Real64> OutletTemp;
        Array1D<Real64> OutletHumRat;
        Array1D<Real64> OutletEnthalpy;
        Array1D<Real64> OutletPressure;

        // Default Constructor
        ZoneSupplyPlenumConditions()
            : ZoneTemp(0.0), ZoneHumRat(0.0), ZoneEnthalpy(0.0), InletTemp(0.0), InletHumRat(0.0), InletEnthalpy(0.0), InletPressure(0.0),
              ZoneNodeNum(0), ActualZoneNum(0), InletNode(0), InletMassFlowRate(0.0), InletMassFlowRateMaxAvail(0.0), InletMassFlowRateMinAvail(0.0),
              InitFlag(false), NumOutletNodes(0)
        {
        }
    };

    // Functions

    void SimAirZonePlenum(EnergyPlusData &state,
                          std::string const &CompName,
                          int const iCompType,
                          int &CompIndex,
                          Optional_bool_const FirstHVACIteration = _, // Autodesk:OPTIONAL Used without PRESENT check
                          Optional_bool_const FirstCall = _,          // Autodesk:OPTIONAL Used without PRESENT check
                          Optional_bool PlenumInletChanged = _        // Autodesk:OPTIONAL Used without PRESENT check
    );

    void GetZonePlenumInput(EnergyPlusData &state);

    void InitAirZoneReturnPlenum(EnergyPlusData &state, int const ZonePlenumNum);

    void InitAirZoneSupplyPlenum(EnergyPlusData &state, int const ZonePlenumNum, bool const FirstHVACIteration, bool const FirstCall);

    void CalcAirZoneReturnPlenum(EnergyPlusData &state, int const ZonePlenumNum);

    void CalcAirZoneSupplyPlenum(EnergyPlusData &state, int const ZonePlenumNum, bool const FirstCall);

    void UpdateAirZoneReturnPlenum(EnergyPlusData &state, int const ZonePlenumNum);

    void UpdateAirZoneSupplyPlenum(EnergyPlusData &state, int const ZonePlenumNum, bool &PlenumInletChanged, bool const FirstCall);

    int GetReturnPlenumIndex(EnergyPlusData &state, int const &ExNodeNum);

    void GetReturnPlenumName(EnergyPlusData &state, int const &ReturnPlenumIndex, std::string &ReturnPlenumName);

    int getReturnPlenumIndexFromInletNode(EnergyPlusData &state, int const &InNodeNum);

} // namespace ZonePlenum

struct ZonePlenumData : BaseGlobalStruct
{

    bool GetInputFlag; // Flag set to make sure you get input once
    bool InitAirZoneReturnPlenumEnvrnFlag;
    bool InitAirZoneReturnPlenumOneTimeFlag;

    int NumZonePlenums;       // The Number of ZonePlenums found in the Input
    int NumZoneReturnPlenums; // The Number of ZoneReturnPlenums found in the Input
    int NumZoneSupplyPlenums; // The Number of ZoneSupplyPlenums found in the Input
    Array1D_bool CheckRetEquipName;
    Array1D_bool CheckSupEquipName;

<<<<<<< HEAD
        // Object Data
        SimpleArray1D<ZonePlenum::ZoneReturnPlenumConditions> ZoneRetPlenCond;
        SimpleArray1D<ZonePlenum::ZoneSupplyPlenumConditions> ZoneSupPlenCond;
        bool MyEnvrnFlag = true;
=======
    // Object Data
    Array1D<ZonePlenum::ZoneReturnPlenumConditions> ZoneRetPlenCond;
    Array1D<ZonePlenum::ZoneSupplyPlenumConditions> ZoneSupPlenCond;
    bool MyEnvrnFlag = true;
>>>>>>> 2f8b2517

    void clear_state() override
    {
        this->GetInputFlag = true;
        this->InitAirZoneReturnPlenumEnvrnFlag = true;
        this->InitAirZoneReturnPlenumOneTimeFlag = true;
        this->NumZonePlenums = 0;
        this->NumZoneReturnPlenums = 0;
        this->NumZoneSupplyPlenums = 0;
        this->ZoneRetPlenCond.deallocate();
        this->ZoneSupPlenCond.deallocate();
        this->MyEnvrnFlag = true;
    }

    // Default Constructor
    ZonePlenumData()
        : GetInputFlag(true), InitAirZoneReturnPlenumEnvrnFlag(true), InitAirZoneReturnPlenumOneTimeFlag(true), NumZonePlenums(0),
          NumZoneReturnPlenums(0), NumZoneSupplyPlenums(0)
    {
    }
};

} // namespace EnergyPlus

#endif<|MERGE_RESOLUTION|>--- conflicted
+++ resolved
@@ -203,17 +203,10 @@
     Array1D_bool CheckRetEquipName;
     Array1D_bool CheckSupEquipName;
 
-<<<<<<< HEAD
-        // Object Data
-        SimpleArray1D<ZonePlenum::ZoneReturnPlenumConditions> ZoneRetPlenCond;
-        SimpleArray1D<ZonePlenum::ZoneSupplyPlenumConditions> ZoneSupPlenCond;
-        bool MyEnvrnFlag = true;
-=======
     // Object Data
-    Array1D<ZonePlenum::ZoneReturnPlenumConditions> ZoneRetPlenCond;
-    Array1D<ZonePlenum::ZoneSupplyPlenumConditions> ZoneSupPlenCond;
+    SimpleArray1D<ZonePlenum::ZoneReturnPlenumConditions> ZoneRetPlenCond;
+    SimpleArray1D<ZonePlenum::ZoneSupplyPlenumConditions> ZoneSupPlenCond;
     bool MyEnvrnFlag = true;
->>>>>>> 2f8b2517
 
     void clear_state() override
     {
