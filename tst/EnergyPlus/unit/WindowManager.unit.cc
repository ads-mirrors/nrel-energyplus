// EnergyPlus, Copyright (c) 1996-2020, The Board of Trustees of the University of Illinois,
// The Regents of the University of California, through Lawrence Berkeley National Laboratory
// (subject to receipt of any required approvals from the U.S. Dept. of Energy), Oak Ridge
// National Laboratory, managed by UT-Battelle, Alliance for Sustainable Energy, LLC, and other
// contributors. All rights reserved.
//
// NOTICE: This Software was developed under funding from the U.S. Department of Energy and the
// U.S. Government consequently retains certain rights. As such, the U.S. Government has been
// granted for itself and others acting on its behalf a paid-up, nonexclusive, irrevocable,
// worldwide license in the Software to reproduce, distribute copies to the public, prepare
// derivative works, and perform publicly and display publicly, and to permit others to do so.
//
// Redistribution and use in source and binary forms, with or without modification, are permitted
// provided that the following conditions are met:
//
// (1) Redistributions of source code must retain the above copyright notice, this list of
//     conditions and the following disclaimer.
//
// (2) Redistributions in binary form must reproduce the above copyright notice, this list of
//     conditions and the following disclaimer in the documentation and/or other materials
//     provided with the distribution.
//
// (3) Neither the name of the University of California, Lawrence Berkeley National Laboratory,
//     the University of Illinois, U.S. Dept. of Energy nor the names of its contributors may be
//     used to endorse or promote products derived from this software without specific prior
//     written permission.
//
// (4) Use of EnergyPlus(TM) Name. If Licensee (i) distributes the software in stand-alone form
//     without changes from the version obtained under this License, or (ii) Licensee makes a
//     reference solely to the software portion of its product, Licensee must refer to the
//     software as "EnergyPlus version X" software, where "X" is the version number Licensee
//     obtained under this License and may not use a different name for the software. Except as
//     specifically required in this Section (4), Licensee shall not use in a company name, a
//     product name, in advertising, publicity, or other promotional activities any name, trade
//     name, trademark, logo, or other designation of "EnergyPlus", "E+", "e+" or confusingly
//     similar designation, without the U.S. Department of Energy's prior written consent.
//
// THIS SOFTWARE IS PROVIDED BY THE COPYRIGHT HOLDERS AND CONTRIBUTORS "AS IS" AND ANY EXPRESS OR
// IMPLIED WARRANTIES, INCLUDING, BUT NOT LIMITED TO, THE IMPLIED WARRANTIES OF MERCHANTABILITY
// AND FITNESS FOR A PARTICULAR PURPOSE ARE DISCLAIMED. IN NO EVENT SHALL THE COPYRIGHT OWNER OR
// CONTRIBUTORS BE LIABLE FOR ANY DIRECT, INDIRECT, INCIDENTAL, SPECIAL, EXEMPLARY, OR
// CONSEQUENTIAL DAMAGES (INCLUDING, BUT NOT LIMITED TO, PROCUREMENT OF SUBSTITUTE GOODS OR
// SERVICES; LOSS OF USE, DATA, OR PROFITS; OR BUSINESS INTERRUPTION) HOWEVER CAUSED AND ON ANY
// THEORY OF LIABILITY, WHETHER IN CONTRACT, STRICT LIABILITY, OR TORT (INCLUDING NEGLIGENCE OR
// OTHERWISE) ARISING IN ANY WAY OUT OF THE USE OF THIS SOFTWARE, EVEN IF ADVISED OF THE
// POSSIBILITY OF SUCH DAMAGE.

// EnergyPlus::WindowManager unit tests

// C++ Headers
#include <iostream>

// Google Test Headers
#include <gtest/gtest.h>

// ObjexxFCL Headers
#include <ObjexxFCL/Array1D.hh>

// EnergyPlus Headers
#include <EnergyPlus/Construction.hh>
#include <EnergyPlus/ConvectionCoefficients.hh>
#include <EnergyPlus/CurveManager.hh>
#include <EnergyPlus/Data/EnergyPlusData.hh>
#include <EnergyPlus/DataEnvironment.hh>
#include <EnergyPlus/DataGlobals.hh>
#include <EnergyPlus/DataHeatBalFanSys.hh>
#include <EnergyPlus/DataHeatBalSurface.hh>
#include <EnergyPlus/DataHeatBalance.hh>
#include <EnergyPlus/DataIPShortCuts.hh>
#include <EnergyPlus/DataLoopNode.hh>
#include <EnergyPlus/DataSurfaces.hh>
#include <EnergyPlus/DataZoneEquipment.hh>
#include <EnergyPlus/ElectricPowerServiceManager.hh>
#include <EnergyPlus/HeatBalanceIntRadExchange.hh>
#include <EnergyPlus/HeatBalanceManager.hh>
#include <EnergyPlus/HeatBalanceSurfaceManager.hh>
#include <EnergyPlus/IOFiles.hh>
#include <EnergyPlus/Psychrometrics.hh>
#include <EnergyPlus/ScheduleManager.hh>
#include <EnergyPlus/SimulationManager.hh>
#include <EnergyPlus/SolarShading.hh>
#include <EnergyPlus/SurfaceGeometry.hh>
#include <EnergyPlus/WindowManager.hh>

#include "Fixtures/EnergyPlusFixture.hh"

using namespace EnergyPlus;
using namespace EnergyPlus::WindowManager;

TEST_F(EnergyPlusFixture, WindowFrameTest)
{

    DataIPShortCuts::lAlphaFieldBlanks = true;

    std::string const idf_objects =
        delimited_string({"Material,",
                          "  Concrete Block,          !- Name",
                          "  MediumRough,             !- Roughness",
                          "  0.1014984,               !- Thickness {m}",
                          "  0.3805070,               !- Conductivity {W/m-K}",
                          "  608.7016,                !- Density {kg/m3}",
                          "  836.8000;                !- Specific Heat {J/kg-K}",
                          "Construction,",
                          "  WallConstruction,        !- Name",
                          "  Concrete Block;          !- Outside Layer",
                          "WindowMaterial:SimpleGlazingSystem,",
                          "  WindowMaterial,          !- Name",
                          "  5.778,                   !- U-Factor {W/m2-K}",
                          "  0.819,                   !- Solar Heat Gain Coefficient",
                          "  0.881;                   !- Visible Transmittance",
                          "Construction,",
                          "  WindowConstruction,      !- Name",
                          "  WindowMaterial;          !- Outside Layer",
                          "WindowProperty:FrameAndDivider,",
                          "  WindowFrame,             !- Name",
                          "  0.05,                    !- Frame Width {m}",
                          "  0.00,                    !- Frame Outside Projection {m}",
                          "  0.00,                    !- Frame Inside Projection {m}",
                          "  5.0,                     !- Frame Conductance {W/m2-K}",
                          "  1.2,                     !- Ratio of Frame-Edge Glass Conductance to Center-Of-Glass Conductance",
                          "  0.8,                     !- Frame Solar Absorptance",
                          "  0.8,                     !- Frame Visible Absorptance",
                          "  0.9,                     !- Frame Thermal Hemispherical Emissivity",
                          "  DividedLite,             !- Divider Type",
                          "  0.02,                    !- Divider Width {m}",
                          "  2,                       !- Number of Horizontal Dividers",
                          "  2,                       !- Number of Vertical Dividers",
                          "  0.00,                    !- Divider Outside Projection {m}",
                          "  0.00,                    !- Divider Inside Projection {m}",
                          "  5.0,                     !- Divider Conductance {W/m2-K}",
                          "  1.2,                     !- Ratio of Divider-Edge Glass Conductance to Center-Of-Glass Conductance",
                          "  0.8,                     !- Divider Solar Absorptance",
                          "  0.8,                     !- Divider Visible Absorptance",
                          "  0.9;                     !- Divider Thermal Hemispherical Emissivity",
                          "FenestrationSurface:Detailed,",
                          "  FenestrationSurface,     !- Name",
                          "  Window,                  !- Surface Type",
                          "  WindowConstruction,      !- Construction Name",
                          "  Wall,                    !- Building Surface Name",
                          "  ,                        !- Outside Boundary Condition Object",
                          "  0.5000000,               !- View Factor to Ground",
                          "  WindowFrame,             !- Frame and Divider Name",
                          "  1.0,                     !- Multiplier",
                          "  4,                       !- Number of Vertices",
                          "  0.200000,0.000000,9.900000,  !- X,Y,Z ==> Vertex 1 {m}",
                          "  0.200000,0.000000,0.1000000,  !- X,Y,Z ==> Vertex 2 {m}",
                          "  9.900000,0.000000,0.1000000,  !- X,Y,Z ==> Vertex 3 {m}",
                          "  9.900000,0.000000,9.900000;  !- X,Y,Z ==> Vertex 4 {m}",
                          "BuildingSurface:Detailed,"
                          "  Wall,                    !- Name",
                          "  Wall,                    !- Surface Type",
                          "  WallConstruction,        !- Construction Name",
                          "  Zone,                    !- Zone Name",
                          "  Outdoors,                !- Outside Boundary Condition",
                          "  ,                        !- Outside Boundary Condition Object",
                          "  SunExposed,              !- Sun Exposure",
                          "  WindExposed,             !- Wind Exposure",
                          "  0.5000000,               !- View Factor to Ground",
                          "  4,                       !- Number of Vertices",
                          "  0.000000,0.000000,10.00000,  !- X,Y,Z ==> Vertex 1 {m}",
                          "  0.000000,0.000000,0,  !- X,Y,Z ==> Vertex 2 {m}",
                          "  10.00000,0.000000,0,  !- X,Y,Z ==> Vertex 3 {m}",
                          "  10.00000,0.000000,10.00000;  !- X,Y,Z ==> Vertex 4 {m}",
                          "BuildingSurface:Detailed,"
                          "  Floor,                   !- Name",
                          "  Floor,                   !- Surface Type",
                          "  WallConstruction,        !- Construction Name",
                          "  Zone,                    !- Zone Name",
                          "  Outdoors,                !- Outside Boundary Condition",
                          "  ,                        !- Outside Boundary Condition Object",
                          "  NoSun,                   !- Sun Exposure",
                          "  NoWind,                  !- Wind Exposure",
                          "  1.0,                     !- View Factor to Ground",
                          "  4,                       !- Number of Vertices",
                          "  0.000000,0.000000,0,  !- X,Y,Z ==> Vertex 1 {m}",
                          "  0.000000,10.000000,0,  !- X,Y,Z ==> Vertex 2 {m}",
                          "  10.00000,10.000000,0,  !- X,Y,Z ==> Vertex 3 {m}",
                          "  10.00000,0.000000,0;  !- X,Y,Z ==> Vertex 4 {m}",
                          "Zone,"
                          "  Zone,                    !- Name",
                          "  0,                       !- Direction of Relative North {deg}",
                          "  6.000000,                !- X Origin {m}",
                          "  6.000000,                !- Y Origin {m}",
                          "  0,                       !- Z Origin {m}",
                          "  1,                       !- Type",
                          "  1,                       !- Multiplier",
                          "  autocalculate,           !- Ceiling Height {m}",
                          "  autocalculate;           !- Volume {m3}"});

    ASSERT_TRUE(process_idf(idf_objects));

    DataHeatBalance::ZoneIntGain.allocate(1);

    createFacilityElectricPowerServiceObject();
    HeatBalanceManager::SetPreConstructionInputParameters();

    Psychrometrics::InitializePsychRoutines();

    DataGlobals::TimeStep = 1;
    DataGlobals::TimeStepZone = 1;
    DataGlobals::HourOfDay = 1;
    DataGlobals::NumOfTimeStepInHour = 1;
    DataGlobals::BeginSimFlag = true;
    DataGlobals::BeginEnvrnFlag = true;
    DataEnvironment::OutBaroPress = 100000;

    HeatBalanceManager::ManageHeatBalance(state);

    // This test will emulate NFRC 100 U-factor test
    int winNum;

    for (size_t i = 1; i <= DataSurfaces::Surface.size(); ++i) {
        if (DataSurfaces::Surface(i).Class == DataSurfaces::SurfaceClass_Window) {
            winNum = i;
        }
    }

    int cNum;

    for (size_t i = 1; i <= dataConstruction.Construct.size(); ++i) {
        if (dataConstruction.Construct(i).TypeIsWindow) {
            cNum = i;
        }
    }

    Real64 T_in = 21.0;
    Real64 T_out = -18.0;
    Real64 I_s = 0.0;
    Real64 v_ws = 5.5;

    // Overrides for testing
    DataHeatBalance::CosIncAng.dimension(1, 1, 3, 1.0);
    DataHeatBalance::SunlitFrac.dimension(1, 1, 3, 1.0);
    DataHeatBalance::SunlitFracWithoutReveal.dimension(1, 1, 3, 1.0);

    DataSurfaces::Surface(winNum).OutDryBulbTemp = T_out;
    DataHeatBalance::TempEffBulkAir(winNum) = T_in;
    DataSurfaces::SurfaceWindow(winNum).IRfromParentZone = DataGlobals::StefanBoltzmann * std::pow(T_in + DataGlobals::KelvinConv, 4);
    DataHeatBalFanSys::ZoneAirHumRatAvg.dimension(1, 0.01);
    DataHeatBalFanSys::ZoneAirHumRat.dimension(1, 0.01);
    DataHeatBalFanSys::MAT.dimension(1, T_in);

    // initial guess temperatures
    int numTemps = 2 + 2 * dataConstruction.Construct(cNum).TotGlassLayers;
    Real64 inSurfTemp = T_in - (1.0 / (numTemps - 1)) * (T_in - T_out);
    Real64 outSurfTemp = T_out + (1.0 / (numTemps - 1)) * (T_in - T_out);

    Real64 h_exterior_f = 4 + v_ws * 4;
    Real64 h_exterior;

    DataEnvironment::BeamSolarRad = I_s;

    if (I_s > 0.0) {
        DataEnvironment::SunIsUp = true;
    }

    HeatBalanceSurfaceManager::InitSolarHeatGains(state.dataWindowManager);
    SolarShading::CalcInteriorSolarDistribution();

    // Calculate heat balance (iteratively solve for surface temperatures)
    Real64 outSurfTempPrev = outSurfTemp;
    Real64 inSurfTempPrev = inSurfTemp;

    Real64 outSurfTempDiff;
    Real64 inSurfTempDiff;

    int maxIterations = 20;
    Real64 tolerance = 0.1; // deg C

    // Save tilt information for natural convection calculations
    Real64 tiltSave = DataSurfaces::Surface(winNum).Tilt;

    for (int i = 0; i < maxIterations; i++) {

        // Use complementary angle for exterior natural convection calculations
        DataSurfaces::Surface(1).Tilt = 180 - tiltSave;
        DataSurfaces::Surface(1).CosTilt = cos(DataSurfaces::Surface(winNum).Tilt * DataGlobals::Pi / 180);
        DataSurfaces::Surface(1).SinTilt = sin(DataSurfaces::Surface(winNum).Tilt * DataGlobals::Pi / 180);
        ConvectionCoefficients::CalcISO15099WindowIntConvCoeff(
            winNum, outSurfTemp,
            T_out); // This subroutine sets the global HConvIn( 1 ) variable. We will use it to set the exterior natural convection.
        h_exterior = h_exterior_f + DataHeatBalance::HConvIn(winNum); // add natural convection

        // revert tilt for interior natural convection calculations
        DataSurfaces::Surface(1).Tilt = tiltSave;
        DataSurfaces::Surface(1).CosTilt = cos(tiltSave * DataGlobals::Pi / 180);
        DataSurfaces::Surface(1).SinTilt = sin(tiltSave * DataGlobals::Pi / 180);
        ConvectionCoefficients::CalcISO15099WindowIntConvCoeff(
            winNum, inSurfTemp,
            T_in); // This time it's actually being used as intended. HConvIn( 1 ) is referenced from the actual heat balance calculation.

        WindowManager::CalcWindowHeatBalance(state.dataWindowManager, winNum, h_exterior, inSurfTemp, outSurfTemp);

        outSurfTempDiff = std::fabs(outSurfTemp - outSurfTempPrev);
        inSurfTempDiff = std::fabs(inSurfTemp - inSurfTempPrev);

        if ((outSurfTempDiff < tolerance) && (inSurfTempDiff < tolerance)) {
            break;
        }

        outSurfTempPrev = outSurfTemp;
        inSurfTempPrev = inSurfTemp;
    }

    EXPECT_GT(DataSurfaces::WinHeatLossRep(winNum), DataSurfaces::WinHeatTransfer(winNum));
}

TEST_F(EnergyPlusFixture, WindowManager_TransAndReflAtPhi)
{

    Real64 const cs = 0.86603; // Cosine of incidence angle
    Real64 const tf0 = 0.8980; // Transmittance at zero incidence angle
    Real64 const rf0 = 0.0810; // Front reflectance at zero incidence angle
    Real64 const rb0 = 0.0810; // Back reflectance at zero incidence angle

    Real64 tfp = 0.; // Transmittance at cs
    Real64 rfp = 0.; // Front reflectance at cs
    Real64 rbp = 0.; // Back reflectance at cs

    bool const SimpleGlazingSystem = false; // .TRUE. if simple block model being used
    Real64 const SimpleGlazingSHGC = 0.;    // SHGC value to use in alternate model for simple glazing system
    Real64 const SimpleGlazingU = 0.;       // U-factor value to use in alternate model for simple glazing system

    TransAndReflAtPhi(cs, tf0, rf0, rb0, tfp, rfp, rbp, SimpleGlazingSystem, SimpleGlazingSHGC, SimpleGlazingU);

    EXPECT_NEAR(tfp, 0.89455, 0.0001);
    EXPECT_NEAR(rfp, 0.08323, 0.0001);
    EXPECT_NEAR(rbp, 0.08323, 0.0001);
}

TEST_F(EnergyPlusFixture, WindowManager_RefAirTempTest)
{
    // GitHub issue 6037
    bool ErrorsFound(false);

    std::string const idf_objects =
        delimited_string({"Material,",
                          "  Concrete Block,          !- Name",
                          "  MediumRough,             !- Roughness",
                          "  0.1014984,               !- Thickness {m}",
                          "  0.3805070,               !- Conductivity {W/m-K}",
                          "  608.7016,                !- Density {kg/m3}",
                          "  836.8000;                !- Specific Heat {J/kg-K}",
                          "Construction,",
                          "  WallConstruction,        !- Name",
                          "  Concrete Block;          !- Outside Layer",
                          "WindowMaterial:SimpleGlazingSystem,",
                          "  WindowMaterial,          !- Name",
                          "  5.778,                   !- U-Factor {W/m2-K}",
                          "  0.819,                   !- Solar Heat Gain Coefficient",
                          "  0.881;                   !- Visible Transmittance",
                          "Construction,",
                          "  WindowConstruction,      !- Name",
                          "  WindowMaterial;          !- Outside Layer",
                          "WindowProperty:FrameAndDivider,",
                          "  WindowFrame,             !- Name",
                          "  0.05,                    !- Frame Width {m}",
                          "  0.00,                    !- Frame Outside Projection {m}",
                          "  0.00,                    !- Frame Inside Projection {m}",
                          "  5.0,                     !- Frame Conductance {W/m2-K}",
                          "  1.2,                     !- Ratio of Frame-Edge Glass Conductance to Center-Of-Glass Conductance",
                          "  0.8,                     !- Frame Solar Absorptance",
                          "  0.8,                     !- Frame Visible Absorptance",
                          "  0.9,                     !- Frame Thermal Hemispherical Emissivity",
                          "  DividedLite,             !- Divider Type",
                          "  0.02,                    !- Divider Width {m}",
                          "  2,                       !- Number of Horizontal Dividers",
                          "  2,                       !- Number of Vertical Dividers",
                          "  0.00,                    !- Divider Outside Projection {m}",
                          "  0.00,                    !- Divider Inside Projection {m}",
                          "  5.0,                     !- Divider Conductance {W/m2-K}",
                          "  1.2,                     !- Ratio of Divider-Edge Glass Conductance to Center-Of-Glass Conductance",
                          "  0.8,                     !- Divider Solar Absorptance",
                          "  0.8,                     !- Divider Visible Absorptance",
                          "  0.9;                     !- Divider Thermal Hemispherical Emissivity",
                          "FenestrationSurface:Detailed,",
                          "  FenestrationSurface,     !- Name",
                          "  Window,                  !- Surface Type",
                          "  WindowConstruction,      !- Construction Name",
                          "  Wall,                    !- Building Surface Name",
                          "  ,                        !- Outside Boundary Condition Object",
                          "  0.5000000,               !- View Factor to Ground",
                          "  WindowFrame,             !- Frame and Divider Name",
                          "  1.0,                     !- Multiplier",
                          "  4,                       !- Number of Vertices",
                          "  0.200000,0.000000,9.900000,  !- X,Y,Z ==> Vertex 1 {m}",
                          "  0.200000,0.000000,0.1000000,  !- X,Y,Z ==> Vertex 2 {m}",
                          "  9.900000,0.000000,0.1000000,  !- X,Y,Z ==> Vertex 3 {m}",
                          "  9.900000,0.000000,9.900000;  !- X,Y,Z ==> Vertex 4 {m}",
                          "BuildingSurface:Detailed,"
                          "  Wall,                    !- Name",
                          "  Wall,                    !- Surface Type",
                          "  WallConstruction,        !- Construction Name",
                          "  Zone,                    !- Zone Name",
                          "  Outdoors,                !- Outside Boundary Condition",
                          "  ,                        !- Outside Boundary Condition Object",
                          "  SunExposed,              !- Sun Exposure",
                          "  WindExposed,             !- Wind Exposure",
                          "  0.5000000,               !- View Factor to Ground",
                          "  4,                       !- Number of Vertices",
                          "  0.000000,0.000000,10.00000,  !- X,Y,Z ==> Vertex 1 {m}",
                          "  0.000000,0.000000,0,  !- X,Y,Z ==> Vertex 2 {m}",
                          "  10.00000,0.000000,0,  !- X,Y,Z ==> Vertex 3 {m}",
                          "  10.00000,0.000000,10.00000;  !- X,Y,Z ==> Vertex 4 {m}",
                          "BuildingSurface:Detailed,"
                          "  Floor,                   !- Name",
                          "  Floor,                   !- Surface Type",
                          "  WallConstruction,        !- Construction Name",
                          "  Zone,                    !- Zone Name",
                          "  Outdoors,                !- Outside Boundary Condition",
                          "  ,                        !- Outside Boundary Condition Object",
                          "  NoSun,                   !- Sun Exposure",
                          "  NoWind,                  !- Wind Exposure",
                          "  1.0,                     !- View Factor to Ground",
                          "  4,                       !- Number of Vertices",
                          "  0.000000,0.000000,0,  !- X,Y,Z ==> Vertex 1 {m}",
                          "  0.000000,10.000000,0,  !- X,Y,Z ==> Vertex 2 {m}",
                          "  10.00000,10.000000,0,  !- X,Y,Z ==> Vertex 3 {m}",
                          "  10.00000,0.000000,0;  !- X,Y,Z ==> Vertex 4 {m}",
                          "Zone,"
                          "  Zone,                    !- Name",
                          "  0,                       !- Direction of Relative North {deg}",
                          "  6.000000,                !- X Origin {m}",
                          "  6.000000,                !- Y Origin {m}",
                          "  0,                       !- Z Origin {m}",
                          "  1,                       !- Type",
                          "  1,                       !- Multiplier",
                          "  autocalculate,           !- Ceiling Height {m}",
                          "  autocalculate;           !- Volume {m3}"});

    ASSERT_TRUE(process_idf(idf_objects));

    DataHeatBalance::ZoneIntGain.allocate(1);

    createFacilityElectricPowerServiceObject();
    HeatBalanceManager::SetPreConstructionInputParameters();
<<<<<<< HEAD
    HeatBalanceManager::GetProjectControlData(state.files, ErrorsFound);
=======
    HeatBalanceManager::GetProjectControlData(state, state.outputFiles, ErrorsFound);
>>>>>>> 4ad20382
    HeatBalanceManager::GetFrameAndDividerData(ErrorsFound);
    HeatBalanceManager::GetMaterialData(state.files, ErrorsFound);
    HeatBalanceManager::GetConstructData(state.files, ErrorsFound);
    HeatBalanceManager::GetBuildingData(state, ErrorsFound);

    Psychrometrics::InitializePsychRoutines();

    DataGlobals::TimeStep = 1;
    DataGlobals::TimeStepZone = 1;
    DataGlobals::HourOfDay = 1;
    DataGlobals::NumOfTimeStepInHour = 1;
    DataGlobals::BeginSimFlag = true;
    DataGlobals::BeginEnvrnFlag = true;
    DataEnvironment::OutBaroPress = 100000;

    DataZoneEquipment::ZoneEquipConfig.allocate(1);
    DataZoneEquipment::ZoneEquipConfig(1).ZoneName = "Zone";
    DataZoneEquipment::ZoneEquipConfig(1).ActualZoneNum = 1;
    DataHeatBalance::Zone(1).ZoneEqNum = 1;
    DataHeatBalance::Zone(1).IsControlled = true;
    DataZoneEquipment::ZoneEquipConfig(1).NumInletNodes = 2;
    DataZoneEquipment::ZoneEquipConfig(1).InletNode.allocate(2);
    DataZoneEquipment::ZoneEquipConfig(1).InletNode(1) = 1;
    DataZoneEquipment::ZoneEquipConfig(1).InletNode(2) = 2;
    DataZoneEquipment::ZoneEquipConfig(1).NumExhaustNodes = 1;
    DataZoneEquipment::ZoneEquipConfig(1).ExhaustNode.allocate(1);
    DataZoneEquipment::ZoneEquipConfig(1).ExhaustNode(1) = 3;
    DataZoneEquipment::ZoneEquipConfig(1).NumReturnNodes = 1;
    DataZoneEquipment::ZoneEquipConfig(1).ReturnNode.allocate(1);
    DataZoneEquipment::ZoneEquipConfig(1).ReturnNode(1) = 4;
    DataZoneEquipment::ZoneEquipConfig(1).FixedReturnFlow.allocate(1);

    DataLoopNode::Node.allocate(4);
    DataHeatBalance::TempEffBulkAir.allocate(3);
    DataHeatBalSurface::TempSurfInTmp.allocate(3);

    int surfNum1 = UtilityRoutines::FindItemInList("WALL", DataSurfaces::Surface);
    int surfNum2 = UtilityRoutines::FindItemInList("FENESTRATIONSURFACE", DataSurfaces::Surface);
    int surfNum3 = UtilityRoutines::FindItemInList("FLOOR", DataSurfaces::Surface);

    DataSurfaces::Surface(surfNum1).HeatTransSurf = true;
    DataSurfaces::Surface(surfNum2).HeatTransSurf = true;
    DataSurfaces::Surface(surfNum3).HeatTransSurf = true;
    DataSurfaces::Surface(surfNum1).Area = 10.0;
    DataSurfaces::Surface(surfNum2).Area = 10.0;
    DataSurfaces::Surface(surfNum3).Area = 10.0;
    DataSurfaces::Surface(surfNum1).TAirRef = DataSurfaces::ZoneMeanAirTemp;
    DataSurfaces::Surface(surfNum2).TAirRef = DataSurfaces::ZoneSupplyAirTemp;
    DataSurfaces::Surface(surfNum3).TAirRef = DataSurfaces::AdjacentAirTemp;
    DataSurfaces::Surface(surfNum1).SolarEnclIndex = 1;
    DataSurfaces::Surface(surfNum2).SolarEnclIndex = 1;
    DataSurfaces::Surface(surfNum3).SolarEnclIndex = 1;
    DataHeatBalSurface::TempSurfInTmp(surfNum1) = 15.0;
    DataHeatBalSurface::TempSurfInTmp(surfNum2) = 20.0;
    DataHeatBalSurface::TempSurfInTmp(surfNum3) = 25.0;
    DataHeatBalance::TempEffBulkAir(surfNum1) = 10.0;
    DataHeatBalance::TempEffBulkAir(surfNum2) = 10.0;
    DataHeatBalance::TempEffBulkAir(surfNum3) = 10.0;

    DataLoopNode::Node(1).Temp = 20.0;
    DataLoopNode::Node(2).Temp = 20.0;
    DataLoopNode::Node(3).Temp = 20.0;
    DataLoopNode::Node(4).Temp = 20.0;
    DataLoopNode::Node(1).MassFlowRate = 0.1;
    DataLoopNode::Node(2).MassFlowRate = 0.1;
    DataLoopNode::Node(3).MassFlowRate = 0.1;
    DataLoopNode::Node(4).MassFlowRate = 0.1;

    DataHeatBalance::HConvIn.allocate(3);
    DataHeatBalance::HConvIn(surfNum1) = 0.5;
    DataHeatBalance::HConvIn(surfNum2) = 0.5;
    DataHeatBalance::HConvIn(surfNum3) = 0.5;
    DataHeatBalance::Zone(1).IsControlled = true;
    DataHeatBalFanSys::ZoneAirHumRat.allocate(1);
    DataHeatBalFanSys::ZoneAirHumRat(1) = 0.011;
    DataHeatBalFanSys::ZoneAirHumRatAvg.allocate(1);
    DataHeatBalFanSys::ZoneAirHumRatAvg(1) = DataHeatBalFanSys::ZoneAirHumRat(1) = 0.011;

    DataHeatBalFanSys::MAT.allocate(1);
    DataHeatBalFanSys::MAT(1) = 25.0;
    DataHeatBalFanSys::QHTRadSysSurf.allocate(3);
    DataHeatBalFanSys::QHWBaseboardSurf.allocate(3);
    DataHeatBalFanSys::QSteamBaseboardSurf.allocate(3);
    DataHeatBalFanSys::QElecBaseboardSurf.allocate(3);
    DataHeatBalance::QRadSWwinAbs.allocate(1, 3);
    DataHeatBalance::QRadThermInAbs.allocate(3);
    DataHeatBalance::QRadSWOutIncident.allocate(3);
    DataSurfaces::WinTransSolar.allocate(3);
    DataHeatBalance::ZoneWinHeatGain.allocate(1);
    DataHeatBalance::ZoneWinHeatGainRep.allocate(1);
    DataHeatBalance::ZoneWinHeatGainRepEnergy.allocate(1);
    DataSurfaces::WinHeatGain.allocate(3);
    DataSurfaces::WinHeatTransfer.allocate(3);
    DataSurfaces::WinGainConvGlazToZoneRep.allocate(3);
    DataSurfaces::WinGainIRGlazToZoneRep.allocate(3);
    DataSurfaces::WinGapConvHtFlowRep.allocate(3);
    DataSurfaces::WinGapConvHtFlowRepEnergy.allocate(3);
    DataHeatBalance::QS.allocate(1);
    DataSurfaces::WinLossSWZoneToOutWinRep.allocate(3);
    DataSurfaces::WinSysSolTransmittance.allocate(3);
    DataSurfaces::WinSysSolAbsorptance.allocate(3);
    DataSurfaces::WinSysSolReflectance.allocate(3);
    DataSurfaces::InsideGlassCondensationFlag.allocate(3);
    DataSurfaces::WinGainFrameDividerToZoneRep.allocate(3);
    DataSurfaces::InsideFrameCondensationFlag.allocate(3);
    DataSurfaces::InsideDividerCondensationFlag.allocate(3);

    DataHeatBalSurface::QdotConvOutRep.allocate(3);
    DataHeatBalSurface::QdotConvOutRepPerArea.allocate(3);
    DataHeatBalSurface::QConvOutReport.allocate(3);
    DataHeatBalSurface::QdotRadOutRep.allocate(3);
    DataHeatBalSurface::QdotRadOutRepPerArea.allocate(3);
    DataHeatBalSurface::QRadOutReport.allocate(3);
    DataHeatBalSurface::QRadLWOutSrdSurfs.allocate(3);
    DataHeatBalSurface::QAirExtReport.allocate(3);
    DataHeatBalSurface::QHeatEmiReport.allocate(3);

    DataHeatBalance::QRadSWOutIncident = 0.0;
    DataHeatBalance::QRadSWwinAbs = 0.0;
    DataHeatBalance::QRadThermInAbs = 0.0;

    DataHeatBalFanSys::QHTRadSysSurf = 0.0;
    DataHeatBalFanSys::QHWBaseboardSurf = 0.0;
    DataHeatBalFanSys::QSteamBaseboardSurf = 0.0;
    DataHeatBalFanSys::QElecBaseboardSurf = 0.0;
    DataSurfaces::WinTransSolar = 0.0;
    DataHeatBalance::QS = 0.0;

    Real64 inSurfTemp;
    Real64 outSurfTemp;

    // Claculate temperature based on supply flow rate
    WindowManager::CalcWindowHeatBalance(state.dataWindowManager, surfNum2, DataHeatBalance::HConvIn(surfNum2), inSurfTemp, outSurfTemp);
    EXPECT_NEAR(20.0, DataHeatBalance::TempEffBulkAir(surfNum2), 0.0001);
    // Claculate temperature based on zone temperature with supply flow rate = 0
    DataLoopNode::Node(1).MassFlowRate = 0.0;
    DataLoopNode::Node(2).MassFlowRate = 0.0;
    WindowManager::CalcWindowHeatBalance(state.dataWindowManager, surfNum2, DataHeatBalance::HConvIn(surfNum2), inSurfTemp, outSurfTemp);
    EXPECT_NEAR(25.0, DataHeatBalance::TempEffBulkAir(surfNum2), 0.0001);

    // Adjacent surface
    DataLoopNode::Node(1).MassFlowRate = 0.1;
    DataLoopNode::Node(2).MassFlowRate = 0.1;
    DataSurfaces::Surface(1).ExtBoundCond = 2;
    WindowManager::CalcWindowHeatBalance(state.dataWindowManager, surfNum2, DataHeatBalance::HConvIn(surfNum2), inSurfTemp, outSurfTemp);
    EXPECT_NEAR(20.0, DataHeatBalance::TempEffBulkAir(surfNum2), 0.0001);

    DataLoopNode::Node(1).MassFlowRate = 0.0;
    DataLoopNode::Node(2).MassFlowRate = 0.0;
    DataSurfaces::Surface(1).ExtBoundCond = 2;
    DataSurfaces::Surface(2).ExtBoundCond = 1;
    DataSurfaces::Surface(1).TAirRef = DataSurfaces::ZoneSupplyAirTemp;
    WindowManager::CalcWindowHeatBalance(state.dataWindowManager, surfNum2, DataHeatBalance::HConvIn(surfNum2), inSurfTemp, outSurfTemp);
    EXPECT_NEAR(25.0, DataHeatBalance::TempEffBulkAir(surfNum2), 0.0001);
}

TEST_F(EnergyPlusFixture, SpectralAngularPropertyTest)
{
    DataIPShortCuts::lAlphaFieldBlanks = true;

    std::string const idf_objects = delimited_string({

        "  Building,",
        "    Small Office with AirflowNetwork model,  !- Name",
        "    0,                       !- North Axis {deg}",
        "    Suburbs,                 !- Terrain",
        "    0.001,                   !- Loads Convergence Tolerance Value",
        "    0.0050000,               !- Temperature Convergence Tolerance Value {deltaC}",
        "    FullInteriorAndExterior, !- Solar Distribution",
        "    25,                      !- Maximum Number of Warmup Days",
        "    6;                       !- Minimum Number of Warmup Days",

        "  Timestep,6;",

        "  SurfaceConvectionAlgorithm:Inside,TARP;",

        "  SurfaceConvectionAlgorithm:Outside,DOE-2;",

        "  HeatBalanceAlgorithm,ConductionTransferFunction;",

        "  ZoneCapacitanceMultiplier:ResearchSpecial,",
        "    Multiplier,              !- Name",
        "    ,                        !- Zone or ZoneList Name",
        "    1.0,                     !- Temperature Capacity Multiplier",
        "    1.0,                     !- Humidity Capacity Multiplier",
        "    1.0,                     !- Carbon Dioxide Capacity Multiplier",
        "    ;                        !- Generic Contaminant Capacity Multiplier",

        "  SimulationControl,",
        "    No,                      !- Do Zone Sizing Calculation",
        "    No,                      !- Do System Sizing Calculation",
        "    No,                      !- Do Plant Sizing Calculation",
        "    Yes,                     !- Run Simulation for Sizing Periods",
        "    No;                      !- Run Simulation for Weather File Run Periods",

        "  RunPeriod,",
        "    WinterDay,               !- Name",
        "    1,                       !- Begin Month",
        "    14,                      !- Begin Day of Month",
        "    ,                        !- Begin Year",
        "    1,                       !- End Month",
        "    14,                      !- End Day of Month",
        "    ,                        !- End Year",
        "    Tuesday,                 !- Day of Week for Start Day",
        "    Yes,                     !- Use Weather File Holidays and Special Days",
        "    Yes,                     !- Use Weather File Daylight Saving Period",
        "    No,                      !- Apply Weekend Holiday Rule",
        "    Yes,                     !- Use Weather File Rain Indicators",
        "    Yes;                     !- Use Weather File Snow Indicators",

        "  RunPeriod,",
        "    SummerDay,               !- Name",
        "    7,                       !- Begin Month",
        "    7,                       !- Begin Day of Month",
        "    ,                        !- Begin Year",
        "    7,                       !- End Month",
        "    7,                       !- End Day of Month",
        "    ,                        !- End Year",
        "    Tuesday,                 !- Day of Week for Start Day",
        "    Yes,                     !- Use Weather File Holidays and Special Days",
        "    Yes,                     !- Use Weather File Daylight Saving Period",
        "    No,                      !- Apply Weekend Holiday Rule",
        "    Yes,                     !- Use Weather File Rain Indicators",
        "    No;                      !- Use Weather File Snow Indicators",

        "  Site:Location,",
        "    CHICAGO_IL_USA TMY2-94846,  !- Name",
        "    41.78,                   !- Latitude {deg}",
        "    -87.75,                  !- Longitude {deg}",
        "    -6.00,                   !- Time Zone {hr}",
        "    190.00;                  !- Elevation {m}",

        "  SizingPeriod:DesignDay,",
        "    CHICAGO_IL_USA Annual Heating 99% Design Conditions DB,  !- Name",
        "    1,                       !- Month",
        "    21,                      !- Day of Month",
        "    WinterDesignDay,         !- Day Type",
        "    -17.3,                   !- Maximum Dry-Bulb Temperature {C}",
        "    0.0,                     !- Daily Dry-Bulb Temperature Range {deltaC}",
        "    ,                        !- Dry-Bulb Temperature Range Modifier Type",
        "    ,                        !- Dry-Bulb Temperature Range Modifier Day Schedule Name",
        "    Wetbulb,                 !- Humidity Condition Type",
        "    -17.3,                   !- Wetbulb or DewPoint at Maximum Dry-Bulb {C}",
        "    ,                        !- Humidity Condition Day Schedule Name",
        "    ,                        !- Humidity Ratio at Maximum Dry-Bulb {kgWater/kgDryAir}",
        "    ,                        !- Enthalpy at Maximum Dry-Bulb {J/kg}",
        "    ,                        !- Daily Wet-Bulb Temperature Range {deltaC}",
        "    99063.,                  !- Barometric Pressure {Pa}",
        "    4.9,                     !- Wind Speed {m/s}",
        "    270,                     !- Wind Direction {deg}",
        "    No,                      !- Rain Indicator",
        "    No,                      !- Snow Indicator",
        "    No,                      !- Daylight Saving Time Indicator",
        "    ASHRAEClearSky,          !- Solar Model Indicator",
        "    ,                        !- Beam Solar Day Schedule Name",
        "    ,                        !- Diffuse Solar Day Schedule Name",
        "    ,                        !- ASHRAE Clear Sky Optical Depth for Beam Irradiance (taub) {dimensionless}",
        "    ,                        !- ASHRAE Clear Sky Optical Depth for Diffuse Irradiance (taud) {dimensionless}",
        "    0.0;                     !- Sky Clearness",

        "  SizingPeriod:DesignDay,",
        "    CHICAGO_IL_USA Annual Cooling 1% Design Conditions DB/MCWB,  !- Name",
        "    7,                       !- Month",
        "    21,                      !- Day of Month",
        "    SummerDesignDay,         !- Day Type",
        "    31.5,                    !- Maximum Dry-Bulb Temperature {C}",
        "    10.7,                    !- Daily Dry-Bulb Temperature Range {deltaC}",
        "    ,                        !- Dry-Bulb Temperature Range Modifier Type",
        "    ,                        !- Dry-Bulb Temperature Range Modifier Day Schedule Name",
        "    Wetbulb,                 !- Humidity Condition Type",
        "    23.0,                    !- Wetbulb or DewPoint at Maximum Dry-Bulb {C}",
        "    ,                        !- Humidity Condition Day Schedule Name",
        "    ,                        !- Humidity Ratio at Maximum Dry-Bulb {kgWater/kgDryAir}",
        "    ,                        !- Enthalpy at Maximum Dry-Bulb {J/kg}",
        "    ,                        !- Daily Wet-Bulb Temperature Range {deltaC}",
        "    99063.,                  !- Barometric Pressure {Pa}",
        "    5.3,                     !- Wind Speed {m/s}",
        "    230,                     !- Wind Direction {deg}",
        "    No,                      !- Rain Indicator",
        "    No,                      !- Snow Indicator",
        "    No,                      !- Daylight Saving Time Indicator",
        "    ASHRAEClearSky,          !- Solar Model Indicator",
        "    ,                        !- Beam Solar Day Schedule Name",
        "    ,                        !- Diffuse Solar Day Schedule Name",
        "    ,                        !- ASHRAE Clear Sky Optical Depth for Beam Irradiance (taub) {dimensionless}",
        "    ,                        !- ASHRAE Clear Sky Optical Depth for Diffuse Irradiance (taud) {dimensionless}",
        "    1.0;                     !- Sky Clearness",

        "  Site:GroundTemperature:BuildingSurface,20.03,20.03,20.13,20.30,20.43,20.52,20.62,20.77,20.78,20.55,20.44,20.20;",

        "  Material,",
        "    A1 - 1 IN STUCCO,        !- Name",
        "    Smooth,                  !- Roughness",
        "    2.5389841E-02,           !- Thickness {m}",
        "    0.6918309,               !- Conductivity {W/m-K}",
        "    1858.142,                !- Density {kg/m3}",
        "    836.8000,                !- Specific Heat {J/kg-K}",
        "    0.9000000,               !- Thermal Absorptance",
        "    0.9200000,               !- Solar Absorptance",
        "    0.9200000;               !- Visible Absorptance",

        "  Material,",
        "    C4 - 4 IN COMMON BRICK,  !- Name",
        "    Rough,                   !- Roughness",
        "    0.1014984,               !- Thickness {m}",
        "    0.7264224,               !- Conductivity {W/m-K}",
        "    1922.216,                !- Density {kg/m3}",
        "    836.8000,                !- Specific Heat {J/kg-K}",
        "    0.9000000,               !- Thermal Absorptance",
        "    0.7600000,               !- Solar Absorptance",
        "    0.7600000;               !- Visible Absorptance",

        "  Material,",
        "    E1 - 3 / 4 IN PLASTER OR GYP BOARD,  !- Name",
        "    Smooth,                  !- Roughness",
        "    1.9050000E-02,           !- Thickness {m}",
        "    0.7264224,               !- Conductivity {W/m-K}",
        "    1601.846,                !- Density {kg/m3}",
        "    836.8000,                !- Specific Heat {J/kg-K}",
        "    0.9000000,               !- Thermal Absorptance",
        "    0.9200000,               !- Solar Absorptance",
        "    0.9200000;               !- Visible Absorptance",

        "  Material,",
        "    C6 - 8 IN CLAY TILE,     !- Name",
        "    Smooth,                  !- Roughness",
        "    0.2033016,               !- Thickness {m}",
        "    0.5707605,               !- Conductivity {W/m-K}",
        "    1121.292,                !- Density {kg/m3}",
        "    836.8000,                !- Specific Heat {J/kg-K}",
        "    0.9000000,               !- Thermal Absorptance",
        "    0.8200000,               !- Solar Absorptance",
        "    0.8200000;               !- Visible Absorptance",

        "  Material,",
        "    C10 - 8 IN HW CONCRETE,  !- Name",
        "    MediumRough,             !- Roughness",
        "    0.2033016,               !- Thickness {m}",
        "    1.729577,                !- Conductivity {W/m-K}",
        "    2242.585,                !- Density {kg/m3}",
        "    836.8000,                !- Specific Heat {J/kg-K}",
        "    0.9000000,               !- Thermal Absorptance",
        "    0.6500000,               !- Solar Absorptance",
        "    0.6500000;               !- Visible Absorptance",

        "  Material,",
        "    E2 - 1 / 2 IN SLAG OR STONE,  !- Name",
        "    Rough,                   !- Roughness",
        "    1.2710161E-02,           !- Thickness {m}",
        "    1.435549,                !- Conductivity {W/m-K}",
        "    881.0155,                !- Density {kg/m3}",
        "    1673.600,                !- Specific Heat {J/kg-K}",
        "    0.9000000,               !- Thermal Absorptance",
        "    0.5500000,               !- Solar Absorptance",
        "    0.5500000;               !- Visible Absorptance",

        "  Material,",
        "    E3 - 3 / 8 IN FELT AND MEMBRANE,  !- Name",
        "    Rough,                   !- Roughness",
        "    9.5402403E-03,           !- Thickness {m}",
        "    0.1902535,               !- Conductivity {W/m-K}",
        "    1121.292,                !- Density {kg/m3}",
        "    1673.600,                !- Specific Heat {J/kg-K}",
        "    0.9000000,               !- Thermal Absorptance",
        "    0.7500000,               !- Solar Absorptance",
        "    0.7500000;               !- Visible Absorptance",

        "  Material,",
        "    B5 - 1 IN DENSE INSULATION,  !- Name",
        "    VeryRough,               !- Roughness",
        "    2.5389841E-02,           !- Thickness {m}",
        "    4.3239430E-02,           !- Conductivity {W/m-K}",
        "    91.30524,                !- Density {kg/m3}",
        "    836.8000,                !- Specific Heat {J/kg-K}",
        "    0.9000000,               !- Thermal Absorptance",
        "    0.5000000,               !- Solar Absorptance",
        "    0.5000000;               !- Visible Absorptance",

        "  Material,",
        "    C12 - 2 IN HW CONCRETE,  !- Name",
        "    MediumRough,             !- Roughness",
        "    5.0901599E-02,           !- Thickness {m}",
        "    1.729577,                !- Conductivity {W/m-K}",
        "    2242.585,                !- Density {kg/m3}",
        "    836.8000,                !- Specific Heat {J/kg-K}",
        "    0.9000000,               !- Thermal Absorptance",
        "    0.6500000,               !- Solar Absorptance",
        "    0.6500000;               !- Visible Absorptance",

        "  Material,",
        "    1.375in-Solid-Core,      !- Name",
        "    Smooth,                  !- Roughness",
        "    3.4925E-02,              !- Thickness {m}",
        "    0.1525000,               !- Conductivity {W/m-K}",
        "    614.5000,                !- Density {kg/m3}",
        "    1630.0000,               !- Specific Heat {J/kg-K}",
        "    0.9000000,               !- Thermal Absorptance",
        "    0.9200000,               !- Solar Absorptance",
        "    0.9200000;               !- Visible Absorptance",

        "  WindowMaterial:Glazing,",
        "    SPECTRAL GLASS INNER PANE,  !- Name",
        "    Spectral,                !- Optical Data Type",
        "    TestSpectralDataSet,     !- Window Glass Spectral Data Set Name",
        "    0.0099,                  !- Thickness {m}",
        "    0.0,                     !- Solar Transmittance at Normal Incidence",
        "    0.0,                     !- Front Side Solar Reflectance at Normal Incidence",
        "    0.0,                     !- Back Side Solar Reflectance at Normal Incidence",
        "    0.0,                     !- Visible Transmittance at Normal Incidence",
        "    0.0,                     !- Front Side Visible Reflectance at Normal Incidence",
        "    0.0,                     !- Back Side Visible Reflectance at Normal Incidence",
        "    0.0,                     !- Infrared Transmittance at Normal Incidence",
        "    0.84,                    !- Front Side Infrared Hemispherical Emissivity",
        "    0.84,                    !- Back Side Infrared Hemispherical Emissivity",
        "    0.798;                   !- Conductivity {W/m-K}",

        "  WindowMaterial:Glazing,",
        "    ELECTRO GLASS DARK STATE,!- Name",
        "    SpectralAverage,         !- Optical Data Type",
        "    ,                        !- Window Glass Spectral Data Set Name",
        "    0.006,                   !- Thickness {m}",
        "    0.111,                   !- Solar Transmittance at Normal Incidence",
        "    0.179,                   !- Front Side Solar Reflectance at Normal Incidence",
        "    0.179,                   !- Back Side Solar Reflectance at Normal Incidence",
        "    0.128,                   !- Visible Transmittance at Normal Incidence",
        "    0.081,                   !- Front Side Visible Reflectance at Normal Incidence",
        "    0.081,                   !- Back Side Visible Reflectance at Normal Incidence",
        "    0.0,                     !- Infrared Transmittance at Normal Incidence",
        "    0.84,                    !- Front Side Infrared Hemispherical Emissivity",
        "    0.84,                    !- Back Side Infrared Hemispherical Emissivity",
        "    0.9;                     !- Conductivity {W/m-K}",

        "  WindowMaterial:Glazing,",
        "    ELECTRO GLASS LIGHT STATE,  !- Name",
        "    SpectralAndAngle,         !- Optical Data Type",
        "    ,                        !- Window Glass Spectral Data Set Name",
        "    0.0099,                  !- Thickness {m}",
        "    0.0,                     !- Solar Transmittance at Normal Incidence",
        "    0.0,                     !- Front Side Solar Reflectance at Normal Incidence",
        "    0.0,                     !- Back Side Solar Reflectance at Normal Incidence",
        "    0.0,                     !- Visible Transmittance at Normal Incidence",
        "    0.0,                     !- Front Side Visible Reflectance at Normal Incidence",
        "    0.0,                     !- Back Side Visible Reflectance at Normal Incidence",
        "    0.0,                     !- Infrared Transmittance at Normal Incidence",
        "    0.84,                    !- Front Side Infrared Hemispherical Emissivity",
        "    0.84,                    !- Back Side Infrared Hemispherical Emissivity",
        "    0.798,                   !- Conductivity {W/m-K}",
        "    ,      !- Dirt Correction Factor for Solar and Visible Transmittance",
        "    ,      !- Solar Diffusing",
        "    ,      !- Young's modulus",
        "    ,      !- Poisson's ratio",
        "    TransmittanceData,       !- Window Glass Spectral and Incident Angle Transmittance Data Set Table Name",
        "    FrontReflectanceData,    !- Window Glass Spectral and Incident Angle Front Reflectance Data Set Table Name",
        "    BackRefelectanceData;    !- Window Glass Spectral and Incident Angle Back Reflectance Data Set Table Name",

        "Table:IndependentVariable,",
        "  Incidence Angles,          !- Name",
        "  Linear,                    !- Interpolation Method",
        "  Constant,                  !- Extrapolation Method",
        "  0,                         !- Minimum Value",
        "  90,                        !- Maximum Value",
        "  ,                          !- Normalization Reference Value",
        "  ,                          !- Unit Type",
        "  ,                          !- External File Name",
        "  ,                          !- External File Column Number",
        "  ,                          !- External File Starting Row Number",
        "  0,                         !- Value 1",
        "  90;",

        "Table:IndependentVariable,",
        "  Wavelengths,               !- Name",
        "  Linear,                    !- Interpolation Method",
        "  Constant,                  !- Extrapolation Method",
        "  0.30,                      !- Minimum Value",
        "  2.50,                      !- Maximum Value",
        "  ,                          !- Normalization Reference Value",
        "  ,                          !- Unit Type",
        "  ,                          !- External File Name",
        "  ,                          !- External File Column Number",
        "  ,                          !- External File Starting Row Number",
        "  0.300,                     !- Value 1",
        "  0.310,",
        "  0.320,",
        "  0.330,",
        "  0.340,",
        "  0.350,",
        "  0.360,",
        "  0.370,",
        "  0.380,",
        "  0.390,",
        "  0.400,",
        "  0.410,",
        "  0.420,",
        "  0.430,",
        "  0.440,",
        "  0.450,",
        "  0.460,",
        "  0.470,",
        "  0.480,",
        "  0.490,",
        "  0.500,",
        "  0.510,",
        "  0.520,",
        "  0.530,",
        "  0.540,",
        "  0.550,",
        "  0.560,",
        "  0.570,",
        "  0.580,",
        "  0.590,",
        "  0.600,",
        "  0.610,",
        "  0.620,",
        "  0.630,",
        "  0.640,",
        "  0.650,",
        "  0.660,",
        "  0.670,",
        "  0.680,",
        "  0.690,",
        "  0.700,",
        "  0.710,",
        "  0.720,",
        "  0.730,",
        "  0.740,",
        "  0.750,",
        "  0.760,",
        "  0.770,",
        "  0.780,",
        "  0.790,",
        "  0.800,",
        "  0.810,",
        "  0.820,",
        "  0.830,",
        "  0.840,",
        "  0.850,",
        "  0.860,",
        "  0.870,",
        "  0.880,",
        "  0.890,",
        "  0.900,",
        "  0.950,",
        "  1.000,",
        "  1.050,",
        "  1.100,",
        "  1.150,",
        "  1.200,",
        "  1.250,",
        "  1.300,",
        "  1.350,",
        "  1.400,",
        "  1.450,",
        "  1.500,",
        "  1.550,",
        "  1.600,",
        "  1.650,",
        "  1.700,",
        "  1.750,",
        "  1.800,",
        "  1.850,",
        "  1.900,",
        "  1.950,",
        "  2.000,",
        "  2.050,",
        "  2.100,",
        "  2.150,",
        "  2.200,",
        "  2.250,",
        "  2.300,",
        "  2.350,",
        "  2.400,",
        "  2.450,",
        "  2.500;",

        "Table:IndependentVariableList,",
        "  Spectral and Incident Angle Data Set,  !- Name",
        "  Incidence Angles,     !- Independent Variable 1 Name",
        "  Wavelengths;          !- Independent Variable 2 Name",

        "Table:Lookup,",
        "  TransmittanceData,         !- Name",
        "  Spectral and Incident Angle Data Set,  !- Independent Variable List Name",
        "  ,                          !- Normalization Method",
        "  ,                          !- Normalization Divisor",
        "  0.0,                       !- Minimum Output",
        "  1.0,                       !- Maximum Output",
        "  Dimensionless,             !- Output Unit Type",
        "  ,                          !- External File Name",
        "  ,                          !- External File Column Number",
        "  ,                          !- External File Starting Row Number",
        "  0.00100,                   !- Output Value 1",
        "  0.00100,",
        "  0.00100,",
        "  0.00100,",
        "  0.00100,",
        "  0.00100,",
        "  0.00900,",
        "  0.12000,",
        "  0.49200,",
        "  0.78200,",
        "  0.85600,",
        "  0.85800,",
        "  0.85800,",
        "  0.86000,",
        "  0.86100,",
        "  0.87100,",
        "  0.88000,",
        "  0.88300,",
        "  0.88700,",
        "  0.89000,",
        "  0.89000,",
        "  0.89100,",
        "  0.88700,",
        "  0.89000,",
        "  0.88300,",
        "  0.88800,",
        "  0.88200,",
        "  0.88100,",
        "  0.86500,",
        "  0.85800,",
        "  0.86500,",
        "  0.85600,",
        "  0.84500,",
        "  0.83700,",
        "  0.82700,",
        "  0.82000,",
        "  0.80700,",
        "  0.79800,",
        "  0.79100,",
        "  0.78100,",
        "  0.76800,",
        "  0.76100,",
        "  0.74400,",
        "  0.71300,",
        "  0.70300,",
        "  0.69400,",
        "  0.68500,",
        "  0.67500,",
        "  0.66700,",
        "  0.65500,",
        "  0.64600,",
        "  0.63800,",
        "  0.62900,",
        "  0.62300,",
        "  0.61400,",
        "  0.60800,",
        "  0.60100,",
        "  0.59700,",
        "  0.59200,",
        "  0.58700,",
        "  0.58200,",
        "  0.56800,",
        "  0.56200,",
        "  0.55600,",
        "  0.56300,",
        "  0.55600,",
        "  0.54700,",
        "  0.57700,",
        "  0.59800,",
        "  0.60800,",
        "  0.60300,",
        "  0.61400,",
        "  0.64800,",
        "  0.68000,",
        "  0.69900,",
        "  0.70600,",
        "  0.57000,",
        "  0.58500,",
        "  0.63700,",
        "  0.65500,",
        "  0.63700,",
        "  0.63400,",
        "  0.63400,",
        "  0.58600,",
        "  0.58800,",
        "  0.59700,",
        "  0.57600,",
        "  0.40400,",
        "  0.17900,",
        "  0.21900,",
        "  0.24000,",
        "  0.20000,",
        "  0.21400,",
        "  0.00000,",
        "  0.00000,",
        "  0.00000,",
        "  0.00000,",
        "  0.00000,",
        "  0.00000,",
        "  0.00000,",
        "  0.00000,",
        "  0.00000,",
        "  0.00000,",
        "  0.00000,",
        "  0.00000,",
        "  0.00000,",
        "  0.00000,",
        "  0.00000,",
        "  0.00000,",
        "  0.00000,",
        "  0.00000,",
        "  0.00000,",
        "  0.00000,",
        "  0.00000,",
        "  0.00000,",
        "  0.00000,",
        "  0.00000,",
        "  0.00000,",
        "  0.00000,",
        "  0.00000,",
        "  0.00000,",
        "  0.00000,",
        "  0.00000,",
        "  0.00000,",
        "  0.00000,",
        "  0.00000,",
        "  0.00000,",
        "  0.00000,",
        "  0.00000,",
        "  0.00000,",
        "  0.00000,",
        "  0.00000,",
        "  0.00000,",
        "  0.00000,",
        "  0.00000,",
        "  0.00000,",
        "  0.00000,",
        "  0.00000,",
        "  0.00000,",
        "  0.00000,",
        "  0.00000,",
        "  0.00000,",
        "  0.00000,",
        "  0.00000,",
        "  0.00000,",
        "  0.00000,",
        "  0.00000,",
        "  0.00000,",
        "  0.00000,",
        "  0.00000,",
        "  0.00000,",
        "  0.00000,",
        "  0.00000,",
        "  0.00000,",
        "  0.00000,",
        "  0.00000,",
        "  0.00000,",
        "  0.00000,",
        "  0.00000,",
        "  0.00000,",
        "  0.00000,",
        "  0.00000,",
        "  0.00000,",
        "  0.00000,",
        "  0.00000,",
        "  0.00000,",
        "  0.00000,",
        "  0.00000,",
        "  0.00000,",
        "  0.00000,",
        "  0.00000,",
        "  0.00000,",
        "  0.00000,",
        "  0.00000,",
        "  0.00000,",
        "  0.00000,",
        "  0.00000,",
        "  0.00000,",
        "  0.00000,",
        "  0.00000,",
        "  0.00000,",
        "  0.00000,",
        "  0.00000,",
        "  0.00000,",
        "  0.00000,",
        "  0.00000;",

        "Table:Lookup,",
        "  FrontReflectanceData,      !- Name",
        "  Spectral and Incident Angle Data Set,  !- Independent Variable List Name",
        "  ,                          !- Normalization Method",
        "  ,                          !- Normalization Divisor",
        "  0.0,                       !- Minimum Output",
        "  1.0,                       !- Maximum Output",
        "  Dimensionless,             !- Output Unit Type",
        "  ,                          !- External File Name",
        "  ,                          !- External File Column Number",
        "  ,                          !- External File Starting Row Number",
        "  0.04500,                   !- Output Value 1",
        "  0.04400,",
        "  0.04400,",
        "  0.04200,",
        "  0.04100,",
        "  0.04000,",
        "  0.04000,",
        "  0.04000,",
        "  0.05100,",
        "  0.07000,",
        "  0.07500,",
        "  0.07500,",
        "  0.07500,",
        "  0.07500,",
        "  0.07500,",
        "  0.07500,",
        "  0.07600,",
        "  0.07500,",
        "  0.07600,",
        "  0.07500,",
        "  0.07500,",
        "  0.07500,",
        "  0.07500,",
        "  0.07500,",
        "  0.07400,",
        "  0.07400,",
        "  0.07400,",
        "  0.07400,",
        "  0.07100,",
        "  0.07000,",
        "  0.07000,",
        "  0.07000,",
        "  0.07000,",
        "  0.07000,",
        "  0.06900,",
        "  0.06700,",
        "  0.06700,",
        "  0.06500,",
        "  0.06500,",
        "  0.06500,",
        "  0.06400,",
        "  0.06400,",
        "  0.06200,",
        "  0.06400,",
        "  0.06200,",
        "  0.06100,",
        "  0.06100,",
        "  0.06000,",
        "  0.06000,",
        "  0.06000,",
        "  0.05900,",
        "  0.05900,",
        "  0.05700,",
        "  0.05700,",
        "  0.05600,",
        "  0.05600,",
        "  0.05500,",
        "  0.05400,",
        "  0.05400,",
        "  0.05400,",
        "  0.05500,",
        "  0.05100,",
        "  0.05100,",
        "  0.05000,",
        "  0.05100,",
        "  0.05000,",
        "  0.05000,",
        "  0.05100,",
        "  0.05400,",
        "  0.05500,",
        "  0.05200,",
        "  0.05500,",
        "  0.05700,",
        "  0.05900,",
        "  0.06000,",
        "  0.06000,",
        "  0.05100,",
        "  0.05100,",
        "  0.05500,",
        "  0.05700,",
        "  0.05700,",
        "  0.05700,",
        "  0.05700,",
        "  0.05200,",
        "  0.05400,",
        "  0.05400,",
        "  0.05100,",
        "  0.04500,",
        "  0.03700,",
        "  0.03700,",
        "  0.03900,",
        "  0.04000,",
        "  0.03900,",
        "  1.00000,",
        "  1.00000,",
        "  1.00000,",
        "  1.00000,",
        "  1.00000,",
        "  1.00000,",
        "  1.00000,",
        "  1.00000,",
        "  1.00000,",
        "  1.00000,",
        "  1.00000,",
        "  1.00000,",
        "  1.00000,",
        "  1.00000,",
        "  1.00000,",
        "  1.00000,",
        "  1.00000,",
        "  1.00000,",
        "  1.00000,",
        "  1.00000,",
        "  1.00000,",
        "  1.00000,",
        "  1.00000,",
        "  1.00000,",
        "  1.00000,",
        "  1.00000,",
        "  1.00000,",
        "  1.00000,",
        "  1.00000,",
        "  1.00000,",
        "  1.00000,",
        "  1.00000,",
        "  1.00000,",
        "  1.00000,",
        "  1.00000,",
        "  1.00000,",
        "  1.00000,",
        "  1.00000,",
        "  1.00000,",
        "  1.00000,",
        "  1.00000,",
        "  1.00000,",
        "  1.00000,",
        "  1.00000,",
        "  1.00000,",
        "  1.00000,",
        "  1.00000,",
        "  1.00000,",
        "  1.00000,",
        "  1.00000,",
        "  1.00000,",
        "  1.00000,",
        "  1.00000,",
        "  1.00000,",
        "  1.00000,",
        "  1.00000,",
        "  1.00000,",
        "  1.00000,",
        "  1.00000,",
        "  1.00000,",
        "  1.00000,",
        "  1.00000,",
        "  1.00000,",
        "  1.00000,",
        "  1.00000,",
        "  1.00000,",
        "  1.00000,",
        "  1.00000,",
        "  1.00000,",
        "  1.00000,",
        "  1.00000,",
        "  1.00000,",
        "  1.00000,",
        "  1.00000,",
        "  1.00000,",
        "  1.00000,",
        "  1.00000,",
        "  1.00000,",
        "  1.00000,",
        "  1.00000,",
        "  1.00000,",
        "  1.00000,",
        "  1.00000,",
        "  1.00000,",
        "  1.00000,",
        "  1.00000,",
        "  1.00000,",
        "  1.00000,",
        "  1.00000,",
        "  1.00000,",
        "  1.00000,",
        "  1.00000,",
        "  1.00000;",

        "Table:Lookup,",
        "  BackRefelectanceData,      !- Name",
        "  Spectral and Incident Angle Data Set,  !- Independent Variable List Name",
        "  ,                          !- Normalization Method",
        "  ,                          !- Normalization Divisor",
        "  0.0,                       !- Minimum Output",
        "  1.0,                       !- Maximum Output",
        "  Dimensionless,             !- Output Unit Type",
        "  ,                          !- External File Name",
        "  ,                          !- External File Column Number",
        "  ,                          !- External File Starting Row Number",
        "  0.04500,                   !- Output Value 1",
        "  0.04400,",
        "  0.04400,",
        "  0.04200,",
        "  0.04100,",
        "  0.04000,",
        "  0.04000,",
        "  0.04000,",
        "  0.05100,",
        "  0.07000,",
        "  0.07500,",
        "  0.07500,",
        "  0.07500,",
        "  0.07500,",
        "  0.07500,",
        "  0.07500,",
        "  0.07600,",
        "  0.07500,",
        "  0.07600,",
        "  0.07500,",
        "  0.07500,",
        "  0.07500,",
        "  0.07500,",
        "  0.07500,",
        "  0.07400,",
        "  0.07400,",
        "  0.07400,",
        "  0.07400,",
        "  0.07100,",
        "  0.07000,",
        "  0.07000,",
        "  0.07000,",
        "  0.07000,",
        "  0.07000,",
        "  0.06900,",
        "  0.06700,",
        "  0.06700,",
        "  0.06500,",
        "  0.06500,",
        "  0.06500,",
        "  0.06400,",
        "  0.06400,",
        "  0.06200,",
        "  0.06400,",
        "  0.06200,",
        "  0.06100,",
        "  0.06100,",
        "  0.06000,",
        "  0.06000,",
        "  0.06000,",
        "  0.05900,",
        "  0.05900,",
        "  0.05700,",
        "  0.05700,",
        "  0.05600,",
        "  0.05600,",
        "  0.05500,",
        "  0.05400,",
        "  0.05400,",
        "  0.05400,",
        "  0.05500,",
        "  0.05100,",
        "  0.05100,",
        "  0.05000,",
        "  0.05100,",
        "  0.05000,",
        "  0.05000,",
        "  0.05100,",
        "  0.05400,",
        "  0.05500,",
        "  0.05200,",
        "  0.05500,",
        "  0.05700,",
        "  0.05900,",
        "  0.06000,",
        "  0.06000,",
        "  0.05100,",
        "  0.05100,",
        "  0.05500,",
        "  0.05700,",
        "  0.05700,",
        "  0.05700,",
        "  0.05700,",
        "  0.05200,",
        "  0.05400,",
        "  0.05400,",
        "  0.05100,",
        "  0.04500,",
        "  0.03700,",
        "  0.03700,",
        "  0.03900,",
        "  0.04000,",
        "  0.03900,",
        "  1.00000,",
        "  1.00000,",
        "  1.00000,",
        "  1.00000,",
        "  1.00000,",
        "  1.00000,",
        "  1.00000,",
        "  1.00000,",
        "  1.00000,",
        "  1.00000,",
        "  1.00000,",
        "  1.00000,",
        "  1.00000,",
        "  1.00000,",
        "  1.00000,",
        "  1.00000,",
        "  1.00000,",
        "  1.00000,",
        "  1.00000,",
        "  1.00000,",
        "  1.00000,",
        "  1.00000,",
        "  1.00000,",
        "  1.00000,",
        "  1.00000,",
        "  1.00000,",
        "  1.00000,",
        "  1.00000,",
        "  1.00000,",
        "  1.00000,",
        "  1.00000,",
        "  1.00000,",
        "  1.00000,",
        "  1.00000,",
        "  1.00000,",
        "  1.00000,",
        "  1.00000,",
        "  1.00000,",
        "  1.00000,",
        "  1.00000,",
        "  1.00000,",
        "  1.00000,",
        "  1.00000,",
        "  1.00000,",
        "  1.00000,",
        "  1.00000,",
        "  1.00000,",
        "  1.00000,",
        "  1.00000,",
        "  1.00000,",
        "  1.00000,",
        "  1.00000,",
        "  1.00000,",
        "  1.00000,",
        "  1.00000,",
        "  1.00000,",
        "  1.00000,",
        "  1.00000,",
        "  1.00000,",
        "  1.00000,",
        "  1.00000,",
        "  1.00000,",
        "  1.00000,",
        "  1.00000,",
        "  1.00000,",
        "  1.00000,",
        "  1.00000,",
        "  1.00000,",
        "  1.00000,",
        "  1.00000,",
        "  1.00000,",
        "  1.00000,",
        "  1.00000,",
        "  1.00000,",
        "  1.00000,",
        "  1.00000,",
        "  1.00000,",
        "  1.00000,",
        "  1.00000,",
        "  1.00000,",
        "  1.00000,",
        "  1.00000,",
        "  1.00000,",
        "  1.00000,",
        "  1.00000,",
        "  1.00000,",
        "  1.00000,",
        "  1.00000,",
        "  1.00000,",
        "  1.00000,",
        "  1.00000,",
        "  1.00000,",
        "  1.00000;",

        "  WindowMaterial:Gas,",
        "    WinAirGap,               !- Name",
        "    AIR,                     !- Gas Type",
        "    0.013;                   !- Thickness {m}",

        "  MaterialProperty:GlazingSpectralData,",
        "    TestSpectralDataSet,     !- Name",
        "    0.300,0.000,0.045,0.045,",
        "    0.310,0.000,0.044,0.044,",
        "    0.320,0.000,0.044,0.044,",
        "    0.330,0.000,0.042,0.042,",
        "    0.340,0.000,0.041,0.041,",
        "    0.350,0.000,0.040,0.040,",
        "    0.360,0.009,0.040,0.040,",
        "    0.370,0.120,0.040,0.040,",
        "    0.380,0.492,0.051,0.051,",
        "    0.390,0.782,0.070,0.070,",
        "    0.400,0.856,0.075,0.075,",
        "    0.410,0.858,0.075,0.075,",
        "    0.420,0.858,0.075,0.075,",
        "    0.430,0.860,0.075,0.075,",
        "    0.440,0.861,0.075,0.075,",
        "    0.450,0.871,0.075,0.075,",
        "    0.460,0.880,0.076,0.076,",
        "    0.470,0.883,0.075,0.075,",
        "    0.480,0.887,0.076,0.076,",
        "    0.490,0.890,0.075,0.075,",
        "    0.500,0.890,0.075,0.075,",
        "    0.510,0.891,0.075,0.075,",
        "    0.520,0.887,0.075,0.075,",
        "    0.530,0.890,0.075,0.075,",
        "    0.540,0.883,0.074,0.074,",
        "    0.550,0.888,0.074,0.074,",
        "    0.560,0.882,0.074,0.074,",
        "    0.570,0.881,0.074,0.074,",
        "    0.580,0.865,0.071,0.071,",
        "    0.590,0.858,0.070,0.070,",
        "    0.600,0.865,0.070,0.070,",
        "    0.610,0.856,0.070,0.070,",
        "    0.620,0.845,0.070,0.070,",
        "    0.630,0.837,0.070,0.070,",
        "    0.640,0.827,0.069,0.069,",
        "    0.650,0.820,0.067,0.067,",
        "    0.660,0.807,0.067,0.067,",
        "    0.670,0.798,0.065,0.065,",
        "    0.680,0.791,0.065,0.065,",
        "    0.690,0.781,0.065,0.065,",
        "    0.700,0.768,0.064,0.064,",
        "    0.710,0.761,0.064,0.064,",
        "    0.720,0.744,0.062,0.062,",
        "    0.730,0.713,0.064,0.064,",
        "    0.740,0.703,0.062,0.062,",
        "    0.750,0.694,0.061,0.061,",
        "    0.760,0.685,0.061,0.061,",
        "    0.770,0.675,0.060,0.060,",
        "    0.780,0.667,0.060,0.060,",
        "    0.790,0.655,0.060,0.060,",
        "    0.800,0.646,0.059,0.059,",
        "    0.810,0.638,0.059,0.059,",
        "    0.820,0.629,0.057,0.057,",
        "    0.830,0.623,0.057,0.057,",
        "    0.840,0.614,0.056,0.056,",
        "    0.850,0.608,0.056,0.056,",
        "    0.860,0.601,0.055,0.055,",
        "    0.870,0.597,0.054,0.054,",
        "    0.880,0.592,0.054,0.054,",
        "    0.890,0.587,0.054,0.054,",
        "    0.900,0.582,0.055,0.055,",
        "    0.950,0.568,0.051,0.051,",
        "    1.000,0.562,0.051,0.051,",
        "    1.050,0.556,0.050,0.050,",
        "    1.100,0.563,0.051,0.051,",
        "    1.150,0.556,0.050,0.050,",
        "    1.200,0.547,0.050,0.050,",
        "    1.250,0.577,0.051,0.051,",
        "    1.300,0.598,0.054,0.054,",
        "    1.350,0.608,0.055,0.055,",
        "    1.400,0.603,0.052,0.052,",
        "    1.450,0.614,0.055,0.055,",
        "    1.500,0.648,0.057,0.057,",
        "    1.550,0.680,0.059,0.059,",
        "    1.600,0.699,0.060,0.060,",
        "    1.650,0.706,0.060,0.060,",
        "    1.700,0.570,0.051,0.051,",
        "    1.750,0.585,0.051,0.051,",
        "    1.800,0.637,0.055,0.055,",
        "    1.850,0.655,0.057,0.057,",
        "    1.900,0.637,0.057,0.057,",
        "    1.950,0.634,0.057,0.057,",
        "    2.000,0.634,0.057,0.057,",
        "    2.050,0.586,0.052,0.052,",
        "    2.100,0.588,0.054,0.054,",
        "    2.150,0.597,0.054,0.054,",
        "    2.200,0.576,0.051,0.051,",
        "    2.250,0.404,0.045,0.045,",
        "    2.300,0.179,0.037,0.037,",
        "    2.350,0.219,0.037,0.037,",
        "    2.400,0.240,0.039,0.039,",
        "    2.450,0.200,0.040,0.040,",
        "    2.500,0.214,0.039,0.039;",
        "  Construction,",
        "    EXTWALL80,               !- Name",
        "    A1 - 1 IN STUCCO,        !- Outside Layer",
        "    C4 - 4 IN COMMON BRICK,  !- Layer 2",
        "    E1 - 3 / 4 IN PLASTER OR GYP BOARD;  !- Layer 3",

        "  Construction,",
        "    PARTITION06,             !- Name",
        "    E1 - 3 / 4 IN PLASTER OR GYP BOARD,  !- Outside Layer",
        "    C6 - 8 IN CLAY TILE,     !- Layer 2",
        "    E1 - 3 / 4 IN PLASTER OR GYP BOARD;  !- Layer 3",

        "  Construction,",
        "    FLOOR SLAB 8 IN,         !- Name",
        "    C10 - 8 IN HW CONCRETE;  !- Outside Layer",

        "  Construction,",
        "    ROOF34,                  !- Name",
        "    E2 - 1 / 2 IN SLAG OR STONE,  !- Outside Layer",
        "    E3 - 3 / 8 IN FELT AND MEMBRANE,  !- Layer 2",
        "    C12 - 2 IN HW CONCRETE;  !- Layer 3",

        "  Construction,",
        "    CEILING:ZONE,            !- Name",
        "    B5 - 1 IN DENSE INSULATION,  !- Outside Layer",
        "    E1 - 3 / 4 IN PLASTER OR GYP BOARD;  !- Layer 2",

        "  Construction,",
        "    CEILING:ATTIC,           !- Name",
        "    E1 - 3 / 4 IN PLASTER OR GYP BOARD,  !- Outside Layer",
        "    B5 - 1 IN DENSE INSULATION;  !- Layer 2",

        "  Construction,",
        "    ELECTRO-CON-LIGHT,       !- Name",
        "    ELECTRO GLASS LIGHT STATE,  !- Outside Layer",
        "    WinAirGap,               !- Layer 2",
        "    SPECTRAL GLASS INNER PANE;  !- Layer 3",

        "  Construction,",
        "    ELECTRO-CON-DARK,        !- Name",
        "    ELECTRO GLASS LIGHT STATE,  !- Outside Layer",
        "    WinAirGap,               !- Layer 2",
        "    SPECTRAL GLASS INNER PANE;  !- Layer 3",

        "  Construction,",
        "    DOOR-CON,                !- Name",
        "    1.375in-Solid-Core;      !- Outside Layer",

        "  Zone,",
        "    West Zone,               !- Name",
        "    0,                       !- Direction of Relative North {deg}",
        "    0,                       !- X Origin {m}",
        "    0,                       !- Y Origin {m}",
        "    0,                       !- Z Origin {m}",
        "    1,                       !- Type",
        "    1,                       !- Multiplier",
        "    autocalculate,           !- Ceiling Height {m}",
        "    autocalculate;           !- Volume {m3}",

        "  Zone,",
        "    EAST ZONE,               !- Name",
        "    0,                       !- Direction of Relative North {deg}",
        "    0,                       !- X Origin {m}",
        "    0,                       !- Y Origin {m}",
        "    0,                       !- Z Origin {m}",
        "    1,                       !- Type",
        "    1,                       !- Multiplier",
        "    autocalculate,           !- Ceiling Height {m}",
        "    autocalculate;           !- Volume {m3}",

        "  Zone,",
        "    NORTH ZONE,              !- Name",
        "    0,                       !- Direction of Relative North {deg}",
        "    0,                       !- X Origin {m}",
        "    0,                       !- Y Origin {m}",
        "    0,                       !- Z Origin {m}",
        "    1,                       !- Type",
        "    1,                       !- Multiplier",
        "    autocalculate,           !- Ceiling Height {m}",
        "    autocalculate;           !- Volume {m3}",

        "  Zone,",
        "    ATTIC ZONE,              !- Name",
        "    0,                       !- Direction of Relative North {deg}",
        "    0,                       !- X Origin {m}",
        "    0,                       !- Y Origin {m}",
        "    0,                       !- Z Origin {m}",
        "    1,                       !- Type",
        "    1,                       !- Multiplier",
        "    autocalculate,           !- Ceiling Height {m}",
        "    autocalculate;           !- Volume {m3}",

        "  GlobalGeometryRules,",
        "    UpperLeftCorner,         !- Starting Vertex Position",
        "    CounterClockWise,        !- Vertex Entry Direction",
        "    World;                   !- Coordinate System",

        "  BuildingSurface:Detailed,",
        "    Zn001:Wall001,           !- Name",
        "    Wall,                    !- Surface Type",
        "    EXTWALL80,               !- Construction Name",
        "    West Zone,               !- Zone Name",
        "    Outdoors,                !- Outside Boundary Condition",
        "    ,                        !- Outside Boundary Condition Object",
        "    SunExposed,              !- Sun Exposure",
        "    WindExposed,             !- Wind Exposure",
        "    0.5000000,               !- View Factor to Ground",
        "    4,                       !- Number of Vertices",
        "    0,0,3.048000,  !- X,Y,Z ==> Vertex 1 {m}",
        "    0,0,0,  !- X,Y,Z ==> Vertex 2 {m}",
        "    6.096000,0,0,  !- X,Y,Z ==> Vertex 3 {m}",
        "    6.096000,0,3.048000;  !- X,Y,Z ==> Vertex 4 {m}",

        "  BuildingSurface:Detailed,",
        "    Zn001:Wall002,           !- Name",
        "    Wall,                    !- Surface Type",
        "    EXTWALL80,               !- Construction Name",
        "    West Zone,               !- Zone Name",
        "    Outdoors,                !- Outside Boundary Condition",
        "    ,                        !- Outside Boundary Condition Object",
        "    SunExposed,              !- Sun Exposure",
        "    WindExposed,             !- Wind Exposure",
        "    0.5000000,               !- View Factor to Ground",
        "    4,                       !- Number of Vertices",
        "    0,6.096000,3.048000,  !- X,Y,Z ==> Vertex 1 {m}",
        "    0,6.096000,0,  !- X,Y,Z ==> Vertex 2 {m}",
        "    0,0,0,  !- X,Y,Z ==> Vertex 3 {m}",
        "    0,0,3.048000;  !- X,Y,Z ==> Vertex 4 {m}",

        "  BuildingSurface:Detailed,",
        "    Zn001:Wall003,           !- Name",
        "    Wall,                    !- Surface Type",
        "    PARTITION06,             !- Construction Name",
        "    West Zone,               !- Zone Name",
        "    Surface,                 !- Outside Boundary Condition",
        "    Zn003:Wall004,           !- Outside Boundary Condition Object",
        "    NoSun,                   !- Sun Exposure",
        "    NoWind,                  !- Wind Exposure",
        "    0.5000000,               !- View Factor to Ground",
        "    4,                       !- Number of Vertices",
        "    6.096000,6.096000,3.048000,  !- X,Y,Z ==> Vertex 1 {m}",
        "    6.096000,6.096000,0,  !- X,Y,Z ==> Vertex 2 {m}",
        "    0,6.096000,0,  !- X,Y,Z ==> Vertex 3 {m}",
        "    0,6.096000,3.048000;  !- X,Y,Z ==> Vertex 4 {m}",

        "  BuildingSurface:Detailed,",
        "    Zn001:Wall004,           !- Name",
        "    Wall,                    !- Surface Type",
        "    PARTITION06,             !- Construction Name",
        "    West Zone,               !- Zone Name",
        "    Surface,                 !- Outside Boundary Condition",
        "    Zn002:Wall004,           !- Outside Boundary Condition Object",
        "    NoSun,                   !- Sun Exposure",
        "    NoWind,                  !- Wind Exposure",
        "    0.5000000,               !- View Factor to Ground",
        "    4,                       !- Number of Vertices",
        "    6.096000,0,3.048000,  !- X,Y,Z ==> Vertex 1 {m}",
        "    6.096000,0,0,  !- X,Y,Z ==> Vertex 2 {m}",
        "    6.096000,6.096000,0,  !- X,Y,Z ==> Vertex 3 {m}",
        "    6.096000,6.096000,3.048000;  !- X,Y,Z ==> Vertex 4 {m}",

        "  BuildingSurface:Detailed,",
        "    Zn001:Flr001,            !- Name",
        "    Floor,                   !- Surface Type",
        "    FLOOR SLAB 8 IN,         !- Construction Name",
        "    West Zone,               !- Zone Name",
        "    Surface,                 !- Outside Boundary Condition",
        "    Zn001:Flr001,            !- Outside Boundary Condition Object",
        "    NoSun,                   !- Sun Exposure",
        "    NoWind,                  !- Wind Exposure",
        "    1.000000,                !- View Factor to Ground",
        "    4,                       !- Number of Vertices",
        "    0,0,0,  !- X,Y,Z ==> Vertex 1 {m}",
        "    0,6.096000,0,  !- X,Y,Z ==> Vertex 2 {m}",
        "    6.096000,6.096000,0,  !- X,Y,Z ==> Vertex 3 {m}",
        "    6.096000,0,0;  !- X,Y,Z ==> Vertex 4 {m}",

        "  BuildingSurface:Detailed,",
        "    Zn001:Ceil001,           !- Name",
        "    CEILING,                 !- Surface Type",
        "    CEILING:ZONE,            !- Construction Name",
        "    West Zone,               !- Zone Name",
        "    Surface,                 !- Outside Boundary Condition",
        "    Zn004:Flr001,            !- Outside Boundary Condition Object",
        "    NoSun,                   !- Sun Exposure",
        "    NoWind,                  !- Wind Exposure",
        "    0,                       !- View Factor to Ground",
        "    4,                       !- Number of Vertices",
        "    0,6.096000,3.048000,  !- X,Y,Z ==> Vertex 1 {m}",
        "    0,0,3.048000,  !- X,Y,Z ==> Vertex 2 {m}",
        "    6.096000,0,3.048000,  !- X,Y,Z ==> Vertex 3 {m}",
        "    6.096000,6.096000,3.048000;  !- X,Y,Z ==> Vertex 4 {m}",

        "  BuildingSurface:Detailed,",
        "    Zn002:Wall001,           !- Name",
        "    Wall,                    !- Surface Type",
        "    EXTWALL80,               !- Construction Name",
        "    EAST ZONE,               !- Zone Name",
        "    Outdoors,                !- Outside Boundary Condition",
        "    ,                        !- Outside Boundary Condition Object",
        "    SunExposed,              !- Sun Exposure",
        "    WindExposed,             !- Wind Exposure",
        "    0.5000000,               !- View Factor to Ground",
        "    4,                       !- Number of Vertices",
        "    12.19200,6.096000,3.048000,  !- X,Y,Z ==> Vertex 1 {m}",
        "    12.19200,6.096000,0,  !- X,Y,Z ==> Vertex 2 {m}",
        "    9.144000,6.096000,0,  !- X,Y,Z ==> Vertex 3 {m}",
        "    9.144000,6.096000,3.048000;  !- X,Y,Z ==> Vertex 4 {m}",

        "  BuildingSurface:Detailed,",
        "    Zn002:Wall002,           !- Name",
        "    Wall,                    !- Surface Type",
        "    EXTWALL80,               !- Construction Name",
        "    EAST ZONE,               !- Zone Name",
        "    Outdoors,                !- Outside Boundary Condition",
        "    ,                        !- Outside Boundary Condition Object",
        "    SunExposed,              !- Sun Exposure",
        "    WindExposed,             !- Wind Exposure",
        "    0.5000000,               !- View Factor to Ground",
        "    4,                       !- Number of Vertices",
        "    6.096000,0,3.048000,  !- X,Y,Z ==> Vertex 1 {m}",
        "    6.096000,0,0,  !- X,Y,Z ==> Vertex 2 {m}",
        "    12.19200,0,0,  !- X,Y,Z ==> Vertex 3 {m}",
        "    12.19200,0,3.048000;  !- X,Y,Z ==> Vertex 4 {m}",

        "  BuildingSurface:Detailed,",
        "    Zn002:Wall003,           !- Name",
        "    Wall,                    !- Surface Type",
        "    EXTWALL80,               !- Construction Name",
        "    EAST ZONE,               !- Zone Name",
        "    Outdoors,                !- Outside Boundary Condition",
        "    ,                        !- Outside Boundary Condition Object",
        "    SunExposed,              !- Sun Exposure",
        "    WindExposed,             !- Wind Exposure",
        "    0.5000000,               !- View Factor to Ground",
        "    4,                       !- Number of Vertices",
        "    12.19200,0,3.048000,  !- X,Y,Z ==> Vertex 1 {m}",
        "    12.19200,0,0,  !- X,Y,Z ==> Vertex 2 {m}",
        "    12.19200,6.096000,0,  !- X,Y,Z ==> Vertex 3 {m}",
        "    12.19200,6.096000,3.048000;  !- X,Y,Z ==> Vertex 4 {m}",

        "  BuildingSurface:Detailed,",
        "    Zn002:Wall004,           !- Name",
        "    Wall,                    !- Surface Type",
        "    PARTITION06,             !- Construction Name",
        "    EAST ZONE,               !- Zone Name",
        "    Surface,                 !- Outside Boundary Condition",
        "    Zn001:Wall004,           !- Outside Boundary Condition Object",
        "    NoSun,                   !- Sun Exposure",
        "    NoWind,                  !- Wind Exposure",
        "    0.5000000,               !- View Factor to Ground",
        "    4,                       !- Number of Vertices",
        "    6.096000,6.096000,3.048000,  !- X,Y,Z ==> Vertex 1 {m}",
        "    6.096000,6.096000,0,  !- X,Y,Z ==> Vertex 2 {m}",
        "    6.096000,0,0,  !- X,Y,Z ==> Vertex 3 {m}",
        "    6.096000,0,3.048000;  !- X,Y,Z ==> Vertex 4 {m}",

        "  BuildingSurface:Detailed,",
        "    Zn002:Wall005,           !- Name",
        "    Wall,                    !- Surface Type",
        "    PARTITION06,             !- Construction Name",
        "    EAST ZONE,               !- Zone Name",
        "    Surface,                 !- Outside Boundary Condition",
        "    Zn003:Wall005,           !- Outside Boundary Condition Object",
        "    NoSun,                   !- Sun Exposure",
        "    NoWind,                  !- Wind Exposure",
        "    0.5000000,               !- View Factor to Ground",
        "    4,                       !- Number of Vertices",
        "    9.144000,6.096000,3.048000,  !- X,Y,Z ==> Vertex 1 {m}",
        "    9.144000,6.096000,0,  !- X,Y,Z ==> Vertex 2 {m}",
        "    6.096000,6.096000,0,  !- X,Y,Z ==> Vertex 3 {m}",
        "    6.096000,6.096000,3.048000;  !- X,Y,Z ==> Vertex 4 {m}",

        "  BuildingSurface:Detailed,",
        "    Zn002:Flr001,            !- Name",
        "    Floor,                   !- Surface Type",
        "    FLOOR SLAB 8 IN,         !- Construction Name",
        "    EAST ZONE,               !- Zone Name",
        "    Surface,                 !- Outside Boundary Condition",
        "    Zn002:Flr001,            !- Outside Boundary Condition Object",
        "    NoSun,                   !- Sun Exposure",
        "    NoWind,                  !- Wind Exposure",
        "    1.000000,                !- View Factor to Ground",
        "    4,                       !- Number of Vertices",
        "    6.096000,0,0,  !- X,Y,Z ==> Vertex 1 {m}",
        "    6.096000,6.096000,0,  !- X,Y,Z ==> Vertex 2 {m}",
        "    12.19200,6.096000,0,  !- X,Y,Z ==> Vertex 3 {m}",
        "    12.19200,0,0;  !- X,Y,Z ==> Vertex 4 {m}",

        "  BuildingSurface:Detailed,",
        "    Zn002:Ceil001,           !- Name",
        "    CEILING,                 !- Surface Type",
        "    CEILING:ZONE,            !- Construction Name",
        "    EAST ZONE,               !- Zone Name",
        "    Surface,                 !- Outside Boundary Condition",
        "    Zn004:Flr002,            !- Outside Boundary Condition Object",
        "    NoSun,                   !- Sun Exposure",
        "    NoWind,                  !- Wind Exposure",
        "    0,                       !- View Factor to Ground",
        "    4,                       !- Number of Vertices",
        "    6.096000,6.096000,3.048000,  !- X,Y,Z ==> Vertex 1 {m}",
        "    6.096000,0,3.048000,  !- X,Y,Z ==> Vertex 2 {m}",
        "    12.19200,0,3.048000,  !- X,Y,Z ==> Vertex 3 {m}",
        "    12.19200,6.096000,3.048000;  !- X,Y,Z ==> Vertex 4 {m}",

        "  BuildingSurface:Detailed,",
        "    Zn003:Wall001,           !- Name",
        "    Wall,                    !- Surface Type",
        "    EXTWALL80,               !- Construction Name",
        "    NORTH ZONE,              !- Zone Name",
        "    Outdoors,                !- Outside Boundary Condition",
        "    ,                        !- Outside Boundary Condition Object",
        "    SunExposed,              !- Sun Exposure",
        "    WindExposed,             !- Wind Exposure",
        "    0.5000000,               !- View Factor to Ground",
        "    4,                       !- Number of Vertices",
        "    0,12.19200,3.048000,  !- X,Y,Z ==> Vertex 1 {m}",
        "    0,12.19200,0,  !- X,Y,Z ==> Vertex 2 {m}",
        "    0,6.096000,0,  !- X,Y,Z ==> Vertex 3 {m}",
        "    0,6.096000,3.048000;  !- X,Y,Z ==> Vertex 4 {m}",

        "  BuildingSurface:Detailed,",
        "    Zn003:Wall002,           !- Name",
        "    Wall,                    !- Surface Type",
        "    EXTWALL80,               !- Construction Name",
        "    NORTH ZONE,              !- Zone Name",
        "    Outdoors,                !- Outside Boundary Condition",
        "    ,                        !- Outside Boundary Condition Object",
        "    SunExposed,              !- Sun Exposure",
        "    WindExposed,             !- Wind Exposure",
        "    0.5000000,               !- View Factor to Ground",
        "    4,                       !- Number of Vertices",
        "    9.144000,12.19200,3.048000,  !- X,Y,Z ==> Vertex 1 {m}",
        "    9.144000,12.19200,0,  !- X,Y,Z ==> Vertex 2 {m}",
        "    0,12.19200,0,  !- X,Y,Z ==> Vertex 3 {m}",
        "    0,12.19200,3.048000;  !- X,Y,Z ==> Vertex 4 {m}",

        "  BuildingSurface:Detailed,",
        "    Zn003:Wall003,           !- Name",
        "    Wall,                    !- Surface Type",
        "    EXTWALL80,               !- Construction Name",
        "    NORTH ZONE,              !- Zone Name",
        "    Outdoors,                !- Outside Boundary Condition",
        "    ,                        !- Outside Boundary Condition Object",
        "    SunExposed,              !- Sun Exposure",
        "    WindExposed,             !- Wind Exposure",
        "    0.5000000,               !- View Factor to Ground",
        "    4,                       !- Number of Vertices",
        "    9.144000,6.096000,3.048000,  !- X,Y,Z ==> Vertex 1 {m}",
        "    9.144000,6.096000,0,  !- X,Y,Z ==> Vertex 2 {m}",
        "    9.144000,12.19200,0,  !- X,Y,Z ==> Vertex 3 {m}",
        "    9.144000,12.19200,3.048000;  !- X,Y,Z ==> Vertex 4 {m}",

        "  BuildingSurface:Detailed,",
        "    Zn003:Wall004,           !- Name",
        "    Wall,                    !- Surface Type",
        "    PARTITION06,             !- Construction Name",
        "    NORTH ZONE,              !- Zone Name",
        "    Surface,                 !- Outside Boundary Condition",
        "    Zn001:Wall003,           !- Outside Boundary Condition Object",
        "    NoSun,                   !- Sun Exposure",
        "    NoWind,                  !- Wind Exposure",
        "    0.5000000,               !- View Factor to Ground",
        "    4,                       !- Number of Vertices",
        "    0,6.096000,3.048000,  !- X,Y,Z ==> Vertex 1 {m}",
        "    0,6.096000,0,  !- X,Y,Z ==> Vertex 2 {m}",
        "    6.096000,6.096000,0,  !- X,Y,Z ==> Vertex 3 {m}",
        "    6.096000,6.096000,3.048000;  !- X,Y,Z ==> Vertex 4 {m}",

        "  BuildingSurface:Detailed,",
        "    Zn003:Wall005,           !- Name",
        "    Wall,                    !- Surface Type",
        "    PARTITION06,             !- Construction Name",
        "    NORTH ZONE,              !- Zone Name",
        "    Surface,                 !- Outside Boundary Condition",
        "    Zn002:Wall005,           !- Outside Boundary Condition Object",
        "    NoSun,                   !- Sun Exposure",
        "    NoWind,                  !- Wind Exposure",
        "    0.5000000,               !- View Factor to Ground",
        "    4,                       !- Number of Vertices",
        "    6.096000,6.096000,3.048000,  !- X,Y,Z ==> Vertex 1 {m}",
        "    6.096000,6.096000,0,  !- X,Y,Z ==> Vertex 2 {m}",
        "    9.144000,6.096000,0,  !- X,Y,Z ==> Vertex 3 {m}",
        "    9.144000,6.096000,3.048000;  !- X,Y,Z ==> Vertex 4 {m}",

        "  BuildingSurface:Detailed,",
        "    Zn003:Flr001,            !- Name",
        "    Floor,                   !- Surface Type",
        "    FLOOR SLAB 8 IN,         !- Construction Name",
        "    NORTH ZONE,              !- Zone Name",
        "    Surface,                 !- Outside Boundary Condition",
        "    Zn003:Flr001,            !- Outside Boundary Condition Object",
        "    NoSun,                   !- Sun Exposure",
        "    NoWind,                  !- Wind Exposure",
        "    1.000000,                !- View Factor to Ground",
        "    4,                       !- Number of Vertices",
        "    0,6.096000,0,  !- X,Y,Z ==> Vertex 1 {m}",
        "    0,12.19200,0,  !- X,Y,Z ==> Vertex 2 {m}",
        "    9.144000,12.19200,0,  !- X,Y,Z ==> Vertex 3 {m}",
        "    9.144000,6.096000,0;  !- X,Y,Z ==> Vertex 4 {m}",

        "  BuildingSurface:Detailed,",
        "    Zn003:Ceil001,           !- Name",
        "    CEILING,                 !- Surface Type",
        "    CEILING:ZONE,            !- Construction Name",
        "    NORTH ZONE,              !- Zone Name",
        "    Surface,                 !- Outside Boundary Condition",
        "    Zn004:Flr003,            !- Outside Boundary Condition Object",
        "    NoSun,                   !- Sun Exposure",
        "    NoWind,                  !- Wind Exposure",
        "    0,                       !- View Factor to Ground",
        "    4,                       !- Number of Vertices",
        "    0,12.19200,3.048000,  !- X,Y,Z ==> Vertex 1 {m}",
        "    0,6.096000,3.048000,  !- X,Y,Z ==> Vertex 2 {m}",
        "    9.144000,6.096000,3.048000,  !- X,Y,Z ==> Vertex 3 {m}",
        "    9.144000,12.19200,3.048000;  !- X,Y,Z ==> Vertex 4 {m}",

        "  BuildingSurface:Detailed,",
        "    Zn004:Wall001,           !- Name",
        "    Wall,                    !- Surface Type",
        "    EXTWALL80,               !- Construction Name",
        "    ATTIC ZONE,              !- Zone Name",
        "    Outdoors,                !- Outside Boundary Condition",
        "    ,                        !- Outside Boundary Condition Object",
        "    SunExposed,              !- Sun Exposure",
        "    WindExposed,             !- Wind Exposure",
        "    0.5000000,               !- View Factor to Ground",
        "    4,                       !- Number of Vertices",
        "    0,0,3.962400,  !- X,Y,Z ==> Vertex 1 {m}",
        "    0,0,3.048000,  !- X,Y,Z ==> Vertex 2 {m}",
        "    6.096000,0,3.048000,  !- X,Y,Z ==> Vertex 3 {m}",
        "    6.096000,0,3.962400;  !- X,Y,Z ==> Vertex 4 {m}",

        "  BuildingSurface:Detailed,",
        "    Zn004:Wall002,           !- Name",
        "    Wall,                    !- Surface Type",
        "    EXTWALL80,               !- Construction Name",
        "    ATTIC ZONE,              !- Zone Name",
        "    Outdoors,                !- Outside Boundary Condition",
        "    ,                        !- Outside Boundary Condition Object",
        "    SunExposed,              !- Sun Exposure",
        "    WindExposed,             !- Wind Exposure",
        "    0.5000000,               !- View Factor to Ground",
        "    4,                       !- Number of Vertices",
        "    6.096000,0,3.962400,  !- X,Y,Z ==> Vertex 1 {m}",
        "    6.096000,0,3.048000,  !- X,Y,Z ==> Vertex 2 {m}",
        "    12.19200,0,3.048000,  !- X,Y,Z ==> Vertex 3 {m}",
        "    12.19200,0,3.962400;  !- X,Y,Z ==> Vertex 4 {m}",

        "  BuildingSurface:Detailed,",
        "    Zn004:Wall003,           !- Name",
        "    Wall,                    !- Surface Type",
        "    EXTWALL80,               !- Construction Name",
        "    ATTIC ZONE,              !- Zone Name",
        "    Outdoors,                !- Outside Boundary Condition",
        "    ,                        !- Outside Boundary Condition Object",
        "    SunExposed,              !- Sun Exposure",
        "    WindExposed,             !- Wind Exposure",
        "    0.5000000,               !- View Factor to Ground",
        "    4,                       !- Number of Vertices",
        "    12.19200,0,3.962400,  !- X,Y,Z ==> Vertex 1 {m}",
        "    12.19200,0,3.048000,  !- X,Y,Z ==> Vertex 2 {m}",
        "    12.19200,6.096000,3.048000,  !- X,Y,Z ==> Vertex 3 {m}",
        "    12.19200,6.096000,3.962400;  !- X,Y,Z ==> Vertex 4 {m}",

        "  BuildingSurface:Detailed,",
        "    Zn004:Wall004,           !- Name",
        "    Wall,                    !- Surface Type",
        "    EXTWALL80,               !- Construction Name",
        "    ATTIC ZONE,              !- Zone Name",
        "    Outdoors,                !- Outside Boundary Condition",
        "    ,                        !- Outside Boundary Condition Object",
        "    SunExposed,              !- Sun Exposure",
        "    WindExposed,             !- Wind Exposure",
        "    0.5000000,               !- View Factor to Ground",
        "    4,                       !- Number of Vertices",
        "    12.19200,6.096000,3.962400,  !- X,Y,Z ==> Vertex 1 {m}",
        "    12.19200,6.096000,3.048000,  !- X,Y,Z ==> Vertex 2 {m}",
        "    9.144000,6.096000,3.048000,  !- X,Y,Z ==> Vertex 3 {m}",
        "    9.144000,6.096000,3.962400;  !- X,Y,Z ==> Vertex 4 {m}",

        "  BuildingSurface:Detailed,",
        "    Zn004:Wall005,           !- Name",
        "    Wall,                    !- Surface Type",
        "    EXTWALL80,               !- Construction Name",
        "    ATTIC ZONE,              !- Zone Name",
        "    Outdoors,                !- Outside Boundary Condition",
        "    ,                        !- Outside Boundary Condition Object",
        "    SunExposed,              !- Sun Exposure",
        "    WindExposed,             !- Wind Exposure",
        "    0.5000000,               !- View Factor to Ground",
        "    4,                       !- Number of Vertices",
        "    9.144000,6.096000,3.962400,  !- X,Y,Z ==> Vertex 1 {m}",
        "    9.144000,6.096000,3.048000,  !- X,Y,Z ==> Vertex 2 {m}",
        "    9.144000,12.19200,3.048000,  !- X,Y,Z ==> Vertex 3 {m}",
        "    9.144000,12.19200,3.962400;  !- X,Y,Z ==> Vertex 4 {m}",

        "  BuildingSurface:Detailed,",
        "    Zn004:Wall006,           !- Name",
        "    Wall,                    !- Surface Type",
        "    EXTWALL80,               !- Construction Name",
        "    ATTIC ZONE,              !- Zone Name",
        "    Outdoors,                !- Outside Boundary Condition",
        "    ,                        !- Outside Boundary Condition Object",
        "    SunExposed,              !- Sun Exposure",
        "    WindExposed,             !- Wind Exposure",
        "    0.5000000,               !- View Factor to Ground",
        "    4,                       !- Number of Vertices",
        "    9.144000,12.19200,3.962400,  !- X,Y,Z ==> Vertex 1 {m}",
        "    9.144000,12.19200,3.048000,  !- X,Y,Z ==> Vertex 2 {m}",
        "    0,12.19200,3.048000,  !- X,Y,Z ==> Vertex 3 {m}",
        "    0,12.19200,3.962400;  !- X,Y,Z ==> Vertex 4 {m}",

        "  BuildingSurface:Detailed,",
        "    Zn004:Wall007,           !- Name",
        "    Wall,                    !- Surface Type",
        "    EXTWALL80,               !- Construction Name",
        "    ATTIC ZONE,              !- Zone Name",
        "    Outdoors,                !- Outside Boundary Condition",
        "    ,                        !- Outside Boundary Condition Object",
        "    SunExposed,              !- Sun Exposure",
        "    WindExposed,             !- Wind Exposure",
        "    0.5000000,               !- View Factor to Ground",
        "    4,                       !- Number of Vertices",
        "    0,12.19200,3.962400,  !- X,Y,Z ==> Vertex 1 {m}",
        "    0,12.19200,3.048000,  !- X,Y,Z ==> Vertex 2 {m}",
        "    0,6.096000,3.048000,  !- X,Y,Z ==> Vertex 3 {m}",
        "    0,6.096000,3.962400;  !- X,Y,Z ==> Vertex 4 {m}",

        "  BuildingSurface:Detailed,",
        "    Zn004:Wall008,           !- Name",
        "    Wall,                    !- Surface Type",
        "    EXTWALL80,               !- Construction Name",
        "    ATTIC ZONE,              !- Zone Name",
        "    Outdoors,                !- Outside Boundary Condition",
        "    ,                        !- Outside Boundary Condition Object",
        "    SunExposed,              !- Sun Exposure",
        "    WindExposed,             !- Wind Exposure",
        "    0.5000000,               !- View Factor to Ground",
        "    4,                       !- Number of Vertices",
        "    0,6.096000,3.962400,  !- X,Y,Z ==> Vertex 1 {m}",
        "    0,6.096000,3.048000,  !- X,Y,Z ==> Vertex 2 {m}",
        "    0,0,3.048000,  !- X,Y,Z ==> Vertex 3 {m}",
        "    0,0,3.962400;  !- X,Y,Z ==> Vertex 4 {m}",

        "  BuildingSurface:Detailed,",
        "    Zn004:Roof001,           !- Name",
        "    Roof,                    !- Surface Type",
        "    ROOF34,                  !- Construction Name",
        "    ATTIC ZONE,              !- Zone Name",
        "    Outdoors,                !- Outside Boundary Condition",
        "    ,                        !- Outside Boundary Condition Object",
        "    SunExposed,              !- Sun Exposure",
        "    WindExposed,             !- Wind Exposure",
        "    0,                       !- View Factor to Ground",
        "    4,                       !- Number of Vertices",
        "    0,6.096000,3.962400,  !- X,Y,Z ==> Vertex 1 {m}",
        "    0,0,3.962400,  !- X,Y,Z ==> Vertex 2 {m}",
        "    6.096000,0,3.962400,  !- X,Y,Z ==> Vertex 3 {m}",
        "    6.096000,6.096000,3.962400;  !- X,Y,Z ==> Vertex 4 {m}",

        "  BuildingSurface:Detailed,",
        "    Zn004:Roof002,           !- Name",
        "    Roof,                    !- Surface Type",
        "    ROOF34,                  !- Construction Name",
        "    ATTIC ZONE,              !- Zone Name",
        "    Outdoors,                !- Outside Boundary Condition",
        "    ,                        !- Outside Boundary Condition Object",
        "    SunExposed,              !- Sun Exposure",
        "    WindExposed,             !- Wind Exposure",
        "    0,                       !- View Factor to Ground",
        "    4,                       !- Number of Vertices",
        "    6.096000,6.096000,3.962400,  !- X,Y,Z ==> Vertex 1 {m}",
        "    6.096000,0,3.962400,  !- X,Y,Z ==> Vertex 2 {m}",
        "    12.19200,0,3.962400,  !- X,Y,Z ==> Vertex 3 {m}",
        "    12.19200,6.096000,3.962400;  !- X,Y,Z ==> Vertex 4 {m}",

        "  BuildingSurface:Detailed,",
        "    Zn004:Roof003,           !- Name",
        "    Roof,                    !- Surface Type",
        "    ROOF34,                  !- Construction Name",
        "    ATTIC ZONE,              !- Zone Name",
        "    Outdoors,                !- Outside Boundary Condition",
        "    ,                        !- Outside Boundary Condition Object",
        "    SunExposed,              !- Sun Exposure",
        "    WindExposed,             !- Wind Exposure",
        "    0,                       !- View Factor to Ground",
        "    4,                       !- Number of Vertices",
        "    0,12.19200,3.962400,  !- X,Y,Z ==> Vertex 1 {m}",
        "    0,6.096000,3.962400,  !- X,Y,Z ==> Vertex 2 {m}",
        "    9.144000,6.096000,3.962400,  !- X,Y,Z ==> Vertex 3 {m}",
        "    9.144000,12.19200,3.962400;  !- X,Y,Z ==> Vertex 4 {m}",

        "  BuildingSurface:Detailed,",
        "    Zn004:Flr001,            !- Name",
        "    Floor,                   !- Surface Type",
        "    CEILING:ATTIC,           !- Construction Name",
        "    ATTIC ZONE,              !- Zone Name",
        "    Surface,                 !- Outside Boundary Condition",
        "    Zn001:Ceil001,           !- Outside Boundary Condition Object",
        "    NoSun,                   !- Sun Exposure",
        "    NoWind,                  !- Wind Exposure",
        "    1.000000,                !- View Factor to Ground",
        "    4,                       !- Number of Vertices",
        "    0,0,3.048000,  !- X,Y,Z ==> Vertex 1 {m}",
        "    0,6.096000,3.048000,  !- X,Y,Z ==> Vertex 2 {m}",
        "    6.096000,6.096000,3.048000,  !- X,Y,Z ==> Vertex 3 {m}",
        "    6.096000,0,3.048000;  !- X,Y,Z ==> Vertex 4 {m}",

        "  BuildingSurface:Detailed,",
        "    Zn004:Flr002,            !- Name",
        "    Floor,                   !- Surface Type",
        "    CEILING:ATTIC,           !- Construction Name",
        "    ATTIC ZONE,              !- Zone Name",
        "    Surface,                 !- Outside Boundary Condition",
        "    Zn002:Ceil001,           !- Outside Boundary Condition Object",
        "    NoSun,                   !- Sun Exposure",
        "    NoWind,                  !- Wind Exposure",
        "    1.000000,                !- View Factor to Ground",
        "    4,                       !- Number of Vertices",
        "    6.096000,0,3.048000,  !- X,Y,Z ==> Vertex 1 {m}",
        "    6.096000,6.096000,3.048000,  !- X,Y,Z ==> Vertex 2 {m}",
        "    12.19200,6.096000,3.048000,  !- X,Y,Z ==> Vertex 3 {m}",
        "    12.19200,0,3.048000;  !- X,Y,Z ==> Vertex 4 {m}",

        "  BuildingSurface:Detailed,",
        "    Zn004:Flr003,            !- Name",
        "    Floor,                   !- Surface Type",
        "    CEILING:ATTIC,           !- Construction Name",
        "    ATTIC ZONE,              !- Zone Name",
        "    Surface,                 !- Outside Boundary Condition",
        "    Zn003:Ceil001,           !- Outside Boundary Condition Object",
        "    NoSun,                   !- Sun Exposure",
        "    NoWind,                  !- Wind Exposure",
        "    1.000000,                !- View Factor to Ground",
        "    4,                       !- Number of Vertices",
        "    0,6.096000,3.048000,  !- X,Y,Z ==> Vertex 1 {m}",
        "    0,12.19200,3.048000,  !- X,Y,Z ==> Vertex 2 {m}",
        "    9.144000,12.19200,3.048000,  !- X,Y,Z ==> Vertex 3 {m}",
        "    9.144000,6.096000,3.048000;  !- X,Y,Z ==> Vertex 4 {m}",

        "  FenestrationSurface:Detailed,",
        "    Zn001:Wall001:Win001,    !- Name",
        "    Window,                  !- Surface Type",
        "    ELECTRO-CON-LIGHT,       !- Construction Name",
        "    Zn001:Wall001,           !- Building Surface Name",
        "    ,                        !- Outside Boundary Condition Object",
        "    0.5000000,               !- View Factor to Ground",
        "    TestFrameAndDivider,     !- Frame and Divider Name",
        "    1.0,                     !- Multiplier",
        "    4,                       !- Number of Vertices",
        "    0.548000,0,2.5000,  !- X,Y,Z ==> Vertex 1 {m}",
        "    0.548000,0,0.5000,  !- X,Y,Z ==> Vertex 2 {m}",
        "    5.548000,0,0.5000,  !- X,Y,Z ==> Vertex 3 {m}",
        "    5.548000,0,2.5000;  !- X,Y,Z ==> Vertex 4 {m}",

        "  FenestrationSurface:Detailed,",
        "    Zn001:Wall003:Door001,   !- Name",
        "    DOOR,                    !- Surface Type",
        "    DOOR-CON,                !- Construction Name",
        "    Zn001:Wall003,           !- Building Surface Name",
        "    Zn003:Wall004:Door001,   !- Outside Boundary Condition Object",
        "    0.5000000,               !- View Factor to Ground",
        "    ,                        !- Frame and Divider Name",
        "    1.0,                     !- Multiplier",
        "    4,                       !- Number of Vertices",
        "    3.500,6.096000,2.0,  !- X,Y,Z ==> Vertex 1 {m}",
        "    3.500,6.096000,0.0,  !- X,Y,Z ==> Vertex 2 {m}",
        "    2.500,6.096000,0.0,  !- X,Y,Z ==> Vertex 3 {m}",
        "    2.500,6.096000,2.0;  !- X,Y,Z ==> Vertex 4 {m}",

        "  FenestrationSurface:Detailed,",
        "    Zn003:Wall002:Win001,    !- Name",
        "    Window,                  !- Surface Type",
        "    ELECTRO-CON-LIGHT,       !- Construction Name",
        "    Zn003:Wall002,           !- Building Surface Name",
        "    ,                        !- Outside Boundary Condition Object",
        "    0.5000000,               !- View Factor to Ground",
        "    TestFrameAndDivider,     !- Frame and Divider Name",
        "    1.0,                     !- Multiplier",
        "    4,                       !- Number of Vertices",
        "    5.548000,12.19200,2.5000,  !- X,Y,Z ==> Vertex 1 {m}",
        "    5.548000,12.19200,0.5000,  !- X,Y,Z ==> Vertex 2 {m}",
        "    0.548000,12.19200,0.5000,  !- X,Y,Z ==> Vertex 3 {m}",
        "    0.548000,12.19200,2.5000;  !- X,Y,Z ==> Vertex 4 {m}",

        "  FenestrationSurface:Detailed,",
        "    Zn003:Wall004:Door001,   !- Name",
        "    DOOR,                    !- Surface Type",
        "    DOOR-CON,                !- Construction Name",
        "    Zn003:Wall004,           !- Building Surface Name",
        "    Zn001:Wall003:Door001,   !- Outside Boundary Condition Object",
        "    0.5000000,               !- View Factor to Ground",
        "    ,                        !- Frame and Divider Name",
        "    1.0,                     !- Multiplier",
        "    4,                       !- Number of Vertices",
        "    2.500,6.096000,2.0,  !- X,Y,Z ==> Vertex 1 {m}",
        "    2.500,6.096000,0.0,  !- X,Y,Z ==> Vertex 2 {m}",
        "    3.500,6.096000,0.0,  !- X,Y,Z ==> Vertex 3 {m}",
        "    3.500,6.096000,2.0;  !- X,Y,Z ==> Vertex 4 {m}",

        "  WindowShadingControl,",
        "    WIN-CONTROL-GLARE,       !- Name",
        "    West Zone,               !- Zone Name",
        "    1,                       !- Shading Control Sequence Number ",
        "    SwitchableGlazing,       !- Shading Type",
        "    ELECTRO-CON-DARK,        !- Construction with Shading Name",
        "    OnIfHighGlare,           !- Shading Control Type",
        "    ,                        !- Schedule Name",
        "    0.0,                     !- Setpoint {W/m2, W or deg C}",
        "    No,                      !- Shading Control Is Scheduled",
        "    YES,                     !- Glare Control Is Active",
        "    ,                        !- Shading Device Material Name",
        "    FixedSlatAngle,          !- Type of Slat Angle Control for Blinds",
        "    ,                        !- Slat Angle Schedule Name",
        "    ,                        !- Setpoint 2",
        "    ,                        !- Daylighting Control Object Name",
        "    ,                        !- Multiple Surface Control Type",
        "    Zn001:Wall001:Win001;    !- Fenestration Surface 1 Name",

        "  WindowProperty:FrameAndDivider,",
        "    TestFrameAndDivider,     !- Name",
        "    0.05,                    !- Frame Width {m}",
        "    0.05,                    !- Frame Outside Projection {m}",
        "    0.05,                    !- Frame Inside Projection {m}",
        "    5.0,                     !- Frame Conductance {W/m2-K}",
        "    1.2,                     !- Ratio of Frame-Edge Glass Conductance to Center-Of-Glass Conductance",
        "    0.8,                     !- Frame Solar Absorptance",
        "    0.8,                     !- Frame Visible Absorptance",
        "    0.9,                     !- Frame Thermal Hemispherical Emissivity",
        "    DividedLite,             !- Divider Type",
        "    0.02,                    !- Divider Width {m}",
        "    2,                       !- Number of Horizontal Dividers",
        "    2,                       !- Number of Vertical Dividers",
        "    0.02,                    !- Divider Outside Projection {m}",
        "    0.02,                    !- Divider Inside Projection {m}",
        "    5.0,                     !- Divider Conductance {W/m2-K}",
        "    1.2,                     !- Ratio of Divider-Edge Glass Conductance to Center-Of-Glass Conductance",
        "    0.8,                     !- Divider Solar Absorptance",
        "    0.8,                     !- Divider Visible Absorptance",
        "    0.9;                     !- Divider Thermal Hemispherical Emissivity",
    });

    ASSERT_TRUE(process_idf(idf_objects));

<<<<<<< HEAD
    SimulationManager::GetProjectData(state.dataZoneTempPredictorCorrector, state.files);
    bool FoundError = false;

    HeatBalanceManager::GetProjectControlData(state.files, FoundError); // read project control data
=======
    SimulationManager::GetProjectData(state, state.outputFiles);
    bool FoundError = false;

    HeatBalanceManager::GetProjectControlData(state, state.outputFiles, FoundError); // read project control data
>>>>>>> 4ad20382
    EXPECT_FALSE(FoundError);                              // expect no errors

    HeatBalanceManager::SetPreConstructionInputParameters();
    CurveManager::GetCurveInput();
    CurveManager::GetCurvesInputFlag = false;

    HeatBalanceManager::GetWindowGlassSpectralData(FoundError);
    EXPECT_FALSE(FoundError);
    HeatBalanceManager::GetMaterialData(state.files, FoundError);
    EXPECT_FALSE(FoundError);

    HeatBalanceManager::GetFrameAndDividerData(FoundError);
    EXPECT_FALSE(FoundError);

    HeatBalanceManager::GetConstructData(state.files, FoundError);
    EXPECT_FALSE(FoundError);

    HeatBalanceManager::GetZoneData(FoundError); // Read Zone data from input file
    EXPECT_FALSE(FoundError);

    SurfaceGeometry::GetGeometryParameters(state.files, FoundError);
    EXPECT_FALSE(FoundError);

    SurfaceGeometry::CosZoneRelNorth.allocate(4);
    SurfaceGeometry::SinZoneRelNorth.allocate(4);

    SurfaceGeometry::CosZoneRelNorth(1) = std::cos(-DataHeatBalance::Zone(1).RelNorth * DataGlobals::DegToRadians);
    SurfaceGeometry::CosZoneRelNorth(2) = std::cos(-DataHeatBalance::Zone(2).RelNorth * DataGlobals::DegToRadians);
    SurfaceGeometry::CosZoneRelNorth(3) = std::cos(-DataHeatBalance::Zone(3).RelNorth * DataGlobals::DegToRadians);
    SurfaceGeometry::CosZoneRelNorth(4) = std::cos(-DataHeatBalance::Zone(4).RelNorth * DataGlobals::DegToRadians);
    SurfaceGeometry::SinZoneRelNorth(1) = std::sin(-DataHeatBalance::Zone(1).RelNorth * DataGlobals::DegToRadians);
    SurfaceGeometry::SinZoneRelNorth(2) = std::sin(-DataHeatBalance::Zone(2).RelNorth * DataGlobals::DegToRadians);
    SurfaceGeometry::SinZoneRelNorth(3) = std::sin(-DataHeatBalance::Zone(3).RelNorth * DataGlobals::DegToRadians);
    SurfaceGeometry::SinZoneRelNorth(4) = std::sin(-DataHeatBalance::Zone(4).RelNorth * DataGlobals::DegToRadians);

    SurfaceGeometry::CosBldgRelNorth = 1.0;
    SurfaceGeometry::SinBldgRelNorth = 0.0;

    SurfaceGeometry::CosBldgRotAppGonly = 1.0;
    SurfaceGeometry::SinBldgRotAppGonly = 0.0;

    SurfaceGeometry::GetSurfaceData(state.dataZoneTempPredictorCorrector, state.files, FoundError); // setup zone geometry and get zone data
    EXPECT_FALSE(FoundError);                    // expect no errors

<<<<<<< HEAD
    WindowManager::InitGlassOpticalCalculations(state.files);
=======
    WindowManager::InitGlassOpticalCalculations(state.dataWindowManager, state.outputFiles);
>>>>>>> 4ad20382

    int NumAngles = 10; // Number of incident angles
    Real64 sum;
    // total transmittance
    Array1D<Real64> correctT(
        NumAngles, {0.529017128, 0.472866571, 0.414862350, 0.355230972, 0.294204731, 0.232087506, 0.169331950, 0.10672958, 0.04626078, 0.0});
    // total reflectance
    Array1D<Real64> correctR(
        NumAngles, {0.097222311, 0.194253146, 0.29213968, 0.39110239, 0.491349618, 0.59297952, 0.695822715, 0.79917258, 0.90138662, 1.00000000});
    // Layer 1 absortance
    Array1D<Real64> correctabs1(
        NumAngles, {0.242079608, 0.214464137, 0.187033583, 0.159840540, 0.132932950, 0.10633161, 0.079994699, 0.053758780, 0.027261664, 0.0});
    // Layer 2 absortance
    Array1D<Real64> correctabs2(
        NumAngles, {0.131680954, 0.118416146, 0.105964377, 0.093826087, 0.08151269, 0.068601358, 0.054850634, 0.040339052, 0.025090929, 0.0});

    for (int i = 1; i <= NumAngles; i++) {
        EXPECT_NEAR(correctT(i), state.dataWindowManager.tsolPhi(i), 0.0001);
        EXPECT_NEAR(correctR(i), state.dataWindowManager.rfsolPhi(i), 0.0001);
        EXPECT_NEAR(correctabs1(i), state.dataWindowManager.solabsPhi(1, i), 0.0001);
        EXPECT_NEAR(correctabs2(i), state.dataWindowManager.solabsPhi(2, i), 0.0001);
        sum = state.dataWindowManager.tsolPhi(i) + state.dataWindowManager.rfsolPhi(i) + state.dataWindowManager.solabsPhi(1, i) + state.dataWindowManager.solabsPhi(2, i);
        EXPECT_NEAR(sum, 1.0, 0.0001);
    }

    SurfaceGeometry::CosZoneRelNorth.deallocate();
    SurfaceGeometry::SinZoneRelNorth.deallocate();
}

TEST_F(EnergyPlusFixture, WindowManager_SrdLWRTest)
{
    // GitHub issue 6037
    bool ErrorsFound(false);

    std::string const idf_objects =
        delimited_string({"Material,",
                          "  Concrete Block,          !- Name",
                          "  MediumRough,             !- Roughness",
                          "  0.1014984,               !- Thickness {m}",
                          "  0.3805070,               !- Conductivity {W/m-K}",
                          "  608.7016,                !- Density {kg/m3}",
                          "  836.8000;                !- Specific Heat {J/kg-K}",
                          "Construction,",
                          "  WallConstruction,        !- Name",
                          "  Concrete Block;          !- Outside Layer",
                          "WindowMaterial:SimpleGlazingSystem,",
                          "  WindowMaterial,          !- Name",
                          "  5.778,                   !- U-Factor {W/m2-K}",
                          "  0.819,                   !- Solar Heat Gain Coefficient",
                          "  0.881;                   !- Visible Transmittance",
                          "Construction,",
                          "  WindowConstruction,      !- Name",
                          "  WindowMaterial;          !- Outside Layer",
                          "WindowProperty:FrameAndDivider,",
                          "  WindowFrame,             !- Name",
                          "  0.05,                    !- Frame Width {m}",
                          "  0.00,                    !- Frame Outside Projection {m}",
                          "  0.00,                    !- Frame Inside Projection {m}",
                          "  5.0,                     !- Frame Conductance {W/m2-K}",
                          "  1.2,                     !- Ratio of Frame-Edge Glass Conductance to Center-Of-Glass Conductance",
                          "  0.8,                     !- Frame Solar Absorptance",
                          "  0.8,                     !- Frame Visible Absorptance",
                          "  0.9,                     !- Frame Thermal Hemispherical Emissivity",
                          "  DividedLite,             !- Divider Type",
                          "  0.02,                    !- Divider Width {m}",
                          "  2,                       !- Number of Horizontal Dividers",
                          "  2,                       !- Number of Vertical Dividers",
                          "  0.00,                    !- Divider Outside Projection {m}",
                          "  0.00,                    !- Divider Inside Projection {m}",
                          "  5.0,                     !- Divider Conductance {W/m2-K}",
                          "  1.2,                     !- Ratio of Divider-Edge Glass Conductance to Center-Of-Glass Conductance",
                          "  0.8,                     !- Divider Solar Absorptance",
                          "  0.8,                     !- Divider Visible Absorptance",
                          "  0.9;                     !- Divider Thermal Hemispherical Emissivity",
                          "FenestrationSurface:Detailed,",
                          "  FenestrationSurface,     !- Name",
                          "  Window,                  !- Surface Type",
                          "  WindowConstruction,      !- Construction Name",
                          "  Wall,                    !- Building Surface Name",
                          "  ,                        !- Outside Boundary Condition Object",
                          "  0.5000000,               !- View Factor to Ground",
                          "  WindowFrame,             !- Frame and Divider Name",
                          "  1.0,                     !- Multiplier",
                          "  4,                       !- Number of Vertices",
                          "  0.200000,0.000000,9.900000,  !- X,Y,Z ==> Vertex 1 {m}",
                          "  0.200000,0.000000,0.1000000,  !- X,Y,Z ==> Vertex 2 {m}",
                          "  9.900000,0.000000,0.1000000,  !- X,Y,Z ==> Vertex 3 {m}",
                          "  9.900000,0.000000,9.900000;  !- X,Y,Z ==> Vertex 4 {m}",
                          "SurfaceProperty:LocalEnvironment,",
                          "  LocEnv:FenestrationSurface,          !- Name",
                          "  FenestrationSurface,                 !- Exterior Surface Name",
                          "  ,                             !- External Shading Fraction Schedule Name",
                          "  SrdSurfs:FenestrationSurface,        !- Surrounding Surfaces Object Name",
                          "  ;                             !- Outdoor Air Node Name",
                          "SurfaceProperty:SurroundingSurfaces,",
                          "  SrdSurfs:FenestrationSurface, !- Name",
                          "  0.3,",
                          "  Sky Temp Sch,",
                          "  0.1,",
                          "  Ground Temp Sch,",
                          "  SurroundingSurface1,",
                          "  0.6,",
                          "  Surrounding Temp Sch 1;",
                          "Schedule:Compact,",
                          "  Surrounding Temp Sch 1,       !- Name",
                          "  Any Number,                   !- Schedule Type Limits Name",
                          "  Through: 12/31,               !- Field 1",
                          "  For: AllDays,                 !- Field 2",
                          "  Until: 24:00, 15.0;           !- Field 3",
                          "BuildingSurface:Detailed,"
                          "  Wall,                    !- Name",
                          "  Wall,                    !- Surface Type",
                          "  WallConstruction,        !- Construction Name",
                          "  Zone,                    !- Zone Name",
                          "  Outdoors,                !- Outside Boundary Condition",
                          "  ,                        !- Outside Boundary Condition Object",
                          "  SunExposed,              !- Sun Exposure",
                          "  WindExposed,             !- Wind Exposure",
                          "  0.5000000,               !- View Factor to Ground",
                          "  4,                       !- Number of Vertices",
                          "  0.000000,0.000000,10.00000,  !- X,Y,Z ==> Vertex 1 {m}",
                          "  0.000000,0.000000,0,  !- X,Y,Z ==> Vertex 2 {m}",
                          "  10.00000,0.000000,0,  !- X,Y,Z ==> Vertex 3 {m}",
                          "  10.00000,0.000000,10.00000;  !- X,Y,Z ==> Vertex 4 {m}",
                          "BuildingSurface:Detailed,"
                          "  Floor,                   !- Name",
                          "  Floor,                   !- Surface Type",
                          "  WallConstruction,        !- Construction Name",
                          "  Zone,                    !- Zone Name",
                          "  Outdoors,                !- Outside Boundary Condition",
                          "  ,                        !- Outside Boundary Condition Object",
                          "  NoSun,                   !- Sun Exposure",
                          "  NoWind,                  !- Wind Exposure",
                          "  1.0,                     !- View Factor to Ground",
                          "  4,                       !- Number of Vertices",
                          "  0.000000,0.000000,0,  !- X,Y,Z ==> Vertex 1 {m}",
                          "  0.000000,10.000000,0,  !- X,Y,Z ==> Vertex 2 {m}",
                          "  10.00000,10.000000,0,  !- X,Y,Z ==> Vertex 3 {m}",
                          "  10.00000,0.000000,0;  !- X,Y,Z ==> Vertex 4 {m}",
                          "Zone,"
                          "  Zone,                    !- Name",
                          "  0,                       !- Direction of Relative North {deg}",
                          "  6.000000,                !- X Origin {m}",
                          "  6.000000,                !- Y Origin {m}",
                          "  0,                       !- Z Origin {m}",
                          "  1,                       !- Type",
                          "  1,                       !- Multiplier",
                          "  autocalculate,           !- Ceiling Height {m}",
                          "  autocalculate;           !- Volume {m3}"});

    ASSERT_TRUE(process_idf(idf_objects));
    ScheduleManager::ProcessScheduleInput(state.files);
    DataHeatBalance::ZoneIntGain.allocate(1);

    createFacilityElectricPowerServiceObject();
    HeatBalanceManager::SetPreConstructionInputParameters();
<<<<<<< HEAD
    HeatBalanceManager::GetProjectControlData(state.files, ErrorsFound);
=======
    HeatBalanceManager::GetProjectControlData(state, state.outputFiles, ErrorsFound);
>>>>>>> 4ad20382
    HeatBalanceManager::GetFrameAndDividerData(ErrorsFound);
    HeatBalanceManager::GetMaterialData(state.files, ErrorsFound);
    HeatBalanceManager::GetConstructData(state.files, ErrorsFound);
    HeatBalanceManager::GetBuildingData(state, ErrorsFound);

    EXPECT_TRUE(DataGlobals::AnyLocalEnvironmentsInModel);

    Psychrometrics::InitializePsychRoutines();

    DataGlobals::TimeStep = 1;
    DataGlobals::TimeStepZone = 1;
    DataGlobals::HourOfDay = 1;
    DataGlobals::NumOfTimeStepInHour = 1;
    DataGlobals::BeginSimFlag = true;
    DataGlobals::BeginEnvrnFlag = true;
    DataEnvironment::OutBaroPress = 100000;

    DataZoneEquipment::ZoneEquipConfig.allocate(1);
    DataZoneEquipment::ZoneEquipConfig(1).ZoneName = "Zone";
    DataZoneEquipment::ZoneEquipConfig(1).ActualZoneNum = 1;
    std::vector<int> controlledZoneEquipConfigNums;
    controlledZoneEquipConfigNums.push_back(1);

    DataZoneEquipment::ZoneEquipConfig(1).NumInletNodes = 2;
    DataZoneEquipment::ZoneEquipConfig(1).InletNode.allocate(2);
    DataZoneEquipment::ZoneEquipConfig(1).InletNode(1) = 1;
    DataZoneEquipment::ZoneEquipConfig(1).InletNode(2) = 2;
    DataZoneEquipment::ZoneEquipConfig(1).NumExhaustNodes = 1;
    DataZoneEquipment::ZoneEquipConfig(1).ExhaustNode.allocate(1);
    DataZoneEquipment::ZoneEquipConfig(1).ExhaustNode(1) = 3;
    DataZoneEquipment::ZoneEquipConfig(1).NumReturnNodes = 1;
    DataZoneEquipment::ZoneEquipConfig(1).ReturnNode.allocate(1);
    DataZoneEquipment::ZoneEquipConfig(1).ReturnNode(1) = 4;
    DataZoneEquipment::ZoneEquipConfig(1).FixedReturnFlow.allocate(1);

    DataLoopNode::Node.allocate(4);
    DataHeatBalance::TempEffBulkAir.allocate(3);
    DataHeatBalSurface::TempSurfInTmp.allocate(3);

    int surfNum1 = UtilityRoutines::FindItemInList("WALL", DataSurfaces::Surface);
    int surfNum2 = UtilityRoutines::FindItemInList("FENESTRATIONSURFACE", DataSurfaces::Surface);
    int surfNum3 = UtilityRoutines::FindItemInList("FLOOR", DataSurfaces::Surface);

    DataSurfaces::Surface(surfNum1).HeatTransSurf = true;
    DataSurfaces::Surface(surfNum2).HeatTransSurf = true;
    DataSurfaces::Surface(surfNum3).HeatTransSurf = true;
    DataSurfaces::Surface(surfNum1).Area = 10.0;
    DataSurfaces::Surface(surfNum2).Area = 10.0;
    DataSurfaces::Surface(surfNum3).Area = 10.0;
    DataSurfaces::Surface(surfNum1).TAirRef = DataSurfaces::ZoneMeanAirTemp;
    DataSurfaces::Surface(surfNum2).TAirRef = DataSurfaces::ZoneSupplyAirTemp;
    DataSurfaces::Surface(surfNum3).TAirRef = DataSurfaces::AdjacentAirTemp;
    DataSurfaces::Surface(surfNum1).SolarEnclIndex = 1;
    DataSurfaces::Surface(surfNum2).SolarEnclIndex = 1;
    DataSurfaces::Surface(surfNum3).SolarEnclIndex = 1;
    DataHeatBalSurface::TempSurfInTmp(surfNum1) = 15.0;
    DataHeatBalSurface::TempSurfInTmp(surfNum2) = 20.0;
    DataHeatBalSurface::TempSurfInTmp(surfNum3) = 25.0;
    DataHeatBalance::TempEffBulkAir(surfNum1) = 10.0;
    DataHeatBalance::TempEffBulkAir(surfNum2) = 10.0;
    DataHeatBalance::TempEffBulkAir(surfNum3) = 10.0;

    DataLoopNode::Node(1).Temp = 20.0;
    DataLoopNode::Node(2).Temp = 20.0;
    DataLoopNode::Node(3).Temp = 20.0;
    DataLoopNode::Node(4).Temp = 20.0;
    DataLoopNode::Node(1).MassFlowRate = 0.1;
    DataLoopNode::Node(2).MassFlowRate = 0.1;
    DataLoopNode::Node(3).MassFlowRate = 0.1;
    DataLoopNode::Node(4).MassFlowRate = 0.1;

    DataHeatBalance::HConvIn.allocate(3);
    DataHeatBalance::HConvIn(surfNum1) = 0.5;
    DataHeatBalance::HConvIn(surfNum2) = 0.5;
    DataHeatBalance::HConvIn(surfNum3) = 0.5;
    DataHeatBalance::Zone(1).IsControlled = true;
    DataHeatBalFanSys::ZoneAirHumRat.allocate(1);
    DataHeatBalFanSys::ZoneAirHumRat(1) = 0.011;
    DataHeatBalFanSys::ZoneAirHumRatAvg.allocate(1);
    DataHeatBalFanSys::ZoneAirHumRatAvg(1) = DataHeatBalFanSys::ZoneAirHumRat(1) = 0.011;

    DataHeatBalFanSys::MAT.allocate(1);
    DataHeatBalFanSys::MAT(1) = 25.0;
    DataHeatBalFanSys::QHTRadSysSurf.allocate(3);
    DataHeatBalFanSys::QHWBaseboardSurf.allocate(3);
    DataHeatBalFanSys::QSteamBaseboardSurf.allocate(3);
    DataHeatBalFanSys::QElecBaseboardSurf.allocate(3);
    DataHeatBalance::QRadSWwinAbs.allocate(1, 3);
    DataHeatBalance::QRadThermInAbs.allocate(3);
    DataHeatBalance::QRadSWOutIncident.allocate(3);
    DataSurfaces::WinTransSolar.allocate(3);
    DataHeatBalance::ZoneWinHeatGain.allocate(1);
    DataHeatBalance::ZoneWinHeatGainRep.allocate(1);
    DataHeatBalance::ZoneWinHeatGainRepEnergy.allocate(1);
    DataSurfaces::WinHeatGain.allocate(3);
    DataSurfaces::WinHeatTransfer.allocate(3);
    DataSurfaces::WinGainConvGlazToZoneRep.allocate(3);
    DataSurfaces::WinGainIRGlazToZoneRep.allocate(3);
    DataSurfaces::WinGapConvHtFlowRep.allocate(3);
    DataSurfaces::WinGapConvHtFlowRepEnergy.allocate(3);
    DataHeatBalance::QS.allocate(1);
    DataSurfaces::WinLossSWZoneToOutWinRep.allocate(3);
    DataSurfaces::WinSysSolTransmittance.allocate(3);
    DataSurfaces::WinSysSolAbsorptance.allocate(3);
    DataSurfaces::WinSysSolReflectance.allocate(3);
    DataSurfaces::InsideGlassCondensationFlag.allocate(3);
    DataSurfaces::WinGainFrameDividerToZoneRep.allocate(3);
    DataSurfaces::InsideFrameCondensationFlag.allocate(3);
    DataSurfaces::InsideDividerCondensationFlag.allocate(3);

    DataHeatBalSurface::QdotConvOutRep.allocate(3);
    DataHeatBalSurface::QdotConvOutRepPerArea.allocate(3);
    DataHeatBalSurface::QConvOutReport.allocate(3);
    DataHeatBalSurface::QdotRadOutRep.allocate(3);
    DataHeatBalSurface::QdotRadOutRepPerArea.allocate(3);
    DataHeatBalSurface::QRadOutReport.allocate(3);
    DataHeatBalSurface::QRadLWOutSrdSurfs.allocate(3);
    DataHeatBalSurface::QAirExtReport.allocate(3);
    DataHeatBalSurface::QHeatEmiReport.allocate(3);

    DataHeatBalance::QRadSWOutIncident = 0.0;
    DataHeatBalance::QRadSWwinAbs = 0.0;
    DataHeatBalance::QRadThermInAbs = 0.0;

    DataHeatBalFanSys::QHTRadSysSurf = 0.0;
    DataHeatBalFanSys::QHWBaseboardSurf = 0.0;
    DataHeatBalFanSys::QSteamBaseboardSurf = 0.0;
    DataHeatBalFanSys::QElecBaseboardSurf = 0.0;
    DataSurfaces::WinTransSolar = 0.0;
    DataHeatBalance::QS = 0.0;

    Real64 inSurfTemp;
    Real64 outSurfTemp;
    Real64 const StefanBoltzmann(5.6697E-8);
    Real64 const KelvinConv(273.15);
    ScheduleManager::Schedule(1).CurrentValue = 25.0; // Srd Srfs Temp
    // Claculate temperature based on supply flow rate

    WindowManager::CalcWindowHeatBalance(state.dataWindowManager, surfNum2, DataHeatBalance::HConvIn(surfNum2), inSurfTemp, outSurfTemp);
    // Test if LWR from surrounding surfaces correctly calculated
    EXPECT_DOUBLE_EQ(StefanBoltzmann * 0.84 * 0.6 * (pow_4(25.0 + KelvinConv) - pow_4(state.dataWindowManager.thetas(1))), DataHeatBalSurface::QRadLWOutSrdSurfs(surfNum2));
    EXPECT_NEAR(-24.9342, DataHeatBalSurface::QHeatEmiReport(surfNum2),3);
}
TEST_F(EnergyPlusFixture, WindowMaterialComplexShadeTest)
{

   std::string const idf_objects =
        delimited_string({
   "WindowMaterial:ComplexShade,",
    "Shade_14_Layer,          !- Name",
    "VenetianHorizontal,      !- Layer Type",
    "1.016000e-003,           !- Thickness {m}",
    "1.592276e+002,           !- Conductivity {W / m - K}",
    "0.000000e+000,           !- IR Transmittance",
    "0.9,                     !- Front Emissivity",
    "0.9,                       !- Back Emissivity",
    "0.000000e+000,           !- Top Opening Multiplier",
    "0.000000e+000,           !- Bottom Opening Multiplier",
    "0.000000e+000,           !- Left Side Opening Multiplier",
    "0.000000e+000,           !- Right Side Opening Multiplier",
    "5.000000e-002,           !- Front Opening Multiplier",
    "0.0254,                  !- Slat Width {m}",
    "0.0201,                  !- Slat Spacing {m}",
    "0.0010,                  !- Slat Thickness {m}",
    "45.0000,                 !- Slat Angle {deg}",
    "159.2276,                !- Slat Conductivity {W / m - K}",
    "0.0000;                  !- Slat Curve {m}" });

    ASSERT_TRUE(process_idf(idf_objects));
    bool errors_found = false;
    HeatBalanceManager::GetMaterialData(state.files, errors_found);
    EXPECT_FALSE(errors_found);
    EXPECT_EQ(DataHeatBalance::ComplexShade(1).Name, "SHADE_14_LAYER");
    EXPECT_EQ(DataHeatBalance::ComplexShade(1).LayerType, 1);
    EXPECT_NEAR(DataHeatBalance::ComplexShade(1).Thickness, 1.016000e-003, 1e-5);
    EXPECT_NEAR(DataHeatBalance::ComplexShade(1).Conductivity, 1.592276e+002, 1e-5);
    EXPECT_NEAR(DataHeatBalance::ComplexShade(1).IRTransmittance, 0, 1e-5);
    EXPECT_NEAR(DataHeatBalance::ComplexShade(1).FrontEmissivity, 0.9,1e-5);
    EXPECT_NEAR(DataHeatBalance::ComplexShade(1).BackEmissivity, 0.9,1e-5);
    EXPECT_NEAR(DataHeatBalance::ComplexShade(1).TopOpeningMultiplier, 0, 1e-5);
    EXPECT_NEAR(DataHeatBalance::ComplexShade(1).BottomOpeningMultiplier, 0, 1e-5);
    EXPECT_NEAR(DataHeatBalance::ComplexShade(1).LeftOpeningMultiplier, 0, 1e-5);
    EXPECT_NEAR(DataHeatBalance::ComplexShade(1).RightOpeningMultiplier, 0, 1e-5);
    EXPECT_NEAR(DataHeatBalance::ComplexShade(1).FrontOpeningMultiplier, 5.000000e-002, 1e-5);
    EXPECT_NEAR(DataHeatBalance::ComplexShade(1).SlatWidth, 0.0254, 1e-5);
    EXPECT_NEAR(DataHeatBalance::ComplexShade(1).SlatSpacing, 0.0201, 1e-5);
    EXPECT_NEAR(DataHeatBalance::ComplexShade(1).SlatThickness, 0.0010, 1e-5);
    EXPECT_NEAR(DataHeatBalance::ComplexShade(1).SlatAngle, 45.0, 1e-5);
    EXPECT_NEAR(DataHeatBalance::ComplexShade(1).SlatConductivity, 159.2276, 1e-5);
    EXPECT_NEAR(DataHeatBalance::ComplexShade(1).SlatCurve, 0, 1e-5);
    }<|MERGE_RESOLUTION|>--- conflicted
+++ resolved
@@ -434,11 +434,7 @@
 
     createFacilityElectricPowerServiceObject();
     HeatBalanceManager::SetPreConstructionInputParameters();
-<<<<<<< HEAD
-    HeatBalanceManager::GetProjectControlData(state.files, ErrorsFound);
-=======
-    HeatBalanceManager::GetProjectControlData(state, state.outputFiles, ErrorsFound);
->>>>>>> 4ad20382
+    HeatBalanceManager::GetProjectControlData(state, ErrorsFound);
     HeatBalanceManager::GetFrameAndDividerData(ErrorsFound);
     HeatBalanceManager::GetMaterialData(state.files, ErrorsFound);
     HeatBalanceManager::GetConstructData(state.files, ErrorsFound);
@@ -2457,17 +2453,10 @@
 
     ASSERT_TRUE(process_idf(idf_objects));
 
-<<<<<<< HEAD
-    SimulationManager::GetProjectData(state.dataZoneTempPredictorCorrector, state.files);
+    SimulationManager::GetProjectData(state);
     bool FoundError = false;
 
-    HeatBalanceManager::GetProjectControlData(state.files, FoundError); // read project control data
-=======
-    SimulationManager::GetProjectData(state, state.outputFiles);
-    bool FoundError = false;
-
-    HeatBalanceManager::GetProjectControlData(state, state.outputFiles, FoundError); // read project control data
->>>>>>> 4ad20382
+    HeatBalanceManager::GetProjectControlData(state, FoundError); // read project control data
     EXPECT_FALSE(FoundError);                              // expect no errors
 
     HeatBalanceManager::SetPreConstructionInputParameters();
@@ -2512,11 +2501,7 @@
     SurfaceGeometry::GetSurfaceData(state.dataZoneTempPredictorCorrector, state.files, FoundError); // setup zone geometry and get zone data
     EXPECT_FALSE(FoundError);                    // expect no errors
 
-<<<<<<< HEAD
-    WindowManager::InitGlassOpticalCalculations(state.files);
-=======
-    WindowManager::InitGlassOpticalCalculations(state.dataWindowManager, state.outputFiles);
->>>>>>> 4ad20382
+    WindowManager::InitGlassOpticalCalculations(state.dataWindowManager, state.files);
 
     int NumAngles = 10; // Number of incident angles
     Real64 sum;
@@ -2673,11 +2658,7 @@
 
     createFacilityElectricPowerServiceObject();
     HeatBalanceManager::SetPreConstructionInputParameters();
-<<<<<<< HEAD
-    HeatBalanceManager::GetProjectControlData(state.files, ErrorsFound);
-=======
-    HeatBalanceManager::GetProjectControlData(state, state.outputFiles, ErrorsFound);
->>>>>>> 4ad20382
+    HeatBalanceManager::GetProjectControlData(state, ErrorsFound);
     HeatBalanceManager::GetFrameAndDividerData(ErrorsFound);
     HeatBalanceManager::GetMaterialData(state.files, ErrorsFound);
     HeatBalanceManager::GetConstructData(state.files, ErrorsFound);
