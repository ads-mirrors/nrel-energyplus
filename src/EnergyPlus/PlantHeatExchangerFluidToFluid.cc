// EnergyPlus, Copyright (c) 1996-2022, The Board of Trustees of the University of Illinois,
// The Regents of the University of California, through Lawrence Berkeley National Laboratory
// (subject to receipt of any required approvals from the U.S. Dept. of Energy), Oak Ridge
// National Laboratory, managed by UT-Battelle, Alliance for Sustainable Energy, LLC, and other
// contributors. All rights reserved.
//
// NOTICE: This Software was developed under funding from the U.S. Department of Energy and the
// U.S. Government consequently retains certain rights. As such, the U.S. Government has been
// granted for itself and others acting on its behalf a paid-up, nonexclusive, irrevocable,
// worldwide license in the Software to reproduce, distribute copies to the public, prepare
// derivative works, and perform publicly and display publicly, and to permit others to do so.
//
// Redistribution and use in source and binary forms, with or without modification, are permitted
// provided that the following conditions are met:
//
// (1) Redistributions of source code must retain the above copyright notice, this list of
//     conditions and the following disclaimer.
//
// (2) Redistributions in binary form must reproduce the above copyright notice, this list of
//     conditions and the following disclaimer in the documentation and/or other materials
//     provided with the distribution.
//
// (3) Neither the name of the University of California, Lawrence Berkeley National Laboratory,
//     the University of Illinois, U.S. Dept. of Energy nor the names of its contributors may be
//     used to endorse or promote products derived from this software without specific prior
//     written permission.
//
// (4) Use of EnergyPlus(TM) Name. If Licensee (i) distributes the software in stand-alone form
//     without changes from the version obtained under this License, or (ii) Licensee makes a
//     reference solely to the software portion of its product, Licensee must refer to the
//     software as "EnergyPlus version X" software, where "X" is the version number Licensee
//     obtained under this License and may not use a different name for the software. Except as
//     specifically required in this Section (4), Licensee shall not use in a company name, a
//     product name, in advertising, publicity, or other promotional activities any name, trade
//     name, trademark, logo, or other designation of "EnergyPlus", "E+", "e+" or confusingly
//     similar designation, without the U.S. Department of Energy's prior written consent.
//
// THIS SOFTWARE IS PROVIDED BY THE COPYRIGHT HOLDERS AND CONTRIBUTORS "AS IS" AND ANY EXPRESS OR
// IMPLIED WARRANTIES, INCLUDING, BUT NOT LIMITED TO, THE IMPLIED WARRANTIES OF MERCHANTABILITY
// AND FITNESS FOR A PARTICULAR PURPOSE ARE DISCLAIMED. IN NO EVENT SHALL THE COPYRIGHT OWNER OR
// CONTRIBUTORS BE LIABLE FOR ANY DIRECT, INDIRECT, INCIDENTAL, SPECIAL, EXEMPLARY, OR
// CONSEQUENTIAL DAMAGES (INCLUDING, BUT NOT LIMITED TO, PROCUREMENT OF SUBSTITUTE GOODS OR
// SERVICES; LOSS OF USE, DATA, OR PROFITS; OR BUSINESS INTERRUPTION) HOWEVER CAUSED AND ON ANY
// THEORY OF LIABILITY, WHETHER IN CONTRACT, STRICT LIABILITY, OR TORT (INCLUDING NEGLIGENCE OR
// OTHERWISE) ARISING IN ANY WAY OUT OF THE USE OF THIS SOFTWARE, EVEN IF ADVISED OF THE
// POSSIBILITY OF SUCH DAMAGE.

// C++ Headers
#include <cassert>
#include <cmath>

// ObjexxFCL Headers
#include <ObjexxFCL/Fmath.hh>

// EnergyPlus Headers
#include <EnergyPlus/Autosizing/Base.hh>
#include <EnergyPlus/BranchNodeConnections.hh>
#include <EnergyPlus/Data/EnergyPlusData.hh>
#include <EnergyPlus/DataBranchAirLoopPlant.hh>
#include <EnergyPlus/DataEnvironment.hh>
#include <EnergyPlus/DataHVACGlobals.hh>
#include <EnergyPlus/DataIPShortCuts.hh>
#include <EnergyPlus/DataLoopNode.hh>
#include <EnergyPlus/DataPrecisionGlobals.hh>
#include <EnergyPlus/DataSizing.hh>
#include <EnergyPlus/EMSManager.hh>
#include <EnergyPlus/FluidProperties.hh>
#include <EnergyPlus/General.hh>
#include <EnergyPlus/InputProcessing/InputProcessor.hh>
#include <EnergyPlus/NodeInputManager.hh>
#include <EnergyPlus/OutputProcessor.hh>
#include <EnergyPlus/OutputReportPredefined.hh>
#include <EnergyPlus/Plant/DataPlant.hh>
#include <EnergyPlus/PlantHeatExchangerFluidToFluid.hh>
#include <EnergyPlus/PlantUtilities.hh>
#include <EnergyPlus/ScheduleManager.hh>
#include <EnergyPlus/UtilityRoutines.hh>

namespace EnergyPlus::PlantHeatExchangerFluidToFluid {

// Module containing the routines dealing with the HeatExchanger:FluidToFluid

// MODULE INFORMATION:
//       AUTHOR         B. Griffith, derived from legacy code by  Sankaranarayanan K P, and S. Rees
//       DATE WRITTEN   November 2012
//       MODIFIED       na
//       RE-ENGINEERED  na

// PURPOSE OF THIS MODULE:
// Simulate a generic plant heat exchanger with a variety of control options

std::string const ComponentClassName("HeatExchanger:FluidToFluid");

PlantComponent *HeatExchangerStruct::factory(EnergyPlusData &state, std::string const &objectName)
{
    // Process the input data for heat exchangers if it hasn't been done already
    if (state.dataPlantHXFluidToFluid->GetInput) {
        GetFluidHeatExchangerInput(state);
        state.dataPlantHXFluidToFluid->GetInput = false;
    }
    // Now look for this particular object
    for (auto &obj : state.dataPlantHXFluidToFluid->FluidHX) {
        if (obj.Name == objectName) {
            return &obj;
        }
    }
    // If we didn't find it, fatal
    ShowFatalError(state, "LocalPlantFluidHXFactory: Error getting inputs for object named: " + objectName); // LCOV_EXCL_LINE
    // Shut up the compiler
    return nullptr; // LCOV_EXCL_LINE
}

void HeatExchangerStruct::onInitLoopEquip(EnergyPlusData &state, [[maybe_unused]] const PlantLocation &calledFromLocation)
{
    this->initialize(state);
}

void HeatExchangerStruct::getDesignCapacities(
    EnergyPlusData &state, const PlantLocation &calledFromLocation, Real64 &MaxLoad, Real64 &MinLoad, Real64 &OptLoad)
{
    if (calledFromLocation.loopNum == this->DemandSideLoop.loopNum) {
        MinLoad = 0.0;
        MaxLoad = this->DemandSideLoop.MaxLoad;
        OptLoad = this->DemandSideLoop.MaxLoad * 0.9;
    } else if (calledFromLocation.loopNum == this->SupplySideLoop.loopNum) {
        this->size(state); // only call sizing from the loop that sizes are based on
        MinLoad = 0.0;
        MaxLoad = this->SupplySideLoop.MaxLoad;
        OptLoad = this->SupplySideLoop.MaxLoad * 0.9;
    }
}

void HeatExchangerStruct::simulate(EnergyPlusData &state,
                                   const PlantLocation &calledFromLocation,
                                   bool const FirstHVACIteration,
                                   Real64 &CurLoad,
                                   [[maybe_unused]] bool const RunFlag)
{

    // SUBROUTINE INFORMATION:
    //       AUTHOR         B. Griffith
    //       DATE WRITTEN   November 2012
    //       MODIFIED       Jan 2022, Dareum Nam, Add steam to water heat exchanger
    //       RE-ENGINEERED  na

    // PURPOSE OF THIS SUBROUTINE:
    // Main entry point and simulation manager for heat exchanger

    this->initialize(state);

    // for op scheme led HXs, only call controls if called from Loop Supply Side
    if (this->Type == DataPlant::PlantEquipmentType::FluidToFluidPlantHtExchg) {
        if ((this->controlMode == ControlType::OperationSchemeModulated) || (this->controlMode == ControlType::OperationSchemeOnOff)) {
            if (calledFromLocation.loopNum == this->SupplySideLoop.loopNum) {
                this->control(state, CurLoad, FirstHVACIteration);
            }
        } else {
            this->control(state, CurLoad, FirstHVACIteration);
        }

        this->calculate(state,
                        state.dataLoopNodes->Node(this->SupplySideLoop.inletNodeNum).MassFlowRate,
                        state.dataLoopNodes->Node(this->DemandSideLoop.inletNodeNum).MassFlowRate);

    } else if (this->Type == DataPlant::PlantEquipmentType::SteamToWaterPlantHtExchg) {
        this->controlSteamToWaterHX(state, CurLoad);
        this->calculateSteamToWaterHX(state, CurLoad, state.dataLoopNodes->Node(this->SupplySideLoop.inletNodeNum).MassFlowRate);
    }
}

void GetFluidHeatExchangerInput(EnergyPlusData &state)
{

    // SUBROUTINE INFORMATION:
    //       AUTHOR         B. Griffith
    //       DATE WRITTEN   November 2012
    //       MODIFIED       June 2021, Dareum Nam, Add steam to water heat exchanger
    //       RE-ENGINEERED  na

    // PURPOSE OF THIS SUBROUTINE:
    // get input for heat exchanger model

    static constexpr std::string_view RoutineName("GetFluidHeatExchangerInput: ");

    bool ErrorsFound(false);
    int NumAlphas;        // Number of elements in the alpha array
    int NumNums;          // Number of elements in the numeric array
    int IOStat;           // IO Status when calling get input subroutine
    int MaxNumAlphas(0);  // argument for call to GetObjectDefMaxArgs
    int MaxNumNumbers(0); // argument for call to GetObjectDefMaxArgs
    int TotalArgs(0);     // argument for call to GetObjectDefMaxArgs
    Array1D_string cAlphaFieldNames;
    Array1D_string cNumericFieldNames;
    Array1D_bool lNumericFieldBlanks;
    Array1D_bool lAlphaFieldBlanks;
    Array1D_string cAlphaArgs;
    Array1D<Real64> rNumericArgs;
    std::string cCurrentModuleObject;

    state.dataPlantHXFluidToFluid->NumberOfPlantFluidHXs =
        state.dataInputProcessing->inputProcessor->getNumObjectsFound(state, "HeatExchanger:FluidToFluid");
    state.dataPlantHXFluidToFluid->NumberOfSteamToWaterHXs =
        state.dataInputProcessing->inputProcessor->getNumObjectsFound(state, "HeatExchanger:SteamToWater");
    state.dataPlantHXFluidToFluid->NumberOfHXs =
        state.dataPlantHXFluidToFluid->NumberOfPlantFluidHXs + state.dataPlantHXFluidToFluid->NumberOfSteamToWaterHXs;
    if (state.dataPlantHXFluidToFluid->NumberOfPlantFluidHXs == 0 && state.dataPlantHXFluidToFluid->NumberOfSteamToWaterHXs == 0) return;

    state.dataInputProcessing->inputProcessor->getObjectDefMaxArgs(state, "HeatExchanger:FluidToFluid", TotalArgs, NumAlphas, NumNums);
    MaxNumNumbers = NumNums;
    MaxNumAlphas = NumAlphas;

    state.dataInputProcessing->inputProcessor->getObjectDefMaxArgs(state, "HeatExchanger:SteamToWater", TotalArgs, NumAlphas, NumNums);
    MaxNumNumbers = max(MaxNumNumbers, NumNums);
    MaxNumAlphas = max(MaxNumAlphas, NumAlphas);

    cAlphaFieldNames.allocate(MaxNumAlphas);
    cAlphaArgs.allocate(MaxNumAlphas);
    lAlphaFieldBlanks.dimension(MaxNumAlphas, false);
    cNumericFieldNames.allocate(MaxNumNumbers);
    rNumericArgs.dimension(MaxNumNumbers, 0.0);
    lNumericFieldBlanks.dimension(MaxNumNumbers, false);

    if (state.dataPlantHXFluidToFluid->NumberOfHXs > 0) {
        state.dataPlantHXFluidToFluid->FluidHX.allocate(state.dataPlantHXFluidToFluid->NumberOfHXs);
    }

    cCurrentModuleObject = "HeatExchanger:FluidToFluid";
    for (int CompLoop = 1; CompLoop <= state.dataPlantHXFluidToFluid->NumberOfPlantFluidHXs; ++CompLoop) {
        state.dataInputProcessing->inputProcessor->getObjectItem(state,
                                                                 cCurrentModuleObject,
                                                                 CompLoop,
                                                                 cAlphaArgs,
                                                                 NumAlphas,
                                                                 rNumericArgs,
                                                                 NumNums,
                                                                 IOStat,
                                                                 lNumericFieldBlanks,
                                                                 lAlphaFieldBlanks,
                                                                 cAlphaFieldNames,
                                                                 cNumericFieldNames);
        UtilityRoutines::IsNameEmpty(state, cAlphaArgs(1), cCurrentModuleObject, ErrorsFound);

        state.dataPlantHXFluidToFluid->FluidHX(CompLoop).Name = cAlphaArgs(1);
        state.dataPlantHXFluidToFluid->FluidHX(CompLoop).Type = DataPlant::PlantEquipmentType::FluidToFluidPlantHtExchg;

        if (lAlphaFieldBlanks(2)) {
            state.dataPlantHXFluidToFluid->FluidHX(CompLoop).AvailSchedNum = DataGlobalConstants::ScheduleAlwaysOn;
        } else {
            state.dataPlantHXFluidToFluid->FluidHX(CompLoop).AvailSchedNum = ScheduleManager::GetScheduleIndex(state, cAlphaArgs(2));
            if (state.dataPlantHXFluidToFluid->FluidHX(CompLoop).AvailSchedNum <= 0) {
                ShowSevereError(state, std::string{RoutineName} + cCurrentModuleObject + "=\"" + cAlphaArgs(1) + "\", invalid entry.");
                ShowContinueError(state, "Invalid " + cAlphaFieldNames(2) + " = " + cAlphaArgs(2));
                ShowContinueError(state, "Schedule was not found ");
                ErrorsFound = true;
            }
        }

        state.dataPlantHXFluidToFluid->FluidHX(CompLoop).DemandSideLoop.inletNodeNum =
            NodeInputManager::GetOnlySingleNode(state,
                                                cAlphaArgs(3),
                                                ErrorsFound,
                                                cCurrentModuleObject,
                                                cAlphaArgs(1),
                                                DataLoopNode::NodeFluidType::Water,
                                                DataLoopNode::NodeConnectionType::Inlet,
                                                NodeInputManager::CompFluidStream::Primary,
                                                DataLoopNode::ObjectIsNotParent);
        state.dataPlantHXFluidToFluid->FluidHX(CompLoop).DemandSideLoop.outletNodeNum =
            NodeInputManager::GetOnlySingleNode(state,
                                                cAlphaArgs(4),
                                                ErrorsFound,
                                                cCurrentModuleObject,
                                                cAlphaArgs(1),
                                                DataLoopNode::NodeFluidType::Water,
                                                DataLoopNode::NodeConnectionType::Outlet,
                                                NodeInputManager::CompFluidStream::Primary,
                                                DataLoopNode::ObjectIsNotParent);
        BranchNodeConnections::TestCompSet(state, cCurrentModuleObject, cAlphaArgs(1), cAlphaArgs(3), cAlphaArgs(4), "Loop Demand Side Plant Nodes");
        state.dataPlantHXFluidToFluid->FluidHX(CompLoop).DemandSideLoop.DesignVolumeFlowRate = rNumericArgs(1);
        if (state.dataPlantHXFluidToFluid->FluidHX(CompLoop).DemandSideLoop.DesignVolumeFlowRate == DataSizing::AutoSize) {
            state.dataPlantHXFluidToFluid->FluidHX(CompLoop).DemandSideLoop.DesignVolumeFlowRateWasAutoSized = true;
        }

        state.dataPlantHXFluidToFluid->FluidHX(CompLoop).SupplySideLoop.inletNodeNum =
            NodeInputManager::GetOnlySingleNode(state,
                                                cAlphaArgs(5),
                                                ErrorsFound,
                                                cCurrentModuleObject,
                                                cAlphaArgs(1),
                                                DataLoopNode::NodeFluidType::Water,
                                                DataLoopNode::NodeConnectionType::Inlet,
                                                NodeInputManager::CompFluidStream::Secondary,
                                                DataLoopNode::ObjectIsNotParent);
        state.dataPlantHXFluidToFluid->FluidHX(CompLoop).SupplySideLoop.outletNodeNum =
            NodeInputManager::GetOnlySingleNode(state,
                                                cAlphaArgs(6),
                                                ErrorsFound,
                                                cCurrentModuleObject,
                                                cAlphaArgs(1),
                                                DataLoopNode::NodeFluidType::Water,
                                                DataLoopNode::NodeConnectionType::Outlet,
                                                NodeInputManager::CompFluidStream::Secondary,
                                                DataLoopNode::ObjectIsNotParent);
        BranchNodeConnections::TestCompSet(state, cCurrentModuleObject, cAlphaArgs(1), cAlphaArgs(5), cAlphaArgs(6), "Loop Supply Side Plant Nodes");
        state.dataPlantHXFluidToFluid->FluidHX(CompLoop).SupplySideLoop.DesignVolumeFlowRate = rNumericArgs(2);
        if (state.dataPlantHXFluidToFluid->FluidHX(CompLoop).SupplySideLoop.DesignVolumeFlowRate == DataSizing::AutoSize) {
            state.dataPlantHXFluidToFluid->FluidHX(CompLoop).SupplySideLoop.DesignVolumeFlowRateWasAutoSized = true;
        }

        if (UtilityRoutines::SameString(cAlphaArgs(7), "CrossFlowBothUnMixed")) {
            state.dataPlantHXFluidToFluid->FluidHX(CompLoop).HeatExchangeModelType = FluidHXType::CrossFlowBothUnMixed;
        } else if (UtilityRoutines::SameString(cAlphaArgs(7), "CrossFlowBothMixed")) {
            state.dataPlantHXFluidToFluid->FluidHX(CompLoop).HeatExchangeModelType = FluidHXType::CrossFlowBothMixed;
        } else if (UtilityRoutines::SameString(cAlphaArgs(7), "CrossFlowSupplyMixedDemandUnMixed")) {
            state.dataPlantHXFluidToFluid->FluidHX(CompLoop).HeatExchangeModelType = FluidHXType::CrossFlowSupplyLoopMixedDemandLoopUnMixed;
        } else if (UtilityRoutines::SameString(cAlphaArgs(7), "CrossFlowSupplyUnMixedDemandMixed")) {
            state.dataPlantHXFluidToFluid->FluidHX(CompLoop).HeatExchangeModelType = FluidHXType::CrossFlowSupplyLoopUnMixedDemandLoopMixed;
        } else if (UtilityRoutines::SameString(cAlphaArgs(7), "CounterFlow")) {
            state.dataPlantHXFluidToFluid->FluidHX(CompLoop).HeatExchangeModelType = FluidHXType::CounterFlow;
        } else if (UtilityRoutines::SameString(cAlphaArgs(7), "ParallelFlow")) {
            state.dataPlantHXFluidToFluid->FluidHX(CompLoop).HeatExchangeModelType = FluidHXType::ParallelFlow;
        } else if (UtilityRoutines::SameString(cAlphaArgs(7), "Ideal")) {
            state.dataPlantHXFluidToFluid->FluidHX(CompLoop).HeatExchangeModelType = FluidHXType::Ideal;
        } else {
            ShowSevereError(state, std::string{RoutineName} + cCurrentModuleObject + "=\"" + cAlphaArgs(1) + "\", invalid entry.");
            ShowContinueError(state, "Invalid " + cAlphaFieldNames(7) + " = " + cAlphaArgs(7));
            ErrorsFound = true;
        }

        if (!lNumericFieldBlanks(3)) {
            state.dataPlantHXFluidToFluid->FluidHX(CompLoop).UA = rNumericArgs(3);
            if (state.dataPlantHXFluidToFluid->FluidHX(CompLoop).UA == DataSizing::AutoSize) {
                state.dataPlantHXFluidToFluid->FluidHX(CompLoop).UAWasAutoSized = true;
            }
        } else {
            if (state.dataPlantHXFluidToFluid->FluidHX(CompLoop).HeatExchangeModelType != FluidHXType::Ideal) {
                ShowSevereError(state, std::string{RoutineName} + cCurrentModuleObject + "=\"" + cAlphaArgs(1) + "\", invalid entry.");
                ShowContinueError(state, "Missing entry for " + cNumericFieldNames(3));
                ErrorsFound = true;
            }
        }

        if (UtilityRoutines::SameString(cAlphaArgs(8), "UncontrolledOn")) {
            state.dataPlantHXFluidToFluid->FluidHX(CompLoop).controlMode = ControlType::UncontrolledOn;
        } else if (UtilityRoutines::SameString(cAlphaArgs(8), "OperationSchemeModulated")) {
            state.dataPlantHXFluidToFluid->FluidHX(CompLoop).controlMode = ControlType::OperationSchemeModulated;
        } else if (UtilityRoutines::SameString(cAlphaArgs(8), "OperationSchemeOnOff")) {
            state.dataPlantHXFluidToFluid->FluidHX(CompLoop).controlMode = ControlType::OperationSchemeOnOff;
        } else if (UtilityRoutines::SameString(cAlphaArgs(8), "HeatingSetpointModulated")) {
            state.dataPlantHXFluidToFluid->FluidHX(CompLoop).controlMode = ControlType::HeatingSetPointModulated;
        } else if (UtilityRoutines::SameString(cAlphaArgs(8), "HeatingSetpointOnOff")) {
            state.dataPlantHXFluidToFluid->FluidHX(CompLoop).controlMode = ControlType::HeatingSetPointOnOff;
        } else if (UtilityRoutines::SameString(cAlphaArgs(8), "CoolingSetpointModulated")) {
            state.dataPlantHXFluidToFluid->FluidHX(CompLoop).controlMode = ControlType::CoolingSetPointModulated;
        } else if (UtilityRoutines::SameString(cAlphaArgs(8), "CoolingSetpointOnOff")) {
            state.dataPlantHXFluidToFluid->FluidHX(CompLoop).controlMode = ControlType::CoolingSetPointOnOff;
        } else if (UtilityRoutines::SameString(cAlphaArgs(8), "DualDeadbandSetpointModulated")) {
            state.dataPlantHXFluidToFluid->FluidHX(CompLoop).controlMode = ControlType::DualDeadBandSetPointModulated;
        } else if (UtilityRoutines::SameString(cAlphaArgs(8), "DualDeadbandSetpointOnOff")) {
            state.dataPlantHXFluidToFluid->FluidHX(CompLoop).controlMode = ControlType::DualDeadBandSetPointOnOff;
        } else if (UtilityRoutines::SameString(cAlphaArgs(8), "CoolingDifferentialOnOff")) {
            state.dataPlantHXFluidToFluid->FluidHX(CompLoop).controlMode = ControlType::CoolingDifferentialOnOff;
        } else if (UtilityRoutines::SameString(cAlphaArgs(8), "CoolingSetpointOnOffWithComponentOverride")) {
            state.dataPlantHXFluidToFluid->FluidHX(CompLoop).controlMode = ControlType::CoolingSetPointOnOffWithComponentOverride;
        } else if (UtilityRoutines::SameString(cAlphaArgs(8), "TrackComponentOnOff")) {
            state.dataPlantHXFluidToFluid->FluidHX(CompLoop).controlMode = ControlType::TrackComponentOnOff;
        } else {
            ShowSevereError(state, std::string{RoutineName} + cCurrentModuleObject + "=\"" + cAlphaArgs(1) + "\", invalid entry.");
            ShowContinueError(state, "Invalid " + cAlphaFieldNames(8) + " = " + cAlphaArgs(8));
            ErrorsFound = true;
        }

        if (!lAlphaFieldBlanks(9)) {
            state.dataPlantHXFluidToFluid->FluidHX(CompLoop).SetPointNodeNum =
                NodeInputManager::GetOnlySingleNode(state,
                                                    cAlphaArgs(9),
                                                    ErrorsFound,
                                                    DataLoopNode::ConnectionObjectType::HeatExchangerFluidToFluid,
                                                    cAlphaArgs(1),
                                                    DataLoopNode::NodeFluidType::Water,
<<<<<<< HEAD
                                                    DataLoopNode::NodeConnectionType::Sensor,
=======
                                                    DataLoopNode::ConnectionType::Inlet,
>>>>>>> 571e3dc2
                                                    NodeInputManager::CompFluidStream::Primary,
                                                    DataLoopNode::ObjectIsNotParent);
            // check that node actually has setpoints on it
            if ((state.dataPlantHXFluidToFluid->FluidHX(CompLoop).controlMode == ControlType::HeatingSetPointModulated) ||
                (state.dataPlantHXFluidToFluid->FluidHX(CompLoop).controlMode == ControlType::HeatingSetPointOnOff) ||
                (state.dataPlantHXFluidToFluid->FluidHX(CompLoop).controlMode == ControlType::CoolingSetPointModulated) ||
                (state.dataPlantHXFluidToFluid->FluidHX(CompLoop).controlMode == ControlType::CoolingSetPointOnOff) ||
                (state.dataPlantHXFluidToFluid->FluidHX(CompLoop).controlMode == ControlType::CoolingSetPointOnOffWithComponentOverride)) {
                if (state.dataLoopNodes->Node(state.dataPlantHXFluidToFluid->FluidHX(CompLoop).SetPointNodeNum).TempSetPoint ==
                    DataLoopNode::SensedNodeFlagValue) {
                    if (!state.dataGlobal->AnyEnergyManagementSystemInModel) {
                        ShowSevereError(state, std::string{RoutineName} + " Missing temperature setpoint for DataLoopNode::Node = " + cAlphaArgs(9));
                        ShowContinueError(state, "Occurs for " + cCurrentModuleObject + "=\"" + cAlphaArgs(1));
                        ShowContinueError(state, " Use a setpoint manager to place a single temperature setpoint on the node");
                        ErrorsFound = true;
                    } else {
                        // need call to EMS to check node
                        bool NodeEMSSetPointMissing = false;
                        EMSManager::CheckIfNodeSetPointManagedByEMS(state,
                                                                    state.dataPlantHXFluidToFluid->FluidHX(CompLoop).SetPointNodeNum,
                                                                    EMSManager::SPControlType::TemperatureSetPoint,
                                                                    NodeEMSSetPointMissing);
                        if (NodeEMSSetPointMissing) {
                            ShowSevereError(state, std::string{RoutineName} + " Missing temperature setpoint for node = " + cAlphaArgs(9));
                            ShowContinueError(state, "Occurs for " + cCurrentModuleObject + "=\"" + cAlphaArgs(1));
                            ShowContinueError(state, "Use a setpoint manager or EMS actuator to place a single temperature setpoint on the node");
                            ErrorsFound = true;
                        }
                    }
                }
            } else if ((state.dataPlantHXFluidToFluid->FluidHX(CompLoop).controlMode == ControlType::DualDeadBandSetPointModulated) ||
                       (state.dataPlantHXFluidToFluid->FluidHX(CompLoop).controlMode == ControlType::DualDeadBandSetPointOnOff)) {
                if ((state.dataLoopNodes->Node(state.dataPlantHXFluidToFluid->FluidHX(CompLoop).SetPointNodeNum).TempSetPointHi ==
                     DataLoopNode::SensedNodeFlagValue) ||
                    (state.dataLoopNodes->Node(state.dataPlantHXFluidToFluid->FluidHX(CompLoop).SetPointNodeNum).TempSetPointLo ==
                     DataLoopNode::SensedNodeFlagValue)) {
                    if (!state.dataGlobal->AnyEnergyManagementSystemInModel) {
                        ShowSevereError(state, std::string{RoutineName} + " Missing dual temperature setpoints for node = " + cAlphaArgs(9));
                        ShowContinueError(state, "Occurs for " + cCurrentModuleObject + "=\"" + cAlphaArgs(1));
                        ShowContinueError(state, " Use a setpoint manager to place a dual temperature setpoint on the node");
                        ErrorsFound = true;
                    } else {
                        // need call to EMS to check node
                        bool NodeEMSSetPointMissing = false;
                        EMSManager::CheckIfNodeSetPointManagedByEMS(state,
                                                                    state.dataPlantHXFluidToFluid->FluidHX(CompLoop).SetPointNodeNum,
                                                                    EMSManager::SPControlType::TemperatureMinSetPoint,
                                                                    NodeEMSSetPointMissing);
                        EMSManager::CheckIfNodeSetPointManagedByEMS(state,
                                                                    state.dataPlantHXFluidToFluid->FluidHX(CompLoop).SetPointNodeNum,
                                                                    EMSManager::SPControlType::TemperatureMaxSetPoint,
                                                                    NodeEMSSetPointMissing);
                        if (NodeEMSSetPointMissing) {
                            ShowSevereError(state, std::string{RoutineName} + " Missing temperature setpoint for node = " + cAlphaArgs(9));
                            ShowContinueError(state, "Occurs for " + cCurrentModuleObject + "=\"" + cAlphaArgs(1));
                            ShowContinueError(state, "Use a setpoint manager or EMS actuators to place a dual temperature setpoints on the node");
                            ErrorsFound = true;
                        }
                    }
                }
            }

        } else {
            // need to name a setpoint node if using a setpoint type control mode
            if ((state.dataPlantHXFluidToFluid->FluidHX(CompLoop).controlMode == ControlType::HeatingSetPointModulated) ||
                (state.dataPlantHXFluidToFluid->FluidHX(CompLoop).controlMode == ControlType::HeatingSetPointOnOff) ||
                (state.dataPlantHXFluidToFluid->FluidHX(CompLoop).controlMode == ControlType::CoolingSetPointModulated) ||
                (state.dataPlantHXFluidToFluid->FluidHX(CompLoop).controlMode == ControlType::CoolingSetPointOnOff) ||
                (state.dataPlantHXFluidToFluid->FluidHX(CompLoop).controlMode == ControlType::DualDeadBandSetPointModulated) ||
                (state.dataPlantHXFluidToFluid->FluidHX(CompLoop).controlMode == ControlType::DualDeadBandSetPointOnOff) ||
                (state.dataPlantHXFluidToFluid->FluidHX(CompLoop).controlMode == ControlType::CoolingSetPointOnOffWithComponentOverride)) {
                ShowSevereError(state, std::string{RoutineName} + cCurrentModuleObject + "=\"" + cAlphaArgs(1) + "\", invalid entry.");
                ShowContinueError(state, "Missing entry for " + cAlphaFieldNames(9));
                ErrorsFound = true;
            }
        }

        if (!lNumericFieldBlanks(4)) {
            state.dataPlantHXFluidToFluid->FluidHX(CompLoop).TempControlTol = rNumericArgs(4);
        } else {
            state.dataPlantHXFluidToFluid->FluidHX(CompLoop).TempControlTol = 0.01;
        }

        state.dataPlantHXFluidToFluid->FluidHX(CompLoop).HeatTransferMeteringEndUse = cAlphaArgs(10);

        if (!lAlphaFieldBlanks(11)) {
            state.dataPlantHXFluidToFluid->FluidHX(CompLoop).OtherCompSupplySideLoop.inletNodeNum =
                NodeInputManager::GetOnlySingleNode(state,
                                                    cAlphaArgs(11),
                                                    ErrorsFound,
                                                    DataLoopNode::ConnectionObjectType::HeatExchangerFluidToFluid,
                                                    cAlphaArgs(1),
                                                    DataLoopNode::NodeFluidType::Water,
<<<<<<< HEAD
                                                    DataLoopNode::NodeConnectionType::Actuator,
=======
                                                    DataLoopNode::ConnectionType::Outlet,
>>>>>>> 571e3dc2
                                                    NodeInputManager::CompFluidStream::Primary,
                                                    DataLoopNode::ObjectIsNotParent);
        } else {
            if (state.dataPlantHXFluidToFluid->FluidHX(CompLoop).controlMode == ControlType::CoolingSetPointOnOffWithComponentOverride) {
                ShowSevereError(state, std::string{RoutineName} + cCurrentModuleObject + "=\"" + cAlphaArgs(1) + "\", invalid entry.");
                ShowContinueError(state, "Missing entry for " + cAlphaFieldNames(11));
                ErrorsFound = true;
            }
        }

<<<<<<< HEAD
        if (!lAlphaFieldBlanks(12)) {
            state.dataPlantHXFluidToFluid->FluidHX(CompLoop).OtherCompDemandSideLoop.inletNodeNum =
=======
            state.dataPlantHXFluidToFluid->FluidHX(CompLoop).SupplySideLoop.inletNodeNum =
                NodeInputManager::GetOnlySingleNode(state,
                                                    cAlphaArgs(5),
                                                    ErrorsFound,
                                                    DataLoopNode::ConnectionObjectType::HeatExchangerFluidToFluid,
                                                    cAlphaArgs(1),
                                                    DataLoopNode::NodeFluidType::Water,
                                                    DataLoopNode::ConnectionType::Inlet,
                                                    NodeInputManager::CompFluidStream::Secondary,
                                                    DataLoopNode::ObjectIsNotParent);
            state.dataPlantHXFluidToFluid->FluidHX(CompLoop).SupplySideLoop.outletNodeNum =
>>>>>>> 571e3dc2
                NodeInputManager::GetOnlySingleNode(state,
                                                    cAlphaArgs(12),
                                                    ErrorsFound,
                                                    DataLoopNode::ConnectionObjectType::HeatExchangerFluidToFluid,
                                                    cAlphaArgs(1),
                                                    DataLoopNode::NodeFluidType::Water,
<<<<<<< HEAD
                                                    DataLoopNode::NodeConnectionType::Actuator,
                                                    NodeInputManager::CompFluidStream::Primary,
=======
                                                    DataLoopNode::ConnectionType::Outlet,
                                                    NodeInputManager::CompFluidStream::Secondary,
>>>>>>> 571e3dc2
                                                    DataLoopNode::ObjectIsNotParent);
        } else {
            if (state.dataPlantHXFluidToFluid->FluidHX(CompLoop).controlMode == ControlType::CoolingSetPointOnOffWithComponentOverride) {
                ShowSevereError(state, std::string{RoutineName} + cCurrentModuleObject + "=\"" + cAlphaArgs(1) + "\", invalid entry.");
                ShowContinueError(state, "Missing entry for " + cAlphaFieldNames(12));
                ErrorsFound = true;
            }
        }

        if (!lAlphaFieldBlanks(13)) {
            if (UtilityRoutines::SameString(cAlphaArgs(13), "WetBulbTemperature")) {
                state.dataPlantHXFluidToFluid->FluidHX(CompLoop).ControlSignalTemp = CtrlTempType::WetBulbTemperature;
            } else if (UtilityRoutines::SameString(cAlphaArgs(13), "DryBulbTemperature")) {
                state.dataPlantHXFluidToFluid->FluidHX(CompLoop).ControlSignalTemp = CtrlTempType::DryBulbTemperature;
            } else if (UtilityRoutines::SameString(cAlphaArgs(13), "Loop")) {
                state.dataPlantHXFluidToFluid->FluidHX(CompLoop).ControlSignalTemp = CtrlTempType::LoopTemperature;
            }
        } else {
            if (state.dataPlantHXFluidToFluid->FluidHX(CompLoop).controlMode == ControlType::CoolingSetPointOnOffWithComponentOverride) {
                ShowSevereError(state, std::string{RoutineName} + cCurrentModuleObject + "=\"" + cAlphaArgs(1) + "\", invalid entry.");
                ShowContinueError(state, "Missing entry for " + cAlphaFieldNames(13));
                ErrorsFound = true;
            }
        }

        if (!lNumericFieldBlanks(5)) {
            state.dataPlantHXFluidToFluid->FluidHX(CompLoop).SizingFactor = rNumericArgs(5);
        } else {
            state.dataPlantHXFluidToFluid->FluidHX(CompLoop).SizingFactor = 1.0;
        }

        if (!lNumericFieldBlanks(6)) {
            state.dataPlantHXFluidToFluid->FluidHX(CompLoop).MinOperationTemp = rNumericArgs(6);
        } else {
            state.dataPlantHXFluidToFluid->FluidHX(CompLoop).MinOperationTemp = -9999.0;
        }

        if (!lNumericFieldBlanks(7)) {
            state.dataPlantHXFluidToFluid->FluidHX(CompLoop).MaxOperationTemp = rNumericArgs(7);
        } else {
            state.dataPlantHXFluidToFluid->FluidHX(CompLoop).MaxOperationTemp = 9999.0;
        }
    }

    cCurrentModuleObject = "HeatExchanger:SteamToWater";
    for (int SteamCompLoop = 1; SteamCompLoop <= state.dataPlantHXFluidToFluid->NumberOfSteamToWaterHXs; ++SteamCompLoop) {
        int CompLoop = SteamCompLoop + state.dataPlantHXFluidToFluid->NumberOfPlantFluidHXs;
        state.dataInputProcessing->inputProcessor->getObjectItem(state,
                                                                 cCurrentModuleObject,
                                                                 CompLoop,
                                                                 cAlphaArgs,
                                                                 NumAlphas,
                                                                 rNumericArgs,
                                                                 NumNums,
                                                                 IOStat,
                                                                 lNumericFieldBlanks,
                                                                 lAlphaFieldBlanks,
                                                                 cAlphaFieldNames,
                                                                 cNumericFieldNames);
        UtilityRoutines::IsNameEmpty(state, cAlphaArgs(1), cCurrentModuleObject, ErrorsFound);

        state.dataPlantHXFluidToFluid->FluidHX(CompLoop).Name = cAlphaArgs(1);
        state.dataPlantHXFluidToFluid->FluidHX(CompLoop).Type = DataPlant::PlantEquipmentType::SteamToWaterPlantHtExchg;

        if (lAlphaFieldBlanks(2)) {
            state.dataPlantHXFluidToFluid->FluidHX(CompLoop).AvailSchedNum = DataGlobalConstants::ScheduleAlwaysOn;
        } else {
            state.dataPlantHXFluidToFluid->FluidHX(CompLoop).AvailSchedNum = ScheduleManager::GetScheduleIndex(state, cAlphaArgs(2));
            if (state.dataPlantHXFluidToFluid->FluidHX(CompLoop).AvailSchedNum <= 0) {
                ShowSevereError(state, std::string{RoutineName} + cCurrentModuleObject + "=\"" + cAlphaArgs(1) + "\", invalid entry.");
                ShowContinueError(state, "Invalid " + cAlphaFieldNames(2) + " = " + cAlphaArgs(2));
                ShowContinueError(state, "Schedule was not found ");
                ErrorsFound = true;
            }
        }

<<<<<<< HEAD
        state.dataPlantHXFluidToFluid->FluidHX(CompLoop).DemandSideLoop.inletNodeNum =
            NodeInputManager::GetOnlySingleNode(state,
                                                cAlphaArgs(3),
                                                ErrorsFound,
                                                cCurrentModuleObject,
                                                cAlphaArgs(1),
                                                DataLoopNode::NodeFluidType::Steam,
                                                DataLoopNode::NodeConnectionType::Inlet,
                                                NodeInputManager::CompFluidStream::Primary,
                                                DataLoopNode::ObjectIsNotParent);
        state.dataPlantHXFluidToFluid->FluidHX(CompLoop).DemandSideLoop.outletNodeNum =
            NodeInputManager::GetOnlySingleNode(state,
                                                cAlphaArgs(4),
                                                ErrorsFound,
                                                cCurrentModuleObject,
                                                cAlphaArgs(1),
                                                DataLoopNode::NodeFluidType::Steam,
                                                DataLoopNode::NodeConnectionType::Outlet,
                                                NodeInputManager::CompFluidStream::Primary,
                                                DataLoopNode::ObjectIsNotParent);
        BranchNodeConnections::TestCompSet(state, cCurrentModuleObject, cAlphaArgs(1), cAlphaArgs(3), cAlphaArgs(4), "Steam Side Plant Nodes");
        state.dataPlantHXFluidToFluid->FluidHX(CompLoop).DemandSideLoop.DesignVolumeFlowRate = rNumericArgs(1);
        if (state.dataPlantHXFluidToFluid->FluidHX(CompLoop).DemandSideLoop.DesignVolumeFlowRate == DataSizing::AutoSize) {
            state.dataPlantHXFluidToFluid->FluidHX(CompLoop).DemandSideLoop.DesignVolumeFlowRateWasAutoSized = true;
        }
=======
            if (!lAlphaFieldBlanks(9)) {
                state.dataPlantHXFluidToFluid->FluidHX(CompLoop).SetPointNodeNum =
                    NodeInputManager::GetOnlySingleNode(state,
                                                        cAlphaArgs(9),
                                                        ErrorsFound,
                                                        DataLoopNode::ConnectionObjectType::HeatExchangerFluidToFluid,
                                                        cAlphaArgs(1),
                                                        DataLoopNode::NodeFluidType::Water,
                                                        DataLoopNode::ConnectionType::Sensor,
                                                        NodeInputManager::CompFluidStream::Primary,
                                                        DataLoopNode::ObjectIsNotParent);
                // check that node actually has setpoints on it
                if ((state.dataPlantHXFluidToFluid->FluidHX(CompLoop).controlMode == ControlType::HeatingSetPointModulated) ||
                    (state.dataPlantHXFluidToFluid->FluidHX(CompLoop).controlMode == ControlType::HeatingSetPointOnOff) ||
                    (state.dataPlantHXFluidToFluid->FluidHX(CompLoop).controlMode == ControlType::CoolingSetPointModulated) ||
                    (state.dataPlantHXFluidToFluid->FluidHX(CompLoop).controlMode == ControlType::CoolingSetPointOnOff) ||
                    (state.dataPlantHXFluidToFluid->FluidHX(CompLoop).controlMode == ControlType::CoolingSetPointOnOffWithComponentOverride)) {
                    if (state.dataLoopNodes->Node(state.dataPlantHXFluidToFluid->FluidHX(CompLoop).SetPointNodeNum).TempSetPoint ==
                        DataLoopNode::SensedNodeFlagValue) {
                        if (!state.dataGlobal->AnyEnergyManagementSystemInModel) {
                            ShowSevereError(state,
                                            std::string{RoutineName} + " Missing temperature setpoint for DataLoopNode::Node = " + cAlphaArgs(9));
                            ShowContinueError(state, "Occurs for " + cCurrentModuleObject + "=\"" + cAlphaArgs(1));
                            ShowContinueError(state, " Use a setpoint manager to place a single temperature setpoint on the node");
                            ErrorsFound = true;
                        } else {
                            // need call to EMS to check node
                            bool NodeEMSSetPointMissing = false;
                            EMSManager::CheckIfNodeSetPointManagedByEMS(state,
                                                                        state.dataPlantHXFluidToFluid->FluidHX(CompLoop).SetPointNodeNum,
                                                                        EMSManager::SPControlType::TemperatureSetPoint,
                                                                        NodeEMSSetPointMissing);
                            if (NodeEMSSetPointMissing) {
                                ShowSevereError(state, std::string{RoutineName} + " Missing temperature setpoint for node = " + cAlphaArgs(9));
                                ShowContinueError(state, "Occurs for " + cCurrentModuleObject + "=\"" + cAlphaArgs(1));
                                ShowContinueError(state, "Use a setpoint manager or EMS actuator to place a single temperature setpoint on the node");
                                ErrorsFound = true;
                            }
                        }
                    }
                } else if ((state.dataPlantHXFluidToFluid->FluidHX(CompLoop).controlMode == ControlType::DualDeadBandSetPointModulated) ||
                           (state.dataPlantHXFluidToFluid->FluidHX(CompLoop).controlMode == ControlType::DualDeadBandSetPointOnOff)) {
                    if ((state.dataLoopNodes->Node(state.dataPlantHXFluidToFluid->FluidHX(CompLoop).SetPointNodeNum).TempSetPointHi ==
                         DataLoopNode::SensedNodeFlagValue) ||
                        (state.dataLoopNodes->Node(state.dataPlantHXFluidToFluid->FluidHX(CompLoop).SetPointNodeNum).TempSetPointLo ==
                         DataLoopNode::SensedNodeFlagValue)) {
                        if (!state.dataGlobal->AnyEnergyManagementSystemInModel) {
                            ShowSevereError(state, std::string{RoutineName} + " Missing dual temperature setpoints for node = " + cAlphaArgs(9));
                            ShowContinueError(state, "Occurs for " + cCurrentModuleObject + "=\"" + cAlphaArgs(1));
                            ShowContinueError(state, " Use a setpoint manager to place a dual temperature setpoint on the node");
                            ErrorsFound = true;
                        } else {
                            // need call to EMS to check node
                            bool NodeEMSSetPointMissing = false;
                            EMSManager::CheckIfNodeSetPointManagedByEMS(state,
                                                                        state.dataPlantHXFluidToFluid->FluidHX(CompLoop).SetPointNodeNum,
                                                                        EMSManager::SPControlType::TemperatureMinSetPoint,
                                                                        NodeEMSSetPointMissing);
                            EMSManager::CheckIfNodeSetPointManagedByEMS(state,
                                                                        state.dataPlantHXFluidToFluid->FluidHX(CompLoop).SetPointNodeNum,
                                                                        EMSManager::SPControlType::TemperatureMaxSetPoint,
                                                                        NodeEMSSetPointMissing);
                            if (NodeEMSSetPointMissing) {
                                ShowSevereError(state, std::string{RoutineName} + " Missing temperature setpoint for node = " + cAlphaArgs(9));
                                ShowContinueError(state, "Occurs for " + cCurrentModuleObject + "=\"" + cAlphaArgs(1));
                                ShowContinueError(state, "Use a setpoint manager or EMS actuators to place a dual temperature setpoints on the node");
                                ErrorsFound = true;
                            }
                        }
                    }
                }
>>>>>>> 571e3dc2

        state.dataPlantHXFluidToFluid->FluidHX(CompLoop).SupplySideLoop.inletNodeNum =
            NodeInputManager::GetOnlySingleNode(state,
                                                cAlphaArgs(5),
                                                ErrorsFound,
                                                cCurrentModuleObject,
                                                cAlphaArgs(1),
                                                DataLoopNode::NodeFluidType::Water,
                                                DataLoopNode::NodeConnectionType::Inlet,
                                                NodeInputManager::CompFluidStream::Secondary,
                                                DataLoopNode::ObjectIsNotParent);
        state.dataPlantHXFluidToFluid->FluidHX(CompLoop).SupplySideLoop.outletNodeNum =
            NodeInputManager::GetOnlySingleNode(state,
                                                cAlphaArgs(6),
                                                ErrorsFound,
                                                cCurrentModuleObject,
                                                cAlphaArgs(1),
                                                DataLoopNode::NodeFluidType::Water,
                                                DataLoopNode::NodeConnectionType::Outlet,
                                                NodeInputManager::CompFluidStream::Secondary,
                                                DataLoopNode::ObjectIsNotParent);
        BranchNodeConnections::TestCompSet(state, cCurrentModuleObject, cAlphaArgs(1), cAlphaArgs(5), cAlphaArgs(6), "Water Side Plant Nodes");
        state.dataPlantHXFluidToFluid->FluidHX(CompLoop).SupplySideLoop.DesignVolumeFlowRate = rNumericArgs(2);
        if (state.dataPlantHXFluidToFluid->FluidHX(CompLoop).SupplySideLoop.DesignVolumeFlowRate == DataSizing::AutoSize) {
            state.dataPlantHXFluidToFluid->FluidHX(CompLoop).SupplySideLoop.DesignVolumeFlowRateWasAutoSized = true;
        }

        if (!lNumericFieldBlanks(3)) {
            state.dataPlantHXFluidToFluid->FluidHX(CompLoop).DegOfSubCool = rNumericArgs(3);
        } else {
            state.dataPlantHXFluidToFluid->FluidHX(CompLoop).DegOfSubCool = 5.0;
        }

<<<<<<< HEAD
        if (!lNumericFieldBlanks(4)) {
            state.dataPlantHXFluidToFluid->FluidHX(CompLoop).DegOfLoopSubCool = rNumericArgs(4);
        } else {
            state.dataPlantHXFluidToFluid->FluidHX(CompLoop).DegOfLoopSubCool = 20.0;
        }

        if (UtilityRoutines::SameString(cAlphaArgs(7), "LoadControl")) {
            state.dataPlantHXFluidToFluid->FluidHX(CompLoop).controlMode = ControlType::LoadControl;
        } else if (UtilityRoutines::SameString(cAlphaArgs(7), "TemperatureSetpointControl")) {
            state.dataPlantHXFluidToFluid->FluidHX(CompLoop).controlMode = ControlType::TemperatureSetpointControl;
        } else {
            ShowSevereError(state, std::string{RoutineName} + cCurrentModuleObject + "=\"" + cAlphaArgs(1) + "\", invalid entry.");
            ShowContinueError(state, "Invalid " + cAlphaFieldNames(7) + " = " + cAlphaArgs(7));
            ErrorsFound = true;
        }
=======
            state.dataPlantHXFluidToFluid->FluidHX(CompLoop).HeatTransferMeteringEndUse = cAlphaArgs(10);

            if (!lAlphaFieldBlanks(11)) {
                state.dataPlantHXFluidToFluid->FluidHX(CompLoop).OtherCompSupplySideLoop.inletNodeNum =
                    NodeInputManager::GetOnlySingleNode(state,
                                                        cAlphaArgs(11),
                                                        ErrorsFound,
                                                        DataLoopNode::ConnectionObjectType::HeatExchangerFluidToFluid,
                                                        cAlphaArgs(1),
                                                        DataLoopNode::NodeFluidType::Water,
                                                        DataLoopNode::ConnectionType::Actuator,
                                                        NodeInputManager::CompFluidStream::Primary,
                                                        DataLoopNode::ObjectIsNotParent);
            } else {
                if (state.dataPlantHXFluidToFluid->FluidHX(CompLoop).controlMode == ControlType::CoolingSetPointOnOffWithComponentOverride) {
                    ShowSevereError(state, std::string{RoutineName} + cCurrentModuleObject + "=\"" + cAlphaArgs(1) + "\", invalid entry.");
                    ShowContinueError(state, "Missing entry for " + cAlphaFieldNames(11));
                    ErrorsFound = true;
                }
            }

            if (!lAlphaFieldBlanks(12)) {
                state.dataPlantHXFluidToFluid->FluidHX(CompLoop).OtherCompDemandSideLoop.inletNodeNum =
                    NodeInputManager::GetOnlySingleNode(state,
                                                        cAlphaArgs(12),
                                                        ErrorsFound,
                                                        DataLoopNode::ConnectionObjectType::HeatExchangerFluidToFluid,
                                                        cAlphaArgs(1),
                                                        DataLoopNode::NodeFluidType::Water,
                                                        DataLoopNode::ConnectionType::Actuator,
                                                        NodeInputManager::CompFluidStream::Primary,
                                                        DataLoopNode::ObjectIsNotParent);
            } else {
                if (state.dataPlantHXFluidToFluid->FluidHX(CompLoop).controlMode == ControlType::CoolingSetPointOnOffWithComponentOverride) {
                    ShowSevereError(state, std::string{RoutineName} + cCurrentModuleObject + "=\"" + cAlphaArgs(1) + "\", invalid entry.");
                    ShowContinueError(state, "Missing entry for " + cAlphaFieldNames(12));
                    ErrorsFound = true;
                }
            }
>>>>>>> 571e3dc2

        if (!lAlphaFieldBlanks(8)) {
            state.dataPlantHXFluidToFluid->FluidHX(CompLoop).SetPointNodeNum =
                NodeInputManager::GetOnlySingleNode(state,
                                                    cAlphaArgs(8),
                                                    ErrorsFound,
                                                    cCurrentModuleObject,
                                                    cAlphaArgs(1),
                                                    DataLoopNode::NodeFluidType::Water,
                                                    DataLoopNode::NodeConnectionType::Sensor,
                                                    NodeInputManager::CompFluidStream::Primary,
                                                    DataLoopNode::ObjectIsNotParent);
            // check that node actually has setpoints on it
            if (state.dataPlantHXFluidToFluid->FluidHX(CompLoop).controlMode == ControlType::TemperatureSetpointControl) {
                if (state.dataLoopNodes->Node(state.dataPlantHXFluidToFluid->FluidHX(CompLoop).SetPointNodeNum).TempSetPoint ==
                    DataLoopNode::SensedNodeFlagValue) {
                    if (!state.dataGlobal->AnyEnergyManagementSystemInModel) {
                        ShowSevereError(state, std::string{RoutineName} + " Missing temperature setpoint for DataLoopNode::Node = " + cAlphaArgs(8));
                        ShowContinueError(state, "Occurs for " + cCurrentModuleObject + "=\"" + cAlphaArgs(1));
                        ShowContinueError(state, " Use a setpoint manager to place a single temperature setpoint on the node");
                        ErrorsFound = true;
                    } else {
                        // need call to EMS to check node
                        bool NodeEMSSetPointMissing = false;
                        EMSManager::CheckIfNodeSetPointManagedByEMS(state,
                                                                    state.dataPlantHXFluidToFluid->FluidHX(CompLoop).SetPointNodeNum,
                                                                    EMSManager::SPControlType::TemperatureSetPoint,
                                                                    NodeEMSSetPointMissing);
                        if (NodeEMSSetPointMissing) {
                            ShowSevereError(state, std::string{RoutineName} + " Missing temperature setpoint for node = " + cAlphaArgs(8));
                            ShowContinueError(state, "Occurs for " + cCurrentModuleObject + "=\"" + cAlphaArgs(1));
                            ShowContinueError(state, "Use a setpoint manager or EMS actuator to place a single temperature setpoint on the node");
                            ErrorsFound = true;
                        }
                    }
                }
            }
        } else {
            // need to name a setpoint node if using a setpoint type control mode
            if (state.dataPlantHXFluidToFluid->FluidHX(CompLoop).controlMode == ControlType::TemperatureSetpointControl) {
                ShowSevereError(state, std::string{RoutineName} + cCurrentModuleObject + "=\"" + cAlphaArgs(1) + "\", invalid entry.");
                ShowContinueError(state, "Missing entry for " + cAlphaFieldNames(8));
                ErrorsFound = true;
            }
        }

        if (!lNumericFieldBlanks(5)) {
            state.dataPlantHXFluidToFluid->FluidHX(CompLoop).SizingFactor = rNumericArgs(5);
        } else {
            state.dataPlantHXFluidToFluid->FluidHX(CompLoop).SizingFactor = 1.0;
        }
    }

    if (ErrorsFound) {
        ShowFatalError(state, std::string{RoutineName} + "Errors found in processing " + cCurrentModuleObject + " input.");
    }
}

void HeatExchangerStruct::setupOutputVars(EnergyPlusData &state)
{
    std::string reportVarPrefix;
    std::string loopSupplySide;
    std::string loopDemandSide;

    if (this->Type == DataPlant::PlantEquipmentType::FluidToFluidPlantHtExchg) {
        reportVarPrefix = "Fluid ";
        loopSupplySide = "Loop Supply Side ";
        loopDemandSide = "Loop Demand Side ";

    } else if (this->Type == DataPlant::PlantEquipmentType::SteamToWaterPlantHtExchg) {
        reportVarPrefix = "Steam to Water ";
        loopSupplySide = "Water ";
        loopDemandSide = "Steam ";
    }

    SetupOutputVariable(state,
                        reportVarPrefix + "Heat Exchanger Heat Transfer Rate",
                        OutputProcessor::Unit::W,
                        this->HeatTransferRate,
                        OutputProcessor::SOVTimeStepType::System,
                        OutputProcessor::SOVStoreType::Average,
                        this->Name);

    SetupOutputVariable(state,
                        reportVarPrefix + "Heat Exchanger Heat Transfer Energy",
                        OutputProcessor::Unit::J,
                        this->HeatTransferEnergy,
                        OutputProcessor::SOVTimeStepType::System,
                        OutputProcessor::SOVStoreType::Summed,
                        this->Name,
                        _,
                        "ENERGYTRANSFER",
                        this->HeatTransferMeteringEndUse,
                        _,
                        "Plant");

    SetupOutputVariable(state,
                        reportVarPrefix + "Heat Exchanger " + loopSupplySide + "Mass Flow Rate",
                        OutputProcessor::Unit::kg_s,
                        this->SupplySideLoop.InletMassFlowRate,
                        OutputProcessor::SOVTimeStepType::System,
                        OutputProcessor::SOVStoreType::Average,
                        this->Name);

    SetupOutputVariable(state,
                        reportVarPrefix + "Heat Exchanger " + loopSupplySide + "Inlet Temperature",
                        OutputProcessor::Unit::C,
                        this->SupplySideLoop.InletTemp,
                        OutputProcessor::SOVTimeStepType::System,
                        OutputProcessor::SOVStoreType::Average,
                        this->Name);

    SetupOutputVariable(state,
                        reportVarPrefix + "Heat Exchanger " + loopSupplySide + "Outlet Temperature",
                        OutputProcessor::Unit::C,
                        this->SupplySideLoop.OutletTemp,
                        OutputProcessor::SOVTimeStepType::System,
                        OutputProcessor::SOVStoreType::Average,
                        this->Name);

    SetupOutputVariable(state,
                        reportVarPrefix + "Heat Exchanger " + loopDemandSide + "Mass Flow Rate",
                        OutputProcessor::Unit::kg_s,
                        this->DemandSideLoop.InletMassFlowRate,
                        OutputProcessor::SOVTimeStepType::System,
                        OutputProcessor::SOVStoreType::Average,
                        this->Name);

    SetupOutputVariable(state,
                        reportVarPrefix + "Heat Exchanger " + loopDemandSide + "Inlet Temperature",
                        OutputProcessor::Unit::C,
                        this->DemandSideLoop.InletTemp,
                        OutputProcessor::SOVTimeStepType::System,
                        OutputProcessor::SOVStoreType::Average,
                        this->Name);

    SetupOutputVariable(state,
                        reportVarPrefix + "Heat Exchanger " + loopDemandSide + "Outlet Temperature",
                        OutputProcessor::Unit::C,
                        this->DemandSideLoop.OutletTemp,
                        OutputProcessor::SOVTimeStepType::System,
                        OutputProcessor::SOVStoreType::Average,
                        this->Name);

    SetupOutputVariable(state,
                        reportVarPrefix + "Heat Exchanger Operation Status",
                        OutputProcessor::Unit::None,
                        this->OperationStatus,
                        OutputProcessor::SOVTimeStepType::System,
                        OutputProcessor::SOVStoreType::Average,
                        this->Name);

    if (this->Type == DataPlant::PlantEquipmentType::FluidToFluidPlantHtExchg) {
        SetupOutputVariable(state,
                            "Fluid Heat Exchanger Effectiveness",
                            OutputProcessor::Unit::None,
                            this->Effectiveness,
                            OutputProcessor::SOVTimeStepType::System,
                            OutputProcessor::SOVStoreType::Average,
                            this->Name);
    }
}

void HeatExchangerStruct::initialize(EnergyPlusData &state)
{

    // SUBROUTINE INFORMATION:
    //       AUTHOR         B. Griffith
    //       DATE WRITTEN   november, 2012
    //       MODIFIED       na
    //       RE-ENGINEERED  na

    // PURPOSE OF THIS SUBROUTINE:
    // Initialize heat exchanger model

    static constexpr std::string_view RoutineNameNoColon("InitFluidHeatExchanger");
    static constexpr std::string_view RoutineNameSTWNoColon("InitSteamToWaterHeatExchanger");
    Real64 rho;

    this->oneTimeInit(state); // plant setup

    if (state.dataGlobal->BeginEnvrnFlag && this->MyEnvrnFlag && (state.dataPlnt->PlantFirstSizesOkayToFinalize)) {

        if (this->Type == DataPlant::PlantEquipmentType::FluidToFluidPlantHtExchg) {
            rho = FluidProperties::GetDensityGlycol(state,
                                                    state.dataPlnt->PlantLoop(this->DemandSideLoop.loopNum).FluidName,
                                                    DataGlobalConstants::InitConvTemp,
                                                    state.dataPlnt->PlantLoop(this->DemandSideLoop.loopNum).FluidIndex,
                                                    RoutineNameNoColon);
            this->DemandSideLoop.MassFlowRateMax = rho * this->DemandSideLoop.DesignVolumeFlowRate;
            PlantUtilities::InitComponentNodes(state,
                                               this->DemandSideLoop.MassFlowRateMin,
                                               this->DemandSideLoop.MassFlowRateMax,
                                               this->DemandSideLoop.inletNodeNum,
                                               this->DemandSideLoop.outletNodeNum);

        } else if (this->Type == DataPlant::PlantEquipmentType::SteamToWaterPlantHtExchg) {
            Real64 rhoSteam = FluidProperties::GetSatDensityRefrig(state,
                                                                   state.dataPlnt->PlantLoop(this->DemandSideLoop.loopNum).FluidName,
                                                                   DataGlobalConstants::InitConvTemp,
                                                                   1.0,
                                                                   state.dataPlnt->PlantLoop(this->DemandSideLoop.loopNum).FluidIndex,
                                                                   RoutineNameSTWNoColon);

            Real64 StartEnthSteam = FluidProperties::GetSatEnthalpyRefrig(state,
                                                                          state.dataPlnt->PlantLoop(this->DemandSideLoop.loopNum).FluidName,
                                                                          DataGlobalConstants::InitConvTemp,
                                                                          1.0,
                                                                          state.dataPlnt->PlantLoop(this->DemandSideLoop.loopNum).FluidIndex,
                                                                          RoutineNameSTWNoColon);

            this->DemandSideLoop.MassFlowRateMax = rhoSteam * this->DemandSideLoop.DesignVolumeFlowRate;

            PlantUtilities::InitComponentNodes(state,
                                               this->DemandSideLoop.MassFlowRateMin,
                                               this->DemandSideLoop.MassFlowRateMax,
                                               this->DemandSideLoop.inletNodeNum,
                                               this->DemandSideLoop.outletNodeNum);

            this->DemandSideLoop.InletTemp = state.dataLoopNodes->Node(this->DemandSideLoop.inletNodeNum).Temp;
            this->DemandSideLoop.InletEnthalpy = StartEnthSteam;
            this->DemandSideLoop.InletQuality = 1.0;
            this->DemandSideLoop.InletSteamPress = state.dataLoopNodes->Node(this->DemandSideLoop.inletNodeNum).Press;
        }

        rho = FluidProperties::GetDensityGlycol(state,
                                                state.dataPlnt->PlantLoop(this->SupplySideLoop.loopNum).FluidName,
                                                DataGlobalConstants::InitConvTemp,
                                                state.dataPlnt->PlantLoop(this->SupplySideLoop.loopNum).FluidIndex,
                                                RoutineNameNoColon);
        this->SupplySideLoop.MassFlowRateMax = rho * this->SupplySideLoop.DesignVolumeFlowRate;
        PlantUtilities::InitComponentNodes(state,
                                           this->SupplySideLoop.MassFlowRateMin,
                                           this->SupplySideLoop.MassFlowRateMax,
                                           this->SupplySideLoop.inletNodeNum,
                                           this->SupplySideLoop.outletNodeNum);
        this->MyEnvrnFlag = false;
    }

    if (!state.dataGlobal->BeginEnvrnFlag) {
        this->MyEnvrnFlag = true;
    }

    this->DemandSideLoop.InletTemp = state.dataLoopNodes->Node(this->DemandSideLoop.inletNodeNum).Temp;
    this->SupplySideLoop.InletTemp = state.dataLoopNodes->Node(this->SupplySideLoop.inletNodeNum).Temp;

    if (this->controlMode == ControlType::CoolingSetPointOnOffWithComponentOverride) {
        // store current value for setpoint in central plant loop data structure
        int LoopNum2 = this->OtherCompSupplySideLoop.loopNum;
        DataPlant::LoopSideLocation LoopSideNum = this->OtherCompSupplySideLoop.loopSideNum;
        int BranchNum = this->OtherCompSupplySideLoop.branchNum;
        int LoopCompNum = this->OtherCompSupplySideLoop.compNum;

        state.dataPlnt->PlantLoop(LoopNum2).LoopSide(LoopSideNum).Branch(BranchNum).Comp(LoopCompNum).FreeCoolCntrlMinCntrlTemp =
            state.dataLoopNodes->Node(this->SetPointNodeNum).TempSetPoint - this->TempControlTol; // issue #5626, include control tolerance
    }
}

void HeatExchangerStruct::size(EnergyPlusData &state)
{

    // SUBROUTINE INFORMATION:
    //       AUTHOR         B. Griffith
    //       DATE WRITTEN   December 2012
    //       MODIFIED       na
    //       RE-ENGINEERED  na

    // PURPOSE OF THIS SUBROUTINE:
    // Size plant heat exchanger flow rates, UA, and max capacity

    // METHODOLOGY EMPLOYED:
    // the supply side flow rate is obtained from the plant sizing structure
    // the demand side is sized to match the supply side
    // the UA is sized for an effectiveness of 1.0 using sizing temps
    // the capacity uses the full HX model

    if (this->Type == DataPlant::PlantEquipmentType::FluidToFluidPlantHtExchg) {

        static constexpr std::string_view RoutineName("SizeFluidHeatExchanger");

        // first deal with Loop Supply Side
        int PltSizNumSupSide = state.dataPlnt->PlantLoop(this->SupplySideLoop.loopNum).PlantSizNum;
        int PltSizNumDmdSide = state.dataPlnt->PlantLoop(this->DemandSideLoop.loopNum).PlantSizNum;
        Real64 tmpSupSideDesignVolFlowRate = this->SupplySideLoop.DesignVolumeFlowRate;
        if (this->SupplySideLoop.DesignVolumeFlowRateWasAutoSized) {
            if (PltSizNumSupSide > 0) {
                if (state.dataSize->PlantSizData(PltSizNumSupSide).DesVolFlowRate >= DataHVACGlobals::SmallWaterVolFlow) {
                    tmpSupSideDesignVolFlowRate = state.dataSize->PlantSizData(PltSizNumSupSide).DesVolFlowRate * this->SizingFactor;
                    if (state.dataPlnt->PlantFirstSizesOkayToFinalize) this->SupplySideLoop.DesignVolumeFlowRate = tmpSupSideDesignVolFlowRate;
                } else {
                    tmpSupSideDesignVolFlowRate = 0.0;
                    if (state.dataPlnt->PlantFirstSizesOkayToFinalize) this->SupplySideLoop.DesignVolumeFlowRate = tmpSupSideDesignVolFlowRate;
                }
                if (state.dataPlnt->PlantFinalSizesOkayToReport) {
                    BaseSizer::reportSizerOutput(state,
                                                 "HeatExchanger:FluidToFluid",
                                                 this->Name,
                                                 "Loop Supply Side Design Fluid Flow Rate [m3/s]",
                                                 this->SupplySideLoop.DesignVolumeFlowRate);
                }
                if (state.dataPlnt->PlantFirstSizesOkayToReport) {
                    BaseSizer::reportSizerOutput(state,
                                                 "HeatExchanger:FluidToFluid",
                                                 this->Name,
                                                 "Initial Loop Supply Side Design Fluid Flow Rate [m3/s]",
                                                 this->SupplySideLoop.DesignVolumeFlowRate);
                }
            } else {
                if (state.dataPlnt->PlantFirstSizesOkayToFinalize) {
                    ShowSevereError(state, "SizeFluidHeatExchanger: Autosizing of requires a loop Sizing:Plant object");
                    ShowContinueError(state, "Occurs in heat exchanger object=" + this->Name);
                }
            }
        }
        PlantUtilities::RegisterPlantCompDesignFlow(state, this->SupplySideLoop.inletNodeNum, tmpSupSideDesignVolFlowRate);

        // second deal with Loop Demand Side
        Real64 tmpDmdSideDesignVolFlowRate = this->DemandSideLoop.DesignVolumeFlowRate;
        if (this->DemandSideLoop.DesignVolumeFlowRateWasAutoSized) {
            if (tmpSupSideDesignVolFlowRate > DataHVACGlobals::SmallWaterVolFlow) {
                tmpDmdSideDesignVolFlowRate = tmpSupSideDesignVolFlowRate;
                if (state.dataPlnt->PlantFirstSizesOkayToFinalize) this->DemandSideLoop.DesignVolumeFlowRate = tmpDmdSideDesignVolFlowRate;
            } else {
                tmpDmdSideDesignVolFlowRate = 0.0;
                if (state.dataPlnt->PlantFirstSizesOkayToFinalize) this->DemandSideLoop.DesignVolumeFlowRate = tmpDmdSideDesignVolFlowRate;
            }
            if (state.dataPlnt->PlantFinalSizesOkayToReport) {
                BaseSizer::reportSizerOutput(state,
                                             "HeatExchanger:FluidToFluid",
                                             this->Name,
                                             "Loop Demand Side Design Fluid Flow Rate [m3/s]",
                                             this->DemandSideLoop.DesignVolumeFlowRate);
            }
            if (state.dataPlnt->PlantFirstSizesOkayToReport) {
                BaseSizer::reportSizerOutput(state,
                                             "HeatExchanger:FluidToFluid",
                                             this->Name,
                                             "Initial Loop Demand Side Design Fluid Flow Rate [m3/s]",
                                             this->DemandSideLoop.DesignVolumeFlowRate);
            }
        }
        PlantUtilities::RegisterPlantCompDesignFlow(state, this->DemandSideLoop.inletNodeNum, tmpDmdSideDesignVolFlowRate);

        // size UA if needed
        if (this->UAWasAutoSized) {
            // get nominal delta T between two loops
            if (PltSizNumSupSide > 0 && PltSizNumDmdSide > 0) {

                Real64 tmpDeltaTloopToLoop(0.0);

                switch (state.dataSize->PlantSizData(PltSizNumSupSide).LoopType) {

                case DataSizing::HeatingLoop:
                case DataSizing::SteamLoop: {
                    tmpDeltaTloopToLoop =
                        std::abs((state.dataSize->PlantSizData(PltSizNumSupSide).ExitTemp - state.dataSize->PlantSizData(PltSizNumSupSide).DeltaT) -
                                 state.dataSize->PlantSizData(PltSizNumDmdSide).ExitTemp);
                    break;
                }
                case DataSizing::CoolingLoop:
                case DataSizing::CondenserLoop: {
                    tmpDeltaTloopToLoop =
                        std::abs((state.dataSize->PlantSizData(PltSizNumSupSide).ExitTemp + state.dataSize->PlantSizData(PltSizNumSupSide).DeltaT) -
                                 state.dataSize->PlantSizData(PltSizNumDmdSide).ExitTemp);
                    break;
                }
                default:
                    assert(false);
                    break;
                }

                tmpDeltaTloopToLoop = max(2.0, tmpDeltaTloopToLoop);
                Real64 tmpDeltaTSupLoop = state.dataSize->PlantSizData(PltSizNumSupSide).DeltaT;
                if (tmpSupSideDesignVolFlowRate >= DataHVACGlobals::SmallWaterVolFlow) {

                    Real64 Cp = FluidProperties::GetSpecificHeatGlycol(state,
                                                                       state.dataPlnt->PlantLoop(this->SupplySideLoop.loopNum).FluidName,
                                                                       DataGlobalConstants::InitConvTemp,
                                                                       state.dataPlnt->PlantLoop(this->SupplySideLoop.loopNum).FluidIndex,
                                                                       RoutineName);

                    Real64 rho = FluidProperties::GetDensityGlycol(state,
                                                                   state.dataPlnt->PlantLoop(this->SupplySideLoop.loopNum).FluidName,
                                                                   DataGlobalConstants::InitConvTemp,
                                                                   state.dataPlnt->PlantLoop(this->SupplySideLoop.loopNum).FluidIndex,
                                                                   RoutineName);

                    Real64 tmpDesCap = Cp * rho * tmpDeltaTSupLoop * tmpSupSideDesignVolFlowRate;
                    if (state.dataPlnt->PlantFirstSizesOkayToFinalize) this->UA = tmpDesCap / tmpDeltaTloopToLoop;
                } else {
                    if (state.dataPlnt->PlantFirstSizesOkayToFinalize) this->UA = 0.0;
                }
                if (state.dataPlnt->PlantFinalSizesOkayToReport) {
                    BaseSizer::reportSizerOutput(
                        state, "HeatExchanger:FluidToFluid", this->Name, "Heat Exchanger U-Factor Times Area Value [W/C]", this->UA);
                    BaseSizer::reportSizerOutput(state,
                                                 "HeatExchanger:FluidToFluid",
                                                 this->Name,
                                                 "Loop-to-loop Temperature Difference Used to Size Heat Exchanger U-Factor Times Area Value [C]",
                                                 tmpDeltaTloopToLoop);
                }
                if (state.dataPlnt->PlantFirstSizesOkayToReport) {
                    BaseSizer::reportSizerOutput(
                        state, "HeatExchanger:FluidToFluid", this->Name, "Initial Heat Exchanger U-Factor Times Area Value [W/C]", this->UA);
                    BaseSizer::reportSizerOutput(
                        state,
                        "HeatExchanger:FluidToFluid",
                        this->Name,
                        "Initial Loop-to-loop Temperature Difference Used to Size Heat Exchanger U-Factor Times Area Value [C]",
                        tmpDeltaTloopToLoop);
                }
            } else {
                if (state.dataPlnt->PlantFirstSizesOkayToFinalize) {
                    ShowSevereError(state,
                                    "SizeFluidHeatExchanger: Autosizing of heat Exchanger UA requires a loop Sizing:Plant objects for both loops");
                    ShowContinueError(state, "Occurs in heat exchanger object=" + this->Name);
                }
            }
        }

        // size capacities for load range based op schemes
        if (state.dataPlnt->PlantFirstSizesOkayToFinalize) {

            if (PltSizNumSupSide > 0) {
                switch (state.dataSize->PlantSizData(PltSizNumSupSide).LoopType) {
                case DataSizing::HeatingLoop:
                case DataSizing::SteamLoop: {
                    state.dataLoopNodes->Node(this->SupplySideLoop.inletNodeNum).Temp =
                        (state.dataSize->PlantSizData(PltSizNumSupSide).ExitTemp - state.dataSize->PlantSizData(PltSizNumSupSide).DeltaT);
                    break;
                }
                case DataSizing::CoolingLoop:
                case DataSizing::CondenserLoop: {
                    state.dataLoopNodes->Node(this->SupplySideLoop.inletNodeNum).Temp =
                        (state.dataSize->PlantSizData(PltSizNumSupSide).ExitTemp + state.dataSize->PlantSizData(PltSizNumSupSide).DeltaT);
                    break;
                }
                default:
                    break;
                }

            } else { // don't rely on sizing, use loop setpoints
                // loop supply side
                if (state.dataPlnt->PlantLoop(this->SupplySideLoop.loopNum).LoopDemandCalcScheme == DataPlant::LoopDemandCalcScheme::SingleSetPoint) {
                    state.dataLoopNodes->Node(this->SupplySideLoop.inletNodeNum).Temp =
                        state.dataLoopNodes->Node(state.dataPlnt->PlantLoop(this->SupplySideLoop.loopNum).TempSetPointNodeNum).TempSetPoint;
                } else if (state.dataPlnt->PlantLoop(this->SupplySideLoop.loopNum).LoopDemandCalcScheme ==
                           DataPlant::LoopDemandCalcScheme::DualSetPointDeadBand) {
                    state.dataLoopNodes->Node(this->SupplySideLoop.inletNodeNum).Temp =
                        (state.dataLoopNodes->Node(state.dataPlnt->PlantLoop(this->SupplySideLoop.loopNum).TempSetPointNodeNum).TempSetPointHi +
                         state.dataLoopNodes->Node(state.dataPlnt->PlantLoop(this->SupplySideLoop.loopNum).TempSetPointNodeNum).TempSetPointLo) /
                        2.0;
                }
            }

            if (PltSizNumDmdSide > 0) {
                state.dataLoopNodes->Node(this->DemandSideLoop.inletNodeNum).Temp = state.dataSize->PlantSizData(PltSizNumDmdSide).ExitTemp;
            } else { // don't rely on sizing, use loop setpoints
                // loop demand side
                if (state.dataPlnt->PlantLoop(this->DemandSideLoop.loopNum).LoopDemandCalcScheme == DataPlant::LoopDemandCalcScheme::SingleSetPoint) {
                    state.dataLoopNodes->Node(this->DemandSideLoop.inletNodeNum).Temp =
                        state.dataLoopNodes->Node(state.dataPlnt->PlantLoop(this->DemandSideLoop.loopNum).TempSetPointNodeNum).TempSetPoint;
                } else if (state.dataPlnt->PlantLoop(this->DemandSideLoop.loopNum).LoopDemandCalcScheme ==
                           DataPlant::LoopDemandCalcScheme::DualSetPointDeadBand) {
                    state.dataLoopNodes->Node(this->DemandSideLoop.inletNodeNum).Temp =
                        (state.dataLoopNodes->Node(state.dataPlnt->PlantLoop(this->DemandSideLoop.loopNum).TempSetPointNodeNum).TempSetPointHi +
                         state.dataLoopNodes->Node(state.dataPlnt->PlantLoop(this->DemandSideLoop.loopNum).TempSetPointNodeNum).TempSetPointLo) /
                        2.0;
                }
            }

            Real64 rho = FluidProperties::GetDensityGlycol(state,
                                                           state.dataPlnt->PlantLoop(this->SupplySideLoop.loopNum).FluidName,
                                                           DataGlobalConstants::InitConvTemp,
                                                           state.dataPlnt->PlantLoop(this->SupplySideLoop.loopNum).FluidIndex,
                                                           RoutineName);
            Real64 SupSideMdot = this->SupplySideLoop.DesignVolumeFlowRate * rho;
            rho = FluidProperties::GetDensityGlycol(state,
                                                    state.dataPlnt->PlantLoop(this->DemandSideLoop.loopNum).FluidName,
                                                    DataGlobalConstants::InitConvTemp,
                                                    state.dataPlnt->PlantLoop(this->DemandSideLoop.loopNum).FluidIndex,
                                                    RoutineName);
            Real64 DmdSideMdot = this->DemandSideLoop.DesignVolumeFlowRate * rho;

            this->calculate(state, SupSideMdot, DmdSideMdot);
            this->SupplySideLoop.MaxLoad = std::abs(this->HeatTransferRate);
        }
        if (state.dataPlnt->PlantFinalSizesOkayToReport) {
            OutputReportPredefined::PreDefTableEntry(state, state.dataOutRptPredefined->pdchMechType, this->Name, "HeatExchanger:FluidToFluid");
            OutputReportPredefined::PreDefTableEntry(state, state.dataOutRptPredefined->pdchMechNomCap, this->Name, this->SupplySideLoop.MaxLoad);
        }

    } else if (this->Type == DataPlant::PlantEquipmentType::SteamToWaterPlantHtExchg) {

        static constexpr std::string_view RoutineName("SizeSteamToWaterHeatExchanger");

        // first deal with Water
        int PltSizNumWaterSide = state.dataPlnt->PlantLoop(this->SupplySideLoop.loopNum).PlantSizNum;
        int PltSizNumSteamSide = state.dataPlnt->PlantLoop(this->DemandSideLoop.loopNum).PlantSizNum;
        Real64 tmpWaterSideDesignVolFlowRate = this->SupplySideLoop.DesignVolumeFlowRate;
        if (this->SupplySideLoop.DesignVolumeFlowRateWasAutoSized) {
            if (PltSizNumWaterSide > 0) {
                if (state.dataSize->PlantSizData(PltSizNumWaterSide).DesVolFlowRate >= DataHVACGlobals::SmallWaterVolFlow) {
                    tmpWaterSideDesignVolFlowRate = state.dataSize->PlantSizData(PltSizNumWaterSide).DesVolFlowRate * this->SizingFactor;
                    if (state.dataPlnt->PlantFirstSizesOkayToFinalize) this->SupplySideLoop.DesignVolumeFlowRate = tmpWaterSideDesignVolFlowRate;
                } else {
                    tmpWaterSideDesignVolFlowRate = 0.0;
                    if (state.dataPlnt->PlantFirstSizesOkayToFinalize) this->SupplySideLoop.DesignVolumeFlowRate = tmpWaterSideDesignVolFlowRate;
                }
                if (state.dataPlnt->PlantFinalSizesOkayToReport) {
                    BaseSizer::reportSizerOutput(state,
                                                 "HeatExchanger:SteamToWater",
                                                 this->Name,
                                                 "Water Design Fluid Flow Rate [m3/s]",
                                                 this->SupplySideLoop.DesignVolumeFlowRate);
                }
                if (state.dataPlnt->PlantFirstSizesOkayToReport) {
                    BaseSizer::reportSizerOutput(state,
                                                 "HeatExchanger:SteamToWater",
                                                 this->Name,
                                                 "Initial Water Design Fluid Flow Rate [m3/s]",
                                                 this->SupplySideLoop.DesignVolumeFlowRate);
                }
            } else {
                if (state.dataPlnt->PlantFirstSizesOkayToFinalize) {
                    ShowSevereError(state, "SizeSteamToWaterHeatExchanger: Autosizing of requires a loop Sizing:Plant object");
                    ShowContinueError(state, "Occurs in heat exchanger object=" + this->Name);
                }
            }
        }
        PlantUtilities::RegisterPlantCompDesignFlow(state, this->SupplySideLoop.inletNodeNum, tmpWaterSideDesignVolFlowRate);

        // second deal with Steam
        Real64 tmpSteamSideDesignVolFlowRate = this->DemandSideLoop.DesignVolumeFlowRate;
        if (this->DemandSideLoop.DesignVolumeFlowRateWasAutoSized) {

            Real64 tmpDeltaTWaterLoop = state.dataSize->PlantSizData(PltSizNumWaterSide).DeltaT;
            if (tmpWaterSideDesignVolFlowRate >= DataHVACGlobals::SmallWaterVolFlow) {

                Real64 Cp = FluidProperties::GetSpecificHeatGlycol(state,
                                                                   state.dataPlnt->PlantLoop(this->SupplySideLoop.loopNum).FluidName,
                                                                   DataGlobalConstants::InitConvTemp,
                                                                   state.dataPlnt->PlantLoop(this->SupplySideLoop.loopNum).FluidIndex,
                                                                   RoutineName);

                Real64 rho = FluidProperties::GetDensityGlycol(state,
                                                               state.dataPlnt->PlantLoop(this->SupplySideLoop.loopNum).FluidName,
                                                               DataGlobalConstants::InitConvTemp,
                                                               state.dataPlnt->PlantLoop(this->SupplySideLoop.loopNum).FluidIndex,
                                                               RoutineName);

                Real64 tmpDesCap = Cp * rho * tmpDeltaTWaterLoop * tmpWaterSideDesignVolFlowRate;

                Real64 TempSteamIn = FluidProperties::GetSatTemperatureRefrig(state,
                                                                              state.dataPlnt->PlantLoop(this->DemandSideLoop.loopNum).FluidName,
                                                                              state.dataEnvrn->StdBaroPress,
                                                                              state.dataPlnt->PlantLoop(this->DemandSideLoop.loopNum).FluidIndex,
                                                                              RoutineName);
                Real64 EnthSteamInDry = FluidProperties::GetSatEnthalpyRefrig(state,
                                                                              state.dataPlnt->PlantLoop(this->DemandSideLoop.loopNum).FluidName,
                                                                              TempSteamIn,
                                                                              1.0,
                                                                              state.dataPlnt->PlantLoop(this->DemandSideLoop.loopNum).FluidIndex,
                                                                              RoutineName);
                Real64 EnthSteamOutWet = FluidProperties::GetSatEnthalpyRefrig(state,
                                                                               state.dataPlnt->PlantLoop(this->DemandSideLoop.loopNum).FluidName,
                                                                               TempSteamIn,
                                                                               0.0,
                                                                               state.dataPlnt->PlantLoop(this->DemandSideLoop.loopNum).FluidIndex,
                                                                               RoutineName);
                Real64 LatentHeatSteam = EnthSteamInDry - EnthSteamOutWet;

                Real64 SteamDensity = FluidProperties::GetSatDensityRefrig(state,
                                                                           state.dataPlnt->PlantLoop(this->DemandSideLoop.loopNum).FluidName,
                                                                           TempSteamIn,
                                                                           1.0,
                                                                           state.dataPlnt->PlantLoop(this->DemandSideLoop.loopNum).FluidIndex,
                                                                           RoutineName);

                Real64 CpCondensate = FluidProperties::GetSatSpecificHeatRefrig(state,
                                                                                state.dataPlnt->PlantLoop(this->DemandSideLoop.loopNum).FluidName,
                                                                                TempSteamIn,
                                                                                0.0,
                                                                                state.dataPlnt->PlantLoop(this->DemandSideLoop.loopNum).FluidIndex,
                                                                                RoutineName);

                tmpSteamSideDesignVolFlowRate = tmpDesCap / (SteamDensity * (LatentHeatSteam + this->DegOfSubCool * CpCondensate));

                if (state.dataPlnt->PlantFirstSizesOkayToFinalize) this->DemandSideLoop.DesignVolumeFlowRate = tmpSteamSideDesignVolFlowRate;

            } else {
                if (state.dataPlnt->PlantFirstSizesOkayToFinalize) this->DemandSideLoop.DesignVolumeFlowRate = 0.0;
            }

            if (state.dataPlnt->PlantFinalSizesOkayToReport) {
                BaseSizer::reportSizerOutput(state,
                                             "HeatExchanger:SteamToWater",
                                             this->Name,
                                             "Steam Design Fluid Flow Rate [m3/s]",
                                             this->DemandSideLoop.DesignVolumeFlowRate);
            }
            if (state.dataPlnt->PlantFirstSizesOkayToReport) {
                BaseSizer::reportSizerOutput(state,
                                             "HeatExchanger:SteamToWater",
                                             this->Name,
                                             "Initial Steam Design Fluid Flow Rate [m3/s]",
                                             this->DemandSideLoop.DesignVolumeFlowRate);
            }
        }
        PlantUtilities::RegisterPlantCompDesignFlow(state, this->DemandSideLoop.inletNodeNum, tmpSteamSideDesignVolFlowRate);
    }
}

void HeatExchangerStruct::control(EnergyPlusData &state, Real64 MyLoad, bool FirstHVACIteration)
{

    // SUBROUTINE INFORMATION:
    //       AUTHOR         B. Griffith
    //       DATE WRITTEN   November 2012
    //       MODIFIED       na
    //       RE-ENGINEERED  na

    // PURPOSE OF THIS SUBROUTINE:
    // determine control state for fluid to fluid heat exchanger
    // make fluid flow requests accordingly

    // METHODOLOGY EMPLOYED:
    // long CASE statement for different control options

    static constexpr std::string_view RoutineName("ControlFluidHeatExchanger");

    Real64 mdotSupSide;
    Real64 mdotDmdSide;

    // check if available by schedule
    bool ScheduledOff;
    Real64 AvailSchedValue = ScheduleManager::GetCurrentScheduleValue(state, this->AvailSchedNum);
    if (AvailSchedValue <= 0) {
        ScheduledOff = true;
    } else {
        ScheduledOff = false;
    }

    // check if operational limits trip off unit
    bool LimitTrippedOff = false;
    if ((state.dataLoopNodes->Node(this->SupplySideLoop.inletNodeNum).Temp < this->MinOperationTemp) ||
        (state.dataLoopNodes->Node(this->DemandSideLoop.inletNodeNum).Temp < this->MinOperationTemp)) {
        LimitTrippedOff = true;
    }
    if ((state.dataLoopNodes->Node(this->SupplySideLoop.inletNodeNum).Temp > this->MaxOperationTemp) ||
        (state.dataLoopNodes->Node(this->DemandSideLoop.inletNodeNum).Temp > this->MaxOperationTemp)) {
        LimitTrippedOff = true;
    }

    if (!ScheduledOff && !LimitTrippedOff) {

        switch (this->controlMode) {

        case ControlType::UncontrolledOn: {

            // make passive request for supply side loop flow
            mdotSupSide = this->SupplySideLoop.MassFlowRateMax;
            PlantUtilities::SetComponentFlowRate(
                state, mdotSupSide, this->SupplySideLoop.inletNodeNum, this->SupplySideLoop.outletNodeNum, this->SupplySideLoop);
            if (mdotSupSide > DataBranchAirLoopPlant::MassFlowTolerance) {
                // if supply side loop has massflow, request demand side flow
                mdotDmdSide = this->DemandSideLoop.MassFlowRateMax;
            } else {
                mdotDmdSide = 0.0;
            }
            PlantUtilities::SetComponentFlowRate(
                state, mdotDmdSide, this->DemandSideLoop.inletNodeNum, this->DemandSideLoop.outletNodeNum, this->DemandSideLoop);

            break;
        }
        case ControlType::OperationSchemeModulated: {

            if (std::abs(MyLoad) > DataHVACGlobals::SmallLoad) {
                if (MyLoad < -1.0 * DataHVACGlobals::SmallLoad) { // requesting cooling
                    Real64 DeltaTCooling = this->SupplySideLoop.InletTemp - this->DemandSideLoop.InletTemp;
                    if (DeltaTCooling > this->TempControlTol) { // can do cooling so turn on
                        mdotSupSide = this->SupplySideLoop.MassFlowRateMax;
                        PlantUtilities::SetComponentFlowRate(
                            state, mdotSupSide, this->SupplySideLoop.inletNodeNum, this->SupplySideLoop.outletNodeNum, this->SupplySideLoop);
                        if (mdotSupSide > DataBranchAirLoopPlant::MassFlowTolerance) {
                            // if supply side loop has massflow, request demand side flow
                            Real64 cp = FluidProperties::GetSpecificHeatGlycol(state,
                                                                               state.dataPlnt->PlantLoop(this->SupplySideLoop.loopNum).FluidName,
                                                                               this->SupplySideLoop.InletTemp,
                                                                               state.dataPlnt->PlantLoop(this->SupplySideLoop.loopNum).FluidIndex,
                                                                               RoutineName);
                            Real64 TargetLeavingTemp = this->SupplySideLoop.InletTemp - std::abs(MyLoad) / (cp * mdotSupSide);

                            this->findDemandSideLoopFlow(state, TargetLeavingTemp, HXAction::CoolingSupplySideLoop);
                        } else { // no flow on supply side so do not request flow on demand side
                            mdotDmdSide = 0.0;
                            PlantUtilities::SetComponentFlowRate(
                                state, mdotDmdSide, this->DemandSideLoop.inletNodeNum, this->DemandSideLoop.outletNodeNum, this->DemandSideLoop);
                        }
                    } else { // not able to cool so turn off
                        mdotSupSide = 0.0;
                        PlantUtilities::SetComponentFlowRate(
                            state, mdotSupSide, this->SupplySideLoop.inletNodeNum, this->SupplySideLoop.outletNodeNum, this->SupplySideLoop);
                        // issue 4959, make demand side flow request on first hvac iteration so demand side loop can run as a trial to get a
                        // fresh demand side inlet temperature value
                        if (FirstHVACIteration) {
                            mdotDmdSide = this->DemandSideLoop.MassFlowRateMax;
                        } else {
                            mdotDmdSide = 0.0;
                        }
                        PlantUtilities::SetComponentFlowRate(
                            state, mdotDmdSide, this->DemandSideLoop.inletNodeNum, this->DemandSideLoop.outletNodeNum, this->DemandSideLoop);
                    }

                } else { // requesting heating
                    Real64 DeltaTHeating = this->DemandSideLoop.InletTemp - this->SupplySideLoop.InletTemp;
                    if (DeltaTHeating > this->TempControlTol) { // can do heating so turn on
                        mdotSupSide = this->SupplySideLoop.MassFlowRateMax;
                        PlantUtilities::SetComponentFlowRate(
                            state, mdotSupSide, this->SupplySideLoop.inletNodeNum, this->SupplySideLoop.outletNodeNum, this->SupplySideLoop);
                        if (mdotSupSide > DataBranchAirLoopPlant::MassFlowTolerance) {
                            Real64 cp = FluidProperties::GetSpecificHeatGlycol(state,
                                                                               state.dataPlnt->PlantLoop(this->SupplySideLoop.loopNum).FluidName,
                                                                               this->SupplySideLoop.InletTemp,
                                                                               state.dataPlnt->PlantLoop(this->SupplySideLoop.loopNum).FluidIndex,
                                                                               RoutineName);
                            Real64 TargetLeavingTemp = this->SupplySideLoop.InletTemp + std::abs(MyLoad) / (cp * mdotSupSide);

                            this->findDemandSideLoopFlow(state, TargetLeavingTemp, HXAction::HeatingSupplySideLoop);
                        } else { // no flow on supply side so do not request flow on demand side
                            mdotDmdSide = 0.0;
                            PlantUtilities::SetComponentFlowRate(
                                state, mdotDmdSide, this->DemandSideLoop.inletNodeNum, this->DemandSideLoop.outletNodeNum, this->DemandSideLoop);
                        }
                    } else { // not able to heat so turn off
                        mdotSupSide = 0.0;
                        PlantUtilities::SetComponentFlowRate(
                            state, mdotSupSide, this->SupplySideLoop.inletNodeNum, this->SupplySideLoop.outletNodeNum, this->SupplySideLoop);
                        // issue 4959, make demand side flow request on first hvac iteration so demand side loop can run as a trial to get a
                        // fresh demand side inlet temperature value
                        if (FirstHVACIteration) {
                            mdotDmdSide = this->DemandSideLoop.MassFlowRateMax;
                        } else {
                            mdotDmdSide = 0.0;
                        }
                        PlantUtilities::SetComponentFlowRate(
                            state, mdotDmdSide, this->DemandSideLoop.inletNodeNum, this->DemandSideLoop.outletNodeNum, this->DemandSideLoop);
                    }
                }

            } else { //  no load
                mdotSupSide = 0.0;
                PlantUtilities::SetComponentFlowRate(
                    state, mdotSupSide, this->SupplySideLoop.inletNodeNum, this->SupplySideLoop.outletNodeNum, this->SupplySideLoop);
                mdotDmdSide = 0.0;
                PlantUtilities::SetComponentFlowRate(
                    state, mdotDmdSide, this->DemandSideLoop.inletNodeNum, this->DemandSideLoop.outletNodeNum, this->DemandSideLoop);
            }

            break;
        }
        case ControlType::OperationSchemeOnOff: {
            if (std::abs(MyLoad) > DataHVACGlobals::SmallLoad) {
                if (MyLoad < DataHVACGlobals::SmallLoad) { // requesting cooling
                    Real64 DeltaTCooling = this->SupplySideLoop.InletTemp - this->DemandSideLoop.InletTemp;
                    if (DeltaTCooling > this->TempControlTol) { // can do cooling so turn on
                        mdotSupSide = this->SupplySideLoop.MassFlowRateMax;
                        PlantUtilities::SetComponentFlowRate(
                            state, mdotSupSide, this->SupplySideLoop.inletNodeNum, this->SupplySideLoop.outletNodeNum, this->SupplySideLoop);
                        if (mdotSupSide > DataBranchAirLoopPlant::MassFlowTolerance) {
                            mdotDmdSide = this->DemandSideLoop.MassFlowRateMax;
                        } else {
                            mdotDmdSide = 0.0;
                        }

                        PlantUtilities::SetComponentFlowRate(
                            state, mdotDmdSide, this->DemandSideLoop.inletNodeNum, this->DemandSideLoop.outletNodeNum, this->DemandSideLoop);
                    } else { // not able to cool so turn off
                        mdotSupSide = 0.0;
                        PlantUtilities::SetComponentFlowRate(
                            state, mdotSupSide, this->SupplySideLoop.inletNodeNum, this->SupplySideLoop.outletNodeNum, this->SupplySideLoop);
                        // issue 4959, make demand side flow request on first hvac iteration so demand side loop can run as a trial to get a
                        // fresh demand side inlet temperature value
                        if (FirstHVACIteration) {
                            mdotDmdSide = this->DemandSideLoop.MassFlowRateMax;
                        } else {
                            mdotDmdSide = 0.0;
                        }
                        PlantUtilities::SetComponentFlowRate(
                            state, mdotDmdSide, this->DemandSideLoop.inletNodeNum, this->DemandSideLoop.outletNodeNum, this->DemandSideLoop);
                    }

                } else { // requesting heating
                    Real64 DeltaTHeating = this->DemandSideLoop.InletTemp - this->SupplySideLoop.InletTemp;
                    if (DeltaTHeating > this->TempControlTol) { // can do heating so turn on
                        mdotSupSide = this->SupplySideLoop.MassFlowRateMax;
                        PlantUtilities::SetComponentFlowRate(
                            state, mdotSupSide, this->SupplySideLoop.inletNodeNum, this->SupplySideLoop.outletNodeNum, this->SupplySideLoop);
                        if (mdotSupSide > DataBranchAirLoopPlant::MassFlowTolerance) {
                            mdotDmdSide = this->DemandSideLoop.MassFlowRateMax;
                        } else {
                            mdotDmdSide = 0.0;
                        }
                        PlantUtilities::SetComponentFlowRate(
                            state, mdotDmdSide, this->DemandSideLoop.inletNodeNum, this->DemandSideLoop.outletNodeNum, this->DemandSideLoop);
                    } else { // not able to heat so turn off
                        mdotSupSide = 0.0;
                        PlantUtilities::SetComponentFlowRate(
                            state, mdotSupSide, this->SupplySideLoop.inletNodeNum, this->SupplySideLoop.outletNodeNum, this->SupplySideLoop);
                        // issue 4959, make demand side flow request on first hvac iteration so demand side loop can run as a trial to get a
                        // fresh demand side inlet temperature value
                        if (FirstHVACIteration) {
                            mdotDmdSide = this->DemandSideLoop.MassFlowRateMax;
                        } else {
                            mdotDmdSide = 0.0;
                        }
                        PlantUtilities::SetComponentFlowRate(
                            state, mdotDmdSide, this->DemandSideLoop.inletNodeNum, this->DemandSideLoop.outletNodeNum, this->DemandSideLoop);
                    }
                }

            } else { // no load
                mdotSupSide = 0.0;
                PlantUtilities::SetComponentFlowRate(
                    state, mdotSupSide, this->SupplySideLoop.inletNodeNum, this->SupplySideLoop.outletNodeNum, this->SupplySideLoop);
                mdotDmdSide = 0.0;
                PlantUtilities::SetComponentFlowRate(
                    state, mdotDmdSide, this->DemandSideLoop.inletNodeNum, this->DemandSideLoop.outletNodeNum, this->DemandSideLoop);
            }

            break;
        }
        case ControlType::HeatingSetPointModulated: {

            Real64 SetPointTemp = state.dataLoopNodes->Node(this->SetPointNodeNum).TempSetPoint;
            Real64 DeltaTHeating = this->DemandSideLoop.InletTemp - this->SupplySideLoop.InletTemp;
            if ((DeltaTHeating > this->TempControlTol) && (SetPointTemp > this->SupplySideLoop.InletTemp)) {
                // can and want to heat
                mdotSupSide = this->SupplySideLoop.MassFlowRateMax;
                PlantUtilities::SetComponentFlowRate(
                    state, mdotSupSide, this->SupplySideLoop.inletNodeNum, this->SupplySideLoop.outletNodeNum, this->SupplySideLoop);
                if (mdotSupSide > DataBranchAirLoopPlant::MassFlowTolerance) {

                    Real64 TargetLeavingTemp = SetPointTemp;
                    this->findDemandSideLoopFlow(state, TargetLeavingTemp, HXAction::HeatingSupplySideLoop);
                } else {
                    mdotDmdSide = 0.0;
                    PlantUtilities::SetComponentFlowRate(
                        state, mdotDmdSide, this->DemandSideLoop.inletNodeNum, this->DemandSideLoop.outletNodeNum, this->DemandSideLoop);
                }
            } else { // not able are wanting to heat so turn off
                mdotSupSide = 0.0;
                PlantUtilities::SetComponentFlowRate(
                    state, mdotSupSide, this->SupplySideLoop.inletNodeNum, this->SupplySideLoop.outletNodeNum, this->SupplySideLoop);
                // issue 4959, make demand side flow request on first hvac iteration so demand side loop can run as a trial to get a fresh
                // demand side inlet temperature value
                if (FirstHVACIteration) {
                    mdotDmdSide = this->DemandSideLoop.MassFlowRateMax;
                } else {
                    mdotDmdSide = 0.0;
                }
                PlantUtilities::SetComponentFlowRate(
                    state, mdotDmdSide, this->DemandSideLoop.inletNodeNum, this->DemandSideLoop.outletNodeNum, this->DemandSideLoop);
            }

            break;
        }
        case ControlType::HeatingSetPointOnOff: {

            Real64 SetPointTemp = state.dataLoopNodes->Node(this->SetPointNodeNum).TempSetPoint;
            Real64 DeltaTHeating = this->DemandSideLoop.InletTemp - this->SupplySideLoop.InletTemp;
            if ((DeltaTHeating > this->TempControlTol) && (SetPointTemp > this->SupplySideLoop.InletTemp)) {
                // can and want to heat
                mdotSupSide = this->SupplySideLoop.MassFlowRateMax;
                PlantUtilities::SetComponentFlowRate(
                    state, mdotSupSide, this->SupplySideLoop.inletNodeNum, this->SupplySideLoop.outletNodeNum, this->SupplySideLoop);
                if (mdotSupSide > DataBranchAirLoopPlant::MassFlowTolerance) {
                    mdotDmdSide = this->DemandSideLoop.MassFlowRateMax;
                } else {
                    mdotDmdSide = 0.0;
                }
                PlantUtilities::SetComponentFlowRate(
                    state, mdotDmdSide, this->DemandSideLoop.inletNodeNum, this->DemandSideLoop.outletNodeNum, this->DemandSideLoop);
            } else { // not able or are wanting to heat so turn off
                mdotSupSide = 0.0;
                PlantUtilities::SetComponentFlowRate(
                    state, mdotSupSide, this->SupplySideLoop.inletNodeNum, this->SupplySideLoop.outletNodeNum, this->SupplySideLoop);
                // issue 4959, make demand side flow request on first hvac iteration so demand side loop can run as a trial to get a fresh
                // demand side inlet temperature value
                if (FirstHVACIteration) {
                    mdotDmdSide = this->DemandSideLoop.MassFlowRateMax;
                } else {
                    mdotDmdSide = 0.0;
                }
                PlantUtilities::SetComponentFlowRate(
                    state, mdotDmdSide, this->DemandSideLoop.inletNodeNum, this->DemandSideLoop.outletNodeNum, this->DemandSideLoop);
            }

            break;
        }
        case ControlType::CoolingSetPointModulated: {

            Real64 SetPointTemp = state.dataLoopNodes->Node(this->SetPointNodeNum).TempSetPoint;
            Real64 DeltaTCooling = this->SupplySideLoop.InletTemp - this->DemandSideLoop.InletTemp;
            if ((DeltaTCooling > this->TempControlTol) && (SetPointTemp < this->SupplySideLoop.InletTemp)) {
                // can and want to cool
                mdotSupSide = this->SupplySideLoop.MassFlowRateMax;
                PlantUtilities::SetComponentFlowRate(
                    state, mdotSupSide, this->SupplySideLoop.inletNodeNum, this->SupplySideLoop.outletNodeNum, this->SupplySideLoop);
                if (mdotSupSide > DataBranchAirLoopPlant::MassFlowTolerance) {
                    Real64 TargetLeavingTemp = SetPointTemp;
                    this->findDemandSideLoopFlow(state, TargetLeavingTemp, HXAction::CoolingSupplySideLoop);
                } else {
                    mdotDmdSide = 0.0;
                    PlantUtilities::SetComponentFlowRate(
                        state, mdotDmdSide, this->DemandSideLoop.inletNodeNum, this->DemandSideLoop.outletNodeNum, this->DemandSideLoop);
                }
            } else { // not able or are wanting to cool so turn off
                mdotSupSide = 0.0;
                PlantUtilities::SetComponentFlowRate(
                    state, mdotSupSide, this->SupplySideLoop.inletNodeNum, this->SupplySideLoop.outletNodeNum, this->SupplySideLoop);
                // issue 4959, make demand side flow request on first hvac iteration so demand side loop can run as a trial to get a fresh
                // demand side inlet temperature value
                if (FirstHVACIteration) {
                    mdotDmdSide = this->DemandSideLoop.MassFlowRateMax;
                } else {
                    mdotDmdSide = 0.0;
                }
                PlantUtilities::SetComponentFlowRate(
                    state, mdotDmdSide, this->DemandSideLoop.inletNodeNum, this->DemandSideLoop.outletNodeNum, this->DemandSideLoop);
            }

            break;
        }
        case ControlType::CoolingSetPointOnOff: {

            Real64 SetPointTemp = state.dataLoopNodes->Node(this->SetPointNodeNum).TempSetPoint;
            Real64 DeltaTCooling = this->SupplySideLoop.InletTemp - this->DemandSideLoop.InletTemp;
            if ((DeltaTCooling > this->TempControlTol) && (SetPointTemp < this->SupplySideLoop.InletTemp)) {
                // can and want to cool
                mdotSupSide = this->SupplySideLoop.MassFlowRateMax;
                PlantUtilities::SetComponentFlowRate(
                    state, mdotSupSide, this->SupplySideLoop.inletNodeNum, this->SupplySideLoop.outletNodeNum, this->SupplySideLoop);
                if (mdotSupSide > DataBranchAirLoopPlant::MassFlowTolerance) {
                    mdotDmdSide = this->DemandSideLoop.MassFlowRateMax;
                } else {
                    mdotDmdSide = 0.0;
                }
                PlantUtilities::SetComponentFlowRate(
                    state, mdotDmdSide, this->DemandSideLoop.inletNodeNum, this->DemandSideLoop.outletNodeNum, this->DemandSideLoop);
            } else { // not able or are wanting to cool so turn off
                mdotSupSide = 0.0;
                PlantUtilities::SetComponentFlowRate(
                    state, mdotSupSide, this->SupplySideLoop.inletNodeNum, this->SupplySideLoop.outletNodeNum, this->SupplySideLoop);
                // issue 4959, make demand side flow request on first hvac iteration so demand side loop can run as a trial to get a fresh
                // demand side inlet temperature value
                if (FirstHVACIteration) {
                    mdotDmdSide = this->DemandSideLoop.MassFlowRateMax;
                } else {
                    mdotDmdSide = 0.0;
                }
                PlantUtilities::SetComponentFlowRate(
                    state, mdotDmdSide, this->DemandSideLoop.inletNodeNum, this->DemandSideLoop.outletNodeNum, this->DemandSideLoop);
            }

            break;
        }
        case ControlType::DualDeadBandSetPointModulated: {

            Real64 SetPointTempLo = state.dataLoopNodes->Node(this->SetPointNodeNum).TempSetPointLo;
            Real64 SetPointTempHi = state.dataLoopNodes->Node(this->SetPointNodeNum).TempSetPointHi;
            Real64 DeltaTCooling = this->SupplySideLoop.InletTemp - this->DemandSideLoop.InletTemp;
            Real64 DeltaTHeating = this->DemandSideLoop.InletTemp - this->SupplySideLoop.InletTemp;
            if ((DeltaTCooling > this->TempControlTol) && (SetPointTempHi < this->SupplySideLoop.InletTemp)) {

                // can and want to cool
                mdotSupSide = this->SupplySideLoop.MassFlowRateMax;
                PlantUtilities::SetComponentFlowRate(
                    state, mdotSupSide, this->SupplySideLoop.inletNodeNum, this->SupplySideLoop.outletNodeNum, this->SupplySideLoop);
                if (mdotSupSide > DataBranchAirLoopPlant::MassFlowTolerance) {
                    Real64 TargetLeavingTemp = SetPointTempHi;
                    this->findDemandSideLoopFlow(state, TargetLeavingTemp, HXAction::CoolingSupplySideLoop);
                } else {
                    mdotDmdSide = 0.0;
                    PlantUtilities::SetComponentFlowRate(
                        state, mdotDmdSide, this->DemandSideLoop.inletNodeNum, this->DemandSideLoop.outletNodeNum, this->DemandSideLoop);
                }
            } else if ((DeltaTHeating > this->TempControlTol) && (SetPointTempLo > this->SupplySideLoop.InletTemp)) {
                // can and want to heat
                mdotSupSide = this->SupplySideLoop.MassFlowRateMax;
                PlantUtilities::SetComponentFlowRate(
                    state, mdotSupSide, this->SupplySideLoop.inletNodeNum, this->SupplySideLoop.outletNodeNum, this->SupplySideLoop);
                if (mdotSupSide > DataBranchAirLoopPlant::MassFlowTolerance) {
                    Real64 TargetLeavingTemp = SetPointTempLo;
                    this->findDemandSideLoopFlow(state, TargetLeavingTemp, HXAction::HeatingSupplySideLoop);
                } else {
                    mdotDmdSide = 0.0;
                    PlantUtilities::SetComponentFlowRate(
                        state, mdotDmdSide, this->DemandSideLoop.inletNodeNum, this->DemandSideLoop.outletNodeNum, this->DemandSideLoop);
                }
            } else { // not able or don't want conditioning
                mdotSupSide = 0.0;
                PlantUtilities::SetComponentFlowRate(
                    state, mdotSupSide, this->SupplySideLoop.inletNodeNum, this->SupplySideLoop.outletNodeNum, this->SupplySideLoop);
                // issue 4959, make demand side flow request on first hvac iteration so demand side loop can run as a trial to get a fresh
                // demand side inlet temperature value
                if (FirstHVACIteration) {
                    mdotDmdSide = this->DemandSideLoop.MassFlowRateMax;
                } else {
                    mdotDmdSide = 0.0;
                }
                PlantUtilities::SetComponentFlowRate(
                    state, mdotDmdSide, this->DemandSideLoop.inletNodeNum, this->DemandSideLoop.outletNodeNum, this->DemandSideLoop);
            }

            break;
        }
        case ControlType::DualDeadBandSetPointOnOff: {

            Real64 SetPointTempLo = state.dataLoopNodes->Node(this->SetPointNodeNum).TempSetPointLo;
            Real64 SetPointTempHi = state.dataLoopNodes->Node(this->SetPointNodeNum).TempSetPointHi;
            Real64 DeltaTCooling = this->SupplySideLoop.InletTemp - this->DemandSideLoop.InletTemp;
            Real64 DeltaTHeating = this->DemandSideLoop.InletTemp - this->SupplySideLoop.InletTemp;
            if ((DeltaTCooling > this->TempControlTol) && (SetPointTempHi < this->SupplySideLoop.InletTemp)) {
                // can and want to cool
                mdotSupSide = this->SupplySideLoop.MassFlowRateMax;
                PlantUtilities::SetComponentFlowRate(
                    state, mdotSupSide, this->SupplySideLoop.inletNodeNum, this->SupplySideLoop.outletNodeNum, this->SupplySideLoop);
                if (mdotSupSide > DataBranchAirLoopPlant::MassFlowTolerance) {
                    mdotDmdSide = this->DemandSideLoop.MassFlowRateMax;
                } else {
                    mdotDmdSide = 0.0;
                }
                PlantUtilities::SetComponentFlowRate(
                    state, mdotDmdSide, this->DemandSideLoop.inletNodeNum, this->DemandSideLoop.outletNodeNum, this->DemandSideLoop);
            } else if ((DeltaTHeating > this->TempControlTol) && (SetPointTempLo > this->SupplySideLoop.InletTemp)) {
                // can and want to heat
                mdotSupSide = this->SupplySideLoop.MassFlowRateMax;
                PlantUtilities::SetComponentFlowRate(
                    state, mdotSupSide, this->SupplySideLoop.inletNodeNum, this->SupplySideLoop.outletNodeNum, this->SupplySideLoop);
                if (mdotSupSide > DataBranchAirLoopPlant::MassFlowTolerance) {
                    mdotDmdSide = this->DemandSideLoop.MassFlowRateMax;
                } else {
                    mdotDmdSide = 0.0;
                }
                PlantUtilities::SetComponentFlowRate(
                    state, mdotDmdSide, this->DemandSideLoop.inletNodeNum, this->DemandSideLoop.outletNodeNum, this->DemandSideLoop);
            } else { // not able or don't want conditioning
                mdotSupSide = 0.0;
                PlantUtilities::SetComponentFlowRate(
                    state, mdotSupSide, this->SupplySideLoop.inletNodeNum, this->SupplySideLoop.outletNodeNum, this->SupplySideLoop);
                // issue 4959, make demand side flow request on first hvac iteration so demand side loop can run as a trial to get a fresh
                // demand side inlet temperature value
                if (FirstHVACIteration) {
                    mdotDmdSide = this->DemandSideLoop.MassFlowRateMax;
                } else {
                    mdotDmdSide = 0.0;
                }
                PlantUtilities::SetComponentFlowRate(
                    state, mdotDmdSide, this->DemandSideLoop.inletNodeNum, this->DemandSideLoop.outletNodeNum, this->DemandSideLoop);
            }

            break;
        }
        case ControlType::CoolingDifferentialOnOff: {

            Real64 DeltaTCooling = this->SupplySideLoop.InletTemp - this->DemandSideLoop.InletTemp;
            if (DeltaTCooling > this->TempControlTol) {
                //  want to cool
                mdotSupSide = this->SupplySideLoop.MassFlowRateMax;
                PlantUtilities::SetComponentFlowRate(
                    state, mdotSupSide, this->SupplySideLoop.inletNodeNum, this->SupplySideLoop.outletNodeNum, this->SupplySideLoop);
                if (mdotSupSide > DataBranchAirLoopPlant::MassFlowTolerance) {
                    mdotDmdSide = this->DemandSideLoop.MassFlowRateMax;
                } else {
                    mdotDmdSide = 0.0;
                }
                PlantUtilities::SetComponentFlowRate(
                    state, mdotDmdSide, this->DemandSideLoop.inletNodeNum, this->DemandSideLoop.outletNodeNum, this->DemandSideLoop);
            } else { // not wanting to cool so turn off
                mdotSupSide = 0.0;
                PlantUtilities::SetComponentFlowRate(
                    state, mdotSupSide, this->SupplySideLoop.inletNodeNum, this->SupplySideLoop.outletNodeNum, this->SupplySideLoop);
                // issue 4959, make demand side flow request on first hvac iteration so demand side loop can run as a trial to get a fresh
                // demand side inlet temperature value
                if (FirstHVACIteration) {
                    mdotDmdSide = this->DemandSideLoop.MassFlowRateMax;
                } else {
                    mdotDmdSide = 0.0;
                }
                PlantUtilities::SetComponentFlowRate(
                    state, mdotDmdSide, this->DemandSideLoop.inletNodeNum, this->DemandSideLoop.outletNodeNum, this->DemandSideLoop);
            }

            break;
        }
        case ControlType::CoolingSetPointOnOffWithComponentOverride: {

            Real64 ControlSignalValue(0.0);

            switch (this->ControlSignalTemp) {
            case CtrlTempType::WetBulbTemperature: {
                ControlSignalValue = state.dataEnvrn->OutWetBulbTemp;
                break;
            }
            case CtrlTempType::DryBulbTemperature: {
                ControlSignalValue = state.dataEnvrn->OutDryBulbTemp;
                break;
            }
            case CtrlTempType::LoopTemperature: {
                ControlSignalValue = state.dataLoopNodes->Node(this->OtherCompDemandSideLoop.inletNodeNum).TempLastTimestep;
                break;
            }
            default:
                assert(false);
                break;
            }

            Real64 SetPointTemp = state.dataLoopNodes->Node(this->SetPointNodeNum).TempSetPoint;
            Real64 DeltaTCooling = SetPointTemp - ControlSignalValue;
            // obtain shut down state
            bool ChillerShutDown = state.dataPlnt->PlantLoop(this->OtherCompSupplySideLoop.loopNum)
                                       .LoopSide(this->OtherCompSupplySideLoop.loopSideNum)
                                       .Branch(this->OtherCompSupplySideLoop.branchNum)
                                       .Comp(this->OtherCompSupplySideLoop.compNum)
                                       .FreeCoolCntrlShutDown;
            if (ChillerShutDown && (DeltaTCooling > this->TempControlTol)) {
                // can and want to cool
                mdotSupSide = this->SupplySideLoop.MassFlowRateMax;
                PlantUtilities::SetComponentFlowRate(
                    state, mdotSupSide, this->SupplySideLoop.inletNodeNum, this->SupplySideLoop.outletNodeNum, this->SupplySideLoop);
                if (mdotSupSide > DataBranchAirLoopPlant::MassFlowTolerance) {
                    mdotDmdSide = this->DemandSideLoop.MassFlowRateMax;
                } else {
                    mdotDmdSide = 0.0;
                }
                PlantUtilities::SetComponentFlowRate(
                    state, mdotDmdSide, this->DemandSideLoop.inletNodeNum, this->DemandSideLoop.outletNodeNum, this->DemandSideLoop);

            } else {
                mdotSupSide = 0.0;
                PlantUtilities::SetComponentFlowRate(
                    state, mdotSupSide, this->SupplySideLoop.inletNodeNum, this->SupplySideLoop.outletNodeNum, this->SupplySideLoop);
                // issue 4959, make demand side flow request on first hvac iteration so demand side loop can run as a trial to get a fresh
                // demand side inlet temperature value
                if (FirstHVACIteration) {
                    mdotDmdSide = this->DemandSideLoop.MassFlowRateMax;
                } else {
                    mdotDmdSide = 0.0;
                }
                PlantUtilities::SetComponentFlowRate(
                    state, mdotDmdSide, this->DemandSideLoop.inletNodeNum, this->DemandSideLoop.outletNodeNum, this->DemandSideLoop);
            }
            break;
        }
        default:
            break;
        }

    } else { // scheduled off
        mdotSupSide = 0.0;
        PlantUtilities::SetComponentFlowRate(
            state, mdotSupSide, this->SupplySideLoop.inletNodeNum, this->SupplySideLoop.outletNodeNum, this->SupplySideLoop);
        mdotDmdSide = 0.0;
        PlantUtilities::SetComponentFlowRate(
            state, mdotDmdSide, this->DemandSideLoop.inletNodeNum, this->DemandSideLoop.outletNodeNum, this->DemandSideLoop);
    }
}

void HeatExchangerStruct::controlSteamToWaterHX(EnergyPlusData &state, Real64 MyLoad)
{

    // SUBROUTINE INFORMATION:
    //       AUTHOR         Dareum Nam
    //       DATE WRITTEN   July 2021
    //       MODIFIED       na
    //       RE-ENGINEERED  na

    // PURPOSE OF THIS SUBROUTINE:
    // determine control state for steam to water heat exchanger
    // make fluid flow requests accordingly

    // METHODOLOGY EMPLOYED:

    static constexpr std::string_view RoutineName("ControlSteamToWaterHeatExchanger");

    Real64 mdotWaterSide;
    Real64 mdotSteamSide;
    Real64 AvailSchedValue;
    bool ScheduledOn;

    AvailSchedValue = ScheduleManager::GetCurrentScheduleValue(state, this->AvailSchedNum);
    if (AvailSchedValue > 0.0) {
        ScheduledOn = true;
    } else {
        ScheduledOn = false;
    }

    if (ScheduledOn) {

        mdotWaterSide = this->SupplySideLoop.MassFlowRateMax;
        PlantUtilities::SetComponentFlowRate(
            state, mdotWaterSide, this->SupplySideLoop.inletNodeNum, this->SupplySideLoop.outletNodeNum, this->SupplySideLoop);
        mdotSteamSide = this->DemandSideLoop.MassFlowRateMax;
        PlantUtilities::SetComponentFlowRate(
            state, mdotSteamSide, this->DemandSideLoop.inletNodeNum, this->DemandSideLoop.outletNodeNum, this->DemandSideLoop);

        if (this->controlMode == ControlType::LoadControl) {
            if (std::abs(MyLoad) > DataHVACGlobals::SmallLoad) {
                mdotWaterSide = this->SupplySideLoop.MassFlowRateMax;
                PlantUtilities::SetComponentFlowRate(
                    state, mdotWaterSide, this->SupplySideLoop.inletNodeNum, this->SupplySideLoop.outletNodeNum, this->SupplySideLoop);

                Real64 cp = FluidProperties::GetSpecificHeatGlycol(state,
                                                                   state.dataPlnt->PlantLoop(this->SupplySideLoop.loopNum).FluidName,
                                                                   this->SupplySideLoop.InletTemp,
                                                                   state.dataPlnt->PlantLoop(this->SupplySideLoop.loopNum).FluidIndex,
                                                                   RoutineName);
                Real64 TargetLeavingTemp = this->SupplySideLoop.InletTemp + std::abs(MyLoad) / (cp * mdotWaterSide);

                if (mdotWaterSide > DataBranchAirLoopPlant::MassFlowTolerance && (TargetLeavingTemp > this->SupplySideLoop.InletTemp)) {

                    PlantUtilities::SetComponentFlowRate(
                        state, mdotWaterSide, this->SupplySideLoop.inletNodeNum, this->SupplySideLoop.outletNodeNum, this->SupplySideLoop);

                } else { // no flow on supply side so do not request flow on steam side
                    mdotSteamSide = 0.0;
                    PlantUtilities::SetComponentFlowRate(
                        state, mdotSteamSide, this->DemandSideLoop.inletNodeNum, this->DemandSideLoop.outletNodeNum, this->DemandSideLoop);
                }
            } else { //  no load
                mdotWaterSide = 0.0;
                PlantUtilities::SetComponentFlowRate(
                    state, mdotWaterSide, this->SupplySideLoop.inletNodeNum, this->SupplySideLoop.outletNodeNum, this->SupplySideLoop);
            }
        } else if (this->controlMode == ControlType::TemperatureSetpointControl) {
            Real64 SetPointTemp = state.dataLoopNodes->Node(this->SetPointNodeNum).TempSetPoint;
            if (SetPointTemp > this->SupplySideLoop.InletTemp) {
                mdotWaterSide = this->SupplySideLoop.MassFlowRateMax;
                PlantUtilities::SetComponentFlowRate(
                    state, mdotWaterSide, this->SupplySideLoop.inletNodeNum, this->SupplySideLoop.outletNodeNum, this->SupplySideLoop);
            } else { // not able are wanting to heat so turn off
                mdotWaterSide = 0.0;
                PlantUtilities::SetComponentFlowRate(
                    state, mdotWaterSide, this->SupplySideLoop.inletNodeNum, this->SupplySideLoop.outletNodeNum, this->SupplySideLoop);
            }
        }
    }
}

void HeatExchangerStruct::calculate(EnergyPlusData &state, Real64 const SupSideMdot, Real64 const DmdSideMdot)
{

    // SUBROUTINE INFORMATION:
    //       AUTHOR         B.Griffith, derived from CalcEconHeatExchanger by Sankaranarayanan K P aug. 2007
    //       DATE WRITTEN   November 2012
    //       MODIFIED       na
    //       RE-ENGINEERED  na

    // PURPOSE OF THIS SUBROUTINE:
    // Evalutate heat exchanger model and calculate leaving temperatures

    // METHODOLOGY EMPLOYED:
    // apply heat transfer model depending on type of HX used

    static constexpr std::string_view RoutineName("CalcFluidHeatExchanger");

    int constexpr CmaxMixedCminUnmixed(40);
    int constexpr CmaxUnMixedCminMixed(41);

    Real64 SupSideLoopInletTemp = state.dataLoopNodes->Node(this->SupplySideLoop.inletNodeNum).Temp;
    Real64 DmdSideLoopInletTemp = state.dataLoopNodes->Node(this->DemandSideLoop.inletNodeNum).Temp;

    // specific heat of fluid entering from supply side loop at inlet temp
    Real64 SupSideLoopInletCp = FluidProperties::GetSpecificHeatGlycol(state,
                                                                       state.dataPlnt->PlantLoop(this->SupplySideLoop.loopNum).FluidName,
                                                                       SupSideLoopInletTemp,
                                                                       state.dataPlnt->PlantLoop(this->SupplySideLoop.loopNum).FluidIndex,
                                                                       RoutineName);

    // specific heat of fluid entering from demand side loop at inlet temp
    Real64 DmdSideLoopInletCp = FluidProperties::GetSpecificHeatGlycol(state,
                                                                       state.dataPlnt->PlantLoop(this->DemandSideLoop.loopNum).FluidName,
                                                                       DmdSideLoopInletTemp,
                                                                       state.dataPlnt->PlantLoop(this->DemandSideLoop.loopNum).FluidIndex,
                                                                       RoutineName);

    Real64 SupSideCapRate = SupSideMdot * SupSideLoopInletCp;
    Real64 DmdSideCapRate = DmdSideMdot * DmdSideLoopInletCp;
    Real64 MinCapRate = min(SupSideCapRate, DmdSideCapRate);
    Real64 MaxCapRate = max(SupSideCapRate, DmdSideCapRate);

    if (MinCapRate > 0.0) {

        switch (this->HeatExchangeModelType) {

        case FluidHXType::CrossFlowBothUnMixed: {
            Real64 NTU = this->UA / MinCapRate;
            Real64 CapRatio = MinCapRate / MaxCapRate;
            Real64 ExpCheckValue1 = std::pow(NTU, 0.22) / CapRatio;
            Real64 ExpCheckValue2 = -CapRatio * std::pow(NTU, 0.78);
            if ((ExpCheckValue1 > DataPrecisionGlobals::EXP_UpperLimit) || (ExpCheckValue2 > DataPrecisionGlobals::EXP_UpperLimit)) {
                if (-NTU >= DataPrecisionGlobals::EXP_LowerLimit) {
                    this->Effectiveness = 1.0 - std::exp(-NTU);
                    this->Effectiveness = min(1.0, this->Effectiveness);
                } else {
                    this->Effectiveness = 1.0;
                }
            } else {
                this->Effectiveness = 1.0 - std::exp((std::pow(NTU, 0.22) / CapRatio) * (std::exp(-CapRatio * std::pow(NTU, 0.78)) - 1.0));
                this->Effectiveness = min(1.0, this->Effectiveness);
            }

            break;
        }
        case FluidHXType::CrossFlowBothMixed: {
            Real64 NTU = this->UA / MinCapRate;
            Real64 CapRatio = MinCapRate / MaxCapRate;
            Real64 ExpCheckValue1 = -CapRatio * NTU;
            Real64 ExpCheckValue2 = -NTU;
            if (ExpCheckValue1 < DataPrecisionGlobals::EXP_LowerLimit) {
                if (ExpCheckValue2 >= DataPrecisionGlobals::EXP_LowerLimit) {
                    this->Effectiveness = 1.0 - std::exp(-NTU);
                    this->Effectiveness = min(1.0, this->Effectiveness);
                } else {
                    this->Effectiveness = 1.0;
                }
            } else if (ExpCheckValue2 < DataPrecisionGlobals::EXP_LowerLimit) {
                this->Effectiveness = 1.0;
            } else if ((std::exp(-NTU) == 1.0) || (NTU == 0.0) || (std::exp(-CapRatio * NTU) == 1.0)) { // don't div by zero

                this->Effectiveness = 0.0;
            } else {
                this->Effectiveness = 1.0 / ((1.0 / (1.0 - std::exp(-NTU))) + (CapRatio / (1.0 - std::exp(-CapRatio * NTU))) - (1.0 / NTU));
                this->Effectiveness = min(1.0, this->Effectiveness);
            }

            break;
        }
        case FluidHXType::CrossFlowSupplyLoopMixedDemandLoopUnMixed:
        case FluidHXType::CrossFlowSupplyLoopUnMixedDemandLoopMixed: {

            int CrossFlowEquation;
            if (SupSideCapRate == MaxCapRate && this->HeatExchangeModelType == FluidHXType::CrossFlowSupplyLoopMixedDemandLoopUnMixed) {
                CrossFlowEquation = CmaxMixedCminUnmixed;
            } else if (SupSideCapRate == MinCapRate && this->HeatExchangeModelType == FluidHXType::CrossFlowSupplyLoopMixedDemandLoopUnMixed) {
                CrossFlowEquation = CmaxUnMixedCminMixed;
            } else if (DmdSideCapRate == MaxCapRate && this->HeatExchangeModelType == FluidHXType::CrossFlowSupplyLoopUnMixedDemandLoopMixed) {
                CrossFlowEquation = CmaxMixedCminUnmixed;
            } else if (DmdSideCapRate == MinCapRate && this->HeatExchangeModelType == FluidHXType::CrossFlowSupplyLoopUnMixedDemandLoopMixed) {
                CrossFlowEquation = CmaxUnMixedCminMixed;
            } else {
                CrossFlowEquation = CmaxMixedCminUnmixed;
            }

            Real64 NTU = this->UA / MinCapRate;
            Real64 CapRatio = MinCapRate / MaxCapRate;
            if (CrossFlowEquation == CmaxMixedCminUnmixed) {
                Real64 ExpCheckValue1 = -NTU;
                if (CapRatio == 0.0) { // protect div by zero
                    if (ExpCheckValue1 >= DataPrecisionGlobals::EXP_LowerLimit) {
                        this->Effectiveness = 1.0 - std::exp(-NTU);
                        this->Effectiveness = min(1.0, this->Effectiveness);
                    } else {
                        this->Effectiveness = 1.0;
                    }
                } else if (ExpCheckValue1 < DataPrecisionGlobals::EXP_LowerLimit) {
                    this->Effectiveness = 0.632 / CapRatio;
                    this->Effectiveness = min(1.0, this->Effectiveness);
                } else {
                    this->Effectiveness = (1.0 / CapRatio) * (1.0 - std::exp(CapRatio * std::exp(-NTU) - 1.0));
                    this->Effectiveness = min(1.0, this->Effectiveness);
                }
            } else if (CrossFlowEquation == CmaxUnMixedCminMixed) {
                Real64 ExpCheckValue1 = -CapRatio * NTU;
                if (CapRatio == 0.0) {
                    if (-NTU >= DataPrecisionGlobals::EXP_LowerLimit) {
                        this->Effectiveness = 1.0 - std::exp(-NTU);
                        this->Effectiveness = min(1.0, this->Effectiveness);
                    } else {
                        this->Effectiveness = 1.0;
                    }
                } else {
                    if (ExpCheckValue1 >= DataPrecisionGlobals::EXP_LowerLimit) {
                        Real64 ExpCheckValue2 = -(1.0 / CapRatio) * (1.0 - std::exp(-CapRatio * NTU));
                        if (ExpCheckValue2 < DataPrecisionGlobals::EXP_LowerLimit) {
                            this->Effectiveness = 1.0;
                        } else {
                            this->Effectiveness = 1.0 - std::exp(ExpCheckValue2);
                            this->Effectiveness = min(1.0, this->Effectiveness);
                        }
                    } else {
                        this->Effectiveness = 1.0;
                    }
                }
            } else {
                assert(false);
            }

            break;
        }
        case FluidHXType::CounterFlow: {
            Real64 NTU = this->UA / MinCapRate;
            Real64 CapRatio = MinCapRate / MaxCapRate;
            Real64 ExpCheckValue1 = -NTU * (1.0 - CapRatio);
            if (ExpCheckValue1 > DataPrecisionGlobals::EXP_UpperLimit) {
                if (-NTU >= DataPrecisionGlobals::EXP_LowerLimit) {
                    this->Effectiveness = 1.0 - std::exp(-NTU);
                    this->Effectiveness = min(1.0, this->Effectiveness);
                } else {
                    this->Effectiveness = 1.0;
                }
            } else if (CapRatio * std::exp(-NTU * (1.0 - CapRatio)) == 1.0) {
                if (-NTU >= DataPrecisionGlobals::EXP_LowerLimit) {
                    this->Effectiveness = 1.0 - std::exp(-NTU);
                    this->Effectiveness = min(1.0, this->Effectiveness);
                } else {
                    this->Effectiveness = 1.0;
                }
            } else {
                this->Effectiveness = (1.0 - std::exp(-NTU * (1.0 - CapRatio))) / (1.0 - CapRatio * std::exp(-NTU * (1.0 - CapRatio)));
                this->Effectiveness = min(1.0, this->Effectiveness);
            }

            break;
        }
        case FluidHXType::ParallelFlow: {
            Real64 NTU = this->UA / MinCapRate;
            Real64 CapRatio = MinCapRate / MaxCapRate;
            Real64 ExpCheckValue1 = -NTU * (1.0 + CapRatio);
            if (ExpCheckValue1 > DataPrecisionGlobals::EXP_UpperLimit) {
                if (-NTU >= DataPrecisionGlobals::EXP_LowerLimit) {
                    this->Effectiveness = 1.0 - std::exp(-NTU);
                    this->Effectiveness = min(1.0, this->Effectiveness);
                } else {
                    this->Effectiveness = 1.0;
                }
            } else {
                this->Effectiveness = (1.0 - std::exp(-NTU * (1.0 + CapRatio))) / (1.0 + CapRatio);
                this->Effectiveness = min(1.0, this->Effectiveness);
            }

            break;
        }
        case FluidHXType::Ideal: {
            this->Effectiveness = 1.0;
            break;
        }
        default:
            assert(false);
            break;
        }

    } else { // no capacity
        this->Effectiveness = 0.0;
    }

    this->HeatTransferRate = this->Effectiveness * MinCapRate * (SupSideLoopInletTemp - DmdSideLoopInletTemp); // + means supply side is cooled

    if (SupSideMdot > 0.0) {
        this->SupplySideLoop.OutletTemp = SupSideLoopInletTemp - this->HeatTransferRate / (SupSideLoopInletCp * SupSideMdot);
    } else {
        this->SupplySideLoop.OutletTemp = SupSideLoopInletTemp;
    }

    if (DmdSideMdot > 0.0) {
        this->DemandSideLoop.OutletTemp = DmdSideLoopInletTemp + this->HeatTransferRate / (DmdSideLoopInletCp * DmdSideMdot);
    } else {
        this->DemandSideLoop.OutletTemp = DmdSideLoopInletTemp;
    }

    this->SupplySideLoop.InletTemp = SupSideLoopInletTemp;
    this->SupplySideLoop.InletMassFlowRate = SupSideMdot;
    this->DemandSideLoop.InletTemp = DmdSideLoopInletTemp;
    this->DemandSideLoop.InletMassFlowRate = DmdSideMdot;

    state.dataLoopNodes->Node(this->DemandSideLoop.outletNodeNum).Temp = this->DemandSideLoop.OutletTemp;
    state.dataLoopNodes->Node(this->SupplySideLoop.outletNodeNum).Temp = this->SupplySideLoop.OutletTemp;

    this->HeatTransferEnergy = this->HeatTransferRate * state.dataHVACGlobal->TimeStepSys * DataGlobalConstants::SecInHour;

    if ((std::abs(this->HeatTransferRate) > DataHVACGlobals::SmallLoad) && (this->DemandSideLoop.InletMassFlowRate > 0.0) &&
        (this->SupplySideLoop.InletMassFlowRate > 0.0)) {
        this->OperationStatus = 1.0;
    } else {
        this->OperationStatus = 0.0;
    }
}

void HeatExchangerStruct::calculateSteamToWaterHX(EnergyPlusData &state, Real64 const MyLoad, Real64 const SupSideMdot)
{

    // SUBROUTINE INFORMATION:
    //       AUTHOR         Dareum Nam, derived from CalcSteamAirCoil by Rahul Chillar
    //       DATE WRITTEN   July 2021
    //       MODIFIED       na
    //       RE-ENGINEERED  na

    // PURPOSE OF THIS SUBROUTINE:
    // Calculate steam leaving mass flow rate

    // METHODOLOGY EMPLOYED:
    // Steam heat exchangers would not have effectivness, since all of the steam is
    // converted to water and only then the steam trap allows it to leave the heat
    // exchanger, subsequently heat exchange is latent heat + subcooling.
    // Steam traps allow only water to leave the coil,the degree of subcooling
    // desired is input by the user, which is used to calculate water outlet temp.

    static constexpr std::string_view RoutineName("CalcSteamToWaterHeatExchanger");

    Real64 EnthSteamInDry(0.0);
    Real64 EnthSteamOutWet(0.0);
    Real64 LatentHeatSteam(0.0);
    Real64 TempSetPoint(0.0);
    Real64 TempWaterAtmPress(0.0);
    Real64 TempLoopOutToPump(0.0);
    Real64 EnergyLossToEnvironment(0.0);
    Real64 EnthHXOutlet(0.0);
    Real64 EnthPumpInlet(0.0);
    Real64 EnthAtAtmPress(0.0);
    Real64 CpCondensate(0.0);
    Real64 CpWaterInlet(0.0);
    Real64 QmaxHT(0.0);
    Real64 QHXReq(0.0);
    Real64 QHXCap(0.0);
    Real64 HeatingLoad(0.0);
    Real64 AvailSchedValue(0.0);
    bool ScheduledOn;
    Real64 SteamMassFlowRate(0.0);
    Real64 SubcoolDeltaTemp = this->DegOfSubCool;
    Real64 SteamInletTemp = state.dataLoopNodes->Node(this->DemandSideLoop.inletNodeNum).Temp;
    Real64 SteamOutletTemp(0.0);
    Real64 WaterInletTemp = state.dataLoopNodes->Node(this->SupplySideLoop.inletNodeNum).Temp;
    Real64 WaterOutletTemp(0.0);
    Real64 WaterMassFlowRate(0.0);

    QHXReq = MyLoad;
    WaterMassFlowRate = SupSideMdot;

    this->SupplySideLoop.InletMassFlowRate = WaterMassFlowRate;

    AvailSchedValue = ScheduleManager::GetCurrentScheduleValue(state, this->AvailSchedNum);
    if (AvailSchedValue > 0.0) {
        ScheduledOn = true;
    } else {
        ScheduledOn = false;
    }

    if (this->controlMode == ControlType::LoadControl) {

        if ((WaterMassFlowRate > 0.0) && ScheduledOn && (QHXReq > 0.0)) {

            EnthSteamInDry = FluidProperties::GetSatEnthalpyRefrig(state,
                                                                   state.dataPlnt->PlantLoop(this->DemandSideLoop.loopNum).FluidName,
                                                                   SteamInletTemp,
                                                                   1.0,
                                                                   state.dataPlnt->PlantLoop(this->DemandSideLoop.loopNum).FluidIndex,
                                                                   RoutineName);
            EnthSteamOutWet = FluidProperties::GetSatEnthalpyRefrig(state,
                                                                    state.dataPlnt->PlantLoop(this->DemandSideLoop.loopNum).FluidName,
                                                                    SteamInletTemp,
                                                                    0.0,
                                                                    state.dataPlnt->PlantLoop(this->DemandSideLoop.loopNum).FluidIndex,
                                                                    RoutineName);
            LatentHeatSteam = EnthSteamInDry - EnthSteamOutWet;

            CpCondensate = FluidProperties::GetSatSpecificHeatRefrig(state,
                                                                     state.dataPlnt->PlantLoop(this->DemandSideLoop.loopNum).FluidName,
                                                                     SteamInletTemp,
                                                                     0.0,
                                                                     state.dataPlnt->PlantLoop(this->DemandSideLoop.loopNum).FluidIndex,
                                                                     RoutineName);

            CpWaterInlet = FluidProperties::GetSpecificHeatGlycol(state,
                                                                  state.dataPlnt->PlantLoop(this->SupplySideLoop.loopNum).FluidName,
                                                                  WaterInletTemp,
                                                                  state.dataPlnt->PlantLoop(this->SupplySideLoop.loopNum).FluidIndex,
                                                                  RoutineName);

            QmaxHT = this->DemandSideLoop.MassFlowRateMax * (LatentHeatSteam + SubcoolDeltaTemp * CpCondensate);

            if (QHXReq > QmaxHT) {
                QHXCap = QmaxHT;
            } else {
                QHXCap = QHXReq;
            }

            SteamMassFlowRate = QHXCap / (LatentHeatSteam + SubcoolDeltaTemp * CpCondensate);

            PlantUtilities::SetComponentFlowRate(
                state, SteamMassFlowRate, this->DemandSideLoop.inletNodeNum, this->DemandSideLoop.outletNodeNum, this->DemandSideLoop);

            // recalculate if mass flow rate changed in previous call.
            QHXCap = SteamMassFlowRate * (LatentHeatSteam + SubcoolDeltaTemp * CpCondensate);

            // In practice Sensible & Superheated heat transfer is negligible compared to latent part.
            // This is required for outlet water temperature, otherwise it will be saturation temperature.
            // Steam Trap drains off all the Water formed.
            // Here Degree of Subcooling is used to calculate hot water return temperature.

            // Calculating condensate outlet temperature
            SteamOutletTemp = SteamInletTemp - SubcoolDeltaTemp;

            // Total Heat Transfer to Water
            HeatingLoad = QHXCap;

            WaterOutletTemp = WaterInletTemp + QHXCap / (WaterMassFlowRate * CpWaterInlet);

            state.dataLoopNodes->Node(this->DemandSideLoop.outletNodeNum).Temp = SteamOutletTemp;
            state.dataLoopNodes->Node(this->SupplySideLoop.outletNodeNum).Temp = WaterOutletTemp;
            this->HeatTransferRate = QHXCap;

            //************************* Loop Losses *****************************
            // Loop pressure return considerations included in steam coil since the pipes are
            // perfect and do not account for losses.
            // Return water is condensate at atmoshperic pressure
            // Process is considered constant enthalpy expansion
            // No quality function in EnergyPlus hence no option left apart from
            // considering saturated state.
            //              StdBaroPress=101325

            TempWaterAtmPress = FluidProperties::GetSatTemperatureRefrig(state,
                                                                         state.dataPlnt->PlantLoop(this->DemandSideLoop.loopNum).FluidName,
                                                                         state.dataEnvrn->StdBaroPress,
                                                                         state.dataPlnt->PlantLoop(this->DemandSideLoop.loopNum).FluidIndex,
                                                                         RoutineName);

            // Point 4 at atm - loop delta subcool during return journery back to pump
            TempLoopOutToPump = TempWaterAtmPress - this->DegOfLoopSubCool;

            EnthHXOutlet = FluidProperties::GetSatEnthalpyRefrig(state,
                                                                 state.dataPlnt->PlantLoop(this->DemandSideLoop.loopNum).FluidName,
                                                                 SteamInletTemp,
                                                                 0.0,
                                                                 state.dataPlnt->PlantLoop(this->DemandSideLoop.loopNum).FluidIndex,
                                                                 RoutineName) -
                           CpCondensate * SubcoolDeltaTemp;

            // Enthalpy at Point 4
            EnthAtAtmPress = FluidProperties::GetSatEnthalpyRefrig(state,
                                                                   state.dataPlnt->PlantLoop(this->DemandSideLoop.loopNum).FluidName,
                                                                   TempWaterAtmPress,
                                                                   0.0,
                                                                   state.dataPlnt->PlantLoop(this->DemandSideLoop.loopNum).FluidIndex,
                                                                   RoutineName);

            // Reported value of HX outlet enthalpy at the node to match the node outlet temperature
            CpCondensate = FluidProperties::GetSatSpecificHeatRefrig(state,
                                                                     state.dataPlnt->PlantLoop(this->DemandSideLoop.loopNum).FluidName,
                                                                     TempLoopOutToPump,
                                                                     0.0,
                                                                     state.dataPlnt->PlantLoop(this->DemandSideLoop.loopNum).FluidIndex,
                                                                     RoutineName);

            EnthPumpInlet = EnthAtAtmPress - CpCondensate * this->DegOfLoopSubCool;

            this->DemandSideLoop.OutletEnthalpy = EnthPumpInlet;

            // Point 3-Point 5,
            EnergyLossToEnvironment = SteamMassFlowRate * (EnthHXOutlet - EnthPumpInlet);

            // Loss to enviornment due to pressure drop
            this->DemandSideLoop.LoopLoss = EnergyLossToEnvironment;
        } else { // HX is not running
            WaterOutletTemp = WaterInletTemp;
            SteamOutletTemp = SteamInletTemp;
            HeatingLoad = 0.0;
            this->DemandSideLoop.OutletEnthalpy = this->DemandSideLoop.InletEnthalpy;
            //  this->DemandSideLoop.MassFlowRateMax = 0.0;
            this->DemandSideLoop.OutletQuality = 0.0;
            this->DemandSideLoop.LoopLoss = 0.0;
            TempLoopOutToPump = SteamOutletTemp;
        }
    } else if (this->controlMode == ControlType::TemperatureSetpointControl) {

        if ((WaterMassFlowRate > 0.0) && ScheduledOn && (QHXReq > 0.0) &&
            (std::abs(TempSetPoint - WaterInletTemp) > DataHVACGlobals::TempControlTol)) {
            EnthSteamInDry = FluidProperties::GetSatEnthalpyRefrig(state,
                                                                   state.dataPlnt->PlantLoop(this->DemandSideLoop.loopNum).FluidName,
                                                                   SteamInletTemp,
                                                                   1.0,
                                                                   state.dataPlnt->PlantLoop(this->DemandSideLoop.loopNum).FluidIndex,
                                                                   RoutineName);
            EnthSteamOutWet = FluidProperties::GetSatEnthalpyRefrig(state,
                                                                    state.dataPlnt->PlantLoop(this->DemandSideLoop.loopNum).FluidName,
                                                                    SteamInletTemp,
                                                                    0.0,
                                                                    state.dataPlnt->PlantLoop(this->DemandSideLoop.loopNum).FluidIndex,
                                                                    RoutineName);
            LatentHeatSteam = EnthSteamInDry - EnthSteamOutWet;

            CpCondensate = FluidProperties::GetSatSpecificHeatRefrig(state,
                                                                     state.dataPlnt->PlantLoop(this->DemandSideLoop.loopNum).FluidName,
                                                                     SteamInletTemp,
                                                                     0.0,
                                                                     state.dataPlnt->PlantLoop(this->DemandSideLoop.loopNum).FluidIndex,
                                                                     RoutineName);

            QmaxHT = this->DemandSideLoop.MassFlowRateMax * (LatentHeatSteam + SubcoolDeltaTemp * CpCondensate);

            CpWaterInlet = FluidProperties::GetSpecificHeatGlycol(state,
                                                                  state.dataPlnt->PlantLoop(this->SupplySideLoop.loopNum).FluidName,
                                                                  WaterInletTemp,
                                                                  state.dataPlnt->PlantLoop(this->SupplySideLoop.loopNum).FluidIndex,
                                                                  RoutineName);

            TempSetPoint = state.dataLoopNodes->Node(this->SetPointNodeNum).TempSetPoint;

            QHXCap = WaterMassFlowRate * CpWaterInlet * (TempSetPoint - WaterInletTemp);

            // Check to see if setpoint is above enetering temperature. If not, set
            // output to zero.

            if (QHXCap <= 0.0) { // TempSetPoint <= WaterInletTemp
                QHXCap = 0.0;
                WaterOutletTemp = WaterInletTemp;

                // Steam Mass Flow Rate Required
                SteamMassFlowRate = 0.0;
                PlantUtilities::SetComponentFlowRate(
                    state, SteamMassFlowRate, this->DemandSideLoop.inletNodeNum, this->DemandSideLoop.outletNodeNum, this->DemandSideLoop);

                // Inlet equal to outlet when not required to run.
                SteamOutletTemp = SteamInletTemp;

                HeatingLoad = QHXCap;

                this->DemandSideLoop.OutletEnthalpy = this->DemandSideLoop.InletEnthalpy;

            } else if (QHXCap > QmaxHT) {
                // Setting to Maximum Capacity
                QHXCap = QmaxHT;

                // Temperature of water at outlet
                WaterOutletTemp = WaterInletTemp + QHXCap / (WaterMassFlowRate * CpWaterInlet);

                // In practice Sensible & Superheated heat transfer is negligible compared to latent part.
                // This is required for outlet water temperature, otherwise it will be saturation temperature.
                // Steam Trap drains off all the Water formed.
                // Here Degree of Subcooling is used to calculate hot water return temperature.

                // Calculating Condensate outlet temperature
                SteamOutletTemp = SteamInletTemp - SubcoolDeltaTemp;

                SteamMassFlowRate = QHXCap / (LatentHeatSteam + SubcoolDeltaTemp * CpCondensate);

                PlantUtilities::SetComponentFlowRate(
                    state, SteamMassFlowRate, this->DemandSideLoop.inletNodeNum, this->DemandSideLoop.outletNodeNum, this->DemandSideLoop);

                // recalculate if mass flow rate changed in previous call.
                QHXCap = SteamMassFlowRate * (LatentHeatSteam + SubcoolDeltaTemp * CpCondensate);
                WaterOutletTemp = WaterInletTemp + QHXCap / (WaterMassFlowRate * CpWaterInlet);

                HeatingLoad = QHXCap;

                // The HeatingLoad is the change in the enthalpy of the condensate at the outlet
                // this->DemandSideLoop.OutletEnthalpy = this->DemandSideLoop.InletEnthalpy - HeatingLoad / SteamMassFlowRate;
            } else {
                WaterOutletTemp = WaterInletTemp + QHXCap / (WaterMassFlowRate * CpWaterInlet);

                // In practice Sensible & Superheated heat transfer is negligible compared to latent part.
                // This is required for outlet water temperature, otherwise it will be saturation temperature.
                // Steam Trap drains off all the Water formed.
                // Here Degree of Subcooling is used to calculate hot water return temperature.

                // Calculating Condensate outlet temperature
                SteamOutletTemp = SteamInletTemp - SubcoolDeltaTemp;

                SteamMassFlowRate = QHXCap / (LatentHeatSteam + SubcoolDeltaTemp * CpCondensate);

                PlantUtilities::SetComponentFlowRate(
                    state, SteamMassFlowRate, this->DemandSideLoop.inletNodeNum, this->DemandSideLoop.outletNodeNum, this->DemandSideLoop);

                // recalculate if mass flow rate changed in previous call.
                QHXCap = SteamMassFlowRate * (LatentHeatSteam + SubcoolDeltaTemp * CpCondensate);
                WaterOutletTemp = WaterInletTemp + QHXCap / (WaterMassFlowRate * CpWaterInlet);

                HeatingLoad = QHXCap;

                //************************* Loop Losses *****************************
                // Loop pressure return considerations included in HX since the pipes are
                // perfect and do not account for losses.
                // Return water is condensate at atmoshperic pressure
                // Process is considered constant enthalpy expansion
                // No quality function in EnergyPlus hence no option left apart from
                // considering saturated state.
                //              StdBaroPress=101325

                TempWaterAtmPress = FluidProperties::GetSatTemperatureRefrig(state,
                                                                             state.dataPlnt->PlantLoop(this->DemandSideLoop.loopNum).FluidName,
                                                                             state.dataEnvrn->StdBaroPress,
                                                                             state.dataPlnt->PlantLoop(this->DemandSideLoop.loopNum).FluidIndex,
                                                                             RoutineName);

                // Point 4 at atm - loop delta subcool during return journery back to pump
                TempLoopOutToPump = TempWaterAtmPress - this->DegOfLoopSubCool;

                EnthHXOutlet = FluidProperties::GetSatEnthalpyRefrig(state,
                                                                     state.dataPlnt->PlantLoop(this->DemandSideLoop.loopNum).FluidName,
                                                                     SteamInletTemp,
                                                                     0.0,
                                                                     state.dataPlnt->PlantLoop(this->DemandSideLoop.loopNum).FluidIndex,
                                                                     RoutineName) -
                               CpCondensate * SubcoolDeltaTemp;

                // Enthalpy at Point 4
                EnthAtAtmPress = FluidProperties::GetSatEnthalpyRefrig(state,
                                                                       state.dataPlnt->PlantLoop(this->DemandSideLoop.loopNum).FluidName,
                                                                       TempWaterAtmPress,
                                                                       0.0,
                                                                       state.dataPlnt->PlantLoop(this->DemandSideLoop.loopNum).FluidIndex,
                                                                       RoutineName);

                // Reported value of HX outlet enthalpy at the node to match the node outlet temperature
                CpCondensate = FluidProperties::GetSatSpecificHeatRefrig(state,
                                                                         state.dataPlnt->PlantLoop(this->DemandSideLoop.loopNum).FluidName,
                                                                         TempLoopOutToPump,
                                                                         0.0,
                                                                         state.dataPlnt->PlantLoop(this->DemandSideLoop.loopNum).FluidIndex,
                                                                         RoutineName);

                EnthPumpInlet = EnthAtAtmPress - CpCondensate * this->DegOfLoopSubCool;

                this->DemandSideLoop.OutletEnthalpy = EnthPumpInlet;

                // Point 3-Point 5,
                EnergyLossToEnvironment = SteamMassFlowRate * (EnthHXOutlet - EnthPumpInlet);

                // Loss to enviornment due to pressure drop
                this->DemandSideLoop.LoopLoss = EnergyLossToEnvironment;
            }
        } else {
            SteamMassFlowRate = 0.0;
            PlantUtilities::SetComponentFlowRate(
                state, SteamMassFlowRate, this->DemandSideLoop.inletNodeNum, this->DemandSideLoop.outletNodeNum, this->DemandSideLoop);
            WaterOutletTemp = WaterInletTemp;
            SteamOutletTemp = SteamInletTemp;
            HeatingLoad = 0.0;
            this->DemandSideLoop.OutletEnthalpy = this->DemandSideLoop.InletEnthalpy;
            //   this->DemandSideLoop.MassFlowRateMax = 0.0;
            this->DemandSideLoop.OutletQuality = 0.0;
            this->DemandSideLoop.LoopLoss = 0.0;
            TempLoopOutToPump = SteamOutletTemp;
        }
    }

    //   this->DemandSideLoop.InletMassFlowRate = state.dataLoopNodes->Node(this->DemandSideLoop.inletNodeNum).MassFlowRate;
    //   this->SupplySideLoop.InletMassFlowRate = state.dataLoopNodes->Node(this->SupplySideLoop.inletNodeNum).MassFlowRate;
    this->SupplySideLoop.InletTemp = WaterInletTemp;
    this->DemandSideLoop.InletTemp = SteamInletTemp;

    // Set the outlet conditions
    this->HeatTransferRate = HeatingLoad;
    this->HeatTransferEnergy = this->HeatTransferRate * state.dataHVACGlobal->TimeStepSys * DataGlobalConstants::SecInHour;
    this->SupplySideLoop.OutletTemp = WaterOutletTemp;
    this->DemandSideLoop.OutletTemp = TempLoopOutToPump;
    this->DemandSideLoop.OutletQuality = 0.0;

    state.dataLoopNodes->Node(this->SupplySideLoop.outletNodeNum).Temp = this->SupplySideLoop.OutletTemp;
    state.dataLoopNodes->Node(this->DemandSideLoop.outletNodeNum).Temp = this->DemandSideLoop.OutletTemp;
    state.dataLoopNodes->Node(this->DemandSideLoop.outletNodeNum).Enthalpy = this->DemandSideLoop.OutletEnthalpy;
    state.dataLoopNodes->Node(this->DemandSideLoop.outletNodeNum).Quality = this->DemandSideLoop.OutletQuality;

    if ((std::abs(this->HeatTransferRate) > DataHVACGlobals::SmallLoad) && (this->SupplySideLoop.InletMassFlowRate > 0.0) &&
        (this->DemandSideLoop.InletMassFlowRate > 0.0)) {
        this->OperationStatus = 1.0;
    } else {
        this->OperationStatus = 0.0;
    }
}

void HeatExchangerStruct::findDemandSideLoopFlow(EnergyPlusData &state, Real64 const TargetSupplySideLoopLeavingTemp, HXAction const HXActionMode)
{

    // SUBROUTINE INFORMATION:
    //       AUTHOR         B. Griffith
    //       DATE WRITTEN   November 2012
    //       MODIFIED       na
    //       RE-ENGINEERED  na

    // PURPOSE OF THIS SUBROUTINE:
    // modulate demand side flow rate to hit a target leaving temperature (within tolerance)

    // METHODOLOGY EMPLOYED:
    // uses E+'s Regula Falsi numerical method

    int constexpr MaxIte(500);   // Maximum number of iterations for solver
    Real64 constexpr Acc(1.e-3); // Accuracy of solver result

    int SolFla;             // Flag of solver
    Array1D<Real64> Par(2); // Parameter array passed to solver

    // mass flow rate of fluid entering from supply side loop
    Real64 SupSideMdot = state.dataLoopNodes->Node(this->SupplySideLoop.inletNodeNum).MassFlowRate;
    // first see if root is bracketed
    // min demand flow

    // mass flow rate of fluid entering from demand side loop
    Real64 DmdSideMdot = this->DemandSideLoop.MassFlowRateMin;
    this->calculate(state, SupSideMdot, DmdSideMdot);
    Real64 LeavingTempMinFlow = this->SupplySideLoop.OutletTemp;

    // full demand flow
    DmdSideMdot = this->DemandSideLoop.MassFlowRateMax;
    this->calculate(state, SupSideMdot, DmdSideMdot);
    Real64 LeavingTempFullFlow = this->SupplySideLoop.OutletTemp;

    switch (HXActionMode) {

    case HXAction::HeatingSupplySideLoop: {
        if ((LeavingTempFullFlow > TargetSupplySideLoopLeavingTemp) && (TargetSupplySideLoopLeavingTemp > LeavingTempMinFlow)) {
            // need to solve
            Par(2) = TargetSupplySideLoopLeavingTemp;
            auto f =
                std::bind(&HeatExchangerStruct::demandSideFlowResidual, this, std::placeholders::_1, std::placeholders::_2, std::placeholders::_3);

            General::SolveRoot(
                state, Acc, MaxIte, SolFla, DmdSideMdot, f, this->DemandSideLoop.MassFlowRateMin, this->DemandSideLoop.MassFlowRateMax, Par);

            if (SolFla == -1) { // no convergence
                if (!state.dataGlobal->WarmupFlag) {
                    if (this->DmdSideModulatSolvNoConvergeErrorCount < 1) {
                        ++this->DmdSideModulatSolvNoConvergeErrorCount;
                        ShowWarningError(state,
                                         ComponentClassName + " named " + this->Name +
                                             " - Iteration Limit exceeded calculating demand side loop flow rate");
                        ShowContinueError(state, format("Simulation continues with calculated demand side mass flow rate = {:.7R}", DmdSideMdot));
                    }
                    ShowRecurringWarningErrorAtEnd(state,
                                                   ComponentClassName + " named " + this->Name +
                                                       " - Iteration Limit exceeded calculating demand side loop flow rate continues.",
                                                   this->DmdSideModulatSolvNoConvergeErrorIndex,
                                                   DmdSideMdot,
                                                   DmdSideMdot);
                }
            } else if (SolFla == -2) { // f(x0) and f(x1) have the same sign
                DmdSideMdot = this->DemandSideLoop.MassFlowRateMax * (LeavingTempFullFlow - TargetSupplySideLoopLeavingTemp) /
                              (LeavingTempFullFlow - LeavingTempMinFlow);
                if (!state.dataGlobal->WarmupFlag) {
                    if (this->DmdSideModulatSolvFailErrorCount < 1) {
                        ++this->DmdSideModulatSolvFailErrorCount;
                        ShowWarningError(state,
                                         ComponentClassName + " named " + this->Name + " - Solver failed to calculate demand side loop flow rate");
                        ShowContinueError(state, format("Simulation continues with estimated demand side mass flow rate = {:.7R}", DmdSideMdot));
                    }
                    ShowRecurringWarningErrorAtEnd(state,
                                                   ComponentClassName + " named " + this->Name +
                                                       " - Solver failed to calculate demand side loop flow rate continues.",
                                                   this->DmdSideModulatSolvFailErrorIndex,
                                                   DmdSideMdot,
                                                   DmdSideMdot);
                }
            }
            PlantUtilities::SetComponentFlowRate(
                state, DmdSideMdot, this->DemandSideLoop.inletNodeNum, this->DemandSideLoop.outletNodeNum, this->DemandSideLoop);

        } else if ((TargetSupplySideLoopLeavingTemp >= LeavingTempFullFlow) && (LeavingTempFullFlow > LeavingTempMinFlow)) {
            // run at full flow
            DmdSideMdot = this->DemandSideLoop.MassFlowRateMax;
            PlantUtilities::SetComponentFlowRate(
                state, DmdSideMdot, this->DemandSideLoop.inletNodeNum, this->DemandSideLoop.outletNodeNum, this->DemandSideLoop);

        } else if (LeavingTempMinFlow >= TargetSupplySideLoopLeavingTemp) {

            // run at min flow
            DmdSideMdot = this->DemandSideLoop.MassFlowRateMin;
            PlantUtilities::SetComponentFlowRate(
                state, DmdSideMdot, this->DemandSideLoop.inletNodeNum, this->DemandSideLoop.outletNodeNum, this->DemandSideLoop);
        }
        break;
    }
    case HXAction::CoolingSupplySideLoop: {
        if ((LeavingTempFullFlow < TargetSupplySideLoopLeavingTemp) && (TargetSupplySideLoopLeavingTemp < LeavingTempMinFlow)) {
            // need to solve
            Par(2) = TargetSupplySideLoopLeavingTemp;
            auto f =
                std::bind(&HeatExchangerStruct::demandSideFlowResidual, this, std::placeholders::_1, std::placeholders::_2, std::placeholders::_3);

            General::SolveRoot(
                state, Acc, MaxIte, SolFla, DmdSideMdot, f, this->DemandSideLoop.MassFlowRateMin, this->DemandSideLoop.MassFlowRateMax, Par);

            if (SolFla == -1) { // no convergence
                if (!state.dataGlobal->WarmupFlag) {
                    if (this->DmdSideModulatSolvNoConvergeErrorCount < 1) {
                        ++this->DmdSideModulatSolvNoConvergeErrorCount;
                        ShowWarningError(state,
                                         ComponentClassName + " named " + this->Name +
                                             " - Iteration Limit exceeded calculating demand side loop flow rate");
                        ShowContinueError(state, format("Simulation continues with calculated demand side mass flow rate = {:.7R}", DmdSideMdot));
                    }
                    ShowRecurringWarningErrorAtEnd(state,
                                                   ComponentClassName + " named " + this->Name +
                                                       " - Iteration Limit exceeded calculating demand side loop flow rate continues.",
                                                   this->DmdSideModulatSolvNoConvergeErrorIndex,
                                                   DmdSideMdot,
                                                   DmdSideMdot);
                }
            } else if (SolFla == -2) { // f(x0) and f(x1) have the same sign
                DmdSideMdot = this->DemandSideLoop.MassFlowRateMax * (LeavingTempFullFlow - TargetSupplySideLoopLeavingTemp) /
                              (LeavingTempFullFlow - LeavingTempMinFlow);
                if (!state.dataGlobal->WarmupFlag) {
                    if (this->DmdSideModulatSolvFailErrorCount < 1) {
                        ++this->DmdSideModulatSolvFailErrorCount;
                        ShowWarningError(state,
                                         ComponentClassName + " named " + this->Name + " - Solver failed to calculate demand side loop flow rate");
                        ShowContinueError(state, format("Simulation continues with estimated demand side mass flow rate = {:.7R}", DmdSideMdot));
                    }
                    ShowRecurringWarningErrorAtEnd(state,
                                                   ComponentClassName + " named " + this->Name +
                                                       " - Solver failed to calculate demand side loop flow rate continues.",
                                                   this->DmdSideModulatSolvFailErrorIndex,
                                                   DmdSideMdot,
                                                   DmdSideMdot);
                }
            }
            PlantUtilities::SetComponentFlowRate(
                state, DmdSideMdot, this->DemandSideLoop.inletNodeNum, this->DemandSideLoop.outletNodeNum, this->DemandSideLoop);
        } else if ((TargetSupplySideLoopLeavingTemp <= LeavingTempFullFlow) && (LeavingTempFullFlow < LeavingTempMinFlow)) {
            // run at full flow
            DmdSideMdot = this->DemandSideLoop.MassFlowRateMax;
            PlantUtilities::SetComponentFlowRate(
                state, DmdSideMdot, this->DemandSideLoop.inletNodeNum, this->DemandSideLoop.outletNodeNum, this->DemandSideLoop);
        } else if (LeavingTempMinFlow <= TargetSupplySideLoopLeavingTemp) {

            // run at min flow
            DmdSideMdot = this->DemandSideLoop.MassFlowRateMin;
            PlantUtilities::SetComponentFlowRate(
                state, DmdSideMdot, this->DemandSideLoop.inletNodeNum, this->DemandSideLoop.outletNodeNum, this->DemandSideLoop);
        }
        break;
    }
    default:
        break;
    }
}

Real64 HeatExchangerStruct::demandSideFlowResidual(EnergyPlusData &state,
                                                   Real64 const DmdSideMassFlowRate,
                                                   Array1D<Real64> const &Par // Par(1) = HX index number
)
{

    // FUNCTION INFORMATION:
    //       AUTHOR         B. Griffith
    //       DATE WRITTEN   December 2012
    //       MODIFIED       na
    //       RE-ENGINEERED  na

    // PURPOSE OF THIS FUNCTION:
    // calculate residual value for regula falsi solver

    Real64 Residuum; // Residual to be minimized to zero

    Real64 MdotTrial = DmdSideMassFlowRate;
    Real64 SupSideMdot = state.dataLoopNodes->Node(this->SupplySideLoop.inletNodeNum).MassFlowRate;

    this->calculate(state, SupSideMdot, MdotTrial);

    Real64 SupSideLoopOutletTemp = this->SupplySideLoop.OutletTemp;

    Residuum = Par(2) - SupSideLoopOutletTemp;

    return Residuum;
}

void HeatExchangerStruct::oneTimeInit(EnergyPlusData &state)
{

    static constexpr std::string_view RoutineName("InitFluidHeatExchanger: ");

    if (this->MyOneTimeFlag) {
        this->setupOutputVars(state);
        this->MyFlag = true;
        this->MyEnvrnFlag = true;
        this->MyOneTimeFlag = false;
    }

    if (this->MyFlag) {
        // locate the main two connections to the plant loops
        bool errFlag = false;
        PlantUtilities::ScanPlantLoopsForObject(
            state, this->Name, this->Type, this->DemandSideLoop, errFlag, _, _, _, this->DemandSideLoop.inletNodeNum, _);

        if (this->DemandSideLoop.loopSideNum != DataPlant::LoopSideLocation::Demand) { // throw error
            ShowSevereError(state,
                            format("{} Invalid connections for {} name = \"{}\"",
                                   RoutineName,
                                   DataPlant::PlantEquipTypeNames[static_cast<int>(this->Type)],
                                   this->Name));
            ShowContinueError(state, "The \"Loop Demand Side\" connections are not on the Demand Side of a plant loop");
            errFlag = true;
        }

        PlantUtilities::ScanPlantLoopsForObject(
            state, this->Name, this->Type, this->SupplySideLoop, errFlag, _, _, _, this->SupplySideLoop.inletNodeNum, _);

        if (this->SupplySideLoop.loopSideNum != DataPlant::LoopSideLocation::Supply) { // throw error
            ShowSevereError(state,
                            format("{} Invalid connections for {} name = \"{}\"",
                                   RoutineName,
                                   DataPlant::PlantEquipTypeNames[static_cast<int>(this->Type)],
                                   this->Name));
            ShowContinueError(state, "The \"Loop Supply Side\" connections are not on the Supply Side of a plant loop");
            errFlag = true;
        }

        // make sure it is not the same loop on both sides.
        if (this->SupplySideLoop.loopNum == this->DemandSideLoop.loopNum) { // user is being too tricky, don't allow
            ShowSevereError(state,
                            format("{} Invalid connections for {} name = \"{}\"",
                                   RoutineName,
                                   DataPlant::PlantEquipTypeNames[static_cast<int>(this->Type)],
                                   this->Name));
            ShowContinueError(state, R"(The "Loop Supply Side" and "Loop Demand Side" need to be on different loops.)");
            errFlag = true;
        } else {

            PlantUtilities::InterConnectTwoPlantLoopSides(state, this->SupplySideLoop, this->DemandSideLoop, this->Type, true);
        }

        // find remote component if control mode is of that type.
        if (this->controlMode == ControlType::CoolingSetPointOnOffWithComponentOverride) {

            PlantUtilities::ScanPlantLoopsForNodeNum(
                state, RoutineName, this->OtherCompSupplySideLoop.inletNodeNum, this->OtherCompSupplySideLoop, this->OtherCompSupplySideLoop.compNum);

            PlantUtilities::ScanPlantLoopsForNodeNum(
                state, RoutineName, this->OtherCompDemandSideLoop.inletNodeNum, this->OtherCompDemandSideLoop, this->OtherCompDemandSideLoop.compNum);

            // revise how loads served category for other controlled equipment
            int LoopNum2 = this->OtherCompSupplySideLoop.loopNum;
            DataPlant::LoopSideLocation LoopSideNum = this->OtherCompSupplySideLoop.loopSideNum;
            int BranchNum = this->OtherCompSupplySideLoop.branchNum;
            int LoopCompNum = this->OtherCompSupplySideLoop.compNum;

            switch (state.dataPlnt->PlantLoop(LoopNum2).LoopSide(LoopSideNum).Branch(BranchNum).Comp(LoopCompNum).HowLoadServed) {

            case DataPlant::HowMet::ByNominalCap: {
                state.dataPlnt->PlantLoop(LoopNum2).LoopSide(LoopSideNum).Branch(BranchNum).Comp(LoopCompNum).HowLoadServed =
                    DataPlant::HowMet::ByNominalCapFreeCoolCntrl;
                break;
            }
            case DataPlant::HowMet::ByNominalCapLowOutLimit: {
                state.dataPlnt->PlantLoop(LoopNum2).LoopSide(LoopSideNum).Branch(BranchNum).Comp(LoopCompNum).HowLoadServed =
                    DataPlant::HowMet::ByNominalCapLowOutLimitFreeCoolCntrl;
                break;
            }
            default:
                break;
            }

            switch (this->ControlSignalTemp) {
            case CtrlTempType::WetBulbTemperature: {
                state.dataPlnt->PlantLoop(LoopNum2).LoopSide(LoopSideNum).Branch(BranchNum).Comp(LoopCompNum).FreeCoolCntrlMode =
                    DataPlant::FreeCoolControlMode::WetBulb;
                break;
            }
            case CtrlTempType::DryBulbTemperature: {
                state.dataPlnt->PlantLoop(LoopNum2).LoopSide(LoopSideNum).Branch(BranchNum).Comp(LoopCompNum).FreeCoolCntrlMode =
                    DataPlant::FreeCoolControlMode::DryBulb;
                break;
            }
            case CtrlTempType::LoopTemperature: {
                state.dataPlnt->PlantLoop(LoopNum2).LoopSide(LoopSideNum).Branch(BranchNum).Comp(LoopCompNum).FreeCoolCntrlMode =
                    DataPlant::FreeCoolControlMode::Loop;
                state.dataPlnt->PlantLoop(LoopNum2).LoopSide(LoopSideNum).Branch(BranchNum).Comp(LoopCompNum).FreeCoolCntrlNodeNum =
                    this->OtherCompDemandSideLoop.inletNodeNum;
                break;
            }
            default:
                break;
            }
        }
        if (this->controlMode == ControlType::TrackComponentOnOff) {
            if (this->OtherCompSupplySideLoop.inletNodeNum > 0) {
                PlantUtilities::ScanPlantLoopsForObject(state,
                                                        this->ComponentUserName,
                                                        this->ComponentType,
                                                        this->OtherCompSupplySideLoop,
                                                        errFlag,
                                                        _,
                                                        _,
                                                        _,
                                                        this->OtherCompSupplySideLoop.inletNodeNum,
                                                        _);
            }
            if (this->OtherCompDemandSideLoop.inletNodeNum > 0) {
                PlantUtilities::ScanPlantLoopsForObject(state,
                                                        this->ComponentUserName,
                                                        this->ComponentType,
                                                        this->OtherCompDemandSideLoop,
                                                        errFlag,
                                                        _,
                                                        _,
                                                        _,
                                                        this->OtherCompDemandSideLoop.inletNodeNum,
                                                        _);
            }
        }

        if (errFlag) {
            ShowFatalError(state, format("{} Program terminated due to previous condition(s).", RoutineName));
        }
        this->MyFlag = false;
    }
}

} // namespace EnergyPlus::PlantHeatExchangerFluidToFluid<|MERGE_RESOLUTION|>--- conflicted
+++ resolved
@@ -255,57 +255,59 @@
             }
         }
 
-        state.dataPlantHXFluidToFluid->FluidHX(CompLoop).DemandSideLoop.inletNodeNum =
-            NodeInputManager::GetOnlySingleNode(state,
-                                                cAlphaArgs(3),
-                                                ErrorsFound,
-                                                cCurrentModuleObject,
-                                                cAlphaArgs(1),
-                                                DataLoopNode::NodeFluidType::Water,
-                                                DataLoopNode::NodeConnectionType::Inlet,
-                                                NodeInputManager::CompFluidStream::Primary,
-                                                DataLoopNode::ObjectIsNotParent);
-        state.dataPlantHXFluidToFluid->FluidHX(CompLoop).DemandSideLoop.outletNodeNum =
-            NodeInputManager::GetOnlySingleNode(state,
-                                                cAlphaArgs(4),
-                                                ErrorsFound,
-                                                cCurrentModuleObject,
-                                                cAlphaArgs(1),
-                                                DataLoopNode::NodeFluidType::Water,
-                                                DataLoopNode::NodeConnectionType::Outlet,
-                                                NodeInputManager::CompFluidStream::Primary,
-                                                DataLoopNode::ObjectIsNotParent);
-        BranchNodeConnections::TestCompSet(state, cCurrentModuleObject, cAlphaArgs(1), cAlphaArgs(3), cAlphaArgs(4), "Loop Demand Side Plant Nodes");
-        state.dataPlantHXFluidToFluid->FluidHX(CompLoop).DemandSideLoop.DesignVolumeFlowRate = rNumericArgs(1);
-        if (state.dataPlantHXFluidToFluid->FluidHX(CompLoop).DemandSideLoop.DesignVolumeFlowRate == DataSizing::AutoSize) {
-            state.dataPlantHXFluidToFluid->FluidHX(CompLoop).DemandSideLoop.DesignVolumeFlowRateWasAutoSized = true;
-        }
-
-        state.dataPlantHXFluidToFluid->FluidHX(CompLoop).SupplySideLoop.inletNodeNum =
-            NodeInputManager::GetOnlySingleNode(state,
-                                                cAlphaArgs(5),
-                                                ErrorsFound,
-                                                cCurrentModuleObject,
-                                                cAlphaArgs(1),
-                                                DataLoopNode::NodeFluidType::Water,
-                                                DataLoopNode::NodeConnectionType::Inlet,
-                                                NodeInputManager::CompFluidStream::Secondary,
-                                                DataLoopNode::ObjectIsNotParent);
-        state.dataPlantHXFluidToFluid->FluidHX(CompLoop).SupplySideLoop.outletNodeNum =
-            NodeInputManager::GetOnlySingleNode(state,
-                                                cAlphaArgs(6),
-                                                ErrorsFound,
-                                                cCurrentModuleObject,
-                                                cAlphaArgs(1),
-                                                DataLoopNode::NodeFluidType::Water,
-                                                DataLoopNode::NodeConnectionType::Outlet,
-                                                NodeInputManager::CompFluidStream::Secondary,
-                                                DataLoopNode::ObjectIsNotParent);
-        BranchNodeConnections::TestCompSet(state, cCurrentModuleObject, cAlphaArgs(1), cAlphaArgs(5), cAlphaArgs(6), "Loop Supply Side Plant Nodes");
-        state.dataPlantHXFluidToFluid->FluidHX(CompLoop).SupplySideLoop.DesignVolumeFlowRate = rNumericArgs(2);
-        if (state.dataPlantHXFluidToFluid->FluidHX(CompLoop).SupplySideLoop.DesignVolumeFlowRate == DataSizing::AutoSize) {
-            state.dataPlantHXFluidToFluid->FluidHX(CompLoop).SupplySideLoop.DesignVolumeFlowRateWasAutoSized = true;
-        }
+            state.dataPlantHXFluidToFluid->FluidHX(CompLoop).DemandSideLoop.inletNodeNum =
+                NodeInputManager::GetOnlySingleNode(state,
+                                                    cAlphaArgs(3),
+                                                    ErrorsFound,
+                                                    DataLoopNode::ConnectionObjectType::HeatExchangerFluidToFluid,
+                                                    cAlphaArgs(1),
+                                                    DataLoopNode::NodeFluidType::Water,
+                                                    DataLoopNode::ConnectionType::Inlet,
+                                                    NodeInputManager::CompFluidStream::Primary,
+                                                    DataLoopNode::ObjectIsNotParent);
+            state.dataPlantHXFluidToFluid->FluidHX(CompLoop).DemandSideLoop.outletNodeNum =
+                NodeInputManager::GetOnlySingleNode(state,
+                                                    cAlphaArgs(4),
+                                                    ErrorsFound,
+                                                    DataLoopNode::ConnectionObjectType::HeatExchangerFluidToFluid,
+                                                    cAlphaArgs(1),
+                                                    DataLoopNode::NodeFluidType::Water,
+                                                    DataLoopNode::ConnectionType::Outlet,
+                                                    NodeInputManager::CompFluidStream::Primary,
+                                                    DataLoopNode::ObjectIsNotParent);
+            BranchNodeConnections::TestCompSet(
+                state, cCurrentModuleObject, cAlphaArgs(1), cAlphaArgs(3), cAlphaArgs(4), "Loop Demand Side Plant Nodes");
+            state.dataPlantHXFluidToFluid->FluidHX(CompLoop).DemandSideLoop.DesignVolumeFlowRate = rNumericArgs(1);
+            if (state.dataPlantHXFluidToFluid->FluidHX(CompLoop).DemandSideLoop.DesignVolumeFlowRate == DataSizing::AutoSize) {
+                state.dataPlantHXFluidToFluid->FluidHX(CompLoop).DemandSideLoop.DesignVolumeFlowRateWasAutoSized = true;
+            }
+
+            state.dataPlantHXFluidToFluid->FluidHX(CompLoop).SupplySideLoop.inletNodeNum =
+                NodeInputManager::GetOnlySingleNode(state,
+                                                    cAlphaArgs(5),
+                                                    ErrorsFound,
+                                                    DataLoopNode::ConnectionObjectType::HeatExchangerFluidToFluid,
+                                                    cAlphaArgs(1),
+                                                    DataLoopNode::NodeFluidType::Water,
+                                                    DataLoopNode::ConnectionType::Inlet,
+                                                    NodeInputManager::CompFluidStream::Secondary,
+                                                    DataLoopNode::ObjectIsNotParent);
+            state.dataPlantHXFluidToFluid->FluidHX(CompLoop).SupplySideLoop.outletNodeNum =
+                NodeInputManager::GetOnlySingleNode(state,
+                                                    cAlphaArgs(6),
+                                                    ErrorsFound,
+                                                    DataLoopNode::ConnectionObjectType::HeatExchangerFluidToFluid,
+                                                    cAlphaArgs(1),
+                                                    DataLoopNode::NodeFluidType::Water,
+                                                    DataLoopNode::ConnectionType::Outlet,
+                                                    NodeInputManager::CompFluidStream::Secondary,
+                                                    DataLoopNode::ObjectIsNotParent);
+            BranchNodeConnections::TestCompSet(
+                state, cCurrentModuleObject, cAlphaArgs(1), cAlphaArgs(5), cAlphaArgs(6), "Loop Supply Side Plant Nodes");
+            state.dataPlantHXFluidToFluid->FluidHX(CompLoop).SupplySideLoop.DesignVolumeFlowRate = rNumericArgs(2);
+            if (state.dataPlantHXFluidToFluid->FluidHX(CompLoop).SupplySideLoop.DesignVolumeFlowRate == DataSizing::AutoSize) {
+                state.dataPlantHXFluidToFluid->FluidHX(CompLoop).SupplySideLoop.DesignVolumeFlowRateWasAutoSized = true;
+            }
 
         if (UtilityRoutines::SameString(cAlphaArgs(7), "CrossFlowBothUnMixed")) {
             state.dataPlantHXFluidToFluid->FluidHX(CompLoop).HeatExchangeModelType = FluidHXType::CrossFlowBothUnMixed;
@@ -370,259 +372,6 @@
             ErrorsFound = true;
         }
 
-        if (!lAlphaFieldBlanks(9)) {
-            state.dataPlantHXFluidToFluid->FluidHX(CompLoop).SetPointNodeNum =
-                NodeInputManager::GetOnlySingleNode(state,
-                                                    cAlphaArgs(9),
-                                                    ErrorsFound,
-                                                    DataLoopNode::ConnectionObjectType::HeatExchangerFluidToFluid,
-                                                    cAlphaArgs(1),
-                                                    DataLoopNode::NodeFluidType::Water,
-<<<<<<< HEAD
-                                                    DataLoopNode::NodeConnectionType::Sensor,
-=======
-                                                    DataLoopNode::ConnectionType::Inlet,
->>>>>>> 571e3dc2
-                                                    NodeInputManager::CompFluidStream::Primary,
-                                                    DataLoopNode::ObjectIsNotParent);
-            // check that node actually has setpoints on it
-            if ((state.dataPlantHXFluidToFluid->FluidHX(CompLoop).controlMode == ControlType::HeatingSetPointModulated) ||
-                (state.dataPlantHXFluidToFluid->FluidHX(CompLoop).controlMode == ControlType::HeatingSetPointOnOff) ||
-                (state.dataPlantHXFluidToFluid->FluidHX(CompLoop).controlMode == ControlType::CoolingSetPointModulated) ||
-                (state.dataPlantHXFluidToFluid->FluidHX(CompLoop).controlMode == ControlType::CoolingSetPointOnOff) ||
-                (state.dataPlantHXFluidToFluid->FluidHX(CompLoop).controlMode == ControlType::CoolingSetPointOnOffWithComponentOverride)) {
-                if (state.dataLoopNodes->Node(state.dataPlantHXFluidToFluid->FluidHX(CompLoop).SetPointNodeNum).TempSetPoint ==
-                    DataLoopNode::SensedNodeFlagValue) {
-                    if (!state.dataGlobal->AnyEnergyManagementSystemInModel) {
-                        ShowSevereError(state, std::string{RoutineName} + " Missing temperature setpoint for DataLoopNode::Node = " + cAlphaArgs(9));
-                        ShowContinueError(state, "Occurs for " + cCurrentModuleObject + "=\"" + cAlphaArgs(1));
-                        ShowContinueError(state, " Use a setpoint manager to place a single temperature setpoint on the node");
-                        ErrorsFound = true;
-                    } else {
-                        // need call to EMS to check node
-                        bool NodeEMSSetPointMissing = false;
-                        EMSManager::CheckIfNodeSetPointManagedByEMS(state,
-                                                                    state.dataPlantHXFluidToFluid->FluidHX(CompLoop).SetPointNodeNum,
-                                                                    EMSManager::SPControlType::TemperatureSetPoint,
-                                                                    NodeEMSSetPointMissing);
-                        if (NodeEMSSetPointMissing) {
-                            ShowSevereError(state, std::string{RoutineName} + " Missing temperature setpoint for node = " + cAlphaArgs(9));
-                            ShowContinueError(state, "Occurs for " + cCurrentModuleObject + "=\"" + cAlphaArgs(1));
-                            ShowContinueError(state, "Use a setpoint manager or EMS actuator to place a single temperature setpoint on the node");
-                            ErrorsFound = true;
-                        }
-                    }
-                }
-            } else if ((state.dataPlantHXFluidToFluid->FluidHX(CompLoop).controlMode == ControlType::DualDeadBandSetPointModulated) ||
-                       (state.dataPlantHXFluidToFluid->FluidHX(CompLoop).controlMode == ControlType::DualDeadBandSetPointOnOff)) {
-                if ((state.dataLoopNodes->Node(state.dataPlantHXFluidToFluid->FluidHX(CompLoop).SetPointNodeNum).TempSetPointHi ==
-                     DataLoopNode::SensedNodeFlagValue) ||
-                    (state.dataLoopNodes->Node(state.dataPlantHXFluidToFluid->FluidHX(CompLoop).SetPointNodeNum).TempSetPointLo ==
-                     DataLoopNode::SensedNodeFlagValue)) {
-                    if (!state.dataGlobal->AnyEnergyManagementSystemInModel) {
-                        ShowSevereError(state, std::string{RoutineName} + " Missing dual temperature setpoints for node = " + cAlphaArgs(9));
-                        ShowContinueError(state, "Occurs for " + cCurrentModuleObject + "=\"" + cAlphaArgs(1));
-                        ShowContinueError(state, " Use a setpoint manager to place a dual temperature setpoint on the node");
-                        ErrorsFound = true;
-                    } else {
-                        // need call to EMS to check node
-                        bool NodeEMSSetPointMissing = false;
-                        EMSManager::CheckIfNodeSetPointManagedByEMS(state,
-                                                                    state.dataPlantHXFluidToFluid->FluidHX(CompLoop).SetPointNodeNum,
-                                                                    EMSManager::SPControlType::TemperatureMinSetPoint,
-                                                                    NodeEMSSetPointMissing);
-                        EMSManager::CheckIfNodeSetPointManagedByEMS(state,
-                                                                    state.dataPlantHXFluidToFluid->FluidHX(CompLoop).SetPointNodeNum,
-                                                                    EMSManager::SPControlType::TemperatureMaxSetPoint,
-                                                                    NodeEMSSetPointMissing);
-                        if (NodeEMSSetPointMissing) {
-                            ShowSevereError(state, std::string{RoutineName} + " Missing temperature setpoint for node = " + cAlphaArgs(9));
-                            ShowContinueError(state, "Occurs for " + cCurrentModuleObject + "=\"" + cAlphaArgs(1));
-                            ShowContinueError(state, "Use a setpoint manager or EMS actuators to place a dual temperature setpoints on the node");
-                            ErrorsFound = true;
-                        }
-                    }
-                }
-            }
-
-        } else {
-            // need to name a setpoint node if using a setpoint type control mode
-            if ((state.dataPlantHXFluidToFluid->FluidHX(CompLoop).controlMode == ControlType::HeatingSetPointModulated) ||
-                (state.dataPlantHXFluidToFluid->FluidHX(CompLoop).controlMode == ControlType::HeatingSetPointOnOff) ||
-                (state.dataPlantHXFluidToFluid->FluidHX(CompLoop).controlMode == ControlType::CoolingSetPointModulated) ||
-                (state.dataPlantHXFluidToFluid->FluidHX(CompLoop).controlMode == ControlType::CoolingSetPointOnOff) ||
-                (state.dataPlantHXFluidToFluid->FluidHX(CompLoop).controlMode == ControlType::DualDeadBandSetPointModulated) ||
-                (state.dataPlantHXFluidToFluid->FluidHX(CompLoop).controlMode == ControlType::DualDeadBandSetPointOnOff) ||
-                (state.dataPlantHXFluidToFluid->FluidHX(CompLoop).controlMode == ControlType::CoolingSetPointOnOffWithComponentOverride)) {
-                ShowSevereError(state, std::string{RoutineName} + cCurrentModuleObject + "=\"" + cAlphaArgs(1) + "\", invalid entry.");
-                ShowContinueError(state, "Missing entry for " + cAlphaFieldNames(9));
-                ErrorsFound = true;
-            }
-        }
-
-        if (!lNumericFieldBlanks(4)) {
-            state.dataPlantHXFluidToFluid->FluidHX(CompLoop).TempControlTol = rNumericArgs(4);
-        } else {
-            state.dataPlantHXFluidToFluid->FluidHX(CompLoop).TempControlTol = 0.01;
-        }
-
-        state.dataPlantHXFluidToFluid->FluidHX(CompLoop).HeatTransferMeteringEndUse = cAlphaArgs(10);
-
-        if (!lAlphaFieldBlanks(11)) {
-            state.dataPlantHXFluidToFluid->FluidHX(CompLoop).OtherCompSupplySideLoop.inletNodeNum =
-                NodeInputManager::GetOnlySingleNode(state,
-                                                    cAlphaArgs(11),
-                                                    ErrorsFound,
-                                                    DataLoopNode::ConnectionObjectType::HeatExchangerFluidToFluid,
-                                                    cAlphaArgs(1),
-                                                    DataLoopNode::NodeFluidType::Water,
-<<<<<<< HEAD
-                                                    DataLoopNode::NodeConnectionType::Actuator,
-=======
-                                                    DataLoopNode::ConnectionType::Outlet,
->>>>>>> 571e3dc2
-                                                    NodeInputManager::CompFluidStream::Primary,
-                                                    DataLoopNode::ObjectIsNotParent);
-        } else {
-            if (state.dataPlantHXFluidToFluid->FluidHX(CompLoop).controlMode == ControlType::CoolingSetPointOnOffWithComponentOverride) {
-                ShowSevereError(state, std::string{RoutineName} + cCurrentModuleObject + "=\"" + cAlphaArgs(1) + "\", invalid entry.");
-                ShowContinueError(state, "Missing entry for " + cAlphaFieldNames(11));
-                ErrorsFound = true;
-            }
-        }
-
-<<<<<<< HEAD
-        if (!lAlphaFieldBlanks(12)) {
-            state.dataPlantHXFluidToFluid->FluidHX(CompLoop).OtherCompDemandSideLoop.inletNodeNum =
-=======
-            state.dataPlantHXFluidToFluid->FluidHX(CompLoop).SupplySideLoop.inletNodeNum =
-                NodeInputManager::GetOnlySingleNode(state,
-                                                    cAlphaArgs(5),
-                                                    ErrorsFound,
-                                                    DataLoopNode::ConnectionObjectType::HeatExchangerFluidToFluid,
-                                                    cAlphaArgs(1),
-                                                    DataLoopNode::NodeFluidType::Water,
-                                                    DataLoopNode::ConnectionType::Inlet,
-                                                    NodeInputManager::CompFluidStream::Secondary,
-                                                    DataLoopNode::ObjectIsNotParent);
-            state.dataPlantHXFluidToFluid->FluidHX(CompLoop).SupplySideLoop.outletNodeNum =
->>>>>>> 571e3dc2
-                NodeInputManager::GetOnlySingleNode(state,
-                                                    cAlphaArgs(12),
-                                                    ErrorsFound,
-                                                    DataLoopNode::ConnectionObjectType::HeatExchangerFluidToFluid,
-                                                    cAlphaArgs(1),
-                                                    DataLoopNode::NodeFluidType::Water,
-<<<<<<< HEAD
-                                                    DataLoopNode::NodeConnectionType::Actuator,
-                                                    NodeInputManager::CompFluidStream::Primary,
-=======
-                                                    DataLoopNode::ConnectionType::Outlet,
-                                                    NodeInputManager::CompFluidStream::Secondary,
->>>>>>> 571e3dc2
-                                                    DataLoopNode::ObjectIsNotParent);
-        } else {
-            if (state.dataPlantHXFluidToFluid->FluidHX(CompLoop).controlMode == ControlType::CoolingSetPointOnOffWithComponentOverride) {
-                ShowSevereError(state, std::string{RoutineName} + cCurrentModuleObject + "=\"" + cAlphaArgs(1) + "\", invalid entry.");
-                ShowContinueError(state, "Missing entry for " + cAlphaFieldNames(12));
-                ErrorsFound = true;
-            }
-        }
-
-        if (!lAlphaFieldBlanks(13)) {
-            if (UtilityRoutines::SameString(cAlphaArgs(13), "WetBulbTemperature")) {
-                state.dataPlantHXFluidToFluid->FluidHX(CompLoop).ControlSignalTemp = CtrlTempType::WetBulbTemperature;
-            } else if (UtilityRoutines::SameString(cAlphaArgs(13), "DryBulbTemperature")) {
-                state.dataPlantHXFluidToFluid->FluidHX(CompLoop).ControlSignalTemp = CtrlTempType::DryBulbTemperature;
-            } else if (UtilityRoutines::SameString(cAlphaArgs(13), "Loop")) {
-                state.dataPlantHXFluidToFluid->FluidHX(CompLoop).ControlSignalTemp = CtrlTempType::LoopTemperature;
-            }
-        } else {
-            if (state.dataPlantHXFluidToFluid->FluidHX(CompLoop).controlMode == ControlType::CoolingSetPointOnOffWithComponentOverride) {
-                ShowSevereError(state, std::string{RoutineName} + cCurrentModuleObject + "=\"" + cAlphaArgs(1) + "\", invalid entry.");
-                ShowContinueError(state, "Missing entry for " + cAlphaFieldNames(13));
-                ErrorsFound = true;
-            }
-        }
-
-        if (!lNumericFieldBlanks(5)) {
-            state.dataPlantHXFluidToFluid->FluidHX(CompLoop).SizingFactor = rNumericArgs(5);
-        } else {
-            state.dataPlantHXFluidToFluid->FluidHX(CompLoop).SizingFactor = 1.0;
-        }
-
-        if (!lNumericFieldBlanks(6)) {
-            state.dataPlantHXFluidToFluid->FluidHX(CompLoop).MinOperationTemp = rNumericArgs(6);
-        } else {
-            state.dataPlantHXFluidToFluid->FluidHX(CompLoop).MinOperationTemp = -9999.0;
-        }
-
-        if (!lNumericFieldBlanks(7)) {
-            state.dataPlantHXFluidToFluid->FluidHX(CompLoop).MaxOperationTemp = rNumericArgs(7);
-        } else {
-            state.dataPlantHXFluidToFluid->FluidHX(CompLoop).MaxOperationTemp = 9999.0;
-        }
-    }
-
-    cCurrentModuleObject = "HeatExchanger:SteamToWater";
-    for (int SteamCompLoop = 1; SteamCompLoop <= state.dataPlantHXFluidToFluid->NumberOfSteamToWaterHXs; ++SteamCompLoop) {
-        int CompLoop = SteamCompLoop + state.dataPlantHXFluidToFluid->NumberOfPlantFluidHXs;
-        state.dataInputProcessing->inputProcessor->getObjectItem(state,
-                                                                 cCurrentModuleObject,
-                                                                 CompLoop,
-                                                                 cAlphaArgs,
-                                                                 NumAlphas,
-                                                                 rNumericArgs,
-                                                                 NumNums,
-                                                                 IOStat,
-                                                                 lNumericFieldBlanks,
-                                                                 lAlphaFieldBlanks,
-                                                                 cAlphaFieldNames,
-                                                                 cNumericFieldNames);
-        UtilityRoutines::IsNameEmpty(state, cAlphaArgs(1), cCurrentModuleObject, ErrorsFound);
-
-        state.dataPlantHXFluidToFluid->FluidHX(CompLoop).Name = cAlphaArgs(1);
-        state.dataPlantHXFluidToFluid->FluidHX(CompLoop).Type = DataPlant::PlantEquipmentType::SteamToWaterPlantHtExchg;
-
-        if (lAlphaFieldBlanks(2)) {
-            state.dataPlantHXFluidToFluid->FluidHX(CompLoop).AvailSchedNum = DataGlobalConstants::ScheduleAlwaysOn;
-        } else {
-            state.dataPlantHXFluidToFluid->FluidHX(CompLoop).AvailSchedNum = ScheduleManager::GetScheduleIndex(state, cAlphaArgs(2));
-            if (state.dataPlantHXFluidToFluid->FluidHX(CompLoop).AvailSchedNum <= 0) {
-                ShowSevereError(state, std::string{RoutineName} + cCurrentModuleObject + "=\"" + cAlphaArgs(1) + "\", invalid entry.");
-                ShowContinueError(state, "Invalid " + cAlphaFieldNames(2) + " = " + cAlphaArgs(2));
-                ShowContinueError(state, "Schedule was not found ");
-                ErrorsFound = true;
-            }
-        }
-
-<<<<<<< HEAD
-        state.dataPlantHXFluidToFluid->FluidHX(CompLoop).DemandSideLoop.inletNodeNum =
-            NodeInputManager::GetOnlySingleNode(state,
-                                                cAlphaArgs(3),
-                                                ErrorsFound,
-                                                cCurrentModuleObject,
-                                                cAlphaArgs(1),
-                                                DataLoopNode::NodeFluidType::Steam,
-                                                DataLoopNode::NodeConnectionType::Inlet,
-                                                NodeInputManager::CompFluidStream::Primary,
-                                                DataLoopNode::ObjectIsNotParent);
-        state.dataPlantHXFluidToFluid->FluidHX(CompLoop).DemandSideLoop.outletNodeNum =
-            NodeInputManager::GetOnlySingleNode(state,
-                                                cAlphaArgs(4),
-                                                ErrorsFound,
-                                                cCurrentModuleObject,
-                                                cAlphaArgs(1),
-                                                DataLoopNode::NodeFluidType::Steam,
-                                                DataLoopNode::NodeConnectionType::Outlet,
-                                                NodeInputManager::CompFluidStream::Primary,
-                                                DataLoopNode::ObjectIsNotParent);
-        BranchNodeConnections::TestCompSet(state, cCurrentModuleObject, cAlphaArgs(1), cAlphaArgs(3), cAlphaArgs(4), "Steam Side Plant Nodes");
-        state.dataPlantHXFluidToFluid->FluidHX(CompLoop).DemandSideLoop.DesignVolumeFlowRate = rNumericArgs(1);
-        if (state.dataPlantHXFluidToFluid->FluidHX(CompLoop).DemandSideLoop.DesignVolumeFlowRate == DataSizing::AutoSize) {
-            state.dataPlantHXFluidToFluid->FluidHX(CompLoop).DemandSideLoop.DesignVolumeFlowRateWasAutoSized = true;
-        }
-=======
             if (!lAlphaFieldBlanks(9)) {
                 state.dataPlantHXFluidToFluid->FluidHX(CompLoop).SetPointNodeNum =
                     NodeInputManager::GetOnlySingleNode(state,
@@ -694,58 +443,29 @@
                         }
                     }
                 }
->>>>>>> 571e3dc2
-
-        state.dataPlantHXFluidToFluid->FluidHX(CompLoop).SupplySideLoop.inletNodeNum =
-            NodeInputManager::GetOnlySingleNode(state,
-                                                cAlphaArgs(5),
-                                                ErrorsFound,
-                                                cCurrentModuleObject,
-                                                cAlphaArgs(1),
-                                                DataLoopNode::NodeFluidType::Water,
-                                                DataLoopNode::NodeConnectionType::Inlet,
-                                                NodeInputManager::CompFluidStream::Secondary,
-                                                DataLoopNode::ObjectIsNotParent);
-        state.dataPlantHXFluidToFluid->FluidHX(CompLoop).SupplySideLoop.outletNodeNum =
-            NodeInputManager::GetOnlySingleNode(state,
-                                                cAlphaArgs(6),
-                                                ErrorsFound,
-                                                cCurrentModuleObject,
-                                                cAlphaArgs(1),
-                                                DataLoopNode::NodeFluidType::Water,
-                                                DataLoopNode::NodeConnectionType::Outlet,
-                                                NodeInputManager::CompFluidStream::Secondary,
-                                                DataLoopNode::ObjectIsNotParent);
-        BranchNodeConnections::TestCompSet(state, cCurrentModuleObject, cAlphaArgs(1), cAlphaArgs(5), cAlphaArgs(6), "Water Side Plant Nodes");
-        state.dataPlantHXFluidToFluid->FluidHX(CompLoop).SupplySideLoop.DesignVolumeFlowRate = rNumericArgs(2);
-        if (state.dataPlantHXFluidToFluid->FluidHX(CompLoop).SupplySideLoop.DesignVolumeFlowRate == DataSizing::AutoSize) {
-            state.dataPlantHXFluidToFluid->FluidHX(CompLoop).SupplySideLoop.DesignVolumeFlowRateWasAutoSized = true;
-        }
-
-        if (!lNumericFieldBlanks(3)) {
-            state.dataPlantHXFluidToFluid->FluidHX(CompLoop).DegOfSubCool = rNumericArgs(3);
+
         } else {
-            state.dataPlantHXFluidToFluid->FluidHX(CompLoop).DegOfSubCool = 5.0;
-        }
-
-<<<<<<< HEAD
+            // need to name a setpoint node if using a setpoint type control mode
+            if ((state.dataPlantHXFluidToFluid->FluidHX(CompLoop).controlMode == ControlType::HeatingSetPointModulated) ||
+                (state.dataPlantHXFluidToFluid->FluidHX(CompLoop).controlMode == ControlType::HeatingSetPointOnOff) ||
+                (state.dataPlantHXFluidToFluid->FluidHX(CompLoop).controlMode == ControlType::CoolingSetPointModulated) ||
+                (state.dataPlantHXFluidToFluid->FluidHX(CompLoop).controlMode == ControlType::CoolingSetPointOnOff) ||
+                (state.dataPlantHXFluidToFluid->FluidHX(CompLoop).controlMode == ControlType::DualDeadBandSetPointModulated) ||
+                (state.dataPlantHXFluidToFluid->FluidHX(CompLoop).controlMode == ControlType::DualDeadBandSetPointOnOff) ||
+                (state.dataPlantHXFluidToFluid->FluidHX(CompLoop).controlMode == ControlType::CoolingSetPointOnOffWithComponentOverride)) {
+                ShowSevereError(state, std::string{RoutineName} + cCurrentModuleObject + "=\"" + cAlphaArgs(1) + "\", invalid entry.");
+                ShowContinueError(state, "Missing entry for " + cAlphaFieldNames(9));
+                ErrorsFound = true;
+            }
+        }
+
         if (!lNumericFieldBlanks(4)) {
-            state.dataPlantHXFluidToFluid->FluidHX(CompLoop).DegOfLoopSubCool = rNumericArgs(4);
+            state.dataPlantHXFluidToFluid->FluidHX(CompLoop).TempControlTol = rNumericArgs(4);
         } else {
-            state.dataPlantHXFluidToFluid->FluidHX(CompLoop).DegOfLoopSubCool = 20.0;
-        }
-
-        if (UtilityRoutines::SameString(cAlphaArgs(7), "LoadControl")) {
-            state.dataPlantHXFluidToFluid->FluidHX(CompLoop).controlMode = ControlType::LoadControl;
-        } else if (UtilityRoutines::SameString(cAlphaArgs(7), "TemperatureSetpointControl")) {
-            state.dataPlantHXFluidToFluid->FluidHX(CompLoop).controlMode = ControlType::TemperatureSetpointControl;
-        } else {
-            ShowSevereError(state, std::string{RoutineName} + cCurrentModuleObject + "=\"" + cAlphaArgs(1) + "\", invalid entry.");
-            ShowContinueError(state, "Invalid " + cAlphaFieldNames(7) + " = " + cAlphaArgs(7));
-            ErrorsFound = true;
-        }
-=======
-            state.dataPlantHXFluidToFluid->FluidHX(CompLoop).HeatTransferMeteringEndUse = cAlphaArgs(10);
+            state.dataPlantHXFluidToFluid->FluidHX(CompLoop).TempControlTol = 0.01;
+        }
+
+        state.dataPlantHXFluidToFluid->FluidHX(CompLoop).HeatTransferMeteringEndUse = cAlphaArgs(10);
 
             if (!lAlphaFieldBlanks(11)) {
                 state.dataPlantHXFluidToFluid->FluidHX(CompLoop).OtherCompSupplySideLoop.inletNodeNum =
@@ -784,17 +504,157 @@
                     ErrorsFound = true;
                 }
             }
->>>>>>> 571e3dc2
+
+        if (!lAlphaFieldBlanks(13)) {
+            if (UtilityRoutines::SameString(cAlphaArgs(13), "WetBulbTemperature")) {
+                state.dataPlantHXFluidToFluid->FluidHX(CompLoop).ControlSignalTemp = CtrlTempType::WetBulbTemperature;
+            } else if (UtilityRoutines::SameString(cAlphaArgs(13), "DryBulbTemperature")) {
+                state.dataPlantHXFluidToFluid->FluidHX(CompLoop).ControlSignalTemp = CtrlTempType::DryBulbTemperature;
+            } else if (UtilityRoutines::SameString(cAlphaArgs(13), "Loop")) {
+                state.dataPlantHXFluidToFluid->FluidHX(CompLoop).ControlSignalTemp = CtrlTempType::LoopTemperature;
+            }
+        } else {
+            if (state.dataPlantHXFluidToFluid->FluidHX(CompLoop).controlMode == ControlType::CoolingSetPointOnOffWithComponentOverride) {
+                ShowSevereError(state, std::string{RoutineName} + cCurrentModuleObject + "=\"" + cAlphaArgs(1) + "\", invalid entry.");
+                ShowContinueError(state, "Missing entry for " + cAlphaFieldNames(13));
+                ErrorsFound = true;
+            }
+        }
+
+        if (!lNumericFieldBlanks(5)) {
+            state.dataPlantHXFluidToFluid->FluidHX(CompLoop).SizingFactor = rNumericArgs(5);
+        } else {
+            state.dataPlantHXFluidToFluid->FluidHX(CompLoop).SizingFactor = 1.0;
+        }
+
+        if (!lNumericFieldBlanks(6)) {
+            state.dataPlantHXFluidToFluid->FluidHX(CompLoop).MinOperationTemp = rNumericArgs(6);
+        } else {
+            state.dataPlantHXFluidToFluid->FluidHX(CompLoop).MinOperationTemp = -9999.0;
+        }
+
+        if (!lNumericFieldBlanks(7)) {
+            state.dataPlantHXFluidToFluid->FluidHX(CompLoop).MaxOperationTemp = rNumericArgs(7);
+        } else {
+            state.dataPlantHXFluidToFluid->FluidHX(CompLoop).MaxOperationTemp = 9999.0;
+        }
+    }
+
+    cCurrentModuleObject = "HeatExchanger:SteamToWater";
+    for (int SteamCompLoop = 1; SteamCompLoop <= state.dataPlantHXFluidToFluid->NumberOfSteamToWaterHXs; ++SteamCompLoop) {
+        int CompLoop = SteamCompLoop + state.dataPlantHXFluidToFluid->NumberOfPlantFluidHXs;
+        state.dataInputProcessing->inputProcessor->getObjectItem(state,
+                                                                 cCurrentModuleObject,
+                                                                 CompLoop,
+                                                                 cAlphaArgs,
+                                                                 NumAlphas,
+                                                                 rNumericArgs,
+                                                                 NumNums,
+                                                                 IOStat,
+                                                                 lNumericFieldBlanks,
+                                                                 lAlphaFieldBlanks,
+                                                                 cAlphaFieldNames,
+                                                                 cNumericFieldNames);
+        UtilityRoutines::IsNameEmpty(state, cAlphaArgs(1), cCurrentModuleObject, ErrorsFound);
+
+        state.dataPlantHXFluidToFluid->FluidHX(CompLoop).Name = cAlphaArgs(1);
+        state.dataPlantHXFluidToFluid->FluidHX(CompLoop).Type = DataPlant::PlantEquipmentType::SteamToWaterPlantHtExchg;
+
+        if (lAlphaFieldBlanks(2)) {
+            state.dataPlantHXFluidToFluid->FluidHX(CompLoop).AvailSchedNum = DataGlobalConstants::ScheduleAlwaysOn;
+        } else {
+            state.dataPlantHXFluidToFluid->FluidHX(CompLoop).AvailSchedNum = ScheduleManager::GetScheduleIndex(state, cAlphaArgs(2));
+            if (state.dataPlantHXFluidToFluid->FluidHX(CompLoop).AvailSchedNum <= 0) {
+                ShowSevereError(state, std::string{RoutineName} + cCurrentModuleObject + "=\"" + cAlphaArgs(1) + "\", invalid entry.");
+                ShowContinueError(state, "Invalid " + cAlphaFieldNames(2) + " = " + cAlphaArgs(2));
+                ShowContinueError(state, "Schedule was not found ");
+                ErrorsFound = true;
+            }
+        }
+
+        state.dataPlantHXFluidToFluid->FluidHX(CompLoop).DemandSideLoop.inletNodeNum =
+            NodeInputManager::GetOnlySingleNode(state,
+                                                cAlphaArgs(3),
+                                                ErrorsFound,
+                                                DataLoopNode::ConnectionObjectType::HeatExchangerSteamToWater,
+                                                cAlphaArgs(1),
+                                                DataLoopNode::NodeFluidType::Steam,
+                                                DataLoopNode::ConnectionType::Inlet,
+                                                NodeInputManager::CompFluidStream::Primary,
+                                                DataLoopNode::ObjectIsNotParent);
+        state.dataPlantHXFluidToFluid->FluidHX(CompLoop).DemandSideLoop.outletNodeNum =
+            NodeInputManager::GetOnlySingleNode(state,
+                                                cAlphaArgs(4),
+                                                ErrorsFound,
+                                                DataLoopNode::ConnectionObjectType::HeatExchangerSteamToWater,
+                                                cAlphaArgs(1),
+                                                DataLoopNode::NodeFluidType::Steam,
+                                                DataLoopNode::ConnectionType::Outlet,
+                                                NodeInputManager::CompFluidStream::Primary,
+                                                DataLoopNode::ObjectIsNotParent);
+        BranchNodeConnections::TestCompSet(state, cCurrentModuleObject, cAlphaArgs(1), cAlphaArgs(3), cAlphaArgs(4), "Steam Side Plant Nodes");
+        state.dataPlantHXFluidToFluid->FluidHX(CompLoop).DemandSideLoop.DesignVolumeFlowRate = rNumericArgs(1);
+        if (state.dataPlantHXFluidToFluid->FluidHX(CompLoop).DemandSideLoop.DesignVolumeFlowRate == DataSizing::AutoSize) {
+            state.dataPlantHXFluidToFluid->FluidHX(CompLoop).DemandSideLoop.DesignVolumeFlowRateWasAutoSized = true;
+        }
+
+        state.dataPlantHXFluidToFluid->FluidHX(CompLoop).SupplySideLoop.inletNodeNum =
+            NodeInputManager::GetOnlySingleNode(state,
+                                                cAlphaArgs(5),
+                                                ErrorsFound,
+                                                DataLoopNode::ConnectionObjectType::HeatExchangerSteamToWater,
+                                                cAlphaArgs(1),
+                                                DataLoopNode::NodeFluidType::Water,
+                                                DataLoopNode::ConnectionType::Inlet,
+                                                NodeInputManager::CompFluidStream::Secondary,
+                                                DataLoopNode::ObjectIsNotParent);
+        state.dataPlantHXFluidToFluid->FluidHX(CompLoop).SupplySideLoop.outletNodeNum =
+            NodeInputManager::GetOnlySingleNode(state,
+                                                cAlphaArgs(6),
+                                                ErrorsFound,
+                                                DataLoopNode::ConnectionObjectType::HeatExchangerSteamToWater,
+                                                cAlphaArgs(1),
+                                                DataLoopNode::NodeFluidType::Water,
+                                                DataLoopNode::ConnectionType::Outlet,
+                                                NodeInputManager::CompFluidStream::Secondary,
+                                                DataLoopNode::ObjectIsNotParent);
+        BranchNodeConnections::TestCompSet(state, cCurrentModuleObject, cAlphaArgs(1), cAlphaArgs(5), cAlphaArgs(6), "Water Side Plant Nodes");
+        state.dataPlantHXFluidToFluid->FluidHX(CompLoop).SupplySideLoop.DesignVolumeFlowRate = rNumericArgs(2);
+        if (state.dataPlantHXFluidToFluid->FluidHX(CompLoop).SupplySideLoop.DesignVolumeFlowRate == DataSizing::AutoSize) {
+            state.dataPlantHXFluidToFluid->FluidHX(CompLoop).SupplySideLoop.DesignVolumeFlowRateWasAutoSized = true;
+        }
+
+        if (!lNumericFieldBlanks(3)) {
+            state.dataPlantHXFluidToFluid->FluidHX(CompLoop).DegOfSubCool = rNumericArgs(3);
+        } else {
+            state.dataPlantHXFluidToFluid->FluidHX(CompLoop).DegOfSubCool = 5.0;
+        }
+
+        if (!lNumericFieldBlanks(4)) {
+            state.dataPlantHXFluidToFluid->FluidHX(CompLoop).DegOfLoopSubCool = rNumericArgs(4);
+        } else {
+            state.dataPlantHXFluidToFluid->FluidHX(CompLoop).DegOfLoopSubCool = 20.0;
+        }
+
+        if (UtilityRoutines::SameString(cAlphaArgs(7), "LoadControl")) {
+            state.dataPlantHXFluidToFluid->FluidHX(CompLoop).controlMode = ControlType::LoadControl;
+        } else if (UtilityRoutines::SameString(cAlphaArgs(7), "TemperatureSetpointControl")) {
+            state.dataPlantHXFluidToFluid->FluidHX(CompLoop).controlMode = ControlType::TemperatureSetpointControl;
+        } else {
+            ShowSevereError(state, std::string{RoutineName} + cCurrentModuleObject + "=\"" + cAlphaArgs(1) + "\", invalid entry.");
+            ShowContinueError(state, "Invalid " + cAlphaFieldNames(7) + " = " + cAlphaArgs(7));
+            ErrorsFound = true;
+        }
 
         if (!lAlphaFieldBlanks(8)) {
             state.dataPlantHXFluidToFluid->FluidHX(CompLoop).SetPointNodeNum =
                 NodeInputManager::GetOnlySingleNode(state,
                                                     cAlphaArgs(8),
                                                     ErrorsFound,
-                                                    cCurrentModuleObject,
+                                                    DataLoopNode::ConnectionObjectType::HeatExchangerSteamToWater,
                                                     cAlphaArgs(1),
                                                     DataLoopNode::NodeFluidType::Water,
-                                                    DataLoopNode::NodeConnectionType::Sensor,
+                                                    DataLoopNode::ConnectionType::Sensor,
                                                     NodeInputManager::CompFluidStream::Primary,
                                                     DataLoopNode::ObjectIsNotParent);
             // check that node actually has setpoints on it
