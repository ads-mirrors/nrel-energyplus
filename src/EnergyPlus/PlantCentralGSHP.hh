--- conflicted
+++ resolved
@@ -176,11 +176,10 @@
 
     struct ChillerHeaterSpecs
     {
-<<<<<<< HEAD
         std::string Name;                 // Name of the Chiller Heater object
-        std::string CondModeCooling;      // Cooling mode temperature curve input variable
-        std::string CondModeHeating;      // Clg/Htg mode temperature curve input variable
-        std::string CondMode;             // Current mode temperature curve input variable
+        CondenserModeTemperature CondModeCooling;      // Cooling mode temperature curve input variable
+        CondenserModeTemperature CondModeHeating;      // Clg/Htg mode temperature curve input variable
+        CondenserModeTemperature CondMode;             // Current mode temperature curve input variable
         bool ConstantFlow;                // True if this is a Constant Flow Chiller
         bool VariableFlow;                // True if this is a Variable Flow Chiller
         bool CoolSetPointSetToLoop;       // True if the setpoint is missing at the outlet node
@@ -259,90 +258,6 @@
         Real64 OptPartLoadRat;            // Optimal operating fraction of full load
         Real64 ChillerEIRFPLRMin;         // Minimum value of PLR from EIRFPLR curve
         Real64 ChillerEIRFPLRMax;         // Maximum value of PLR from EIRFPLR curve
-=======
-        std::string Name;                         // Name of the Chiller Heater object
-        CondenserModeTemperature CondModeCooling; // Cooling mode temperature curve input variable
-        CondenserModeTemperature CondModeHeating; // Clg/Htg mode temperature curve input variable
-        CondenserModeTemperature CondMode;        // Current mode temperature curve input variable
-        bool ConstantFlow;                        // True if this is a Constant Flow Chiller
-        bool VariableFlow;                        // True if this is a Variable Flow Chiller
-        bool CoolSetPointSetToLoop;               // True if the setpoint is missing at the outlet node
-        bool HeatSetPointSetToLoop;               // True if the setpoint is missing at the outlet node
-        bool CoolSetPointErrDone;                 // true if setpoint warning issued
-        bool HeatSetPointErrDone;                 // true if setpoint warning issued
-        bool PossibleSubcooling;                  // flag to indicate chiller is doing less cooling that requested
-        int ChillerHeaterNum;                     // Chiller heater number
-        CondenserType condenserType;              // Type of Condenser - only water cooled is allowed
-        int ChillerCapFTCoolingIDX;               // Cooling capacity function of temperature curve index
-        int ChillerEIRFTCoolingIDX;               // Elec Input to Cooling Output ratio function of temperature curve index
-        int ChillerEIRFPLRCoolingIDX;             // Elec Input to cooling output ratio function of PLR curve index
-        int ChillerCapFTHeatingIDX;               // Clg/Htg capacity function of temperature curve index
-        int ChillerEIRFTHeatingIDX;               // Elec Input to Clg/Htg Output ratio function of temperature curve index
-        int ChillerEIRFPLRHeatingIDX;             // Elec Input to Clg/Htg output ratio function of PLR curve index
-        int ChillerCapFTIDX;                      // Capacity function of temperature curve index
-        int ChillerEIRFTIDX;                      // Elec Input to demand output ratio function of temperature curve index
-        int ChillerEIRFPLRIDX;                    // Elec Input to demand output ratio function of PLR curve index
-        int EvapInletNodeNum;                     // Node number on the inlet side of the plant (evaporator side)
-        int EvapOutletNodeNum;                    // Node number on the outlet side of the plant (evaporator side)
-        int CondInletNodeNum;                     // Node number on the inlet side of the condenser
-        int CondOutletNodeNum;                    // Node number on the outlet side of the condenser
-        int ChillerCapFTError;                    // Used for negative capacity as a function of temp warnings
-        int ChillerCapFTErrorIndex;               // Used for negative capacity as a function of temp warnings
-        int ChillerEIRFTError;                    // Used for negative EIR as a function of temp warnings
-        int ChillerEIRFTErrorIndex;               // Used for negative EIR as a function of temp warnings
-        int ChillerEIRFPLRError;                  // Used for negative EIR as a function of PLR warnings
-        int ChillerEIRFPLRErrorIndex;             // Used for negative EIR as a function of PLR warnings
-        int ChillerEIRRefTempErrorIndex;          // Used for reference temperature problems
-        int DeltaTErrCount;                       // Evaporator delta T equals 0 for variable flow chiller warning messages
-        int DeltaTErrCountIndex;                  // Index to evaporator delta T = 0 for variable flow chiller warning messages
-        int CondMassFlowIndex;                    // Index to condenser mass flow rate
-        Real64 RefCapCooling;                     // Reference cooling-mode evaporator capacity [W]
-        bool RefCapCoolingWasAutoSized;           // true if reference cooling capacity was autosize on input
-        Real64 RefCOPCooling;                     // Reference cooling-mode COP
-        Real64 TempRefEvapOutCooling;             // Reference cooling-mode evaporator leaving temperature [C]
-        Real64 TempRefCondInCooling;              // Reference cooling-mode condenser entering temperature [C]
-        Real64 TempRefCondOutCooling;             // Reference cooling-mode condenser leaving temperature [C]
-        Real64 MaxPartLoadRatCooling;             // Maximum Part load ratio in cooling mode
-        Real64 OptPartLoadRatCooling;             // Optimum Part load ratio in cooling mode
-        Real64 MinPartLoadRatCooling;             // minimum Part load ratio in cooling mode
-        Real64 ClgHtgToCoolingCapRatio;           // ratio of clg/htg-mode evaporator capacity to cooling-mode evap. cap
-        Real64 ClgHtgtoCogPowerRatio;             // ratio of clg/htg-mode evaporator power to cooling-mode evap. power
-        Real64 RefCapClgHtg;                      // Reference clg/htg-mode evaporator capacity [W]
-        Real64 RefCOPClgHtg;                      // Reference clg/htg-mode COP
-        Real64 RefPowerClgHtg;                    // Reference clg/htg-mode evaporator power [W]
-        Real64 TempRefEvapOutClgHtg;              // Reference clg/htg-mode evaporator leaving temperature [C]
-        Real64 TempRefCondInClgHtg;               // Reference clg/htg-mode condenser entering temperature [C]
-        Real64 TempRefCondOutClgHtg;              // Reference clg/htg-mode condenser leaving temperature [C]
-        Real64 TempLowLimitEvapOut;               // Low temperature shut off [C]
-        Real64 MaxPartLoadRatClgHtg;              // Maximum Part load ratio in simultaneous heating/cooling mode
-        Real64 OptPartLoadRatClgHtg;              // Optimum Part load ratio in simultaneous heating/cooling mode
-        Real64 MinPartLoadRatClgHtg;              // minimum Part load ratio in simultaneous heating/cooling mode
-        CGSHPNodeData EvapInletNode;              // Chiller heater evaperator inlet node
-        CGSHPNodeData EvapOutletNode;             // Chiller heater evaperator outlet node
-        CGSHPNodeData CondInletNode;              // Chiller heater condenser inlet node
-        CGSHPNodeData CondOutletNode;             // Chiller heater condenser outlet node
-        Real64 EvapVolFlowRate;                   // Reference water volumetric flow rate through the evaporator [m3/s]
-        bool EvapVolFlowRateWasAutoSized;         // true if evaporator flow rate was autosize on input
-        Real64 tmpEvapVolFlowRate;                // temporary ref water vol flow rate for intermediate sizing [m3/s]
-        Real64 CondVolFlowRate;                   // Reference water volumetric flow rate through the condenser [m3/s]
-        bool CondVolFlowRateWasAutoSized;         // true if condenser flow rate was autosize on input
-        Real64 tmpCondVolFlowRate;                // temporary ref water vol flow rate for intermediate sizing [m3/s]
-        Real64 CondMassFlowRateMax;               // Reference water mass flow rate through condenser [kg/s]
-        Real64 EvapMassFlowRateMax;               // Reference water mass flow rate through evaporator [kg/s]
-        Real64 Evapmdot;                          // Evaporator mass flow rate [kg/s]
-        Real64 Condmdot;                          // Condenser mass flow rate [kg/s]
-        Real64 DesignHotWaterVolFlowRate;         // Design hot water volumetric flow rate through the condenser [m3/s]
-        Real64 OpenMotorEff;                      // Open chiller motor efficiency [fraction, 0 to 1]
-        Real64 SizFac;                            // sizing factor
-        Real64 RefCap;                            // Reference evaporator capacity [W]
-        Real64 RefCOP;                            // Reference COP
-        Real64 TempRefEvapOut;                    // Reference evaporator leaving temperature [C]
-        Real64 TempRefCondIn;                     // Reference condenser entering temperature [C]
-        Real64 TempRefCondOut;                    // Reference condenser leaving temperature [C]
-        Real64 OptPartLoadRat;                    // Optimal operating fraction of full load
-        Real64 ChillerEIRFPLRMin;                 // Minimum value of PLR from EIRFPLR curve
-        Real64 ChillerEIRFPLRMax;                 // Maximum value of PLR from EIRFPLR curve
->>>>>>> 15f64911
         CHReportVars Report;
 
         ChillerHeaterSpecs()
