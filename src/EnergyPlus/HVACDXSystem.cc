--- conflicted
+++ resolved
@@ -113,38 +113,8 @@
     using namespace DataHVACGlobals;
     using namespace ScheduleManager;
 
-<<<<<<< HEAD
-    // Data
-    // MODULE PARAMETER DEFINITIONS
-
-    Real64 const MinAirMassFlow = 0.001;
-
-    Real64 const LatCapTimeConst(45.0);
-
-    // DERIVED TYPE DEFINITIONS
-
-    // MODULE VARIABLE DECLARATIONS:
-
-    // Make this type allocatable
-
-    // Subroutine Specifications for the Module
-    // Driver/Manager Routines
-
-    // Get Input routines for module
-
-    // Update routine to check convergence and update nodes
-
-    // Object Data
-
-    // MODULE SUBROUTINES:
-    //*************************************************************************
-
-    // Functions
-
-=======
-    Real64 const LatCapTimeConst(45.0);
-
->>>>>>> ec596b6c
+    Real64 constexpr LatCapTimeConst(45.0);
+
     void SimDXCoolingSystem(EnergyPlusData &state, std::string const &DXCoolingSystemName, // Name of DXSystem:Airloop object
                             bool const FirstHVACIteration,          // True when first HVAC iteration
                             int const AirLoopNum,                   // Primary air loop number
@@ -189,11 +159,6 @@
 
         // Obtains and Allocates DX Cooling System related parameters from input file
         if (state.dataHVACDXSys->GetInputFlag) { // First time subroutine has been entered
-<<<<<<< HEAD
-            // Get the state.dataHVACDXSys->DXCoolingSystem input
-=======
-            // Get the DXCoolingSystem input
->>>>>>> ec596b6c
             GetDXCoolingSystemInput(state);
             state.dataHVACDXSys->GetInputFlag = false;
         }
@@ -215,11 +180,7 @@
                                       DXCoolingSystemName));
             }
             if (state.dataHVACDXSys->CheckEquipName(DXSystemNum)) {
-<<<<<<< HEAD
-                if (DXCoolingSystemName != state.dataHVACDXSys->DXCoolingSystem(DXSystemNum).Name) {
-=======
                 if (DXCoolingSystemName != DXCoolingSystem(DXSystemNum).Name) {
->>>>>>> ec596b6c
                     ShowFatalError(
                         state,
                         format("SimulateDXCoolingSystem: Invalid CompIndex passed={}, DX Unit name={}, stored DX Unit Name for that index={}",
@@ -286,20 +247,6 @@
             } else if (SELECT_CASE_var == Coil_CoolingAirToAirVariableSpeed) { // Coil:Cooling:DX:VariableSpeed
 
                 SimVariableSpeedCoils(state, CompName,
-<<<<<<< HEAD
-                                      state.dataHVACDXSys->DXCoolingSystem(DXSystemNum).CoolingCoilIndex,
-                                      state.dataHVACDXSys->DXCoolingSystem(DXSystemNum).FanOpMode,
-                                      MaxONOFFCyclesperHour,
-                                      HPTimeConstant,
-                                      FanDelayTime,
-                                      On,
-                                      state.dataHVACDXSys->DXCoolingSystem(DXSystemNum).PartLoadFrac,
-                                      state.dataHVACDXSys->DXCoolingSystem(DXSystemNum).SpeedNum,
-                                      state.dataHVACDXSys->DXCoolingSystem(DXSystemNum).SpeedRatio,
-                                      QZnReq,
-                                      QLatReq,
-                                      OnOffAirFlowRatio);
-=======
                                       DXCoolingSystem(DXSystemNum).CoolingCoilIndex,
                                       DXCoolingSystem(DXSystemNum).FanOpMode,
                                       state.dataHVACDXSys->MaxONOFFCyclesperHour,
@@ -312,7 +259,6 @@
                                       state.dataHVACDXSys->QZnReq,
                                       state.dataHVACDXSys->QLatReq,
                                       state.dataHVACDXSys->OnOffAirFlowRatio);
->>>>>>> ec596b6c
 
             } else if (SELECT_CASE_var == CoilDX_PackagedThermalStorageCooling) {
 
@@ -408,11 +354,7 @@
         CurrentModuleObject = "CoilSystem:Cooling:DX";
         state.dataHVACDXSys->NumDXSystem = inputProcessor->getNumObjectsFound(state, CurrentModuleObject);
 
-<<<<<<< HEAD
-        state.dataHVACDXSys->DXCoolingSystem.allocate(state.dataHVACDXSys->NumDXSystem);
-=======
         DXCoolingSystem.allocate(state.dataHVACDXSys->NumDXSystem);
->>>>>>> ec596b6c
         state.dataHVACDXSys->CheckEquipName.dimension(state.dataHVACDXSys->NumDXSystem, true);
 
         inputProcessor->getObjectDefMaxArgs(state, "CoilSystem:Cooling:DX", TotalArgs, NumAlphas, NumNums);
@@ -575,16 +517,6 @@
 
             // Dehumidification control mode
             if (UtilityRoutines::SameString(Alphas(8), "None")) {
-<<<<<<< HEAD
-                state.dataHVACDXSys->DXCoolingSystem(DXCoolSysNum).DehumidControlType = DehumidControl_None;
-            } else if (UtilityRoutines::SameString(Alphas(8), "")) {
-                state.dataHVACDXSys->DXCoolingSystem(DXCoolSysNum).DehumidControlType = DehumidControl_None;
-            } else if (UtilityRoutines::SameString(Alphas(8), "Multimode")) {
-                if (state.dataHVACDXSys->DXCoolingSystem(DXCoolSysNum).CoolingCoilType_Num == CoilDX_CoolingTwoStageWHumControl) {
-                    state.dataHVACDXSys->DXCoolingSystem(DXCoolSysNum).DehumidControlType = DehumidControl_Multimode;
-                } else if (state.dataHVACDXSys->DXCoolingSystem(DXCoolSysNum).CoolingCoilType_Num == CoilDX_CoolingHXAssisted) {
-                    state.dataHVACDXSys->DXCoolingSystem(DXCoolSysNum).DehumidControlType = DehumidControl_Multimode;
-=======
                 DXCoolingSystem(DXCoolSysNum).DehumidControlType = DehumidControl::None;
             } else if (UtilityRoutines::SameString(Alphas(8), "")) {
                 DXCoolingSystem(DXCoolSysNum).DehumidControlType = DehumidControl::None;
@@ -593,24 +525,16 @@
                     DXCoolingSystem(DXCoolSysNum).DehumidControlType = DehumidControl::Multimode;
                 } else if (DXCoolingSystem(DXCoolSysNum).CoolingCoilType_Num == CoilDX_CoolingHXAssisted) {
                     DXCoolingSystem(DXCoolSysNum).DehumidControlType = DehumidControl::Multimode;
->>>>>>> ec596b6c
                 } else {
                     ShowWarningError(state, "Invalid entry for " + cAlphaFields(8) + " :" + Alphas(8));
                     ShowContinueError(state, "In " + CurrentModuleObject + "=\"" + state.dataHVACDXSys->DXCoolingSystem(DXCoolSysNum).Name + "\".");
                     ShowContinueError(state, "Valid only with cooling coil type = Coil:Cooling:DX:TwoStageWithHumidityControlMode or "
                                       "CoilSystem:Cooling:DX:HeatExchangerAssisted.");
                     ShowContinueError(state, "Setting " + cAlphaFields(8) + " to None.");
-<<<<<<< HEAD
-                    state.dataHVACDXSys->DXCoolingSystem(DXCoolSysNum).DehumidControlType = DehumidControl_None;
-                }
-            } else if (UtilityRoutines::SameString(Alphas(8), "CoolReheat")) {
-                state.dataHVACDXSys->DXCoolingSystem(DXCoolSysNum).DehumidControlType = DehumidControl_CoolReheat;
-=======
                     DXCoolingSystem(DXCoolSysNum).DehumidControlType = DehumidControl::None;
                 }
             } else if (UtilityRoutines::SameString(Alphas(8), "CoolReheat")) {
                 DXCoolingSystem(DXCoolSysNum).DehumidControlType = DehumidControl::CoolReheat;
->>>>>>> ec596b6c
             } else {
                 ShowSevereError(state, "Invalid entry for " + cAlphaFields(8) + " :" + Alphas(8));
                 ShowContinueError(state, "In " + CurrentModuleObject + "=\"" + state.dataHVACDXSys->DXCoolingSystem(DXCoolSysNum).Name + "\".");
@@ -698,13 +622,8 @@
         }
 
         for (DXSystemNum = 1; DXSystemNum <= state.dataHVACDXSys->NumDXSystem; ++DXSystemNum) {
-<<<<<<< HEAD
-            // Setup Report variables for the state.dataHVACDXSys->DXCoolingSystem that is not reported in the components themselves
-            if (UtilityRoutines::SameString(state.dataHVACDXSys->DXCoolingSystem(DXSystemNum).CoolingCoilType, "Coil:Cooling:DX:TwoSpeed")) {
-=======
             // Setup Report variables for the DXCoolingSystem that is not reported in the components themselves
             if (UtilityRoutines::SameString(DXCoolingSystem(DXSystemNum).CoolingCoilType, "Coil:Cooling:DX:TwoSpeed")) {
->>>>>>> ec596b6c
                 SetupOutputVariable(state, "Coil System Cycling Ratio",
                                     OutputProcessor::Unit::None,
                                     state.dataHVACDXSys->DXCoolingSystem(DXSystemNum).CycRatio,
@@ -824,15 +743,9 @@
             OAUCoilOutletTemp = OAUCoilOutTemp;
         }
 
-<<<<<<< HEAD
-        if (!state.dataGlobal->SysSizingCalc && MySetPointCheckFlag && DoSetPointTest) {
-            for (DXSysIndex = 1; DXSysIndex <= state.dataHVACDXSys->NumDXSystem; ++DXSysIndex) {
-                ControlNode = state.dataHVACDXSys->DXCoolingSystem(DXSysIndex).DXSystemControlNodeNum;
-=======
         if (!state.dataGlobal->SysSizingCalc && state.dataHVACDXSys->MySetPointCheckFlag && DoSetPointTest) {
             for (DXSysIndex = 1; DXSysIndex <= state.dataHVACDXSys->NumDXSystem; ++DXSysIndex) {
                 ControlNode = DXCoolingSystem(DXSysIndex).DXSystemControlNodeNum;
->>>>>>> ec596b6c
                 if (ControlNode > 0) {
                     if (AirLoopNum == -1) {                                 // Outdoor Air Unit
                         state.dataLoopNodes->Node(ControlNode).TempSetPoint = OAUCoilOutletTemp; // Set the coil outlet temperature
@@ -862,11 +775,7 @@
                                 }
                             }
                         }
-<<<<<<< HEAD
-                        if ((state.dataHVACDXSys->DXCoolingSystem(DXSysIndex).DehumidControlType != DehumidControl_None) &&
-=======
                         if ((DXCoolingSystem(DXSysIndex).DehumidControlType != DehumidControl::None) &&
->>>>>>> ec596b6c
                             (state.dataLoopNodes->Node(ControlNode).HumRatMax == SensedNodeFlagValue)) {
                             if (!state.dataGlobal->AnyEnergyManagementSystemInModel) {
                                 ShowSevereError(state, state.dataHVACDXSys->DXCoolingSystem(DXSysIndex).DXCoolingSystemType +
@@ -970,13 +879,8 @@
                 }
                 state.dataHVACDXSys->DXCoolingSystem(DXSystemNum).DesiredOutletTemp = state.dataLoopNodes->Node(ControlNode).TempSetPoint;
                 //  If HumRatMax is zero, then there is no request from SetpointManager:SingleZone:Humidity:Maximum
-<<<<<<< HEAD
-                if ((state.dataHVACDXSys->DXCoolingSystem(DXSystemNum).DehumidControlType != DehumidControl_None) && (state.dataLoopNodes->Node(ControlNode).HumRatMax > 0.0)) {
-                    if (state.dataHVACDXSys->DXCoolingSystem(DXSystemNum).ISHundredPercentDOASDXCoil && state.dataHVACDXSys->DXCoolingSystem(DXSystemNum).RunOnLatentLoad) {
-=======
                 if ((DXCoolingSystem(DXSystemNum).DehumidControlType != DehumidControl::None) && (state.dataLoopNodes->Node(ControlNode).HumRatMax > 0.0)) {
                     if (DXCoolingSystem(DXSystemNum).ISHundredPercentDOASDXCoil && DXCoolingSystem(DXSystemNum).RunOnLatentLoad) {
->>>>>>> ec596b6c
                         FrostControlSetPointLimit(state, DXSystemNum,
                                                   state.dataLoopNodes->Node(ControlNode).TempSetPoint,
                                                   state.dataLoopNodes->Node(ControlNode).HumRatMax,
@@ -997,15 +901,9 @@
                                               state.dataHVACDXSys->DXCoolingSystem(DXSystemNum).DesignMinOutletTemp,
                                               1);
                 }
-<<<<<<< HEAD
-                state.dataHVACDXSys->DXCoolingSystem(DXSystemNum).DesiredOutletTemp = state.dataLoopNodes->Node(ControlNode).TempSetPoint - (state.dataLoopNodes->Node(ControlNode).Temp - state.dataLoopNodes->Node(OutNode).Temp);
-                if (state.dataHVACDXSys->DXCoolingSystem(DXSystemNum).DehumidControlType != DehumidControl_None) {
-                    if (state.dataHVACDXSys->DXCoolingSystem(DXSystemNum).ISHundredPercentDOASDXCoil && state.dataHVACDXSys->DXCoolingSystem(DXSystemNum).RunOnLatentLoad) {
-=======
                 DXCoolingSystem(DXSystemNum).DesiredOutletTemp = state.dataLoopNodes->Node(ControlNode).TempSetPoint - (state.dataLoopNodes->Node(ControlNode).Temp - state.dataLoopNodes->Node(OutNode).Temp);
                 if (DXCoolingSystem(DXSystemNum).DehumidControlType != DehumidControl::None) {
                     if (DXCoolingSystem(DXSystemNum).ISHundredPercentDOASDXCoil && DXCoolingSystem(DXSystemNum).RunOnLatentLoad) {
->>>>>>> ec596b6c
                         FrostControlSetPointLimit(state, DXSystemNum,
                                                   state.dataLoopNodes->Node(ControlNode).TempSetPoint,
                                                   state.dataLoopNodes->Node(ControlNode).HumRatMax,
@@ -1283,11 +1181,7 @@
                         // then overcool to meet moisture load
 
                         if ((OutletHumRatDXCoil > DesOutHumRat) && (PartLoadFrac < 1.0) &&
-<<<<<<< HEAD
-                            (state.dataHVACDXSys->DXCoolingSystem(DXSystemNum).DehumidControlType == DehumidControl_CoolReheat)) {
-=======
                             (DXCoolingSystem(DXSystemNum).DehumidControlType == DehumidControl::CoolReheat)) {
->>>>>>> ec596b6c
 
                             //           IF NoLoadHumRatOut is lower than (more dehumidification than required) or very near the DesOutHumRat,
                             //           do not run the compressor
@@ -1370,11 +1264,7 @@
 
                         //         Check the dehumidification control type. If it's multimode, turn off the HX to find the sensible PLR. Then check to
                         //         see if the humidity load is met without the use of the HX. Always run the HX for the other modes.
-<<<<<<< HEAD
-                        if (state.dataHVACDXSys->DXCoolingSystem(DXSystemNum).DehumidControlType != DehumidControl_Multimode) {
-=======
                         if (DXCoolingSystem(DXSystemNum).DehumidControlType != DehumidControl::Multimode) {
->>>>>>> ec596b6c
                             HXUnitOn = true;
                         } else {
                             HXUnitOn = false;
@@ -1425,11 +1315,7 @@
                             //           If this temp is greater than or very near the desired outlet temp, then run the compressor at PartLoadFrac
                             //           = 1. (i.e. HX iterates to find solution, don't allow the tolerance in solution to trip up RegulaFalsi. So if
                             //           solution is very near request, run compressor at PLR = 1)
-<<<<<<< HEAD
-                            OutletTempDXCoil = state.dataHVACAssistedCC->HXAssistedCoilOutletTemp(state.dataHVACDXSys->DXCoolingSystem(DXSystemNum).CoolingCoilIndex);
-=======
                             OutletTempDXCoil = state.dataHVACAssistedCC->HXAssistedCoilOutletTemp(DXCoolingSystem(DXSystemNum).CoolingCoilIndex);
->>>>>>> ec596b6c
                             if ((OutletTempDXCoil > DesOutTemp) || std::abs(OutletTempDXCoil - DesOutTemp) <= (Acc * 2.0)) {
                                 PartLoadFrac = 1.0;
                             } else {
@@ -1466,11 +1352,7 @@
                                                                  HXUnitOn,
                                                                  _,
                                                                  state.dataHVACDXSys->EconomizerFlag);
-<<<<<<< HEAD
-                                        TempOutletTempDXCoil = state.dataHVACAssistedCC->HXAssistedCoilOutletTemp(state.dataHVACDXSys->DXCoolingSystem(DXSystemNum).CoolingCoilIndex);
-=======
                                         TempOutletTempDXCoil = state.dataHVACAssistedCC->HXAssistedCoilOutletTemp(DXCoolingSystem(DXSystemNum).CoolingCoilIndex);
->>>>>>> ec596b6c
                                     }
                                     TempMinPLR = TempMaxPLR;
                                     while ((TempOutletTempDXCoil - DesOutTemp) < 0.0 && TempMinPLR >= 0.0) {
@@ -1488,11 +1370,7 @@
                                                                  HXUnitOn,
                                                                  _,
                                                                  state.dataHVACDXSys->EconomizerFlag);
-<<<<<<< HEAD
-                                        TempOutletTempDXCoil = state.dataHVACAssistedCC->HXAssistedCoilOutletTemp(state.dataHVACDXSys->DXCoolingSystem(DXSystemNum).CoolingCoilIndex);
-=======
                                         TempOutletTempDXCoil = state.dataHVACAssistedCC->HXAssistedCoilOutletTemp(DXCoolingSystem(DXSystemNum).CoolingCoilIndex);
->>>>>>> ec596b6c
                                     }
                                     //               Relax boundary slightly to assure a solution can be found using RegulaFalsi (i.e. one boundary
                                     //               may be very near the desired result)
@@ -1574,21 +1452,13 @@
                         if (PartLoadFrac == 0.0) {
                             OutletHumRatDXCoil = NoLoadHumRatOut;
                         } else {
-<<<<<<< HEAD
-                            OutletHumRatDXCoil = state.dataHVACAssistedCC->HXAssistedCoilOutletHumRat(state.dataHVACDXSys->DXCoolingSystem(DXSystemNum).CoolingCoilIndex);
-=======
                             OutletHumRatDXCoil = state.dataHVACAssistedCC->HXAssistedCoilOutletHumRat(DXCoolingSystem(DXSystemNum).CoolingCoilIndex);
->>>>>>> ec596b6c
                         }
 
                         // If humidity setpoint is not satisfied and humidity control type is MultiMode,
                         // then enable heat exchanger and run to meet sensible load
 
-<<<<<<< HEAD
-                        if ((OutletHumRatDXCoil > DesOutHumRat) && (state.dataHVACDXSys->DXCoolingSystem(DXSystemNum).DehumidControlType == DehumidControl_Multimode)) {
-=======
                         if ((OutletHumRatDXCoil > DesOutHumRat) && (DXCoolingSystem(DXSystemNum).DehumidControlType == DehumidControl::Multimode)) {
->>>>>>> ec596b6c
 
                             // Determine required part load when heat exchanger is ON
                             HXUnitOn = true;
@@ -1603,11 +1473,7 @@
                                                      _,
                                                      state.dataHVACDXSys->EconomizerFlag);
 
-<<<<<<< HEAD
-                            OutletTempDXCoil = state.dataHVACAssistedCC->HXAssistedCoilOutletTemp(state.dataHVACDXSys->DXCoolingSystem(DXSystemNum).CoolingCoilIndex);
-=======
                             OutletTempDXCoil = state.dataHVACAssistedCC->HXAssistedCoilOutletTemp(DXCoolingSystem(DXSystemNum).CoolingCoilIndex);
->>>>>>> ec596b6c
 
                             //           FullOutput will be different than the FullOutput determined above during sensible PLR calculations
                             FullOutput = Node(InletNode).MassFlowRate * (PsyHFnTdbW(Node(OutletNode).Temp, Node(OutletNode).HumRat) -
@@ -1690,11 +1556,7 @@
                         // a new latent PLR
 
                         if (OutletHumRatDXCoil > DesOutHumRat && PartLoadFrac < 1.0 &&
-<<<<<<< HEAD
-                            state.dataHVACDXSys->DXCoolingSystem(DXSystemNum).DehumidControlType == DehumidControl_CoolReheat) {
-=======
                             DXCoolingSystem(DXSystemNum).DehumidControlType == DehumidControl::CoolReheat) {
->>>>>>> ec596b6c
 
                             //           IF NoLoadHumRatOut is lower than (more dehumidification than required) or very near the DesOutHumRat,
                             //           do not run the compressor
@@ -1739,11 +1601,7 @@
                                                                  HXUnitOn,
                                                                  _,
                                                                  state.dataHVACDXSys->EconomizerFlag);
-<<<<<<< HEAD
-                                        OutletHumRatDXCoil = state.dataHVACAssistedCC->HXAssistedCoilOutletHumRat(state.dataHVACDXSys->DXCoolingSystem(DXSystemNum).CoolingCoilIndex);
-=======
                                         OutletHumRatDXCoil = state.dataHVACAssistedCC->HXAssistedCoilOutletHumRat(DXCoolingSystem(DXSystemNum).CoolingCoilIndex);
->>>>>>> ec596b6c
                                     }
                                     TempMinPLR = TempMaxPLR;
                                     while ((OutletHumRatDXCoil - TempOutletHumRatDXCoil) <= 0.0 && TempMinPLR >= 0.0) {
@@ -1761,11 +1619,7 @@
                                                                  HXUnitOn,
                                                                  _,
                                                                  state.dataHVACDXSys->EconomizerFlag);
-<<<<<<< HEAD
-                                        OutletHumRatDXCoil = state.dataHVACAssistedCC->HXAssistedCoilOutletHumRat(state.dataHVACDXSys->DXCoolingSystem(DXSystemNum).CoolingCoilIndex);
-=======
                                         OutletHumRatDXCoil = state.dataHVACAssistedCC->HXAssistedCoilOutletHumRat(DXCoolingSystem(DXSystemNum).CoolingCoilIndex);
->>>>>>> ec596b6c
                                     }
                                     //               tighter boundary of solution has been found, call RegulaFalsi a second time
                                     TempSolveRoot::SolveRoot(state, HumRatAcc, MaxIte, SolFla, PartLoadFrac, HXAssistedCoolCoilHRResidual, TempMinPLR, TempMaxPLR, Par);
@@ -1923,11 +1777,7 @@
                             DehumidMode = 0;
                         }
 
-<<<<<<< HEAD
-                        if (state.dataHVACDXSys->DXCoolingSystem(DXSystemNum).DehumidControlType == DehumidControl_CoolReheat) {
-=======
                         if (DXCoolingSystem(DXSystemNum).DehumidControlType == DehumidControl::CoolReheat) {
->>>>>>> ec596b6c
 
                             //           Simulate MultiSpeed DX coil at sensible result
                             SimDXCoilMultiSpeed(state, CompName, SpeedRatio, CycRatio, state.dataHVACDXSys->DXCoolingSystem(DXSystemNum).CoolingCoilIndex);
@@ -2093,11 +1943,7 @@
                         // If humidity setpoint is not satisfied and humidity control type is Multimode,
                         // then turn on enhanced dehumidification mode 1
 
-<<<<<<< HEAD
-                        if ((OutletHumRatDXCoil > DesOutHumRat) && (state.dataHVACDXSys->DXCoolingSystem(DXSystemNum).DehumidControlType == DehumidControl_Multimode)) {
-=======
                         if ((OutletHumRatDXCoil > DesOutHumRat) && (DXCoolingSystem(DXSystemNum).DehumidControlType == DehumidControl::Multimode)) {
->>>>>>> ec596b6c
 
                             // Determine required part load for enhanced dehumidification mode 1
 
@@ -2227,11 +2073,7 @@
                             OutletHumRatDXCoil = state.dataDXCoils->DXCoilOutletHumRat(state.dataHVACDXSys->DXCoolingSystem(DXSystemNum).CoolingCoilIndex);
                         }
 
-<<<<<<< HEAD
-                        if ((OutletHumRatDXCoil > DesOutHumRat) && (state.dataHVACDXSys->DXCoolingSystem(DXSystemNum).DehumidControlType == DehumidControl_CoolReheat)) {
-=======
                         if ((OutletHumRatDXCoil > DesOutHumRat) && (DXCoolingSystem(DXSystemNum).DehumidControlType == DehumidControl::CoolReheat)) {
->>>>>>> ec596b6c
 
                             //            CoolReheat operates cooling stage 1 and/or 2 to meet DesOutHumRat. Dehumidification mode is not active.
                             DehumidMode = 0;
@@ -2547,11 +2389,7 @@
                         // If humidity setpoint is not satisfied and humidity control type is CoolReheat,
                         // then overcool to meet moisture load
 
-<<<<<<< HEAD
-                        if ((OutletHumRatDXCoil > DesOutHumRat) && (state.dataHVACDXSys->DXCoolingSystem(DXSystemNum).DehumidControlType == DehumidControl_CoolReheat)) {
-=======
                         if ((OutletHumRatDXCoil > DesOutHumRat) && (DXCoolingSystem(DXSystemNum).DehumidControlType == DehumidControl::CoolReheat)) {
->>>>>>> ec596b6c
 
                             if ((NumOfSpeeds > 1 && SpeedNum == NumOfSpeeds && SpeedRatio == 1.0) || (NumOfSpeeds == 1 && CycRatio == 1.0)) {
                                 PartLoadFrac = 1.0;
