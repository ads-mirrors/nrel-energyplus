--- conflicted
+++ resolved
@@ -460,15 +460,9 @@
         for (ControlledZoneNum = 1; ControlledZoneNum <= state.dataGlobal->NumOfZones; ++ControlledZoneNum) {
             if (!state.dataZoneEquip->ZoneEquipConfig(ControlledZoneNum).IsControlled) continue;
 
-<<<<<<< HEAD
-            ActualZoneNum = CalcZoneSizing(CurOverallSimDay, ControlledZoneNum).ActualZoneNum;
+            ActualZoneNum = state.dataSize->CalcZoneSizing(state.dataSize->CurOverallSimDay, ControlledZoneNum).ActualZoneNum;
             state.dataHeatBalFanSys->NonAirSystemResponse(ActualZoneNum) = 0.0;
             state.dataHeatBalFanSys->SysDepZoneLoads(ActualZoneNum) = 0.0;
-=======
-            ActualZoneNum = state.dataSize->CalcZoneSizing(state.dataSize->CurOverallSimDay, ControlledZoneNum).ActualZoneNum;
-            NonAirSystemResponse(ActualZoneNum) = 0.0;
-            SysDepZoneLoads(ActualZoneNum) = 0.0;
->>>>>>> acf6f6ab
             SysOutputProvided = 0.0;
             LatOutputProvided = 0.0;
             InitSystemOutputRequired(state, ActualZoneNum, true);
@@ -648,35 +642,19 @@
             } else {
                 RetTemp = Node(ZoneNode).Temp;
             }
-<<<<<<< HEAD
-            if (CalcZoneSizing(CurOverallSimDay, ControlledZoneNum).HeatLoad > 0.0) {
-                CalcZoneSizing(CurOverallSimDay, ControlledZoneNum).HeatZoneRetTemp = RetTemp;
-                if (state.dataHeatBalFanSys->TempZoneThermostatSetPoint(ActualZoneNum) > 0.0) {
-                    CalcZoneSizing(CurOverallSimDay, ControlledZoneNum).HeatTstatTemp = state.dataHeatBalFanSys->TempZoneThermostatSetPoint(ActualZoneNum);
-                } else {
-                    CalcZoneSizing(CurOverallSimDay, ControlledZoneNum).HeatTstatTemp = state.dataHeatBalFanSys->ZoneThermostatSetPointLo(ActualZoneNum);
-                }
-            } else {
-                CalcZoneSizing(CurOverallSimDay, ControlledZoneNum).CoolZoneRetTemp = RetTemp;
-                if (state.dataHeatBalFanSys->TempZoneThermostatSetPoint(ActualZoneNum) > 0.0) {
-                    CalcZoneSizing(CurOverallSimDay, ControlledZoneNum).CoolTstatTemp = state.dataHeatBalFanSys->TempZoneThermostatSetPoint(ActualZoneNum);
-                } else {
-                    CalcZoneSizing(CurOverallSimDay, ControlledZoneNum).CoolTstatTemp = state.dataHeatBalFanSys->ZoneThermostatSetPointHi(ActualZoneNum);
-=======
             if (state.dataSize->CalcZoneSizing(state.dataSize->CurOverallSimDay, ControlledZoneNum).HeatLoad > 0.0) {
                 state.dataSize->CalcZoneSizing(state.dataSize->CurOverallSimDay, ControlledZoneNum).HeatZoneRetTemp = RetTemp;
-                if (TempZoneThermostatSetPoint(ActualZoneNum) > 0.0) {
-                    state.dataSize->CalcZoneSizing(state.dataSize->CurOverallSimDay, ControlledZoneNum).HeatTstatTemp = TempZoneThermostatSetPoint(ActualZoneNum);
+                if (state.dataHeatBalFanSys->TempZoneThermostatSetPoint(ActualZoneNum) > 0.0) {
+                    state.dataSize->CalcZoneSizing(state.dataSize->CurOverallSimDay, ControlledZoneNum).HeatTstatTemp = state.dataHeatBalFanSys->TempZoneThermostatSetPoint(ActualZoneNum);
                 } else {
-                    state.dataSize->CalcZoneSizing(state.dataSize->CurOverallSimDay, ControlledZoneNum).HeatTstatTemp = ZoneThermostatSetPointLo(ActualZoneNum);
+                    state.dataSize->CalcZoneSizing(state.dataSize->CurOverallSimDay, ControlledZoneNum).HeatTstatTemp = state.dataHeatBalFanSys->ZoneThermostatSetPointLo(ActualZoneNum);
                 }
             } else {
                 state.dataSize->CalcZoneSizing(state.dataSize->CurOverallSimDay, ControlledZoneNum).CoolZoneRetTemp = RetTemp;
-                if (TempZoneThermostatSetPoint(ActualZoneNum) > 0.0) {
-                    state.dataSize->CalcZoneSizing(state.dataSize->CurOverallSimDay, ControlledZoneNum).CoolTstatTemp = TempZoneThermostatSetPoint(ActualZoneNum);
+                if (state.dataHeatBalFanSys->TempZoneThermostatSetPoint(ActualZoneNum) > 0.0) {
+                    state.dataSize->CalcZoneSizing(state.dataSize->CurOverallSimDay, ControlledZoneNum).CoolTstatTemp = state.dataHeatBalFanSys->TempZoneThermostatSetPoint(ActualZoneNum);
                 } else {
-                    state.dataSize->CalcZoneSizing(state.dataSize->CurOverallSimDay, ControlledZoneNum).CoolTstatTemp = ZoneThermostatSetPointHi(ActualZoneNum);
->>>>>>> acf6f6ab
+                    state.dataSize->CalcZoneSizing(state.dataSize->CurOverallSimDay, ControlledZoneNum).CoolTstatTemp = state.dataHeatBalFanSys->ZoneThermostatSetPointHi(ActualZoneNum);
                 }
             }
         }
@@ -1479,74 +1457,16 @@
                 // save the results of the ideal zone component calculation in the CalcZoneSizing sequence variables
                 for (CtrlZoneNum = 1; CtrlZoneNum <= state.dataGlobal->NumOfZones; ++CtrlZoneNum) {
                     if (!state.dataZoneEquip->ZoneEquipConfig(CtrlZoneNum).IsControlled) continue;
-<<<<<<< HEAD
-                    if (state.dataHeatBalFanSys->ZoneThermostatSetPointHi(CtrlZoneNum) > 0.0 && state.dataHeatBalFanSys->ZoneThermostatSetPointHi(CtrlZoneNum) > ZoneSizThermSetPtHi(CtrlZoneNum)) {
-                        ZoneSizThermSetPtHi(CtrlZoneNum) = state.dataHeatBalFanSys->ZoneThermostatSetPointHi(CtrlZoneNum);
-                    }
-                    if (state.dataHeatBalFanSys->ZoneThermostatSetPointLo(CtrlZoneNum) > 0.0 && state.dataHeatBalFanSys->ZoneThermostatSetPointLo(CtrlZoneNum) < ZoneSizThermSetPtLo(CtrlZoneNum)) {
-                        ZoneSizThermSetPtLo(CtrlZoneNum) = state.dataHeatBalFanSys->ZoneThermostatSetPointLo(CtrlZoneNum);
-                    }
-                    ZoneSizing(CurOverallSimDay, CtrlZoneNum).DesHeatSetPtSeq(TimeStepInDay) = state.dataHeatBalFanSys->ZoneThermostatSetPointLo(CtrlZoneNum);
-                    ZoneSizing(CurOverallSimDay, CtrlZoneNum).HeatTstatTempSeq(TimeStepInDay) =
-                        CalcZoneSizing(CurOverallSimDay, CtrlZoneNum).HeatTstatTemp;
-                    ZoneSizing(CurOverallSimDay, CtrlZoneNum).DesCoolSetPtSeq(TimeStepInDay) = state.dataHeatBalFanSys->ZoneThermostatSetPointHi(CtrlZoneNum);
-                    ZoneSizing(CurOverallSimDay, CtrlZoneNum).CoolTstatTempSeq(TimeStepInDay) =
-                        CalcZoneSizing(CurOverallSimDay, CtrlZoneNum).CoolTstatTemp;
-                    CalcZoneSizing(CurOverallSimDay, CtrlZoneNum).HeatFlowSeq(TimeStepInDay) +=
-                        CalcZoneSizing(CurOverallSimDay, CtrlZoneNum).HeatMassFlow * FracTimeStepZone;
-                    CalcZoneSizing(CurOverallSimDay, CtrlZoneNum).HeatLoadSeq(TimeStepInDay) +=
-                        CalcZoneSizing(CurOverallSimDay, CtrlZoneNum).HeatLoad * FracTimeStepZone;
-                    CalcZoneSizing(CurOverallSimDay, CtrlZoneNum).HeatZoneTempSeq(TimeStepInDay) +=
-                        CalcZoneSizing(CurOverallSimDay, CtrlZoneNum).HeatZoneTemp * FracTimeStepZone;
-                    CalcZoneSizing(CurOverallSimDay, CtrlZoneNum).HeatOutTempSeq(TimeStepInDay) +=
-                        CalcZoneSizing(CurOverallSimDay, CtrlZoneNum).HeatOutTemp * FracTimeStepZone;
-                    CalcZoneSizing(CurOverallSimDay, CtrlZoneNum).HeatZoneRetTempSeq(TimeStepInDay) +=
-                        CalcZoneSizing(CurOverallSimDay, CtrlZoneNum).HeatZoneRetTemp * FracTimeStepZone;
-                    CalcZoneSizing(CurOverallSimDay, CtrlZoneNum).HeatZoneHumRatSeq(TimeStepInDay) +=
-                        CalcZoneSizing(CurOverallSimDay, CtrlZoneNum).HeatZoneHumRat * FracTimeStepZone;
-                    CalcZoneSizing(CurOverallSimDay, CtrlZoneNum).HeatOutHumRatSeq(TimeStepInDay) +=
-                        CalcZoneSizing(CurOverallSimDay, CtrlZoneNum).HeatOutHumRat * FracTimeStepZone;
-                    CalcZoneSizing(CurOverallSimDay, CtrlZoneNum).CoolFlowSeq(TimeStepInDay) +=
-                        CalcZoneSizing(CurOverallSimDay, CtrlZoneNum).CoolMassFlow * FracTimeStepZone;
-                    CalcZoneSizing(CurOverallSimDay, CtrlZoneNum).CoolLoadSeq(TimeStepInDay) +=
-                        CalcZoneSizing(CurOverallSimDay, CtrlZoneNum).CoolLoad * FracTimeStepZone;
-                    CalcZoneSizing(CurOverallSimDay, CtrlZoneNum).CoolZoneTempSeq(TimeStepInDay) +=
-                        CalcZoneSizing(CurOverallSimDay, CtrlZoneNum).CoolZoneTemp * FracTimeStepZone;
-                    CalcZoneSizing(CurOverallSimDay, CtrlZoneNum).CoolOutTempSeq(TimeStepInDay) +=
-                        CalcZoneSizing(CurOverallSimDay, CtrlZoneNum).CoolOutTemp * FracTimeStepZone;
-                    CalcZoneSizing(CurOverallSimDay, CtrlZoneNum).CoolZoneRetTempSeq(TimeStepInDay) +=
-                        CalcZoneSizing(CurOverallSimDay, CtrlZoneNum).CoolZoneRetTemp * FracTimeStepZone;
-                    CalcZoneSizing(CurOverallSimDay, CtrlZoneNum).CoolZoneHumRatSeq(TimeStepInDay) +=
-                        CalcZoneSizing(CurOverallSimDay, CtrlZoneNum).CoolZoneHumRat * FracTimeStepZone;
-                    CalcZoneSizing(CurOverallSimDay, CtrlZoneNum).CoolOutHumRatSeq(TimeStepInDay) +=
-                        CalcZoneSizing(CurOverallSimDay, CtrlZoneNum).CoolOutHumRat * FracTimeStepZone;
-                    CalcZoneSizing(CurOverallSimDay, CtrlZoneNum).DOASHeatLoadSeq(TimeStepInDay) +=
-                        CalcZoneSizing(CurOverallSimDay, CtrlZoneNum).DOASHeatLoad * FracTimeStepZone;
-                    CalcZoneSizing(CurOverallSimDay, CtrlZoneNum).DOASCoolLoadSeq(TimeStepInDay) +=
-                        CalcZoneSizing(CurOverallSimDay, CtrlZoneNum).DOASCoolLoad * FracTimeStepZone;
-                    CalcZoneSizing(CurOverallSimDay, CtrlZoneNum).DOASHeatAddSeq(TimeStepInDay) +=
-                        CalcZoneSizing(CurOverallSimDay, CtrlZoneNum).DOASHeatAdd * FracTimeStepZone;
-                    CalcZoneSizing(CurOverallSimDay, CtrlZoneNum).DOASLatAddSeq(TimeStepInDay) +=
-                        CalcZoneSizing(CurOverallSimDay, CtrlZoneNum).DOASLatAdd * FracTimeStepZone;
-                    CalcZoneSizing(CurOverallSimDay, CtrlZoneNum).DOASSupMassFlowSeq(TimeStepInDay) +=
-                        CalcZoneSizing(CurOverallSimDay, CtrlZoneNum).DOASSupMassFlow * FracTimeStepZone;
-                    CalcZoneSizing(CurOverallSimDay, CtrlZoneNum).DOASSupTempSeq(TimeStepInDay) +=
-                        CalcZoneSizing(CurOverallSimDay, CtrlZoneNum).DOASSupTemp * FracTimeStepZone;
-                    CalcZoneSizing(CurOverallSimDay, CtrlZoneNum).DOASSupHumRatSeq(TimeStepInDay) +=
-                        CalcZoneSizing(CurOverallSimDay, CtrlZoneNum).DOASSupHumRat * FracTimeStepZone;
-                    CalcZoneSizing(CurOverallSimDay, CtrlZoneNum).DOASTotCoolLoadSeq(TimeStepInDay) +=
-                        CalcZoneSizing(CurOverallSimDay, CtrlZoneNum).DOASTotCoolLoad * FracTimeStepZone;
-=======
-                    if (ZoneThermostatSetPointHi(CtrlZoneNum) > 0.0 && ZoneThermostatSetPointHi(CtrlZoneNum) > state.dataSize->ZoneSizThermSetPtHi(CtrlZoneNum)) {
-                        state.dataSize->ZoneSizThermSetPtHi(CtrlZoneNum) = ZoneThermostatSetPointHi(CtrlZoneNum);
-                    }
-                    if (ZoneThermostatSetPointLo(CtrlZoneNum) > 0.0 && ZoneThermostatSetPointLo(CtrlZoneNum) < state.dataSize->ZoneSizThermSetPtLo(CtrlZoneNum)) {
-                        state.dataSize->ZoneSizThermSetPtLo(CtrlZoneNum) = ZoneThermostatSetPointLo(CtrlZoneNum);
-                    }
-                    state.dataSize->ZoneSizing(state.dataSize->CurOverallSimDay, CtrlZoneNum).DesHeatSetPtSeq(TimeStepInDay) = ZoneThermostatSetPointLo(CtrlZoneNum);
+                    if (state.dataHeatBalFanSys->ZoneThermostatSetPointHi(CtrlZoneNum) > 0.0 && state.dataHeatBalFanSys->ZoneThermostatSetPointHi(CtrlZoneNum) > state.dataSize->ZoneSizThermSetPtHi(CtrlZoneNum)) {
+                        state.dataSize->ZoneSizThermSetPtHi(CtrlZoneNum) = state.dataHeatBalFanSys->ZoneThermostatSetPointHi(CtrlZoneNum);
+                    }
+                    if (state.dataHeatBalFanSys->ZoneThermostatSetPointLo(CtrlZoneNum) > 0.0 && state.dataHeatBalFanSys->ZoneThermostatSetPointLo(CtrlZoneNum) < state.dataSize->ZoneSizThermSetPtLo(CtrlZoneNum)) {
+                        state.dataSize->ZoneSizThermSetPtLo(CtrlZoneNum) = state.dataHeatBalFanSys->ZoneThermostatSetPointLo(CtrlZoneNum);
+                    }
+                    state.dataSize->ZoneSizing(state.dataSize->CurOverallSimDay, CtrlZoneNum).DesHeatSetPtSeq(TimeStepInDay) = state.dataHeatBalFanSys->ZoneThermostatSetPointLo(CtrlZoneNum);
                     state.dataSize->ZoneSizing(state.dataSize->CurOverallSimDay, CtrlZoneNum).HeatTstatTempSeq(TimeStepInDay) =
                         state.dataSize->CalcZoneSizing(state.dataSize->CurOverallSimDay, CtrlZoneNum).HeatTstatTemp;
-                    state.dataSize->ZoneSizing(state.dataSize->CurOverallSimDay, CtrlZoneNum).DesCoolSetPtSeq(TimeStepInDay) = ZoneThermostatSetPointHi(CtrlZoneNum);
+                    state.dataSize->ZoneSizing(state.dataSize->CurOverallSimDay, CtrlZoneNum).DesCoolSetPtSeq(TimeStepInDay) = state.dataHeatBalFanSys->ZoneThermostatSetPointHi(CtrlZoneNum);
                     state.dataSize->ZoneSizing(state.dataSize->CurOverallSimDay, CtrlZoneNum).CoolTstatTempSeq(TimeStepInDay) =
                         state.dataSize->CalcZoneSizing(state.dataSize->CurOverallSimDay, CtrlZoneNum).CoolTstatTemp;
                     state.dataSize->CalcZoneSizing(state.dataSize->CurOverallSimDay, CtrlZoneNum).HeatFlowSeq(TimeStepInDay) +=
@@ -1593,7 +1513,6 @@
                         state.dataSize->CalcZoneSizing(state.dataSize->CurOverallSimDay, CtrlZoneNum).DOASSupHumRat * FracTimeStepZone;
                     state.dataSize->CalcZoneSizing(state.dataSize->CurOverallSimDay, CtrlZoneNum).DOASTotCoolLoadSeq(TimeStepInDay) +=
                         state.dataSize->CalcZoneSizing(state.dataSize->CurOverallSimDay, CtrlZoneNum).DOASTotCoolLoad * FracTimeStepZone;
->>>>>>> acf6f6ab
                 }
 
             } else if (SELECT_CASE_var == DataGlobalConstants::CallIndicator::EndDay) {
