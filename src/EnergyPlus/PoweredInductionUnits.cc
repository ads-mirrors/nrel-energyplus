// EnergyPlus, Copyright (c) 1996-2023, The Board of Trustees of the University of Illinois,
// The Regents of the University of California, through Lawrence Berkeley National Laboratory
// (subject to receipt of any required approvals from the U.S. Dept. of Energy), Oak Ridge
// National Laboratory, managed by UT-Battelle, Alliance for Sustainable Energy, LLC, and other
// contributors. All rights reserved.
//
// NOTICE: This Software was developed under funding from the U.S. Department of Energy and the
// U.S. Government consequently retains certain rights. As such, the U.S. Government has been
// granted for itself and others acting on its behalf a paid-up, nonexclusive, irrevocable,
// worldwide license in the Software to reproduce, distribute copies to the public, prepare
// derivative works, and perform publicly and display publicly, and to permit others to do so.
//
// Redistribution and use in source and binary forms, with or without modification, are permitted
// provided that the following conditions are met:
//
// (1) Redistributions of source code must retain the above copyright notice, this list of
//     conditions and the following disclaimer.
//
// (2) Redistributions in binary form must reproduce the above copyright notice, this list of
//     conditions and the following disclaimer in the documentation and/or other materials
//     provided with the distribution.
//
// (3) Neither the name of the University of California, Lawrence Berkeley National Laboratory,
//     the University of Illinois, U.S. Dept. of Energy nor the names of its contributors may be
//     used to endorse or promote products derived from this software without specific prior
//     written permission.
//
// (4) Use of EnergyPlus(TM) Name. If Licensee (i) distributes the software in stand-alone form
//     without changes from the version obtained under this License, or (ii) Licensee makes a
//     reference solely to the software portion of its product, Licensee must refer to the
//     software as "EnergyPlus version X" software, where "X" is the version number Licensee
//     obtained under this License and may not use a different name for the software. Except as
//     specifically required in this Section (4), Licensee shall not use in a company name, a
//     product name, in advertising, publicity, or other promotional activities any name, trade
//     name, trademark, logo, or other designation of "EnergyPlus", "E+", "e+" or confusingly
//     similar designation, without the U.S. Department of Energy's prior written consent.
//
// THIS SOFTWARE IS PROVIDED BY THE COPYRIGHT HOLDERS AND CONTRIBUTORS "AS IS" AND ANY EXPRESS OR
// IMPLIED WARRANTIES, INCLUDING, BUT NOT LIMITED TO, THE IMPLIED WARRANTIES OF MERCHANTABILITY
// AND FITNESS FOR A PARTICULAR PURPOSE ARE DISCLAIMED. IN NO EVENT SHALL THE COPYRIGHT OWNER OR
// CONTRIBUTORS BE LIABLE FOR ANY DIRECT, INDIRECT, INCIDENTAL, SPECIAL, EXEMPLARY, OR
// CONSEQUENTIAL DAMAGES (INCLUDING, BUT NOT LIMITED TO, PROCUREMENT OF SUBSTITUTE GOODS OR
// SERVICES; LOSS OF USE, DATA, OR PROFITS; OR BUSINESS INTERRUPTION) HOWEVER CAUSED AND ON ANY
// THEORY OF LIABILITY, WHETHER IN CONTRACT, STRICT LIABILITY, OR TORT (INCLUDING NEGLIGENCE OR
// OTHERWISE) ARISING IN ANY WAY OUT OF THE USE OF THIS SOFTWARE, EVEN IF ADVISED OF THE
// POSSIBILITY OF SUCH DAMAGE.

// C++ Headers
#include <cmath>

// ObjexxFCL Headers
#include <ObjexxFCL/Array.functions.hh>
#include <ObjexxFCL/Fmath.hh>

// EnergyPlus Headers
#include <EnergyPlus/Autosizing/Base.hh>
#include <EnergyPlus/BranchNodeConnections.hh>
#include <EnergyPlus/Data/EnergyPlusData.hh>
#include <EnergyPlus/DataDefineEquip.hh>
#include <EnergyPlus/DataEnvironment.hh>
#include <EnergyPlus/DataHVACGlobals.hh>
#include <EnergyPlus/DataHeatBalFanSys.hh>
#include <EnergyPlus/DataIPShortCuts.hh>
#include <EnergyPlus/DataLoopNode.hh>
#include <EnergyPlus/DataPrecisionGlobals.hh>
#include <EnergyPlus/DataSizing.hh>
#include <EnergyPlus/DataZoneEnergyDemands.hh>
#include <EnergyPlus/DataZoneEquipment.hh>
#include <EnergyPlus/Fans.hh>
#include <EnergyPlus/FluidProperties.hh>
#include <EnergyPlus/General.hh>
#include <EnergyPlus/GeneralRoutines.hh>
#include <EnergyPlus/GlobalNames.hh>
#include <EnergyPlus/HVACFan.hh>
#include <EnergyPlus/HeatingCoils.hh>
#include <EnergyPlus/InputProcessing/InputProcessor.hh>
#include <EnergyPlus/MixerComponent.hh>
#include <EnergyPlus/NodeInputManager.hh>
#include <EnergyPlus/OutputProcessor.hh>
#include <EnergyPlus/Plant/DataPlant.hh>
#include <EnergyPlus/PlantUtilities.hh>
#include <EnergyPlus/PoweredInductionUnits.hh>
#include <EnergyPlus/Psychrometrics.hh>
#include <EnergyPlus/ScheduleManager.hh>
#include <EnergyPlus/SteamCoils.hh>
#include <EnergyPlus/UtilityRoutines.hh>
#include <EnergyPlus/WaterCoils.hh>
#include <EnergyPlus/ZoneAirLoopEquipmentManager.hh>

namespace EnergyPlus::PoweredInductionUnits {

// Module containing routines dealing with Series and Parallel fan powered terminal boxes

// MODULE INFORMATION:
//       AUTHOR         Fred Buhl
//       DATE WRITTEN   August 2000
//       MODIFIED       Brent Griffith, Sept 2010, plant upgrades, fluid properties
//       RE-ENGINEERED  na

// PURPOSE OF THIS MODULE:
// To encapsulate the data and algorithms needed to simulate Series and Parallel
// fan powered induction terminal boxes.

// METHODOLOGY EMPLOYED:
// The terminal boxes are modeled as a collection of components: air mixer,
// fan, and heating coil plus an integrated control
// algorithm that adjusts the primary air flow and the heating coil output
// to meet the zone load.

// Using/Aliasing
using namespace DataLoopNode;
using DataHVACGlobals::SmallAirVolFlow;
using DataHVACGlobals::SmallLoad;
using DataHVACGlobals::SmallMassFlow;
using DataHVACGlobals::SmallTempDiff;
using namespace ScheduleManager;
using Psychrometrics::PsyCpAirFnW;
using Psychrometrics::PsyHFnTdbW;
using SteamCoils::SimulateSteamCoilComponents;
using namespace FluidProperties;

constexpr const char *fluidNameSteam("STEAM");
constexpr const char *fluidNameWater("WATER");

void SimPIU(EnergyPlusData &state,
            std::string_view CompName,     // name of the PIU
            bool const FirstHVACIteration, // TRUE if first HVAC iteration in time step
            int const ZoneNum,             // index of zone served by PIU
            int const ZoneNodeNum,         // zone node number of zone served by PIU
            int &CompIndex                 // PIU Index in PIU names
)
{

    // SUBROUTINE INFORMATION:
    //       AUTHOR         Fred Buhl
    //       DATE WRITTEN   March 2000
    //       MODIFIED       na
    //       RE-ENGINEERED  na

    // PURPOSE OF THIS SUBROUTINE:
    // Manages the simulation of a fan powered induction terminal unit.
    // Called from SimZoneAirLoopEquipmentin module ZoneAirLoopEquipmentManager.

    // SUBROUTINE LOCAL VARIABLE DECLARATIONS:
    int PIUNum = 0; // index of powered induction unit being simulated

    // First time SimPIU is called, get the input for all the fan coil units
    if (state.dataPowerInductionUnits->GetPIUInputFlag) {
        GetPIUs(state);
        state.dataPowerInductionUnits->GetPIUInputFlag = false;
    }

    // Get the powered induction unit index
    if (CompIndex == 0) {
        PIUNum = Util::FindItemInList(CompName, state.dataPowerInductionUnits->PIU);
        if (PIUNum == 0) {
            ShowFatalError(state, format("SimPIU: PIU Unit not found={}", CompName));
        }
        CompIndex = PIUNum;
    } else {
        PIUNum = CompIndex;
        if (PIUNum > state.dataPowerInductionUnits->NumPIUs || PIUNum < 1) {
            ShowFatalError(state,
                           format("SimPIU: Invalid CompIndex passed={}, Number of PIU Units={}, PIU Unit name={}",
                                  CompIndex,
                                  state.dataPowerInductionUnits->NumPIUs,
                                  CompName));
        }
        if (state.dataPowerInductionUnits->CheckEquipName(PIUNum)) {
            if (CompName != state.dataPowerInductionUnits->PIU(PIUNum).Name) {
                ShowFatalError(state,
                               format("SimPIU: Invalid CompIndex passed={}, PIU Unit name={}, stored PIU Unit Name for that index={}",
                                      CompIndex,
                                      CompName,
                                      state.dataPowerInductionUnits->PIU(PIUNum).Name));
            }
            state.dataPowerInductionUnits->CheckEquipName(PIUNum) = false;
        }
    }

    state.dataSize->CurTermUnitSizingNum =
        state.dataDefineEquipment->AirDistUnit(state.dataPowerInductionUnits->PIU(PIUNum).ADUNum).TermUnitSizingNum;
    // initialize the unit
    InitPIU(state, PIUNum, FirstHVACIteration);

    state.dataSize->TermUnitPIU = true;

    // Select the correct unit type
    switch (state.dataPowerInductionUnits->PIU(PIUNum).UnitType_Num) {

    case DataDefineEquip::ZnAirLoopEquipType::SingleDuct_SeriesPIU_Reheat: { //  'AirTerminal:SingleDuct:SeriesPIU:Reheat'

        CalcSeriesPIU(state, PIUNum, ZoneNum, ZoneNodeNum, FirstHVACIteration);
        break;
    }
    case DataDefineEquip::ZnAirLoopEquipType::SingleDuct_ParallelPIU_Reheat: { // 'AirTerminal:SingleDuct:ParallelPIU:Reheat'

        CalcParallelPIU(state, PIUNum, ZoneNum, ZoneNodeNum, FirstHVACIteration);
        break;
    }
    default:
        ShowSevereError(state, format("Illegal PI Unit Type used={}", state.dataPowerInductionUnits->PIU(PIUNum).UnitType));
        ShowContinueError(state, format("Occurs in PI Unit={}", state.dataPowerInductionUnits->PIU(PIUNum).Name));
        ShowFatalError(state, "Preceding condition causes termination.");
        break;
    }

    state.dataSize->TermUnitPIU = false;

    // Update the current unit's outlet nodes
    // no update needed: reheat coil updates outlet node; inlet nodes' mass flow rate set by Calc routine

    // Fill the report variables
    ReportPIU(state, PIUNum);
}

void GetPIUs(EnergyPlusData &state)
{

    // SUBROUTINE INFORMATION:
    //       AUTHOR         Fred Buhl
    //       DATE WRITTEN   August 2000
    //       MODIFIED       na
    //       RE-ENGINEERED  na

    // PURPOSE OF THIS SUBROUTINE:
    // Obtains input data for powered induction unit terminal boxes and stores it
    // in PIU data structures

    // METHODOLOGY EMPLOYED:
    // Uses "Get" routines to read in data.

    // Using/Aliasing
    using BranchNodeConnections::SetUpCompSets;
    using BranchNodeConnections::TestCompSet;

    using FluidProperties::FindRefrigerant;
    using NodeInputManager::GetOnlySingleNode;
    using SteamCoils::GetCoilSteamInletNode;
    using WaterCoils::GetCoilWaterInletNode;

    // SUBROUTINE LOCAL VARIABLE DECLARATIONS:
    int NumAlphas = 0;                                          // Number of Alpha input fields for each GetObjectItem call
    int NumNumbers = 0;                                         // Number of Numeric input fields for each GetObjectItem call
    int IOStatus = 0;                                           // Used in GetObjectItem
    bool ErrorsFound(false);                                    // Set to true if errors in input, fatal at end of routine
    static constexpr std::string_view RoutineName("GetPIUs: "); // include trailing blank space
    bool SteamMessageNeeded = true;

    // find the number of each type of fan coil unit
    state.dataPowerInductionUnits->NumSeriesPIUs =
        state.dataInputProcessing->inputProcessor->getNumObjectsFound(state, "AirTerminal:SingleDuct:SeriesPIU:Reheat");
    state.dataPowerInductionUnits->NumParallelPIUs =
        state.dataInputProcessing->inputProcessor->getNumObjectsFound(state, "AirTerminal:SingleDuct:ParallelPIU:Reheat");
    state.dataPowerInductionUnits->NumPIUs = state.dataPowerInductionUnits->NumSeriesPIUs + state.dataPowerInductionUnits->NumParallelPIUs;

    if (state.dataPowerInductionUnits->NumPIUs > 0) {
        // GetZonePlenumInput might call this routine before the AirDistUnit has been populated
        if (state.dataZoneAirLoopEquipmentManager->GetAirDistUnitsFlag) {
            ZoneAirLoopEquipmentManager::GetZoneAirLoopEquipment(state);
            state.dataZoneAirLoopEquipmentManager->GetAirDistUnitsFlag = false;
        }
    }

    // allocate the data structures
    state.dataPowerInductionUnits->PIU.allocate(state.dataPowerInductionUnits->NumPIUs);
    state.dataPowerInductionUnits->PiuUniqueNames.reserve(static_cast<unsigned>(state.dataPowerInductionUnits->NumPIUs));
    state.dataPowerInductionUnits->CheckEquipName.dimension(state.dataPowerInductionUnits->NumPIUs, true);
    auto &cCurrentModuleObject = state.dataIPShortCut->cCurrentModuleObject;
    // loop over Series PIUs; get and load the input data
    for (int PIUIndex = 1; PIUIndex <= state.dataPowerInductionUnits->NumSeriesPIUs; ++PIUIndex) {

        cCurrentModuleObject = "AirTerminal:SingleDuct:SeriesPIU:Reheat";

        state.dataInputProcessing->inputProcessor->getObjectItem(state,
                                                                 cCurrentModuleObject,
                                                                 PIUIndex,
                                                                 state.dataIPShortCut->cAlphaArgs,
                                                                 NumAlphas,
                                                                 state.dataIPShortCut->rNumericArgs,
                                                                 NumNumbers,
                                                                 IOStatus,
                                                                 state.dataIPShortCut->lNumericFieldBlanks,
                                                                 state.dataIPShortCut->lAlphaFieldBlanks,
                                                                 state.dataIPShortCut->cAlphaFieldNames,
                                                                 state.dataIPShortCut->cNumericFieldNames);

        GlobalNames::VerifyUniqueInterObjectName(state,
                                                 state.dataPowerInductionUnits->PiuUniqueNames,
                                                 state.dataIPShortCut->cAlphaArgs(1),
                                                 cCurrentModuleObject,
                                                 state.dataIPShortCut->cAlphaFieldNames(1),
                                                 ErrorsFound);
        auto &thisPIU = state.dataPowerInductionUnits->PIU(PIUIndex);
        thisPIU.Name = state.dataIPShortCut->cAlphaArgs(1);
        thisPIU.UnitType = cCurrentModuleObject;
        thisPIU.UnitType_Num = DataDefineEquip::ZnAirLoopEquipType::SingleDuct_SeriesPIU_Reheat;
        thisPIU.Sched = state.dataIPShortCut->cAlphaArgs(2);
        if (state.dataIPShortCut->lAlphaFieldBlanks(2)) {
            thisPIU.SchedPtr = ScheduleManager::ScheduleAlwaysOn;
        } else {
            thisPIU.SchedPtr = GetScheduleIndex(state, state.dataIPShortCut->cAlphaArgs(2)); // convert schedule name to pointer
            if (thisPIU.SchedPtr == 0) {
                ShowSevereError(state,
                                format("{}{}: invalid {} entered ={} for {}={}",
                                       RoutineName,
                                       cCurrentModuleObject,
                                       state.dataIPShortCut->cAlphaFieldNames(2),
                                       state.dataIPShortCut->cAlphaArgs(2),
                                       state.dataIPShortCut->cAlphaFieldNames(1),
                                       state.dataIPShortCut->cAlphaArgs(1)));
                ErrorsFound = true;
            }
        }

        thisPIU.MaxTotAirVolFlow = state.dataIPShortCut->rNumericArgs(1);
        thisPIU.MaxPriAirVolFlow = state.dataIPShortCut->rNumericArgs(2);
        thisPIU.MinPriAirFlowFrac = state.dataIPShortCut->rNumericArgs(3);

<<<<<<< HEAD
        thisPIU.HCoilType =
            static_cast<HtgCoilType>(getEnumerationValue(HCoilNamesUC, Util::MakeUPPERCase(state.dataIPShortCut->cAlphaArgs(9))));
=======
        thisPIU.HCoilType = static_cast<HtgCoilType>(getEnumValue(HCoilNamesUC, UtilityRoutines::makeUPPER(state.dataIPShortCut->cAlphaArgs(9))));
>>>>>>> 07b51a2c
        switch (thisPIU.HCoilType) {
        case HtgCoilType::SimpleHeating: {
            thisPIU.HCoil_PlantType = DataPlant::PlantEquipmentType::CoilWaterSimpleHeating;
            break;
        }
        case HtgCoilType::Electric:
        case HtgCoilType::Gas: {
            break;
        }
        case HtgCoilType::SteamAirHeating: {
            thisPIU.HCoil_PlantType = DataPlant::PlantEquipmentType::CoilSteamAirHeating;
            thisPIU.HCoil_FluidIndex = FindRefrigerant(state, "Steam");
            if (thisPIU.HCoil_FluidIndex == 0) {
                ShowSevereError(state, format("{}Steam Properties for {} not found.", RoutineName, state.dataIPShortCut->cAlphaArgs(1)));
                if (SteamMessageNeeded) {
                    ShowContinueError(state, "Steam Fluid Properties should have been included in the input file.");
                }
                ErrorsFound = true;
                SteamMessageNeeded = false;
            }
            break;
        }
        default: {
            ShowSevereError(state, format("Illegal {} = {}", state.dataIPShortCut->cAlphaFieldNames(9), state.dataIPShortCut->cAlphaArgs(9)));
            ShowContinueError(state, format("Occurs in {} = {}", cCurrentModuleObject, thisPIU.Name));
            ErrorsFound = true;
        }
        }

        thisPIU.PriAirInNode = GetOnlySingleNode(state,
                                                 state.dataIPShortCut->cAlphaArgs(3),
                                                 ErrorsFound,
                                                 DataLoopNode::ConnectionObjectType::AirTerminalSingleDuctSeriesPIUReheat,
                                                 state.dataIPShortCut->cAlphaArgs(1),
                                                 DataLoopNode::NodeFluidType::Air,
                                                 DataLoopNode::ConnectionType::Inlet,
                                                 NodeInputManager::CompFluidStream::Primary,
                                                 ObjectIsParent,
                                                 state.dataIPShortCut->cAlphaFieldNames(3));

        thisPIU.SecAirInNode = GetOnlySingleNode(state,
                                                 state.dataIPShortCut->cAlphaArgs(4),
                                                 ErrorsFound,
                                                 DataLoopNode::ConnectionObjectType::AirTerminalSingleDuctSeriesPIUReheat,
                                                 state.dataIPShortCut->cAlphaArgs(1),
                                                 DataLoopNode::NodeFluidType::Air,
                                                 DataLoopNode::ConnectionType::Inlet,
                                                 NodeInputManager::CompFluidStream::Primary,
                                                 ObjectIsParent,
                                                 state.dataIPShortCut->cAlphaFieldNames(4));

        thisPIU.OutAirNode = GetOnlySingleNode(state,
                                               state.dataIPShortCut->cAlphaArgs(5),
                                               ErrorsFound,
                                               DataLoopNode::ConnectionObjectType::AirTerminalSingleDuctSeriesPIUReheat,
                                               state.dataIPShortCut->cAlphaArgs(1),
                                               DataLoopNode::NodeFluidType::Air,
                                               DataLoopNode::ConnectionType::Outlet,
                                               NodeInputManager::CompFluidStream::Primary,
                                               ObjectIsParent,
                                               state.dataIPShortCut->cAlphaFieldNames(5));

        thisPIU.HCoilInAirNode = GetOnlySingleNode(state,
                                                   state.dataIPShortCut->cAlphaArgs(6),
                                                   ErrorsFound,
                                                   DataLoopNode::ConnectionObjectType::AirTerminalSingleDuctSeriesPIUReheat,
                                                   state.dataIPShortCut->cAlphaArgs(1),
                                                   DataLoopNode::NodeFluidType::Air,
                                                   DataLoopNode::ConnectionType::Internal,
                                                   NodeInputManager::CompFluidStream::Primary,
                                                   ObjectIsParent,
                                                   state.dataIPShortCut->cAlphaFieldNames(6));
        // The reheat coil control node is necessary for hot water reheat, but not necessary for
        // electric or gas reheat.
        if (thisPIU.HCoilType == HtgCoilType::SimpleHeating) {
            thisPIU.HotControlNode =
                GetCoilWaterInletNode(state, state.dataIPShortCut->cAlphaArgs(9), state.dataIPShortCut->cAlphaArgs(10), ErrorsFound);
        }
        if (thisPIU.HCoilType == HtgCoilType::SteamAirHeating) {
            thisPIU.HotControlNode =
                GetCoilSteamInletNode(state, state.dataIPShortCut->cAlphaArgs(9), state.dataIPShortCut->cAlphaArgs(10), ErrorsFound);
        }
        thisPIU.MixerName = state.dataIPShortCut->cAlphaArgs(7); // name of zone mixer object
        thisPIU.FanName = state.dataIPShortCut->cAlphaArgs(8);   // name of fan object

        // find fan type
        // test if Fan:SystemModel fan of this name exists
        if (HVACFan::checkIfFanNameIsAFanSystem(state, thisPIU.FanName)) {
            thisPIU.Fan_Num = DataHVACGlobals::FanType_SystemModelObject;
            state.dataHVACFan->fanObjs.emplace_back(new HVACFan::FanSystem(state, thisPIU.FanName)); // call constructor
            thisPIU.Fan_Index = HVACFan::getFanObjectVectorIndex(state, thisPIU.FanName);
            thisPIU.FanAvailSchedPtr = state.dataHVACFan->fanObjs[thisPIU.Fan_Index]->availSchedIndex;
        } else {
            bool isNotOkay(false);
            ValidateComponent(state, "FAN:CONSTANTVOLUME", thisPIU.FanName, isNotOkay, "GetPIUs");
            if (isNotOkay) {
                ShowContinueError(state, format("In {} = {}", thisPIU.UnitType, thisPIU.Name));
                ErrorsFound = true;
            }
            thisPIU.Fan_Num = DataHVACGlobals::FanType_SimpleConstVolume;
            int FanType_Num = 0;
            Fans::GetFanType(state, thisPIU.FanName, FanType_Num, ErrorsFound);
            thisPIU.FanAvailSchedPtr = Fans::GetFanAvailSchPtr(state, DataHVACGlobals::cFanTypes(FanType_Num), thisPIU.FanName, ErrorsFound);
        }

        thisPIU.HCoil = state.dataIPShortCut->cAlphaArgs(10); // name of heating coil object
        bool IsNotOK = false;
        ValidateComponent(state, HCoilNamesUC[static_cast<int>(thisPIU.HCoilType)], thisPIU.HCoil, IsNotOK, cCurrentModuleObject + " - Heating Coil");
        if (IsNotOK) {
            ShowContinueError(state, format("In {} = {}", cCurrentModuleObject, thisPIU.Name));
            ErrorsFound = true;
        }
        thisPIU.MaxVolHotWaterFlow = state.dataIPShortCut->rNumericArgs(4);
        thisPIU.MinVolHotWaterFlow = state.dataIPShortCut->rNumericArgs(5);
        thisPIU.HotControlOffset = state.dataIPShortCut->rNumericArgs(6);
        // Set default convergence tolerance
        if (thisPIU.HotControlOffset <= 0.0) {
            thisPIU.HotControlOffset = 0.001;
        }

        // Add fan to component sets array
        SetUpCompSets(state,
                      thisPIU.UnitType,
                      thisPIU.Name,
                      "UNDEFINED",
                      state.dataIPShortCut->cAlphaArgs(8),
                      "UNDEFINED",
                      state.dataIPShortCut->cAlphaArgs(6));

        // Add reheat coil to component sets array
        SetUpCompSets(state,
                      thisPIU.UnitType,
                      thisPIU.Name,
                      state.dataIPShortCut->cAlphaArgs(9),
                      state.dataIPShortCut->cAlphaArgs(10),
                      state.dataIPShortCut->cAlphaArgs(6),
                      state.dataIPShortCut->cAlphaArgs(5));

        // Register component set data
        TestCompSet(state,
                    thisPIU.UnitType,
                    thisPIU.Name,
                    state.dataLoopNodes->NodeID(thisPIU.PriAirInNode),
                    state.dataLoopNodes->NodeID(thisPIU.OutAirNode),
                    "Air Nodes");

        for (int ADUNum = 1; ADUNum <= (int)state.dataDefineEquipment->AirDistUnit.size(); ++ADUNum) {
            if (thisPIU.OutAirNode == state.dataDefineEquipment->AirDistUnit(ADUNum).OutletNodeNum) {
                thisPIU.ADUNum = ADUNum;
                state.dataDefineEquipment->AirDistUnit(ADUNum).InletNodeNum = thisPIU.PriAirInNode;
            }
        }
        // one assumes if there isn't one assigned, it's an error?
        if (thisPIU.ADUNum == 0) {
            ShowSevereError(state, format("{}No matching Air Distribution Unit, for PIU = [{},{}].", RoutineName, thisPIU.UnitType, thisPIU.Name));
            ShowContinueError(state, format("...should have outlet node = {}", state.dataLoopNodes->NodeID(thisPIU.OutAirNode)));
            ErrorsFound = true;
        } else {

            bool AirNodeFound = false;
            // Fill the Zone Equipment data with the supply air inlet node number of this unit.
            for (int CtrlZone = 1; CtrlZone <= state.dataGlobal->NumOfZones; ++CtrlZone) {
                if (!state.dataZoneEquip->ZoneEquipConfig(CtrlZone).IsControlled) {
                    continue;
                }
                for (int SupAirIn = 1; SupAirIn <= state.dataZoneEquip->ZoneEquipConfig(CtrlZone).NumInletNodes; ++SupAirIn) {
                    if (thisPIU.OutAirNode == state.dataZoneEquip->ZoneEquipConfig(CtrlZone).InletNode(SupAirIn)) {
                        state.dataZoneEquip->ZoneEquipConfig(CtrlZone).AirDistUnitCool(SupAirIn).InNode = thisPIU.PriAirInNode;
                        state.dataZoneEquip->ZoneEquipConfig(CtrlZone).AirDistUnitCool(SupAirIn).OutNode = thisPIU.OutAirNode;
                        state.dataDefineEquipment->AirDistUnit(thisPIU.ADUNum).TermUnitSizingNum =
                            state.dataZoneEquip->ZoneEquipConfig(CtrlZone).AirDistUnitCool(SupAirIn).TermUnitSizingIndex;
                        state.dataDefineEquipment->AirDistUnit(thisPIU.ADUNum).ZoneEqNum = CtrlZone;
                        AirNodeFound = true;
                        thisPIU.CtrlZoneNum = CtrlZone; // fill index for later use in finding air loop index
                        thisPIU.ctrlZoneInNodeIndex = SupAirIn;
                        break;
                    }
                }
            }
            if (!AirNodeFound) {
                ShowSevereError(state, format("The outlet air node from the {} Unit = {}", cCurrentModuleObject, thisPIU.Name));
                ShowContinueError(state, format("did not have a matching Zone Equipment Inlet Node, Node = {}", state.dataIPShortCut->cAlphaArgs(5)));
                ErrorsFound = true;
            }
        }
    }

    for (int PIUIndex = 1; PIUIndex <= state.dataPowerInductionUnits->NumParallelPIUs; ++PIUIndex) {

        cCurrentModuleObject = "AirTerminal:SingleDuct:ParallelPIU:Reheat";

        state.dataInputProcessing->inputProcessor->getObjectItem(state,
                                                                 cCurrentModuleObject,
                                                                 PIUIndex,
                                                                 state.dataIPShortCut->cAlphaArgs,
                                                                 NumAlphas,
                                                                 state.dataIPShortCut->rNumericArgs,
                                                                 NumNumbers,
                                                                 IOStatus,
                                                                 state.dataIPShortCut->lNumericFieldBlanks,
                                                                 state.dataIPShortCut->lAlphaFieldBlanks,
                                                                 state.dataIPShortCut->cAlphaFieldNames,
                                                                 state.dataIPShortCut->cNumericFieldNames);

        auto &thisPIU = state.dataPowerInductionUnits->PIU(PIUIndex + state.dataPowerInductionUnits->NumSeriesPIUs);
        GlobalNames::VerifyUniqueInterObjectName(state,
                                                 state.dataPowerInductionUnits->PiuUniqueNames,
                                                 state.dataIPShortCut->cAlphaArgs(1),
                                                 cCurrentModuleObject,
                                                 state.dataIPShortCut->cAlphaFieldNames(1),
                                                 ErrorsFound);
        thisPIU.Name = state.dataIPShortCut->cAlphaArgs(1);
        thisPIU.UnitType = cCurrentModuleObject;
        thisPIU.UnitType_Num = DataDefineEquip::ZnAirLoopEquipType::SingleDuct_ParallelPIU_Reheat;
        thisPIU.Sched = state.dataIPShortCut->cAlphaArgs(2);
        if (state.dataIPShortCut->lAlphaFieldBlanks(2)) {
            thisPIU.SchedPtr = ScheduleManager::ScheduleAlwaysOn;
        } else {
            thisPIU.SchedPtr = GetScheduleIndex(state, state.dataIPShortCut->cAlphaArgs(2)); // convert schedule name to pointer
            if (thisPIU.SchedPtr == 0) {
                ShowSevereError(state,
                                format("{}{}: invalid {} entered ={} for {}={}",
                                       RoutineName,
                                       cCurrentModuleObject,
                                       state.dataIPShortCut->cAlphaFieldNames(2),
                                       state.dataIPShortCut->cAlphaArgs(2),
                                       state.dataIPShortCut->cAlphaFieldNames(1),
                                       state.dataIPShortCut->cAlphaArgs(1)));
                ErrorsFound = true;
            }
        }
        thisPIU.MaxPriAirVolFlow = state.dataIPShortCut->rNumericArgs(1);
        thisPIU.MaxSecAirVolFlow = state.dataIPShortCut->rNumericArgs(2);
        thisPIU.MinPriAirFlowFrac = state.dataIPShortCut->rNumericArgs(3);
        thisPIU.FanOnFlowFrac = state.dataIPShortCut->rNumericArgs(4);
        if (Util::SameString(state.dataIPShortCut->cAlphaArgs(9), "COIL:HEATING:WATER")) {
            thisPIU.HCoilType = HtgCoilType::SimpleHeating;
            thisPIU.HCoil_PlantType = DataPlant::PlantEquipmentType::CoilWaterSimpleHeating;
        } else if (Util::SameString(state.dataIPShortCut->cAlphaArgs(9), "COIL:HEATING:FUEL")) {
            thisPIU.HCoilType = HtgCoilType::Gas;
        } else if (Util::SameString(state.dataIPShortCut->cAlphaArgs(9), "COIL:HEATING:STEAM")) {
            thisPIU.HCoilType = HtgCoilType::SteamAirHeating;
            thisPIU.HCoil_PlantType = DataPlant::PlantEquipmentType::CoilSteamAirHeating;
            thisPIU.HCoil_FluidIndex = FindRefrigerant(state, "Steam");
            if (thisPIU.HCoil_FluidIndex == 0) {
                ShowSevereError(state, format("{}Steam Properties for {} not found.", RoutineName, state.dataIPShortCut->cAlphaArgs(1)));
                if (SteamMessageNeeded) {
                    ShowContinueError(state, "Steam Fluid Properties should have been included in the input file.");
                }
                ErrorsFound = true;
                SteamMessageNeeded = false;
            }
        } else if (Util::SameString(state.dataIPShortCut->cAlphaArgs(9), "COIL:HEATING:ELECTRIC")) {
            thisPIU.HCoilType = HtgCoilType::Electric;
        } else {
            ShowSevereError(state, format("Illegal {} = {}", state.dataIPShortCut->cAlphaFieldNames(9), state.dataIPShortCut->cAlphaArgs(9)));
            ShowContinueError(state, format("Occurs in {} = {}", cCurrentModuleObject, thisPIU.Name));
            ErrorsFound = true;
        }

        thisPIU.PriAirInNode = GetOnlySingleNode(state,
                                                 state.dataIPShortCut->cAlphaArgs(3),
                                                 ErrorsFound,
                                                 DataLoopNode::ConnectionObjectType::AirTerminalSingleDuctParallelPIUReheat,
                                                 state.dataIPShortCut->cAlphaArgs(1),
                                                 DataLoopNode::NodeFluidType::Air,
                                                 DataLoopNode::ConnectionType::Inlet,
                                                 NodeInputManager::CompFluidStream::Primary,
                                                 ObjectIsParent,
                                                 state.dataIPShortCut->cAlphaFieldNames(3));

        thisPIU.SecAirInNode = GetOnlySingleNode(state,
                                                 state.dataIPShortCut->cAlphaArgs(4),
                                                 ErrorsFound,
                                                 DataLoopNode::ConnectionObjectType::AirTerminalSingleDuctParallelPIUReheat,
                                                 state.dataIPShortCut->cAlphaArgs(1),
                                                 DataLoopNode::NodeFluidType::Air,
                                                 DataLoopNode::ConnectionType::Inlet,
                                                 NodeInputManager::CompFluidStream::Primary,
                                                 ObjectIsParent,
                                                 state.dataIPShortCut->cAlphaFieldNames(4));

        thisPIU.OutAirNode = GetOnlySingleNode(state,
                                               state.dataIPShortCut->cAlphaArgs(5),
                                               ErrorsFound,
                                               DataLoopNode::ConnectionObjectType::AirTerminalSingleDuctParallelPIUReheat,
                                               state.dataIPShortCut->cAlphaArgs(1),
                                               DataLoopNode::NodeFluidType::Air,
                                               DataLoopNode::ConnectionType::Outlet,
                                               NodeInputManager::CompFluidStream::Primary,
                                               ObjectIsParent,
                                               state.dataIPShortCut->cAlphaFieldNames(5));

        thisPIU.HCoilInAirNode = GetOnlySingleNode(state,
                                                   state.dataIPShortCut->cAlphaArgs(6),
                                                   ErrorsFound,
                                                   DataLoopNode::ConnectionObjectType::AirTerminalSingleDuctParallelPIUReheat,
                                                   state.dataIPShortCut->cAlphaArgs(1),
                                                   DataLoopNode::NodeFluidType::Air,
                                                   DataLoopNode::ConnectionType::Internal,
                                                   NodeInputManager::CompFluidStream::Primary,
                                                   ObjectIsParent,
                                                   state.dataIPShortCut->cAlphaFieldNames(6));
        if (thisPIU.HCoilType == HtgCoilType::SimpleHeating) {
            thisPIU.HotControlNode =
                GetCoilWaterInletNode(state, state.dataIPShortCut->cAlphaArgs(9), state.dataIPShortCut->cAlphaArgs(10), ErrorsFound);
        }
        if (thisPIU.HCoilType == HtgCoilType::SteamAirHeating) {
            thisPIU.HotControlNode =
                GetCoilSteamInletNode(state, state.dataIPShortCut->cAlphaArgs(9), state.dataIPShortCut->cAlphaArgs(10), ErrorsFound);
        }
        thisPIU.MixerName = state.dataIPShortCut->cAlphaArgs(7); // name of zone mixer object
        thisPIU.FanName = state.dataIPShortCut->cAlphaArgs(8);   // name of fan object
        // find fan type
        // test if Fan:SystemModel fan of this name exists
        if (HVACFan::checkIfFanNameIsAFanSystem(state, thisPIU.FanName)) {
            thisPIU.Fan_Num = DataHVACGlobals::FanType_SystemModelObject;
            state.dataHVACFan->fanObjs.emplace_back(new HVACFan::FanSystem(state, thisPIU.FanName)); // call constructor
            thisPIU.Fan_Index = HVACFan::getFanObjectVectorIndex(state, thisPIU.FanName);
            thisPIU.FanAvailSchedPtr = state.dataHVACFan->fanObjs[thisPIU.Fan_Index]->availSchedIndex;
        } else {
            bool isNotOkay(false);
            ValidateComponent(state, "FAN:CONSTANTVOLUME", thisPIU.FanName, isNotOkay, "GetPIUs");
            if (isNotOkay) {
                ShowContinueError(state, format("In {} = {}", thisPIU.UnitType, thisPIU.Name));
                ErrorsFound = true;
            }
            thisPIU.Fan_Num = DataHVACGlobals::FanType_SimpleConstVolume;
            int FanType_Num = 0;
            Fans::GetFanType(state, thisPIU.FanName, FanType_Num, ErrorsFound);
            thisPIU.FanAvailSchedPtr = Fans::GetFanAvailSchPtr(state, DataHVACGlobals::cFanTypes(FanType_Num), thisPIU.FanName, ErrorsFound);
        }
        thisPIU.HCoil = state.dataIPShortCut->cAlphaArgs(10); // name of heating coil object
        bool IsNotOK = false;
        ValidateComponent(state, HCoilNamesUC[static_cast<int>(thisPIU.HCoilType)], thisPIU.HCoil, IsNotOK, cCurrentModuleObject + " - Heating Coil");
        if (IsNotOK) {
            ShowContinueError(state, format("In {} = {}", cCurrentModuleObject, thisPIU.Name));
            ErrorsFound = true;
        }
        thisPIU.MaxVolHotWaterFlow = state.dataIPShortCut->rNumericArgs(5);
        thisPIU.MinVolHotWaterFlow = state.dataIPShortCut->rNumericArgs(6);
        thisPIU.HotControlOffset = state.dataIPShortCut->rNumericArgs(7);
        // Set default convergence tolerance
        if (thisPIU.HotControlOffset <= 0.0) {
            thisPIU.HotControlOffset = 0.001;
        }

        // Add fan to component sets array
        SetUpCompSets(state,
                      thisPIU.UnitType,
                      thisPIU.Name,
                      "UNDEFINED",
                      state.dataIPShortCut->cAlphaArgs(8),
                      state.dataIPShortCut->cAlphaArgs(4),
                      "UNDEFINED");

        // Add reheat coil to component sets array
        SetUpCompSets(state,
                      thisPIU.UnitType,
                      thisPIU.Name,
                      state.dataIPShortCut->cAlphaArgs(9),
                      state.dataIPShortCut->cAlphaArgs(10),
                      state.dataIPShortCut->cAlphaArgs(6),
                      state.dataIPShortCut->cAlphaArgs(5));

        // Register component set data
        TestCompSet(state,
                    thisPIU.UnitType,
                    thisPIU.Name,
                    state.dataLoopNodes->NodeID(thisPIU.PriAirInNode),
                    state.dataLoopNodes->NodeID(thisPIU.OutAirNode),
                    "Air Nodes");

        for (int ADUNum = 1; ADUNum <= (int)state.dataDefineEquipment->AirDistUnit.size(); ++ADUNum) {
            if (thisPIU.OutAirNode == state.dataDefineEquipment->AirDistUnit(ADUNum).OutletNodeNum) {
                //      AirDistUnit(ADUNum)%InletNodeNum = PIU(PIUNum)%InletNodeNum
                state.dataDefineEquipment->AirDistUnit(ADUNum).InletNodeNum = thisPIU.PriAirInNode;
                thisPIU.ADUNum = ADUNum;
            }
        }
        // one assumes if there isn't one assigned, it's an error?
        if (thisPIU.ADUNum == 0) {
            ShowSevereError(state, format("{}No matching Air Distribution Unit, for PIU = [{},{}].", RoutineName, thisPIU.UnitType, thisPIU.Name));
            ShowContinueError(state, format("...should have outlet node = {}", state.dataLoopNodes->NodeID(thisPIU.OutAirNode)));
            ErrorsFound = true;
        } else {

            // Fill the Zone Equipment data with the supply air inlet node number of this unit.
            bool AirNodeFound = false;
            for (int CtrlZone = 1; CtrlZone <= state.dataGlobal->NumOfZones; ++CtrlZone) {
                if (!state.dataZoneEquip->ZoneEquipConfig(CtrlZone).IsControlled) {
                    continue;
                }
                for (int SupAirIn = 1; SupAirIn <= state.dataZoneEquip->ZoneEquipConfig(CtrlZone).NumInletNodes; ++SupAirIn) {
                    if (thisPIU.OutAirNode == state.dataZoneEquip->ZoneEquipConfig(CtrlZone).InletNode(SupAirIn)) {
                        state.dataZoneEquip->ZoneEquipConfig(CtrlZone).AirDistUnitCool(SupAirIn).InNode = thisPIU.PriAirInNode;
                        state.dataZoneEquip->ZoneEquipConfig(CtrlZone).AirDistUnitCool(SupAirIn).OutNode = thisPIU.OutAirNode;
                        state.dataDefineEquipment->AirDistUnit(thisPIU.ADUNum).TermUnitSizingNum =
                            state.dataZoneEquip->ZoneEquipConfig(CtrlZone).AirDistUnitCool(SupAirIn).TermUnitSizingIndex;
                        state.dataDefineEquipment->AirDistUnit(thisPIU.ADUNum).ZoneEqNum = CtrlZone;
                        thisPIU.CtrlZoneNum = CtrlZone;
                        thisPIU.ctrlZoneInNodeIndex = SupAirIn;
                        AirNodeFound = true;
                    }
                }
            }
            if (!AirNodeFound) {
                ShowSevereError(state, format("The outlet air node from the {} Unit = {}", cCurrentModuleObject, thisPIU.Name));
                ShowContinueError(state, format("did not have a matching Zone Equipment Inlet Node, Node = {}", state.dataIPShortCut->cAlphaArgs(5)));
                ErrorsFound = true;
            }
        }
    }

    if (ErrorsFound) {
        ShowFatalError(state, format("{}Errors found in getting input.  Preceding conditions cause termination.", RoutineName));
    }

    for (int PIUNum = 1; PIUNum <= state.dataPowerInductionUnits->NumPIUs; ++PIUNum) {
        auto &thisPIU = state.dataPowerInductionUnits->PIU(PIUNum);

        // Setup Report variables for the PIUs
        SetupOutputVariable(state,
                            "Zone Air Terminal Primary Damper Position",
                            OutputProcessor::Unit::None,
                            thisPIU.PriDamperPosition,
                            OutputProcessor::SOVTimeStepType::System,
                            OutputProcessor::SOVStoreType::Average,
                            thisPIU.Name);
        SetupOutputVariable(state,
                            "Zone Air Terminal Heating Rate",
                            OutputProcessor::Unit::W,
                            thisPIU.HeatingRate,
                            OutputProcessor::SOVTimeStepType::System,
                            OutputProcessor::SOVStoreType::Average,
                            thisPIU.Name);
        SetupOutputVariable(state,
                            "Zone Air Terminal Heating Energy",
                            OutputProcessor::Unit::J,
                            thisPIU.HeatingEnergy,
                            OutputProcessor::SOVTimeStepType::System,
                            OutputProcessor::SOVStoreType::Summed,
                            thisPIU.Name);
        SetupOutputVariable(state,
                            "Zone Air Terminal Sensible Cooling Rate",
                            OutputProcessor::Unit::W,
                            thisPIU.SensCoolRate,
                            OutputProcessor::SOVTimeStepType::System,
                            OutputProcessor::SOVStoreType::Average,
                            thisPIU.Name);
        SetupOutputVariable(state,
                            "Zone Air Terminal Sensible Cooling Energy",
                            OutputProcessor::Unit::J,
                            thisPIU.SensCoolEnergy,
                            OutputProcessor::SOVTimeStepType::System,
                            OutputProcessor::SOVStoreType::Summed,
                            thisPIU.Name);
        SetupOutputVariable(state,
                            "Zone Air Terminal Outdoor Air Volume Flow Rate",
                            OutputProcessor::Unit::m3_s,
                            thisPIU.OutdoorAirFlowRate,
                            OutputProcessor::SOVTimeStepType::System,
                            OutputProcessor::SOVStoreType::Average,
                            thisPIU.Name);
    }
}

void InitPIU(EnergyPlusData &state,
             int const PIUNum,             // number of the current fan coil unit being simulated
             bool const FirstHVACIteration // TRUE if first zone equip this HVAC step
)
{

    // SUBROUTINE INFORMATION:
    //       AUTHOR         Fred Buhl
    //       DATE WRITTEN   August 2000
    //       MODIFIED       na
    //       RE-ENGINEERED  na

    // PURPOSE OF THIS SUBROUTINE:
    // This subroutine is for initializations of the powered induction unit
    // terminal boxe.

    // METHODOLOGY EMPLOYED:
    // Uses the status flags to trigger initializations.

    // Using/Aliasing

    using DataZoneEquipment::CheckZoneEquipmentList;
    using PlantUtilities::InitComponentNodes;
    using PlantUtilities::ScanPlantLoopsForObject;

    auto &thisPIU = state.dataPowerInductionUnits->PIU(PIUNum);
    // SUBROUTINE PARAMETER DEFINITIONS:
    static constexpr std::string_view RoutineName("InitPIU");

    // Do the one time initializations
    if (state.dataPowerInductionUnits->MyOneTimeFlag) {
        state.dataPowerInductionUnits->MyEnvrnFlag.dimension(state.dataPowerInductionUnits->NumPIUs, true);
        state.dataPowerInductionUnits->MySizeFlag.dimension(state.dataPowerInductionUnits->NumPIUs, true);
        state.dataPowerInductionUnits->MyPlantScanFlag.dimension(state.dataPowerInductionUnits->NumPIUs, true);
        state.dataPowerInductionUnits->MyOneTimeFlag = false;
    }

    if (state.dataPowerInductionUnits->MyPlantScanFlag(PIUNum) && allocated(state.dataPlnt->PlantLoop)) {
        if ((thisPIU.HCoil_PlantType == DataPlant::PlantEquipmentType::CoilWaterSimpleHeating) ||
            (thisPIU.HCoil_PlantType == DataPlant::PlantEquipmentType::CoilSteamAirHeating)) {
            bool errFlag = false;
            ScanPlantLoopsForObject(state, thisPIU.HCoil, thisPIU.HCoil_PlantType, thisPIU.HWplantLoc, errFlag, _, _, _, _, _);
            if (errFlag) {
                ShowFatalError(state, "InitPIU: Program terminated due to previous condition(s).");
            }
            thisPIU.HotCoilOutNodeNum = DataPlant::CompData::getPlantComponent(state, thisPIU.HWplantLoc).NodeNumOut;
        }
        state.dataPowerInductionUnits->MyPlantScanFlag(PIUNum) = false;
    } else if (state.dataPowerInductionUnits->MyPlantScanFlag(PIUNum) && !state.dataGlobal->AnyPlantInModel) {
        state.dataPowerInductionUnits->MyPlantScanFlag(PIUNum) = false;
    }

    if (!state.dataPowerInductionUnits->ZoneEquipmentListChecked && state.dataZoneEquip->ZoneEquipInputsFilled) {
        state.dataPowerInductionUnits->ZoneEquipmentListChecked = true;
        // Check to see if there is a Air Distribution Unit on the Zone Equipment List
        for (int Loop = 1; Loop <= state.dataPowerInductionUnits->NumPIUs; ++Loop) {
            if (state.dataPowerInductionUnits->PIU(Loop).ADUNum == 0) {
                continue;
            }
            if (CheckZoneEquipmentList(state,
                                       "ZoneHVAC:AirDistributionUnit",
                                       state.dataDefineEquipment->AirDistUnit(state.dataPowerInductionUnits->PIU(Loop).ADUNum).Name)) {
                continue;
            }
            ShowSevereError(state,
                            format("InitPIU: ADU=[Air Distribution Unit,{}] is not on any ZoneHVAC:EquipmentList.",
                                   state.dataDefineEquipment->AirDistUnit(state.dataPowerInductionUnits->PIU(Loop).ADUNum).Name));
            ShowContinueError(state,
                              format("...PIU=[{},{}] will not be simulated.",
                                     state.dataPowerInductionUnits->PIU(Loop).UnitType,
                                     state.dataPowerInductionUnits->PIU(Loop).Name));
        }
    }

    if (!state.dataGlobal->SysSizingCalc && state.dataPowerInductionUnits->MySizeFlag(PIUNum) &&
        !state.dataPowerInductionUnits->MyPlantScanFlag(PIUNum)) {

        SizePIU(state, PIUNum);

        // If there's a hot water control node number defined in PIU
        if (thisPIU.HotControlNode > 0) {
            // plant upgrade note? why no separate handling of steam coil? add it ?
            // local plant fluid density
            Real64 const rho = GetDensityGlycol(state,
                                                state.dataPlnt->PlantLoop(thisPIU.HWplantLoc.loopNum).FluidName,
                                                Constant::HWInitConvTemp,
                                                state.dataPlnt->PlantLoop(thisPIU.HWplantLoc.loopNum).FluidIndex,
                                                RoutineName);

            thisPIU.MaxHotWaterFlow = rho * thisPIU.MaxVolHotWaterFlow;
            thisPIU.MinHotWaterFlow = rho * thisPIU.MinVolHotWaterFlow;
            InitComponentNodes(state, thisPIU.MinHotWaterFlow, thisPIU.MaxHotWaterFlow, thisPIU.HotControlNode, thisPIU.HotCoilOutNodeNum);
        }

        state.dataPowerInductionUnits->MySizeFlag(PIUNum) = false;
    }

    int const PriNode = thisPIU.PriAirInNode;
    int const SecNode = thisPIU.SecAirInNode;

    // Do the Begin Environment initializations
    if (state.dataGlobal->BeginEnvrnFlag && state.dataPowerInductionUnits->MyEnvrnFlag(PIUNum)) {
        Real64 const RhoAir = state.dataEnvrn->StdRhoAir;
        int const OutletNode = thisPIU.OutAirNode;
        // set the mass flow rates from the input volume flow rates
        if (thisPIU.UnitType == "AirTerminal:SingleDuct:SeriesPIU:Reheat") {
            // series
            thisPIU.MaxTotAirMassFlow = RhoAir * thisPIU.MaxTotAirVolFlow;
            thisPIU.MaxPriAirMassFlow = RhoAir * thisPIU.MaxPriAirVolFlow;
            thisPIU.MinPriAirMassFlow = RhoAir * thisPIU.MinPriAirFlowFrac * thisPIU.MaxPriAirVolFlow;
            state.dataLoopNodes->Node(PriNode).MassFlowRateMax = thisPIU.MaxPriAirMassFlow;
            state.dataLoopNodes->Node(PriNode).MassFlowRateMin = thisPIU.MinPriAirMassFlow;
            state.dataLoopNodes->Node(OutletNode).MassFlowRateMax = thisPIU.MaxTotAirMassFlow;
        } else {
            // parallel
            thisPIU.MaxPriAirMassFlow = RhoAir * thisPIU.MaxPriAirVolFlow;
            thisPIU.MinPriAirMassFlow = RhoAir * thisPIU.MinPriAirFlowFrac * thisPIU.MaxPriAirVolFlow;
            thisPIU.MaxSecAirMassFlow = RhoAir * thisPIU.MaxSecAirVolFlow;
            thisPIU.FanOnAirMassFlow = RhoAir * thisPIU.FanOnFlowFrac * thisPIU.MaxPriAirVolFlow;
            state.dataLoopNodes->Node(PriNode).MassFlowRateMax = thisPIU.MaxPriAirMassFlow;
            state.dataLoopNodes->Node(PriNode).MassFlowRateMin = thisPIU.MinPriAirMassFlow;
            state.dataLoopNodes->Node(OutletNode).MassFlowRateMax = thisPIU.MaxPriAirMassFlow;
        }

        if (((thisPIU.HCoilType == HtgCoilType::SimpleHeating) || (thisPIU.HCoilType == HtgCoilType::SteamAirHeating)) &&
            !state.dataPowerInductionUnits->MyPlantScanFlag(PIUNum)) {
            InitComponentNodes(state, thisPIU.MinHotWaterFlow, thisPIU.MaxHotWaterFlow, thisPIU.HotControlNode, thisPIU.HotCoilOutNodeNum);
        }

        if (thisPIU.AirLoopNum == 0) { // fill air loop index
            if (thisPIU.CtrlZoneNum > 0 && thisPIU.ctrlZoneInNodeIndex > 0) {
                thisPIU.AirLoopNum = state.dataZoneEquip->ZoneEquipConfig(thisPIU.CtrlZoneNum).InletNodeAirLoopNum(thisPIU.ctrlZoneInNodeIndex);
                state.dataDefineEquipment->AirDistUnit(thisPIU.ADUNum).AirLoopNum = thisPIU.AirLoopNum;
            }
        }

        state.dataPowerInductionUnits->MyEnvrnFlag(PIUNum) = false;
    } // end one time inits

    if (!state.dataGlobal->BeginEnvrnFlag) {
        state.dataPowerInductionUnits->MyEnvrnFlag(PIUNum) = true;
    }

    // Do the start of HVAC time step initializations
    if (FirstHVACIteration) {
        // check for upstream zero flow. If nonzero and schedule ON, set primary flow to max
        if (GetCurrentScheduleValue(state, thisPIU.SchedPtr) > 0.0 && state.dataLoopNodes->Node(PriNode).MassFlowRate > 0.0) {
            if (thisPIU.UnitType == "AirTerminal:SingleDuct:SeriesPIU:Reheat") {
                state.dataLoopNodes->Node(PriNode).MassFlowRate = thisPIU.MaxPriAirMassFlow;
                state.dataLoopNodes->Node(SecNode).MassFlowRate = max(0.0, thisPIU.MaxTotAirMassFlow - thisPIU.MaxPriAirMassFlow);
            } else {
                state.dataLoopNodes->Node(PriNode).MassFlowRate = thisPIU.MaxPriAirMassFlow;
                state.dataLoopNodes->Node(SecNode).MassFlowRate = thisPIU.MaxSecAirMassFlow;
            }
        } else {
            state.dataLoopNodes->Node(PriNode).MassFlowRate = 0.0;
            state.dataLoopNodes->Node(SecNode).MassFlowRate = 0.0;
        }
        // reset the max and min avail flows
        if (GetCurrentScheduleValue(state, thisPIU.SchedPtr) > 0.0 && state.dataLoopNodes->Node(PriNode).MassFlowRateMaxAvail > 0.0) {
            if (thisPIU.UnitType == "AirTerminal:SingleDuct:SeriesPIU:Reheat") {
                state.dataLoopNodes->Node(PriNode).MassFlowRateMaxAvail = thisPIU.MaxPriAirMassFlow;
                state.dataLoopNodes->Node(PriNode).MassFlowRateMinAvail = thisPIU.MinPriAirMassFlow;
                state.dataLoopNodes->Node(SecNode).MassFlowRateMaxAvail = max(0.0, thisPIU.MaxTotAirMassFlow - thisPIU.MinPriAirMassFlow);
                state.dataLoopNodes->Node(SecNode).MassFlowRateMinAvail = max(0.0, thisPIU.MaxTotAirMassFlow - thisPIU.MaxPriAirMassFlow);
            } else {
                state.dataLoopNodes->Node(PriNode).MassFlowRateMaxAvail = thisPIU.MaxPriAirMassFlow;
                state.dataLoopNodes->Node(PriNode).MassFlowRateMinAvail = thisPIU.MinPriAirMassFlow;
                state.dataLoopNodes->Node(SecNode).MassFlowRateMaxAvail = thisPIU.MaxSecAirMassFlow;
                state.dataLoopNodes->Node(SecNode).MassFlowRateMinAvail = 0.0;
            }
        } else {
            state.dataLoopNodes->Node(PriNode).MassFlowRateMaxAvail = 0.0;
            state.dataLoopNodes->Node(PriNode).MassFlowRateMinAvail = 0.0;
            state.dataLoopNodes->Node(SecNode).MassFlowRateMaxAvail = 0.0;
            state.dataLoopNodes->Node(SecNode).MassFlowRateMinAvail = 0.0;
        }
    }

    // Do the following initializations every time step

    // None needed
}

void SizePIU(EnergyPlusData &state, int const PIUNum)
{

    // SUBROUTINE INFORMATION:
    //       AUTHOR         Fred Buhl
    //       DATE WRITTEN   January 2002
    //       MODIFIED       August 2013 Daeho Kang, add component sizing table entries
    //       RE-ENGINEERED  na

    // PURPOSE OF THIS SUBROUTINE:
    // This subroutine is for sizing PIU terminal units for which flow rates have not been
    // specified in the input.

    // METHODOLOGY EMPLOYED:
    // Obtains flow rates from the zone or system sizing arrays.

    // Using/Aliasing
    using namespace DataSizing;
    using FluidProperties::GetDensityGlycol;
    using FluidProperties::GetSpecificHeatGlycol;
    using SteamCoils::GetCoilSteamInletNode;
    using SteamCoils::GetCoilSteamOutletNode;
    using WaterCoils::GetCoilWaterInletNode;
    using WaterCoils::GetCoilWaterOutletNode;
    using WaterCoils::SetCoilDesFlow;

    using PlantUtilities::MyPlantSizingIndex;

    // SUBROUTINE PARAMETER DEFINITIONS:
    static constexpr std::string_view RoutineName("SizePIU");

    // SUBROUTINE LOCAL VARIABLE DECLARATIONS:
    bool IsAutoSize = false;           // Indicator to autosize
    bool IsMaxPriFlowAutoSize = false; // Indicate if the maximum terminal flow is autosize
    int SysSizNum = 0;                 // System sizing number
    Real64 DesCoilLoad = 0.0;
    bool ErrorsFound = false;

    auto &TermUnitSizing(state.dataSize->TermUnitSizing);
    auto &CurTermUnitSizingNum(state.dataSize->CurTermUnitSizingNum);
    auto &thisPIU = state.dataPowerInductionUnits->PIU(PIUNum);

    if (thisPIU.MaxPriAirVolFlow == AutoSize) {
        IsAutoSize = true;
    }
    if ((state.dataSize->CurZoneEqNum > 0) && (CurTermUnitSizingNum > 0)) {
        if (!IsAutoSize && !state.dataSize->ZoneSizingRunDone) { // Simulation continue
            if (thisPIU.MaxPriAirVolFlow > 0.0) {
                BaseSizer::reportSizerOutput(
                    state, thisPIU.UnitType, thisPIU.Name, "User-Specified Maximum Primary Air Flow Rate [m3/s]", thisPIU.MaxPriAirVolFlow);
            }
        } else {
            CheckZoneSizing(state, thisPIU.UnitType, thisPIU.Name);
            // Autosized maximum primary air flow for reporting
            Real64 MaxPriAirVolFlowDes = max(state.dataSize->TermUnitFinalZoneSizing(CurTermUnitSizingNum).DesCoolVolFlow,
                                             state.dataSize->TermUnitFinalZoneSizing(CurTermUnitSizingNum).DesHeatVolFlow);
            if (MaxPriAirVolFlowDes < SmallAirVolFlow) {
                MaxPriAirVolFlowDes = 0.0;
            }

            if (IsAutoSize) {
                thisPIU.MaxPriAirVolFlow = MaxPriAirVolFlowDes;
                IsMaxPriFlowAutoSize = true;
                BaseSizer::reportSizerOutput(
                    state, thisPIU.UnitType, thisPIU.Name, "Design Size Maximum Primary Air Flow Rate [m3/s]", MaxPriAirVolFlowDes);
            } else {
                if (thisPIU.MaxPriAirVolFlow > 0.0 && MaxPriAirVolFlowDes > 0.0) {
                    // Hardsized maximum primary air flow for reporting
                    Real64 const MaxPriAirVolFlowUser = thisPIU.MaxPriAirVolFlow;
                    BaseSizer::reportSizerOutput(state,
                                                 thisPIU.UnitType,
                                                 thisPIU.Name,
                                                 "Design Size Maximum Primary Air Flow Rate [m3/s]",
                                                 MaxPriAirVolFlowDes,
                                                 "User-Specified Maximum Primary Air Flow Rate [m3/s]",
                                                 MaxPriAirVolFlowUser);
                    if (state.dataGlobal->DisplayExtraWarnings) {
                        if ((std::abs(MaxPriAirVolFlowDes - MaxPriAirVolFlowUser) / MaxPriAirVolFlowUser) >
                            state.dataSize->AutoVsHardSizingThreshold) {
                            ShowMessage(state, format("SizePIU: Potential issue with equipment sizing for {} {}", thisPIU.UnitType, thisPIU.Name));
                            ShowContinueError(state, format("User-Specified Primary Air Flow Rate of {:.5R} [m3/s]", MaxPriAirVolFlowUser));
                            ShowContinueError(state, format("differs from Design Size Primary Air Flow Rate of {:.5R} [m3/s]", MaxPriAirVolFlowDes));
                            ShowContinueError(state, "This may, or may not, indicate mismatched component sizes.");
                            ShowContinueError(state, "Verify that the value entered is intended and is consistent with other components.");
                        }
                    }
                }
            }
        }
    }

    IsAutoSize = false;
    if (thisPIU.MaxTotAirVolFlow == AutoSize) {
        IsAutoSize = true;
    }
    if ((state.dataSize->CurZoneEqNum > 0) && (CurTermUnitSizingNum > 0)) {
        if (!IsAutoSize && !state.dataSize->ZoneSizingRunDone) { // Simulation continue
            if (thisPIU.MaxTotAirVolFlow > 0.0) {
                BaseSizer::reportSizerOutput(
                    state, thisPIU.UnitType, thisPIU.Name, "User-Specified Maximum Air Flow Rate [m3/s]", thisPIU.MaxTotAirVolFlow);
            }
        } else {
            CheckZoneSizing(state, thisPIU.UnitType, thisPIU.Name);
            // Autosized maximum air flow for reporting
            Real64 MaxTotAirVolFlowDes = max(state.dataSize->TermUnitFinalZoneSizing(CurTermUnitSizingNum).DesCoolVolFlow,
                                             state.dataSize->TermUnitFinalZoneSizing(CurTermUnitSizingNum).DesHeatVolFlow);
            if (MaxTotAirVolFlowDes < SmallAirVolFlow) {
                MaxTotAirVolFlowDes = 0.0;
            }
            if (IsAutoSize) {
                thisPIU.MaxTotAirVolFlow = MaxTotAirVolFlowDes;
                BaseSizer::reportSizerOutput(state, thisPIU.UnitType, thisPIU.Name, "Design Size Maximum Air Flow Rate [m3/s]", MaxTotAirVolFlowDes);
            } else {
                if (thisPIU.MaxTotAirVolFlow > 0.0 && MaxTotAirVolFlowDes > 0.0) {
                    // Hardsized maximum air flow for reporting
                    Real64 const MaxTotAirVolFlowUser = thisPIU.MaxTotAirVolFlow;
                    BaseSizer::reportSizerOutput(state,
                                                 thisPIU.UnitType,
                                                 thisPIU.Name,
                                                 "Design Size Maximum Air Flow Rate [m3/s]",
                                                 MaxTotAirVolFlowDes,
                                                 "User-Specified Maximum Air Flow Rate [m3/s]",
                                                 MaxTotAirVolFlowUser);
                    if (state.dataGlobal->DisplayExtraWarnings) {
                        if ((std::abs(MaxTotAirVolFlowDes - MaxTotAirVolFlowUser) / MaxTotAirVolFlowUser) >
                            state.dataSize->AutoVsHardSizingThreshold) {
                            ShowMessage(state, format("SizePIU: Potential issue with equipment sizing for {} {}", thisPIU.UnitType, thisPIU.Name));
                            ShowContinueError(state, format("User-Specified Maximum Air Flow Rate of {:.5R} [m3/s]", MaxTotAirVolFlowUser));
                            ShowContinueError(state, format("differs from Design Size Maximum Air Flow Rate of {:.5R} [m3/s]", MaxTotAirVolFlowDes));
                            ShowContinueError(state, "This may, or may not, indicate mismatched component sizes.");
                            ShowContinueError(state, "Verify that the value entered is intended and is consistent with other components.");
                        }
                    }
                }
            }
        }
    }

    // if a sizing run has been done, check if system sizing has been done for this system
    bool SizingDesRunThisAirSys = false;
    if (state.dataSize->SysSizingRunDone) {
        int const AirLoopNum = state.dataZoneEquip->ZoneEquipConfig(thisPIU.CtrlZoneNum).InletNodeAirLoopNum(thisPIU.ctrlZoneInNodeIndex);
        if (AirLoopNum > 0) {
            CheckThisAirSystemForSizing(state, AirLoopNum, SizingDesRunThisAirSys);
        }

        // get system sizing id if a sizing run has been done for this system
        if (SizingDesRunThisAirSys) {
            SysSizNum = Util::FindItemInList(
                state.dataSize->FinalSysSizing(AirLoopNum).AirPriLoopName, state.dataSize->SysSizInput, &SystemSizingInputData::AirPriLoopName);
            if (SysSizNum == 0) {
                SysSizNum = 1; // use first when none applicable
            }
        }
    }

    IsAutoSize = false;
    if (thisPIU.MaxSecAirVolFlow == AutoSize) {
        IsAutoSize = true;
    }
    if ((state.dataSize->CurZoneEqNum > 0) && (CurTermUnitSizingNum > 0)) {
        if (!IsAutoSize && !state.dataSize->ZoneSizingRunDone) { // Simulation continue
            if (thisPIU.MaxSecAirVolFlow > 0.0) {
                BaseSizer::reportSizerOutput(
                    state, thisPIU.UnitType, thisPIU.Name, "User-Specified Maximum Secondary Air Flow Rate [m3/s]", thisPIU.MaxSecAirVolFlow);
            }
        } else {
            CheckZoneSizing(state, thisPIU.UnitType, thisPIU.Name);
            // Autosized maximum secondary air flow for reporting
            Real64 MaxSecAirVolFlowDes = max(state.dataSize->TermUnitFinalZoneSizing(CurTermUnitSizingNum).DesCoolVolFlow,
                                             state.dataSize->TermUnitFinalZoneSizing(CurTermUnitSizingNum).DesHeatVolFlow);
            if (MaxSecAirVolFlowDes < SmallAirVolFlow) {
                MaxSecAirVolFlowDes = 0.0;
            }
            if (IsAutoSize) {
                thisPIU.MaxSecAirVolFlow = MaxSecAirVolFlowDes;
                BaseSizer::reportSizerOutput(
                    state, thisPIU.UnitType, thisPIU.Name, "Design Size Maximum Secondary Air Flow Rate [m3/s]", MaxSecAirVolFlowDes);
            } else {
                if (thisPIU.MaxSecAirVolFlow > 0.0 && MaxSecAirVolFlowDes > 0.0) {
                    // Harsized maximum secondary air flow for reporting
                    Real64 const MaxSecAirVolFlowUser = thisPIU.MaxSecAirVolFlow;
                    BaseSizer::reportSizerOutput(state,
                                                 thisPIU.UnitType,
                                                 thisPIU.Name,
                                                 "Design Size Maximum Secondary Air Flow Rate [m3/s]",
                                                 MaxSecAirVolFlowDes,
                                                 "User-Specified Maximum Secondary Air Flow Rate [m3/s]",
                                                 MaxSecAirVolFlowUser);
                    if (state.dataGlobal->DisplayExtraWarnings) {
                        if ((std::abs(MaxSecAirVolFlowDes - MaxSecAirVolFlowUser) / MaxSecAirVolFlowUser) >
                            state.dataSize->AutoVsHardSizingThreshold) {
                            ShowMessage(state, format("SizePIU: Potential issue with equipment sizing for {} {}", thisPIU.UnitType, thisPIU.Name));
                            ShowContinueError(state, format("User-Specified Maximum Secondary Air Flow Rate of {:.5R} [m3/s]", MaxSecAirVolFlowUser));
                            ShowContinueError(
                                state, format("differs from Design Size Maximum Secondary Air Flow Rate of {:.5R} [m3/s]", MaxSecAirVolFlowDes));
                            ShowContinueError(state, "This may, or may not, indicate mismatched component sizes.");
                            ShowContinueError(state, "Verify that the value entered is intended and is consistent with other components.");
                        }
                    }
                }
            }
        }
    }

    IsAutoSize = false;
    if (thisPIU.MinPriAirFlowFrac == AutoSize) {
        IsAutoSize = true;
    }
    if ((state.dataSize->CurZoneEqNum > 0) && (CurTermUnitSizingNum > 0)) {
        if (!IsAutoSize && !state.dataSize->ZoneSizingRunDone) { // Simulation continue
            if (thisPIU.MinPriAirFlowFrac > 0.0) {
                BaseSizer::reportSizerOutput(
                    state, thisPIU.UnitType, thisPIU.Name, "User-Specified Minimum Primary Air Flow Fraction", thisPIU.MinPriAirFlowFrac);
            }
        } else {
            CheckZoneSizing(state, thisPIU.UnitType, thisPIU.Name);
            // Autosized minimum primary air flow fraction for reporting
            Real64 MinPriAirFlowFracDes = 0.0;
            if (thisPIU.MaxPriAirVolFlow >= SmallAirVolFlow &&
                state.dataSize->TermUnitFinalZoneSizing(CurTermUnitSizingNum).MinOA >= SmallAirVolFlow) {
                MinPriAirFlowFracDes = state.dataSize->TermUnitFinalZoneSizing(CurTermUnitSizingNum).MinOA / thisPIU.MaxPriAirVolFlow;
            }
            if (SizingDesRunThisAirSys) {
                if (state.dataSize->SysSizInput(SysSizNum).SystemOAMethod == SysOAMethod::SP) { // 62.1 simplified procedure
                    if (thisPIU.MaxPriAirVolFlow > 0.0) {
                        MinPriAirFlowFracDes = 1.5 *
                                               max(state.dataSize->TermUnitFinalZoneSizing(state.dataSize->CurTermUnitSizingNum).VozClgByZone,
                                                   state.dataSize->TermUnitFinalZoneSizing(state.dataSize->CurTermUnitSizingNum).VozHtgByZone) /
                                               thisPIU.MaxPriAirVolFlow;

                        // adjust maximum flow rate
                        if (MinPriAirFlowFracDes > 1.0 && IsMaxPriFlowAutoSize) {
                            thisPIU.MaxPriAirVolFlow *= MinPriAirFlowFracDes;
                            MinPriAirFlowFracDes = 1.0;
                            ShowWarningError(state,
                                             format("SingleDuctSystem:SizeSys: Autosized maximum air flow rate for {} was increased to meet the zone "
                                                    "primary air flow determined according to the ASHRAE Standard 62.1 Simplified Procedure.",
                                                    thisPIU.Name));
                        } else if (MinPriAirFlowFracDes > 1.0) {
                            ShowWarningError(
                                state,
                                format("SingleDuctSystem:SizeSys: Maximum primary air flow rate for {} is potentially too low.", thisPIU.Name));
                            ShowContinueError(state,
                                              "The flow is lower than the minimum primary air flow rate calculated following the ASHRAE Standard "
                                              "62.1 Simplified Procedure:");
                            ShowContinueError(state, format(" User-specified maximum primary air flow rate: {:.3R} m3/s.", thisPIU.MaxPriAirVolFlow));
                            ShowContinueError(
                                state,
                                format(" Calculated minimum primary air flow rate: {:.3R} m3/s.", thisPIU.MaxPriAirVolFlow * MinPriAirFlowFracDes));
                            MinPriAirFlowFracDes = 1.0;
                        }
                    }
                }
            }
            if (IsAutoSize) {
                if (SizingDesRunThisAirSys) {
                    if (state.dataSize->SysSizInput(SysSizNum).SystemOAMethod == SysOAMethod::SP) {
                        state.dataSize->TermUnitFinalZoneSizing(state.dataSize->CurTermUnitSizingNum).VpzMinByZoneSPSized = true;
                    }
                }
                thisPIU.MinPriAirFlowFrac = MinPriAirFlowFracDes;
                BaseSizer::reportSizerOutput(
                    state, thisPIU.UnitType, thisPIU.Name, "Design Size Minimum Primary Air Flow Fraction", MinPriAirFlowFracDes);
            } else {
                if (thisPIU.MinPriAirFlowFrac > 0.0 && MinPriAirFlowFracDes > 0.0) {
                    // Hardsized minimum primary air flow fraction for reporting
                    Real64 const MinPriAirFlowFracUser = thisPIU.MinPriAirFlowFrac;
                    BaseSizer::reportSizerOutput(state,
                                                 thisPIU.UnitType,
                                                 thisPIU.Name,
                                                 "Design Size Minimum Primary Air Flow Fraction",
                                                 MinPriAirFlowFracDes,
                                                 "User-Specified Minimum Primary Air Flow Fraction",
                                                 MinPriAirFlowFracUser);
                    if (state.dataGlobal->DisplayExtraWarnings) {
                        if ((std::abs(MinPriAirFlowFracDes - MinPriAirFlowFracUser) / MinPriAirFlowFracUser) >
                            state.dataSize->AutoVsHardSizingThreshold) {
                            ShowMessage(state, format("SizePIU: Potential issue with equipment sizing for {} {}", thisPIU.UnitType, thisPIU.Name));
                            ShowContinueError(state, format("User-Specified Minimum Primary Air Flow Fraction of {:.1R}", MinPriAirFlowFracUser));
                            ShowContinueError(state,
                                              format("differs from Design Size Minimum Primary Air Flow Fraction of {:.1R}", MinPriAirFlowFracDes));
                            ShowContinueError(state, "This may, or may not, indicate mismatched component sizes.");
                            ShowContinueError(state, "Verify that the value entered is intended and is consistent with other components.");
                        }
                    }
                }
            }
        }
    }

    if (CurTermUnitSizingNum > 0) {

        if (thisPIU.UnitType_Num == DataDefineEquip::ZnAirLoopEquipType::SingleDuct_SeriesPIU_Reheat) {
            TermUnitSizing(CurTermUnitSizingNum).AirVolFlow = thisPIU.MaxTotAirVolFlow;
        } else if (thisPIU.UnitType_Num == DataDefineEquip::ZnAirLoopEquipType::SingleDuct_ParallelPIU_Reheat) {
            TermUnitSizing(CurTermUnitSizingNum).AirVolFlow = thisPIU.MaxSecAirVolFlow + thisPIU.MinPriAirFlowFrac * thisPIU.MaxPriAirVolFlow;
        }
    }

    IsAutoSize = false;
    if (thisPIU.FanOnFlowFrac == AutoSize) {
        IsAutoSize = true;
    }
    if (state.dataSize->CurZoneEqNum > 0) {
        if (!IsAutoSize && !state.dataSize->ZoneSizingRunDone) { // Simulation continue
            if (thisPIU.FanOnFlowFrac > 0.0) {
                BaseSizer::reportSizerOutput(state, thisPIU.UnitType, thisPIU.Name, "User-Specified Fan On Flow Fraction", thisPIU.FanOnFlowFrac);
            }
        } else {
            CheckZoneSizing(state, thisPIU.UnitType, thisPIU.Name);
            // Autosized fan on flow fraction for reporting
            Real64 FanOnFlowFracDes = thisPIU.MinPriAirFlowFrac;
            if (IsAutoSize) {
                thisPIU.FanOnFlowFrac = FanOnFlowFracDes;
                BaseSizer::reportSizerOutput(state, thisPIU.UnitType, thisPIU.Name, "Design Size Fan On Flow Fraction", FanOnFlowFracDes);
            } else {
                if (thisPIU.FanOnFlowFrac > 0.0 && FanOnFlowFracDes > 0.0) {
                    // Hardsized fan on flow fraction for reporting
                    Real64 const FanOnFlowFracUser = thisPIU.FanOnFlowFrac;
                    BaseSizer::reportSizerOutput(state,
                                                 thisPIU.UnitType,
                                                 thisPIU.Name,
                                                 "Design Size Fan On Flow Fraction",
                                                 FanOnFlowFracDes,
                                                 "User-Specified Fan On Flow Fraction",
                                                 FanOnFlowFracUser);
                    if (state.dataGlobal->DisplayExtraWarnings) {
                        if ((std::abs(FanOnFlowFracDes - FanOnFlowFracUser) / FanOnFlowFracUser) > state.dataSize->AutoVsHardSizingThreshold) {
                            ShowMessage(state, format("SizePIU: Potential issue with equipment sizing for {} {}", thisPIU.UnitType, thisPIU.Name));
                            ShowContinueError(state, format("User-Specified Fan On Flow Fraction of {:.1R}", FanOnFlowFracUser));
                            ShowContinueError(state, format("differs from Design Size Fan On Flow Fraction of {:.1R}", FanOnFlowFracDes));
                            ShowContinueError(state, "This may, or may not, indicate mismatched component sizes.");
                            ShowContinueError(state, "Verify that the value entered is intended and is consistent with other components.");
                        }
                    }
                }
            }
        }
    }

    IsAutoSize = false;
    if (thisPIU.MaxVolHotWaterFlow == AutoSize) { //.or.()) THEN
        IsAutoSize = true;
    }
    if ((state.dataSize->CurZoneEqNum > 0) && (CurTermUnitSizingNum > 0)) {
        if (!IsAutoSize && !state.dataSize->ZoneSizingRunDone) { // Simulation continue
            if (thisPIU.MaxVolHotWaterFlow > 0.0) {
                BaseSizer::reportSizerOutput(
                    state, thisPIU.UnitType, thisPIU.Name, "User-Specified Maximum Reheat Water Flow Rate [m3/s]", thisPIU.MaxVolHotWaterFlow);
            }
        } else {
            CheckZoneSizing(state, thisPIU.UnitType, thisPIU.Name);
            if (Util::SameString(HCoilNamesUC[static_cast<int>(thisPIU.HCoilType)], "Coil:Heating:Water")) {

                int const CoilWaterInletNode = GetCoilWaterInletNode(state, "Coil:Heating:Water", thisPIU.HCoil, ErrorsFound);
                int const CoilWaterOutletNode = GetCoilWaterOutletNode(state, "Coil:Heating:Water", thisPIU.HCoil, ErrorsFound);

                // Autosized maximum hot water flow for reporting
                Real64 MaxVolHotWaterFlowDes = 0.0;

                if (IsAutoSize) {
                    int const PltSizHeatNum =
                        MyPlantSizingIndex(state, "Coil:Heating:Water", thisPIU.HCoil, CoilWaterInletNode, CoilWaterOutletNode, ErrorsFound);
                    if (PltSizHeatNum > 0) {

                        if (state.dataSize->TermUnitFinalZoneSizing(CurTermUnitSizingNum).DesHeatMassFlow >= SmallAirVolFlow) {
                            Real64 const CoilInTemp =
                                state.dataSize->TermUnitFinalZoneSizing(CurTermUnitSizingNum).DesHeatCoilInTempTU * thisPIU.MinPriAirFlowFrac +
                                state.dataSize->TermUnitFinalZoneSizing(CurTermUnitSizingNum).ZoneTempAtHeatPeak * (1.0 - thisPIU.MinPriAirFlowFrac);
                            Real64 const CoilOutTemp = state.dataSize->TermUnitFinalZoneSizing(CurTermUnitSizingNum).HeatDesTemp;
                            Real64 const CoilOutHumRat = state.dataSize->TermUnitFinalZoneSizing(CurTermUnitSizingNum).HeatDesHumRat;
                            Real64 const DesMassFlow = state.dataEnvrn->StdRhoAir * TermUnitSizing(CurTermUnitSizingNum).AirVolFlow;
                            DesCoilLoad = PsyCpAirFnW(CoilOutHumRat) * DesMassFlow * (CoilOutTemp - CoilInTemp);

                            Real64 const rho = GetDensityGlycol(state,
                                                                state.dataPlnt->PlantLoop(thisPIU.HWplantLoc.loopNum).FluidName,
                                                                Constant::HWInitConvTemp,
                                                                state.dataPlnt->PlantLoop(thisPIU.HWplantLoc.loopNum).FluidIndex,
                                                                RoutineName);
                            Real64 const Cp = GetSpecificHeatGlycol(state,
                                                                    state.dataPlnt->PlantLoop(thisPIU.HWplantLoc.loopNum).FluidName,
                                                                    Constant::HWInitConvTemp,
                                                                    state.dataPlnt->PlantLoop(thisPIU.HWplantLoc.loopNum).FluidIndex,
                                                                    RoutineName);

                            MaxVolHotWaterFlowDes = DesCoilLoad / (state.dataSize->PlantSizData(PltSizHeatNum).DeltaT * Cp * rho);
                        } else {
                            MaxVolHotWaterFlowDes = 0.0;
                        }
                    } else {
                        ShowSevereError(state, "Autosizing of water flow requires a heating loop Sizing:Plant object");
                        ShowContinueError(state, format("Occurs in{} Object={}", thisPIU.UnitType, thisPIU.Name));
                        ErrorsFound = true;
                    }
                }
                if (IsAutoSize) {
                    thisPIU.MaxVolHotWaterFlow = MaxVolHotWaterFlowDes;
                    BaseSizer::reportSizerOutput(
                        state, thisPIU.UnitType, thisPIU.Name, "Design Size Maximum Reheat Water Flow Rate [m3/s]", MaxVolHotWaterFlowDes);
                    BaseSizer::reportSizerOutput(state,
                                                 thisPIU.UnitType,
                                                 thisPIU.Name,
                                                 "Design Size Reheat Coil Inlet Air Temperature [C]",
                                                 state.dataSize->TermUnitFinalZoneSizing(CurTermUnitSizingNum).DesHeatCoilInTempTU);
                    BaseSizer::reportSizerOutput(state,
                                                 thisPIU.UnitType,
                                                 thisPIU.Name,
                                                 "Design Size Reheat Coil Inlet Air Humidity Ratio [kgWater/kgDryAir]",
                                                 state.dataSize->TermUnitFinalZoneSizing(CurTermUnitSizingNum).DesHeatCoilInHumRatTU);
                } else { // Hardsize with sizing data
                    if (thisPIU.MaxVolHotWaterFlow > 0.0 && MaxVolHotWaterFlowDes > 0.0) {
                        // Hardsized maximum hot water flow for reporting
                        Real64 const MaxVolHotWaterFlowUser = thisPIU.MaxVolHotWaterFlow;
                        BaseSizer::reportSizerOutput(state,
                                                     thisPIU.UnitType,
                                                     thisPIU.Name,
                                                     "Design Size Maximum Reheat Water Flow Rate [m3/s]",
                                                     MaxVolHotWaterFlowDes,
                                                     "User-Specified Maximum Reheat Water Flow Rate [m3/s]",
                                                     MaxVolHotWaterFlowUser);
                        if (state.dataGlobal->DisplayExtraWarnings) {
                            if ((std::abs(MaxVolHotWaterFlowDes - MaxVolHotWaterFlowUser) / MaxVolHotWaterFlowUser) >
                                state.dataSize->AutoVsHardSizingThreshold) {
                                ShowMessage(state,
                                            format("SizePIU: Potential issue with equipment sizing for {} {}", thisPIU.UnitType, thisPIU.Name));
                                ShowContinueError(state,
                                                  format("User-Specified Maximum Reheat Water Flow Rate of {:.5R} [m3/s]", MaxVolHotWaterFlowUser));
                                ShowContinueError(
                                    state, format("differs from Design Size Maximum Reheat Water Flow Rate of {:.5R} [m3/s]", MaxVolHotWaterFlowDes));
                                ShowContinueError(state, "This may, or may not, indicate mismatched component sizes.");
                                ShowContinueError(state, "Verify that the value entered is intended and is consistent with other components.");
                            }
                        }
                    }
                }
            } else {
                thisPIU.MaxVolHotWaterFlow = 0.0;
            }
        }
    }

    IsAutoSize = false;
    if (thisPIU.MaxVolHotSteamFlow == AutoSize) {
        IsAutoSize = true;
    }
    if ((state.dataSize->CurZoneEqNum > 0) && (CurTermUnitSizingNum > 0)) {
        if (!IsAutoSize && !state.dataSize->ZoneSizingRunDone) { // Simulation continue
            if (thisPIU.MaxVolHotWaterFlow > 0.0) {
                BaseSizer::reportSizerOutput(
                    state, thisPIU.UnitType, thisPIU.Name, "User-Specified Maximum Reheat Steam Flow Rate [m3/s]", thisPIU.MaxVolHotWaterFlow);
            }
        } else {
            if (Util::SameString(HCoilNames[static_cast<int>(thisPIU.HCoilType)], "Coil:Heating:Steam")) {

                int const CoilSteamInletNode = GetCoilSteamInletNode(state, "Coil:Heating:Steam", thisPIU.HCoil, ErrorsFound);
                int const CoilSteamOutletNode = GetCoilSteamOutletNode(state, "Coil:Heating:Steam", thisPIU.HCoil, ErrorsFound);
                Real64 MaxVolHotSteamFlowDes = 0.0; // Autosized maximum hot steam flow for reporting

                if (IsAutoSize) {
                    int const PltSizHeatNum =
                        MyPlantSizingIndex(state, "Coil:Heating:Steam", thisPIU.HCoil, CoilSteamInletNode, CoilSteamOutletNode, ErrorsFound);
                    if (PltSizHeatNum > 0) {
                        if (state.dataSize->TermUnitFinalZoneSizing(CurTermUnitSizingNum).DesHeatMassFlow >= SmallAirVolFlow) {
                            Real64 const CoilInTemp =
                                state.dataSize->TermUnitFinalZoneSizing(CurTermUnitSizingNum).DesHeatCoilInTempTU * thisPIU.MinPriAirFlowFrac +
                                state.dataSize->TermUnitFinalZoneSizing(CurTermUnitSizingNum).ZoneTempAtHeatPeak * (1.0 - thisPIU.MinPriAirFlowFrac);
                            Real64 const CoilOutTemp = state.dataSize->TermUnitFinalZoneSizing(CurTermUnitSizingNum).HeatDesTemp;
                            Real64 const CoilOutHumRat = state.dataSize->TermUnitFinalZoneSizing(CurTermUnitSizingNum).HeatDesHumRat;
                            Real64 const DesMassFlow = state.dataEnvrn->StdRhoAir * TermUnitSizing(CurTermUnitSizingNum).AirVolFlow;
                            DesCoilLoad = PsyCpAirFnW(CoilOutHumRat) * DesMassFlow * (CoilOutTemp - CoilInTemp);
                            Real64 constexpr TempSteamIn = 100.00;
                            Real64 const EnthSteamInDry =
                                GetSatEnthalpyRefrig(state, fluidNameSteam, TempSteamIn, 1.0, thisPIU.HCoil_FluidIndex, RoutineName);
                            Real64 const EnthSteamOutWet =
                                GetSatEnthalpyRefrig(state, fluidNameSteam, TempSteamIn, 0.0, thisPIU.HCoil_FluidIndex, RoutineName);
                            Real64 const LatentHeatSteam = EnthSteamInDry - EnthSteamOutWet;
                            Real64 const SteamDensity =
                                GetSatDensityRefrig(state, fluidNameSteam, TempSteamIn, 1.0, thisPIU.HCoil_FluidIndex, RoutineName);
                            int DummyWaterIndex = 1;
                            Real64 const Cp = GetSpecificHeatGlycol(
                                state, fluidNameWater, state.dataSize->PlantSizData(PltSizHeatNum).ExitTemp, DummyWaterIndex, RoutineName);
                            MaxVolHotSteamFlowDes =
                                DesCoilLoad / (SteamDensity * (LatentHeatSteam + state.dataSize->PlantSizData(PltSizHeatNum).DeltaT * Cp));
                        } else {
                            MaxVolHotSteamFlowDes = 0.0;
                        }
                    } else {
                        ShowSevereError(state, "Autosizing of Steam flow requires a heating loop Sizing:Plant object");
                        ShowContinueError(state, format("Occurs in{} Object={}", thisPIU.UnitType, thisPIU.Name));
                        ErrorsFound = true;
                    }
                }
                if (IsAutoSize) {
                    thisPIU.MaxVolHotSteamFlow = MaxVolHotSteamFlowDes;
                    BaseSizer::reportSizerOutput(
                        state, thisPIU.UnitType, thisPIU.Name, "Design Size Maximum Reheat Steam Flow [m3/s]", MaxVolHotSteamFlowDes);
                } else {
                    if (thisPIU.MaxVolHotSteamFlow > 0.0 && MaxVolHotSteamFlowDes > 0.0) {
                        Real64 const MaxVolHotSteamFlowUser = thisPIU.MaxVolHotSteamFlow;
                        BaseSizer::reportSizerOutput(state,
                                                     thisPIU.UnitType,
                                                     thisPIU.Name,
                                                     "Design Size Maximum Reheat Steam Flow [m3/s]",
                                                     MaxVolHotSteamFlowDes,
                                                     "User-Specified Maximum Reheat Steam Flow [m3/s]",
                                                     MaxVolHotSteamFlowUser);
                        if (state.dataGlobal->DisplayExtraWarnings) {
                            if ((std::abs(MaxVolHotSteamFlowDes - MaxVolHotSteamFlowUser) / MaxVolHotSteamFlowUser) >
                                state.dataSize->AutoVsHardSizingThreshold) {
                                ShowMessage(state,
                                            format("SizePIU: Potential issue with equipment sizing for {} {}", thisPIU.UnitType, thisPIU.Name));
                                ShowContinueError(state, format("User-Specified Maximum Reheat Steam Flow of {:.5R} [m3/s]", MaxVolHotSteamFlowUser));
                                ShowContinueError(
                                    state, format("differs from Design Size Maximum Reheat Steam Flow of {:.5R} [m3/s]", MaxVolHotSteamFlowDes));
                                ShowContinueError(state, "This may, or may not, indicate mismatched component sizes.");
                                ShowContinueError(state, "Verify that the value entered is intended and is consistent with other components.");
                            }
                        }
                    }
                }
            } else {
                thisPIU.MaxVolHotSteamFlow = 0.0;
            }
        }
    }

    if (CurTermUnitSizingNum > 0) {
        TermUnitSizing(CurTermUnitSizingNum).MinFlowFrac = thisPIU.MinPriAirFlowFrac;
        TermUnitSizing(CurTermUnitSizingNum).MaxHWVolFlow = thisPIU.MaxVolHotWaterFlow;
        TermUnitSizing(CurTermUnitSizingNum).MaxSTVolFlow = thisPIU.MaxVolHotSteamFlow;
        TermUnitSizing(CurTermUnitSizingNum).DesHeatingLoad = DesCoilLoad; // coil report
        TermUnitSizing(CurTermUnitSizingNum).InducesPlenumAir = thisPIU.InducesPlenumAir;
        if (thisPIU.HCoilType == HtgCoilType::SimpleHeating) {
            SetCoilDesFlow(state,
                           HCoilNamesUC[static_cast<int>(thisPIU.HCoilType)],
                           thisPIU.HCoil,
                           TermUnitSizing(CurTermUnitSizingNum).AirVolFlow,
                           ErrorsFound);
        }
    }

    if (ErrorsFound) {
        ShowFatalError(state, "Preceding sizing errors cause program termination");
    }
}

void CalcSeriesPIU(EnergyPlusData &state,
                   int const PIUNum,             // number of the current PIU being simulated
                   int const ZoneNum,            // number of zone being served
                   int const ZoneNode,           // zone node number
                   bool const FirstHVACIteration // TRUE if 1st HVAC simulation of system timestep
)
{

    // SUBROUTINE INFORMATION:
    //       AUTHOR         Fred Buhl
    //       DATE WRITTEN   August 2000
    //       MODIFIED       na
    //       RE-ENGINEERED  na

    // PURPOSE OF THIS SUBROUTINE:
    // Simulate a series powered induction unit; adjust its primary air flow
    // and reheat coil output to match the zone load.

    // METHODOLOGY EMPLOYED:
    // If unit is on and there is a cooling load:
    // (1) simulates mixer and fan at max secondary air flow and heating coil
    //     off. Obtains fan temperature increase.
    // (2) Calculates primary and secomdary air flow to meet zone load and
    //     resimulates mixer, fan, and (off) coil.
    // If unit is on and there is a heating load
    // (1) sets primary air flow to a minimum.
    // (2) simulates mixer and fan
    // (3) if reheat is hot water, calls ControlCompOutput to simulate hot
    //     water coil and adjust water flow to match coil output to the zone load.
    // (4) if reheat is electric or gas calls SimulateHeatingCoilComponents to
    //     simulate coil at coil output that matches the zone load

    // REFERENCES:
    // na

    // Using/Aliasing
    using namespace DataZoneEnergyDemands;
    using FluidProperties::GetDensityGlycol;
    using FluidProperties::GetSpecificHeatGlycol;
    using HeatingCoils::SimulateHeatingCoilComponents;
    using MixerComponent::SimAirMixer;
    using PlantUtilities::SetComponentFlowRate;
    using SteamCoils::SimulateSteamCoilComponents;
    using WaterCoils::SimulateWaterCoilComponents;

    // Locals
    // SUBROUTINE ARGUMENT DEFINITIONS:

    // SUBROUTINE PARAMETER DEFINITIONS:

    // INTERFACE BLOCK SPECIFICATIONS

    // DERIVED TYPE DEFINITIONS
    // na

    // SUBROUTINE LOCAL VARIABLE DECLARATIONS:
    bool UnitOn(true);  // TRUE if unit is on
    bool PriOn(true);   // TRUE if primary air available
    bool HCoilOn(true); // TRUE if heating coil is on

    Real64 QCoilReq;     // required heating coil outlet to meet zone load
    Real64 MaxWaterFlow; // maximum water flow for heating or cooling [kg/s]
    Real64 MinWaterFlow; // minimum water flow for heating or cooling [kg/s]
    Real64 MinSteamFlow; // TODO: this is unused
    Real64 MaxSteamFlow; // TODO: this is unused

    // initialize local variables
    auto &thisPIU = state.dataPowerInductionUnits->PIU(PIUNum);

    Real64 PriAirMassFlow = state.dataLoopNodes->Node(thisPIU.PriAirInNode).MassFlowRate;                  // primary air mass flow rate [kg/s]
    Real64 const PriAirMassFlowMax = state.dataLoopNodes->Node(thisPIU.PriAirInNode).MassFlowRateMaxAvail; // max primary air mass flow rate [kg/s]
    Real64 const PriAirMassFlowMin = state.dataLoopNodes->Node(thisPIU.PriAirInNode).MassFlowRateMinAvail; // min primary air mass flow rate [kg/s]
    Real64 SecAirMassFlow = state.dataLoopNodes->Node(thisPIU.SecAirInNode).MassFlowRate;                  // secondary air mass flow rate [kg/s]
    Real64 const QZnReq =
        state.dataZoneEnergyDemand->ZoneSysEnergyDemand(ZoneNum).RemainingOutputRequired; // heating or cooling needed by zone [Watts]
    Real64 const QToHeatSetPt =
        state.dataZoneEnergyDemand->ZoneSysEnergyDemand(ZoneNum).RemainingOutputReqToHeatSP; // [W]  remaining load to heating setpoint
    Real64 const CpAirZn = PsyCpAirFnW(state.dataLoopNodes->Node(ZoneNode).HumRat);          // zone air specific heat [J/kg-C]

    // On the first HVAC iteration the system values are given to the controller, but after that
    // the demand limits are in place and there needs to be feedback to the Zone Equipment
    if (thisPIU.HotControlNode > 0) {
        if (FirstHVACIteration) {
            MaxWaterFlow = thisPIU.MaxHotWaterFlow;
            MinWaterFlow = thisPIU.MinHotWaterFlow;
            MaxSteamFlow = thisPIU.MaxHotWaterFlow; // TODO: Need TO change THESE******************************
            MinSteamFlow = thisPIU.MinHotWaterFlow;
        } else {
            MaxWaterFlow = state.dataLoopNodes->Node(thisPIU.HotControlNode).MassFlowRateMaxAvail;
            MinWaterFlow = state.dataLoopNodes->Node(thisPIU.HotControlNode).MassFlowRateMinAvail;
            MaxSteamFlow = state.dataLoopNodes->Node(thisPIU.HotControlNode).MassFlowRateMaxAvail;
            MinSteamFlow = state.dataLoopNodes->Node(thisPIU.HotControlNode).MassFlowRateMinAvail;
        }
    }
    if (GetCurrentScheduleValue(state, thisPIU.SchedPtr) <= 0.0) {
        UnitOn = false;
    }
    if ((GetCurrentScheduleValue(state, thisPIU.FanAvailSchedPtr) <= 0.0 || state.dataHVACGlobal->TurnFansOff) && !state.dataHVACGlobal->TurnFansOn) {
        UnitOn = false;
    }
    if (PriAirMassFlow <= SmallMassFlow || PriAirMassFlowMax <= SmallMassFlow) {
        PriOn = false;
    }
    // Set the mass flow rates
    if (UnitOn) {
        // unit is on
        if (!PriOn) {
            // no primary air flow
            PriAirMassFlow = 0.0;
            // PIU fan off if there is no heating load, also reset fan flag if fan should be off
            if (QZnReq <= SmallLoad) {
                SecAirMassFlow = 0.0;
                state.dataHVACGlobal->TurnFansOn = false;
            } else {
                SecAirMassFlow = thisPIU.MaxTotAirMassFlow;
            }
        } else if (state.dataZoneEnergyDemand->CurDeadBandOrSetback(ZoneNum) || std::abs(QZnReq) < SmallLoad) {
            // in deadband or very small load: set primary air flow to the minimum
            PriAirMassFlow = PriAirMassFlowMin;
            SecAirMassFlow = max(0.0, thisPIU.MaxTotAirMassFlow - PriAirMassFlow);
        } else if (QZnReq > SmallLoad) {
            // heating: set primary air flow to the minimum
            PriAirMassFlow = PriAirMassFlowMin;
            SecAirMassFlow = max(0.0, thisPIU.MaxTotAirMassFlow - PriAirMassFlow);
        } else {
            // cooling: set the primary air flow rate to meet the load.
            // First calculate the fan temperature rise
            // use only secondary air for this calculation
            state.dataLoopNodes->Node(thisPIU.PriAirInNode).MassFlowRate = 0.0;
            state.dataLoopNodes->Node(thisPIU.SecAirInNode).MassFlowRate = thisPIU.MaxTotAirMassFlow;
            SimAirMixer(state, thisPIU.MixerName, thisPIU.Mixer_Num); // fire the mixer
            if (thisPIU.Fan_Num == DataHVACGlobals::FanType_SystemModelObject) {
                state.dataHVACFan->fanObjs[thisPIU.Fan_Index]->simulate(state, _, _);
            } else if (thisPIU.Fan_Num == DataHVACGlobals::FanType_SimpleConstVolume) {
                Fans::SimulateFanComponents(state, thisPIU.FanName, FirstHVACIteration, thisPIU.Fan_Index,
                                            _); // fire the fan
            }

            // fan temperature rise [C]
            Real64 const FanDeltaTemp = state.dataLoopNodes->Node(thisPIU.HCoilInAirNode).Temp - state.dataLoopNodes->Node(thisPIU.SecAirInNode).Temp;
            // using the required zone load, calculate the air temperature needed to meet the load
            // PIU(PIUNum)%MaxTotAirMassFlow * CpAirZn * (OutletTempNeeded - state.dataLoopNodes->Node(ZoneNodeNum)%Temp) = QZnReq
            Real64 const OutletTempNeeded = state.dataLoopNodes->Node(ZoneNode).Temp + QZnReq / (thisPIU.MaxTotAirMassFlow * CpAirZn);
            // mixer outlet temperature needed to meet cooling load
            Real64 const MixTempNeeded = OutletTempNeeded - FanDeltaTemp;
            if (MixTempNeeded <= state.dataLoopNodes->Node(thisPIU.PriAirInNode).Temp) {
                PriAirMassFlow = PriAirMassFlowMax;
            } else if (MixTempNeeded >= state.dataLoopNodes->Node(thisPIU.PriAirInNode).Temp &&
                       MixTempNeeded >= state.dataLoopNodes->Node(thisPIU.SecAirInNode).Temp) {
                PriAirMassFlow = PriAirMassFlowMin;
            } else {
                PriAirMassFlow =
                    thisPIU.MaxTotAirMassFlow * (state.dataLoopNodes->Node(thisPIU.SecAirInNode).Temp - MixTempNeeded) /
                    max(SmallTempDiff, state.dataLoopNodes->Node(thisPIU.SecAirInNode).Temp - state.dataLoopNodes->Node(thisPIU.PriAirInNode).Temp);
                PriAirMassFlow = min(max(PriAirMassFlow, PriAirMassFlowMin), PriAirMassFlowMax);
            }
            SecAirMassFlow = max(0.0, thisPIU.MaxTotAirMassFlow - PriAirMassFlow);
        }
    } else {
        // unit is off ; no flow
        PriAirMassFlow = 0.0;
        SecAirMassFlow = 0.0;
    }
    // Set inlet node flowrates
    state.dataLoopNodes->Node(thisPIU.PriAirInNode).MassFlowRate = PriAirMassFlow;
    state.dataLoopNodes->Node(thisPIU.SecAirInNode).MassFlowRate = SecAirMassFlow;
    if (PriAirMassFlowMax == 0) {
        thisPIU.PriDamperPosition = 0;
    } else {
        thisPIU.PriDamperPosition = PriAirMassFlow / PriAirMassFlowMax;
    }
    // now that inlet airflows have been set, the terminal bos components can be simulated.

    // fire the mixer
    SimAirMixer(state, thisPIU.MixerName, thisPIU.Mixer_Num);
    // fire the fan
    if (thisPIU.Fan_Num == DataHVACGlobals::FanType_SystemModelObject) {
        state.dataHVACFan->fanObjs[thisPIU.Fan_Index]->simulate(state, _, _);
    } else if (thisPIU.Fan_Num == DataHVACGlobals::FanType_SimpleConstVolume) {
        Fans::SimulateFanComponents(state, thisPIU.FanName, FirstHVACIteration, thisPIU.Fan_Index, _); // fire the fan
    }
    // the heating load seen by the reheat coil [W]
    Real64 const QActualHeating =
        QToHeatSetPt - state.dataLoopNodes->Node(thisPIU.HCoilInAirNode).MassFlowRate * CpAirZn *
                           (state.dataLoopNodes->Node(thisPIU.HCoilInAirNode).Temp - state.dataLoopNodes->Node(ZoneNode).Temp);
    // check if heating coil is off
    if ((!UnitOn) || (QActualHeating < SmallLoad) ||
        (state.dataHeatBalFanSys->TempControlType(ZoneNum) == DataHVACGlobals::ThermostatType::SingleCooling) ||
        (PriAirMassFlow > PriAirMassFlowMin)) {
        HCoilOn = false;
    }
    // fire the heating coil

    switch (thisPIU.HCoilType) {

    case HtgCoilType::SimpleHeating: { // COIL:WATER:SIMPLEHEATING
        if (!HCoilOn) {
            // call the reheat coil with the NO FLOW condition
            Real64 mdot = 0.0;
            SetComponentFlowRate(state, mdot, thisPIU.HotControlNode, thisPIU.HotCoilOutNodeNum, thisPIU.HWplantLoc);

            SimulateWaterCoilComponents(state, thisPIU.HCoil, FirstHVACIteration, thisPIU.HCoil_Index);
        } else {
            // control water flow to obtain output matching QZnReq
            ControlCompOutput(state,
                              thisPIU.HCoil,
                              thisPIU.UnitType,
                              thisPIU.HCoil_Index,
                              FirstHVACIteration,
                              QActualHeating,
                              thisPIU.HotControlNode,
                              MaxWaterFlow,
                              MinWaterFlow,
                              thisPIU.HotControlOffset,
                              thisPIU.ControlCompTypeNum,
                              thisPIU.CompErrIndex,
                              thisPIU.HCoilInAirNode,
                              thisPIU.OutAirNode,
                              _,
                              _,
                              _,
                              thisPIU.HWplantLoc);
        }
        break;
    }
    case HtgCoilType::SteamAirHeating: { // COIL:STEAM:AIRHEATING
        if (!HCoilOn) {
            QCoilReq = 0.0;
        } else {
            QCoilReq = QToHeatSetPt - state.dataLoopNodes->Node(thisPIU.HCoilInAirNode).MassFlowRate * CpAirZn *
                                          (state.dataLoopNodes->Node(thisPIU.HCoilInAirNode).Temp - state.dataLoopNodes->Node(ZoneNode).Temp);
        }
        SimulateSteamCoilComponents(state, thisPIU.HCoil, FirstHVACIteration, thisPIU.HCoil_Index, QCoilReq);

        break;
    }
    case HtgCoilType::Electric: { // COIL:ELECTRIC:HEATING
        if (!HCoilOn) {
            QCoilReq = 0.0;
        } else {
            QCoilReq = QToHeatSetPt - state.dataLoopNodes->Node(thisPIU.HCoilInAirNode).MassFlowRate * CpAirZn *
                                          (state.dataLoopNodes->Node(thisPIU.HCoilInAirNode).Temp - state.dataLoopNodes->Node(ZoneNode).Temp);
        }
        SimulateHeatingCoilComponents(state, thisPIU.HCoil, FirstHVACIteration, QCoilReq, thisPIU.HCoil_Index);

        break;
    }
    case HtgCoilType::Gas: { // COIL:GAS:HEATING
        if (!HCoilOn) {
            QCoilReq = 0.0;
        } else {
            QCoilReq = QToHeatSetPt - state.dataLoopNodes->Node(thisPIU.HCoilInAirNode).MassFlowRate * CpAirZn *
                                          (state.dataLoopNodes->Node(thisPIU.HCoilInAirNode).Temp - state.dataLoopNodes->Node(ZoneNode).Temp);
        }
        SimulateHeatingCoilComponents(state, thisPIU.HCoil, FirstHVACIteration, QCoilReq, thisPIU.HCoil_Index);
        break;
    }
    default:
        break;
    }

    // Power supplied
    Real64 const PowerMet = state.dataLoopNodes->Node(thisPIU.OutAirNode).MassFlowRate *
                            (PsyHFnTdbW(state.dataLoopNodes->Node(thisPIU.OutAirNode).Temp, state.dataLoopNodes->Node(ZoneNode).HumRat) -
                             PsyHFnTdbW(state.dataLoopNodes->Node(ZoneNode).Temp, state.dataLoopNodes->Node(ZoneNode).HumRat));
    thisPIU.HeatingRate = max(0.0, PowerMet);
    thisPIU.SensCoolRate = std::abs(min(DataPrecisionGlobals::constant_zero, PowerMet));
    if (state.dataLoopNodes->Node(thisPIU.OutAirNode).MassFlowRate == 0.0) {
        state.dataLoopNodes->Node(thisPIU.PriAirInNode).MassFlowRate = 0.0;
        state.dataLoopNodes->Node(thisPIU.SecAirInNode).MassFlowRate = 0.0;
    }
    if (thisPIU.InducesPlenumAir) {
        state.dataHVACGlobal->PlenumInducedMassFlow = state.dataLoopNodes->Node(thisPIU.SecAirInNode).MassFlowRate;
    } else {
        state.dataHVACGlobal->PlenumInducedMassFlow = 0.0;
    }
    state.dataDefineEquipment->AirDistUnit(thisPIU.ADUNum).MassFlowRatePlenInd = state.dataHVACGlobal->PlenumInducedMassFlow;
    state.dataLoopNodes->Node(thisPIU.OutAirNode).MassFlowRateMax = thisPIU.MaxTotAirMassFlow;
}

void CalcParallelPIU(EnergyPlusData &state,
                     int const PIUNum,             // number of the current PIU being simulated
                     int const ZoneNum,            // number of zone being served
                     int const ZoneNode,           // zone node number
                     bool const FirstHVACIteration // TRUE if 1st HVAC simulation of system timestep
)
{

    // SUBROUTINE INFORMATION:
    //       AUTHOR         Fred Buhl
    //       DATE WRITTEN   August 2000
    //       MODIFIED       September 2016, March 2017

    // PURPOSE OF THIS SUBROUTINE:
    // Simulate a parallel powered induction unit; adjust its primary air flow
    // and reheat coil output to match the zone load.

    // METHODOLOGY EMPLOYED:
    // If unit is on and there is a cooling load:
    // (1) simulate fan at max secondary air flow and heating coil
    //     off. Obtains fan temperature increase.
    // (2) Calculates primary and secomdary air flow to meet zone load.
    //     (a) Assume fan is off and calculate primary air flow to meet cooling load.
    //     (b1) If calculated primary air flow is above the fan turn on ratio, fan is off.
    //         Otherwise fan is on; calculate mixed secondary and primary air flow that
    //         will meet the zone load
    //     (b2) If the fan turn on ratio is zero, then the fan is on only if reheat is needed.
    //  (3) Simulate fan, mixer, and (off) heating coil to obtain zone inlet conditions.
    // If unit is on and there is a heating load
    // (1) sets primary air flow to a minimum.
    // (2) simulates fan and mixer
    // (3) if reheat is hot water, calls ControlCompOutput to simulate hot
    //     water coil and adjust water flow to match coil output to the zone load.
    // (4) if reheat is electric or gas calls SimulateHeatingCoilComponents to
    //     simulate coil at coil output that matches the zone load

    using namespace DataZoneEnergyDemands;
    using HeatingCoils::SimulateHeatingCoilComponents;
    using MixerComponent::SimAirMixer;
    using PlantUtilities::SetComponentFlowRate;
    using SteamCoils::SimulateSteamCoilComponents;
    using WaterCoils::SimulateWaterCoilComponents;

    bool UnitOn(true);  // TRUE if unit is on
    bool PriOn(true);   // TRUE if primary air available
    bool HCoilOn(true); // TRUE if heating coil is on

    Real64 QCoilReq;     // required heating coil outlet to meet zone load
    Real64 MaxWaterFlow; // maximum water flow for heating or cooling [kg/s]
    Real64 MinWaterFlow; // minimum water flow for heating or cooling [kg/s]

    // initialize local variables
    auto &thisPIU = state.dataPowerInductionUnits->PIU(PIUNum);

    Real64 PriAirMassFlow = state.dataLoopNodes->Node(thisPIU.PriAirInNode).MassFlowRate;                  // primary air mass flow rate [kg/s]
    Real64 const PriAirMassFlowMax = state.dataLoopNodes->Node(thisPIU.PriAirInNode).MassFlowRateMaxAvail; // max primary air mass flow rate [kg/s]
    Real64 const PriAirMassFlowMin = state.dataLoopNodes->Node(thisPIU.PriAirInNode).MassFlowRateMinAvail; // min primary air mass flow rate [kg/s]
    Real64 SecAirMassFlow = state.dataLoopNodes->Node(thisPIU.SecAirInNode).MassFlowRate;                  // secondary air mass flow rate [kg/s]
    Real64 const QZnReq =
        state.dataZoneEnergyDemand->ZoneSysEnergyDemand(ZoneNum).RemainingOutputRequired; // heating or cooling needed by zone [Watts]
    Real64 const QToHeatSetPt =
        state.dataZoneEnergyDemand->ZoneSysEnergyDemand(ZoneNum).RemainingOutputReqToHeatSP; // [W]  remaining load to heating setpoint
    Real64 const CpAirZn = PsyCpAirFnW(state.dataLoopNodes->Node(ZoneNode).HumRat);          // zone air specific heat [J/kg-C]

    // On the first HVAC iteration the system values are given to the controller, but after that
    // the demand limits are in place and there needs to be feedback to the Zone Equipment
    if (thisPIU.HotControlNode > 0) {
        if (FirstHVACIteration) {
            MaxWaterFlow = thisPIU.MaxHotWaterFlow;
            MinWaterFlow = thisPIU.MinHotWaterFlow;
        } else {
            MaxWaterFlow = state.dataLoopNodes->Node(thisPIU.HotControlNode).MassFlowRateMaxAvail;
            MinWaterFlow = state.dataLoopNodes->Node(thisPIU.HotControlNode).MassFlowRateMinAvail;
        }
    }
    if (GetCurrentScheduleValue(state, thisPIU.SchedPtr) <= 0.0) {
        UnitOn = false;
    }
    if (PriAirMassFlow <= SmallMassFlow || PriAirMassFlowMax <= SmallMassFlow) {
        PriOn = false;
    }
    // Set the mass flow rates
    if (UnitOn) {
        // unit is on
        // Calculate if reheat is needed
        bool ReheatRequired = false;
        Real64 const qMinPrimary =
            PriAirMassFlowMin *
            (CpAirZn * min(-SmallTempDiff, (state.dataLoopNodes->Node(thisPIU.PriAirInNode).Temp - state.dataLoopNodes->Node(ZoneNode).Temp)));
        if (qMinPrimary < QToHeatSetPt) {
            ReheatRequired = true;
        }

        if (!PriOn) {
            // no primary air flow
            PriAirMassFlow = 0.0;
            // PIU fan off if there is no heating load, also reset fan flag if fan should be off
            if (QZnReq <= SmallLoad) {
                SecAirMassFlow = 0.0;
                state.dataHVACGlobal->TurnFansOn = false;
            } else {
                SecAirMassFlow = thisPIU.MaxSecAirMassFlow;
            }
        } else if (state.dataZoneEnergyDemand->CurDeadBandOrSetback(ZoneNum) || std::abs(QZnReq) < SmallLoad) {
            // in deadband or very small load: set primary air flow to the minimum
            PriAirMassFlow = PriAirMassFlowMin;
            // PIU fan off if reheat is not needed, also reset fan flag if fan should be off
            if (ReheatRequired) {
                SecAirMassFlow = thisPIU.MaxSecAirMassFlow;
                state.dataHVACGlobal->TurnFansOn = true;
            } else {
                SecAirMassFlow = 0.0;
                state.dataHVACGlobal->TurnFansOn = false;
            }
        } else if (QZnReq > SmallLoad) {
            // heating: set primary air flow to the minimum
            PriAirMassFlow = PriAirMassFlowMin;
            SecAirMassFlow = thisPIU.MaxSecAirMassFlow;
        } else {
            // cooling: set the primary air flow rate to meet the load.
            // First calculate the fan temperature rise
            state.dataLoopNodes->Node(thisPIU.SecAirInNode).MassFlowRate = thisPIU.MaxSecAirMassFlow;
            state.dataLoopNodes->Node(thisPIU.SecAirInNode).MassFlowRateMaxAvail = thisPIU.MaxSecAirMassFlow;
            state.dataLoopNodes->Node(thisPIU.PriAirInNode).MassFlowRate = 0.0;

            if (thisPIU.Fan_Num == DataHVACGlobals::FanType_SystemModelObject) {
                state.dataHVACFan->fanObjs[thisPIU.Fan_Index]->simulate(state, _, _);
            } else if (thisPIU.Fan_Num == DataHVACGlobals::FanType_SimpleConstVolume) {
                Fans::SimulateFanComponents(state, thisPIU.FanName, FirstHVACIteration, thisPIU.Fan_Index,
                                            _); // fire the fan
            }
            SimAirMixer(state, thisPIU.MixerName, thisPIU.Mixer_Num); // fire the mixer
            // fan temperature rise [C]
            Real64 const FanDeltaTemp = state.dataLoopNodes->Node(thisPIU.HCoilInAirNode).Temp - state.dataLoopNodes->Node(thisPIU.SecAirInNode).Temp;
            // Assuming the fan is off, calculate the primary air flow needed to meet the zone cooling demand.
            // CpAir*PriAirMassFlow*(Node(thisPIU.PriAirInNode)%Temp - Node(ZoneNodeNum)%Temp) = QZnReq
            PriAirMassFlow =
                QZnReq /
                (CpAirZn * min(-SmallTempDiff, (state.dataLoopNodes->Node(thisPIU.PriAirInNode).Temp - state.dataLoopNodes->Node(ZoneNode).Temp)));
            PriAirMassFlow = min(max(PriAirMassFlow, PriAirMassFlowMin), PriAirMassFlowMax);
            // check for fan on or off
            if ((PriAirMassFlow > thisPIU.FanOnAirMassFlow) && !ReheatRequired) {
                SecAirMassFlow = 0.0; // Fan is off unless reheat is required; no secondary air; also reset fan flag
                state.dataHVACGlobal->TurnFansOn = false;
            } else {
                // fan is on; recalc primary air flow
                // CpAir*PriAirMassFlow*(Node(thisPIU.PriAirInNode)%Temp - Node(ZoneNodeNum)%Temp) +
                //   CpAir*SecAirMassFlow*(Node(thisPIU.SecAirInNode)%Temp + FanDeltaTemp - Node(ZoneNodeNum)%Temp) = QZnReq
                PriAirMassFlow =
                    (QZnReq - CpAirZn * SecAirMassFlow *
                                  (state.dataLoopNodes->Node(thisPIU.SecAirInNode).Temp + FanDeltaTemp - state.dataLoopNodes->Node(ZoneNode).Temp)) /
                    (CpAirZn *
                     min(-SmallTempDiff, (state.dataLoopNodes->Node(thisPIU.PriAirInNode).Temp - state.dataLoopNodes->Node(ZoneNode).Temp)));
                PriAirMassFlow = min(max(PriAirMassFlow, PriAirMassFlowMin), PriAirMassFlowMax);
                SecAirMassFlow = thisPIU.MaxSecAirMassFlow;
            }
        }
    } else {
        // unit is off; no flow
        PriAirMassFlow = 0.0;
        SecAirMassFlow = 0.0;
    }
    // Set inlet node flowrates
    state.dataLoopNodes->Node(thisPIU.PriAirInNode).MassFlowRate = PriAirMassFlow;
    state.dataLoopNodes->Node(thisPIU.SecAirInNode).MassFlowRate = SecAirMassFlow;
    state.dataLoopNodes->Node(thisPIU.SecAirInNode).MassFlowRateMaxAvail = SecAirMassFlow;
    if (PriAirMassFlowMax == 0) {
        thisPIU.PriDamperPosition = 0;
    } else {
        thisPIU.PriDamperPosition = PriAirMassFlow / PriAirMassFlowMax;
    }
    // now that inlet airflows have been set, the terminal box components can be simulated.
    // fire the fan

    if (thisPIU.Fan_Num == DataHVACGlobals::FanType_SystemModelObject) {
        state.dataHVACFan->fanObjs[thisPIU.Fan_Index]->simulate(state, _, _);
    } else if (thisPIU.Fan_Num == DataHVACGlobals::FanType_SimpleConstVolume) {
        Fans::SimulateFanComponents(state, thisPIU.FanName, FirstHVACIteration, thisPIU.Fan_Index, _); // fire the fan
    }
    // fire the mixer
    SimAirMixer(state, thisPIU.MixerName, thisPIU.Mixer_Num);
    // the heating load seen by the reheat coil [W]
    Real64 const QActualHeating =
        QToHeatSetPt - state.dataLoopNodes->Node(thisPIU.HCoilInAirNode).MassFlowRate * CpAirZn *
                           (state.dataLoopNodes->Node(thisPIU.HCoilInAirNode).Temp - state.dataLoopNodes->Node(ZoneNode).Temp);
    // check if heating coil is off
    if ((!UnitOn) || (QActualHeating < SmallLoad) ||
        (state.dataHeatBalFanSys->TempControlType(ZoneNum) == DataHVACGlobals::ThermostatType::SingleCooling) ||
        (PriAirMassFlow > PriAirMassFlowMin)) {
        HCoilOn = false;
    }
    // fire the heating coil
    switch (thisPIU.HCoilType) {

    case HtgCoilType::SimpleHeating: { // COIL:WATER:SIMPLEHEATING
        if (!HCoilOn) {
            // call the reheat coil with the NO FLOW condition
            Real64 mdot = 0.0;
            SetComponentFlowRate(state, mdot, thisPIU.HotControlNode, thisPIU.HotCoilOutNodeNum, thisPIU.HWplantLoc);
            SimulateWaterCoilComponents(state, thisPIU.HCoil, FirstHVACIteration, thisPIU.HCoil_Index);
        } else {
            // control water flow to obtain output matching QZnReq
            ControlCompOutput(state,
                              thisPIU.HCoil,
                              thisPIU.UnitType,
                              thisPIU.HCoil_Index,
                              FirstHVACIteration,
                              QActualHeating,
                              thisPIU.HotControlNode,
                              MaxWaterFlow,
                              MinWaterFlow,
                              thisPIU.HotControlOffset,
                              thisPIU.ControlCompTypeNum,
                              thisPIU.CompErrIndex,
                              thisPIU.HCoilInAirNode,
                              thisPIU.OutAirNode,
                              _,
                              _,
                              _,
                              thisPIU.HWplantLoc);
        }
        break;
    }
    case HtgCoilType::SteamAirHeating: { // COIL:STEAM:AIRHEATING
        if (!HCoilOn) {
            QCoilReq = 0.0;
        } else {
            QCoilReq = QToHeatSetPt - state.dataLoopNodes->Node(thisPIU.HCoilInAirNode).MassFlowRate * CpAirZn *
                                          (state.dataLoopNodes->Node(thisPIU.HCoilInAirNode).Temp - state.dataLoopNodes->Node(ZoneNode).Temp);
        }
        SimulateSteamCoilComponents(state, thisPIU.HCoil, FirstHVACIteration, thisPIU.HCoil_Index, QCoilReq);
        break;
    }
    case HtgCoilType::Electric: { // COIL:ELECTRIC:HEATING
        if (!HCoilOn) {
            QCoilReq = 0.0;
        } else {
            QCoilReq = QToHeatSetPt - state.dataLoopNodes->Node(thisPIU.HCoilInAirNode).MassFlowRate * CpAirZn *
                                          (state.dataLoopNodes->Node(thisPIU.HCoilInAirNode).Temp - state.dataLoopNodes->Node(ZoneNode).Temp);
        }
        SimulateHeatingCoilComponents(state, thisPIU.HCoil, FirstHVACIteration, QCoilReq, thisPIU.HCoil_Index);

        break;
    }
    case HtgCoilType::Gas: { // COIL:GAS:HEATING
        if (!HCoilOn) {
            QCoilReq = 0.0;
        } else {
            QCoilReq = QToHeatSetPt - state.dataLoopNodes->Node(thisPIU.HCoilInAirNode).MassFlowRate * CpAirZn *
                                          (state.dataLoopNodes->Node(thisPIU.HCoilInAirNode).Temp - state.dataLoopNodes->Node(ZoneNode).Temp);
        }
        SimulateHeatingCoilComponents(state, thisPIU.HCoil, FirstHVACIteration, QCoilReq, thisPIU.HCoil_Index);
        break;
    }
    default:
        break;
    }
    // Power supplied
    Real64 const PowerMet = state.dataLoopNodes->Node(thisPIU.OutAirNode).MassFlowRate *
                            (PsyHFnTdbW(state.dataLoopNodes->Node(thisPIU.OutAirNode).Temp, state.dataLoopNodes->Node(ZoneNode).HumRat) -
                             PsyHFnTdbW(state.dataLoopNodes->Node(ZoneNode).Temp, state.dataLoopNodes->Node(ZoneNode).HumRat));
    thisPIU.HeatingRate = max(0.0, PowerMet);
    thisPIU.SensCoolRate = std::abs(min(DataPrecisionGlobals::constant_zero, PowerMet));
    if (state.dataLoopNodes->Node(thisPIU.OutAirNode).MassFlowRate == 0.0) {
        state.dataLoopNodes->Node(thisPIU.PriAirInNode).MassFlowRate = 0.0;
        state.dataLoopNodes->Node(thisPIU.SecAirInNode).MassFlowRate = 0.0;
    }
    if (thisPIU.InducesPlenumAir) {
        state.dataHVACGlobal->PlenumInducedMassFlow = state.dataLoopNodes->Node(thisPIU.SecAirInNode).MassFlowRate;
    } else {
        state.dataHVACGlobal->PlenumInducedMassFlow = 0.0;
    }
    state.dataDefineEquipment->AirDistUnit(thisPIU.ADUNum).MassFlowRatePlenInd = state.dataHVACGlobal->PlenumInducedMassFlow;
    state.dataLoopNodes->Node(thisPIU.OutAirNode).MassFlowRateMax = thisPIU.MaxPriAirMassFlow;
}

void ReportPIU(EnergyPlusData &state, int const PIUNum) // number of the current fan coil unit being simulated
{

    // SUBROUTINE INFORMATION:
    //       AUTHOR         Fred Buhl
    //       DATE WRITTEN   August 2000
    //       MODIFIED       na
    //       RE-ENGINEERED  na

    // PURPOSE OF THIS SUBROUTINE:
    // Fills some report variables for the PIU terminal boxes

    // Using/Aliasing
    Real64 TimeStepSysSec = state.dataHVACGlobal->TimeStepSysSec;

    auto &thisPIU = state.dataPowerInductionUnits->PIU(PIUNum);
    thisPIU.HeatingEnergy = thisPIU.HeatingRate * TimeStepSysSec;
    thisPIU.SensCoolEnergy = thisPIU.SensCoolRate * TimeStepSysSec;

    // set zone OA Volume flow rate
    thisPIU.CalcOutdoorAirVolumeFlowRate(state);
}

// ===================== Utilities =====================================

bool PIUnitHasMixer(EnergyPlusData &state, std::string_view CompName) // component (mixer) name
{

    // FUNCTION INFORMATION:
    //       AUTHOR         Linda Lawrie
    //       DATE WRITTEN   September 2011
    //       MODIFIED       na
    //       RE-ENGINEERED  na

    // PURPOSE OF THIS FUNCTION:
    // Given a mixer name, this routine determines if that mixer is found on
    // PIUnits.

    // Return value
    bool YesNo = false; // True if found

    if (state.dataPowerInductionUnits->GetPIUInputFlag) {
        GetPIUs(state);
        state.dataPowerInductionUnits->GetPIUInputFlag = false;
    }

    if (state.dataPowerInductionUnits->NumPIUs > 0) {
        int const ItemNum = Util::FindItemInList(CompName, state.dataPowerInductionUnits->PIU, &PowIndUnitData::MixerName);
        if (ItemNum > 0) {
            YesNo = true;
        }
    }

    return YesNo;
}

void PIUInducesPlenumAir(EnergyPlusData &state, int const NodeNum) // induced air node number
{

    // SUBROUTINE INFORMATION:
    //       AUTHOR         Fred Buhl
    //       DATE WRITTEN   January 2012
    //       MODIFIED       na
    //       RE-ENGINEERED  na

    // PURPOSE OF THIS FUNCTION:
    // Marks a PIU air terminal unit as obtaining its induced air from
    // a plenum.

    if (state.dataPowerInductionUnits->GetPIUInputFlag) {
        GetPIUs(state);
        state.dataPowerInductionUnits->GetPIUInputFlag = false;
    }

    for (int PIUIndex = 1; PIUIndex <= state.dataPowerInductionUnits->NumPIUs; ++PIUIndex) {
        if (NodeNum == state.dataPowerInductionUnits->PIU(PIUIndex).SecAirInNode) {
            state.dataPowerInductionUnits->PIU(PIUIndex).InducesPlenumAir = true;
            break;
        }
    }
}

void PowIndUnitData::CalcOutdoorAirVolumeFlowRate(EnergyPlusData &state)
{
    // calculates zone outdoor air volume flow rate using the supply air flow rate and OA fraction
    if (this->AirLoopNum > 0) {
        this->OutdoorAirFlowRate = (state.dataLoopNodes->Node(this->PriAirInNode).MassFlowRate / state.dataEnvrn->StdRhoAir) *
                                   state.dataAirLoop->AirLoopFlow(this->AirLoopNum).OAFrac;
    } else {
        this->OutdoorAirFlowRate = 0.0;
    }
}

} // namespace EnergyPlus::PoweredInductionUnits<|MERGE_RESOLUTION|>--- conflicted
+++ resolved
@@ -316,13 +316,7 @@
         thisPIU.MaxTotAirVolFlow = state.dataIPShortCut->rNumericArgs(1);
         thisPIU.MaxPriAirVolFlow = state.dataIPShortCut->rNumericArgs(2);
         thisPIU.MinPriAirFlowFrac = state.dataIPShortCut->rNumericArgs(3);
-
-<<<<<<< HEAD
-        thisPIU.HCoilType =
-            static_cast<HtgCoilType>(getEnumerationValue(HCoilNamesUC, Util::MakeUPPERCase(state.dataIPShortCut->cAlphaArgs(9))));
-=======
-        thisPIU.HCoilType = static_cast<HtgCoilType>(getEnumValue(HCoilNamesUC, UtilityRoutines::makeUPPER(state.dataIPShortCut->cAlphaArgs(9))));
->>>>>>> 07b51a2c
+        thisPIU.HCoilType = static_cast<HtgCoilType>(getEnumValue(HCoilNamesUC, Util::makeUPPER(state.dataIPShortCut->cAlphaArgs(9))));
         switch (thisPIU.HCoilType) {
         case HtgCoilType::SimpleHeating: {
             thisPIU.HCoil_PlantType = DataPlant::PlantEquipmentType::CoilWaterSimpleHeating;
