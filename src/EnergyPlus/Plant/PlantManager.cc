// EnergyPlus, Copyright (c) 1996-2020, The Board of Trustees of the University of Illinois,
// The Regents of the University of California, through Lawrence Berkeley National Laboratory
// (subject to receipt of any required approvals from the U.S. Dept. of Energy), Oak Ridge
// National Laboratory, managed by UT-Battelle, Alliance for Sustainable Energy, LLC, and other
// contributors. All rights reserved.
//
// NOTICE: This Software was developed under funding from the U.S. Department of Energy and the
// U.S. Government consequently retains certain rights. As such, the U.S. Government has been
// granted for itself and others acting on its behalf a paid-up, nonexclusive, irrevocable,
// worldwide license in the Software to reproduce, distribute copies to the public, prepare
// derivative works, and perform publicly and display publicly, and to permit others to do so.
//
// Redistribution and use in source and binary forms, with or without modification, are permitted
// provided that the following conditions are met:
//
// (1) Redistributions of source code must retain the above copyright notice, this list of
//     conditions and the following disclaimer.
//
// (2) Redistributions in binary form must reproduce the above copyright notice, this list of
//     conditions and the following disclaimer in the documentation and/or other materials
//     provided with the distribution.
//
// (3) Neither the name of the University of California, Lawrence Berkeley National Laboratory,
//     the University of Illinois, U.S. Dept. of Energy nor the names of its contributors may be
//     used to endorse or promote products derived from this software without specific prior
//     written permission.
//
// (4) Use of EnergyPlus(TM) Name. If Licensee (i) distributes the software in stand-alone form
//     without changes from the version obtained under this License, or (ii) Licensee makes a
//     reference solely to the software portion of its product, Licensee must refer to the
//     software as "EnergyPlus version X" software, where "X" is the version number Licensee
//     obtained under this License and may not use a different name for the software. Except as
//     specifically required in this Section (4), Licensee shall not use in a company name, a
//     product name, in advertising, publicity, or other promotional activities any name, trade
//     name, trademark, logo, or other designation of "EnergyPlus", "E+", "e+" or confusingly
//     similar designation, without the U.S. Department of Energy's prior written consent.
//
// THIS SOFTWARE IS PROVIDED BY THE COPYRIGHT HOLDERS AND CONTRIBUTORS "AS IS" AND ANY EXPRESS OR
// IMPLIED WARRANTIES, INCLUDING, BUT NOT LIMITED TO, THE IMPLIED WARRANTIES OF MERCHANTABILITY
// AND FITNESS FOR A PARTICULAR PURPOSE ARE DISCLAIMED. IN NO EVENT SHALL THE COPYRIGHT OWNER OR
// CONTRIBUTORS BE LIABLE FOR ANY DIRECT, INDIRECT, INCIDENTAL, SPECIAL, EXEMPLARY, OR
// CONSEQUENTIAL DAMAGES (INCLUDING, BUT NOT LIMITED TO, PROCUREMENT OF SUBSTITUTE GOODS OR
// SERVICES; LOSS OF USE, DATA, OR PROFITS; OR BUSINESS INTERRUPTION) HOWEVER CAUSED AND ON ANY
// THEORY OF LIABILITY, WHETHER IN CONTRACT, STRICT LIABILITY, OR TORT (INCLUDING NEGLIGENCE OR
// OTHERWISE) ARISING IN ANY WAY OUT OF THE USE OF THIS SOFTWARE, EVEN IF ADVISED OF THE
// POSSIBILITY OF SUCH DAMAGE.

// C++ Headers
#include <algorithm>
#include <cassert>

// ObjexxFCL Headers
#include <ObjexxFCL/Array.functions.hh>
#include <ObjexxFCL/Fmath.hh>
#include <ObjexxFCL/string.functions.hh>

// EnergyPlus Headers
#include <EnergyPlus/Autosizing/Base.hh>
#include <EnergyPlus/Boilers.hh>
#include <EnergyPlus/BoilerSteam.hh>
#include <EnergyPlus/BranchInputManager.hh>
#include <EnergyPlus/ChillerIndirectAbsorption.hh>
#include <EnergyPlus/ChillerAbsorption.hh>
#include <EnergyPlus/ChillerElectricEIR.hh>
#include <EnergyPlus/ChillerGasAbsorption.hh>
#include <EnergyPlus/ChillerExhaustAbsorption.hh>
#include <EnergyPlus/ChillerReformulatedEIR.hh>
#include <EnergyPlus/CondenserLoopTowers.hh>
#include <EnergyPlus/CTElectricGenerator.hh>
#include <EnergyPlus/DataBranchAirLoopPlant.hh>
#include <EnergyPlus/DataConvergParams.hh>
#include <EnergyPlus/DataEnvironment.hh>
#include <EnergyPlus/DataErrorTracking.hh>
#include <EnergyPlus/DataHVACGlobals.hh>
#include <EnergyPlus/DataIPShortCuts.hh>
#include <EnergyPlus/DataLoopNode.hh>
#include <EnergyPlus/DataSizing.hh>
#include <EnergyPlus/EMSManager.hh>
#include <EnergyPlus/EvaporativeFluidCoolers.hh>
#include <EnergyPlus/FluidCoolers.hh>
#include <EnergyPlus/FluidProperties.hh>
#include <EnergyPlus/FuelCellElectricGenerator.hh>
#include <EnergyPlus/Data/EnergyPlusData.hh>
#include <EnergyPlus/GroundHeatExchangers.hh>
#include <EnergyPlus/HVACInterfaceManager.hh>
#include <EnergyPlus/HeatPumpWaterToWaterSimple.hh>
#include <EnergyPlus/HeatPumpWaterToWaterCOOLING.hh>
#include <EnergyPlus/HeatPumpWaterToWaterHEATING.hh>
#include <EnergyPlus/HVACVariableRefrigerantFlow.hh>
#include <EnergyPlus/ICEngineElectricGenerator.hh>
#include <EnergyPlus/InputProcessing/InputProcessor.hh>
#include <EnergyPlus/MicroturbineElectricGenerator.hh>
#include <EnergyPlus/NodeInputManager.hh>
#include <EnergyPlus/MicroCHPElectricGenerator.hh>
#include <EnergyPlus/OutputProcessor.hh>
#include <EnergyPlus/OutsideEnergySources.hh>
#include <EnergyPlus/PhotovoltaicThermalCollectors.hh>
#include <EnergyPlus/PipeHeatTransfer.hh>
#include <EnergyPlus/Pipes.hh>
#include <EnergyPlus/Plant/PlantManager.hh>
#include <EnergyPlus/PlantCentralGSHP.hh>
#include <EnergyPlus/PlantChillers.hh>
#include <EnergyPlus/PlantComponentTemperatureSources.hh>
#include <EnergyPlus/PlantHeatExchangerFluidToFluid.hh>
#include <EnergyPlus/PlantLoadProfile.hh>
#include <EnergyPlus/PlantLoopHeatPumpEIR.hh>
#include <EnergyPlus/PlantPipingSystemsManager.hh>
#include <EnergyPlus/PlantUtilities.hh>
#include <EnergyPlus/PlantValves.hh>
#include <EnergyPlus/PondGroundHeatExchanger.hh>
#include <EnergyPlus/RefrigeratedCase.hh>
#include <EnergyPlus/ScheduleManager.hh>
#include <EnergyPlus/SetPointManager.hh>
#include <EnergyPlus/SolarCollectors.hh>
#include <EnergyPlus/SurfaceGroundHeatExchanger.hh>
#include <EnergyPlus/SystemAvailabilityManager.hh>
#include <EnergyPlus/UserDefinedComponents.hh>
#include <EnergyPlus/UtilityRoutines.hh>
#include <EnergyPlus/WaterThermalTanks.hh>
#include <EnergyPlus/WaterUse.hh>
#include <EnergyPlus/IceThermalStorage.hh>

namespace EnergyPlus {

    namespace PlantManager {

        // MODULE INFORMATION:
        //       AUTHOR         Sankaranarayanan K P, Rich Liesen
        //       DATE WRITTEN   May 2005
        //       MODIFIED
        //       RE-ENGINEERED  Sept. 2010 D. Fisher, Edwin Lee, Brent Griffith
        //                      major plant upgrades:
        //                         Single half loop solver
        //                         Automated branch control types
        //                         new loop sequencing structure
        //                         Temperature out range checks

        // PURPOSE OF THIS MODULE:
        // This module serves as the driver for the plant simulation. All necessary iterations and update related to plant
        // connections are performed in this module.

        // Using/Aliasing
        using namespace DataHVACGlobals;
        using namespace DataPlant;
        using namespace DataBranchAirLoopPlant;
        using namespace DataLoopNode;
        using namespace FluidProperties;

        // MODULE PARAMETER DEFINITIONS
        int const Plant(1);
        int const Condenser(2);
        int const TempSetPt(1001);
        bool InitLoopEquip(true);
        bool GetCompSizFac(true);

        static std::string const fluidNameSteam("STEAM");

        Array1D_int SupplySideInletNode;  // Node number for the supply side inlet
        Array1D_int SupplySideOutletNode; // Node number for the supply side outlet
        Array1D_int DemandSideInletNode;  // Inlet node on the demand side

        void clear_state() {
            InitLoopEquip = true;
            GetCompSizFac = true;
            SupplySideInletNode.deallocate();
            SupplySideOutletNode.deallocate();
            DemandSideInletNode.deallocate();
        }

        void ManagePlantLoops(EnergyPlusData &state,
                              bool const FirstHVACIteration,
                              bool &SimAirLoops,                          // True when the air loops need to be (re)simulated
                              bool &SimZoneEquipment,                     // True when zone equipment components need to be (re)simulated
                              [[maybe_unused]] bool &SimNonZoneEquipment, // True when non-zone equipment components need to be (re)simulated
                              bool &SimPlantLoops,                        // True when some part of Plant needs to be (re)simulated
                              bool &SimElecCircuits                       // True when electic circuits need to be (re)simulated
        )
        {

            // SUBROUTINE INFORMATION:
            //       AUTHOR         Sankaranarayanan K P
            //       DATE WRITTEN   Apr 2005
            //       MODIFIED
            //       RE-ENGINEERED  B. Griffith, Feb. 2010

            // PURPOSE OF THIS SUBROUTINE:
            // This subroutine manages the plant loop simulation

            // METHODOLOGY EMPLOYED:
            // Set up the while iteration block for the plant loop simulation.
            // Calls half loop sides to be simulated in predetermined order.
            // Reset the flags as necessary

            // Using/Aliasing
            using PlantUtilities::LogPlantConvergencePoints;

            // SUBROUTINE VARIABLE DEFINITIONS
            int IterPlant;
            int LoopNum;
            int LoopSide;
            int LoopSideNum;
            int OtherSide;
            bool SimHalfLoopFlag;
            int HalfLoopNum;
            int CurntMinPlantSubIterations;

            if (std::any_of(PlantLoop.begin(), PlantLoop.end(), [](DataPlant::PlantLoopData const &e) {
                return (e.CommonPipeType == DataPlant::CommonPipe_Single) ||
                       (e.CommonPipeType == DataPlant::CommonPipe_TwoWay);
            })) {
                CurntMinPlantSubIterations = max(7, state.dataConvergeParams->MinPlantSubIterations);
            } else {
                CurntMinPlantSubIterations = state.dataConvergeParams->MinPlantSubIterations;
            }

            if (TotNumLoops <= 0) { // quick return if no plant in model
                SimPlantLoops = false;
                return;
            }

            IterPlant = 0;
            InitializeLoops(state, FirstHVACIteration);

            while ((SimPlantLoops) && (IterPlant <= state.dataConvergeParams->MaxPlantSubIterations)) {
                // go through half loops in predetermined calling order
                for (HalfLoopNum = 1; HalfLoopNum <= TotNumHalfLoops; ++HalfLoopNum) {

                    LoopNum = PlantCallingOrderInfo(HalfLoopNum).LoopIndex;
                    LoopSide = PlantCallingOrderInfo(HalfLoopNum).LoopSide;
                    OtherSide = 3 - LoopSide; // will give us 1 if LoopSide is 2, or 2 if LoopSide is 1

                    auto &this_loop(PlantLoop(LoopNum));
                    auto &this_loop_side(this_loop.LoopSide(LoopSide));
                    auto &other_loop_side(this_loop.LoopSide(OtherSide));

                    SimHalfLoopFlag = this_loop_side.SimLoopSideNeeded; // set half loop sim flag

                    if (SimHalfLoopFlag || IterPlant <= CurntMinPlantSubIterations) {

                        this_loop_side.solve(state, FirstHVACIteration, other_loop_side.SimLoopSideNeeded);

                        // Always set this side to false,  so that it won't keep being turned on just because of first hvac
                        this_loop_side.SimLoopSideNeeded = false;

                        // If we did the demand side, turn on the supply side (only if we need to do it last)
                        if (LoopSide == DemandSide) {
                            if (this_loop.HasPressureComponents) {
                                other_loop_side.SimLoopSideNeeded = false;
                            }
                        }

                        // Update the report variable
                        this_loop.LastLoopSideSimulated = LoopSide;

                        ++PlantManageHalfLoopCalls;
                    }

                } // half loop based calling order...

                // decide new status for SimPlantLoops flag
                SimPlantLoops = false;
                for (LoopNum = 1; LoopNum <= TotNumLoops; ++LoopNum) {
                    for (LoopSideNum = 1; LoopSideNum <= 2; ++LoopSideNum) {
                        if (PlantLoop(LoopNum).LoopSide(LoopSideNum).SimLoopSideNeeded) {
                            SimPlantLoops = true;
                            goto LoopLevel_exit;
                        }
                    }
                }
                LoopLevel_exit:;

                ++IterPlant; // Increment the iteration counter
                if (IterPlant < CurntMinPlantSubIterations) SimPlantLoops = true;
                ++PlantManageSubIterations; // these are summed across all half loops for reporting
            }                               // while

            // add check for non-plant system sim flag updates
            //  could set SimAirLoops, SimElecCircuits, SimZoneEquipment flags for now
            for (LoopNum = 1; LoopNum <= TotNumLoops; ++LoopNum) {
                for (LoopSide = DemandSide; LoopSide <= SupplySide; ++LoopSide) {
                    auto &this_loop_side(PlantLoop(LoopNum).LoopSide(LoopSide));
                    if (this_loop_side.SimAirLoopsNeeded) SimAirLoops = true;
                    if (this_loop_side.SimZoneEquipNeeded) SimZoneEquipment = true;
                    //  IF (this_loop_side.SimNonZoneEquipNeeded) SimNonZoneEquipment = .TRUE.
                    if (this_loop_side.SimElectLoadCentrNeeded) SimElecCircuits = true;
                }
            }

            // Also log the convergence history of all loopsides once complete
            LogPlantConvergencePoints(FirstHVACIteration);
        }

        void GetPlantLoopData(EnergyPlusData &state) {

            // SUBROUTINE INFORMATION:
            //       AUTHOR         Sankaranarayanan K P
            //       DATE WRITTEN   April 2005
            //       MODIFIED       na
            //       RE-ENGINEERED  na

            // PURPOSE OF THIS SUBROUTINE:
            // This subroutine reads the primary plant loop
            // attributes from the input file

            // METHODOLOGY EMPLOYED:
            // calls the Input Processor to retrieve data from input file.

            // Using/Aliasing
            using namespace DataIPShortCuts; // Data for field names, blank numerics
            using ScheduleManager::GetScheduleIndex;
            using SetPointManager::IsNodeOnSetPtManager;
            auto localTempSetPt = SetPointManager::iCtrlVarType::Temp;
            using NodeInputManager::GetOnlySingleNode;
            using namespace BranchInputManager;
            using DataSizing::AutoSize;
            using FluidProperties::CheckFluidPropertyName;
            using FluidProperties::FindGlycol;
            ;
            using SystemAvailabilityManager::GetPlantAvailabilityManager;

            // SUBROUTINE PARAMETER DEFINITIONS:
            static std::string const RoutineName("GetPlant/CondenserLoopData: ");

            // SUBROUTINE LOCAL VARIABLE DECLARATIONS:
            int LoopNum;      // DO loop counter for loops
            int PressSimLoop; // DO loop counter for pressure simulation type
            int NumAlphas;    // Number of elements in the alpha array
            int NumNums;      // Number of elements in the numeric array
            int IOStat;       // IO Status when calling get input subroutine
            int NumFluids;    // number of fluids in sim
            int PlantLoopNum;
            int CondLoopNum;
            Array1D_string Alpha(18); // dimension to num of alpha fields in input
            Array1D<Real64> Num(30);  // dimension to num of numeric data fields in input
            static bool ErrorsFound(false);
            std::string LoadingScheme;
            bool ErrFound;
            std::string CurrentModuleObject; // for ease in renaming.
            bool MatchedPressureString;
            int PressSimAlphaIndex;

            // FLOW:
            CurrentModuleObject = "PlantLoop";
            NumPlantLoops = inputProcessor->getNumObjectsFound(state,
                    CurrentModuleObject); // Get the number of primary plant loops
            CurrentModuleObject = "CondenserLoop";
            NumCondLoops = inputProcessor->getNumObjectsFound(state, CurrentModuleObject); // Get the number of Condenser loops
            TotNumLoops = NumPlantLoops + NumCondLoops;

            if (TotNumLoops > 0) {
                PlantLoop.allocate(TotNumLoops);
                state.dataConvergeParams->PlantConvergence.allocate(TotNumLoops);
                if (!allocated(PlantAvailMgr)) {
                    PlantAvailMgr.allocate(TotNumLoops);
                }
            } else {
                return;
            }

            for (LoopNum = 1; LoopNum <= TotNumLoops; ++LoopNum) {
                Alpha = "";
                Num = 0.0;

                // set up some references
                auto &this_loop(PlantLoop(LoopNum));
                this_loop.LoopSide.allocate(2);
                auto &this_demand_side(this_loop.LoopSide(1));
                auto &this_supply_side(this_loop.LoopSide(2));
                if (LoopNum <= NumPlantLoops) {
                    PlantLoopNum = LoopNum;
                    this_loop.TypeOfLoop = Plant;
                    CurrentModuleObject = "PlantLoop";
                    inputProcessor->getObjectItem(state,
                                                  CurrentModuleObject,
                                                  PlantLoopNum,
                                                  Alpha,
                                                  NumAlphas,
                                                  Num,
                                                  NumNums,
                                                  IOStat,
                                                  lNumericFieldBlanks,
                                                  lAlphaFieldBlanks,
                                                  cAlphaFieldNames,
                                                  cNumericFieldNames);
                } else {
                    CondLoopNum = LoopNum - NumPlantLoops;
                    this_loop.TypeOfLoop = Condenser;
                    CurrentModuleObject = "CondenserLoop";
                    inputProcessor->getObjectItem(state,
                                                  CurrentModuleObject,
                                                  CondLoopNum,
                                                  Alpha,
                                                  NumAlphas,
                                                  Num,
                                                  NumNums,
                                                  IOStat,
                                                  lNumericFieldBlanks,
                                                  _,
                                                  cAlphaFieldNames,
                                                  cNumericFieldNames);
                }
                UtilityRoutines::IsNameEmpty(state, Alpha(1), CurrentModuleObject, ErrorsFound);
                this_loop.Name = Alpha(1); // Load the Plant Loop Name

                if (UtilityRoutines::SameString(Alpha(2), "STEAM")) {
                    this_loop.FluidType = NodeType_Steam;
                    this_loop.FluidName = Alpha(2);
                } else if (UtilityRoutines::SameString(Alpha(2), "WATER")) {
                    this_loop.FluidType = NodeType_Water;
                    this_loop.FluidName = Alpha(2);
                    this_loop.FluidIndex = FindGlycol(state, Alpha(2));
                } else if (UtilityRoutines::SameString(Alpha(2), "USERDEFINEDFLUIDTYPE")) {
                    this_loop.FluidType = NodeType_Water;
                    this_loop.FluidName = Alpha(3);
                    // check for valid fluid name
                    NumFluids = CheckFluidPropertyName(state, Alpha(3));
                    if (NumFluids == 0) {
                        ShowSevereError(
                                state, CurrentModuleObject + "=\"" + Alpha(1) + "\", missing fluid data for Plant loop.");
                        ErrorsFound = true;
                    } else {
                        this_loop.FluidIndex = FindGlycol(state, Alpha(3));
                        if (this_loop.FluidIndex == 0) {
                            ShowSevereError(state, CurrentModuleObject + "=\"" + Alpha(1) +
                                            "\", invalid glycol fluid data for Plant loop.");
                            ErrorsFound = true;
                        }
                    }
                } else {
                    ShowWarningError(state, "Input error: " + cAlphaFieldNames(2) + '=' + Alpha(2) + " entered, in " +
                                     CurrentModuleObject + '=' + Alpha(1));
                    ShowContinueError(state, "Will default to Water.");

                    this_loop.FluidType = NodeType_Water;
                    this_loop.FluidName = "WATER";
                    this_loop.FluidIndex = FindGlycol(state, "WATER");
                }

                this_loop.OperationScheme = Alpha(4); // Load the Plant Control Scheme Priority List

                // Load the temperature and flow rate maximum and minimum limits
                this_loop.MaxTemp = Num(1);
                this_loop.MinTemp = Num(2);
                this_loop.MaxVolFlowRate = Num(3);
                if (this_loop.MaxVolFlowRate == AutoSize) {
                    this_loop.MaxVolFlowRateWasAutoSized = true;
                }
                this_loop.MinVolFlowRate = Num(4);

                // The Plant loop volume for both halves of the loop is read in and used in this module for the
                // correct loop temperature step.  Loop data is read in supply side, but the volume is not used in
                // a calculation there.
                this_loop.Volume = Num(5);
                if (lNumericFieldBlanks(5)) this_loop.Volume = DataGlobalConstants::AutoCalculate();
                if (this_loop.Volume == DataGlobalConstants::AutoCalculate()) {
                    this_loop.VolumeWasAutoSized = true;
                }
                // circulation time used to autocalculate loop volume
                if (lNumericFieldBlanks(6)) {
                    this_loop.CirculationTime = 2.0; // default
                } else {
                    this_loop.CirculationTime = Num(6);
                }

                // Load the Loop Inlet and Outlet Nodes and Connection Info (Alpha(7-10) are related to the supply side)
                this_supply_side.NodeNameIn = Alpha(6);
                this_supply_side.NodeNameOut = Alpha(7);
                this_supply_side.BranchList = Alpha(8);
                this_supply_side.ConnectList = Alpha(9);
                this_demand_side.NodeNameIn = Alpha(10);
                this_demand_side.NodeNameOut = Alpha(11);
                this_demand_side.BranchList = Alpha(12);
                this_demand_side.ConnectList = Alpha(13);

                this_supply_side.NodeNumIn = GetOnlySingleNode(state,
                        Alpha(6), ErrorsFound, CurrentModuleObject, Alpha(1), this_loop.FluidType,
                        NodeConnectionType_Inlet, 1, ObjectIsParent);
                this_supply_side.NodeNumOut = GetOnlySingleNode(state,
                        Alpha(7), ErrorsFound, CurrentModuleObject, Alpha(1), this_loop.FluidType,
                        NodeConnectionType_Outlet, 1, ObjectIsParent);
                this_demand_side.NodeNumIn = GetOnlySingleNode(state,
                        Alpha(10), ErrorsFound, CurrentModuleObject, Alpha(1), this_loop.FluidType,
                        NodeConnectionType_Inlet, 1, ObjectIsParent);
                this_demand_side.NodeNumOut = GetOnlySingleNode(state,
                        Alpha(11), ErrorsFound, CurrentModuleObject, Alpha(1), this_loop.FluidType,
                        NodeConnectionType_Outlet, 1, ObjectIsParent);

                this_demand_side.InletNodeSetPt = IsNodeOnSetPtManager(state, this_demand_side.NodeNumIn, localTempSetPt);
                this_demand_side.OutletNodeSetPt = IsNodeOnSetPtManager(state, this_demand_side.NodeNumOut, localTempSetPt);
                this_supply_side.InletNodeSetPt = IsNodeOnSetPtManager(state, this_supply_side.NodeNumIn, localTempSetPt);
                this_supply_side.OutletNodeSetPt = IsNodeOnSetPtManager(state, this_supply_side.NodeNumOut, localTempSetPt);
                this_loop.TempSetPointNodeNum = GetOnlySingleNode(state,
                        Alpha(5), ErrorsFound, CurrentModuleObject, Alpha(1), this_loop.FluidType,
                        NodeConnectionType_Sensor, 1, ObjectIsParent);

                // Load the load distribution scheme.
                LoadingScheme = Alpha(14);
                if (UtilityRoutines::SameString(LoadingScheme, "Optimal")) {
                    this_loop.LoadDistribution = OptimalLoading;
                } else if (UtilityRoutines::SameString(LoadingScheme, "SequentialLoad")) {
                    this_loop.LoadDistribution = SequentialLoading;
                } else if (UtilityRoutines::SameString(LoadingScheme, "UniformLoad")) {
                    this_loop.LoadDistribution = UniformLoading;
                } else if (UtilityRoutines::SameString(LoadingScheme, "UniformPLR")) {
                    this_loop.LoadDistribution = UniformPLRLoading;
                } else if (UtilityRoutines::SameString(LoadingScheme, "SequentialUniformPLR")) {
                    this_loop.LoadDistribution = SequentialUniformPLRLoading;
                } else {
                    ShowWarningError(state, RoutineName + CurrentModuleObject + "=\"" + Alpha(1) + "\", Invalid choice.");
                    ShowContinueError(state, "..." + cAlphaFieldNames(14) + "=\"" + Alpha(14) + "\".");
                    ShowContinueError(state, "Will default to SequentialLoad."); // TODO rename point
                    this_loop.LoadDistribution = SequentialLoading;
                }

                // When dual setpoint is allowed in condenser loop modify this code. Sankar 06/29/2009
                if (this_loop.TypeOfLoop == Plant) {
                    // Get the Loop Demand Calculation Scheme
                    if (UtilityRoutines::SameString(Alpha(16), "SingleSetpoint")) {
                        this_loop.LoopDemandCalcScheme = SingleSetPoint;
                    } else if (UtilityRoutines::SameString(Alpha(16), "DualSetpointDeadband")) {
                        if (this_loop.FluidType == NodeType_Steam) {
                            ShowWarningError(state,
                                    RoutineName + CurrentModuleObject + "=\"" + Alpha(1) + "\", Invalid choice.");
                            ShowContinueError(state, cAlphaFieldNames(16) + "=\"" + Alpha(16) + "\" not valid for " +
                                              cAlphaFieldNames(2) + "= Steam");
                            ShowContinueError(state, "Will reset " + cAlphaFieldNames(16) +
                                              " = SingleSetPoint and simulation will continue.");
                            this_loop.LoopDemandCalcScheme = SingleSetPoint;
                        } else {
                            this_loop.LoopDemandCalcScheme = DualSetPointDeadBand;
                        }
                    } else if (UtilityRoutines::SameString(Alpha(16), "")) {
                        this_loop.LoopDemandCalcScheme = SingleSetPoint;
                    } else {
                        ShowWarningError(state, RoutineName + CurrentModuleObject + "=\"" + Alpha(1) + "\", Invalid choice.");
                        ShowContinueError(state, "..." + cAlphaFieldNames(16) + "=\"" + Alpha(16) + "\".");
                        ShowContinueError(state, "Will default to SingleSetPoint."); // TODO rename point
                        this_loop.LoopDemandCalcScheme = SingleSetPoint;
                    }
                } else if (this_loop.TypeOfLoop == Condenser) {
                    this_loop.LoopDemandCalcScheme = SingleSetPoint;
                }

                // When Commonpipe is allowed in condenser loop modify this code. Sankar 06/29/2009
                if (this_loop.TypeOfLoop == Plant) {
                    if (UtilityRoutines::SameString(Alpha(17), "CommonPipe")) {
                        this_loop.CommonPipeType = CommonPipe_Single;
                    } else if (UtilityRoutines::SameString(Alpha(17), "TwoWayCommonPipe")) {
                        this_loop.CommonPipeType = CommonPipe_TwoWay;
                    } else if (UtilityRoutines::SameString(Alpha(17), "None") || lAlphaFieldBlanks(17)) {
                        this_loop.CommonPipeType = CommonPipe_No;
                    } else {
                        ShowSevereError(state, RoutineName + CurrentModuleObject + "=\"" + Alpha(1) + "\", Invalid choice.");
                        ShowContinueError(state, "Invalid " + cAlphaFieldNames(17) + "=\"" + Alpha(17) + "\".");
                        ShowContinueError(state, "Refer to I/O reference document for more details.");
                        ErrorsFound = true;
                    }
                } else if (this_loop.TypeOfLoop == Condenser) {
                    this_loop.CommonPipeType = CommonPipe_No;
                }

                if (this_loop.CommonPipeType == CommonPipe_TwoWay) {
                    if (this_demand_side.InletNodeSetPt && this_supply_side.InletNodeSetPt) {
                        ShowSevereError(state,
                                RoutineName + CurrentModuleObject + "=\"" + Alpha(1) + "\", Invalid condition.");
                        ShowContinueError(state,
                                "While using a two way common pipe there can be setpoint on only one node other than Plant Supply Outlet node.");
                        ShowContinueError(state, "Currently both Plant Demand inlet and plant supply inlet have setpoints.");
                        ShowContinueError(state, "Select one of the two nodes and rerun the simulation.");
                        ErrorsFound = true;
                    }
                    if (!this_demand_side.InletNodeSetPt && !this_supply_side.InletNodeSetPt) {
                        ShowSevereError(state,
                                RoutineName + CurrentModuleObject + "=\"" + Alpha(1) + "\", Invalid condition.");
                        ShowContinueError(state,
                                "While using a two way common pipe there must be a setpoint in addition to the Plant Supply Outlet node.");
                        ShowContinueError(state,
                                "Currently neither plant demand inlet nor plant supply inlet have setpoints.");
                        ShowContinueError(state, "Select one of the two nodes and rerun the simulation.");
                        ErrorsFound = true;
                    }
                }

                // Pressure Simulation Type Input
                // First set the alpha index in the object as it is different for plant/condenser
                // When CommonPipe, etc., is allowed in condenser loop, modify this code.  Edwin/Sankar 08/12/2009
                if (this_loop.TypeOfLoop == Plant) {
                    PressSimAlphaIndex = 18;
                } else {
                    PressSimAlphaIndex = 15;
                }

                if (NumAlphas >= PressSimAlphaIndex) {
                    MatchedPressureString = false;

                    // Check all types
                    for (PressSimLoop = 1; PressSimLoop <= 4; ++PressSimLoop) {
                        if (UtilityRoutines::SameString(Alpha(PressSimAlphaIndex), PressureSimType(PressSimLoop))) {
                            this_loop.PressureSimType = PressSimLoop;
                            MatchedPressureString = true;
                            break;
                        }
                    }

                    // If we found a match, check to make sure it is one of the valid
                    // ones for this phase of pressure implementation
                    if (MatchedPressureString) {
                        if ((this_loop.PressureSimType == Press_NoPressure) ||
                            (this_loop.PressureSimType == Press_PumpPowerCorrection) ||
                            (this_loop.PressureSimType == Press_FlowCorrection)) {
                            // We are OK here, move on
                        } else {
                            // We have an erroneous input, alert user
                            ShowSevereError(state,
                                    RoutineName + CurrentModuleObject + "=\"" + Alpha(1) + "\", Invalid choice.");
                            ShowContinueError(state, "Invalid " + cAlphaFieldNames(PressSimAlphaIndex) + "=\"" +
                                              Alpha(PressSimAlphaIndex) + "\".");
                            ShowContinueError(state, "Currently only options are: ");
                            ShowContinueError(state, "  - " + PressureSimType(Press_NoPressure));
                            ShowContinueError(state, "  - " + PressureSimType(Press_PumpPowerCorrection));
                            ShowContinueError(state, "  - " + PressureSimType(Press_FlowCorrection));
                            ErrorsFound = true;
                        }
                    }

                    // if we made it this far and didn't get a match, check for blank
                    if (!MatchedPressureString) {
                        if (Alpha(PressSimAlphaIndex).empty()) {
                            this_loop.PressureSimType = Press_NoPressure;
                            break;
                        }
                    }

                    // if we made it this far, there was no match, and it wasn't blank
                    if (!MatchedPressureString) {
                        ShowSevereError(state,
                                RoutineName + CurrentModuleObject + "=\"" + Alpha(1) + "\", Invalid condition.");
                        ShowContinueError(state,
                                "Invalid " + cAlphaFieldNames(PressSimAlphaIndex) + "=\"" + Alpha(PressSimAlphaIndex) +
                                "\".");
                        ErrorsFound = true;
                    }
                }

                ErrFound = false;

                if (this_loop.TypeOfLoop == Plant) {
                    GetPlantAvailabilityManager(state, Alpha(15), LoopNum, TotNumLoops, ErrFound);
                }

                if (ErrFound) {
                    ShowContinueError(state, "Input errors in  " + CurrentModuleObject + '=' + Alpha(1));
                    ErrorsFound = true;
                }

                if (GetFirstBranchInletNodeName(state, this_demand_side.BranchList) != this_demand_side.NodeNameIn) {
                    ShowSevereError(state, RoutineName + CurrentModuleObject + "=\"" + Alpha(1) + "\", Invalid condition.");
                    ShowContinueError(state, "The inlet node of the first branch in the " + cAlphaFieldNames(12) + '=' +
                                      Alpha(12));                                                          //"Plant Demand Side Branch List"
                    ShowContinueError(state, "is not the same as the " + cAlphaFieldNames(10) + '=' +
                                      Alpha(10)); // "Plant Demand Side Inlet Node Name"
                    ShowContinueError(state, "Branch List Inlet Node Name=" +
                                      GetFirstBranchInletNodeName(state, this_demand_side.BranchList)); // TODO rename point
                    ShowContinueError(state,
                            "Branches in a BRANCH LIST must be listed in flow order: inlet branch, then parallel branches, then outlet branch."); // TODO
                    // rename
                    // point
                    ErrorsFound = true;
                }

                if (GetLastBranchOutletNodeName(state, this_demand_side.BranchList) != this_demand_side.NodeNameOut) {
                    //"Plant Demand Side Branch List"
                    ShowSevereError(state, RoutineName + CurrentModuleObject + "=\"" + Alpha(1) + "\", Invalid condition.");
                    ShowContinueError(state,
                            "The outlet node of the last branch in the " + cAlphaFieldNames(12) + '=' + Alpha(12));
                    //"Plant Demand Side Outlet Node Name"
                    ShowContinueError(state, "is not the same as the " + cAlphaFieldNames(11) + '=' + Alpha(11));
                    ShowContinueError(state, "Branch List Outlet Node Name=" +
                                      GetLastBranchOutletNodeName(state, this_demand_side.BranchList)); // TODO rename point
                    // TODO rename point
                    ShowContinueError(state,
                            "Branches in a BRANCH LIST must be listed in flow order: inlet branch, then parallel branches, then outlet branch.");
                    ErrorsFound = true;
                }

                if (GetFirstBranchInletNodeName(state, this_supply_side.BranchList) != this_supply_side.NodeNameIn) {
                    //"Plant Supply Side Branch List"
                    ShowSevereError(state, RoutineName + CurrentModuleObject + "=\"" + Alpha(1) + "\", Invalid condition.");
                    ShowContinueError(state,
                            "The inlet node of the first branch in the " + cAlphaFieldNames(8) + '=' + Alpha(8));
                    //"Plant Supply Side Inlet Node Name
                    ShowContinueError(state, "is not the same as the " + cAlphaFieldNames(6) + '=' + Alpha(6));
                    ShowContinueError(state, "Branch List Inlet Node Name=" +
                                      GetFirstBranchInletNodeName(state, this_supply_side.BranchList)); // TODO rename point
                    // TODO rename point
                    ShowContinueError(state,
                            "Branches in a BRANCH LIST must be listed in flow order: inlet branch, then parallel branches, then outlet branch.");
                    ErrorsFound = true;
                }

                if (GetLastBranchOutletNodeName(state, this_supply_side.BranchList) != this_supply_side.NodeNameOut) {
                    //"Plant Supply Side Branch List"
                    ShowSevereError(state, RoutineName + CurrentModuleObject + "=\"" + Alpha(1) + "\", Invalid condition.");
                    ShowContinueError(state,
                            "The outlet node of the last branch in the " + cAlphaFieldNames(8) + '=' + Alpha(8));
                    //"Plant Supply Side Outlet Node Name"
                    ShowContinueError(state, "is not the same as the " + cAlphaFieldNames(7) + '=' + Alpha(7));
                    ShowContinueError(state, "Branch List Outlet Node Name=" +
                                      GetLastBranchOutletNodeName(state, this_supply_side.BranchList)); // TODO rename point
                    // TODO rename point
                    ShowContinueError(state,
                            "Branches in a BRANCH LIST must be listed in flow order: inlet branch, then parallel branches, then outlet branch.");
                    ErrorsFound = true;
                }
            }

            if (ErrorsFound) {
                ShowFatalError(state,
                        RoutineName + "Errors found in processing input. Preceding conditions cause termination.");
            }

            // set up loop status (set by system availability managers) report variables
            // Condenser loop does not have availability manager yet. Once implemented, move the setup output variable to
            // outside the IF statement.
            for (LoopNum = 1; LoopNum <= TotNumLoops; ++LoopNum) {

                SetupOutputVariable(state,
                                    "Plant System Cycle On Off Status",
                                    OutputProcessor::Unit::None,
                                    PlantAvailMgr(LoopNum).AvailStatus,
                                    "Plant",
                                    "Average",
                                    PlantLoop(LoopNum).Name);
            }
        }

        void GetPlantInput(EnergyPlusData &state) {

            // SUBROUTINE INFORMATION:
            //       AUTHOR         Sankaranarayanan K P
            //       DATE WRITTEN   April 2005
            //       MODIFIED
            //       RE-ENGINEERED  na

            // PURPOSE OF THIS SUBROUTINE:
            // This subroutine gets input either through the Plant Loop derived type
            // or by calls out to the branch manager to obtain data.  By the end of
            // the routine the module level derived type Loop should be fully allocated
            // and fully populated.

            // Using/Aliasing
            using namespace NodeInputManager;
            using namespace BranchInputManager;

            // SUBROUTINE LOCAL VARIABLE DECLARATIONS:
            int LoopNum; // DO loop counter for loops
            int HalfLoopNum;
            int NumOfPipesInLoop;
            int LoopSideNum;
            int BranchNum; // DO loop counter for branches
            int CompNum;   // DO loop counter for components
            int NodeNum;   // DO loop counter for nodes
            int Outlet;
            int Inlet;
            int NumParams;
            int NumAlphas;
            int NumNumbers;
            int SplitNum;
            int MixNum;
            int NumConnectorsInLoop;
            int ConnNum;
            int TotCompsOnBranch;
            int MaxNumAlphas;

            bool SplitInBranch;
            bool MixerOutBranch;
            static bool ErrorsFound(false);
            bool ASeriesBranchHasPump;
            bool AParallelBranchHasPump;

            std::string LoopIdentifier;

            static Array1D_string BranchNames;     // Branch names from GetBranchList call
            static Array1D_string CompTypes;       // Branch names from GetBranchList call
            static Array1D_string CompNames;       // Branch names from GetBranchList call
            static Array1D_int CompCtrls;          // Branch names from GetBranchList call
            static Array1D_string InletNodeNames;  // Node names from GetBranchData call
            static Array1D_string OutletNodeNames; // Node names from GetBranchData call
            static Array1D_int InletNodeNumbers;   // Node numbers from GetBranchData call
            static Array1D_int OutletNodeNumbers;  // Node numbers from GetBranchData call
            static Array1D_bool SplitOutBranch;
            static Array1D_bool MixerInBranch;
            bool errFlag;
            int LoopNumInArray;

            inputProcessor->getObjectDefMaxArgs(state, "Connector:Splitter", NumParams, NumAlphas, NumNumbers);
            MaxNumAlphas = NumAlphas;
            inputProcessor->getObjectDefMaxArgs(state, "Connector:Mixer", NumParams, NumAlphas, NumNumbers);
            MaxNumAlphas = max(MaxNumAlphas, NumAlphas);
            HalfLoopNum = 0;

            for (LoopNum = 1; LoopNum <= TotNumLoops; ++LoopNum) {
                auto &plantLoop = PlantLoop(LoopNum);
                plantLoop.LoopHasConnectionComp = false;

                for (LoopSideNum = DemandSide; LoopSideNum <= SupplySide; ++LoopSideNum) {
                    auto &loopSide = plantLoop.LoopSide(LoopSideNum);
                    ASeriesBranchHasPump = false;
                    AParallelBranchHasPump = false;
                    NumOfPipesInLoop = 0; // Initialization
                    ++HalfLoopNum;
                    loopSide.BypassExists = false;
                    if (plantLoop.TypeOfLoop == Plant && LoopSideNum == DemandSide) {
                        LoopIdentifier = "Plant Demand";
                    } else if (plantLoop.TypeOfLoop == Plant && LoopSideNum == SupplySide) {
                        LoopIdentifier = "Plant Supply";
                    } else if (plantLoop.TypeOfLoop == Condenser && LoopSideNum == DemandSide) {
                        LoopIdentifier = "Condenser Demand";
                    } else if (plantLoop.TypeOfLoop == Condenser && LoopSideNum == SupplySide) {
                        LoopIdentifier = "Condenser Supply";
                    }

                    // Get the branch list and size the Branch portion of the Loop derived type
                    loopSide.TotalBranches = NumBranchesInBranchList(state, loopSide.BranchList);
                    BranchNames.allocate(loopSide.TotalBranches);
                    BranchNames = "";
                    GetBranchList(state, plantLoop.Name, loopSide.BranchList, loopSide.TotalBranches, BranchNames, LoopIdentifier);
                    loopSide.Branch.allocate(loopSide.TotalBranches);

                    // Cycle through all of the branches and set up the node data
                    for (BranchNum = 1; BranchNum <= loopSide.TotalBranches; ++BranchNum) {
                        auto &branch = loopSide.Branch(BranchNum);
                        branch.Name = BranchNames(BranchNum);
                        branch.TotalComponents = NumCompsInBranch(state, BranchNames(BranchNum));
                        branch.IsBypass = false;

                        CompTypes.allocate(branch.TotalComponents);
                        CompNames.allocate(branch.TotalComponents);
                        CompCtrls.dimension(branch.TotalComponents, 0);
                        InletNodeNames.allocate(branch.TotalComponents);
                        InletNodeNumbers.dimension(branch.TotalComponents, 0);
                        OutletNodeNames.allocate(branch.TotalComponents);
                        OutletNodeNumbers.dimension(branch.TotalComponents, 0);

                        GetBranchData(state,
                                      plantLoop.Name,
                                      BranchNames(BranchNum),
                                      branch.PressureCurveType,
                                      branch.PressureCurveIndex,
                                      branch.TotalComponents,
                                      CompTypes,
                                      CompNames,
                                      InletNodeNames,
                                      InletNodeNumbers,
                                      OutletNodeNames,
                                      OutletNodeNumbers,
                                      ErrorsFound);

                        branch.Comp.allocate(branch.TotalComponents);

                        for (CompNum = 1; CompNum <= PlantLoop(LoopNum).LoopSide(LoopSideNum).Branch(BranchNum).TotalComponents; ++CompNum) {
                            // set up some references
                            auto &this_comp_type(CompTypes(CompNum));
                            auto &this_comp(PlantLoop(LoopNum).LoopSide(LoopSideNum).Branch(BranchNum).Comp(CompNum));

                            this_comp.CurOpSchemeType = UnknownStatusOpSchemeType;
                            this_comp.TypeOf = this_comp_type;
                            this_comp.location = EnergyPlus::PlantLocation(LoopNum, LoopSideNum, BranchNum, CompNum);

                            if (UtilityRoutines::SameString(this_comp_type, "Pipe:Adiabatic")) {
                                this_comp.TypeOf_Num = TypeOf_Pipe;
                                this_comp.CurOpSchemeType = NoControlOpSchemeType;
                                this_comp.compPtr = Pipes::LocalPipeData::factory(state, TypeOf_Pipe, CompNames(CompNum));
                            } else if (UtilityRoutines::SameString(this_comp_type, "Pipe:Adiabatic:Steam")) {
                                this_comp.TypeOf_Num = TypeOf_PipeSteam;
                                this_comp.CurOpSchemeType = NoControlOpSchemeType;
                                this_comp.compPtr = Pipes::LocalPipeData::factory(state, TypeOf_PipeSteam, CompNames(CompNum));
                            } else if (UtilityRoutines::SameString(this_comp_type, "Pipe:Outdoor")) {
                                this_comp.TypeOf_Num = TypeOf_PipeExterior;
                                this_comp.CurOpSchemeType = NoControlOpSchemeType;
                                this_comp.compPtr = PipeHeatTransfer::PipeHTData::factory(state, TypeOf_PipeExterior,
                                                                                          CompNames(CompNum));
                            } else if (UtilityRoutines::SameString(this_comp_type, "Pipe:Indoor")) {
                                this_comp.TypeOf_Num = TypeOf_PipeInterior;
                                this_comp.CurOpSchemeType = NoControlOpSchemeType;
                                this_comp.compPtr = PipeHeatTransfer::PipeHTData::factory(state, TypeOf_PipeInterior,
                                                                                          CompNames(CompNum));
                            } else if (UtilityRoutines::SameString(this_comp_type, "Pipe:Underground")) {
                                this_comp.TypeOf_Num = TypeOf_PipeUnderground;
                                this_comp.CurOpSchemeType = NoControlOpSchemeType;
                                this_comp.compPtr = PipeHeatTransfer::PipeHTData::factory(state, TypeOf_PipeUnderground,
                                                                                          CompNames(CompNum));
                            } else if (UtilityRoutines::SameString(this_comp_type,
                                                                   "PipingSystem:Underground:PipeCircuit")) {
                                this_comp.TypeOf_Num = TypeOf_PipingSystemPipeCircuit;
                                this_comp.CurOpSchemeType = NoControlOpSchemeType;
                                this_comp.compPtr = PlantPipingSystemsManager::Circuit::factory(state,
                                        TypeOf_PipingSystemPipeCircuit, CompNames(CompNum));
                            } else if (has_prefixi(this_comp_type, "Pump") ||
                                       has_prefixi(this_comp_type, "HeaderedPumps")) {
                                if (has_prefixi(this_comp_type, "Pump:VariableSpeed:Condensate")) {
                                    this_comp.TypeOf_Num = TypeOf_PumpCondensate;
                                } else if (has_prefixi(this_comp_type, "Pump:ConstantSpeed")) {
                                    this_comp.TypeOf_Num = TypeOf_PumpConstantSpeed;
                                } else if (has_prefixi(this_comp_type, "Pump:VariableSpeed")) {
                                    this_comp.TypeOf_Num = TypeOf_PumpVariableSpeed;
                                } else if (has_prefixi(this_comp_type, "HeaderedPumps:ConstantSpeed")) {
                                    this_comp.TypeOf_Num = TypeOf_PumpBankConstantSpeed;
                                } else if (has_prefixi(this_comp_type, "HeaderedPumps:VariableSpeed")) {
                                    this_comp.TypeOf_Num = TypeOf_PumpBankVariableSpeed;
                                } else {
                                    // discover unsupported equipment on branches.
                                    ShowSevereError(state,
                                            "GetPlantInput: trying to process a pump type that is not supported, dev note");
                                    ShowContinueError(state, "Component Type =" + this_comp_type);
                                }
                                this_comp.CurOpSchemeType = PumpOpSchemeType;
                                if (BranchNum == 1 || BranchNum == PlantLoop(LoopNum).LoopSide(LoopSideNum).TotalBranches) {
                                    ASeriesBranchHasPump = true;
                                } else {
                                    AParallelBranchHasPump = true;
                                }
                                LoopSidePumpInformation p;
                                p.PumpName = CompNames(CompNum);
                                p.BranchNum = BranchNum;
                                p.CompNum = CompNum;
                                p.PumpOutletNode = OutletNodeNumbers(CompNum);
                                DataPlant::PlantLoop(LoopNum).LoopSide(LoopSideNum).BranchPumpsExist = AParallelBranchHasPump;
                                DataPlant::PlantLoop(LoopNum).LoopSide(LoopSideNum).Pumps.push_back(p);
                                DataPlant::PlantLoop(LoopNum).LoopSide(LoopSideNum).TotalPumps++;
                            } else if (UtilityRoutines::SameString(this_comp_type, "WaterHeater:Mixed")) {
                                this_comp.TypeOf_Num = TypeOf_WtrHeaterMixed;
                                if (LoopSideNum == DemandSide) {
                                    this_comp.CurOpSchemeType = DemandOpSchemeType;
                                } else if (LoopSideNum == SupplySide) {
                                    this_comp.CurOpSchemeType = UnknownStatusOpSchemeType;
                                }
                                this_comp.compPtr = WaterThermalTanks::WaterThermalTankData::factory(state, CompNames(CompNum));
                            } else if (UtilityRoutines::SameString(this_comp_type, "WaterHeater:Stratified")) {
                                this_comp.TypeOf_Num = TypeOf_WtrHeaterStratified;
                                if (LoopSideNum == DemandSide) {
                                    this_comp.CurOpSchemeType = DemandOpSchemeType;
                                } else if (LoopSideNum == SupplySide) {
                                    this_comp.CurOpSchemeType = UnknownStatusOpSchemeType;
                                }
                                this_comp.compPtr = WaterThermalTanks::WaterThermalTankData::factory(state, CompNames(CompNum));
                            } else if (UtilityRoutines::SameString(this_comp_type,
                                                                   "ChillerHeater:Absorption:Directfired")) {
                                this_comp.TypeOf_Num = TypeOf_Chiller_DFAbsorption;
                                this_comp.compPtr = ChillerGasAbsorption::GasAbsorberSpecs::factory(state, CompNames(CompNum));
                            } else if (UtilityRoutines::SameString(this_comp_type,
                                                                   "ChillerHeater:Absorption:DoubleEffect")) {
                                this_comp.TypeOf_Num = TypeOf_Chiller_ExhFiredAbsorption;
                                this_comp.compPtr = ChillerExhaustAbsorption::ExhaustAbsorberSpecs::factory(state, CompNames(CompNum));
                            } else if (UtilityRoutines::SameString(this_comp_type,
                                                                   "ThermalStorage:ChilledWater:Mixed")) {
                                this_comp.TypeOf_Num = TypeOf_ChilledWaterTankMixed;
                                if (LoopSideNum == DemandSide) {
                                    this_comp.CurOpSchemeType = DemandOpSchemeType;
                                } else if (LoopSideNum == SupplySide) {
                                    this_comp.CurOpSchemeType = UnknownStatusOpSchemeType;
                                }
                                this_comp.compPtr = WaterThermalTanks::WaterThermalTankData::factory(state, CompNames(CompNum));
                            } else if (UtilityRoutines::SameString(this_comp_type,
                                                                   "ThermalStorage:ChilledWater:Stratified")) {
                                this_comp.TypeOf_Num = TypeOf_ChilledWaterTankStratified;
                                if (LoopSideNum == DemandSide) {
                                    this_comp.CurOpSchemeType = DemandOpSchemeType;
                                } else if (LoopSideNum == SupplySide) {
                                    this_comp.CurOpSchemeType = UnknownStatusOpSchemeType;
                                }
                                this_comp.compPtr = WaterThermalTanks::WaterThermalTankData::factory(state, CompNames(CompNum));
                            } else if (UtilityRoutines::SameString(this_comp_type, "WaterUse:Connections")) {
                                this_comp.TypeOf_Num = TypeOf_WaterUseConnection;
                                this_comp.CurOpSchemeType = DemandOpSchemeType;
                                this_comp.compPtr = WaterUse::WaterConnectionsType::factory(state, CompNames(CompNum));
                            } else if (UtilityRoutines::SameString(this_comp_type, "Coil:Cooling:Water")) {
                                this_comp.TypeOf_Num = TypeOf_CoilWaterCooling;
                                this_comp.CurOpSchemeType = DemandOpSchemeType;
                            } else if (UtilityRoutines::SameString(this_comp_type,
                                                                   "Coil:Cooling:Water:DetailedGeometry")) {
                                this_comp.TypeOf_Num = TypeOf_CoilWaterDetailedFlatCooling;
                                this_comp.CurOpSchemeType = DemandOpSchemeType;
                            } else if (UtilityRoutines::SameString(this_comp_type, "Coil:Heating:Water")) {
                                this_comp.TypeOf_Num = TypeOf_CoilWaterSimpleHeating;
                                this_comp.CurOpSchemeType = DemandOpSchemeType;
                            } else if (UtilityRoutines::SameString(this_comp_type, "Coil:Heating:Steam")) {
                                this_comp.TypeOf_Num = TypeOf_CoilSteamAirHeating;
                                this_comp.CurOpSchemeType = DemandOpSchemeType;
                            } else if (UtilityRoutines::SameString(this_comp_type, "SolarCollector:FlatPlate:Water")) {
                                this_comp.TypeOf_Num = TypeOf_SolarCollectorFlatPlate;
                                if (LoopSideNum == DemandSide) {
                                    this_comp.CurOpSchemeType = DemandOpSchemeType;
                                } else if (LoopSideNum == SupplySide) {
                                    this_comp.CurOpSchemeType = UncontrolledOpSchemeType;
                                }
                                this_comp.compPtr = SolarCollectors::CollectorData::factory(state, CompNames(CompNum));
                            } else if (UtilityRoutines::SameString(this_comp_type,
                                                                   "SolarCollector:IntegralCollectorStorage")) {
                                this_comp.TypeOf_Num = TypeOf_SolarCollectorICS;
                                if (LoopSideNum == DemandSide) {
                                    this_comp.CurOpSchemeType = DemandOpSchemeType;
                                } else if (LoopSideNum == SupplySide) {
                                    this_comp.CurOpSchemeType = UncontrolledOpSchemeType;
                                }
                                this_comp.compPtr = SolarCollectors::CollectorData::factory(state, CompNames(CompNum));
                            } else if (UtilityRoutines::SameString(this_comp_type, "LoadProfile:Plant")) {
                                this_comp.TypeOf_Num = TypeOf_PlantLoadProfile;
                                this_comp.CurOpSchemeType = DemandOpSchemeType;
                                this_comp.compPtr = PlantLoadProfile::PlantProfileData::factory(state, CompNames(CompNum));
                            } else if (UtilityRoutines::SameString(this_comp_type, "GroundHeatExchanger:System")) {
                                this_comp.TypeOf_Num = TypeOf_GrndHtExchgSystem;
                                this_comp.CurOpSchemeType = UncontrolledOpSchemeType;
                                this_comp.compPtr = GroundHeatExchangers::GLHEBase::factory(state, TypeOf_GrndHtExchgSystem,
                                                                                            CompNames(CompNum));
                            } else if (UtilityRoutines::SameString(this_comp_type, "GroundHeatExchanger:Surface")) {
                                this_comp.TypeOf_Num = TypeOf_GrndHtExchgSurface;
                                this_comp.CurOpSchemeType = UncontrolledOpSchemeType;
                                this_comp.compPtr =
                                        SurfaceGroundHeatExchanger::SurfaceGroundHeatExchangerData::factory(
                                                state, TypeOf_GrndHtExchgSurface, CompNames(CompNum));
                            } else if (UtilityRoutines::SameString(this_comp_type, "GroundHeatExchanger:Pond")) {
                                this_comp.TypeOf_Num = TypeOf_GrndHtExchgPond;
                                this_comp.CurOpSchemeType = UncontrolledOpSchemeType;
                                this_comp.compPtr =
                                        PondGroundHeatExchanger::PondGroundHeatExchangerData::factory(state, CompNames(CompNum));
                            } else if (UtilityRoutines::SameString(this_comp_type, "GroundHeatExchanger:Slinky")) {
                                this_comp.TypeOf_Num = TypeOf_GrndHtExchgSlinky;
                                this_comp.CurOpSchemeType = UncontrolledOpSchemeType;
                                this_comp.compPtr = GroundHeatExchangers::GLHEBase::factory(state, TypeOf_GrndHtExchgSlinky,
                                                                                            CompNames(CompNum));
                            } else if (UtilityRoutines::SameString(this_comp_type, "Chiller:Electric:EIR")) {
                                this_comp.TypeOf_Num = TypeOf_Chiller_ElectricEIR;
                                if (LoopSideNum == DemandSide) {
                                    this_comp.CurOpSchemeType = DemandOpSchemeType;
                                } else if (LoopSideNum == SupplySide) {
                                    this_comp.CurOpSchemeType = UnknownStatusOpSchemeType;
                                }
                                this_comp.compPtr = ChillerElectricEIR::ElectricEIRChillerSpecs::factory(state, CompNames(CompNum));
                            } else if (UtilityRoutines::SameString(this_comp_type,
                                                                   "Chiller:Electric:ReformulatedEIR")) {
                                this_comp.TypeOf_Num = TypeOf_Chiller_ElectricReformEIR;
                                if (LoopSideNum == DemandSide) {
                                    this_comp.CurOpSchemeType = DemandOpSchemeType;
                                } else if (LoopSideNum == SupplySide) {
                                    this_comp.CurOpSchemeType = UnknownStatusOpSchemeType;
                                }
                                this_comp.compPtr = ChillerReformulatedEIR::ReformulatedEIRChillerSpecs::factory(state, CompNames(CompNum));
                            } else if (UtilityRoutines::SameString(this_comp_type, "Chiller:Electric")) {
                                this_comp.TypeOf_Num = TypeOf_Chiller_Electric;
                                if (LoopSideNum == DemandSide) {
                                    this_comp.CurOpSchemeType = DemandOpSchemeType;
                                } else if (LoopSideNum == SupplySide) {
                                    this_comp.CurOpSchemeType = UnknownStatusOpSchemeType;
                                }
                                this_comp.compPtr = PlantChillers::ElectricChillerSpecs::factory(state, CompNames(CompNum));
                            } else if (UtilityRoutines::SameString(this_comp_type, "Chiller:EngineDriven")) {
                                this_comp.TypeOf_Num = TypeOf_Chiller_EngineDriven;
                                if (LoopSideNum == DemandSide) {
                                    this_comp.CurOpSchemeType = DemandOpSchemeType;
                                } else if (LoopSideNum == SupplySide) {
                                    this_comp.CurOpSchemeType = UnknownStatusOpSchemeType;
                                }
                                this_comp.compPtr = PlantChillers::EngineDrivenChillerSpecs::factory(state, CompNames(CompNum));
                            } else if (UtilityRoutines::SameString(this_comp_type, "Chiller:CombustionTurbine")) {
                                this_comp.TypeOf_Num = TypeOf_Chiller_CombTurbine;
                                if (LoopSideNum == DemandSide) {
                                    this_comp.CurOpSchemeType = DemandOpSchemeType;
                                } else if (LoopSideNum == SupplySide) {
                                    this_comp.CurOpSchemeType = UnknownStatusOpSchemeType;
                                }
                                this_comp.compPtr = PlantChillers::GTChillerSpecs::factory(state, CompNames(CompNum));
                            } else if (UtilityRoutines::SameString(this_comp_type, "Chiller:ConstantCOP")) {
                                this_comp.TypeOf_Num = TypeOf_Chiller_ConstCOP;
                                if (LoopSideNum == DemandSide) {
                                    this_comp.CurOpSchemeType = DemandOpSchemeType;
                                } else if (LoopSideNum == SupplySide) {
                                    this_comp.CurOpSchemeType = UnknownStatusOpSchemeType;
                                }
                                this_comp.compPtr = PlantChillers::ConstCOPChillerSpecs::factory(state, CompNames(CompNum));
                            } else if (UtilityRoutines::SameString(this_comp_type, "Boiler:HotWater")) {
                                this_comp.TypeOf_Num = TypeOf_Boiler_Simple;
                                this_comp.CurOpSchemeType = UnknownStatusOpSchemeType;
                                this_comp.compPtr = Boilers::BoilerSpecs::factory(state, CompNames(CompNum));
                            } else if (UtilityRoutines::SameString(this_comp_type, "Boiler:Steam")) {
                                this_comp.TypeOf_Num = TypeOf_Boiler_Steam;
                                this_comp.CurOpSchemeType = UnknownStatusOpSchemeType;
                                this_comp.compPtr = BoilerSteam::BoilerSpecs::factory(state, CompNames(CompNum));
                            } else if (UtilityRoutines::SameString(this_comp_type, "Chiller:Absorption:Indirect")) {
                                this_comp.TypeOf_Num = TypeOf_Chiller_Indirect_Absorption;
                                if (LoopSideNum == DemandSide) {
                                    this_comp.CurOpSchemeType = DemandOpSchemeType;
                                } else if (LoopSideNum == SupplySide) {
                                    this_comp.CurOpSchemeType = UnknownStatusOpSchemeType;
                                }
                                this_comp.compPtr = ChillerIndirectAbsorption::IndirectAbsorberSpecs::factory(state, CompNames(CompNum));
                            } else if (UtilityRoutines::SameString(this_comp_type, "Chiller:Absorption")) {
                                this_comp.TypeOf_Num = TypeOf_Chiller_Absorption;
                                if (LoopSideNum == DemandSide) {
                                    this_comp.CurOpSchemeType = DemandOpSchemeType;
                                } else if (LoopSideNum == SupplySide) {
                                    this_comp.CurOpSchemeType = UnknownStatusOpSchemeType;
                                }
                                this_comp.compPtr = ChillerAbsorption::BLASTAbsorberSpecs::factory(state, CompNames(CompNum));
                            } else if (UtilityRoutines::SameString(this_comp_type, "CoolingTower:SingleSpeed")) {
                                this_comp.TypeOf_Num = TypeOf_CoolingTower_SingleSpd;
                                this_comp.CurOpSchemeType = UnknownStatusOpSchemeType;
                                this_comp.compPtr = CondenserLoopTowers::CoolingTower::factory(state, CompNames(CompNum));
                            } else if (UtilityRoutines::SameString(this_comp_type, "CoolingTower:TwoSpeed")) {
                                this_comp.TypeOf_Num = TypeOf_CoolingTower_TwoSpd;
                                this_comp.CurOpSchemeType = UnknownStatusOpSchemeType;
                                this_comp.compPtr = CondenserLoopTowers::CoolingTower::factory(state, CompNames(CompNum));
                            } else if (UtilityRoutines::SameString(this_comp_type, "CoolingTower:VariableSpeed")) {
                                this_comp.TypeOf_Num = TypeOf_CoolingTower_VarSpd;
                                this_comp.compPtr = CondenserLoopTowers::CoolingTower::factory(state, CompNames(CompNum));
                            } else if (UtilityRoutines::SameString(this_comp_type, "CoolingTower:VariableSpeed:Merkel")) {
                                this_comp.TypeOf_Num = TypeOf_CoolingTower_VarSpdMerkel;
                                this_comp.compPtr = CondenserLoopTowers::CoolingTower::factory(state, CompNames(CompNum));
                            } else if (UtilityRoutines::SameString(this_comp_type, "Generator:FuelCell:ExhaustGasToWaterHeatExchanger")) {
                                this_comp.TypeOf_Num = TypeOf_Generator_FCExhaust;
                                this_comp.compPtr = FuelCellElectricGenerator::FCDataStruct::factory_exhaust(state, CompNames(CompNum));
                                if (LoopSideNum == DemandSide) {
                                    this_comp.CurOpSchemeType = DemandOpSchemeType;
                                } else if (LoopSideNum == SupplySide) {
                                    this_comp.CurOpSchemeType = UnknownStatusOpSchemeType;
                                }
                            } else if (UtilityRoutines::SameString(this_comp_type,
                                                                   "WaterHeater:HeatPump:PumpedCondenser")) {
                                this_comp.TypeOf_Num = TypeOf_HeatPumpWtrHeaterPumped;
                                this_comp.CurOpSchemeType = DemandOpSchemeType;
                                this_comp.compPtr = WaterThermalTanks::HeatPumpWaterHeaterData::factory(state, CompNames(CompNum));
                            } else if (UtilityRoutines::SameString(this_comp_type,
                                                                   "WaterHeater:HeatPump:WrappedCondenser")) {
                                this_comp.TypeOf_Num = TypeOf_HeatPumpWtrHeaterWrapped;
                                this_comp.CurOpSchemeType = DemandOpSchemeType;
                                this_comp.compPtr = WaterThermalTanks::HeatPumpWaterHeaterData::factory(state, CompNames(CompNum));
                            } else if (UtilityRoutines::SameString(this_comp_type,
                                                                   "HeatPump:WatertoWater:EquationFit:Cooling")) {
                                this_comp.compPtr = HeatPumpWaterToWaterSimple::GshpSpecs::factory(
                                        state, TypeOf_HPWaterEFCooling, CompNames(CompNum));
                                this_comp.TypeOf_Num = TypeOf_HPWaterEFCooling;
                                if (LoopSideNum == DemandSide) {
                                    this_comp.CurOpSchemeType = DemandOpSchemeType;
                                } else if (LoopSideNum == SupplySide) {
                                    this_comp.CurOpSchemeType = UnknownStatusOpSchemeType;
                                }
                            } else if (UtilityRoutines::SameString(this_comp_type,
                                                                   "HeatPump:WatertoWater:EquationFit:Heating")) {
                                this_comp.compPtr = HeatPumpWaterToWaterSimple::GshpSpecs::factory(
                                        state, TypeOf_HPWaterEFHeating, CompNames(CompNum));
                                this_comp.TypeOf_Num = TypeOf_HPWaterEFHeating;
                                if (LoopSideNum == DemandSide) {
                                    this_comp.CurOpSchemeType = DemandOpSchemeType;
                                } else if (LoopSideNum == SupplySide) {
                                    this_comp.CurOpSchemeType = UnknownStatusOpSchemeType;
                                }
                            } else if (UtilityRoutines::SameString(this_comp_type,
                                                                   "HeatPump:WaterToWater:ParameterEstimation:Heating")) {
                                this_comp.compPtr = HeatPumpWaterToWaterHEATING::GshpPeHeatingSpecs::factory(state, CompNames(CompNum));
                                this_comp.TypeOf_Num = TypeOf_HPWaterPEHeating;
                                if (LoopSideNum == DemandSide) {
                                    this_comp.CurOpSchemeType = DemandOpSchemeType;
                                } else if (LoopSideNum == SupplySide) {
                                    this_comp.CurOpSchemeType = UnknownStatusOpSchemeType;
                                }
                            } else if (UtilityRoutines::SameString(this_comp_type,
                                                                   "HeatPump:WaterToWater:ParameterEstimation:Cooling")) {
                                this_comp.compPtr = HeatPumpWaterToWaterCOOLING::GshpPeCoolingSpecs::factory(state, CompNames(CompNum));
                                this_comp.TypeOf_Num = TypeOf_HPWaterPECooling;
                                if (LoopSideNum == DemandSide) {
                                    this_comp.CurOpSchemeType = DemandOpSchemeType;
                                } else if (LoopSideNum == SupplySide) {
                                    this_comp.CurOpSchemeType = UnknownStatusOpSchemeType;
                                }
                            } else if (UtilityRoutines::SameString(this_comp_type,
                                                                   "HeatPump:PlantLoop:EIR:Heating")) {
                                this_comp.compPtr = EIRPlantLoopHeatPumps::EIRPlantLoopHeatPump::factory(state, TypeOf_HeatPumpEIRHeating, CompNames(CompNum));
                                this_comp.TypeOf_Num = TypeOf_HeatPumpEIRHeating;
                                if (LoopSideNum == DemandSide) {
                                    this_comp.CurOpSchemeType = DemandOpSchemeType;
                                } else if (LoopSideNum == SupplySide) {
                                    this_comp.CurOpSchemeType = UnknownStatusOpSchemeType;
                                }
                            } else if (UtilityRoutines::SameString(this_comp_type,
                                                                   "HeatPump:PlantLoop:EIR:Cooling")) {
                                this_comp.compPtr = EIRPlantLoopHeatPumps::EIRPlantLoopHeatPump::factory(state, TypeOf_HeatPumpEIRCooling, CompNames(CompNum));
                                this_comp.TypeOf_Num = TypeOf_HeatPumpEIRCooling;
                                if (LoopSideNum == DemandSide) {
                                    this_comp.CurOpSchemeType = DemandOpSchemeType;
                                } else if (LoopSideNum == SupplySide) {
                                    this_comp.CurOpSchemeType = UnknownStatusOpSchemeType;
                                }
                            } else if (UtilityRoutines::SameString(this_comp_type,
                                                                   "AirConditioner:VariableRefrigerantFlow")) {
                                this_comp.TypeOf_Num = TypeOf_HeatPumpVRF;
                                if (LoopSideNum == DemandSide) {
                                    this_comp.CurOpSchemeType = DemandOpSchemeType;
                                } else if (LoopSideNum == SupplySide) {
                                    this_comp.CurOpSchemeType = UnknownStatusOpSchemeType;
                                }
                                this_comp.compPtr = HVACVariableRefrigerantFlow::VRFCondenserEquipment::factory(state, CompNames(CompNum));
                            } else if (UtilityRoutines::SameString(this_comp_type, "DistrictCooling")) {
                                this_comp.TypeOf_Num = TypeOf_PurchChilledWater;
                                this_comp.compPtr = OutsideEnergySources::OutsideEnergySourceSpecs::factory(state, TypeOf_PurchChilledWater, CompNames(CompNum));
                            } else if (UtilityRoutines::SameString(this_comp_type, "DistrictHeating")) {
                                this_comp.TypeOf_Num = TypeOf_PurchHotWater;
                                this_comp.compPtr = OutsideEnergySources::OutsideEnergySourceSpecs::factory(state, TypeOf_PurchHotWater, CompNames(CompNum));
                            } else if (UtilityRoutines::SameString(this_comp_type, "ThermalStorage:Ice:Simple")) {
                                this_comp.TypeOf_Num = TypeOf_TS_IceSimple;
                                this_comp.compPtr = IceThermalStorage::SimpleIceStorageData::factory(state, CompNames(CompNum));
                            } else if (UtilityRoutines::SameString(this_comp_type, "ThermalStorage:Ice:Detailed")) {
                                this_comp.TypeOf_Num = TypeOf_TS_IceDetailed;
                                this_comp.compPtr = IceThermalStorage::DetailedIceStorageData::factory(state, CompNames(CompNum));
                            } else if (UtilityRoutines::SameString(this_comp_type, "TemperingValve")) {
                                this_comp.compPtr = PlantValves::TemperValveData::factory(state, CompNames(CompNum));
                                this_comp.TypeOf_Num = TypeOf_ValveTempering;
                            } else if (UtilityRoutines::SameString(this_comp_type, "HeatExchanger:FluidToFluid")) {
                                this_comp.TypeOf_Num = TypeOf_FluidToFluidPlantHtExchg;
                                if (LoopSideNum == DemandSide) {
                                    this_comp.CurOpSchemeType = DemandOpSchemeType;
                                } else if (LoopSideNum == SupplySide) {
                                    this_comp.CurOpSchemeType = FreeRejectionOpSchemeType;
                                }
                                this_comp.compPtr = PlantHeatExchangerFluidToFluid::HeatExchangerStruct::factory(state, CompNames(CompNum));
                            } else if (UtilityRoutines::SameString(this_comp_type, "Generator:MicroTurbine")) {
                                this_comp.TypeOf_Num = TypeOf_Generator_MicroTurbine;
                                if (LoopSideNum == DemandSide) {
                                    this_comp.CurOpSchemeType = DemandOpSchemeType;
                                } else if (LoopSideNum == SupplySide) {
                                    this_comp.CurOpSchemeType = UnknownStatusOpSchemeType;
                                }
                                this_comp.compPtr = MicroturbineElectricGenerator::MTGeneratorSpecs::factory(state, CompNames(CompNum));
                            } else if (UtilityRoutines::SameString(this_comp_type,
                                                                   "Generator:InternalCombustionEngine")) {
                                this_comp.TypeOf_Num = TypeOf_Generator_ICEngine;
                                if (LoopSideNum == DemandSide) {
                                    this_comp.CurOpSchemeType = DemandOpSchemeType;
                                } else if (LoopSideNum == SupplySide) {
                                    this_comp.CurOpSchemeType = UnknownStatusOpSchemeType;
                                }
                                this_comp.compPtr = ICEngineElectricGenerator::ICEngineGeneratorSpecs::factory(state, CompNames(CompNum));

                            } else if (UtilityRoutines::SameString(this_comp_type, "Generator:CombustionTurbine")) {
                                this_comp.TypeOf_Num = TypeOf_Generator_CTurbine;
                                if (LoopSideNum == DemandSide) {
                                    this_comp.CurOpSchemeType = DemandOpSchemeType;
                                } else if (LoopSideNum == SupplySide) {
                                    this_comp.CurOpSchemeType = UnknownStatusOpSchemeType;
                                }
                                this_comp.compPtr = CTElectricGenerator::CTGeneratorData::factory(state, CompNames(CompNum));
                            } else if (UtilityRoutines::SameString(this_comp_type, "Generator:MicroCHP")) {
                                this_comp.TypeOf_Num = TypeOf_Generator_MicroCHP;
                                if (LoopSideNum == DemandSide) {
                                    this_comp.CurOpSchemeType = DemandOpSchemeType;
                                } else if (LoopSideNum == SupplySide) {
                                    this_comp.CurOpSchemeType = UnknownStatusOpSchemeType;
                                }
                                this_comp.compPtr = MicroCHPElectricGenerator::MicroCHPDataStruct::factory(state, CompNames(CompNum));
                            } else if (UtilityRoutines::SameString(this_comp_type, "Generator:FuelCell:StackCooler")) {
                                this_comp.TypeOf_Num = TypeOf_Generator_FCStackCooler;
                                this_comp.compPtr = FuelCellElectricGenerator::FCDataStruct::factory(state, CompNames(CompNum));
                                if (LoopSideNum == DemandSide) {
                                    this_comp.CurOpSchemeType = DemandOpSchemeType;
                                } else if (LoopSideNum == SupplySide) {
                                    this_comp.CurOpSchemeType = UnknownStatusOpSchemeType;
                                }
                            } else if (UtilityRoutines::SameString(this_comp_type, "FluidCooler:SingleSpeed")) {
                                this_comp.TypeOf_Num = TypeOf_FluidCooler_SingleSpd;
                                this_comp.compPtr = FluidCoolers::FluidCoolerspecs::factory(
                                        state, TypeOf_FluidCooler_SingleSpd, CompNames(CompNum));
                            } else if (UtilityRoutines::SameString(this_comp_type, "FluidCooler:TwoSpeed")) {
                                this_comp.TypeOf_Num = TypeOf_FluidCooler_TwoSpd;
                                this_comp.compPtr = FluidCoolers::FluidCoolerspecs::factory(
                                        state, TypeOf_FluidCooler_TwoSpd, CompNames(CompNum));
                            } else if (UtilityRoutines::SameString(this_comp_type, "EvaporativeFluidCooler:SingleSpeed")) {
                                this_comp.TypeOf_Num = TypeOf_EvapFluidCooler_SingleSpd;
                                this_comp.compPtr = EvaporativeFluidCoolers::EvapFluidCoolerSpecs::factory(state,
                                        TypeOf_EvapFluidCooler_SingleSpd, CompNames(CompNum));
                            } else if (UtilityRoutines::SameString(this_comp_type, "EvaporativeFluidCooler:TwoSpeed")) {
                                this_comp.TypeOf_Num = TypeOf_EvapFluidCooler_TwoSpd;
                                this_comp.compPtr = EvaporativeFluidCoolers::EvapFluidCoolerSpecs::factory(state,
                                        TypeOf_EvapFluidCooler_TwoSpd, CompNames(CompNum));
                            } else if (UtilityRoutines::SameString(this_comp_type,
                                                                   "SolarCollector:FlatPlate:PhotovoltaicThermal")) {
                                this_comp.TypeOf_Num = TypeOf_PVTSolarCollectorFlatPlate;
                                if (LoopSideNum == DemandSide) {
                                    this_comp.CurOpSchemeType = DemandOpSchemeType;
                                } else if (LoopSideNum == SupplySide) {
                                    this_comp.CurOpSchemeType = UnknownStatusOpSchemeType;
                                }
                                this_comp.compPtr = PhotovoltaicThermalCollectors::PVTCollectorStruct::factory(state, CompNames(CompNum));
                            } else if (UtilityRoutines::SameString(this_comp_type, "CentralHeatPumpSystem")) {
                                this_comp.TypeOf_Num = TypeOf_CentralGroundSourceHeatPump;
                                this_comp.compPtr = PlantCentralGSHP::WrapperSpecs::factory(state, CompNames(CompNum));
                                // now deal with demand components of the ZoneHVAC type served by ControlCompOutput
                            } else if (UtilityRoutines::SameString(this_comp_type,
                                                                   "ZoneHVAC:Baseboard:RadiantConvective:Water")) {
                                this_comp.TypeOf_Num = TypeOf_Baseboard_Rad_Conv_Water;
                                this_comp.CurOpSchemeType = DemandOpSchemeType;
                            } else if (UtilityRoutines::SameString(this_comp_type,
                                                                   "ZoneHVAC:Baseboard:Convective:Water")) {
                                this_comp.TypeOf_Num = TypeOf_Baseboard_Conv_Water;
                                this_comp.CurOpSchemeType = DemandOpSchemeType;
                            } else if (UtilityRoutines::SameString(this_comp_type,
                                                                   "ZoneHVAC:Baseboard:RadiantConvective:Steam")) {
                                this_comp.TypeOf_Num = TypeOf_Baseboard_Rad_Conv_Steam;
                                this_comp.CurOpSchemeType = DemandOpSchemeType;
                            } else if (UtilityRoutines::SameString(this_comp_type,
                                                                   "ZoneHVAC:CoolingPanel:RadiantConvective:Water")) {
                                this_comp.TypeOf_Num = TypeOf_CoolingPanel_Simple;
                                this_comp.CurOpSchemeType = DemandOpSchemeType;
                            } else if (UtilityRoutines::SameString(this_comp_type,
                                                                   "ZoneHVAC:LowTemperatureRadiant:VariableFlow")) {
                                this_comp.TypeOf_Num = TypeOf_LowTempRadiant_VarFlow;
                                this_comp.CurOpSchemeType = DemandOpSchemeType;
                            } else if (UtilityRoutines::SameString(this_comp_type,
                                                                   "ZoneHVAC:LowTemperatureRadiant:ConstantFlow")) {
                                this_comp.TypeOf_Num = TypeOf_LowTempRadiant_ConstFlow;
                                this_comp.CurOpSchemeType = DemandOpSchemeType;
                            } else if (UtilityRoutines::SameString(this_comp_type,
                                                                   "AirTerminal:SingleDuct:ConstantVolume:CooledBeam")) {
                                this_comp.TypeOf_Num = TypeOf_CooledBeamAirTerminal;
                                this_comp.CurOpSchemeType = DemandOpSchemeType;
                            } else if (UtilityRoutines::SameString(this_comp_type,
                                                                   "AirTerminal:SingleDuct:ConstantVolume:FourPipeBeam")) {
                                this_comp.TypeOf_Num = TypeOf_FourPipeBeamAirTerminal;
                                this_comp.CurOpSchemeType = DemandOpSchemeType;
                            } else if (UtilityRoutines::SameString(this_comp_type,
                                                                   "AirLoopHVAC:UnitaryHeatPump:AirToAir:MultiSpeed")) {
                                this_comp.TypeOf_Num = TypeOf_MultiSpeedHeatPumpRecovery;
                                this_comp.CurOpSchemeType = DemandOpSchemeType;
                            } else if (UtilityRoutines::SameString(this_comp_type, "AirLoopHVAC:UnitarySystem")) {
                                this_comp.TypeOf_Num = TypeOf_UnitarySysRecovery;
                                this_comp.CurOpSchemeType = DemandOpSchemeType;
                            } else if (UtilityRoutines::SameString(this_comp_type,
                                                                   "Coil:Heating:WaterToAirHeatPump:EquationFit")) {
                                this_comp.TypeOf_Num = TypeOf_CoilWAHPHeatingEquationFit;
                                this_comp.CurOpSchemeType = DemandOpSchemeType;
                            } else if (UtilityRoutines::SameString(this_comp_type,
                                                                   "Coil:Cooling:WaterToAirHeatPump:EquationFit")) {
                                this_comp.TypeOf_Num = TypeOf_CoilWAHPCoolingEquationFit;
                                this_comp.CurOpSchemeType = DemandOpSchemeType;
                            } else if (UtilityRoutines::SameString(this_comp_type,
                                                                   "Coil:Heating:WaterToAirHeatPump:VariableSpeedEquationFit")) {
                                this_comp.TypeOf_Num = TypeOf_CoilVSWAHPHeatingEquationFit;
                                this_comp.CurOpSchemeType = DemandOpSchemeType;
                            } else if (UtilityRoutines::SameString(this_comp_type,
                                                                   "Coil:Cooling:WaterToAirHeatPump:VariableSpeedEquationFit")) {
                                this_comp.TypeOf_Num = TypeOf_CoilVSWAHPCoolingEquationFit;
                                this_comp.CurOpSchemeType = DemandOpSchemeType;
                            } else if (UtilityRoutines::SameString(this_comp_type,
                                                                   "Coil:Heating:WaterToAirHeatPump:ParameterEstimation")) {
                                this_comp.TypeOf_Num = TypeOf_CoilWAHPHeatingParamEst;
                                this_comp.CurOpSchemeType = DemandOpSchemeType;
                            } else if (UtilityRoutines::SameString(this_comp_type,
                                                                   "Coil:Cooling:WaterToAirHeatPump:ParameterEstimation")) {
                                this_comp.TypeOf_Num = TypeOf_CoilWAHPCoolingParamEst;
                                this_comp.CurOpSchemeType = DemandOpSchemeType;
                            } else if (UtilityRoutines::SameString(this_comp_type,
                                                                   "Refrigeration:Condenser:WaterCooled")) {
                                this_comp.TypeOf_Num = TypeOf_RefrigSystemWaterCondenser;
                                this_comp.CurOpSchemeType = DemandOpSchemeType;
                                this_comp.compPtr = RefrigeratedCase::RefrigCondenserData::factory(state, CompNames(CompNum));
                            } else if (UtilityRoutines::SameString(this_comp_type, "Refrigeration:CompressorRack")) {
                                this_comp.TypeOf_Num = TypeOf_RefrigerationWaterCoolRack;
                                this_comp.CurOpSchemeType = DemandOpSchemeType;
                                this_comp.compPtr = RefrigeratedCase::RefrigRackData::factory(state, CompNames(CompNum));
                            } else if (UtilityRoutines::SameString(this_comp_type, "PlantComponent:UserDefined")) {
                                this_comp.TypeOf_Num = TypeOf_PlantComponentUserDefined;
                                this_comp.CurOpSchemeType = UnknownStatusOpSchemeType;
                                this_comp.compPtr = UserDefinedComponents::UserPlantComponentStruct::factory(state, CompNames(CompNum));
                            } else if (UtilityRoutines::SameString(this_comp_type, "Coil:UserDefined")) {
                                this_comp.TypeOf_Num = TypeOf_CoilUserDefined;
                                this_comp.CurOpSchemeType = UnknownStatusOpSchemeType;
                            } else if (UtilityRoutines::SameString(this_comp_type, "ZoneHVAC:ForcedAir:UserDefined")) {
                                this_comp.TypeOf_Num = TypeOf_ZoneHVACAirUserDefined;
                                this_comp.CurOpSchemeType = UnknownStatusOpSchemeType;
                            } else if (UtilityRoutines::SameString(this_comp_type,
                                                                   "AirTerminal:SingleDuct:UserDefined")) {
                                this_comp.TypeOf_Num = TypeOf_AirTerminalUserDefined;
                                this_comp.CurOpSchemeType = UnknownStatusOpSchemeType;
                            } else if (UtilityRoutines::SameString(this_comp_type,"PlantComponent:TemperatureSource")) {
                                this_comp.TypeOf_Num = TypeOf_WaterSource;
                                this_comp.CurOpSchemeType = UncontrolledOpSchemeType;
                                this_comp.compPtr = PlantComponentTemperatureSources::WaterSourceSpecs::factory(state, CompNames(CompNum));
                            } else if (UtilityRoutines::SameString(this_comp_type,
                                                                   "GroundHeatExchanger:HorizontalTrench")) {
                                this_comp.TypeOf_Num = TypeOf_GrndHtExchgHorizTrench;
                                this_comp.CurOpSchemeType = TypeOf_GrndHtExchgHorizTrench;
                                this_comp.compPtr = PlantPipingSystemsManager::Circuit::factory(state,
                                        TypeOf_GrndHtExchgHorizTrench, CompNames(CompNum));
                            } else if (UtilityRoutines::SameString(this_comp_type,
                                                                   "Coil:Cooling:DX:SingleSpeed:ThermalStorage")) {
                                this_comp.TypeOf_Num = TypeOf_PackagedTESCoolingCoil;
                                this_comp.CurOpSchemeType = DemandOpSchemeType;
                            } else if (UtilityRoutines::SameString(this_comp_type, "SwimmingPool:Indoor")) {
                                this_comp.TypeOf_Num = TypeOf_SwimmingPool_Indoor;
                                this_comp.CurOpSchemeType = DemandOpSchemeType;
                            } else {
                                // discover unsupported equipment on branches.
                                ShowSevereError(state, "GetPlantInput: Branch=\"" + BranchNames(BranchNum) +
                                                "\", invalid component on branch.");
                                ShowContinueError(state, "...invalid component type=\"" + this_comp_type + "\", name=\"" +
                                                  CompNames(CompNum) + "\".");
                                //            ErrorsFound=.TRUE.
                            }

                            this_comp.Name = CompNames(CompNum);
                            this_comp.NodeNameIn = InletNodeNames(CompNum);
                            this_comp.NodeNumIn = InletNodeNumbers(CompNum);
                            this_comp.NodeNameOut = OutletNodeNames(CompNum);
                            this_comp.NodeNumOut = OutletNodeNumbers(CompNum);

                        }

                        // set branch inlet/outlet nodes
                        branch.NodeNumIn = branch.Comp(1).NodeNumIn;
                        branch.NodeNumOut = branch.Comp(branch.TotalComponents).NodeNumOut;

                        CompTypes.deallocate();
                        CompNames.deallocate();
                        CompCtrls.deallocate();
                        InletNodeNames.deallocate();
                        InletNodeNumbers.deallocate();
                        OutletNodeNames.deallocate();
                        OutletNodeNumbers.deallocate();
                    }

                    BranchNames.deallocate();

                    if (ASeriesBranchHasPump && AParallelBranchHasPump) {
                        ShowSevereError(state, "Current version does not support Loop pumps and branch pumps together");
                        ShowContinueError(state, "Occurs in loop " + PlantLoop(LoopNum).Name);
                        ErrorsFound = true;
                    }

                    // Obtain the Splitter and Mixer information
                    if (loopSide.ConnectList.empty()) {
                        NumofSplitters = 0;
                        NumofMixers = 0;
                    } else {
                        errFlag = false;
                        GetNumSplitterMixerInConntrList(state, plantLoop.Name, loopSide.ConnectList, NumofSplitters, NumofMixers, errFlag);
                        if (errFlag) {
                            ErrorsFound = true;
                        }
                        if (NumofSplitters != NumofMixers) {
                            ShowSevereError(state, "GetPlantInput: Loop Name=" + plantLoop.Name + ", ConnectorList=" +
                                                loopSide.ConnectList + ", unequal number of splitters and mixers");
                            ErrorsFound = true;
                        }
                    }

                    loopSide.Splitter.Exists = NumofSplitters > 0;
                    loopSide.Mixer.Exists = NumofMixers > 0;

                    if (ErrorsFound) {
                        ShowFatalError(state, "GetPlantInput: Previous Severe errors cause termination.");
                    }

                    NumConnectorsInLoop = NumofSplitters + NumofMixers;
                    SplitNum = 1;
                    for (ConnNum = 1; ConnNum <= NumConnectorsInLoop; ++ConnNum) {

                        if (SplitNum > NumofSplitters) break;
                        OutletNodeNames.allocate(MaxNumAlphas);
                        OutletNodeNumbers.allocate(MaxNumAlphas);
                        GetLoopSplitter(state,
                                        plantLoop.Name,
                                        loopSide.ConnectList,
                                        loopSide.Splitter.Name,
                                        loopSide.Splitter.Exists,
                                        loopSide.Splitter.NodeNameIn,
                                        loopSide.Splitter.NodeNumIn,
                                        loopSide.Splitter.TotalOutletNodes,
                                        OutletNodeNames,
                                        OutletNodeNumbers,
                                        ErrorsFound,
                                        ConnNum,
                                        SplitNum);

                        if (SplitNum == 1) {
                            OutletNodeNames.deallocate();
                            OutletNodeNumbers.deallocate();
                            continue;
                        }

                        // Map the inlet node to the splitter to a branch number
                        if (loopSide.Splitter.Exists) {
                            // Map the inlet node to the splitter to a branch number
                            SplitInBranch = false;
                            for (BranchNum = 1; BranchNum <= loopSide.TotalBranches; ++BranchNum) {
                                auto &branch = loopSide.Branch(BranchNum);
                                CompNum = branch.TotalComponents;
                                if (loopSide.Splitter.NodeNumIn == branch.Comp(CompNum).NodeNumOut) {
                                    loopSide.Splitter.BranchNumIn = BranchNum;
                                    SplitInBranch = true;
                                    break; // BranchNum DO loop
                                }
                            }
                            if (!SplitInBranch) {
                                ShowSevereError(state, "Splitter Inlet Branch not found, Splitter=" + loopSide.Splitter.Name);
                                ShowContinueError(state, "Splitter Branch Inlet name=" + loopSide.Splitter.NodeNameIn);
                                ShowContinueError(state, "In Loop=" + plantLoop.Name);
                                ErrorsFound = true;
                            }

                            loopSide.Splitter.NodeNameOut.allocate(loopSide.Splitter.TotalOutletNodes);
                            loopSide.Splitter.NodeNumOut.dimension(loopSide.Splitter.TotalOutletNodes, 0);
                            loopSide.Splitter.BranchNumOut.dimension(loopSide.Splitter.TotalOutletNodes, 0);

                            SplitOutBranch.allocate(loopSide.Splitter.TotalOutletNodes);
                            SplitOutBranch = false;
                            for (NodeNum = 1; NodeNum <= loopSide.Splitter.TotalOutletNodes; ++NodeNum) {
                                loopSide.Splitter.NodeNameOut(NodeNum) = OutletNodeNames(NodeNum);
                                loopSide.Splitter.NodeNumOut(NodeNum) = OutletNodeNumbers(NodeNum);
                                // The following DO loop series is intended to store the branch number for each outlet
                                // branch of the splitter
                                for (BranchNum = 1; BranchNum <= loopSide.TotalBranches; ++BranchNum) {
                                    if (loopSide.Splitter.NodeNumOut(NodeNum) == loopSide.Branch(BranchNum).Comp(1).NodeNumIn) {
                                        loopSide.Splitter.BranchNumOut(NodeNum) = BranchNum;
                                        SplitOutBranch(NodeNum) = true;
                                        break; // BranchNum DO loop
                                    }
                                }
                            }

                            for (Outlet = 1; Outlet <= loopSide.Splitter.TotalOutletNodes; ++Outlet) {
                                if (SplitOutBranch(Outlet)) continue;
                                ShowSevereError(state, "Splitter Outlet Branch not found, Splitter=" + loopSide.Splitter.Name);
                                ShowContinueError(state, "Splitter Branch Outlet node name=" + loopSide.Splitter.NodeNameOut(Outlet));
                                ShowContinueError(state, "In Loop=" + plantLoop.Name);
                                ShowContinueError(state, "Loop BranchList=" + loopSide.BranchList);
                                ShowContinueError(state, "Loop ConnectorList=" + loopSide.ConnectList);
                                ErrorsFound = true;
                            }

                            SplitOutBranch.deallocate();

                        } // Splitter exists
                        OutletNodeNames.deallocate();
                        OutletNodeNumbers.deallocate();
                    }

                    MixNum = 1;
                    for (ConnNum = 1; ConnNum <= NumConnectorsInLoop; ++ConnNum) {

                        if (MixNum > NumofMixers) break;
                        InletNodeNames.allocate(MaxNumAlphas);
                        InletNodeNumbers.allocate(MaxNumAlphas);
                        GetLoopMixer(state,
                                     plantLoop.Name,
                                     loopSide.ConnectList,
                                     loopSide.Mixer.Name,
                                     loopSide.Mixer.Exists,
                                     loopSide.Mixer.NodeNameOut,
                                     loopSide.Mixer.NodeNumOut,
                                     loopSide.Mixer.TotalInletNodes,
                                     InletNodeNames,
                                     InletNodeNumbers,
                                     ErrorsFound,
                                     ConnNum,
                                     MixNum);

                        if (MixNum == 1) {
                            InletNodeNames.deallocate();
                            InletNodeNumbers.deallocate();
                            continue;
                        }
                        // Map the outlet node of the mixer to a branch number
                        if (loopSide.Mixer.Exists) {
                            // Map the outlet node of the mixer to a branch number
                            MixerOutBranch = false;
                            for (BranchNum = 1; BranchNum <= loopSide.TotalBranches; ++BranchNum) {
                                if (loopSide.Mixer.NodeNumOut == loopSide.Branch(BranchNum).Comp(1).NodeNumIn) {
                                    loopSide.Mixer.BranchNumOut = BranchNum;
                                    MixerOutBranch = true;
                                    break; // BranchNum DO loop
                                }
                            }
                            if (!MixerOutBranch) {
                                ShowSevereError(state, "Mixer Outlet Branch not found, Mixer=" + loopSide.Mixer.Name);
                                ErrorsFound = true;
                            }

                            loopSide.Mixer.NodeNameIn.allocate(loopSide.Mixer.TotalInletNodes);
                            loopSide.Mixer.NodeNumIn.dimension(loopSide.Mixer.TotalInletNodes, 0);
                            loopSide.Mixer.BranchNumIn.dimension(loopSide.Mixer.TotalInletNodes, 0);

                            MixerInBranch.allocate(loopSide.Mixer.TotalInletNodes);
                            MixerInBranch = false;
                            for (NodeNum = 1; NodeNum <= loopSide.Mixer.TotalInletNodes; ++NodeNum) {
                                loopSide.Mixer.NodeNameIn(NodeNum) = InletNodeNames(NodeNum);
                                loopSide.Mixer.NodeNumIn(NodeNum) = InletNodeNumbers(NodeNum);
                                // The following DO loop series is intended to store the branch number for each inlet branch of the mixer
                                for (BranchNum = 1; BranchNum <= loopSide.TotalBranches; ++BranchNum) {
                                    auto &branch = loopSide.Branch(BranchNum);
                                    CompNum = branch.TotalComponents;
                                    if (loopSide.Mixer.NodeNumIn(NodeNum) == branch.Comp(CompNum).NodeNumOut) {
                                        loopSide.Mixer.BranchNumIn(NodeNum) = BranchNum;
                                        MixerInBranch(NodeNum) = true;
                                        break; // BranchNum DO loop
                                    }
                                }
                            }

                            for (Inlet = 1; Inlet <= loopSide.Mixer.TotalInletNodes; ++Inlet) {
                                if (MixerInBranch(Inlet)) continue;
                                ShowSevereError(state, "Mixer Inlet Branch not found, Mixer=" + loopSide.Mixer.Name);
                                ShowContinueError(state, "Mixer Branch Inlet name=" + loopSide.Mixer.NodeNameIn(Inlet));
                                ShowContinueError(state, "In Loop=" + plantLoop.Name);
                                ShowContinueError(state, "Loop BranchList=" + loopSide.BranchList);
                                ShowContinueError(state, "Loop ConnectorList=" + loopSide.ConnectList);
                                ErrorsFound = true;
                            }

                            MixerInBranch.deallocate();
                        } // Mixer exists
                        InletNodeNames.deallocate();
                        InletNodeNumbers.deallocate();
                    }

                    loopSide.noLoadConstantSpeedBranchFlowRateSteps.allocate(loopSide.TotalBranches - 2);

                    // TODO: this is just intended to be temporary
                    loopSide.myLoopNum = LoopNum;
                    loopSide.myLoopSideNum = LoopSideNum;
                    loopSide.myOtherLoopSideNum = 3 - LoopSideNum;

                } // ... end LoopSideNum=DemandSide,SupplySide

                plantLoop.LoopSide(1).loopSideDescription = plantLoop.Name + " - Demand Side";
                plantLoop.LoopSide(2).loopSideDescription = plantLoop.Name + " - Supply Side";

                // a nice little spot to report out bad pump/common-pipe configurations
                bool const ThisSideHasPumps = (plantLoop.LoopSide(1).TotalPumps > 0);
                bool const OtherSideHasPumps = (plantLoop.LoopSide(2).TotalPumps > 0);
                if ((plantLoop.CommonPipeType != CommonPipe_No) && (!ThisSideHasPumps || !OtherSideHasPumps)) {
                    ShowSevereError(state, "Input Error: Common Pipe configurations must have pumps on both sides of loop");
                    ShowContinueError(state, "Occurs on plant loop name =\"" + plantLoop.Name + "\"");
                    ShowContinueError(state, "Make sure both demand and supply sides have a pump");
                    ErrorsFound = true;
                } else if ((plantLoop.CommonPipeType == CommonPipe_No) && ThisSideHasPumps && OtherSideHasPumps) {
                    ShowSevereError(state, "Input Error: Pumps on both loop sides must utilize a common pipe");
                    ShowContinueError(state, "Occurs on plant loop name =\"" + plantLoop.Name + "\"");
                    ShowContinueError(state, "Add common pipe or remove one loop side pump");
                    ErrorsFound = true;
                } else if (!ThisSideHasPumps && !OtherSideHasPumps) {
                    ShowSevereError(state, "SetupLoopFlowRequest: Problem in plant topology, no pumps specified on the loop");
                    ShowContinueError(state, "Occurs on plant loop name =\"" + plantLoop.Name + "\"");
                    ShowContinueError(state, "All plant loops require at least one pump");
                    ErrorsFound = true;
                }

                // set up some pump indexing for convenience later
                for (int LoopSideCounter = 1; LoopSideCounter <= 2; ++LoopSideCounter) {
                    for (int PumpCounter = 1; PumpCounter <= plantLoop.LoopSide(LoopSideCounter).TotalPumps; ++PumpCounter) {
                        int const PumpBranchNum = plantLoop.LoopSide(LoopSideCounter).Pumps(PumpCounter).BranchNum;
                        int const PumpCompNum = plantLoop.LoopSide(LoopSideCounter).Pumps(PumpCounter).CompNum;
                        plantLoop.LoopSide(LoopSideCounter).Branch(PumpBranchNum).Comp(PumpCompNum).IndexInLoopSidePumps = PumpCounter;
                    }
                }

            }

            if (ErrorsFound) {
                ShowFatalError(state, "GetPlantInput: Errors in getting PlantLoop Input");
            }

            if (NumPlantLoops > 0) VentRepPlantSupplySide.allocate(NumPlantLoops);
            if (NumPlantLoops > 0) VentRepPlantDemandSide.allocate(NumPlantLoops);

            for (LoopNum = 1; LoopNum <= NumPlantLoops; ++LoopNum) {

                // set up references for this loop
                auto &this_plant_loop(PlantLoop(LoopNum));
                auto &this_plant_supply(this_plant_loop.LoopSide(SupplySide));
                auto &this_vent_plant_supply(VentRepPlantSupplySide(LoopNum));
                auto &this_plant_demand(this_plant_loop.LoopSide(DemandSide));
                auto &this_vent_plant_demand(VentRepPlantDemandSide(LoopNum));

                this_vent_plant_supply.Name = this_plant_loop.Name;
                this_vent_plant_supply.NodeNumIn = this_plant_supply.NodeNumIn;
                this_vent_plant_supply.NodeNameIn = this_plant_supply.NodeNameIn;
                this_vent_plant_supply.NodeNumOut = this_plant_supply.NodeNumOut;
                this_vent_plant_supply.NodeNameOut = this_plant_supply.NodeNameOut;
                this_vent_plant_supply.TotalBranches = this_plant_supply.TotalBranches;

                if (this_vent_plant_supply.TotalBranches > 0)
                    this_vent_plant_supply.Branch.allocate(this_vent_plant_supply.TotalBranches);

                for (BranchNum = 1; BranchNum <= this_vent_plant_supply.TotalBranches; ++BranchNum) {

                    auto &this_plant_supply_branch(PlantLoop(LoopNum).LoopSide(SupplySide).Branch(BranchNum));
                    auto &this_vent_plant_supply_branch(VentRepPlantSupplySide(LoopNum).Branch(BranchNum));

                    this_vent_plant_supply_branch.Name = this_plant_supply_branch.Name;
                    this_vent_plant_supply_branch.NodeNumIn = this_plant_supply_branch.NodeNumIn;
                    this_vent_plant_supply_branch.NodeNumOut = this_plant_supply_branch.NodeNumOut;
                    this_vent_plant_supply_branch.TotalComponents = this_plant_supply_branch.TotalComponents;
                    if (this_vent_plant_supply_branch.TotalComponents > 0) {
                        TotCompsOnBranch = this_vent_plant_supply_branch.TotalComponents;
                        this_vent_plant_supply_branch.Comp.allocate(TotCompsOnBranch);
                    }

                    for (CompNum = 1;
                         CompNum <= VentRepPlantSupplySide(LoopNum).Branch(BranchNum).TotalComponents; ++CompNum) {

                        auto &this_plant_supply_comp(
                                PlantLoop(LoopNum).LoopSide(SupplySide).Branch(BranchNum).Comp(CompNum));
                        auto &this_vent_plant_supply_comp(
                                VentRepPlantSupplySide(LoopNum).Branch(BranchNum).Comp(CompNum));

                        this_vent_plant_supply_comp.Name = this_plant_supply_comp.Name;
                        this_vent_plant_supply_comp.TypeOf = this_plant_supply_comp.TypeOf;
                        this_vent_plant_supply_comp.NodeNameIn = this_plant_supply_comp.NodeNameIn;
                        this_vent_plant_supply_comp.NodeNameOut = this_plant_supply_comp.NodeNameOut;
                        this_vent_plant_supply_comp.NodeNumIn = this_plant_supply_comp.NodeNumIn;
                        this_vent_plant_supply_comp.NodeNumOut = this_plant_supply_comp.NodeNumOut;

                    } // loop over components in branches on the loop (ventilation report data)

                } // loop over branches on the loop (ventilation report data)

                this_vent_plant_demand.Name = this_plant_loop.Name;
                this_vent_plant_demand.NodeNumIn = this_plant_demand.NodeNumIn;
                this_vent_plant_demand.NodeNameIn = this_plant_demand.NodeNameIn;
                this_vent_plant_demand.NodeNumOut = this_plant_demand.NodeNumOut;
                this_vent_plant_demand.NodeNameOut = this_plant_demand.NodeNameOut;
                this_vent_plant_demand.TotalBranches = this_plant_demand.TotalBranches;

                if (this_vent_plant_demand.TotalBranches > 0)
                    this_vent_plant_demand.Branch.allocate(this_vent_plant_demand.TotalBranches);

                for (BranchNum = 1; BranchNum <= this_vent_plant_demand.TotalBranches; ++BranchNum) {

                    auto &this_plant_demand_branch(PlantLoop(LoopNum).LoopSide(DemandSide).Branch(BranchNum));
                    auto &this_vent_plant_demand_branch(VentRepPlantDemandSide(LoopNum).Branch(BranchNum));

                    this_vent_plant_demand_branch.Name = this_plant_demand_branch.Name;
                    this_vent_plant_demand_branch.NodeNumIn = this_plant_demand_branch.NodeNumIn;
                    this_vent_plant_demand_branch.NodeNumOut = this_plant_demand_branch.NodeNumOut;
                    this_vent_plant_demand_branch.TotalComponents = this_plant_demand_branch.TotalComponents;
                    if (this_vent_plant_demand_branch.TotalComponents > 0) {
                        TotCompsOnBranch = this_vent_plant_demand_branch.TotalComponents;
                        this_vent_plant_demand_branch.Comp.allocate(TotCompsOnBranch);
                    }

                    for (CompNum = 1; CompNum <= this_vent_plant_demand_branch.TotalComponents; ++CompNum) {

                        auto &this_plant_demand_comp(
                                PlantLoop(LoopNum).LoopSide(DemandSide).Branch(BranchNum).Comp(CompNum));
                        auto &this_vent_plant_demand_comp(
                                VentRepPlantDemandSide(LoopNum).Branch(BranchNum).Comp(CompNum));

                        this_vent_plant_demand_comp.Name = this_plant_demand_comp.Name;
                        this_vent_plant_demand_comp.TypeOf = this_plant_demand_comp.TypeOf;
                        this_vent_plant_demand_comp.NodeNameIn = this_plant_demand_comp.NodeNameIn;
                        this_vent_plant_demand_comp.NodeNameOut = this_plant_demand_comp.NodeNameOut;
                        this_vent_plant_demand_comp.NodeNumIn = this_plant_demand_comp.NodeNumIn;
                        this_vent_plant_demand_comp.NodeNumOut = this_plant_demand_comp.NodeNumOut;

                    } // loop over components in branches on the loop (ventilation report data)

                } // loop over branches on the loop (ventilation report data)

            } // loop over plant supply loops (ventilation report data)

            if (NumCondLoops > 0) VentRepCondSupplySide.allocate(NumCondLoops);
            if (NumCondLoops > 0) VentRepCondDemandSide.allocate(NumCondLoops);

            for (LoopNum = 1; LoopNum <= NumCondLoops; ++LoopNum) {

                LoopNumInArray = LoopNum + NumPlantLoops;

                // set up references for this loop
                auto &this_cond_loop(PlantLoop(LoopNumInArray));
                auto &this_cond_supply(this_cond_loop.LoopSide(SupplySide));
                auto &this_vent_cond_supply(VentRepCondSupplySide(LoopNum));
                auto &this_cond_demand(this_cond_loop.LoopSide(DemandSide));
                auto &this_vent_cond_demand(VentRepCondDemandSide(LoopNum));

                this_vent_cond_supply.Name = this_cond_loop.Name;
                this_vent_cond_supply.NodeNumIn = this_cond_supply.NodeNumIn;
                this_vent_cond_supply.NodeNameIn = this_cond_supply.NodeNameIn;
                this_vent_cond_supply.NodeNumOut = this_cond_supply.NodeNumOut;
                this_vent_cond_supply.NodeNameOut = this_cond_supply.NodeNameOut;
                this_vent_cond_supply.TotalBranches = this_cond_supply.TotalBranches;
                if (this_vent_cond_supply.TotalBranches > 0)
                    this_vent_cond_supply.Branch.allocate(this_vent_cond_supply.TotalBranches);

                for (BranchNum = 1; BranchNum <= this_vent_cond_supply.TotalBranches; ++BranchNum) {

                    auto &this_cond_supply_branch(this_cond_supply.Branch(BranchNum));
                    auto &this_vent_cond_supply_branch(this_vent_cond_supply.Branch(BranchNum));

                    this_vent_cond_supply_branch.Name = this_cond_supply_branch.Name;
                    this_vent_cond_supply_branch.NodeNumIn = this_cond_supply_branch.NodeNumIn;
                    this_vent_cond_supply_branch.NodeNumOut = this_cond_supply_branch.NodeNumOut;
                    this_vent_cond_supply_branch.TotalComponents = this_cond_supply_branch.TotalComponents;
                    if (this_vent_cond_supply_branch.TotalComponents > 0) {
                        TotCompsOnBranch = this_vent_cond_supply_branch.TotalComponents;
                        this_vent_cond_supply_branch.Comp.allocate(TotCompsOnBranch);
                    }

                    for (CompNum = 1; CompNum <= this_vent_cond_supply_branch.TotalComponents; ++CompNum) {

                        auto &this_cond_supply_comp(
                                this_cond_loop.LoopSide(SupplySide).Branch(BranchNum).Comp(CompNum));
                        auto &this_vent_cond_supply_comp(this_vent_cond_supply.Branch(BranchNum).Comp(CompNum));

                        this_vent_cond_supply_comp.Name = this_cond_supply_comp.Name;
                        this_vent_cond_supply_comp.TypeOf = this_cond_supply_comp.TypeOf;
                        this_vent_cond_supply_comp.NodeNameIn = this_cond_supply_comp.NodeNameIn;
                        this_vent_cond_supply_comp.NodeNameOut = this_cond_supply_comp.NodeNameOut;
                        this_vent_cond_supply_comp.NodeNumIn = this_cond_supply_comp.NodeNumIn;
                        this_vent_cond_supply_comp.NodeNumOut = this_cond_supply_comp.NodeNumOut;

                    } // loop over components in branches on the loop (ventilation report data)

                } // loop over branches on the loop (ventilation report data)

                this_vent_cond_demand.Name = this_cond_loop.Name;
                this_vent_cond_demand.NodeNumIn = this_cond_demand.NodeNumIn;
                this_vent_cond_demand.NodeNameIn = this_cond_demand.NodeNameIn;
                this_vent_cond_demand.NodeNumOut = this_cond_demand.NodeNumOut;
                this_vent_cond_demand.NodeNameOut = this_cond_demand.NodeNameOut;
                this_vent_cond_demand.TotalBranches = this_cond_demand.TotalBranches;
                if (this_vent_cond_demand.TotalBranches > 0)
                    this_vent_cond_demand.Branch.allocate(this_vent_cond_demand.TotalBranches);

                for (BranchNum = 1; BranchNum <= this_vent_cond_demand.TotalBranches; ++BranchNum) {

                    auto &this_cond_demand_branch(this_cond_demand.Branch(BranchNum));
                    auto &this_vent_cond_demand_branch(this_vent_cond_demand.Branch(BranchNum));

                    this_vent_cond_demand_branch.Name = this_cond_demand_branch.Name;
                    this_vent_cond_demand_branch.NodeNumIn = this_cond_demand_branch.NodeNumIn;
                    this_vent_cond_demand_branch.NodeNumOut = this_cond_demand_branch.NodeNumOut;
                    this_vent_cond_demand_branch.TotalComponents = this_cond_demand_branch.TotalComponents;
                    if (this_vent_cond_demand_branch.TotalComponents > 0) {
                        TotCompsOnBranch = this_vent_cond_demand_branch.TotalComponents;
                        this_vent_cond_demand_branch.Comp.allocate(TotCompsOnBranch);
                    }

                    for (CompNum = 1; CompNum <= this_vent_cond_demand_branch.TotalComponents; ++CompNum) {

                        auto &this_cond_demand_comp(this_cond_demand_branch.Comp(CompNum));
                        auto &this_vent_cond_demand_comp(this_vent_cond_demand_branch.Comp(CompNum));

                        this_vent_cond_demand_comp.Name = this_cond_demand_comp.Name;
                        this_vent_cond_demand_comp.TypeOf = this_cond_demand_comp.TypeOf;
                        this_vent_cond_demand_comp.NodeNameIn = this_cond_demand_comp.NodeNameIn;
                        this_vent_cond_demand_comp.NodeNameOut = this_cond_demand_comp.NodeNameOut;
                        this_vent_cond_demand_comp.NodeNumIn = this_cond_demand_comp.NodeNumIn;
                        this_vent_cond_demand_comp.NodeNumOut = this_cond_demand_comp.NodeNumOut;

                    } // loop over components in branches on the loop (ventilation report data)

                } // loop over branches on the loop (ventilation report data)

            } // loop over plant supply loops (ventilation report data)
        }

        void SetupReports(EnergyPlusData &state) {

            // SUBROUTINE INFORMATION:
            //       AUTHOR         Rick Strand
            //       DATE WRITTEN   July 2001
            //       MODIFIED       na
            //       RE-ENGINEERED  na

            // PURPOSE OF THIS SUBROUTINE:
            // This subroutine initializes the plant supply side reports.
            // It was created during the splitting of supply and demand side functions.

            // Using/Aliasing
            using DataPlant::DemandOpSchemeType;
            using DataPlant::DemandSide;
            using DataPlant::PlantLoop;
            using DataPlant::SupplySide;

            // SUBROUTINE LOCAL VARIABLE DECLARATIONS:
            int LoopNum; // DO loop counter (plant supply sides)
            int LoopSideNum;
            int BranchNum;
            int CompNum;
            int MaxBranches;                 // Maximum number of branches on any plant loop (used for allocating arrays)
            std::string CurrentModuleObject; // for ease in renaming.
            int FluidIndex;

            // FLOW:
            MaxBranches = 0;
            for (auto &loop : PlantLoop) {
                MaxBranches = max(MaxBranches, loop.LoopSide(DemandSide).TotalBranches);
                MaxBranches = max(MaxBranches, loop.LoopSide(SupplySide).TotalBranches);
                loop.MaxBranch = MaxBranches;
                loop.CoolingDemand = 0.0;
                loop.HeatingDemand = 0.0;
                loop.DemandNotDispatched = 0.0;
                loop.UnmetDemand = 0.0;
                loop.InletNodeTemperature = 0.0;
                loop.OutletNodeTemperature = 0.0;
                loop.InletNodeFlowrate = 0.0;
                loop.BypassFrac = 0.0;
                loop.OutletNodeFlowrate = 0.0;
            }

            for (LoopNum = 1; LoopNum <= TotNumLoops; ++LoopNum) {
                auto &loop = PlantLoop(LoopNum);
                if (LoopNum <= NumPlantLoops) {
                    CurrentModuleObject = "Plant Loop";
                } else {
                    CurrentModuleObject = "Cond Loop";
                }
                // CurrentModuleObject='Plant/Condenser Loop'
                SetupOutputVariable(state, "Plant Supply Side Cooling Demand Rate",
                                    OutputProcessor::Unit::W,
                                    loop.CoolingDemand,
                                    "System",
                                    "Average",
                                    PlantLoop(LoopNum).Name);
                SetupOutputVariable(state, "Plant Supply Side Heating Demand Rate",
                                    OutputProcessor::Unit::W,
                                    loop.HeatingDemand,
                                    "System",
                                    "Average",
                                    PlantLoop(LoopNum).Name);
                SetupOutputVariable(state, "Plant Supply Side Inlet Mass Flow Rate",
                                    OutputProcessor::Unit::kg_s,
                                    loop.InletNodeFlowrate,
                                    "System",
                                    "Average",
                                    PlantLoop(LoopNum).Name);

                SetupOutputVariable(state, "Plant Supply Side Inlet Temperature",
                                    OutputProcessor::Unit::C,
                                    loop.InletNodeTemperature,
                                    "System",
                                    "Average",
                                    PlantLoop(LoopNum).Name);
                SetupOutputVariable(state, "Plant Supply Side Outlet Temperature",
                                    OutputProcessor::Unit::C,
                                    loop.OutletNodeTemperature,
                                    "System",
                                    "Average",
                                    PlantLoop(LoopNum).Name);

                SetupOutputVariable(state, "Plant Supply Side Not Distributed Demand Rate",
                                    OutputProcessor::Unit::W,
                                    loop.DemandNotDispatched,
                                    "System",
                                    "Average",
                                    PlantLoop(LoopNum).Name);
                SetupOutputVariable(state, "Plant Supply Side Unmet Demand Rate",
                                    OutputProcessor::Unit::W,
                                    loop.UnmetDemand,
                                    "System",
                                    "Average",
                                    PlantLoop(LoopNum).Name);
                SetupOutputVariable(state, "Debug Plant Loop Bypass Fraction",
                                    OutputProcessor::Unit::None,
                                    loop.BypassFrac,
                                    "System",
                                    "Average",
                                    PlantLoop(LoopNum).Name);
                SetupOutputVariable(state, "Debug Plant Last Simulated Loop Side",
                                    OutputProcessor::Unit::None,
                                    loop.LastLoopSideSimulated,
                                    "System",
                                    "Average",
                                    PlantLoop(LoopNum).Name);
            }

            // setup more variables inside plant data structure
            // CurrentModuleObject='Plant/Condenser Loop(Advanced)'
            if (state.dataGlobal->DisplayAdvancedReportVariables) {
                for (LoopNum = 1; LoopNum <= TotNumLoops; ++LoopNum) {
                    SetupOutputVariable(state, "Plant Demand Side Lumped Capacitance Temperature",
                                        OutputProcessor::Unit::C,
                                        PlantLoop(LoopNum).LoopSide(DemandSide).LoopSideInlet_TankTemp,
                                        "System",
                                        "Average",
                                        PlantLoop(LoopNum).Name);
                    SetupOutputVariable(state, "Plant Supply Side Lumped Capacitance Temperature",
                                        OutputProcessor::Unit::C,
                                        PlantLoop(LoopNum).LoopSide(SupplySide).LoopSideInlet_TankTemp,
                                        "System",
                                        "Average",
                                        PlantLoop(LoopNum).Name);
                    SetupOutputVariable(state, "Plant Demand Side Lumped Capacitance Heat Transport Rate",
                                        OutputProcessor::Unit::W,
                                        PlantLoop(LoopNum).LoopSide(DemandSide).LoopSideInlet_MdotCpDeltaT,
                                        "System",
                                        "Average",
                                        PlantLoop(LoopNum).Name);
                    SetupOutputVariable(state, "Plant Supply Side Lumped Capacitance Heat Transport Rate",
                                        OutputProcessor::Unit::W,
                                        PlantLoop(LoopNum).LoopSide(SupplySide).LoopSideInlet_MdotCpDeltaT,
                                        "System",
                                        "Average",
                                        PlantLoop(LoopNum).Name);
                    SetupOutputVariable(state, "Plant Demand Side Lumped Capacitance Heat Storage Rate",
                                        OutputProcessor::Unit::W,
                                        PlantLoop(LoopNum).LoopSide(DemandSide).LoopSideInlet_McpDTdt,
                                        "System",
                                        "Average",
                                        PlantLoop(LoopNum).Name);
                    SetupOutputVariable(state, "Plant Supply Side Lumped Capacitance Heat Storage Rate",
                                        OutputProcessor::Unit::W,
                                        PlantLoop(LoopNum).LoopSide(SupplySide).LoopSideInlet_McpDTdt,
                                        "System",
                                        "Average",
                                        PlantLoop(LoopNum).Name);
                    SetupOutputVariable(state, "Plant Demand Side Lumped Capacitance Excessive Storage Time",
                                        OutputProcessor::Unit::hr,
                                        PlantLoop(LoopNum).LoopSide(
                                                DemandSide).LoopSideInlet_CapExcessStorageTimeReport,
                                        "System",
                                        "Sum",
                                        PlantLoop(LoopNum).Name);
                    SetupOutputVariable(state, "Plant Supply Side Lumped Capacitance Excessive Storage Time",
                                        OutputProcessor::Unit::hr,
                                        PlantLoop(LoopNum).LoopSide(
                                                SupplySide).LoopSideInlet_CapExcessStorageTimeReport,
                                        "System",
                                        "Sum",
                                        PlantLoop(LoopNum).Name);
                    for (LoopSideNum = DemandSide; LoopSideNum <= SupplySide; ++LoopSideNum) {
                        for (BranchNum = 1;
                             BranchNum <= PlantLoop(LoopNum).LoopSide(LoopSideNum).TotalBranches; ++BranchNum) {
                            for (CompNum = 1; CompNum <= PlantLoop(LoopNum).LoopSide(LoopSideNum).Branch(
                                    BranchNum).TotalComponents; ++CompNum) {
                                if (PlantLoop(LoopNum).LoopSide(LoopSideNum).Branch(BranchNum).Comp(
                                        CompNum).CurOpSchemeType != DemandOpSchemeType) {
                                    SetupOutputVariable(state, "Plant Component Distributed Demand Rate",
                                                        OutputProcessor::Unit::W,
                                                        PlantLoop(LoopNum).LoopSide(LoopSideNum).Branch(BranchNum).Comp(
                                                                CompNum).MyLoad,
                                                        "System",
                                                        "Average",
                                                        PlantLoop(LoopNum).LoopSide(LoopSideNum).Branch(BranchNum).Comp(
                                                                CompNum).Name);
                                }
                            }
                        }
                    }
                }
            }

            // now traverse plant loops and set fluid type index in all nodes on the loop
            for (LoopNum = 1; LoopNum <= TotNumLoops; ++LoopNum) {
                FluidIndex = PlantLoop(LoopNum).FluidIndex;
                for (LoopSideNum = DemandSide; LoopSideNum <= SupplySide; ++LoopSideNum) {
                    Node(PlantLoop(LoopNum).LoopSide(LoopSideNum).NodeNumIn).FluidIndex = FluidIndex;
                    Node(PlantLoop(LoopNum).LoopSide(LoopSideNum).NodeNumOut).FluidIndex = FluidIndex;
                    for (BranchNum = 1;
                         BranchNum <= PlantLoop(LoopNum).LoopSide(LoopSideNum).TotalBranches; ++BranchNum) {
                        for (CompNum = 1; CompNum <= PlantLoop(LoopNum).LoopSide(LoopSideNum).Branch(
                                BranchNum).TotalComponents; ++CompNum) {
                            Node(PlantLoop(LoopNum).LoopSide(LoopSideNum).Branch(BranchNum).Comp(
                                    CompNum).NodeNumIn).FluidIndex = FluidIndex;
                            Node(PlantLoop(LoopNum).LoopSide(LoopSideNum).Branch(BranchNum).Comp(
                                    CompNum).NodeNumOut).FluidIndex = FluidIndex;
                        }
                    }
                }
            } // plant loops
        }

        void InitializeLoops(EnergyPlusData &state, bool const FirstHVACIteration) // true if first iteration of the simulation
        {

            // SUBROUTINE INFORMATION:
            //       AUTHOR         Sankaranarayanan K P
            //       DATE WRITTEN   May 2005
            //       MODIFIED       Dan Fisher Aug. 2008
            //                      Brent Griffith May 2009 EMS setpoint check
            //       RE-ENGINEERED  na

            // PURPOSE OF THIS SUBROUTINE:
            // This subroutine initializes the
            // Plant loop nodes one time at the beginning of the simulation.
            // It also reinitializes loop temperatures if loop setpoint
            // temperature changes. Branch levels for all branches are also set.

            // Using/Aliasing
            using ScheduleManager::GetCurrentScheduleValue;
            using namespace DataSizing;
            using DataHVACGlobals::NumCondLoops;
            using DataHVACGlobals::NumPlantLoops;
            using DataPlant::PlantFirstSizesOkayToReport;
            using EMSManager::CheckIfNodeSetPointManagedByEMS;
            using EMSManager::iTemperatureMaxSetPoint;
            using EMSManager::iTemperatureMinSetPoint;
            using EMSManager::iTemperatureSetPoint;
            ;
            using PlantUtilities::SetAllFlowLocks;

            // SUBROUTINE LOCAL VARIABLE DECLARATIONS:
            int LoopNum; // plant loop counter
            int LoopSideNum;
            int BranchNum; // branch loop counter
            int CompNum;   // plant side component counter
            int SensedNode;

            static bool ErrorsFound(false);
            bool FinishSizingFlag;

            static bool SupplyEnvrnFlag(true);
            static bool MySetPointCheckFlag(true);

            static Array1D_bool PlantLoopSetPointInitFlag;

            int HalfLoopNum;
            int passNum;

            if (!allocated(PlantLoopSetPointInitFlag)) {
                PlantLoopSetPointInitFlag.allocate(TotNumLoops);
            }

            // Initialize the setpoints  for Load range based schemes only as determined by the init flag
            // The input already requires a loop setpoint.  The plantloop object requires
            // specification of a loop node and corresponding setpoint manager.  Using a 'component setpoint'
            // control scheme does NOT eliminate the requirement for a plant loop setpoint.  So there is
            // already the possibility that a component setpoint controlled object on the loop outlet
            // branch would have the same setpoint node as the loop.  I don't think setpoint manager traps
            // for this user input error, but it might.  Since both loop and component setpoints already
            // peacefully coexist on the loop, we can allow the user to intentionally specify and use both.
            // The only change required is to NOT smear the loop setpoint over all the loop nodes.  Just
            // read it from the setpoint node and use it.  In the short term it will remain up to the user
            // to specify the location of the loop setpoint control node and avoid conflicts with component
            // setpoint nodes.  Operationally, we will ignore the user specified placement of the loop setpoint
            // node and assume that it is physically located at each half loop outlet for purposes of calculating loop
            // demand.  Long term, I recommend that we:
            //     1. specify the setpointmanager:plant object name (not the node name) in the plantloop/condloop objects
            //     2. write a new setpoint manager (setpointmanager:plant) that is more suitable for plant use and
            //        accomodates AIR and GROUND setpoints...with offsets.

            //*****************************************************************
            // ONE TIME LOOP NODE SETPOINT CHECK
            //*****************************************************************
            if (MySetPointCheckFlag && DoSetPointTest) {

                // check for missing setpoints
                for (LoopNum = 1; LoopNum <= TotNumLoops; ++LoopNum) {

                    SensedNode = PlantLoop(LoopNum).TempSetPointNodeNum;
                    if (SensedNode > 0) {
                        if (Node(SensedNode).TempSetPoint == SensedNodeFlagValue) {
                            if (!state.dataGlobal->AnyEnergyManagementSystemInModel) {
                                ShowSevereError(state,
                                        "PlantManager: No Setpoint Manager Defined for Node=" + NodeID(SensedNode) +
                                        " in PlantLoop=" + PlantLoop(LoopNum).Name);
                                ShowContinueError(state,
                                        "Add Temperature Setpoint Manager with Control Variable = \"Temperature\" for this PlantLoop.");
                                SetPointErrorFlag = true;
                            } else {
                                // need call to EMS to check node
                                CheckIfNodeSetPointManagedByEMS(state, SensedNode, iTemperatureSetPoint, SetPointErrorFlag);
                                if (SetPointErrorFlag) {
                                    ShowSevereError(state,
                                            "PlantManager: No Setpoint Manager Defined for Node=" + NodeID(SensedNode) +
                                            " in PlantLoop=" + PlantLoop(LoopNum).Name);
                                    ShowContinueError(state,
                                            "Add Temperature Setpoint Manager with Control Variable = \"Temperature\" for this PlantLoop.");
                                    ShowContinueError(state,
                                            "Or add EMS Actuator to provide temperature setpoint at this node");
                                }
                            }
                        }
                    }
                }
                MySetPointCheckFlag = false;
            }
            //*****************************************************************
            // END ONE TIME LOOP NODE SETPOINT CHECK

            //*****************************************************************
            // First Pass PUMP AND SIZING INIT
            //*****************************************************************
            if (!PlantFirstSizeCompleted) {

                SetAllFlowLocks(FlowUnlocked);
                FinishSizingFlag = false;
                PlantFirstSizesOkayToFinalize = false; // set global flag for when it ready to store final sizes
                PlantFirstSizesOkayToReport = false;
                PlantFinalSizesOkayToReport = false;
                GetCompSizFac = true;
                for (passNum = 1;
                     passNum <= 4; ++passNum) { // begin while loop to iterate over the next calls sequentially
                    InitLoopEquip = true;

                    // Step 2, call component models it  using PlantCallingOrderInfo for sizing
                    for (HalfLoopNum = 1; HalfLoopNum <= TotNumHalfLoops; ++HalfLoopNum) {
                        LoopNum = PlantCallingOrderInfo(HalfLoopNum).LoopIndex;
                        LoopSideNum = PlantCallingOrderInfo(HalfLoopNum).LoopSide;
                        CurLoopNum = LoopNum;

                        for (BranchNum = 1;
                             BranchNum <= PlantLoop(LoopNum).LoopSide(LoopSideNum).TotalBranches; ++BranchNum) {
                            for (CompNum = 1; CompNum <= PlantLoop(LoopNum).LoopSide(LoopSideNum).Branch(
                                    BranchNum).TotalComponents; ++CompNum) {
                                PlantLoop(LoopNum).LoopSide(LoopSideNum).Branch(BranchNum).Comp(CompNum).simulate(state, FirstHVACIteration, InitLoopEquip, GetCompSizFac);
                            } //-CompNum
                        }     //-BranchNum
                    }

                    // step 3, revise calling order
                    // have now called each plant component model at least once with InitLoopEquip = .TRUE.
                    //  this means the calls to InterConnectTwoPlantLoopSides have now been made, so rework calling order
                    RevisePlantCallingOrder(state);

                    // Step 4: Simulate plant loop components so their design flows are included

                    for (HalfLoopNum = 1; HalfLoopNum <= TotNumHalfLoops; ++HalfLoopNum) {

                        LoopNum = PlantCallingOrderInfo(HalfLoopNum).LoopIndex;
                        LoopSideNum = PlantCallingOrderInfo(HalfLoopNum).LoopSide;
                        CurLoopNum = LoopNum;
                        if (LoopSideNum == SupplySide) {
                            SizePlantLoop(state, LoopNum, FinishSizingFlag);
                        }
                    }
                    GetCompSizFac = false;
                } // iterative passes thru sizing related routines.  end while?

                // Step 5 now one more time for the final
                for (HalfLoopNum = 1; HalfLoopNum <= TotNumHalfLoops; ++HalfLoopNum) {
                    if (state.dataGlobal->DoHVACSizingSimulation) {
                        PlantFirstSizesOkayToFinalize = true;
                        FinishSizingFlag = true;
                        PlantFirstSizesOkayToReport = true;
                        PlantFinalSizesOkayToReport = false;
                    } else {
                        PlantFirstSizesOkayToFinalize = true;
                        FinishSizingFlag = true;
                        PlantFirstSizesOkayToReport = false;
                        PlantFinalSizesOkayToReport = true;
                    }
                    LoopNum = PlantCallingOrderInfo(HalfLoopNum).LoopIndex;
                    LoopSideNum = PlantCallingOrderInfo(HalfLoopNum).LoopSide;
                    CurLoopNum = LoopNum;
                    if (LoopSideNum == SupplySide) {
                        SizePlantLoop(state, LoopNum, FinishSizingFlag);
                    }
                    // pumps are special so call them directly
                    PlantLoop(LoopNum).LoopSide(LoopSideNum).SimulateAllLoopSidePumps(state);
                    for (BranchNum = 1;
                         BranchNum <= PlantLoop(LoopNum).LoopSide(LoopSideNum).TotalBranches; ++BranchNum) {
                        for (CompNum = 1; CompNum <= PlantLoop(LoopNum).LoopSide(LoopSideNum).Branch(
                                BranchNum).TotalComponents; ++CompNum) {
                            PlantLoop(LoopNum).LoopSide(LoopSideNum).Branch(BranchNum).Comp(CompNum).simulate(state, FirstHVACIteration, InitLoopEquip, GetCompSizFac);
                        } //-CompNum
                    }     //-BranchNum
                    //				if ( PlantLoop( LoopNum ).PlantSizNum > 0 ) PlantSizData( PlantLoop( LoopNum ).PlantSizNum
                    //).VolFlowSizingDone = true;
                }

                PlantFirstSizeCompleted = true;
                PlantFirstSizesOkayToReport = false;
            }
            //*****************************************************************
            // END First Pass SIZING INIT
            //*****************************************************************
            //*****************************************************************
            // BEGIN Resizing Pass for HVAC Sizing Simultion Adjustments
            //*****************************************************************
            if (state.dataGlobal->RedoSizesHVACSimulation && !PlantReSizingCompleted) {

                // cycle through plant equipment calling with InitLoopEquip true
                InitLoopEquip = true;
                GetCompSizFac = false;
                for (HalfLoopNum = 1; HalfLoopNum <= TotNumHalfLoops; ++HalfLoopNum) {
                    LoopNum = PlantCallingOrderInfo(HalfLoopNum).LoopIndex;
                    LoopSideNum = PlantCallingOrderInfo(HalfLoopNum).LoopSide;
                    CurLoopNum = LoopNum;

                    for (BranchNum = 1;
                         BranchNum <= PlantLoop(LoopNum).LoopSide(LoopSideNum).TotalBranches; ++BranchNum) {
                        for (CompNum = 1; CompNum <= PlantLoop(LoopNum).LoopSide(LoopSideNum).Branch(
                                BranchNum).TotalComponents; ++CompNum) {
                            PlantLoop(LoopNum).LoopSide(LoopSideNum).Branch(BranchNum).Comp(CompNum).simulate(state, FirstHVACIteration, InitLoopEquip, GetCompSizFac);
                        } //-CompNum
                    }     //-BranchNum
                }

                // reset loop level
                PlantFinalSizesOkayToReport = true;
                for (LoopNum = 1; LoopNum <= TotNumLoops; ++LoopNum) {
                    ResizePlantLoopLevelSizes(state, LoopNum);
                }

                InitLoopEquip = true;

                // now call everything again to reporting turned on
                for (HalfLoopNum = 1; HalfLoopNum <= TotNumHalfLoops; ++HalfLoopNum) {
                    LoopNum = PlantCallingOrderInfo(HalfLoopNum).LoopIndex;
                    LoopSideNum = PlantCallingOrderInfo(HalfLoopNum).LoopSide;
                    CurLoopNum = LoopNum;

                    for (BranchNum = 1;
                         BranchNum <= PlantLoop(LoopNum).LoopSide(LoopSideNum).TotalBranches; ++BranchNum) {
                        for (CompNum = 1; CompNum <= PlantLoop(LoopNum).LoopSide(LoopSideNum).Branch(
                                BranchNum).TotalComponents; ++CompNum) {
                            PlantLoop(LoopNum).LoopSide(LoopSideNum).Branch(BranchNum).Comp(CompNum).simulate(state, FirstHVACIteration, InitLoopEquip, GetCompSizFac);
                        } //-CompNum
                    }     //-BranchNum
                    // pumps are special so call them directly
                    PlantLoop(LoopNum).LoopSide(LoopSideNum).SimulateAllLoopSidePumps(state);
                }

                PlantReSizingCompleted = true;
                PlantFinalSizesOkayToReport = false;
            }
            //*****************************************************************
            // END Resizing Pass for HVAC Sizing Simultion Adjustments
            //*****************************************************************
            //*****************************************************************
            // BEGIN ONE TIME ENVIRONMENT INITS
            //*****************************************************************
            if (SupplyEnvrnFlag && state.dataGlobal->BeginEnvrnFlag) {

                for (LoopNum = 1; LoopNum <= TotNumLoops; ++LoopNum) {
                    for (LoopSideNum = DemandSide; LoopSideNum <= SupplySide; ++LoopSideNum) {
                        // check if setpoints being placed on node properly
                        if (PlantLoop(LoopNum).LoopDemandCalcScheme == DualSetPointDeadBand) {
                            if (Node(PlantLoop(LoopNum).TempSetPointNodeNum).TempSetPointHi == SensedNodeFlagValue) {
                                if (!state.dataGlobal->AnyEnergyManagementSystemInModel) {
                                    ShowSevereError(state,
                                            "Plant Loop: missing high temperature setpoint for dual setpoint deadband demand scheme");
                                    ShowContinueError(state,
                                            "Node Referenced =" + NodeID(PlantLoop(LoopNum).TempSetPointNodeNum));
                                    ShowContinueError(state,
                                            "Use a SetpointManager:Scheduled:DualSetpoint to establish appropriate setpoints");
                                    SetPointErrorFlag = true;
                                } else {
                                    CheckIfNodeSetPointManagedByEMS(state, PlantLoop(LoopNum).TempSetPointNodeNum,
                                                                    iTemperatureMaxSetPoint, SetPointErrorFlag);
                                    if (SetPointErrorFlag) {
                                        ShowSevereError(state,
                                                "Plant Loop: missing high temperature setpoint for dual setpoint deadband demand scheme");
                                        ShowContinueError(state,
                                                "Node Referenced =" + NodeID(PlantLoop(LoopNum).TempSetPointNodeNum));
                                        ShowContinueError(state,
                                                "Use a SetpointManager:Scheduled:DualSetpoint to establish appropriate setpoints");
                                        ShowContinueError(state, "Or add EMS Actuator for Temperature Maximum Setpoint");

                                    } // SetPointErrorFlag
                                }     // Not EMS
                            }         // Node TSPhi = Sensed
                            if (Node(PlantLoop(LoopNum).TempSetPointNodeNum).TempSetPointLo == SensedNodeFlagValue) {
                                if (!state.dataGlobal->AnyEnergyManagementSystemInModel) {
                                    ShowSevereError(state,
                                            "Plant Loop: missing low temperature setpoint for dual setpoint deadband demand scheme");
                                    ShowContinueError(state,
                                            "Node Referenced =" + NodeID(PlantLoop(LoopNum).TempSetPointNodeNum));
                                    ShowContinueError(state,
                                            "Use a SetpointManager:Scheduled:DualSetpoint to establish appropriate setpoints");
                                    SetPointErrorFlag = true;
                                } else {
                                    CheckIfNodeSetPointManagedByEMS(state, PlantLoop(LoopNum).TempSetPointNodeNum,
                                                                    iTemperatureMinSetPoint, SetPointErrorFlag);
                                    if (SetPointErrorFlag) {
                                        ShowSevereError(state,
                                                "Plant Loop: missing low temperature setpoint for dual setpoint deadband demand scheme");
                                        ShowContinueError(state,
                                                "Node Referenced =" + NodeID(PlantLoop(LoopNum).TempSetPointNodeNum));
                                        ShowContinueError(state,
                                                "Use a SetpointManager:Scheduled:DualSetpoint to establish appropriate setpoints");
                                        ShowContinueError(state, "Or add EMS Actuator for Temperature Minimum Setpoint");

                                    } // SetPointErrorFlag
                                }     // NOT EMS
                            }         // Node TSPtLo = Sensed...
                        }             // LoopDemandScheme = DualSPDB
                    }                 // LOOPSIDE
                }                     // PLANT LOOP

                // Any per-environment load distribution init should be OK here
                // Just clear away any trailing MyLoad for now...
                // This could likely be moved into InitLoadDistribution also...
                for (LoopNum = 1; LoopNum <= TotNumLoops; ++LoopNum) {
                    for (LoopSideNum = DemandSide; LoopSideNum <= SupplySide; ++LoopSideNum) {
                        for (BranchNum = 1;
                             BranchNum <= PlantLoop(LoopNum).LoopSide(LoopSideNum).TotalBranches; ++BranchNum) {
                            for (CompNum = 1; CompNum <= PlantLoop(LoopNum).LoopSide(LoopSideNum).Branch(
                                    BranchNum).TotalComponents; ++CompNum) {
                                PlantLoop(LoopNum).LoopSide(LoopSideNum).Branch(BranchNum).Comp(CompNum).MyLoad = 0.0;
                                PlantLoop(LoopNum).LoopSide(LoopSideNum).Branch(BranchNum).Comp(
                                        CompNum).FreeCoolCntrlShutDown = false;
                                PlantLoop(LoopNum).LoopSide(LoopSideNum).Branch(BranchNum).Comp(
                                        CompNum).Available = false;
                            }
                        }
                    }
                }

                SupplyEnvrnFlag = false;
                //!*****************************************************************
                // !END OF ONE TIME ENVIRONMENT INITS
                //!*****************************************************************
            } //
            if (!state.dataGlobal->BeginEnvrnFlag) SupplyEnvrnFlag = true;

            if (ErrorsFound) ShowFatalError(state, "Preceding errors caused termination");
        }

        void ReInitPlantLoopsAtFirstHVACIteration(EnergyPlusData &state) {

            // SUBROUTINE INFORMATION:
            //       AUTHOR         Brent Griffith
            //       DATE WRITTEN   Sept 2010
            //       MODIFIED       na
            //       RE-ENGINEERED  na

            // PURPOSE OF THIS SUBROUTINE:
            // initialize node mass flow requests

            // METHODOLOGY EMPLOYED:
            // called from SimHVAC to reset mass flow rate requests
            // this contains all the initializations

            // Using/Aliasing
            using HVACInterfaceManager::PlantCommonPipe;
            using ScheduleManager::GetCurrentScheduleValue;

            // SUBROUTINE PARAMETER DEFINITIONS:
            Real64 const StartQuality(1.0);
            Real64 const StartHumRat(0.0);
            static std::string const RoutineNameAlt("InitializeLoops");
            static std::string const RoutineName("PlantManager:InitializeLoop");

            // SUBROUTINE LOCAL VARIABLE DECLARATIONS:
            int LoopNum; // plant loop counter
            Real64 LoopMaxMassFlowRate;       // maximum allowable loop mass flow rate
            Real64 LoopSetPointTemp;          // the loop control or setpoint temperature
            Real64 LoopMaxTemp;               // maximum allowable loop temperature
            Real64 LoopMinTemp;               // minimum allowable loop temperature
            Real64 LoopSetPointTempLo;        // the loop control or setpoint temperature
            Real64 LoopSetPointTempHi;        // the loop control or setpoint temperature
            Real64 SecondaryLoopSetPointTemp; // loop setpoint temperature for common pipes with different secondary setpt
            int LoopSideNum;
            int BranchNum;       // branch loop counter
            int OpNum;           // operation scheme counter
            int CompNum;         // plant side component counter
            int BranchInlet;     // branch inlet node number
            int ComponentInlet;  // component inlet node number
            int ComponentOutlet; // component outlet node number
            static bool MyEnvrnFlag(true);
            Real64 LoopMinMassFlowRate; // minimum allowable loop mass flow rate
            Real64 SteamDensity;
            Real64 SteamTemp;
            Real64 StartEnthalpy;
            Real64 Cp;
            Real64 rho;
            Real64 LoopSetPointTemperatureHi;
            Real64 LoopSetPointTemperatureLo;

            //*****************************************************************
            // BEGIN ENVIRONMENT INITS
            //*****************************************************************

            if (MyEnvrnFlag && state.dataGlobal->BeginEnvrnFlag) {

                for (LoopNum = 1; LoopNum <= TotNumLoops; ++LoopNum) {
                    for (LoopSideNum = DemandSide; LoopSideNum <= SupplySide; ++LoopSideNum) {

                        {
                            auto const SELECT_CASE_var(PlantLoop(LoopNum).LoopDemandCalcScheme);

                            if (SELECT_CASE_var == SingleSetPoint) {
                                LoopSetPointTemp = Node(PlantLoop(LoopNum).TempSetPointNodeNum).TempSetPoint;

                            } else if (SELECT_CASE_var == DualSetPointDeadBand) {
                                // Get the range of setpoints
                                LoopSetPointTemperatureHi = Node(PlantLoop(LoopNum).TempSetPointNodeNum).TempSetPointHi;
                                LoopSetPointTemperatureLo = Node(PlantLoop(LoopNum).TempSetPointNodeNum).TempSetPointLo;
                                LoopSetPointTemp = (LoopSetPointTemperatureLo + LoopSetPointTemperatureHi) / 2.0;
                            }
                        }

                        if ((PlantLoop(LoopNum).CommonPipeType == CommonPipe_TwoWay) && (LoopSideNum == DemandSide) &&
                            (PlantLoop(LoopNum).LoopSide(
                                    DemandSide).InletNodeSetPt)) { // get a second setpoint for secondaryLoop
                            // if the plant loop is two common pipe configured for temperature control on secondary side inlet, then
                            // we want to initialize the demand side of the loop using that setpoint
                            LoopSetPointTemp = Node(PlantLoop(LoopNum).LoopSide(DemandSide).NodeNumIn).TempSetPoint;
                        }

                        // Check the Loop Setpoint and make sure it is bounded by the Loop Max and Min
                        LoopMaxTemp = PlantLoop(LoopNum).MaxTemp;
                        LoopMinTemp = PlantLoop(LoopNum).MinTemp;

                        // trap for -999 and set to average of limits if so
                        if (LoopSetPointTemp == SensedNodeFlagValue) {
                            LoopSetPointTemp = (LoopMinTemp + LoopMaxTemp) / 2.0;
                        }
                        // Check it against the loop temperature limits
                        LoopSetPointTemp = min(LoopMaxTemp, LoopSetPointTemp);
                        LoopSetPointTemp = max(LoopMinTemp, LoopSetPointTemp);

                        // Initialize the capacitance model at the tank interface, and other loop side values
                        PlantLoop(LoopNum).LoopSide(LoopSideNum).TempInterfaceTankOutlet = LoopSetPointTemp;
                        PlantLoop(LoopNum).LoopSide(LoopSideNum).LastTempInterfaceTankOutlet = LoopSetPointTemp;
                        PlantLoop(LoopNum).LoopSide(LoopSideNum).LoopSideInlet_TankTemp = LoopSetPointTemp;
                        PlantLoop(LoopNum).LoopSide(LoopSideNum).TotalPumpHeat = 0.0;
                        if (allocated(PlantLoop(LoopNum).LoopSide(LoopSideNum).Pumps))
                            for (auto &e : PlantLoop(LoopNum).LoopSide(LoopSideNum).Pumps)
                                e.PumpHeatToFluid = 0.0;
                        PlantLoop(LoopNum).LoopSide(LoopSideNum).FlowRequest = 0.0;
                        PlantLoop(LoopNum).LoopSide(LoopSideNum).TimeElapsed = 0.0;
                        PlantLoop(LoopNum).LoopSide(LoopSideNum).FlowLock = 0;
                        PlantLoop(LoopNum).LoopSide(LoopSideNum).InletNode.TemperatureHistory = 0.0;
                        PlantLoop(LoopNum).LoopSide(LoopSideNum).InletNode.MassFlowRateHistory = 0.0;
                        PlantLoop(LoopNum).LoopSide(LoopSideNum).OutletNode.TemperatureHistory = 0.0;
                        PlantLoop(LoopNum).LoopSide(LoopSideNum).OutletNode.MassFlowRateHistory = 0.0;

                        if (PlantLoop(LoopNum).FluidType != NodeType_Steam) {
                            Cp = GetSpecificHeatGlycol(state, PlantLoop(LoopNum).FluidName, LoopSetPointTemp,
                                                       PlantLoop(LoopNum).FluidIndex, RoutineNameAlt);
                            StartEnthalpy = Cp * LoopSetPointTemp;
                        }
                        // Use Min/Max flow rates to initialize loop
                        if (PlantLoop(LoopNum).FluidType == NodeType_Water) {
                            rho = GetDensityGlycol(state, PlantLoop(LoopNum).FluidName, LoopSetPointTemp,
                                                   PlantLoop(LoopNum).FluidIndex, RoutineNameAlt);

                            LoopMaxMassFlowRate = PlantLoop(LoopNum).MaxVolFlowRate * rho;
                            LoopMinMassFlowRate = PlantLoop(LoopNum).MinVolFlowRate * rho;
                        }
                        // use saturated liquid of steam at the loop setpoint temp as the starting enthalpy for a water loop
                        if (PlantLoop(LoopNum).FluidType == NodeType_Steam) {
                            SteamTemp = 100.0;
                            SteamDensity = GetSatDensityRefrig(state, fluidNameSteam, SteamTemp, 1.0,
                                                               PlantLoop(LoopNum).FluidIndex, RoutineName);
                            LoopMaxMassFlowRate = PlantLoop(LoopNum).MaxVolFlowRate * SteamDensity;
                            StartEnthalpy = GetSatEnthalpyRefrig(state, fluidNameSteam, LoopSetPointTemp, 0.0,
                                                                 PlantLoop(LoopNum).FluidIndex, RoutineName);
                            LoopMinMassFlowRate = PlantLoop(LoopNum).MinVolFlowRate * SteamDensity;
                        }

                        LoopMaxMassFlowRate = max(0.0, LoopMaxMassFlowRate);
                        LoopMinMassFlowRate = max(0.0, LoopMinMassFlowRate);

                        // Initial all loop nodes by initializing all component inlet and outlet nodes
                        for (BranchNum = 1;
                             BranchNum <= PlantLoop(LoopNum).LoopSide(LoopSideNum).TotalBranches; ++BranchNum) {
                            for (CompNum = 1; CompNum <= PlantLoop(LoopNum).LoopSide(LoopSideNum).Branch(
                                    BranchNum).TotalComponents; ++CompNum) {
                                ComponentInlet = PlantLoop(LoopNum).LoopSide(LoopSideNum).Branch(BranchNum).Comp(
                                        CompNum).NodeNumIn;
                                ComponentOutlet = PlantLoop(LoopNum).LoopSide(LoopSideNum).Branch(BranchNum).Comp(
                                        CompNum).NodeNumOut;
                                BranchInlet = PlantLoop(LoopNum).LoopSide(LoopSideNum).Branch(BranchNum).NodeNumIn;

                                Node(ComponentInlet).Temp = LoopSetPointTemp;
                                Node(ComponentInlet).TempMin = LoopMinTemp;
                                Node(ComponentInlet).TempMax = LoopMaxTemp;
                                Node(ComponentInlet).TempLastTimestep = LoopSetPointTemp;

                                Node(ComponentInlet).MassFlowRate = 0.0;
                                PlantLoop(LoopNum).LoopSide(LoopSideNum).Branch(BranchNum).Comp(CompNum).MyLoad = 0.0;
                                PlantLoop(LoopNum).LoopSide(LoopSideNum).Branch(BranchNum).Comp(
                                        CompNum).Available = false;
                                PlantLoop(LoopNum).LoopSide(LoopSideNum).Branch(BranchNum).Comp(
                                        CompNum).FreeCoolCntrlShutDown = false;
                                PlantLoop(LoopNum).LoopSide(LoopSideNum).Branch(BranchNum).RequestedMassFlow = 0.0;

                                if (Node(ComponentInlet).MassFlowRateMin > 0.0) {
                                    Node(ComponentInlet).MassFlowRateMinAvail = Node(ComponentInlet).MassFlowRateMin;
                                } else {
                                    Node(ComponentInlet).MassFlowRateMin = LoopMinMassFlowRate;
                                    Node(ComponentInlet).MassFlowRateMinAvail = LoopMinMassFlowRate;
                                }

                                if (Node(ComponentInlet).MassFlowRateMax > 0.0) {
                                    Node(ComponentInlet).MassFlowRateMaxAvail = Node(ComponentInlet).MassFlowRateMax;
                                } else {
                                    Node(ComponentInlet).MassFlowRateMax = LoopMaxMassFlowRate;
                                    Node(ComponentInlet).MassFlowRateMaxAvail = LoopMaxMassFlowRate;
                                }

                                Node(ComponentInlet).MassFlowRateRequest = 0.0;
                                Node(ComponentInlet).Quality = StartQuality;
                                Node(ComponentInlet).Press = state.dataEnvrn->StdBaroPress;
                                Node(ComponentInlet).Enthalpy = StartEnthalpy;
                                Node(ComponentInlet).HumRat = StartHumRat;

                                Node(ComponentOutlet).FluidType = Node(BranchInlet).FluidType;
                                Node(ComponentOutlet).Temp = Node(BranchInlet).Temp;
                                Node(ComponentOutlet).TempMin = Node(BranchInlet).TempMin;
                                Node(ComponentOutlet).TempMax = Node(BranchInlet).TempMax;
                                Node(ComponentOutlet).TempLastTimestep = Node(BranchInlet).TempLastTimestep;
                                Node(ComponentOutlet).MassFlowRate = Node(BranchInlet).MassFlowRate;
                                Node(ComponentOutlet).MassFlowRateMin = Node(BranchInlet).MassFlowRateMin;
                                Node(ComponentOutlet).MassFlowRateMax = Node(BranchInlet).MassFlowRateMax;
                                Node(ComponentOutlet).MassFlowRateMinAvail = Node(BranchInlet).MassFlowRateMinAvail;
                                Node(ComponentOutlet).MassFlowRateMaxAvail = Node(BranchInlet).MassFlowRateMaxAvail;
                                Node(ComponentOutlet).MassFlowRateRequest = 0.0;
                                Node(ComponentOutlet).Quality = StartQuality;
                                Node(ComponentOutlet).Press = state.dataEnvrn->StdBaroPress;
                                Node(ComponentOutlet).Enthalpy = StartEnthalpy;
                                Node(ComponentOutlet).HumRat = StartHumRat;
                            } // COMPONENT LOOP
                        }     // BRANCH LOOP
                    }         // LOOPSIDE
                }             // PLANT LOOP
                for (auto &loop : PlantLoop) {
                    loop.CoolingDemand = 0.0;
                    loop.HeatingDemand = 0.0;
                    loop.DemandNotDispatched = 0.0;
                    loop.UnmetDemand = 0.0;
                    loop.LastLoopSideSimulated = 0;
                    loop.InletNodeFlowrate = 0.0;
                    loop.InletNodeTemperature = 0.0;
                    loop.OutletNodeFlowrate = 0.0;
                    loop.OutletNodeTemperature = 0.0;
                }

                MyEnvrnFlag = false;
                //*****************************************************************
                // END OF ENVIRONMENT INITS
                //*****************************************************************
            }

            if (!state.dataGlobal->BeginEnvrnFlag) MyEnvrnFlag = true;

            // FirstHVACiteration inits
            for (LoopNum = 1; LoopNum <= TotNumLoops; ++LoopNum) {
                // UPDATE LOOP FLOW SETPOINT
                //    Node(LoopIn)%MassFlowRateSetPoint =  LoopMaxMassFlowRate !DSU? this is suspect, may not be set?
                // UPDATE LOOP TEMPERATURE SETPOINTS

                LoopSetPointTemp = Node(PlantLoop(LoopNum).TempSetPointNodeNum).TempSetPoint;

                // Check the Loop Setpoint and make sure it is bounded by the Loop Max and Min
                LoopMaxTemp = PlantLoop(LoopNum).MaxTemp;
                LoopMinTemp = PlantLoop(LoopNum).MinTemp;
                // Check it against the loop temperature limits
                LoopSetPointTemp = min(LoopMaxTemp, LoopSetPointTemp);
                LoopSetPointTemp = max(LoopMinTemp, LoopSetPointTemp);

                // Update supply side loop setpoint in plant data structure
                PlantLoop(LoopNum).LoopSide(SupplySide).TempSetPoint = LoopSetPointTemp;
                PlantLoop(LoopNum).LoopSide(DemandSide).TempSetPoint = LoopSetPointTemp;

                // Update supply side hi-lo setpoints for dual SP control
                if (PlantLoop(LoopNum).LoopDemandCalcScheme == DualSetPointDeadBand) {
                    LoopSetPointTempHi = Node(PlantLoop(LoopNum).TempSetPointNodeNum).TempSetPointHi;
                    LoopSetPointTempLo = Node(PlantLoop(LoopNum).TempSetPointNodeNum).TempSetPointLo;
                    LoopSetPointTempHi = min(LoopMaxTemp, LoopSetPointTempHi);
                    LoopSetPointTempHi = max(LoopMinTemp, LoopSetPointTempHi);
                    LoopSetPointTempLo = min(LoopMaxTemp, LoopSetPointTempLo);
                    LoopSetPointTempLo = max(LoopMinTemp, LoopSetPointTempLo);
                    PlantLoop(LoopNum).LoopSide(SupplySide).TempSetPointHi = LoopSetPointTempHi;
                    PlantLoop(LoopNum).LoopSide(SupplySide).TempSetPointLo = LoopSetPointTempLo;
                }

                // update demand side loop setpoint in plant data structure
                if (PlantLoop(LoopNum).CommonPipeType == CommonPipe_TwoWay) { // get a second setpoint for secondaryLoop
                    // if the plant loop is two common pipe configured for temperature control on secondary side inlet, then
                    // we want to initialize the demand side of the loop using that setpoint
                    if (PlantLoop(LoopNum).LoopSide(DemandSide).InletNodeSetPt) {
                        SecondaryLoopSetPointTemp = Node(
                                PlantLoop(LoopNum).LoopSide(DemandSide).NodeNumIn).TempSetPoint;
                        SecondaryLoopSetPointTemp = min(LoopMaxTemp, SecondaryLoopSetPointTemp);
                        SecondaryLoopSetPointTemp = max(LoopMinTemp, SecondaryLoopSetPointTemp);
                        PlantLoop(LoopNum).LoopSide(DemandSide).TempSetPoint = SecondaryLoopSetPointTemp;
                        // Since Dual setpoint not explicitly available for demand side, we can't do the
                        // bounding check on hi/lo setpoint.  IF we did we would over-write
                        // the SensedNodeFlagValue of -999 for no dual setpoint case.
                        PlantLoop(LoopNum).LoopSide(DemandSide).TempSetPointHi = Node(
                                PlantLoop(LoopNum).LoopSide(DemandSide).NodeNumIn).TempSetPointHi;
                        PlantLoop(LoopNum).LoopSide(DemandSide).TempSetPointLo = Node(
                                PlantLoop(LoopNum).LoopSide(DemandSide).NodeNumIn).TempSetPointLo;
                    }

                    // initialize common pipe flows to zero.
                    if (allocated(PlantCommonPipe)) {
                        PlantCommonPipe(LoopNum).PriToSecFlow = 0.0;
                        PlantCommonPipe(LoopNum).SecToPriFlow = 0.0;
                        PlantCommonPipe(LoopNum).PriCPLegFlow = 0.0;
                        PlantCommonPipe(LoopNum).SecCPLegFlow = 0.0;
                    }
                } else { // no secondary loop, so use supply side loop SP on demand side too.
                    PlantLoop(LoopNum).LoopSide(DemandSide).TempSetPoint = LoopSetPointTemp;
                    if (PlantLoop(LoopNum).LoopDemandCalcScheme == DualSetPointDeadBand) {
                        PlantLoop(LoopNum).LoopSide(DemandSide).TempSetPointHi = LoopSetPointTempHi;
                        PlantLoop(LoopNum).LoopSide(DemandSide).TempSetPointLo = LoopSetPointTempLo;
                    }
                }

                for (LoopSideNum = DemandSide; LoopSideNum <= SupplySide; ++LoopSideNum) {
                    for (BranchNum = 1;
                         BranchNum <= PlantLoop(LoopNum).LoopSide(LoopSideNum).TotalBranches; ++BranchNum) {
                        for (CompNum = 1; CompNum <= PlantLoop(LoopNum).LoopSide(LoopSideNum).Branch(
                                BranchNum).TotalComponents; ++CompNum) {
                            ComponentInlet = PlantLoop(LoopNum).LoopSide(LoopSideNum).Branch(BranchNum).Comp(
                                    CompNum).NodeNumIn;
                            ComponentOutlet = PlantLoop(LoopNum).LoopSide(LoopSideNum).Branch(BranchNum).Comp(
                                    CompNum).NodeNumOut;

                            // reinit to node hardware limits
                            Node(ComponentInlet).MassFlowRateMinAvail = Node(ComponentInlet).MassFlowRateMin;
                            Node(ComponentOutlet).MassFlowRateMinAvail = Node(ComponentInlet).MassFlowRateMin;
                            Node(ComponentInlet).MassFlowRateMaxAvail = Node(ComponentInlet).MassFlowRateMax;
                            Node(ComponentOutlet).MassFlowRateMaxAvail = Node(ComponentInlet).MassFlowRateMax;

                            Node(ComponentInlet).MassFlowRateRequest = 0.0;
                            Node(ComponentOutlet).MassFlowRateRequest = 0.0;
                        }
                    }
                }

                for (OpNum = 1; OpNum <= PlantLoop(LoopNum).NumOpSchemes; ++OpNum) {
                    // If the operating scheme is scheduled "OFF", go to next scheme
                    PlantLoop(LoopNum).OpScheme(OpNum).Available = GetCurrentScheduleValue(state, PlantLoop(LoopNum).OpScheme(OpNum).SchedPtr) > 0.0;
                }
            }
        }

        void UpdateNodeThermalHistory() {

            // SUBROUTINE INFORMATION:
            //       AUTHOR         Brent Griffith
            //       DATE WRITTEN   Sept 2010

            // PURPOSE OF THIS SUBROUTINE:
            // update temperature history for plant capacitance model and other

            // METHODOLOGY EMPLOYED:
            // copy current values into "LastTimestep" values

            if (NumOfNodes > 0) {
                for (auto &e : Node) { // MA
                    e.TempLastTimestep = e.Temp;
                    e.EnthalpyLastTimestep = e.Enthalpy;
                }
            }
            if (DataPlant::TotNumLoops > 0) {
                for (auto &loop : PlantLoop) {
                    for (auto &side : loop.LoopSide) {
                        if (!DataGlobals::WarmupFlag && (loop.OutletNodeFlowrate > 0.0)) {
                            // Accumulate total time loop is active
                            side.LoopSideInlet_TotalTime += TimeStepSys;
                            // Determine excessive storage
                            if ((side.LoopSideInlet_McpDTdt > DataHVACGlobals::SmallLoad) &&
                                (abs(side.LoopSideInlet_MdotCpDeltaT) < side.LoopSideInlet_McpDTdt)) {
                                side.LoopSideInlet_CapExcessStorageTimeReport = TimeStepSys;
                                side.LoopSideInlet_CapExcessStorageTime += TimeStepSys;
                            } else {
                                side.LoopSideInlet_CapExcessStorageTimeReport = 0;
                            }
                        } else {
                            side.LoopSideInlet_CapExcessStorageTimeReport = 0;
                        }
                    }
                }
            }
        }

        void CheckPlantOnAbort(EnergyPlusData &state) {

            // SUBROUTINE INFORMATION:
            //       AUTHOR         Brent Griffith
            //       DATE WRITTEN   Septemeber 2006
            //       MODIFIED       na
            //       RE-ENGINEERED  na

            // PURPOSE OF THIS SUBROUTINE:
            // Called once E+ is in the process of aborting because of fatal error
            //  check for plant input problems to help users find problems in input files

            // METHODOLOGY EMPLOYED:
            //  search plant data structures for issues that may help solve problems in input files
            //  1.   if loop side has a splitter/mixer and one branch in there is control type bypass,
            //       then another branch in the s/m needs to be active
            //  other checks could/should be added!

            // Using/Aliasing
            using DataErrorTracking::AskForPlantCheckOnAbort;

            // SUBROUTINE LOCAL VARIABLE DECLARATIONS:
            int LoopNum;           // DO loop counter for loops
            bool ActiveCntrlfound; // used to search for active control branches in parallel with bypass branches
            int ParalBranchNum;    // used to search for active control branches in parallel with bypass branches
            int ParalBranchNum2;   // used to search for active control branches in parallel with bypass branches
            int BranchNum2;        // used to search for active control branches in parallel with bypass branches
            int SideNum;
            int numLoopSides;
            int BranchNum; // DO loop counter for branches
            int CompNum;   // do loop for multiple components on a branch
            bool ShouldBeACTIVE;

            if (!(AskForPlantCheckOnAbort)) {
                return;
            }

            if (TotNumLoops <= 0) return;
            if (!(allocated(PlantLoop))) return;

            for (LoopNum = 1; LoopNum <= TotNumLoops; ++LoopNum) {
                numLoopSides = 2;
                for (SideNum = 1; SideNum <= numLoopSides; ++SideNum) {
                    if (!(PlantLoop(LoopNum).LoopSide(SideNum).Splitter.Exists)) continue;

                    for (ParalBranchNum = 1;
                         ParalBranchNum <= PlantLoop(LoopNum).LoopSide(SideNum).Splitter.TotalOutletNodes;
                         ++ParalBranchNum) {
                        BranchNum = PlantLoop(LoopNum).LoopSide(SideNum).Splitter.BranchNumOut(ParalBranchNum);
                        if (PlantLoop(LoopNum).LoopSide(SideNum).Branch(
                                BranchNum).IsBypass) { // we know there is a bypass
                            // check that there is at least one 'Active' control type in parallel with bypass branch
                            ActiveCntrlfound = false;
                            for (ParalBranchNum2 = 1;
                                 ParalBranchNum2 <= PlantLoop(LoopNum).LoopSide(SideNum).Splitter.TotalOutletNodes;
                                 ++ParalBranchNum2) {
                                BranchNum2 = PlantLoop(LoopNum).LoopSide(SideNum).Splitter.BranchNumOut(
                                        ParalBranchNum2);
                                if (PlantLoop(LoopNum).LoopSide(SideNum).Branch(BranchNum2).ControlType ==
                                    DataBranchAirLoopPlant::ControlTypeEnum::Active) {
                                    ActiveCntrlfound = true;
                                }
                            }
                            if (!(ActiveCntrlfound)) {
                                ShowWarningError(state,
                                        "Check control types on branches between splitter and mixer in PlantLoop=" +
                                        PlantLoop(LoopNum).Name);
                                ShowContinueError(state, "Found a BYPASS branch with no ACTIVE branch in parallel with it");
                                ShowContinueError(state,
                                        "In certain (but not all) situations, this can cause problems; please verify your inputs");
                                ShowContinueError(state, "Bypass branch named: " +
                                                  PlantLoop(LoopNum).LoopSide(SideNum).Branch(BranchNum).Name);
                            }
                        } // bypass present

                        // check for possible components on demand side that should be ACTIVE but are not
                        if (SideNum == DemandSide) {
                            // check for presences of the following components whose branch control type should be active
                            // WATER HEATER:MIXED
                            // WATER HEATER:STRATIFIED
                            // WATER USE CONNECTIONS
                            // COIL:WATER:COOLING
                            // COIL:WATER:SIMPLEHEATING
                            // COIL:STEAM:AIRHEATING
                            // SOLAR COLLECTOR:FLAT PLATE
                            // PLANT LOAD PROFILE
                            for (CompNum = 1; CompNum <= PlantLoop(LoopNum).LoopSide(SideNum).Branch(
                                    BranchNum).TotalComponents; ++CompNum) {
                                ShouldBeACTIVE = false;
                                {
                                    auto const SELECT_CASE_var(
                                            PlantLoop(LoopNum).LoopSide(SideNum).Branch(BranchNum).Comp(
                                                    CompNum).TypeOf_Num);

                                    if (SELECT_CASE_var == TypeOf_WtrHeaterMixed) {
                                        ShouldBeACTIVE = true;
                                    } else if (SELECT_CASE_var == TypeOf_WtrHeaterStratified) {
                                        ShouldBeACTIVE = true;
                                    } else if (SELECT_CASE_var == TypeOf_WaterUseConnection) {
                                        ShouldBeACTIVE = true;
                                    } else if (SELECT_CASE_var == TypeOf_CoilWaterCooling) {
                                        ShouldBeACTIVE = true;
                                    } else if (SELECT_CASE_var == TypeOf_CoilWaterDetailedFlatCooling) {
                                        ShouldBeACTIVE = true;
                                    } else if (SELECT_CASE_var == TypeOf_CoilWaterSimpleHeating) {
                                        ShouldBeACTIVE = true;
                                    } else if (SELECT_CASE_var == TypeOf_CoilSteamAirHeating) {
                                        ShouldBeACTIVE = true;
                                    } else if (SELECT_CASE_var == TypeOf_SolarCollectorFlatPlate) {
                                        ShouldBeACTIVE = true;
                                    } else if (SELECT_CASE_var == TypeOf_PlantLoadProfile) {
                                        ShouldBeACTIVE = true;
                                    } else {
                                        // not a demand side component that we know needs to be active, do nothing
                                    }
                                }

                                if (ShouldBeACTIVE) {
                                    {
                                        auto const SELECT_CASE_var(
                                                PlantLoop(LoopNum).LoopSide(SideNum).Branch(BranchNum).ControlType);

                                        if (SELECT_CASE_var == DataBranchAirLoopPlant::ControlTypeEnum::Unknown) {
                                            ShowWarningError(state,
                                                    "Found potential problem with Control Type for Branch named: " +
                                                    PlantLoop(LoopNum).LoopSide(SideNum).Branch(BranchNum).Name);
                                            ShowContinueError(state,
                                                    "This branch should (probably) be ACTIVE but has control type unknown");
                                        } else if (SELECT_CASE_var == DataBranchAirLoopPlant::ControlTypeEnum::Active) {
                                            // do nothing, this is correct control type.
                                        } else if (SELECT_CASE_var == DataBranchAirLoopPlant::ControlTypeEnum::Passive) {
                                            ShowWarningError(state,
                                                    "Found potential problem with Control Type for Branch named: " +
                                                    PlantLoop(LoopNum).LoopSide(SideNum).Branch(BranchNum).Name);
                                            ShowContinueError(state,
                                                    "This branch should (probably) be ACTIVE but has control type PASSIVE");
                                        } else if (SELECT_CASE_var == DataBranchAirLoopPlant::ControlTypeEnum::SeriesActive) {
                                            // do nothing, should be okay. (? don't really understand SeriesActive though)
                                        } else if (SELECT_CASE_var == DataBranchAirLoopPlant::ControlTypeEnum::Bypass) {
                                            ShowWarningError(state,
                                                    "Found potential problem with Control Type for Branch named: " +
                                                    PlantLoop(LoopNum).LoopSide(SideNum).Branch(BranchNum).Name);
                                            ShowContinueError(state,
                                                    "This branch should (probably) be ACTIVE but has control type Bypass");
                                        }
                                    }
                                } // should be active
                            }     // comp num loop
                        }         // demand side

                    } // splitter outlet nodes

                    // check to see if bypass exists in demand side. If not warn error of possible flow problems
                    if (!PlantLoop(LoopNum).LoopSide(SideNum).BypassExists) {
                        if (SideNum == DemandSide) {
                            ShowWarningError(state, "There is no BYPASS component in the demand-side of PlantLoop =" +
                                             PlantLoop(LoopNum).Name);
                            ShowContinueError(state,
                                    "You may be able to fix the fatal error above by adding a demand-side BYPASS PIPE.");
                        }
                    }
                } // loop sides
            }     // plant loops
        }

        void InitOneTimePlantSizingInfo(int const LoopNum) // loop being initialized for sizing
        {

            // SUBROUTINE INFORMATION:
            //       AUTHOR         Brent Griffith
            //       DATE WRITTEN   April 2011
            //       MODIFIED       na
            //       RE-ENGINEERED  na

            // PURPOSE OF THIS SUBROUTINE:
            // one time init what can be set up related to plant sizing data structure.

            // METHODOLOGY EMPLOYED:
            // <description>

            // REFERENCES:
            // na

            // Using/Aliasing
            using DataSizing::NumPltSizInput;
            using DataSizing::PlantSizData;
            using DataSizing::PlantSizingData;

            // Locals
            // SUBROUTINE ARGUMENT DEFINITIONS:

            // SUBROUTINE PARAMETER DEFINITIONS:
            // na

            // INTERFACE BLOCK SPECIFICATIONS:
            // na

            // DERIVED TYPE DEFINITIONS:
            // na

            // SUBROUTINE LOCAL VARIABLE DECLARATIONS:
            int PlantSizNum(0); // index of Plant Sizing data for this loop

            if (PlantLoop(LoopNum).PlantSizNum == 0) {
                if (NumPltSizInput > 0) {
                    PlantSizNum = UtilityRoutines::FindItemInList(PlantLoop(LoopNum).Name, PlantSizData,
                                                                  &PlantSizingData::PlantLoopName);
                    if (PlantSizNum > 0) {
                        PlantLoop(LoopNum).PlantSizNum = PlantSizNum;
                    }
                }
            }
        }

        void SizePlantLoop(EnergyPlusData &state, int const LoopNum, // Supply side loop being simulated
                           bool const OkayToFinish) {

            // SUBROUTINE INFORMATION:
            //       AUTHOR         Fred Buhl
            //       DATE WRITTEN   December 2001
            //       MODIFIED       na
            //       RE-ENGINEERED  na

            // PURPOSE OF THIS SUBROUTINE:
            // This subroutine is for sizing the supply side of Plant Loops for which loop flow rates
            // have not been specified in the input.

            // METHODOLOGY EMPLOYED:
            // Obtains volumetric flow rate data from the PlantSizData array..

            // Using/Aliasing
            using namespace DataSizing;
            using FluidProperties::GetDensityGlycol;
            ;

            // Locals
            bool localInitLoopEquip(true);

            // SUBROUTINE PARAMETER DEFINITIONS:
            static std::string const RoutineName("SizePlantLoop");

            // SUBROUTINE LOCAL VARIABLE DECLARATIONS:
            int PlantSizNum(0);      // index of Plant Sizing data for this loop
            int BranchNum;           // DO loop counter for cycling through branches on a demand side loop
            int CompNum;             // DO loop counter for cycling through components on a demand side loop
            int SupNodeNum;          // component inlet water node number
            int WaterCompNum;        // DO loop counter for cycling through all the components that demand water
            bool ErrorsFound(false); // If errors detected in input
            Real64 LoopSizFac(0.0);
            Real64 AvLoopSizFac;
            Real64 PlantSizFac(1.0);
            Real64 MaxSizFac(0.0);
            Real64 BranchSizFac;
            Real64 NumBrSizFac(0.0);
            Real64 FluidDensity(0.0); // local value from glycol routine
            bool Finalize(OkayToFinish);

            if (PlantLoop(LoopNum).PlantSizNum > 0) {
                PlantSizNum = PlantLoop(LoopNum).PlantSizNum;
                // PlantSizData(PlantSizNum)%DesVolFlowRate = 0.0D0 ! DSU2
            } else {
                if (NumPltSizInput > 0) {
                    PlantSizNum = UtilityRoutines::FindItemInList(PlantLoop(LoopNum).Name, PlantSizData,
                                                                  &PlantSizingData::PlantLoopName);
                }
            }
            PlantLoop(LoopNum).PlantSizNum = PlantSizNum;
            // calculate a loop sizing factor and a branch sizing factor. Note that components without a sizing factor
            // are assigned sizing factors of zero in this calculation
            if (PlantSizNum > 0) {
                if (GetCompSizFac) {
                    for (BranchNum = 1;
                         BranchNum <= PlantLoop(LoopNum).LoopSide(SupplySide).TotalBranches; ++BranchNum) {
                        BranchSizFac = 0.0;
                        PlantLoop(LoopNum).LoopSide(SupplySide).Branch(BranchNum).PumpSizFac = 1.0;
                        if (PlantLoop(LoopNum).LoopSide(SupplySide).NodeNumIn ==
                            PlantLoop(LoopNum).LoopSide(SupplySide).Branch(BranchNum).NodeNumIn)
                            continue;
                        if (PlantLoop(LoopNum).LoopSide(SupplySide).NodeNumOut ==
                            PlantLoop(LoopNum).LoopSide(SupplySide).Branch(BranchNum).NodeNumOut)
                            continue;
                        for (CompNum = 1; CompNum <= PlantLoop(LoopNum).LoopSide(SupplySide).Branch(
                                BranchNum).TotalComponents; ++CompNum) {
                            PlantLoop(LoopNum).LoopSide(SupplySide).Branch(BranchNum).Comp(CompNum).simulate(state, true, localInitLoopEquip, GetCompSizFac);
                            BranchSizFac = max(BranchSizFac,
                                               PlantLoop(LoopNum).LoopSide(SupplySide).Branch(BranchNum).Comp(
                                                       CompNum).SizFac);
                        }
                        LoopSizFac += BranchSizFac;
                        MaxSizFac = max(MaxSizFac, BranchSizFac);
                        if (BranchSizFac > 0.0) {
                            PlantLoop(LoopNum).LoopSide(SupplySide).Branch(BranchNum).PumpSizFac = BranchSizFac;
                            ++NumBrSizFac;
                        }
                    }
                    AvLoopSizFac = LoopSizFac / max(1.0, NumBrSizFac);

                    if (AvLoopSizFac > 0.0 && AvLoopSizFac < 1.0) {
                        PlantSizFac = LoopSizFac;
                    } else if (AvLoopSizFac > 1.0) {
                        PlantSizFac = MaxSizFac;
                    } else {
                        PlantSizFac = 1.0;
                    }
                    // store the sizing factor now, for later reuse,
                    PlantSizData(PlantSizNum).PlantSizFac = PlantSizFac;
                    // might deprecate this next bit in favor of simpler storage in PlantSizData structure
                    for (BranchNum = 1;
                         BranchNum <= PlantLoop(LoopNum).LoopSide(SupplySide).TotalBranches; ++BranchNum) {
                        if (PlantLoop(LoopNum).LoopSide(SupplySide).NodeNumIn ==
                            PlantLoop(LoopNum).LoopSide(SupplySide).Branch(BranchNum).NodeNumIn) {
                            PlantLoop(LoopNum).LoopSide(SupplySide).Branch(BranchNum).PumpSizFac = PlantSizFac;
                        }
                        if (PlantLoop(LoopNum).LoopSide(SupplySide).NodeNumOut ==
                            PlantLoop(LoopNum).LoopSide(SupplySide).Branch(BranchNum).NodeNumOut) {
                            PlantLoop(LoopNum).LoopSide(SupplySide).Branch(BranchNum).PumpSizFac = PlantSizFac;
                        }
                    }

                } else {
                    // fill PlantSizFac from data structure
//                    for (BranchNum = 1;
//                         BranchNum <= PlantLoop(LoopNum).LoopSide(SupplySide).TotalBranches; ++BranchNum) {
//                        if (PlantLoop(LoopNum).LoopSide(SupplySide).NodeNumIn ==
//                            PlantLoop(LoopNum).LoopSide(SupplySide).Branch(BranchNum).NodeNumIn) {
//                            break;
//                        }
//                    }
                }

                // sum up contributions from CompDesWaterFlow, demand side size request (non-coincident)
                PlantSizData(PlantSizNum).DesVolFlowRate = 0.0; // init for summation
                for (BranchNum = 1; BranchNum <= PlantLoop(LoopNum).LoopSide(DemandSide).TotalBranches; ++BranchNum) {
                    for (CompNum = 1; CompNum <= PlantLoop(LoopNum).LoopSide(DemandSide).Branch(
                            BranchNum).TotalComponents; ++CompNum) {
                        SupNodeNum = PlantLoop(LoopNum).LoopSide(DemandSide).Branch(BranchNum).Comp(CompNum).NodeNumIn;
                        for (WaterCompNum = 1; WaterCompNum <= SaveNumPlantComps; ++WaterCompNum) {
                            if (SupNodeNum == CompDesWaterFlow(WaterCompNum).SupNode) {
                                PlantSizData(PlantSizNum).DesVolFlowRate += CompDesWaterFlow(
                                        WaterCompNum).DesVolFlowRate;
                            }
                        }
                    }
                }

                if (!PlantLoop(LoopNum).MaxVolFlowRateWasAutoSized && (PlantLoop(LoopNum).MaxVolFlowRate > 0.0)) {
                    // if the user puts in a large throwaway value for hard max plant loop size, they may not want this affecting anything else.
                    //  but if they put in a smaller value, then it should cap the design size, so use hard value if it is smaller than non-coincident
                    //  result
                    PlantSizData(PlantSizNum).DesVolFlowRate = std::min(PlantSizData(PlantSizNum).DesVolFlowRate,
                                                                        PlantLoop(LoopNum).MaxVolFlowRate);
                }
            }

            if (PlantLoop(LoopNum).MaxVolFlowRateWasAutoSized) {

                if ((PlantSizNum > 0)) {

                    if (PlantSizData(PlantSizNum).DesVolFlowRate >= SmallWaterVolFlow) {
                        PlantLoop(LoopNum).MaxVolFlowRate =
                                PlantSizData(PlantSizNum).DesVolFlowRate * PlantSizData(PlantSizNum).PlantSizFac;
                    } else {
                        PlantLoop(LoopNum).MaxVolFlowRate = 0.0;
                        if (PlantFinalSizesOkayToReport) {
                            ShowWarningError(
                                state,
                                format("SizePlantLoop: Calculated Plant Sizing Design Volume Flow Rate=[{:.2R}] is too small. Set to 0.0",
                                       PlantSizData(PlantSizNum).DesVolFlowRate));
                            ShowContinueError(state, "..occurs for PlantLoop=" + PlantLoop(LoopNum).Name);
                        }
                    }
                    if (Finalize) {
                        if (PlantFinalSizesOkayToReport) {
                            if (PlantLoop(LoopNum).TypeOfLoop == LoopType_Plant) {
                                BaseSizer::reportSizerOutput(state,
                                        "PlantLoop", PlantLoop(LoopNum).Name, "Maximum Loop Flow Rate [m3/s]",
                                        PlantLoop(LoopNum).MaxVolFlowRate);
                            } else if (PlantLoop(LoopNum).TypeOfLoop == LoopType_Condenser) {
                                BaseSizer::reportSizerOutput(state,
                                        "CondenserLoop", PlantLoop(LoopNum).Name, "Maximum Loop Flow Rate [m3/s]",
                                        PlantLoop(LoopNum).MaxVolFlowRate);
                            }
                        }
                        if (PlantFirstSizesOkayToReport) {
                            if (PlantLoop(LoopNum).TypeOfLoop == LoopType_Plant) {
                                BaseSizer::reportSizerOutput(state,
                                        "PlantLoop", PlantLoop(LoopNum).Name, "Initial Maximum Loop Flow Rate [m3/s]",
                                        PlantLoop(LoopNum).MaxVolFlowRate);
                            } else if (PlantLoop(LoopNum).TypeOfLoop == LoopType_Condenser) {
                                BaseSizer::reportSizerOutput(state,
                                        "CondenserLoop", PlantLoop(LoopNum).Name,
                                        "Initial Maximum Loop Flow Rate [m3/s]", PlantLoop(LoopNum).MaxVolFlowRate);
                            }
                        }
                    }

                } else {
                    if (PlantFirstSizesOkayToFinalize) {
                        ShowFatalError(state, "Autosizing of plant loop requires a loop Sizing:Plant object");
                        ShowContinueError(state, "Occurs in PlantLoop object=" + PlantLoop(LoopNum).Name);
                        ErrorsFound = true;
                    }
                }
            }

            // Small loop mass no longer introduces instability. Checks and warnings removed by SJR 20 July 2007.
            if (PlantLoop(LoopNum).VolumeWasAutoSized) {
                // There is no stability requirement (mass can be zero), autosizing is based on loop circulation time.
                // Note this calculation also appears in PlantManager::ResizePlantLoopLevelSizes and SizingAnalysisObjects::ResolveDesignFlowRate
                PlantLoop(LoopNum).Volume =
                        PlantLoop(LoopNum).MaxVolFlowRate * PlantLoop(LoopNum).CirculationTime * 60.0;
                if (PlantFinalSizesOkayToReport) {
                    if (PlantLoop(LoopNum).TypeOfLoop == LoopType_Plant) {
                        // condenser loop vs plant loop breakout needed.
                        BaseSizer::reportSizerOutput(state, "PlantLoop", PlantLoop(LoopNum).Name, "Plant Loop Volume [m3]",
                                           PlantLoop(LoopNum).Volume);
                    } else if (PlantLoop(LoopNum).TypeOfLoop == LoopType_Condenser) {
                        BaseSizer::reportSizerOutput(state, "CondenserLoop", PlantLoop(LoopNum).Name, "Condenser Loop Volume [m3]",
                                           PlantLoop(LoopNum).Volume);
                    }
                }
                if (PlantFirstSizesOkayToReport) {
                    if (PlantLoop(LoopNum).TypeOfLoop == LoopType_Plant) {
                        // condenser loop vs plant loop breakout needed.
                        BaseSizer::reportSizerOutput(state, "PlantLoop", PlantLoop(LoopNum).Name, "Initial Plant Loop Volume [m3]",
                                           PlantLoop(LoopNum).Volume);
                    } else if (PlantLoop(LoopNum).TypeOfLoop == LoopType_Condenser) {
                        BaseSizer::reportSizerOutput(state, "CondenserLoop", PlantLoop(LoopNum).Name,
                                           "Initial Condenser Loop Volume [m3]", PlantLoop(LoopNum).Volume);
                    }
                }
            }

            // should now have plant volume, calculate plant volume's mass for fluid type
            if (PlantLoop(LoopNum).FluidType == NodeType_Water) {
                FluidDensity = GetDensityGlycol(state, PlantLoop(LoopNum).FluidName, DataGlobalConstants::InitConvTemp(),
                                                PlantLoop(LoopNum).FluidIndex, RoutineName);
            } else if (PlantLoop(LoopNum).FluidType == NodeType_Steam) {
                FluidDensity = GetSatDensityRefrig(state, fluidNameSteam, 100.0, 1.0, PlantLoop(LoopNum).FluidIndex,
                                                   RoutineName);
            } else {
                assert(false);
            }

            PlantLoop(LoopNum).Mass = PlantLoop(LoopNum).Volume * FluidDensity;

            PlantLoop(LoopNum).MaxMassFlowRate = PlantLoop(LoopNum).MaxVolFlowRate * FluidDensity;
            PlantLoop(LoopNum).MinMassFlowRate = PlantLoop(LoopNum).MinVolFlowRate * FluidDensity;

            if (ErrorsFound) {
                ShowFatalError(state, "Preceding sizing errors cause program termination");
            }
        }

        void ResizePlantLoopLevelSizes(EnergyPlusData &state, int const LoopNum // Supply side loop being simulated
        ) {

            // SUBROUTINE INFORMATION:
            //       AUTHOR         Brent Griffith
            //       DATE WRITTEN   Jan 2015
            //       MODIFIED       na
            //       RE-ENGINEERED  na

            // PURPOSE OF THIS SUBROUTINE:
            // This subroutine is for redon the sizing of plant loops to support HVAC Sizing Simulation

            // METHODOLOGY EMPLOYED:
            // Obtains volumetric flow rate data from the PlantSizData array..

            // Using/Aliasing
            using namespace DataSizing;
            using DataPlant::PlantLoop;
            using FluidProperties::GetDensityGlycol;
            ;

            // SUBROUTINE PARAMETER DEFINITIONS:
            static std::string const RoutineName("ResizePlantLoop");

            // SUBROUTINE LOCAL VARIABLE DECLARATIONS:
            int PlantSizNum(0);      // index of Plant Sizing data for this loop
            int BranchNum;           // DO loop counter for cycling through branches on a demand side loop
            int CompNum;             // DO loop counter for cycling through components on a demand side loop
            int SupNodeNum;          // component inlet water node number
            int WaterCompNum;        // DO loop counter for cycling through all the components that demand water
            bool ErrorsFound(false); // If errors detected in input

            Real64 FluidDensity(0.0); // local value from glycol routine

            Real64 PlantSizeFac = 0.0;

            PlantSizNum = PlantLoop(LoopNum).PlantSizNum;

            // fill PlantSizFac from data structure
            for (BranchNum = 1; BranchNum <= PlantLoop(LoopNum).LoopSide(SupplySide).TotalBranches; ++BranchNum) {
                if (PlantLoop(LoopNum).LoopSide(SupplySide).NodeNumIn ==
                    PlantLoop(LoopNum).LoopSide(SupplySide).Branch(BranchNum).NodeNumIn) {
                    PlantSizeFac = PlantLoop(LoopNum).LoopSide(SupplySide).Branch(BranchNum).PumpSizFac;
                    break;
                }
            }
            if (PlantSizData(PlantSizNum).ConcurrenceOption == NonCoincident) {
                // we can have plant loops that are non-coincident along with some that are coincident
                // so refresh sum of registered flows (they may have changed)

                PlantSizData(PlantSizNum).DesVolFlowRate = 0.0; // init for summation
                for (BranchNum = 1; BranchNum <= PlantLoop(LoopNum).LoopSide(DemandSide).TotalBranches; ++BranchNum) {
                    for (CompNum = 1; CompNum <= PlantLoop(LoopNum).LoopSide(DemandSide).Branch(
                            BranchNum).TotalComponents; ++CompNum) {
                        SupNodeNum = PlantLoop(LoopNum).LoopSide(DemandSide).Branch(BranchNum).Comp(CompNum).NodeNumIn;
                        for (WaterCompNum = 1; WaterCompNum <= SaveNumPlantComps; ++WaterCompNum) {
                            if (SupNodeNum == CompDesWaterFlow(WaterCompNum).SupNode) {
                                PlantSizData(PlantSizNum).DesVolFlowRate += CompDesWaterFlow(
                                        WaterCompNum).DesVolFlowRate;
                            }
                        }
                    }
                }
            }

            if (PlantLoop(LoopNum).MaxVolFlowRateWasAutoSized) {

                if ((PlantSizNum > 0)) {

                    if (PlantSizData(PlantSizNum).DesVolFlowRate >= SmallWaterVolFlow) {
                        PlantLoop(LoopNum).MaxVolFlowRate = PlantSizData(PlantSizNum).DesVolFlowRate * PlantSizeFac;
                    } else {
                        PlantLoop(LoopNum).MaxVolFlowRate = 0.0;
                        if (PlantFinalSizesOkayToReport) {
                            ShowWarningError(
                                state,
                                format("SizePlantLoop: Calculated Plant Sizing Design Volume Flow Rate=[{:.2R}] is too small. Set to 0.0",
                                       PlantSizData(PlantSizNum).DesVolFlowRate));
                            ShowContinueError(state, "..occurs for PlantLoop=" + PlantLoop(LoopNum).Name);
                        }
                    }
                    if (PlantFinalSizesOkayToReport) {
                        if (PlantLoop(LoopNum).TypeOfLoop == LoopType_Plant) {
                            BaseSizer::reportSizerOutput(state, "PlantLoop", PlantLoop(LoopNum).Name, "Maximum Loop Flow Rate [m3/s]",
                                               PlantLoop(LoopNum).MaxVolFlowRate);
                        } else if (PlantLoop(LoopNum).TypeOfLoop == LoopType_Condenser) {
                            BaseSizer::reportSizerOutput(state,
                                    "CondenserLoop", PlantLoop(LoopNum).Name, "Maximum Loop Flow Rate [m3/s]",
                                    PlantLoop(LoopNum).MaxVolFlowRate);
                        }
                    }
                }
            }

            // Small loop mass no longer introduces instability. Checks and warnings removed by SJR 20 July 2007.
            if (PlantLoop(LoopNum).VolumeWasAutoSized) {
                // There is no stability requirement (mass can be zero), autosizing is based on loop circulation time.
                // Note this calculation also appears in PlantManager::SizePlantLoop and SizingAnalysisObjects::ResolveDesignFlowRate
                PlantLoop(LoopNum).Volume =
                        PlantLoop(LoopNum).MaxVolFlowRate * PlantLoop(LoopNum).CirculationTime * 60.0;
                if (PlantLoop(LoopNum).TypeOfLoop == LoopType_Plant) {
                    // condenser loop vs plant loop breakout needed.
                    BaseSizer::reportSizerOutput(state, "PlantLoop", PlantLoop(LoopNum).Name, "Plant Loop Volume [m3]",
                                       PlantLoop(LoopNum).Volume);
                } else if (PlantLoop(LoopNum).TypeOfLoop == LoopType_Condenser) {
                    BaseSizer::reportSizerOutput(state, "CondenserLoop", PlantLoop(LoopNum).Name, "Condenser Loop Volume [m3]",
                                       PlantLoop(LoopNum).Volume);
                }
            }

            // should now have plant volume, calculate plant volume's mass for fluid type
            if (PlantLoop(LoopNum).FluidType == NodeType_Water) {
                FluidDensity = GetDensityGlycol(state, PlantLoop(LoopNum).FluidName, DataGlobalConstants::InitConvTemp(),
                                                PlantLoop(LoopNum).FluidIndex, RoutineName);
            } else if (PlantLoop(LoopNum).FluidType == NodeType_Steam) {
                FluidDensity = GetSatDensityRefrig(state, fluidNameSteam, 100.0, 1.0, PlantLoop(LoopNum).FluidIndex,
                                                   RoutineName);
            } else {
                assert(false);
            }

            PlantLoop(LoopNum).Mass = PlantLoop(LoopNum).Volume * FluidDensity;

            PlantLoop(LoopNum).MaxMassFlowRate = PlantLoop(LoopNum).MaxVolFlowRate * FluidDensity;
            PlantLoop(LoopNum).MinMassFlowRate = PlantLoop(LoopNum).MinVolFlowRate * FluidDensity;

            if (ErrorsFound) {
                ShowFatalError(state, "Preceding sizing errors cause program termination");
            }
        }

        void SetupInitialPlantCallingOrder() {

            // SUBROUTINE INFORMATION:
            //       AUTHOR         Brent Griffith
            //       DATE WRITTEN   Feb 2010
            //       MODIFIED       na
            //       RE-ENGINEERED  na

            // PURPOSE OF THIS SUBROUTINE:
            // setup the order that plant loops are to be called

            // METHODOLOGY EMPLOYED:
            // simple rule-based allocation of which order to call the half loops
            //  initially just mimicing historical practice until a better set of rules is
            // developed
            // 1.  first call all plant demand sides
            // 2.  second call all plant supply sides
            // 3.  third call all condenser demand sides
            // 4.  fourth call all condenser supply sides

            // REFERENCES:
            // na

            // USE STATEMENTS:

            // Locals
            // SUBROUTINE ARGUMENT DEFINITIONS:
            // na

            // SUBROUTINE PARAMETER DEFINITIONS:
            // na

            // INTERFACE BLOCK SPECIFICATIONS:
            // na

            // DERIVED TYPE DEFINITIONS:
            // na

            // SUBROUTINE LOCAL VARIABLE DECLARATIONS:
            int OrderIndex; // local
            int I;          // local loop

            TotNumHalfLoops = 2 * TotNumLoops;

            if (TotNumHalfLoops <= 0) return;

            // first allocate to total number of plant half loops

            if (!allocated(PlantCallingOrderInfo)) PlantCallingOrderInfo.allocate(TotNumHalfLoops);

            // set plant loop demand sides
            for (I = 1; I <= NumPlantLoops; ++I) {
                PlantCallingOrderInfo(I).LoopIndex = I;
                PlantCallingOrderInfo(I).LoopSide = DemandSide;
            }

            // set plant loop supply sides
            for (I = 1; I <= NumPlantLoops; ++I) {
                OrderIndex = I + NumPlantLoops;
                PlantCallingOrderInfo(OrderIndex).LoopIndex = I;
                PlantCallingOrderInfo(OrderIndex).LoopSide = SupplySide;
            }

            // set condenser Loop demand sides
            for (I = 1; I <= NumCondLoops; ++I) {
                OrderIndex = 2 * NumPlantLoops + I;
                PlantCallingOrderInfo(OrderIndex).LoopIndex = NumPlantLoops + I;
                PlantCallingOrderInfo(OrderIndex).LoopSide = DemandSide;
            }

            // set condenser Loop supply sides
            for (I = 1; I <= NumCondLoops; ++I) {
                OrderIndex = 2 * NumPlantLoops + NumCondLoops + I;
                PlantCallingOrderInfo(OrderIndex).LoopIndex = NumPlantLoops + I;
                PlantCallingOrderInfo(OrderIndex).LoopSide = SupplySide;
            }

        }

        void RevisePlantCallingOrder(EnergyPlusData &state) {

            // SUBROUTINE INFORMATION:
            //       AUTHOR         Brent Griffith
            //       DATE WRITTEN   april 2011
            //       MODIFIED       na
            //       RE-ENGINEERED  na

            // PURPOSE OF THIS SUBROUTINE:
            // setup the order that plant loops are to be called

            // METHODOLOGY EMPLOYED:
            // simple rule-based allocation of which order to call the half loops
            // Examine for interconnected components and rearrange to impose the following rules

            // REFERENCES:
            // na

            // Using/Aliasing
            using PlantUtilities::ShiftPlantLoopSideCallingOrder;

            // Locals
            // SUBROUTINE ARGUMENT DEFINITIONS:
            // na

            // SUBROUTINE PARAMETER DEFINITIONS:
            // na

            // INTERFACE BLOCK SPECIFICATIONS:
            // na

            // DERIVED TYPE DEFINITIONS:
            // na

            // SUBROUTINE LOCAL VARIABLE DECLARATIONS:
            int HalfLoopNum;
            int LoopNum;
            int LoopSideNum;
            int OtherLoopNum;
            int OtherLoopSideNum;
            static int OtherLoopCallingIndex(0);
            static int OtherLoopDemandSideCallingIndex(0);
            static int NewOtherDemandSideCallingIndex(0);
            static int newCallingIndex(0);
            bool thisLoopPutsDemandOnAnother;
            int ConnctNum;

            for (HalfLoopNum = 1; HalfLoopNum <= TotNumHalfLoops; ++HalfLoopNum) {

                LoopNum = PlantCallingOrderInfo(HalfLoopNum).LoopIndex;
                LoopSideNum = PlantCallingOrderInfo(HalfLoopNum).LoopSide;

                if (allocated(PlantLoop(LoopNum).LoopSide(LoopSideNum).Connected)) {
                    for (ConnctNum = 1;
                         ConnctNum <= isize(PlantLoop(LoopNum).LoopSide(LoopSideNum).Connected); ++ConnctNum) {
                        OtherLoopNum = PlantLoop(LoopNum).LoopSide(LoopSideNum).Connected(ConnctNum).LoopNum;
                        OtherLoopSideNum = PlantLoop(LoopNum).LoopSide(LoopSideNum).Connected(ConnctNum).LoopSideNum;
                        OtherLoopCallingIndex = FindLoopSideInCallingOrder(OtherLoopNum, OtherLoopSideNum);

                        thisLoopPutsDemandOnAnother = PlantLoop(LoopNum).LoopSide(LoopSideNum).Connected(
                                ConnctNum).LoopDemandsOnRemote;
                        if (thisLoopPutsDemandOnAnother) {             // make sure this loop side is called before the other loop side
                            if (OtherLoopCallingIndex < HalfLoopNum) { // rearrange
                                newCallingIndex = min(HalfLoopNum + 1, TotNumHalfLoops);
                                ShiftPlantLoopSideCallingOrder(state,  OtherLoopCallingIndex, newCallingIndex);
                            }

                        } else {                                       // make sure the other is called before this one
                            if (OtherLoopCallingIndex > HalfLoopNum) { // rearrange
                                newCallingIndex = max(HalfLoopNum, 1);

                                if (OtherLoopSideNum ==
                                    SupplySide) { // if this is a supplyside, don't push it before its own demand side
                                    OtherLoopDemandSideCallingIndex = FindLoopSideInCallingOrder(OtherLoopNum,
                                                                                                 DemandSide);
                                    if (OtherLoopDemandSideCallingIndex <
                                        HalfLoopNum) {                             // good to go
                                        newCallingIndex = min(OtherLoopDemandSideCallingIndex + 1,
                                                              TotNumHalfLoops); // put it right after its demand side
                                        ShiftPlantLoopSideCallingOrder(state,  OtherLoopCallingIndex, newCallingIndex);
                                    } else { // move both sides of other loop before this, keeping demand side in front
                                        NewOtherDemandSideCallingIndex = max(HalfLoopNum, 1);
                                        ShiftPlantLoopSideCallingOrder(state,  OtherLoopDemandSideCallingIndex,
                                                                       NewOtherDemandSideCallingIndex);
                                        // get fresh pointer after it has changed in previous call
                                        OtherLoopCallingIndex = FindLoopSideInCallingOrder(OtherLoopNum,
                                                                                           OtherLoopSideNum);
                                        newCallingIndex = NewOtherDemandSideCallingIndex + 1;
                                        ShiftPlantLoopSideCallingOrder(state,  OtherLoopCallingIndex, newCallingIndex);
                                    }
                                } else {
                                    ShiftPlantLoopSideCallingOrder(state,  OtherLoopCallingIndex, newCallingIndex);
                                }
                            }
                        }
                    }
                }
            }
        }

        int FindLoopSideInCallingOrder(int const LoopNum, int const LoopSide) {

            // FUNCTION INFORMATION:
            //       AUTHOR         B. Griffith
            //       DATE WRITTEN   April 2011
            //       MODIFIED       na
            //       RE-ENGINEERED  na

            // PURPOSE OF THIS FUNCTION:
            // locate loop and loop side in calling order structure

            // METHODOLOGY EMPLOYED:
            // returns integer "pointer" index to calling order structure

            // REFERENCES:
            // na

            // USE STATEMENTS:
            // na

            // Return value
            int CallingIndex;

            // Locals
            // FUNCTION ARGUMENT DEFINITIONS:

            // FUNCTION PARAMETER DEFINITIONS:
            // na

            // INTERFACE BLOCK SPECIFICATIONS:
            // na

            // DERIVED TYPE DEFINITIONS:
            // na

            // FUNCTION LOCAL VARIABLE DECLARATIONS:
            int HalfLoopNum;

            CallingIndex = 0;

            for (HalfLoopNum = 1; HalfLoopNum <= TotNumHalfLoops; ++HalfLoopNum) {
                if ((LoopNum == PlantCallingOrderInfo(HalfLoopNum).LoopIndex) &&
                    (LoopSide == PlantCallingOrderInfo(HalfLoopNum).LoopSide)) {

                    CallingIndex = HalfLoopNum;
                }
            }
            return CallingIndex;
        }

        void SetupBranchControlTypes(EnergyPlusData &state) {

            // SUBROUTINE INFORMATION:
            //       AUTHOR         Brent Griffith
            //       DATE WRITTEN   March 2010
            //       MODIFIED       na
            //       RE-ENGINEERED  na

            // PURPOSE OF THIS SUBROUTINE:
            // set the control types on plant branches using heuristics.
            //  Trying to obsolete branch control type  input

            // METHODOLOGY EMPLOYED:
            // set component control types based on component type
            //  process branches and set branch level control types based on the type of components on them
            //  Rules applied
            //   - Most component models are active
            //   - Pipes are passive unless located between splitter/mixers when assumed to be bypass
            //   - A branch with multiple active components becomes SeriesActive and so do its components

            // SUBROUTINE LOCAL VARIABLE DECLARATIONS:
            int LoopCtr;
            int LoopSideCtr;
            int BranchCtr;
            int CompCtr;
            bool BranchIsInSplitterMixer;
            DataBranchAirLoopPlant::ControlTypeEnum ComponentFlowCtrl;
            int ActiveCount;
            int BypassCount;
            int NumComponentsOnBranch;
            int NumCount;

            // first set component level control type (obsoletes one input in field set for Branch )
            if (allocated(PlantLoop)) {
                NumCount = size(PlantLoop);
            } else {
                NumCount = 0;
            }
            for (LoopCtr = 1; LoopCtr <= NumCount; ++LoopCtr) {
                for (LoopSideCtr = DemandSide; LoopSideCtr <= SupplySide; ++LoopSideCtr) {
                    for (BranchCtr = 1; BranchCtr <= PlantLoop(LoopCtr).LoopSide(LoopSideCtr).TotalBranches; ++BranchCtr) {
                        BranchIsInSplitterMixer = false;
                        // test if this branch is inside a splitter/mixer
                        if (PlantLoop(LoopCtr).LoopSide(LoopSideCtr).Splitter.Exists) {
                            if ((BranchCtr > 1) && (BranchCtr < PlantLoop(LoopCtr).LoopSide(LoopSideCtr).TotalBranches)) {
                                BranchIsInSplitterMixer = true;
                            }
                        }

                        NumComponentsOnBranch = PlantLoop(LoopCtr).LoopSide(LoopSideCtr).Branch(BranchCtr).TotalComponents;

                        for (CompCtr = 1; CompCtr <= isize(PlantLoop(LoopCtr).LoopSide(LoopSideCtr).Branch(BranchCtr).Comp); ++CompCtr) {

                            auto &this_component(PlantLoop(LoopCtr).LoopSide(LoopSideCtr).Branch(BranchCtr).Comp(CompCtr));

                            {
                                auto const SELECT_CASE_var(this_component.TypeOf_Num);

                                if (SELECT_CASE_var == TypeOf_Other) { //                             = -1
                                    this_component.FlowCtrl = DataBranchAirLoopPlant::ControlTypeEnum::Unknown;
                                    this_component.FlowPriority = LoopFlowStatus_Unknown;
                                    this_component.HowLoadServed = HowMet_Unknown;
                                } else if (SELECT_CASE_var == TypeOf_Boiler_Simple) { //         =  1
                                    this_component.FlowCtrl = DataBranchAirLoopPlant::ControlTypeEnum::Active;
                                    this_component.FlowPriority = LoopFlowStatus_TakesWhatGets;
                                    this_component.HowLoadServed = HowMet_ByNominalCapHiOutLimit;
                                } else if (SELECT_CASE_var == TypeOf_Boiler_Steam) { //                      =  2
                                    this_component.FlowCtrl = DataBranchAirLoopPlant::ControlTypeEnum::Active;
                                    this_component.FlowPriority = LoopFlowStatus_TakesWhatGets;
                                    this_component.HowLoadServed = HowMet_ByNominalCap;
                                } else if (SELECT_CASE_var == TypeOf_Chiller_Absorption) {  // = 3 ! older BLAST absorption chiller
                                    this_component.FlowCtrl = DataBranchAirLoopPlant::ControlTypeEnum::Active;
                                    if (LoopSideCtr == DemandSide) {
                                        this_component.FlowPriority = LoopFlowStatus_NeedyAndTurnsLoopOn;
                                        this_component.HowLoadServed = HowMet_NoneDemand;
                                    } else {
                                        this_component.FlowPriority = LoopFlowStatus_TakesWhatGets;
                                        this_component.HowLoadServed = HowMet_ByNominalCapLowOutLimit;
                                    }
                                } else if (SELECT_CASE_var == TypeOf_Chiller_Indirect_Absorption) { // = 4 ! revised absorption chiller
                                    this_component.FlowCtrl = DataBranchAirLoopPlant::ControlTypeEnum::Active;
                                    if (LoopSideCtr == DemandSide) {
                                        this_component.FlowPriority = LoopFlowStatus_NeedyAndTurnsLoopOn;
                                        this_component.HowLoadServed = HowMet_NoneDemand;
                                    } else {
                                        this_component.FlowPriority = LoopFlowStatus_TakesWhatGets;
                                        this_component.HowLoadServed = HowMet_ByNominalCapLowOutLimit;
                                    }
                                } else if (SELECT_CASE_var == TypeOf_Chiller_CombTurbine) { //           =  5
                                    this_component.FlowCtrl = DataBranchAirLoopPlant::ControlTypeEnum::Active;
                                    if (LoopSideCtr == DemandSide) {
                                        this_component.FlowPriority = LoopFlowStatus_NeedyAndTurnsLoopOn;
                                        this_component.HowLoadServed = HowMet_NoneDemand;
                                    } else {
                                        this_component.FlowPriority = LoopFlowStatus_TakesWhatGets;
                                        this_component.HowLoadServed = HowMet_ByNominalCapLowOutLimit;
                                    }
                                } else if (SELECT_CASE_var == TypeOf_Chiller_ConstCOP) { //                 =  6
                                    this_component.FlowCtrl = DataBranchAirLoopPlant::ControlTypeEnum::Active;

                                    if (LoopSideCtr == DemandSide) {
                                        this_component.FlowPriority = LoopFlowStatus_NeedyAndTurnsLoopOn;
                                        this_component.HowLoadServed = HowMet_NoneDemand;
                                    } else {
                                        this_component.FlowPriority = LoopFlowStatus_TakesWhatGets;
                                        this_component.HowLoadServed = HowMet_ByNominalCap;
                                    }
                                } else if (SELECT_CASE_var == TypeOf_Chiller_DFAbsorption) { //             =  7
                                    this_component.FlowCtrl = DataBranchAirLoopPlant::ControlTypeEnum::Active;
                                    if (LoopSideCtr == DemandSide) {
                                        this_component.FlowPriority = LoopFlowStatus_NeedyAndTurnsLoopOn;
                                        this_component.HowLoadServed = HowMet_NoneDemand;
                                    } else {
                                        this_component.FlowPriority = LoopFlowStatus_NeedyIfLoopOn;
                                        this_component.HowLoadServed = HowMet_ByNominalCapLowOutLimit;
                                    }
                                } else if (SELECT_CASE_var == TypeOf_Chiller_ExhFiredAbsorption) { //             =  76
                                    this_component.FlowCtrl = DataBranchAirLoopPlant::ControlTypeEnum::Active;
                                    if (LoopSideCtr == DemandSide) {
                                        this_component.FlowPriority = LoopFlowStatus_NeedyAndTurnsLoopOn;
                                        this_component.HowLoadServed = HowMet_NoneDemand;
                                    } else {
                                        this_component.FlowPriority = LoopFlowStatus_NeedyIfLoopOn;
                                        this_component.HowLoadServed = HowMet_ByNominalCapLowOutLimit;
                                    }
                                } else if (SELECT_CASE_var == TypeOf_Chiller_Electric) { //                 =  8
                                    this_component.FlowCtrl = DataBranchAirLoopPlant::ControlTypeEnum::Active;
                                    if (LoopSideCtr == DemandSide) {
                                        this_component.FlowPriority = LoopFlowStatus_NeedyAndTurnsLoopOn;
                                        this_component.HowLoadServed = HowMet_NoneDemand;
                                    } else {
                                        this_component.FlowPriority = LoopFlowStatus_TakesWhatGets;
                                        this_component.HowLoadServed = HowMet_ByNominalCapLowOutLimit;
                                    }
                                } else if (SELECT_CASE_var == TypeOf_Chiller_ElectricEIR) { //              =  9
                                    this_component.FlowCtrl = DataBranchAirLoopPlant::ControlTypeEnum::Active;
                                    if (LoopSideCtr == DemandSide) {
                                        this_component.FlowPriority = LoopFlowStatus_NeedyAndTurnsLoopOn;
                                        this_component.HowLoadServed = HowMet_NoneDemand;
                                    } else {
                                        this_component.FlowPriority = LoopFlowStatus_TakesWhatGets;
                                        this_component.HowLoadServed = HowMet_ByNominalCapLowOutLimit;
                                    }
                                } else if (SELECT_CASE_var == TypeOf_Chiller_ElectricReformEIR) { //        = 10
                                    this_component.FlowCtrl = DataBranchAirLoopPlant::ControlTypeEnum::Active;
                                    if (LoopSideCtr == DemandSide) {
                                        this_component.FlowPriority = LoopFlowStatus_NeedyAndTurnsLoopOn;
                                        this_component.HowLoadServed = HowMet_NoneDemand;
                                    } else {
                                        this_component.FlowPriority = LoopFlowStatus_TakesWhatGets;
                                        this_component.HowLoadServed = HowMet_ByNominalCapLowOutLimit;
                                    }
                                } else if (SELECT_CASE_var == TypeOf_Chiller_EngineDriven) { //             = 11
                                    this_component.FlowCtrl = DataBranchAirLoopPlant::ControlTypeEnum::Active;
                                    this_component.HowLoadServed = HowMet_ByNominalCapLowOutLimit;
                                    if (LoopSideCtr == DemandSide) {
                                        this_component.FlowPriority = LoopFlowStatus_NeedyAndTurnsLoopOn;
                                        this_component.HowLoadServed = HowMet_NoneDemand;
                                    } else {
                                        this_component.FlowPriority = LoopFlowStatus_TakesWhatGets;
                                        this_component.HowLoadServed = HowMet_ByNominalCapLowOutLimit;
                                    }
                                } else if (SELECT_CASE_var == TypeOf_CoolingTower_SingleSpd) { //           = 12
                                    this_component.FlowCtrl = DataBranchAirLoopPlant::ControlTypeEnum::Active;
                                    this_component.FlowPriority = LoopFlowStatus_TakesWhatGets;
                                    this_component.HowLoadServed = HowMet_ByNominalCap;
                                } else if (SELECT_CASE_var == TypeOf_CoolingTower_TwoSpd) { //              = 13
                                    this_component.FlowCtrl = DataBranchAirLoopPlant::ControlTypeEnum::Active;
                                    this_component.FlowPriority = LoopFlowStatus_TakesWhatGets;
                                    this_component.HowLoadServed = HowMet_ByNominalCap;
                                } else if (SELECT_CASE_var == TypeOf_CoolingTower_VarSpd) { //              = 14
                                    this_component.FlowCtrl = DataBranchAirLoopPlant::ControlTypeEnum::Active;
                                    this_component.FlowPriority = LoopFlowStatus_TakesWhatGets;
                                    this_component.HowLoadServed = HowMet_ByNominalCap;
                                } else if (SELECT_CASE_var == TypeOf_CoolingTower_VarSpdMerkel) { //              = 89
                                    this_component.FlowCtrl = DataBranchAirLoopPlant::ControlTypeEnum::Active;
                                    this_component.FlowPriority = LoopFlowStatus_TakesWhatGets;
                                    this_component.HowLoadServed = HowMet_ByNominalCap;
                                } else if (SELECT_CASE_var == TypeOf_Generator_FCExhaust) { //              = 15
                                    this_component.FlowCtrl = DataBranchAirLoopPlant::ControlTypeEnum::Active;
                                    this_component.FlowPriority = LoopFlowStatus_NeedyAndTurnsLoopOn;
                                    this_component.HowLoadServed = HowMet_PassiveCap;

                                } else if (SELECT_CASE_var == TypeOf_HeatPumpWtrHeaterPumped ||
                                           SELECT_CASE_var ==
                                           TypeOf_HeatPumpWtrHeaterWrapped) { //                = 16, 92
                                    this_component.FlowCtrl = DataBranchAirLoopPlant::ControlTypeEnum::Active;
                                    this_component.FlowPriority = LoopFlowStatus_TakesWhatGets;
                                    this_component.HowLoadServed = HowMet_PassiveCap;
                                } else if (SELECT_CASE_var == TypeOf_HPWaterEFCooling) { //                 = 17
                                    this_component.FlowCtrl = DataBranchAirLoopPlant::ControlTypeEnum::Active;
                                    if (LoopSideCtr == DemandSide) {
                                        this_component.FlowPriority = LoopFlowStatus_NeedyAndTurnsLoopOn;
                                        this_component.HowLoadServed = HowMet_NoneDemand;
                                    } else {
                                        this_component.FlowPriority = LoopFlowStatus_TakesWhatGets;
                                        this_component.HowLoadServed = HowMet_ByNominalCap;
                                    }

                                } else if (SELECT_CASE_var == TypeOf_HPWaterEFHeating) { //                 = 18
                                    this_component.FlowCtrl = DataBranchAirLoopPlant::ControlTypeEnum::Active;
                                    if (LoopSideCtr == DemandSide) {
                                        this_component.FlowPriority = LoopFlowStatus_NeedyAndTurnsLoopOn;
                                        this_component.HowLoadServed = HowMet_NoneDemand;
                                    } else {
                                        this_component.FlowPriority = LoopFlowStatus_TakesWhatGets;
                                        this_component.HowLoadServed = HowMet_ByNominalCap;
                                    }
                                } else if (SELECT_CASE_var == TypeOf_HPWaterPECooling) { //                 = 19
                                    this_component.FlowCtrl = DataBranchAirLoopPlant::ControlTypeEnum::Active;
                                    if (LoopSideCtr == DemandSide) {
                                        this_component.FlowPriority = LoopFlowStatus_NeedyAndTurnsLoopOn;
                                        this_component.HowLoadServed = HowMet_NoneDemand;
                                    } else {
                                        this_component.FlowPriority = LoopFlowStatus_NeedyIfLoopOn;
                                        this_component.HowLoadServed = HowMet_ByNominalCap;
                                    }
                                } else if (SELECT_CASE_var == TypeOf_HPWaterPEHeating) { //                 = 20
                                    this_component.FlowCtrl = DataBranchAirLoopPlant::ControlTypeEnum::Active;
                                    if (LoopSideCtr == DemandSide) {
                                        this_component.FlowPriority = LoopFlowStatus_NeedyAndTurnsLoopOn;
                                        this_component.HowLoadServed = HowMet_NoneDemand;
                                    } else {
                                        this_component.FlowPriority = LoopFlowStatus_NeedyIfLoopOn;
                                        this_component.HowLoadServed = HowMet_ByNominalCap;
                                    }
                                } else if (SELECT_CASE_var == TypeOf_Pipe) { //                             = 21
                                    this_component.FlowPriority = LoopFlowStatus_TakesWhatGets;
                                    this_component.HowLoadServed = HowMet_NoneDemand;
                                    if (BranchIsInSplitterMixer) {
                                        if (NumComponentsOnBranch == 1) {
                                            this_component.FlowCtrl = DataBranchAirLoopPlant::ControlTypeEnum::Bypass;
                                        } else if (NumComponentsOnBranch > 1) {
                                            this_component.FlowCtrl = DataBranchAirLoopPlant::ControlTypeEnum::Passive;
                                        } else {
                                            this_component.FlowCtrl = DataBranchAirLoopPlant::ControlTypeEnum::Bypass;
                                        }
                                    } else {
                                        this_component.FlowCtrl = DataBranchAirLoopPlant::ControlTypeEnum::Passive;
                                    }
                                } else if (SELECT_CASE_var == TypeOf_PipeSteam) { //                        = 22
                                    this_component.FlowPriority = LoopFlowStatus_TakesWhatGets;
                                    this_component.HowLoadServed = HowMet_NoneDemand;
                                    if (BranchIsInSplitterMixer) {
                                        if (NumComponentsOnBranch == 1) {
                                            this_component.FlowCtrl = DataBranchAirLoopPlant::ControlTypeEnum::Bypass;
                                        } else if (NumComponentsOnBranch > 1) {
                                            this_component.FlowCtrl = DataBranchAirLoopPlant::ControlTypeEnum::Passive;
                                        } else {
                                            this_component.FlowCtrl = DataBranchAirLoopPlant::ControlTypeEnum::Bypass;
                                        }
                                    } else {
                                        this_component.FlowCtrl = DataBranchAirLoopPlant::ControlTypeEnum::Passive;
                                    }
                                } else if (SELECT_CASE_var == TypeOf_PipeExterior) { //                     = 23
                                    this_component.FlowPriority = LoopFlowStatus_TakesWhatGets;
                                    this_component.HowLoadServed = HowMet_NoneDemand;
                                    if (BranchIsInSplitterMixer) {
                                        if (NumComponentsOnBranch == 1) {
                                            this_component.FlowCtrl = DataBranchAirLoopPlant::ControlTypeEnum::Bypass;
                                        } else if (NumComponentsOnBranch > 1) {
                                            this_component.FlowCtrl = DataBranchAirLoopPlant::ControlTypeEnum::Passive;
                                        } else {
                                            this_component.FlowCtrl = DataBranchAirLoopPlant::ControlTypeEnum::Bypass;
                                        }
                                    } else {
                                        this_component.FlowCtrl = DataBranchAirLoopPlant::ControlTypeEnum::Passive;
                                    }
                                } else if (SELECT_CASE_var == TypeOf_PipeInterior) { //                     = 24
                                    this_component.FlowPriority = LoopFlowStatus_TakesWhatGets;
                                    this_component.HowLoadServed = HowMet_NoneDemand;
                                    if (BranchIsInSplitterMixer) {
                                        if (NumComponentsOnBranch == 1) {
                                            this_component.FlowCtrl = DataBranchAirLoopPlant::ControlTypeEnum::Bypass;
                                        } else if (NumComponentsOnBranch > 1) {
                                            this_component.FlowCtrl = DataBranchAirLoopPlant::ControlTypeEnum::Passive;
                                        } else {
                                            this_component.FlowCtrl = DataBranchAirLoopPlant::ControlTypeEnum::Bypass;
                                        }
                                    } else {
                                        this_component.FlowCtrl = DataBranchAirLoopPlant::ControlTypeEnum::Passive;
                                    }
                                } else if (SELECT_CASE_var == TypeOf_PipeUnderground) { //                  = 25
                                    this_component.FlowPriority = LoopFlowStatus_TakesWhatGets;
                                    this_component.HowLoadServed = HowMet_NoneDemand;
                                    if (BranchIsInSplitterMixer) {
                                        if (NumComponentsOnBranch == 1) {
                                            this_component.FlowCtrl = DataBranchAirLoopPlant::ControlTypeEnum::Bypass;
                                        } else if (NumComponentsOnBranch > 1) {
                                            this_component.FlowCtrl = DataBranchAirLoopPlant::ControlTypeEnum::Passive;
                                        } else {
                                            this_component.FlowCtrl = DataBranchAirLoopPlant::ControlTypeEnum::Bypass;
                                        }
                                    } else {
                                        this_component.FlowCtrl = DataBranchAirLoopPlant::ControlTypeEnum::Passive;
                                    }
                                } else if (SELECT_CASE_var == TypeOf_PurchChilledWater) { //                = 26
                                    this_component.FlowCtrl = DataBranchAirLoopPlant::ControlTypeEnum::Active;
                                    this_component.FlowPriority = LoopFlowStatus_TakesWhatGets;
                                    this_component.HowLoadServed = HowMet_ByNominalCapLowOutLimit;
                                } else if (SELECT_CASE_var == TypeOf_PurchHotWater) { //                    = 27
                                    this_component.FlowCtrl = DataBranchAirLoopPlant::ControlTypeEnum::Active;
                                    this_component.FlowPriority = LoopFlowStatus_TakesWhatGets;
                                    this_component.HowLoadServed = HowMet_ByNominalCapHiOutLimit;
                                } else if (SELECT_CASE_var == TypeOf_TS_IceDetailed) { //                   = 28
                                    this_component.FlowCtrl = DataBranchAirLoopPlant::ControlTypeEnum::Active;
                                    this_component.FlowPriority = LoopFlowStatus_NeedyIfLoopOn;
                                    this_component.HowLoadServed = HowMet_PassiveCap;
                                } else if (SELECT_CASE_var == TypeOf_TS_IceSimple) { //                    = 29
                                    this_component.FlowCtrl = DataBranchAirLoopPlant::ControlTypeEnum::Active;
                                    this_component.FlowPriority = LoopFlowStatus_NeedyIfLoopOn;
                                    this_component.HowLoadServed = HowMet_PassiveCap;
                                } else if (SELECT_CASE_var == TypeOf_ValveTempering) { //                  = 30
                                    this_component.FlowCtrl = DataBranchAirLoopPlant::ControlTypeEnum::Active;
                                    this_component.FlowPriority = LoopFlowStatus_NeedyIfLoopOn;
                                    this_component.HowLoadServed = HowMet_NoneDemand;
                                } else if (SELECT_CASE_var == TypeOf_WtrHeaterMixed) { //                   = 31
                                    if (LoopSideCtr == DemandSide) {
                                        this_component.FlowCtrl = DataBranchAirLoopPlant::ControlTypeEnum::Active;
                                        this_component.FlowPriority = LoopFlowStatus_NeedyAndTurnsLoopOn;
                                        this_component.HowLoadServed = HowMet_NoneDemand;
                                    } else {
                                        this_component.FlowCtrl = DataBranchAirLoopPlant::ControlTypeEnum::Active;
                                        this_component.FlowPriority = LoopFlowStatus_TakesWhatGets;
                                        this_component.HowLoadServed = HowMet_PassiveCap;
                                    }
                                } else if (SELECT_CASE_var == TypeOf_WtrHeaterStratified) { //              = 32
                                    if (LoopSideCtr == DemandSide) {
                                        this_component.FlowCtrl = DataBranchAirLoopPlant::ControlTypeEnum::Active;
                                        this_component.FlowPriority = LoopFlowStatus_NeedyAndTurnsLoopOn;
                                        this_component.HowLoadServed = HowMet_NoneDemand;
                                    } else {
                                        this_component.FlowCtrl = DataBranchAirLoopPlant::ControlTypeEnum::Active;
                                        this_component.FlowPriority = LoopFlowStatus_TakesWhatGets;
                                        this_component.HowLoadServed = HowMet_PassiveCap;
                                    }
                                } else if (SELECT_CASE_var == TypeOf_PumpVariableSpeed) { //                 = 33
                                    this_component.FlowCtrl = DataBranchAirLoopPlant::ControlTypeEnum::Active;
                                    this_component.FlowPriority = LoopFlowStatus_TakesWhatGets;
                                    this_component.HowLoadServed = HowMet_NoneDemand;
                                } else if (SELECT_CASE_var == TypeOf_PumpConstantSpeed) { //                 = 34
                                    this_component.FlowCtrl = DataBranchAirLoopPlant::ControlTypeEnum::Active;
                                    this_component.FlowPriority = LoopFlowStatus_NeedyIfLoopOn;
                                    this_component.HowLoadServed = HowMet_NoneDemand;
                                } else if (SELECT_CASE_var == TypeOf_PumpCondensate) { //                    = 35
                                    this_component.FlowCtrl = DataBranchAirLoopPlant::ControlTypeEnum::Active;
                                    this_component.FlowPriority = LoopFlowStatus_TakesWhatGets;
                                    this_component.HowLoadServed = HowMet_NoneDemand;
                                } else if (SELECT_CASE_var == TypeOf_PumpBankVariableSpeed) { //             = 36
                                    this_component.FlowCtrl = DataBranchAirLoopPlant::ControlTypeEnum::Active;
                                    this_component.FlowPriority = LoopFlowStatus_NeedyIfLoopOn;
                                    this_component.HowLoadServed = HowMet_NoneDemand;
                                } else if (SELECT_CASE_var == TypeOf_PumpBankConstantSpeed) { //             = 37
                                    this_component.FlowCtrl = DataBranchAirLoopPlant::ControlTypeEnum::Active;
                                    this_component.FlowPriority = LoopFlowStatus_NeedyIfLoopOn;
                                    this_component.HowLoadServed = HowMet_NoneDemand;
                                } else if (SELECT_CASE_var == TypeOf_WaterUseConnection) { //              = 38
                                    this_component.FlowCtrl = DataBranchAirLoopPlant::ControlTypeEnum::Active;
                                    this_component.FlowPriority = LoopFlowStatus_NeedyAndTurnsLoopOn;
                                    this_component.HowLoadServed = HowMet_NoneDemand;
                                } else if (SELECT_CASE_var ==
                                           TypeOf_CoilWaterCooling) { //               = 39  ! demand side component
                                    this_component.FlowCtrl = DataBranchAirLoopPlant::ControlTypeEnum::Active;
                                    this_component.FlowPriority = LoopFlowStatus_NeedyAndTurnsLoopOn;
                                    this_component.HowLoadServed = HowMet_NoneDemand;
                                } else if (SELECT_CASE_var ==
                                           TypeOf_CoilWaterDetailedFlatCooling) { //      = 40  ! demand side component
                                    this_component.FlowCtrl = DataBranchAirLoopPlant::ControlTypeEnum::Active;
                                    this_component.FlowPriority = LoopFlowStatus_NeedyAndTurnsLoopOn;
                                    this_component.HowLoadServed = HowMet_NoneDemand;
                                } else if (SELECT_CASE_var ==
                                           TypeOf_CoilWaterSimpleHeating) { //           = 41  ! demand side component
                                    this_component.FlowCtrl = DataBranchAirLoopPlant::ControlTypeEnum::Active;
                                    this_component.FlowPriority = LoopFlowStatus_NeedyAndTurnsLoopOn;
                                    this_component.HowLoadServed = HowMet_NoneDemand;
                                } else if (SELECT_CASE_var ==
                                           TypeOf_CoilSteamAirHeating) { //         = 42  ! demand side component
                                    this_component.FlowCtrl = DataBranchAirLoopPlant::ControlTypeEnum::Active;
                                    this_component.FlowPriority = LoopFlowStatus_NeedyAndTurnsLoopOn;
                                    this_component.HowLoadServed = HowMet_NoneDemand;
                                } else if (SELECT_CASE_var ==
                                           TypeOf_SolarCollectorFlatPlate) { //         = 43  ! demand side component
                                    this_component.FlowCtrl = DataBranchAirLoopPlant::ControlTypeEnum::Active;
                                    this_component.FlowPriority = LoopFlowStatus_NeedyAndTurnsLoopOn;
                                    this_component.HowLoadServed = HowMet_PassiveCap;
                                } else if (SELECT_CASE_var ==
                                           TypeOf_PlantLoadProfile) { //            = 44  ! demand side component
                                    this_component.FlowCtrl = DataBranchAirLoopPlant::ControlTypeEnum::Active;
                                    this_component.FlowPriority = LoopFlowStatus_NeedyAndTurnsLoopOn;
                                    this_component.HowLoadServed = HowMet_NoneDemand;
                                } else if (SELECT_CASE_var == TypeOf_GrndHtExchgSystem) { //            = 45
                                    this_component.FlowCtrl = DataBranchAirLoopPlant::ControlTypeEnum::Active;
                                    this_component.FlowPriority = LoopFlowStatus_TakesWhatGets;
                                    this_component.HowLoadServed = HowMet_PassiveCap;
                                } else if (SELECT_CASE_var == TypeOf_GrndHtExchgSurface) { //            = 46
                                    this_component.FlowCtrl = DataBranchAirLoopPlant::ControlTypeEnum::Active;
                                    this_component.FlowPriority = LoopFlowStatus_TakesWhatGets;
                                    this_component.HowLoadServed = HowMet_PassiveCap;
                                } else if (SELECT_CASE_var == TypeOf_GrndHtExchgPond) { //            = 47
                                    this_component.FlowCtrl = DataBranchAirLoopPlant::ControlTypeEnum::Active;
                                    this_component.FlowPriority = LoopFlowStatus_TakesWhatGets;
                                    this_component.HowLoadServed = HowMet_PassiveCap;
                                } else if (SELECT_CASE_var ==
                                           TypeOf_Generator_MicroTurbine) { //          = 48  !newer FSEC turbine
                                    this_component.FlowCtrl = DataBranchAirLoopPlant::ControlTypeEnum::Active;
                                    this_component.FlowPriority = LoopFlowStatus_NeedyAndTurnsLoopOn;
                                    this_component.HowLoadServed = HowMet_ByNominalCap;
                                } else if (SELECT_CASE_var == TypeOf_Generator_ICEngine) { //             = 49
                                    this_component.FlowCtrl = DataBranchAirLoopPlant::ControlTypeEnum::Active;
                                    this_component.FlowPriority = LoopFlowStatus_NeedyAndTurnsLoopOn;
                                    this_component.HowLoadServed = HowMet_ByNominalCap;
                                } else if (SELECT_CASE_var ==
                                           TypeOf_Generator_CTurbine) { //             = 50  !older BLAST turbine
                                    this_component.FlowCtrl = DataBranchAirLoopPlant::ControlTypeEnum::Active;
                                    this_component.FlowPriority = LoopFlowStatus_NeedyAndTurnsLoopOn;
                                    this_component.HowLoadServed = HowMet_ByNominalCap;
                                } else if (SELECT_CASE_var == TypeOf_Generator_MicroCHP) { //              = 51
                                    this_component.FlowCtrl = DataBranchAirLoopPlant::ControlTypeEnum::Active;
                                    this_component.FlowPriority = LoopFlowStatus_NeedyAndTurnsLoopOn;
                                    this_component.HowLoadServed = HowMet_ByNominalCap;
                                } else if (SELECT_CASE_var == TypeOf_Generator_FCStackCooler) { //         = 52
                                    this_component.FlowCtrl = DataBranchAirLoopPlant::ControlTypeEnum::Active;
                                    this_component.FlowPriority = LoopFlowStatus_NeedyAndTurnsLoopOn;
                                    this_component.HowLoadServed = HowMet_ByNominalCap;
                                } else if (SELECT_CASE_var == TypeOf_FluidCooler_SingleSpd) { //           = 53
                                    this_component.FlowCtrl = DataBranchAirLoopPlant::ControlTypeEnum::Active;
                                    this_component.FlowPriority = LoopFlowStatus_TakesWhatGets;
                                    this_component.HowLoadServed = HowMet_PassiveCap;
                                } else if (SELECT_CASE_var == TypeOf_FluidCooler_TwoSpd) { //            = 54
                                    this_component.FlowCtrl = DataBranchAirLoopPlant::ControlTypeEnum::Active;
                                    this_component.FlowPriority = LoopFlowStatus_TakesWhatGets;
                                    this_component.HowLoadServed = HowMet_PassiveCap;
                                } else if (SELECT_CASE_var == TypeOf_EvapFluidCooler_SingleSpd) { //       = 55
                                    this_component.FlowCtrl = DataBranchAirLoopPlant::ControlTypeEnum::Active;
                                    this_component.FlowPriority = LoopFlowStatus_TakesWhatGets;
                                    this_component.HowLoadServed = HowMet_PassiveCap;
                                } else if (SELECT_CASE_var == TypeOf_EvapFluidCooler_TwoSpd) { //         = 56
                                    this_component.FlowCtrl = DataBranchAirLoopPlant::ControlTypeEnum::Active;
                                    this_component.FlowPriority = LoopFlowStatus_TakesWhatGets;
                                    this_component.HowLoadServed = HowMet_PassiveCap;
                                } else if (SELECT_CASE_var == TypeOf_ChilledWaterTankMixed) { //         = 57
                                    if (LoopSideCtr == DemandSide) {
                                        this_component.FlowCtrl = DataBranchAirLoopPlant::ControlTypeEnum::Active;
                                        this_component.FlowPriority = LoopFlowStatus_NeedyAndTurnsLoopOn;
                                        this_component.HowLoadServed = HowMet_NoneDemand;
                                    } else {
                                        this_component.FlowCtrl = DataBranchAirLoopPlant::ControlTypeEnum::Active;
                                        this_component.FlowPriority = LoopFlowStatus_TakesWhatGets;
                                        this_component.HowLoadServed = HowMet_PassiveCap;
                                    }
                                } else if (SELECT_CASE_var == TypeOf_ChilledWaterTankStratified) { //      = 58
                                    if (LoopSideCtr == DemandSide) {
                                        this_component.FlowCtrl = DataBranchAirLoopPlant::ControlTypeEnum::Active;
                                        this_component.FlowPriority = LoopFlowStatus_NeedyAndTurnsLoopOn;
                                        this_component.HowLoadServed = HowMet_NoneDemand;
                                    } else {
                                        this_component.FlowCtrl = DataBranchAirLoopPlant::ControlTypeEnum::Active;
                                        this_component.FlowPriority = LoopFlowStatus_TakesWhatGets;
                                        this_component.HowLoadServed = HowMet_PassiveCap;
                                    }
                                } else if (SELECT_CASE_var == TypeOf_PVTSolarCollectorFlatPlate) { //      = 59
                                    this_component.FlowCtrl = DataBranchAirLoopPlant::ControlTypeEnum::Active;
                                    this_component.FlowPriority = LoopFlowStatus_NeedyAndTurnsLoopOn;
                                    this_component.HowLoadServed = HowMet_PassiveCap;
                                    // next batch for ZoneHVAC
                                } else if (SELECT_CASE_var == TypeOf_Baseboard_Conv_Water) { //        = 60
                                    this_component.FlowCtrl = DataBranchAirLoopPlant::ControlTypeEnum::Active;
                                    this_component.FlowPriority = LoopFlowStatus_NeedyAndTurnsLoopOn;
                                    this_component.HowLoadServed = HowMet_NoneDemand;
                                } else if (SELECT_CASE_var == TypeOf_Baseboard_Rad_Conv_Steam) { //      = 61
                                    this_component.FlowCtrl = DataBranchAirLoopPlant::ControlTypeEnum::Active;
                                    this_component.FlowPriority = LoopFlowStatus_NeedyAndTurnsLoopOn;
                                    this_component.HowLoadServed = HowMet_NoneDemand;
                                } else if (SELECT_CASE_var == TypeOf_Baseboard_Rad_Conv_Water) { //      = 62
                                    this_component.FlowCtrl = DataBranchAirLoopPlant::ControlTypeEnum::Active;
                                    this_component.FlowPriority = LoopFlowStatus_NeedyAndTurnsLoopOn;
                                    this_component.HowLoadServed = HowMet_NoneDemand;
                                } else if (SELECT_CASE_var == TypeOf_CoolingPanel_Simple) {
                                    this_component.FlowCtrl = DataBranchAirLoopPlant::ControlTypeEnum::Active;
                                    this_component.FlowPriority = LoopFlowStatus_NeedyAndTurnsLoopOn;
                                    this_component.HowLoadServed = HowMet_NoneDemand;
                                } else if (SELECT_CASE_var == TypeOf_LowTempRadiant_VarFlow) {
                                    this_component.FlowCtrl = DataBranchAirLoopPlant::ControlTypeEnum::Active;
                                    this_component.FlowPriority = LoopFlowStatus_NeedyAndTurnsLoopOn;
                                    this_component.HowLoadServed = HowMet_NoneDemand;
                                } else if (SELECT_CASE_var == TypeOf_LowTempRadiant_ConstFlow) {
                                    this_component.FlowCtrl = DataBranchAirLoopPlant::ControlTypeEnum::Active;
                                    this_component.FlowPriority = LoopFlowStatus_NeedyAndTurnsLoopOn;
                                    this_component.HowLoadServed = HowMet_NoneDemand;
                                } else if (SELECT_CASE_var == TypeOf_CooledBeamAirTerminal) {
                                    this_component.FlowCtrl = DataBranchAirLoopPlant::ControlTypeEnum::Active;
                                    this_component.FlowPriority = LoopFlowStatus_NeedyAndTurnsLoopOn;
                                    this_component.HowLoadServed = HowMet_NoneDemand;
                                } else if (SELECT_CASE_var == TypeOf_FourPipeBeamAirTerminal) {
                                    this_component.FlowCtrl = DataBranchAirLoopPlant::ControlTypeEnum::Active;
                                    this_component.FlowPriority = LoopFlowStatus_NeedyAndTurnsLoopOn;
                                    this_component.HowLoadServed = HowMet_NoneDemand;
                                } else if (SELECT_CASE_var == TypeOf_CoilWAHPHeatingEquationFit) {
                                    this_component.FlowCtrl = DataBranchAirLoopPlant::ControlTypeEnum::Active;
                                    this_component.FlowPriority = LoopFlowStatus_NeedyAndTurnsLoopOn;
                                    this_component.HowLoadServed = HowMet_NoneDemand;
                                } else if (SELECT_CASE_var == TypeOf_CoilWAHPCoolingEquationFit) {
                                    this_component.FlowCtrl = DataBranchAirLoopPlant::ControlTypeEnum::Active;
                                    this_component.FlowPriority = LoopFlowStatus_NeedyAndTurnsLoopOn;
                                    this_component.HowLoadServed = HowMet_NoneDemand;
                                } else if (SELECT_CASE_var == TypeOf_CoilVSWAHPHeatingEquationFit) {
                                    this_component.FlowCtrl = DataBranchAirLoopPlant::ControlTypeEnum::Active;
                                    this_component.FlowPriority = LoopFlowStatus_NeedyAndTurnsLoopOn;
                                    this_component.HowLoadServed = HowMet_NoneDemand;
                                } else if (SELECT_CASE_var == TypeOf_CoilVSWAHPCoolingEquationFit) {
                                    this_component.FlowCtrl = DataBranchAirLoopPlant::ControlTypeEnum::Active;
                                    this_component.FlowPriority = LoopFlowStatus_NeedyAndTurnsLoopOn;
                                    this_component.HowLoadServed = HowMet_NoneDemand;
                                } else if (SELECT_CASE_var == TypeOf_CoilWAHPHeatingParamEst) {
                                    this_component.FlowCtrl = DataBranchAirLoopPlant::ControlTypeEnum::Active;
                                    this_component.FlowPriority = LoopFlowStatus_NeedyAndTurnsLoopOn;
                                    this_component.HowLoadServed = HowMet_NoneDemand;
                                } else if (SELECT_CASE_var == TypeOf_CoilWAHPCoolingParamEst) {
                                    this_component.FlowCtrl = DataBranchAirLoopPlant::ControlTypeEnum::Active;
                                    this_component.FlowPriority = LoopFlowStatus_NeedyAndTurnsLoopOn;
                                    this_component.HowLoadServed = HowMet_NoneDemand;
                                } else if (SELECT_CASE_var == TypeOf_RefrigSystemWaterCondenser) {
                                    this_component.FlowCtrl = DataBranchAirLoopPlant::ControlTypeEnum::Active;
                                    this_component.FlowPriority = LoopFlowStatus_NeedyAndTurnsLoopOn;
                                    this_component.HowLoadServed = HowMet_PassiveCap;
                                } else if (SELECT_CASE_var == TypeOf_RefrigerationWaterCoolRack) {
                                    this_component.FlowCtrl = DataBranchAirLoopPlant::ControlTypeEnum::Active;
                                    this_component.FlowPriority = LoopFlowStatus_NeedyAndTurnsLoopOn;
                                    this_component.HowLoadServed = HowMet_PassiveCap;
                                } else if (SELECT_CASE_var == TypeOf_MultiSpeedHeatPumpRecovery) {
                                    this_component.FlowCtrl = DataBranchAirLoopPlant::ControlTypeEnum::Active;
                                    this_component.FlowPriority = LoopFlowStatus_NeedyAndTurnsLoopOn;
                                    this_component.HowLoadServed = HowMet_PassiveCap;
                                } else if (SELECT_CASE_var == TypeOf_UnitarySysRecovery) {
                                    this_component.FlowCtrl = DataBranchAirLoopPlant::ControlTypeEnum::Active;
                                    this_component.FlowPriority = LoopFlowStatus_NeedyAndTurnsLoopOn;
                                    this_component.HowLoadServed = HowMet_PassiveCap;
                                } else if (SELECT_CASE_var == TypeOf_PipingSystemPipeCircuit) {
                                    this_component.FlowCtrl = DataBranchAirLoopPlant::ControlTypeEnum::Active;
                                    this_component.FlowPriority = LoopFlowStatus_TakesWhatGets;
                                    this_component.HowLoadServed = HowMet_PassiveCap;
                                } else if (SELECT_CASE_var == TypeOf_SolarCollectorICS) { //         = 75
                                    this_component.FlowCtrl = DataBranchAirLoopPlant::ControlTypeEnum::Active;
                                    this_component.FlowPriority = LoopFlowStatus_NeedyAndTurnsLoopOn;
                                    this_component.HowLoadServed = HowMet_PassiveCap;
                                } else if (SELECT_CASE_var == TypeOf_PlantComponentUserDefined) {
                                    this_component.FlowCtrl = DataBranchAirLoopPlant::ControlTypeEnum::Active;
                                    this_component.FlowPriority = LoopFlowStatus_Unknown;
                                    this_component.HowLoadServed = HowMet_Unknown;
                                } else if (SELECT_CASE_var == TypeOf_CoilUserDefined) {
                                    this_component.FlowCtrl = DataBranchAirLoopPlant::ControlTypeEnum::Active;
                                    this_component.FlowPriority = LoopFlowStatus_Unknown;
                                    this_component.HowLoadServed = HowMet_Unknown;
                                } else if (SELECT_CASE_var == TypeOf_ZoneHVACAirUserDefined) {
                                    this_component.FlowCtrl = DataBranchAirLoopPlant::ControlTypeEnum::Active;
                                    this_component.FlowPriority = LoopFlowStatus_Unknown;
                                    this_component.HowLoadServed = HowMet_Unknown;
                                } else if (SELECT_CASE_var == TypeOf_AirTerminalUserDefined) {
                                    this_component.FlowCtrl = DataBranchAirLoopPlant::ControlTypeEnum::Active;
                                    this_component.FlowPriority = LoopFlowStatus_Unknown;
                                    this_component.HowLoadServed = HowMet_Unknown;
                                } else if (SELECT_CASE_var ==
                                           TypeOf_HeatPumpVRF) { //       =  82  ! AirConditioner:VariableRefrigerantFlow
                                    this_component.FlowCtrl = DataBranchAirLoopPlant::ControlTypeEnum::Active;

                                    if (LoopSideCtr == DemandSide) {
                                        this_component.FlowPriority = LoopFlowStatus_NeedyAndTurnsLoopOn;
                                        this_component.HowLoadServed = HowMet_NoneDemand;
                                    } else { // should never happen
                                        this_component.FlowPriority = LoopFlowStatus_TakesWhatGets;
                                        this_component.HowLoadServed = HowMet_PassiveCap;
                                    }
                                } else if (SELECT_CASE_var == TypeOf_WaterSource) {
                                    this_component.FlowCtrl = DataBranchAirLoopPlant::ControlTypeEnum::Active;
                                    this_component.FlowPriority = LoopFlowStatus_TakesWhatGets;
                                    this_component.HowLoadServed = HowMet_ByNominalCapLowOutLimit;
                                } else if (SELECT_CASE_var ==
                                           TypeOf_GrndHtExchgHorizTrench) { // = 83  GroundHeatExchanger:HorizontalTrench
                                    this_component.FlowCtrl = DataBranchAirLoopPlant::ControlTypeEnum::Active;
                                    this_component.FlowPriority = LoopFlowStatus_TakesWhatGets;
                                    this_component.HowLoadServed = HowMet_PassiveCap;
                                } else if (SELECT_CASE_var == TypeOf_FluidToFluidPlantHtExchg) { //          = 84
                                    this_component.FlowCtrl = DataBranchAirLoopPlant::ControlTypeEnum::Active;
                                    if (LoopSideCtr == DemandSide) {
                                        this_component.FlowPriority = LoopFlowStatus_NeedyAndTurnsLoopOn;
                                        this_component.HowLoadServed = HowMet_NoneDemand;
                                    } else {
                                        this_component.FlowPriority = LoopFlowStatus_TakesWhatGets;
                                        this_component.HowLoadServed = HowMet_PassiveCap;
                                    }
                                } else if (SELECT_CASE_var == TypeOf_CentralGroundSourceHeatPump) { // 86
                                    this_component.FlowCtrl = DataBranchAirLoopPlant::ControlTypeEnum::Active;
                                    if (LoopSideCtr == DemandSide) {
                                        this_component.FlowPriority = LoopFlowStatus_NeedyAndTurnsLoopOn;
                                        this_component.HowLoadServed = HowMet_NoneDemand;
                                    } else {
                                        this_component.FlowPriority = LoopFlowStatus_NeedyIfLoopOn;
                                        this_component.HowLoadServed = HowMet_ByNominalCap;
                                    }
                                } else if (SELECT_CASE_var == TypeOf_PackagedTESCoolingCoil) { // 88
                                    this_component.FlowCtrl = DataBranchAirLoopPlant::ControlTypeEnum::Active;
                                    this_component.FlowPriority = LoopFlowStatus_TakesWhatGets;
                                    this_component.HowLoadServed = HowMet_NoneDemand;
                                } else if (SELECT_CASE_var == TypeOf_SwimmingPool_Indoor) { // 90
                                    this_component.FlowCtrl = DataBranchAirLoopPlant::ControlTypeEnum::Active;
                                    this_component.FlowPriority = LoopFlowStatus_NeedyAndTurnsLoopOn;
                                    this_component.HowLoadServed = HowMet_NoneDemand;
                                } else if (SELECT_CASE_var == TypeOf_GrndHtExchgSlinky) { //            = 91
                                    this_component.FlowCtrl = DataBranchAirLoopPlant::ControlTypeEnum::Active;
                                    this_component.FlowPriority = LoopFlowStatus_TakesWhatGets;
                                    this_component.HowLoadServed = HowMet_PassiveCap;
                                } else if (SELECT_CASE_var == TypeOf_HeatPumpEIRCooling ||
                                           SELECT_CASE_var == TypeOf_HeatPumpEIRHeating) { // 95, 96
                                    this_component.FlowCtrl = DataBranchAirLoopPlant::ControlTypeEnum::Active;
                                    if (LoopSideCtr == DemandSide) {
                                        this_component.FlowPriority = LoopFlowStatus_NeedyAndTurnsLoopOn;
                                        this_component.HowLoadServed = HowMet_NoneDemand;
                                    } else {
                                        this_component.FlowPriority = LoopFlowStatus_NeedyIfLoopOn;
                                        this_component.HowLoadServed = HowMet_ByNominalCap;
                                    }
                                } else {
                                    ShowSevereError(state,
                                            "SetBranchControlTypes: Caught unexpected equipment type of number");
                                }
                            }
                        }
                    }
                }
            }

            // now set up branch control types based on components.

            if (allocated(PlantLoop)) {
                NumCount = size(PlantLoop);
            } else {
                NumCount = 0;
            }
            for (LoopCtr = 1; LoopCtr <= NumCount; ++LoopCtr) { // SIZE(PlantLoop)
                for (LoopSideCtr = DemandSide; LoopSideCtr <= SupplySide; ++LoopSideCtr) {
                    for (BranchCtr = 1;
                         BranchCtr <= PlantLoop(LoopCtr).LoopSide(LoopSideCtr).TotalBranches; ++BranchCtr) {
                        ActiveCount = 0;
                        BypassCount = 0;
                        for (CompCtr = 1; CompCtr <= isize(PlantLoop(LoopCtr).LoopSide(LoopSideCtr).Branch(
                                BranchCtr).Comp); ++CompCtr) {
                            ComponentFlowCtrl = PlantLoop(LoopCtr).LoopSide(LoopSideCtr).Branch(BranchCtr).Comp(
                                    CompCtr).FlowCtrl;

                            {
                                auto const SELECT_CASE_var(ComponentFlowCtrl);

                                if (SELECT_CASE_var == DataBranchAirLoopPlant::ControlTypeEnum::Unknown) {
                                    PlantLoop(LoopCtr).LoopSide(LoopSideCtr).Branch(
                                            BranchCtr).ControlType = DataBranchAirLoopPlant::ControlTypeEnum::Passive;
                                } else if (SELECT_CASE_var == DataBranchAirLoopPlant::ControlTypeEnum::Active) {
                                    ++ActiveCount;
                                    if (ActiveCount > 1) {
                                        //  assume multiple active components in series means branch is SeriesActive
                                        PlantLoop(LoopCtr).LoopSide(LoopSideCtr).Branch(
                                                BranchCtr).ControlType = DataBranchAirLoopPlant::ControlTypeEnum::SeriesActive;
                                        // assume all components on branch are to be SeriesActive as well
                                        for (auto &e : PlantLoop(LoopCtr).LoopSide(LoopSideCtr).Branch(BranchCtr).Comp)
                                            e.FlowCtrl = DataBranchAirLoopPlant::ControlTypeEnum::SeriesActive;
                                    } else {
                                        PlantLoop(LoopCtr).LoopSide(LoopSideCtr).Branch(
                                                BranchCtr).ControlType = DataBranchAirLoopPlant::ControlTypeEnum::Active;
                                    }

                                    if (BypassCount > 0) {
                                        ShowSevereError(state,
                                                "An active component is on the same branch as a pipe situated between splitter/mixer");
                                        ShowContinueError(state, "Occurs in Branch=" +
                                                          PlantLoop(LoopCtr).LoopSide(LoopSideCtr).Branch(
                                                                  BranchCtr).Name);
                                        ShowContinueError(state, "Occurs in Plant Loop=" + PlantLoop(LoopCtr).Name);
                                        ShowContinueError(state, "SetupBranchControlTypes: and the simulation continues");
                                        // DSU3 note not sure why this is so bad.  heat transfer pipe might be a good reason to allow this?
                                        //   this used to fatal in older PlantFlowResolver.
                                    }

                                    // test for active component in series with bypass
                                } else if (SELECT_CASE_var == DataBranchAirLoopPlant::ControlTypeEnum::Bypass) {

                                    ++BypassCount;
                                    PlantLoop(LoopCtr).LoopSide(LoopSideCtr).Branch(
                                            BranchCtr).ControlType = DataBranchAirLoopPlant::ControlTypeEnum::Bypass;
                                    PlantLoop(LoopCtr).LoopSide(LoopSideCtr).Branch(BranchCtr).IsBypass = true;
                                    PlantLoop(LoopCtr).LoopSide(LoopSideCtr).BypassExists = true;

                                    if (CompCtr > 1) {
                                        ShowSevereError(state,
                                                "A pipe used as a bypass should not be in series with another component");
                                        ShowContinueError(state, "Occurs in Branch = " +
                                                          PlantLoop(LoopCtr).LoopSide(LoopSideCtr).Branch(
                                                                  BranchCtr).Name);
                                        ShowContinueError(state, "Occurs in PlantLoop = " + PlantLoop(LoopCtr).Name);
                                        ShowFatalError(state,
                                                "SetupBranchControlTypes: preceding condition causes termination.");
                                    }

                                } else if (SELECT_CASE_var == DataBranchAirLoopPlant::ControlTypeEnum::Passive) {
                                    if (ActiveCount > 0) {
                                        // do nothing, branch set before)
                                    } else {
                                        if (BypassCount > 0) {

                                        } else {
                                            PlantLoop(LoopCtr).LoopSide(LoopSideCtr).Branch(
                                                    BranchCtr).ControlType = DataBranchAirLoopPlant::ControlTypeEnum::Passive;
                                        }
                                    }
                                } else if (SELECT_CASE_var == DataBranchAirLoopPlant::ControlTypeEnum::SeriesActive) {
                                    // do nothing, already set when more than one active component found on a branch
                                }
                            }
                        }
                    }
                }
            }
        }

        void CheckIfAnyPlant(EnergyPlusData &state) {

            // SUBROUTINE INFORMATION:
            //       AUTHOR         Brent Griffith
            //       DATE WRITTEN   Sept 2010
            //       MODIFIED       na
            //       RE-ENGINEERED  na

            // PURPOSE OF THIS SUBROUTINE:
            // determine if any plant loops will be ever be set up

            // METHODOLOGY EMPLOYED:
            // use input processor ot find number of plant loops

            // Using/Aliasing
            using namespace DataIPShortCuts;
            // SUBROUTINE LOCAL VARIABLE DECLARATIONS:
            int numPlantLoopsCheck;
            int numCondenserLoopsCheck;

            cCurrentModuleObject = "PlantLoop";
            numPlantLoopsCheck = inputProcessor->getNumObjectsFound(state, cCurrentModuleObject);

            cCurrentModuleObject = "CondenserLoop";
            numCondenserLoopsCheck = inputProcessor->getNumObjectsFound(state, cCurrentModuleObject);

            if ((numPlantLoopsCheck + numCondenserLoopsCheck) > 0) {
                state.dataGlobal->AnyPlantInModel = true;
            } else {
                state.dataGlobal->AnyPlantInModel = false;
                PlantLoop.allocate(0);
            }
        }

        void CheckOngoingPlantWarnings(EnergyPlusData &state) {
            int LoopNum;
            for (LoopNum = 1; LoopNum <= TotNumLoops; ++LoopNum) {
                // Warning if the excess storage time is more than half of the total time
                if (PlantLoop(LoopNum).LoopSide(DemandSide).LoopSideInlet_CapExcessStorageTime >
                    PlantLoop(LoopNum).LoopSide(DemandSide).LoopSideInlet_TotalTime / 2) {
                    ShowWarningError(state, "Plant Loop: " + PlantLoop(LoopNum).Name +
                                     " Demand Side is storing excess heat the majority of the time.");
                }
<<<<<<< HEAD
                if (PlantLoop(LoopNum).LoopSide(SupplySide).LoopSideInlet_CapExcessStorageTime >
                    PlantLoop(LoopNum).LoopSide(SupplySide).LoopSideInlet_TotalTime / 2) {
                    ShowWarningError("Plant Loop: " + PlantLoop(LoopNum).Name +
=======
                if (PlantLoop(LoopNum).LoopSide(DemandSide).LoopSideInlet_CapExcessStorageTime >
                    PlantLoop(LoopNum).LoopSide(DemandSide).LoopSideInlet_TotalTime / 2) {
                    ShowWarningError(state, "Plant Loop: " + PlantLoop(LoopNum).Name +
>>>>>>> 236ca3fd
                                     " Supply Side is storing excess heat the majority of the time.");
                }
            }
        }

    } // namespace PlantManager

} // namespace EnergyPlus<|MERGE_RESOLUTION|>--- conflicted
+++ resolved
@@ -4339,15 +4339,9 @@
                     ShowWarningError(state, "Plant Loop: " + PlantLoop(LoopNum).Name +
                                      " Demand Side is storing excess heat the majority of the time.");
                 }
-<<<<<<< HEAD
                 if (PlantLoop(LoopNum).LoopSide(SupplySide).LoopSideInlet_CapExcessStorageTime >
                     PlantLoop(LoopNum).LoopSide(SupplySide).LoopSideInlet_TotalTime / 2) {
-                    ShowWarningError("Plant Loop: " + PlantLoop(LoopNum).Name +
-=======
-                if (PlantLoop(LoopNum).LoopSide(DemandSide).LoopSideInlet_CapExcessStorageTime >
-                    PlantLoop(LoopNum).LoopSide(DemandSide).LoopSideInlet_TotalTime / 2) {
                     ShowWarningError(state, "Plant Loop: " + PlantLoop(LoopNum).Name +
->>>>>>> 236ca3fd
                                      " Supply Side is storing excess heat the majority of the time.");
                 }
             }
