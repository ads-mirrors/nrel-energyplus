// EnergyPlus, Copyright (c) 1996-2020, The Board of Trustees of the University of Illinois,
// The Regents of the University of California, through Lawrence Berkeley National Laboratory
// (subject to receipt of any required approvals from the U.S. Dept. of Energy), Oak Ridge
// National Laboratory, managed by UT-Battelle, Alliance for Sustainable Energy, LLC, and other
// contributors. All rights reserved.
//
// NOTICE: This Software was developed under funding from the U.S. Department of Energy and the
// U.S. Government consequently retains certain rights. As such, the U.S. Government has been
// granted for itself and others acting on its behalf a paid-up, nonexclusive, irrevocable,
// worldwide license in the Software to reproduce, distribute copies to the public, prepare
// derivative works, and perform publicly and display publicly, and to permit others to do so.
//
// Redistribution and use in source and binary forms, with or without modification, are permitted
// provided that the following conditions are met:
//
// (1) Redistributions of source code must retain the above copyright notice, this list of
//     conditions and the following disclaimer.
//
// (2) Redistributions in binary form must reproduce the above copyright notice, this list of
//     conditions and the following disclaimer in the documentation and/or other materials
//     provided with the distribution.
//
// (3) Neither the name of the University of California, Lawrence Berkeley National Laboratory,
//     the University of Illinois, U.S. Dept. of Energy nor the names of its contributors may be
//     used to endorse or promote products derived from this software without specific prior
//     written permission.
//
// (4) Use of EnergyPlus(TM) Name. If Licensee (i) distributes the software in stand-alone form
//     without changes from the version obtained under this License, or (ii) Licensee makes a
//     reference solely to the software portion of its product, Licensee must refer to the
//     software as "EnergyPlus version X" software, where "X" is the version number Licensee
//     obtained under this License and may not use a different name for the software. Except as
//     specifically required in this Section (4), Licensee shall not use in a company name, a
//     product name, in advertising, publicity, or other promotional activities any name, trade
//     name, trademark, logo, or other designation of "EnergyPlus", "E+", "e+" or confusingly
//     similar designation, without the U.S. Department of Energy's prior written consent.
//
// THIS SOFTWARE IS PROVIDED BY THE COPYRIGHT HOLDERS AND CONTRIBUTORS "AS IS" AND ANY EXPRESS OR
// IMPLIED WARRANTIES, INCLUDING, BUT NOT LIMITED TO, THE IMPLIED WARRANTIES OF MERCHANTABILITY
// AND FITNESS FOR A PARTICULAR PURPOSE ARE DISCLAIMED. IN NO EVENT SHALL THE COPYRIGHT OWNER OR
// CONTRIBUTORS BE LIABLE FOR ANY DIRECT, INDIRECT, INCIDENTAL, SPECIAL, EXEMPLARY, OR
// CONSEQUENTIAL DAMAGES (INCLUDING, BUT NOT LIMITED TO, PROCUREMENT OF SUBSTITUTE GOODS OR
// SERVICES; LOSS OF USE, DATA, OR PROFITS; OR BUSINESS INTERRUPTION) HOWEVER CAUSED AND ON ANY
// THEORY OF LIABILITY, WHETHER IN CONTRACT, STRICT LIABILITY, OR TORT (INCLUDING NEGLIGENCE OR
// OTHERWISE) ARISING IN ANY WAY OUT OF THE USE OF THIS SOFTWARE, EVEN IF ADVISED OF THE
// POSSIBILITY OF SUCH DAMAGE.

#include <EnergyPlus/StateManagement.hh>

#include <AirflowNetwork/Elements.hpp>
#include <AirflowNetwork/Properties.hpp>
#include <EnergyPlus/AirflowNetworkBalanceManager.hh>
#include <EnergyPlus/AirLoopHVACDOAS.hh>
#include <EnergyPlus/BaseboardElectric.hh>
#include <EnergyPlus/BaseboardRadiator.hh>
#include <EnergyPlus/BranchNodeConnections.hh>
#include <EnergyPlus/ChilledCeilingPanelSimple.hh>
#include <EnergyPlus/ChillerElectricEIR.hh>
#include <EnergyPlus/ChillerExhaustAbsorption.hh>
#include <EnergyPlus/ChillerGasAbsorption.hh>
#include <EnergyPlus/ChillerIndirectAbsorption.hh>
#include <EnergyPlus/ChillerReformulatedEIR.hh>
#include <EnergyPlus/Coils/CoilCoolingDX.hh>
#include <EnergyPlus/CondenserLoopTowers.hh>
#include <EnergyPlus/CoolTower.hh>
#include <EnergyPlus/CrossVentMgr.hh>
#include <EnergyPlus/CTElectricGenerator.hh>
#include <EnergyPlus/CurveManager.hh>
#include <EnergyPlus/DElightManagerF.hh>
#include <EnergyPlus/DXCoils.hh>
#include <EnergyPlus/DataAirLoop.hh>
#include <EnergyPlus/DataAirSystems.hh>
#include <EnergyPlus/DataBranchAirLoopPlant.hh>
#include <EnergyPlus/DataBranchNodeConnections.hh>
#include <EnergyPlus/DataContaminantBalance.hh>
#include <EnergyPlus/DataConvergParams.hh>
#include <EnergyPlus/DataDefineEquip.hh>
#include <EnergyPlus/DataEnvironment.hh>
#include <EnergyPlus/DataErrorTracking.hh>
#include <EnergyPlus/DataGenerators.hh>
#include <EnergyPlus/DataGlobals.hh>
#include <EnergyPlus/DataHVACGlobals.hh>
#include <EnergyPlus/DataHeatBalFanSys.hh>
#include <EnergyPlus/DataHeatBalSurface.hh>
#include <EnergyPlus/DataHeatBalance.hh>
#include <EnergyPlus/DataIPShortCuts.hh>
#include <EnergyPlus/DataLoopNode.hh>
#include <EnergyPlus/DataMoistureBalance.hh>
#include <EnergyPlus/DataMoistureBalanceEMPD.hh>
#include <EnergyPlus/DataOutputs.hh>
#include <EnergyPlus/DataPhotovoltaics.hh>
#include <EnergyPlus/Plant/DataPlant.hh>
#include <EnergyPlus/DataRoomAirModel.hh>
#include <EnergyPlus/DataRuntimeLanguage.hh>
#include <EnergyPlus/DataSizing.hh>
#include <EnergyPlus/DataStringGlobals.hh>
#include <EnergyPlus/DataSurfaceLists.hh>
#include <EnergyPlus/DataSurfaces.hh>
#include <EnergyPlus/DataSystemVariables.hh>
#include <EnergyPlus/DataUCSDSharedData.hh>
#include <EnergyPlus/DataViewFactorInformation.hh>
#include <EnergyPlus/DataWater.hh>
#include <EnergyPlus/DataZoneControls.hh>
#include <EnergyPlus/DataZoneEnergyDemands.hh>
#include <EnergyPlus/DataZoneEquipment.hh>
#include <EnergyPlus/DaylightingManager.hh>
#include <EnergyPlus/DemandManager.hh>
#include <EnergyPlus/DesiccantDehumidifiers.hh>
#include <EnergyPlus/DisplayRoutines.hh>
#include <EnergyPlus/DualDuct.hh>
#include <EnergyPlus/EMSManager.hh>
#include <EnergyPlus/EarthTube.hh>
#include <EnergyPlus/EconomicLifeCycleCost.hh>
#include <EnergyPlus/EconomicTariff.hh>
#include <EnergyPlus/ElectricPowerServiceManager.hh>
#include <EnergyPlus/EvaporativeCoolers.hh>
#include <EnergyPlus/EvaporativeFluidCoolers.hh>
#include <EnergyPlus/ExteriorEnergyUse.hh>
#include <EnergyPlus/FanCoilUnits.hh>
#include <EnergyPlus/Fans.hh>
#include <EnergyPlus/FaultsManager.hh>
#include <EnergyPlus/FileSystem.hh>
#include <EnergyPlus/FluidCoolers.hh>
#include <EnergyPlus/FluidProperties.hh>
#include <EnergyPlus/Furnaces.hh>
#include <EnergyPlus/GlobalNames.hh>
#include <EnergyPlus/Data/EnergyPlusData.hh>
#include <EnergyPlus/GroundHeatExchangers.hh>
#include <EnergyPlus/GroundTemperatureModeling/GroundTemperatureModelManager.hh>
#include <EnergyPlus/HeatPumpWaterToWaterCOOLING.hh>
#include <EnergyPlus/HeatPumpWaterToWaterHEATING.hh>
#include <EnergyPlus/HVACControllers.hh>
#include <EnergyPlus/HVACDXHeatPumpSystem.hh>
#include <EnergyPlus/HVACDXSystem.hh>
#include <EnergyPlus/HVACFan.hh>
#include <EnergyPlus/HVACHXAssistedCoolingCoil.hh>
#include <EnergyPlus/HVACManager.hh>
#include <EnergyPlus/HVACSingleDuctInduc.hh>
#include <EnergyPlus/HVACStandAloneERV.hh>
#include <EnergyPlus/HVACUnitaryBypassVAV.hh>
#include <EnergyPlus/HVACVariableRefrigerantFlow.hh>
#include <EnergyPlus/HeatBalFiniteDiffManager.hh>
#include <EnergyPlus/HeatBalanceAirManager.hh>
#include <EnergyPlus/HeatBalanceIntRadExchange.hh>
#include <EnergyPlus/HeatBalanceManager.hh>
#include <EnergyPlus/HeatBalanceSurfaceManager.hh>
#include <EnergyPlus/HeatPumpWaterToWaterSimple.hh>
#include <EnergyPlus/HeatRecovery.hh>
#include <EnergyPlus/HeatingCoils.hh>
#include <EnergyPlus/HighTempRadiantSystem.hh>
#include <EnergyPlus/Humidifiers.hh>
#include <EnergyPlus/HybridModel.hh>
#include <EnergyPlus/HybridUnitaryAirConditioners.hh>
#include <EnergyPlus/IceThermalStorage.hh>
#include <EnergyPlus/InputProcessing/IdfParser.hh>
#include <EnergyPlus/InputProcessing/InputProcessor.hh>
#include <EnergyPlus/InputProcessing/InputValidation.hh>
#include <EnergyPlus/IntegratedHeatPump.hh>
#include <EnergyPlus/InternalHeatGains.hh>
#include <EnergyPlus/LowTempRadiantSystem.hh>
#include <EnergyPlus/MicroCHPElectricGenerator.hh>
#include <EnergyPlus/MixedAir.hh>
#include <EnergyPlus/MixerComponent.hh>
#include <EnergyPlus/MoistureBalanceEMPDManager.hh>
#include <EnergyPlus/NodeInputManager.hh>
#include <EnergyPlus/OutAirNodeManager.hh>
#include <EnergyPlus/OutdoorAirUnit.hh>
#include <EnergyPlus/OutputProcessor.hh>
#include <EnergyPlus/OutputReportPredefined.hh>
#include <EnergyPlus/OutputReportTabular.hh>
#include <EnergyPlus/OutputReportTabularAnnual.hh>
#include <EnergyPlus/OutsideEnergySources.hh>
#include <EnergyPlus/PVWatts.hh>
#include <EnergyPlus/PackagedTerminalHeatPump.hh>
#include <EnergyPlus/PhaseChangeModeling/HysteresisModel.hh>
#include <EnergyPlus/PhotovoltaicThermalCollectors.hh>
#include <EnergyPlus/PipeHeatTransfer.hh>
#include <EnergyPlus/Pipes.hh>
#include <EnergyPlus/Plant/PlantManager.hh>
#include <EnergyPlus/PlantCentralGSHP.hh>
#include <EnergyPlus/PlantChillers.hh>
#include <EnergyPlus/PlantCondLoopOperation.hh>
#include <EnergyPlus/PlantHeatExchangerFluidToFluid.hh>
#include <EnergyPlus/PlantLoadProfile.hh>
#include <EnergyPlus/PlantPipingSystemsManager.hh>
#include <EnergyPlus/PlantPressureSystem.hh>
#include <EnergyPlus/PlantUtilities.hh>
#include <EnergyPlus/PlantValves.hh>
#include <EnergyPlus/PluginManager.hh>
#include <EnergyPlus/PollutionModule.hh>
#include <EnergyPlus/PoweredInductionUnits.hh>
#include <EnergyPlus/Psychrometrics.hh>
#include <EnergyPlus/Pumps.hh>
#include <EnergyPlus/PurchasedAirManager.hh>
#include <EnergyPlus/RefrigeratedCase.hh>
#include <EnergyPlus/ReportCoilSelection.hh>
#include <EnergyPlus/ResultsSchema.hh>
#include <EnergyPlus/ReturnAirPathManager.hh>
#include <EnergyPlus/RoomAirModelAirflowNetwork.hh>
#include <EnergyPlus/RoomAirModelManager.hh>
#include <EnergyPlus/RuntimeLanguageProcessor.hh>
#include <EnergyPlus/ScheduleManager.hh>
#include <EnergyPlus/SetPointManager.hh>
#include <EnergyPlus/SimAirServingZones.hh>
#include <EnergyPlus/SimulationManager.hh>
#include <EnergyPlus/SingleDuct.hh>
#include <EnergyPlus/SizingManager.hh>
#include <EnergyPlus/SolarCollectors.hh>
#include <EnergyPlus/SolarShading.hh>
#include <EnergyPlus/SortAndStringUtilities.hh>
#include <EnergyPlus/SplitterComponent.hh>
#include <EnergyPlus/SteamCoils.hh>
#include <EnergyPlus/SurfaceGeometry.hh>
#include <EnergyPlus/SwimmingPool.hh>
#include <EnergyPlus/SystemAvailabilityManager.hh>
#include <EnergyPlus/ThermalChimney.hh>
#include <EnergyPlus/ThermalComfort.hh>
#include <EnergyPlus/UnitHeater.hh>
#include <EnergyPlus/UnitVentilator.hh>
#include <EnergyPlus/UnitarySystem.hh>
#include <EnergyPlus/UserDefinedComponents.hh>
#include <EnergyPlus/VariableSpeedCoils.hh>
#include <EnergyPlus/VentilatedSlab.hh>
#include <EnergyPlus/WaterCoils.hh>
#include <EnergyPlus/WaterManager.hh>
#include <EnergyPlus/WaterThermalTanks.hh>
#include <EnergyPlus/WaterToAirHeatPumpSimple.hh>
#include <EnergyPlus/PlantLoopHeatPumpEIR.hh>
#include <EnergyPlus/WaterUse.hh>
#include <EnergyPlus/WeatherManager.hh>
#include <EnergyPlus/WindowAC.hh>
#include <EnergyPlus/WindowComplexManager.hh>
#include <EnergyPlus/WindowEquivalentLayer.hh>
#include <EnergyPlus/WindowManager.hh>
#include <EnergyPlus/ZoneAirLoopEquipmentManager.hh>
#include <EnergyPlus/ZoneContaminantPredictorCorrector.hh>
#include <EnergyPlus/ZoneDehumidifier.hh>
#include <EnergyPlus/ZoneEquipmentManager.hh>
#include <EnergyPlus/ZonePlenum.hh>
#include <EnergyPlus/ZoneTempPredictorCorrector.hh>

void EnergyPlus::clearThisState(EnergyPlusData &state)
{
    state.clear_state();
}
void EnergyPlus::clearAllStates(OutputFiles &outputFiles)
{
    using namespace EnergyPlus;
    // A to Z order
<<<<<<< HEAD
    BranchInputManager::clear_state();
=======
    CoolingPanelSimple::clear_state();
>>>>>>> 3b3d74b1
    CoilCoolingDX::clear_state();
    CondenserLoopTowers::clear_state();
    CoolTower::clear_state();
    CrossVentMgr::clear_state();
    CTElectricGenerator::clear_state();
    CurveManager::clear_state();
    AirflowNetwork::clear_state();
    dataAirflowNetworkBalanceManager.clear_state();
    dataChilledCeilingPanelSimple.clear_state();
    DataAirLoop::clear_state();
    DataBranchAirLoopPlant::clear_state();
    DataAirSystems::clear_state();
    DataBranchNodeConnections::clear_state();
    DataContaminantBalance::clear_state();
    DataConvergParams::clear_state();
    DataDefineEquip::clear_state();
    DataEnvironment::clear_state();
    DataErrorTracking::clear_state();
    DataGenerators::clear_state();
    DataGlobals::clear_state(outputFiles);
    DataHeatBalance::clear_state();
    DataHeatBalFanSys::clear_state();
    DataHeatBalSurface::clear_state();
    DataHVACGlobals::clear_state();
    DataIPShortCuts::clear_state();
    DataLoopNode::clear_state();
    DataMoistureBalance::clear_state();
    DataMoistureBalanceEMPD::clear_state();
    DataOutputs::clear_state();
    DataPhotovoltaics::clear_state();
    DataPlant::clear_state();
    DataRoomAirModel::clear_state();
    DataRuntimeLanguage::clear_state();
    DataSizing::clear_state();
    DataStringGlobals::clear_state();
    DataSurfaceLists::clear_state();
    DataSurfaces::clear_state();
    DataSystemVariables::clear_state();
    DataUCSDSharedData::clear_state();
    DataViewFactorInformation::clear_state();
    DataWater::clear_state();
    DataZoneControls::clear_state();
    DataZoneEnergyDemands::clear_state();
    DataZoneEquipment::clear_state();
    DaylightingManager::clear_state();
    DemandManager::clear_state();
    DesiccantDehumidifiers::clear_state();
    DualDuct::clear_state();
    DXCoils::clear_state();
    clearFacilityElectricPowerServiceObject();
    EarthTube::clear_state();
    EconomicLifeCycleCost::clear_state();
    EconomicTariff::clear_state();
    EMSManager::clear_state();
    EvaporativeCoolers::clear_state();
    EvaporativeFluidCoolers::clear_state();
    //ExteriorEnergyUse::clear_state();
    FanCoilUnits::clear_state();
    Fans::clear_state();
    FaultsManager::clear_state();
    FluidCoolers::clear_state();
    FluidProperties::clear_state();
    Furnaces::clear_state();
    GlobalNames::clear_state();
    GroundHeatExchangers::clear_state();
    GroundTemperatureManager::clear_state();
    HeatBalanceAirManager::clear_state();
    HeatBalanceIntRadExchange::clear_state();
    HeatBalanceManager::clear_state();
    HeatBalanceSurfaceManager::clear_state();
    HeatBalFiniteDiffManager::clear_state();
    HeatPumpWaterToWaterSimple::GshpSpecs::clear_state();
    HeatPumpWaterToWaterCOOLING::clear_state();
    HeatPumpWaterToWaterHEATING::clear_state();
    HeatRecovery::clear_state();
    HeatingCoils::clear_state();
    HighTempRadiantSystem::clear_state();
    Humidifiers::clear_state();
    HVACControllers::clear_state();
    HVACDXHeatPumpSystem::clear_state();
    HVACDXSystem::clear_state();
    HVACHXAssistedCoolingCoil::clear_state();
    HVACFan::clearHVACFanObjects();
    HVACManager::clear_state();
    HVACSingleDuctInduc::clear_state();
    HVACStandAloneERV::clear_state();
    HVACUnitaryBypassVAV::clear_state();
    HVACVariableRefrigerantFlow::clear_state();
    HybridModel::clear_state();
    HybridUnitaryAirConditioners::clear_state();
    HysteresisPhaseChange::clear_state();
    EnergyPlus::inputProcessor->clear_state();
    IceThermalStorage::clear_state();
    IntegratedHeatPump::clear_state();
    InternalHeatGains::clear_state();
    LowTempRadiantSystem::clear_state();
    MicroCHPElectricGenerator::clear_state();
    MixedAir::clear_state();
    MixerComponent::clear_state();
    MoistureBalanceEMPDManager::clear_state();
    NodeInputManager::clear_state();
    OutAirNodeManager::clear_state();
    OutdoorAirUnit::clear_state();
    OutputProcessor::clear_state();
    OutputReportPredefined::clear_state();
    OutputReportTabular::clear_state();
    OutputReportTabularAnnual::clear_state();
    OutsideEnergySources::clear_state();
    PackagedTerminalHeatPump::clear_state();
    PhotovoltaicThermalCollectors::clear_state();
    Pipes::clear_state();
    PipeHeatTransfer::clear_state();
    PlantCentralGSHP::clear_state();
    PlantCondLoopOperation::clear_state();
    PlantHeatExchangerFluidToFluid::clear_state();
    PlantLoadProfile::clear_state();
    PlantManager::clear_state();
    PlantPipingSystemsManager::clear_state();
    PlantPressureSystem::clear_state();
    PlantUtilities::clear_state();
    PlantPipingSystemsManager::clear_state();
    PlantValves::clear_state();
    PluginManagement::clear_state();
    PollutionModule::clear_state();
    PoweredInductionUnits::clear_state();
    Psychrometrics::clear_state();
    Pumps::clear_state();
    PurchasedAirManager::clear_state();
    PVWatts::clear_state();
    clearCoilSelectionReportObj(); // ReportCoilSelection
    RefrigeratedCase::clear_state();
    ReturnAirPathManager::clear_state();
    RoomAirModelAirflowNetwork::clear_state();
    RoomAirModelManager::clear_state();
    RuntimeLanguageProcessor::clear_state();
    ScheduleManager::clear_state();
    SetPointManager::clear_state();
    SimAirServingZones::clear_state();
    SimulationManager::clear_state();
    SingleDuct::clear_state();
    SizingManager::clear_state();
    SolarCollectors::clear_state();
    SolarShading::clear_state();
    SplitterComponent::clear_state();
    SteamCoils::clear_state();
    SurfaceGeometry::clear_state();
    SystemAvailabilityManager::clear_state();
    SwimmingPool::clear_state();
    ThermalChimney::clear_state();
    ThermalComfort::clear_state();
    UnitarySystems::clear_state();
    UnitHeater::clear_state();
    UnitVentilator::clear_state();
    UserDefinedComponents::clear_state();
    UtilityRoutines::clear_state();
    VariableSpeedCoils::clear_state();
    VentilatedSlab::clear_state();
    WaterCoils::clear_state();
    WaterManager::clear_state();
    WaterThermalTanks::clear_state();
    WaterToAirHeatPumpSimple::clear_state();
    EIRPlantLoopHeatPumps::EIRPlantLoopHeatPump::clear_state();
    WaterUse::clear_state();
    WeatherManager::clear_state();
    WindowAC::clear_state();
    WindowComplexManager::clear_state();
    WindowEquivalentLayer::clear_state();
    WindowManager::clear_state();
    ZoneAirLoopEquipmentManager::clear_state();
    ZoneContaminantPredictorCorrector::clear_state();
    ZoneDehumidifier::clear_state();
    ZoneEquipmentManager::clear_state();
    ZonePlenum::clear_state();
    ZoneTempPredictorCorrector::clear_state();
    ResultsFramework::clear_state();
}<|MERGE_RESOLUTION|>--- conflicted
+++ resolved
@@ -247,11 +247,6 @@
 {
     using namespace EnergyPlus;
     // A to Z order
-<<<<<<< HEAD
-    BranchInputManager::clear_state();
-=======
-    CoolingPanelSimple::clear_state();
->>>>>>> 3b3d74b1
     CoilCoolingDX::clear_state();
     CondenserLoopTowers::clear_state();
     CoolTower::clear_state();
