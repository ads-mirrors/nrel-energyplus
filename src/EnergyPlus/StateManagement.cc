--- conflicted
+++ resolved
@@ -414,12 +414,5 @@
     WindowComplexManager::clear_state();
     WindowEquivalentLayer::clear_state();
     WindowManager::clear_state();
-<<<<<<< HEAD
-    ZoneContaminantPredictorCorrector::clear_state();
-    ZoneDehumidifier::clear_state();
-    ZoneTempPredictorCorrector::clear_state();
-=======
-    ZoneAirLoopEquipmentManager::clear_state();
->>>>>>> 1d9537b6
     ResultsFramework::clear_state();
 }