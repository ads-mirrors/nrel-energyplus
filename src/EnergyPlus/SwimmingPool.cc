--- conflicted
+++ resolved
@@ -798,15 +798,9 @@
         calcSwimmingPoolEvap(state, EvapRate, SurfNum, state.dataHeatBalFanSys->MAT(ZoneNum), state.dataHeatBalFanSys->ZoneAirHumRat(ZoneNum));
         this->MakeUpWaterMassFlowRate = EvapRate;
         Real64 EvapEnergyLossPerArea = -EvapRate *
-<<<<<<< HEAD
                                        Psychrometrics::PsyHfgAirFnWTdb(state.dataHeatBalFanSys->ZoneAirHumRat(ZoneNum), state.dataHeatBalFanSys->MAT(ZoneNum)) /
-                                       DataSurfaces::Surface(SurfNum).Area; // energy effect of evaporation rate per unit area in W/m2
-        this->EvapHeatLossRate = EvapEnergyLossPerArea * DataSurfaces::Surface(SurfNum).Area;
-=======
-                                       Psychrometrics::PsyHfgAirFnWTdb(DataHeatBalFanSys::ZoneAirHumRat(ZoneNum), DataHeatBalFanSys::MAT(ZoneNum)) /
                                        state.dataSurface->Surface(SurfNum).Area; // energy effect of evaporation rate per unit area in W/m2
         this->EvapHeatLossRate = EvapEnergyLossPerArea * state.dataSurface->Surface(SurfNum).Area;
->>>>>>> acf6f6ab
         // LW and SW radiation term modification: any "excess" radiation blocked by the cover gets convected
         // to the air directly and added to the zone air heat balance
         Real64 LWsum =
@@ -852,15 +846,9 @@
         state.dataHeatBalFanSys->QPoolSurfNumerator(SurfNum) =
             SWtotal + LWtotal + PeopleGain + EvapEnergyLossPerArea + HConvIn * state.dataHeatBalFanSys->MAT(ZoneNum) +
             (EvapRate * Tmuw + MassFlowRate * TLoopInletTemp + (this->WaterMass * TH22 / state.dataGlobal->TimeStepZoneSec)) * Cp /
-<<<<<<< HEAD
-                DataSurfaces::Surface(SurfNum).Area;
+                state.dataSurface->Surface(SurfNum).Area;
         state.dataHeatBalFanSys->PoolHeatTransCoefs(SurfNum) =
-            HConvIn + (EvapRate + MassFlowRate + (this->WaterMass / state.dataGlobal->TimeStepZoneSec)) * Cp / DataSurfaces::Surface(SurfNum).Area;
-=======
-                state.dataSurface->Surface(SurfNum).Area;
-        DataHeatBalFanSys::PoolHeatTransCoefs(SurfNum) =
             HConvIn + (EvapRate + MassFlowRate + (this->WaterMass / state.dataGlobal->TimeStepZoneSec)) * Cp / state.dataSurface->Surface(SurfNum).Area;
->>>>>>> acf6f6ab
 
         // Finally take care of the latent and convective gains resulting from the pool
         state.dataHeatBalFanSys->SumConvPool(ZoneNum) += this->RadConvertToConvect;
@@ -967,62 +955,34 @@
 
         // For interzone surfaces, modQPoolSrcAvg was only updated for the "active" side.  The active side
         // would have a non-zero value at this point.  If the numbers differ, then we have to manually update.
-<<<<<<< HEAD
-        for (int SurfNum = 1; SurfNum <= DataSurfaces::TotSurfaces; ++SurfNum) {
-            if (DataSurfaces::Surface(SurfNum).ExtBoundCond > 0 && DataSurfaces::Surface(SurfNum).ExtBoundCond != SurfNum) {
+        for (int SurfNum = 1; SurfNum <= state.dataSurface->TotSurfaces; ++SurfNum) {
+            if (state.dataSurface->Surface(SurfNum).ExtBoundCond > 0 && state.dataSurface->Surface(SurfNum).ExtBoundCond != SurfNum) {
                 if (std::abs(state.dataHeatBalFanSys->QPoolSurfNumerator(SurfNum) -
-                             state.dataHeatBalFanSys->QPoolSurfNumerator(DataSurfaces::Surface(SurfNum).ExtBoundCond)) > CloseEnough) { // numbers differ
+                             state.dataHeatBalFanSys->QPoolSurfNumerator(state.dataSurface->Surface(SurfNum).ExtBoundCond)) > CloseEnough) { // numbers differ
                     if (std::abs(state.dataHeatBalFanSys->QPoolSurfNumerator(SurfNum)) >
-                        std::abs(state.dataHeatBalFanSys->QPoolSurfNumerator(DataSurfaces::Surface(SurfNum).ExtBoundCond))) {
-                        state.dataHeatBalFanSys->QPoolSurfNumerator(DataSurfaces::Surface(SurfNum).ExtBoundCond) =
+                        std::abs(state.dataHeatBalFanSys->QPoolSurfNumerator(state.dataSurface->Surface(SurfNum).ExtBoundCond))) {
+                        state.dataHeatBalFanSys->QPoolSurfNumerator(state.dataSurface->Surface(SurfNum).ExtBoundCond) =
                             state.dataHeatBalFanSys->QPoolSurfNumerator(SurfNum);
                     } else {
                         state.dataHeatBalFanSys->QPoolSurfNumerator(SurfNum) =
-                            state.dataHeatBalFanSys->QPoolSurfNumerator(DataSurfaces::Surface(SurfNum).ExtBoundCond);
-=======
+                            state.dataHeatBalFanSys->QPoolSurfNumerator(state.dataSurface->Surface(SurfNum).ExtBoundCond);
+                    }
+                }
+            }
+        }
+        // For interzone surfaces, PoolHeatTransCoefs was only updated for the "active" side.  The active side
+        // would have a non-zero value at this point.  If the numbers differ, then we have to manually update.
         for (int SurfNum = 1; SurfNum <= state.dataSurface->TotSurfaces; ++SurfNum) {
             if (state.dataSurface->Surface(SurfNum).ExtBoundCond > 0 && state.dataSurface->Surface(SurfNum).ExtBoundCond != SurfNum) {
-                if (std::abs(DataHeatBalFanSys::QPoolSurfNumerator(SurfNum) -
-                             DataHeatBalFanSys::QPoolSurfNumerator(state.dataSurface->Surface(SurfNum).ExtBoundCond)) > CloseEnough) { // numbers differ
-                    if (std::abs(DataHeatBalFanSys::QPoolSurfNumerator(SurfNum)) >
-                        std::abs(DataHeatBalFanSys::QPoolSurfNumerator(state.dataSurface->Surface(SurfNum).ExtBoundCond))) {
-                        DataHeatBalFanSys::QPoolSurfNumerator(state.dataSurface->Surface(SurfNum).ExtBoundCond) =
-                            DataHeatBalFanSys::QPoolSurfNumerator(SurfNum);
-                    } else {
-                        DataHeatBalFanSys::QPoolSurfNumerator(SurfNum) =
-                            DataHeatBalFanSys::QPoolSurfNumerator(state.dataSurface->Surface(SurfNum).ExtBoundCond);
->>>>>>> acf6f6ab
-                    }
-                }
-            }
-        }
-        // For interzone surfaces, PoolHeatTransCoefs was only updated for the "active" side.  The active side
-        // would have a non-zero value at this point.  If the numbers differ, then we have to manually update.
-<<<<<<< HEAD
-        for (int SurfNum = 1; SurfNum <= DataSurfaces::TotSurfaces; ++SurfNum) {
-            if (DataSurfaces::Surface(SurfNum).ExtBoundCond > 0 && DataSurfaces::Surface(SurfNum).ExtBoundCond != SurfNum) {
                 if (std::abs(state.dataHeatBalFanSys->PoolHeatTransCoefs(SurfNum) -
-                             state.dataHeatBalFanSys->PoolHeatTransCoefs(DataSurfaces::Surface(SurfNum).ExtBoundCond)) > CloseEnough) { // numbers differ
+                             state.dataHeatBalFanSys->PoolHeatTransCoefs(state.dataSurface->Surface(SurfNum).ExtBoundCond)) > CloseEnough) { // numbers differ
                     if (std::abs(state.dataHeatBalFanSys->PoolHeatTransCoefs(SurfNum)) >
-                        std::abs(state.dataHeatBalFanSys->PoolHeatTransCoefs(DataSurfaces::Surface(SurfNum).ExtBoundCond))) {
-                        state.dataHeatBalFanSys->PoolHeatTransCoefs(DataSurfaces::Surface(SurfNum).ExtBoundCond) =
+                        std::abs(state.dataHeatBalFanSys->PoolHeatTransCoefs(state.dataSurface->Surface(SurfNum).ExtBoundCond))) {
+                        state.dataHeatBalFanSys->PoolHeatTransCoefs(state.dataSurface->Surface(SurfNum).ExtBoundCond) =
                             state.dataHeatBalFanSys->PoolHeatTransCoefs(SurfNum);
                     } else {
                         state.dataHeatBalFanSys->PoolHeatTransCoefs(SurfNum) =
-                            state.dataHeatBalFanSys->PoolHeatTransCoefs(DataSurfaces::Surface(SurfNum).ExtBoundCond);
-=======
-        for (int SurfNum = 1; SurfNum <= state.dataSurface->TotSurfaces; ++SurfNum) {
-            if (state.dataSurface->Surface(SurfNum).ExtBoundCond > 0 && state.dataSurface->Surface(SurfNum).ExtBoundCond != SurfNum) {
-                if (std::abs(DataHeatBalFanSys::PoolHeatTransCoefs(SurfNum) -
-                             DataHeatBalFanSys::PoolHeatTransCoefs(state.dataSurface->Surface(SurfNum).ExtBoundCond)) > CloseEnough) { // numbers differ
-                    if (std::abs(DataHeatBalFanSys::PoolHeatTransCoefs(SurfNum)) >
-                        std::abs(DataHeatBalFanSys::PoolHeatTransCoefs(state.dataSurface->Surface(SurfNum).ExtBoundCond))) {
-                        DataHeatBalFanSys::PoolHeatTransCoefs(state.dataSurface->Surface(SurfNum).ExtBoundCond) =
-                            DataHeatBalFanSys::PoolHeatTransCoefs(SurfNum);
-                    } else {
-                        DataHeatBalFanSys::PoolHeatTransCoefs(SurfNum) =
-                            DataHeatBalFanSys::PoolHeatTransCoefs(state.dataSurface->Surface(SurfNum).ExtBoundCond);
->>>>>>> acf6f6ab
+                            state.dataHeatBalFanSys->PoolHeatTransCoefs(state.dataSurface->Surface(SurfNum).ExtBoundCond);
                     }
                 }
             }
