// EnergyPlus, Copyright (c) 1996-2024, The Board of Trustees of the University of Illinois,
// The Regents of the University of California, through Lawrence Berkeley National Laboratory
// (subject to receipt of any required approvals from the U.S. Dept. of Energy), Oak Ridge
// National Laboratory, managed by UT-Battelle, Alliance for Sustainable Energy, LLC, and other
// contributors. All rights reserved.
//
// NOTICE: This Software was developed under funding from the U.S. Department of Energy and the
// U.S. Government consequently retains certain rights. As such, the U.S. Government has been
// granted for itself and others acting on its behalf a paid-up, nonexclusive, irrevocable,
// worldwide license in the Software to reproduce, distribute copies to the public, prepare
// derivative works, and perform publicly and display publicly, and to permit others to do so.
//
// Redistribution and use in source and binary forms, with or without modification, are permitted
// provided that the following conditions are met:
//
// (1) Redistributions of source code must retain the above copyright notice, this list of
//     conditions and the following disclaimer.
//
// (2) Redistributions in binary form must reproduce the above copyright notice, this list of
//     conditions and the following disclaimer in the documentation and/or other materials
//     provided with the distribution.
//
// (3) Neither the name of the University of California, Lawrence Berkeley National Laboratory,
//     the University of Illinois, U.S. Dept. of Energy nor the names of its contributors may be
//     used to endorse or promote products derived from this software without specific prior
//     written permission.
//
// (4) Use of EnergyPlus(TM) Name. If Licensee (i) distributes the software in stand-alone form
//     without changes from the version obtained under this License, or (ii) Licensee makes a
//     reference solely to the software portion of its product, Licensee must refer to the
//     software as "EnergyPlus version X" software, where "X" is the version number Licensee
//     obtained under this License and may not use a different name for the software. Except as
//     specifically required in this Section (4), Licensee shall not use in a company name, a
//     product name, in advertising, publicity, or other promotional activities any name, trade
//     name, trademark, logo, or other designation of "EnergyPlus", "E+", "e+" or confusingly
//     similar designation, without the U.S. Department of Energy's prior written consent.
//
// THIS SOFTWARE IS PROVIDED BY THE COPYRIGHT HOLDERS AND CONTRIBUTORS "AS IS" AND ANY EXPRESS OR
// IMPLIED WARRANTIES, INCLUDING, BUT NOT LIMITED TO, THE IMPLIED WARRANTIES OF MERCHANTABILITY
// AND FITNESS FOR A PARTICULAR PURPOSE ARE DISCLAIMED. IN NO EVENT SHALL THE COPYRIGHT OWNER OR
// CONTRIBUTORS BE LIABLE FOR ANY DIRECT, INDIRECT, INCIDENTAL, SPECIAL, EXEMPLARY, OR
// CONSEQUENTIAL DAMAGES (INCLUDING, BUT NOT LIMITED TO, PROCUREMENT OF SUBSTITUTE GOODS OR
// SERVICES; LOSS OF USE, DATA, OR PROFITS; OR BUSINESS INTERRUPTION) HOWEVER CAUSED AND ON ANY
// THEORY OF LIABILITY, WHETHER IN CONTRACT, STRICT LIABILITY, OR TORT (INCLUDING NEGLIGENCE OR
// OTHERWISE) ARISING IN ANY WAY OUT OF THE USE OF THIS SOFTWARE, EVEN IF ADVISED OF THE
// POSSIBILITY OF SUCH DAMAGE.

// C++ Headers
#include <cmath>

// ObjexxFCL Headers
#include <ObjexxFCL/Array.functions.hh>
#include <ObjexxFCL/Fmath.hh>

// EnergyPlus Headers
#include <EnergyPlus/Autosizing/Base.hh>
#include <EnergyPlus/BranchNodeConnections.hh>
#include <EnergyPlus/Data/EnergyPlusData.hh>
#include <EnergyPlus/DataDefineEquip.hh>
#include <EnergyPlus/DataEnvironment.hh>
#include <EnergyPlus/DataHeatBalFanSys.hh>
#include <EnergyPlus/DataIPShortCuts.hh>
#include <EnergyPlus/DataLoopNode.hh>
#include <EnergyPlus/DataPrecisionGlobals.hh>
#include <EnergyPlus/DataSizing.hh>
#include <EnergyPlus/DataZoneEnergyDemands.hh>
#include <EnergyPlus/DataZoneEquipment.hh>
#include <EnergyPlus/Fans.hh>
#include <EnergyPlus/FluidProperties.hh>
#include <EnergyPlus/General.hh>
#include <EnergyPlus/GeneralRoutines.hh>
#include <EnergyPlus/GlobalNames.hh>
#include <EnergyPlus/HeatingCoils.hh>
#include <EnergyPlus/InputProcessing/InputProcessor.hh>
#include <EnergyPlus/MixerComponent.hh>
#include <EnergyPlus/NodeInputManager.hh>
#include <EnergyPlus/OutputProcessor.hh>
#include <EnergyPlus/OutputReportPredefined.hh>
#include <EnergyPlus/Plant/DataPlant.hh>
#include <EnergyPlus/PlantUtilities.hh>
#include <EnergyPlus/PoweredInductionUnits.hh>
#include <EnergyPlus/Psychrometrics.hh>
#include <EnergyPlus/ScheduleManager.hh>
#include <EnergyPlus/SteamCoils.hh>
#include <EnergyPlus/UtilityRoutines.hh>
#include <EnergyPlus/WaterCoils.hh>
#include <EnergyPlus/ZoneAirLoopEquipmentManager.hh>

namespace EnergyPlus::PoweredInductionUnits {

// Module containing routines dealing with Series and Parallel fan powered terminal boxes

// MODULE INFORMATION:
//       AUTHOR         Fred Buhl
//       DATE WRITTEN   August 2000
//       MODIFIED       Brent Griffith, Sept 2010, plant upgrades, fluid properties
//       RE-ENGINEERED  na

// PURPOSE OF THIS MODULE:
// To encapsulate the data and algorithms needed to simulate Series and Parallel
// fan powered induction terminal boxes.

// METHODOLOGY EMPLOYED:
// The terminal boxes are modeled as a collection of components: air mixer,
// fan, and heating coil plus an integrated control
// algorithm that adjusts the primary air flow and the heating coil output
// to meet the zone load.

// Using/Aliasing
using HVAC::SmallAirVolFlow;
using HVAC::SmallLoad;
using HVAC::SmallMassFlow;
using HVAC::SmallTempDiff;
using namespace ScheduleManager;
using Psychrometrics::PsyCpAirFnW;
using Psychrometrics::PsyHFnTdbW;
using SteamCoils::SimulateSteamCoilComponents;
using namespace FluidProperties;

constexpr const char *fluidNameSteam("STEAM");
constexpr const char *fluidNameWater("WATER");

void SimPIU(EnergyPlusData &state,
            std::string_view CompName,     // name of the PIU
            bool const FirstHVACIteration, // TRUE if first HVAC iteration in time step
            int const ZoneNum,             // index of zone served by PIU
            int const ZoneNodeNum,         // zone node number of zone served by PIU
            int &CompIndex                 // PIU Index in PIU names
)
{

    // SUBROUTINE INFORMATION:
    //       AUTHOR         Fred Buhl
    //       DATE WRITTEN   March 2000
    //       MODIFIED       na
    //       RE-ENGINEERED  na

    // PURPOSE OF THIS SUBROUTINE:
    // Manages the simulation of a fan powered induction terminal unit.
    // Called from SimZoneAirLoopEquipmentin module ZoneAirLoopEquipmentManager.

    // SUBROUTINE LOCAL VARIABLE DECLARATIONS:
    int PIUNum = 0; // index of powered induction unit being simulated

    // First time SimPIU is called, get the input for all the fan coil units
    if (state.dataPowerInductionUnits->GetPIUInputFlag) {
        GetPIUs(state);
        state.dataPowerInductionUnits->GetPIUInputFlag = false;
    }

    // Get the powered induction unit index
    if (CompIndex == 0) {
        PIUNum = Util::FindItemInList(CompName, state.dataPowerInductionUnits->PIU);
        if (PIUNum == 0) {
            ShowFatalError(state, format("SimPIU: PIU Unit not found={}", CompName));
        }
        CompIndex = PIUNum;
    } else {
        PIUNum = CompIndex;
        if (PIUNum > state.dataPowerInductionUnits->NumPIUs || PIUNum < 1) {
            ShowFatalError(state,
                           format("SimPIU: Invalid CompIndex passed={}, Number of PIU Units={}, PIU Unit name={}",
                                  CompIndex,
                                  state.dataPowerInductionUnits->NumPIUs,
                                  CompName));
        }
        if (state.dataPowerInductionUnits->CheckEquipName(PIUNum)) {
            if (CompName != state.dataPowerInductionUnits->PIU(PIUNum).Name) {
                ShowFatalError(state,
                               format("SimPIU: Invalid CompIndex passed={}, PIU Unit name={}, stored PIU Unit Name for that index={}",
                                      CompIndex,
                                      CompName,
                                      state.dataPowerInductionUnits->PIU(PIUNum).Name));
            }
            state.dataPowerInductionUnits->CheckEquipName(PIUNum) = false;
        }
    }

    state.dataSize->CurTermUnitSizingNum =
        state.dataDefineEquipment->AirDistUnit(state.dataPowerInductionUnits->PIU(PIUNum).ADUNum).TermUnitSizingNum;
    // initialize the unit
    InitPIU(state, PIUNum, FirstHVACIteration);

    state.dataSize->TermUnitPIU = true;

    // Select the correct unit type
    switch (state.dataPowerInductionUnits->PIU(PIUNum).UnitType_Num) {

    case DataDefineEquip::ZnAirLoopEquipType::SingleDuct_SeriesPIU_Reheat: { //  'AirTerminal:SingleDuct:SeriesPIU:Reheat'

        CalcSeriesPIU(state, PIUNum, ZoneNum, ZoneNodeNum, FirstHVACIteration);
        break;
    }
    case DataDefineEquip::ZnAirLoopEquipType::SingleDuct_ParallelPIU_Reheat: { // 'AirTerminal:SingleDuct:ParallelPIU:Reheat'

        CalcParallelPIU(state, PIUNum, ZoneNum, ZoneNodeNum, FirstHVACIteration);
        break;
    }
    default:
        ShowSevereError(state, format("Illegal PI Unit Type used={}", state.dataPowerInductionUnits->PIU(PIUNum).UnitType));
        ShowContinueError(state, format("Occurs in PI Unit={}", state.dataPowerInductionUnits->PIU(PIUNum).Name));
        ShowFatalError(state, "Preceding condition causes termination.");
        break;
    }

    state.dataSize->TermUnitPIU = false;

    // Update the current unit's outlet nodes
    // no update needed: reheat coil updates outlet node; inlet nodes' mass flow rate set by Calc routine

    // Fill the report variables
    ReportPIU(state, PIUNum);
}

void GetPIUs(EnergyPlusData &state)
{

    // SUBROUTINE INFORMATION:
    //       AUTHOR         Fred Buhl
    //       DATE WRITTEN   August 2000
    //       MODIFIED       na
    //       RE-ENGINEERED  na

    // PURPOSE OF THIS SUBROUTINE:
    // Obtains input data for powered induction unit terminal boxes and stores it
    // in PIU data structures

    // METHODOLOGY EMPLOYED:
    // Uses "Get" routines to read in data.

    // Using/Aliasing
    using BranchNodeConnections::SetUpCompSets;
    using BranchNodeConnections::TestCompSet;

    using FluidProperties::FindRefrigerant;
    using Node::GetSingleNode;
    using SteamCoils::GetCoilSteamInletNode;
    using WaterCoils::GetCoilWaterInletNode;

    static constexpr std::string_view routineName = "GetPIUs";

    // SUBROUTINE LOCAL VARIABLE DECLARATIONS:
    bool ErrorsFound(false);                                    // Set to true if errors in input, fatal at end of routine
    static constexpr std::string_view RoutineName("GetPIUs: "); // include trailing blank space
    bool SteamMessageNeeded = true;

    auto &dln = state.dataLoopNodes;

    // find the number of each type of fan coil unit
    state.dataPowerInductionUnits->NumSeriesPIUs =
        state.dataInputProcessing->inputProcessor->getNumObjectsFound(state, "AirTerminal:SingleDuct:SeriesPIU:Reheat");
    state.dataPowerInductionUnits->NumParallelPIUs =
        state.dataInputProcessing->inputProcessor->getNumObjectsFound(state, "AirTerminal:SingleDuct:ParallelPIU:Reheat");
    state.dataPowerInductionUnits->NumPIUs = state.dataPowerInductionUnits->NumSeriesPIUs + state.dataPowerInductionUnits->NumParallelPIUs;

    if (state.dataPowerInductionUnits->NumPIUs > 0) {
        // GetZonePlenumInput might call this routine before the AirDistUnit has been populated
        if (state.dataZoneAirLoopEquipmentManager->GetAirDistUnitsFlag) {
            ZoneAirLoopEquipmentManager::GetZoneAirLoopEquipment(state);
            state.dataZoneAirLoopEquipmentManager->GetAirDistUnitsFlag = false;
        }
    }

    // allocate the data structures
    state.dataPowerInductionUnits->PIU.allocate(state.dataPowerInductionUnits->NumPIUs);
    state.dataPowerInductionUnits->PiuUniqueNames.reserve(static_cast<unsigned>(state.dataPowerInductionUnits->NumPIUs));
    state.dataPowerInductionUnits->CheckEquipName.dimension(state.dataPowerInductionUnits->NumPIUs, true);

    int PIUNum{0};
    auto &ip = state.dataInputProcessing->inputProcessor;
    // loop over Series PIUs; get and load the input data
    for (const std::string cCurrentModuleObject : {"AirTerminal:SingleDuct:SeriesPIU:Reheat", "AirTerminal:SingleDuct:ParallelPIU:Reheat"}) {
        auto const &objectSchemaProps = ip->getObjectSchemaProps(state, cCurrentModuleObject);
        auto const &PIUsInstances = ip->epJSON.find(cCurrentModuleObject);
        if (PIUsInstances != ip->epJSON.end()) {
            auto &PIUInstances = PIUsInstances.value();
            for (auto instance = PIUInstances.begin(); instance != PIUInstances.end(); ++instance) {
                ++PIUNum;
                auto const &fields = instance.value();

                GlobalNames::VerifyUniqueInterObjectName(
                    state, state.dataPowerInductionUnits->PiuUniqueNames, Util::makeUPPER(instance.key()), cCurrentModuleObject, "Name", ErrorsFound);
                auto &thisPIU = state.dataPowerInductionUnits->PIU(PIUNum);
                thisPIU.Name = Util::makeUPPER(instance.key());
                thisPIU.UnitType = cCurrentModuleObject;
                ip->markObjectAsUsed(cCurrentModuleObject, instance.key());
                if (cCurrentModuleObject == "AirTerminal:SingleDuct:SeriesPIU:Reheat") {
                    thisPIU.UnitType_Num = DataDefineEquip::ZnAirLoopEquipType::SingleDuct_SeriesPIU_Reheat;
                } else if (cCurrentModuleObject == "AirTerminal:SingleDuct:ParallelPIU:Reheat") {
                    thisPIU.UnitType_Num = DataDefineEquip::ZnAirLoopEquipType::SingleDuct_ParallelPIU_Reheat;
                }
<<<<<<< HEAD
                ErrorsFound = true;
                SteamMessageNeeded = false;
            }
            break;
        }
        default: {
            ShowSevereError(state, format("Illegal {} = {}", state.dataIPShortCut->cAlphaFieldNames(9), state.dataIPShortCut->cAlphaArgs(9)));
            ShowContinueError(state, format("Occurs in {} = {}", cCurrentModuleObject, thisPIU.Name));
            ErrorsFound = true;
        }
        }

        thisPIU.PriAirInNodeNum = GetSingleNode(state,
                                                 state.dataIPShortCut->cAlphaArgs(3),
                                                 ErrorsFound,
                                                 Node::ConnObjType::AirTerminalSingleDuctSeriesPIUReheat,
                                                 state.dataIPShortCut->cAlphaArgs(1),
                                                 Node::FluidType::Air,
                                                 Node::ConnType::Inlet,
                                                 Node::CompFluidStream::Primary,
                                             Node::ObjectIsParent,
                                                 state.dataIPShortCut->cAlphaFieldNames(3));

        thisPIU.SecAirInNodeNum = GetSingleNode(state,
                                                 state.dataIPShortCut->cAlphaArgs(4),
                                                 ErrorsFound,
                                                 Node::ConnObjType::AirTerminalSingleDuctSeriesPIUReheat,
                                                 state.dataIPShortCut->cAlphaArgs(1),
                                                 Node::FluidType::Air,
                                                 Node::ConnType::Inlet,
                                                 Node::CompFluidStream::Primary,
                                             Node::ObjectIsParent,
                                                 state.dataIPShortCut->cAlphaFieldNames(4));

        thisPIU.AirOutNodeNum = GetSingleNode(state,
                                               state.dataIPShortCut->cAlphaArgs(5),
                                               ErrorsFound,
                                               Node::ConnObjType::AirTerminalSingleDuctSeriesPIUReheat,
                                               state.dataIPShortCut->cAlphaArgs(1),
                                               Node::FluidType::Air,
                                               Node::ConnType::Outlet,
                                               Node::CompFluidStream::Primary,
                                           Node::ObjectIsParent,
                                               state.dataIPShortCut->cAlphaFieldNames(5));

        thisPIU.HCoilAirInNodeNum = GetSingleNode(state,
                                                   state.dataIPShortCut->cAlphaArgs(6),
                                                   ErrorsFound,
                                                   Node::ConnObjType::AirTerminalSingleDuctSeriesPIUReheat,
                                                   state.dataIPShortCut->cAlphaArgs(1),
                                                   Node::FluidType::Air,
                                                   Node::ConnType::Internal,
                                                   Node::CompFluidStream::Primary,
                                               Node::ObjectIsParent,
                                                   state.dataIPShortCut->cAlphaFieldNames(6));
        // The reheat coil control node is necessary for hot water reheat, but not necessary for
        // electric or gas reheat.
        if (thisPIU.HCoilType == HtgCoilType::SimpleHeating) {
            thisPIU.HotControlNodeNum =
                GetCoilWaterInletNode(state, state.dataIPShortCut->cAlphaArgs(9), state.dataIPShortCut->cAlphaArgs(10), ErrorsFound);
        }
        if (thisPIU.HCoilType == HtgCoilType::SteamAirHeating) {
            thisPIU.HotControlNodeNum =
                GetCoilSteamInletNode(state, state.dataIPShortCut->cAlphaArgs(9), state.dataIPShortCut->cAlphaArgs(10), ErrorsFound);
        }
        thisPIU.MixerName = state.dataIPShortCut->cAlphaArgs(7); // name of zone mixer object
        thisPIU.FanName = state.dataIPShortCut->cAlphaArgs(8);   // name of fan object

        // find fan type
        // test if Fan:SystemModel fan of this name exists
        if ((thisPIU.Fan_Index = Fans::GetFanIndex(state, thisPIU.FanName)) == 0) {
            ShowSevereItemNotFound(state, eoh, state.dataIPShortCut->cAlphaFieldNames(8), thisPIU.FanName);
            ErrorsFound = true;
        } else {
            auto *fan = state.dataFans->fans(thisPIU.Fan_Index);
            thisPIU.fanType = fan->type;
            // assert(thisPIU.fanType == HVAC::FanType::Constant);
            thisPIU.FanAvailSchedPtr = fan->availSchedNum;
        }

        thisPIU.HCoil = state.dataIPShortCut->cAlphaArgs(10); // name of heating coil object
        bool IsNotOK = false;
        ValidateComponent(state, HCoilNamesUC[static_cast<int>(thisPIU.HCoilType)], thisPIU.HCoil, IsNotOK, cCurrentModuleObject + " - Heating Coil");
        if (IsNotOK) {
            ShowContinueError(state, format("In {} = {}", cCurrentModuleObject, thisPIU.Name));
            ErrorsFound = true;
        }
        thisPIU.MaxVolHotWaterFlow = state.dataIPShortCut->rNumericArgs(4);
        thisPIU.MinVolHotWaterFlow = state.dataIPShortCut->rNumericArgs(5);
        thisPIU.HotControlOffset = state.dataIPShortCut->rNumericArgs(6);
        // Set default convergence tolerance
        if (thisPIU.HotControlOffset <= 0.0) {
            thisPIU.HotControlOffset = 0.001;
        }

        // Add fan to component sets array
        SetUpCompSets(state,
                      thisPIU.UnitType,
                      thisPIU.Name,
                      "UNDEFINED",
                      state.dataIPShortCut->cAlphaArgs(8),
                      "UNDEFINED",
                      state.dataIPShortCut->cAlphaArgs(6));

        // Add reheat coil to component sets array
        SetUpCompSets(state,
                      thisPIU.UnitType,
                      thisPIU.Name,
                      state.dataIPShortCut->cAlphaArgs(9),
                      state.dataIPShortCut->cAlphaArgs(10),
                      state.dataIPShortCut->cAlphaArgs(6),
                      state.dataIPShortCut->cAlphaArgs(5));

        // Register component set data
        TestCompSet(state,
                    thisPIU.UnitType,
                    thisPIU.Name,
                    dln->nodes(thisPIU.PriAirInNodeNum)->Name,
                    dln->nodes(thisPIU.AirOutNodeNum)->Name,
                    "Air Nodes");

        for (int ADUNum = 1; ADUNum <= (int)state.dataDefineEquipment->AirDistUnit.size(); ++ADUNum) {
            if (thisPIU.AirOutNodeNum == state.dataDefineEquipment->AirDistUnit(ADUNum).OutNodeNum) {
                thisPIU.ADUNum = ADUNum;
                state.dataDefineEquipment->AirDistUnit(ADUNum).InNodeNum = thisPIU.PriAirInNodeNum;
            }
        }
        // one assumes if there isn't one assigned, it's an error?
        if (thisPIU.ADUNum == 0) {
            ShowSevereError(state, format("{}No matching Air Distribution Unit, for PIU = [{},{}].", RoutineName, thisPIU.UnitType, thisPIU.Name));
            ShowContinueError(state, format("...should have outlet node = {}", dln->nodes(thisPIU.AirOutNodeNum)->Name));
            ErrorsFound = true;
        } else {

            bool AirNodeFound = false;
            // Fill the Zone Equipment data with the supply air inlet node number of this unit.
            for (int CtrlZone = 1; CtrlZone <= state.dataGlobal->NumOfZones; ++CtrlZone) {
                if (!state.dataZoneEquip->ZoneEquipConfig(CtrlZone).IsControlled) {
                    continue;
                }
                for (int SupAirIn = 1; SupAirIn <= state.dataZoneEquip->ZoneEquipConfig(CtrlZone).NumInNodes; ++SupAirIn) {
                    if (thisPIU.AirOutNodeNum == state.dataZoneEquip->ZoneEquipConfig(CtrlZone).InNodeNums(SupAirIn)) {
                        state.dataZoneEquip->ZoneEquipConfig(CtrlZone).AirDistUnitCool(SupAirIn).InNodeNum = thisPIU.PriAirInNodeNum;
                        state.dataZoneEquip->ZoneEquipConfig(CtrlZone).AirDistUnitCool(SupAirIn).OutNodeNum = thisPIU.AirOutNodeNum;
                        state.dataDefineEquipment->AirDistUnit(thisPIU.ADUNum).TermUnitSizingNum =
                            state.dataZoneEquip->ZoneEquipConfig(CtrlZone).AirDistUnitCool(SupAirIn).TermUnitSizingIndex;
                        state.dataDefineEquipment->AirDistUnit(thisPIU.ADUNum).ZoneEqNum = CtrlZone;
                        AirNodeFound = true;
                        thisPIU.CtrlZoneNum = CtrlZone; // fill index for later use in finding air loop index
                        thisPIU.ctrlZoneInNodeNum = SupAirIn;
                        break;
=======
                thisPIU.Sched = ip->getAlphaFieldValue(fields, objectSchemaProps, "availability_schedule_name");
                if (!thisPIU.Sched.empty()) {
                    thisPIU.SchedPtr = ScheduleManager::GetScheduleIndex(state, thisPIU.Sched);
                    if (thisPIU.SchedPtr == 0) {
                        ShowWarningError(
                            state,
                            format("GetPIUs {}=\"{}\", invalid Availability Schedule Name = {}", cCurrentModuleObject, thisPIU.Name, thisPIU.Sched));
                        ShowContinueError(state, "Set the default as Always On. Simulation continues.");
                        thisPIU.SchedPtr = ScheduleManager::ScheduleAlwaysOn;
                    }
                } else {
                    thisPIU.SchedPtr = ScheduleManager::ScheduleAlwaysOn;
                }
                if (cCurrentModuleObject == "AirTerminal:SingleDuct:SeriesPIU:Reheat") {
                    thisPIU.MaxTotAirVolFlow = ip->getRealFieldValue(fields, objectSchemaProps, "maximum_air_flow_rate");
                }
                if (cCurrentModuleObject == "AirTerminal:SingleDuct:ParallelPIU:Reheat") {
                    thisPIU.MaxSecAirVolFlow = ip->getRealFieldValue(fields, objectSchemaProps, "maximum_secondary_air_flow_rate");
                }
                thisPIU.MaxPriAirVolFlow = ip->getRealFieldValue(fields, objectSchemaProps, "maximum_primary_air_flow_rate");
                thisPIU.MinPriAirFlowFrac = ip->getRealFieldValue(fields, objectSchemaProps, "minimum_primary_air_flow_fraction");
                if (cCurrentModuleObject == "AirTerminal:SingleDuct:ParallelPIU:Reheat") {
                    thisPIU.FanOnFlowFrac = ip->getRealFieldValue(fields, objectSchemaProps, "fan_on_flow_fraction");
                }
                thisPIU.HCoilType = static_cast<HtgCoilType>(
                    getEnumValue(HCoilNamesUC, Util::makeUPPER(ip->getAlphaFieldValue(fields, objectSchemaProps, "reheat_coil_object_type"))));
                switch (thisPIU.HCoilType) {
                case HtgCoilType::SimpleHeating: {
                    thisPIU.HCoil_PlantType = DataPlant::PlantEquipmentType::CoilWaterSimpleHeating;
                    break;
                }
                case HtgCoilType::Electric:
                case HtgCoilType::Gas: {
                    break;
                }
                case HtgCoilType::SteamAirHeating: {
                    thisPIU.HCoil_PlantType = DataPlant::PlantEquipmentType::CoilSteamAirHeating;
                    thisPIU.HCoil_FluidIndex = FindRefrigerant(state, "Steam");
                    if (thisPIU.HCoil_FluidIndex == 0) {
                        ShowSevereError(state, format("{} Steam Properties for {} not found.", RoutineName, thisPIU.Name));
                        if (SteamMessageNeeded) {
                            ShowContinueError(state, "Steam Fluid Properties should have been included in the input file.");
                        }
                        ErrorsFound = true;
                        SteamMessageNeeded = false;
>>>>>>> 15f64911
                    }
                    break;
                }
                default: {
                    ShowSevereError(state, format("Illegal Reheat Coil Type = {}", thisPIU.HCoilType));
                    ShowContinueError(state, format("Occurs in {} = {}", cCurrentModuleObject, thisPIU.Name));
                    ErrorsFound = true;
                }
                }

                auto connectionType = DataLoopNode::ConnectionObjectType::AirTerminalSingleDuctSeriesPIUReheat;
                if (cCurrentModuleObject == "AirTerminal:SingleDuct:ParallelPIU:Reheat") {
                    connectionType = DataLoopNode::ConnectionObjectType::AirTerminalSingleDuctParallelPIUReheat;
                }
                thisPIU.PriAirInNode = GetOnlySingleNode(state,
                                                         ip->getAlphaFieldValue(fields, objectSchemaProps, "supply_air_inlet_node_name"),
                                                         ErrorsFound,
                                                         connectionType,
                                                         thisPIU.Name,
                                                         DataLoopNode::NodeFluidType::Air,
                                                         DataLoopNode::ConnectionType::Inlet,
                                                         NodeInputManager::CompFluidStream::Primary,
                                                         ObjectIsParent,
                                                         "Supply Air Inlet Node Name");

                thisPIU.SecAirInNode = GetOnlySingleNode(state,
                                                         ip->getAlphaFieldValue(fields, objectSchemaProps, "secondary_air_inlet_node_name"),
                                                         ErrorsFound,
                                                         connectionType,
                                                         thisPIU.Name,
                                                         DataLoopNode::NodeFluidType::Air,
                                                         DataLoopNode::ConnectionType::Inlet,
                                                         NodeInputManager::CompFluidStream::Primary,
                                                         ObjectIsParent,
                                                         "Secondary Air Inlet Node Name");

                thisPIU.OutAirNode = GetOnlySingleNode(state,
                                                       ip->getAlphaFieldValue(fields, objectSchemaProps, "outlet_node_name"),
                                                       ErrorsFound,
                                                       connectionType,
                                                       thisPIU.Name,
                                                       DataLoopNode::NodeFluidType::Air,
                                                       DataLoopNode::ConnectionType::Outlet,
                                                       NodeInputManager::CompFluidStream::Primary,
                                                       ObjectIsParent,
                                                       "Outlet Node Name");

                thisPIU.HCoilInAirNode = GetOnlySingleNode(state,
                                                           ip->getAlphaFieldValue(fields, objectSchemaProps, "reheat_coil_air_inlet_node_name"),
                                                           ErrorsFound,
                                                           connectionType,
                                                           thisPIU.Name,
                                                           DataLoopNode::NodeFluidType::Air,
                                                           DataLoopNode::ConnectionType::Internal,
                                                           NodeInputManager::CompFluidStream::Primary,
                                                           ObjectIsParent,
                                                           "Reheat Coil Air Inlet Node Name");
                // The reheat coil control node is necessary for hot water reheat, but not necessary for
                // electric or gas reheat.
                if (thisPIU.HCoilType == HtgCoilType::SimpleHeating) {
                    thisPIU.HotControlNode = GetCoilWaterInletNode(state,
                                                                   ip->getAlphaFieldValue(fields, objectSchemaProps, "reheat_coil_object_type"),
                                                                   ip->getAlphaFieldValue(fields, objectSchemaProps, "reheat_coil_name"),
                                                                   ErrorsFound);
                }
                if (thisPIU.HCoilType == HtgCoilType::SteamAirHeating) {
                    thisPIU.HotControlNode = GetCoilSteamInletNode(state,
                                                                   ip->getAlphaFieldValue(fields, objectSchemaProps, "reheat_coil_object_type"),
                                                                   ip->getAlphaFieldValue(fields, objectSchemaProps, "reheat_coil_name"),
                                                                   ErrorsFound);
                }
                thisPIU.MixerName = ip->getAlphaFieldValue(fields, objectSchemaProps, "zone_mixer_name");
                thisPIU.FanName = ip->getAlphaFieldValue(fields, objectSchemaProps, "fan_name");

                // find fan type
                // test if Fan:SystemModel fan of this name exists
                ErrorObjectHeader eoh{routineName, cCurrentModuleObject, state.dataIPShortCut->cAlphaArgs(8)};
                if ((thisPIU.Fan_Index = Fans::GetFanIndex(state, thisPIU.FanName)) == 0) {
                    ShowSevereItemNotFound(state, eoh, state.dataIPShortCut->cAlphaFieldNames(8), thisPIU.FanName);
                    ErrorsFound = true;
                } else {
                    // Assert that this is a constant volume fan?
                    auto *fan = state.dataFans->fans(thisPIU.Fan_Index);
                    thisPIU.fanType = fan->type;
                    thisPIU.FanAvailSchedPtr = fan->availSchedNum;
                }

<<<<<<< HEAD
        thisPIU.PriAirInNodeNum = GetSingleNode(state,
                                                 state.dataIPShortCut->cAlphaArgs(3),
                                                 ErrorsFound,
                                                 Node::ConnObjType::AirTerminalSingleDuctParallelPIUReheat,
                                                 state.dataIPShortCut->cAlphaArgs(1),
                                                 Node::FluidType::Air,
                                                 Node::ConnType::Inlet,
                                                 Node::CompFluidStream::Primary,
                                                Node::ObjectIsParent,
                                                 state.dataIPShortCut->cAlphaFieldNames(3));

        thisPIU.SecAirInNodeNum = GetSingleNode(state,
                                                 state.dataIPShortCut->cAlphaArgs(4),
                                                 ErrorsFound,
                                                 Node::ConnObjType::AirTerminalSingleDuctParallelPIUReheat,
                                                 state.dataIPShortCut->cAlphaArgs(1),
                                                 Node::FluidType::Air,
                                                 Node::ConnType::Inlet,
                                                 Node::CompFluidStream::Primary,
                                                Node::ObjectIsParent,
                                                 state.dataIPShortCut->cAlphaFieldNames(4));

        thisPIU.AirOutNodeNum = GetSingleNode(state,
                                               state.dataIPShortCut->cAlphaArgs(5),
                                               ErrorsFound,
                                               Node::ConnObjType::AirTerminalSingleDuctParallelPIUReheat,
                                               state.dataIPShortCut->cAlphaArgs(1),
                                               Node::FluidType::Air,
                                               Node::ConnType::Outlet,
                                               Node::CompFluidStream::Primary,
                                              Node::ObjectIsParent,
                                               state.dataIPShortCut->cAlphaFieldNames(5));

        thisPIU.HCoilAirInNodeNum = GetSingleNode(state,
                                                   state.dataIPShortCut->cAlphaArgs(6),
                                                   ErrorsFound,
                                                   Node::ConnObjType::AirTerminalSingleDuctParallelPIUReheat,
                                                   state.dataIPShortCut->cAlphaArgs(1),
                                                   Node::FluidType::Air,
                                                   Node::ConnType::Internal,
                                                   Node::CompFluidStream::Primary,
                                                  Node::ObjectIsParent,
                                                   state.dataIPShortCut->cAlphaFieldNames(6));
        if (thisPIU.HCoilType == HtgCoilType::SimpleHeating) {
            thisPIU.HotControlNodeNum =
                GetCoilWaterInletNode(state, state.dataIPShortCut->cAlphaArgs(9), state.dataIPShortCut->cAlphaArgs(10), ErrorsFound);
        }
        else if (thisPIU.HCoilType == HtgCoilType::SteamAirHeating) {
            thisPIU.HotControlNodeNum =
                GetCoilSteamInletNode(state, state.dataIPShortCut->cAlphaArgs(9), state.dataIPShortCut->cAlphaArgs(10), ErrorsFound);
        }
        thisPIU.MixerName = state.dataIPShortCut->cAlphaArgs(7); // name of zone mixer object
        thisPIU.FanName = state.dataIPShortCut->cAlphaArgs(8);   // name of fan object
        // find fan type
        // test if Fan:SystemModel fan of this name exists
        if ((thisPIU.Fan_Index = Fans::GetFanIndex(state, thisPIU.FanName)) == 0) {
            ShowSevereItemNotFound(state, eoh, state.dataIPShortCut->cAlphaFieldNames(8), thisPIU.FanName);
            ErrorsFound = true;
        } else {
            // Assert that this is a constant volume fan?
            auto *fan = state.dataFans->fans(thisPIU.Fan_Index);
            thisPIU.fanType = fan->type;
            thisPIU.FanAvailSchedPtr = fan->availSchedNum;
        }
=======
                thisPIU.HCoil = ip->getAlphaFieldValue(fields, objectSchemaProps, "reheat_coil_name");
                bool IsNotOK = false;
                ValidateComponent(
                    state, HCoilNamesUC[static_cast<int>(thisPIU.HCoilType)], thisPIU.HCoil, IsNotOK, cCurrentModuleObject + " - Heating Coil");
                if (IsNotOK) {
                    ShowContinueError(state, format("In {} = {}", cCurrentModuleObject, thisPIU.Name));
                    ErrorsFound = true;
                }
                thisPIU.MaxVolHotWaterFlow = ip->getRealFieldValue(fields, objectSchemaProps, "maximum_hot_water_or_steam_flow_rate");
                thisPIU.MinVolHotWaterFlow = ip->getRealFieldValue(fields, objectSchemaProps, "minimum_hot_water_or_steam_flow_rate");
                thisPIU.HotControlOffset = ip->getRealFieldValue(fields, objectSchemaProps, "convergence_tolerance");
                // Set default convergence tolerance
                if (thisPIU.HotControlOffset <= 0.0) {
                    thisPIU.HotControlOffset = 0.001;
                }
>>>>>>> 15f64911

                // Variable speed fan inputs
                std::string fan_control_type = "ConstantSpeed";
                fan_control_type = ip->getAlphaFieldValue(fields, objectSchemaProps, "fan_control_type");
                thisPIU.fanControlType = FanCntrlType::ConstantSpeedFan;
                if (Util::SameString(fan_control_type, "VariableSpeed")) {
                    thisPIU.fanControlType = FanCntrlType::VariableSpeedFan;
                    if (thisPIU.fanType != HVAC::FanType::SystemModel) {
                        ErrorsFound = true;
                        ShowSevereError(state, format("Fan type must be Fan:SystemModel when Fan Control Type = {}", fan_control_type));
                        ShowContinueError(state, format("Occurs in {} = {}", cCurrentModuleObject, thisPIU.Name));
                    }
                } else if (Util::SameString(fan_control_type, "ConstantSpeed")) {
                    thisPIU.fanControlType = FanCntrlType::ConstantSpeedFan;
                } else {
                    ShowSevereError(state, format("Illegal Fan Control Type = {}", fan_control_type));
                    ShowContinueError(state, format("Occurs in {} = {}", cCurrentModuleObject, thisPIU.Name));
                    ErrorsFound = true;
                }

<<<<<<< HEAD
        // Add fan to component sets array
        SetUpCompSets(state,
                      thisPIU.UnitType,
                      thisPIU.Name,
                      "UNDEFINED",
                      state.dataIPShortCut->cAlphaArgs(8),
                      state.dataIPShortCut->cAlphaArgs(4),
                      "UNDEFINED");

        // Add reheat coil to component sets array
        SetUpCompSets(state,
                      thisPIU.UnitType,
                      thisPIU.Name,
                      state.dataIPShortCut->cAlphaArgs(9),
                      state.dataIPShortCut->cAlphaArgs(10),
                      state.dataIPShortCut->cAlphaArgs(6),
                      state.dataIPShortCut->cAlphaArgs(5));

        // Register component set data
        TestCompSet(state,
                    thisPIU.UnitType,
                    thisPIU.Name,
                    dln->nodes(thisPIU.PriAirInNodeNum)->Name,
                    dln->nodes(thisPIU.AirOutNodeNum)->Name,
                    "Air Nodes");

        for (int ADUNum = 1; ADUNum <= (int)state.dataDefineEquipment->AirDistUnit.size(); ++ADUNum) {
            if (thisPIU.AirOutNodeNum == state.dataDefineEquipment->AirDistUnit(ADUNum).OutNodeNum) {
                //      AirDistUnit(ADUNum)%InletNodeNum = PIU(PIUNum)%InletNodeNum
                state.dataDefineEquipment->AirDistUnit(ADUNum).InNodeNum = thisPIU.PriAirInNodeNum;
                thisPIU.ADUNum = ADUNum;
            }
        }
        // one assumes if there isn't one assigned, it's an error?
        if (thisPIU.ADUNum == 0) {
            ShowSevereError(state, format("{}No matching Air Distribution Unit, for PIU = [{},{}].", RoutineName, thisPIU.UnitType, thisPIU.Name));
            ShowContinueError(state, format("...should have outlet node = {}", dln->nodes(thisPIU.AirOutNodeNum)->Name));
            ErrorsFound = true;
        } else {
=======
                std::string const heating_control_type = ip->getAlphaFieldValue(fields, objectSchemaProps, "heating_control_type");
                thisPIU.heatingControlType = HeatCntrlBehaviorType::Invalid;
                if (thisPIU.fanControlType == FanCntrlType::VariableSpeedFan) {
                    if (Util::SameString(heating_control_type, "Staged")) {
                        thisPIU.heatingControlType = HeatCntrlBehaviorType::StagedHeaterBehavior;
                    } else if (Util::SameString(heating_control_type, "Modulated")) {
                        thisPIU.heatingControlType = HeatCntrlBehaviorType::ModulatedHeaterBehavior;
                    } else {
                        ShowSevereError(state, format("Illegal Heating Control Type = {}", heating_control_type));
                        ShowContinueError(state, format("Occurs in {} = {}", cCurrentModuleObject, thisPIU.Name));
                        ErrorsFound = true;
                    }
                }
>>>>>>> 15f64911

                thisPIU.MinFanTurnDownRatio = ip->getRealFieldValue(fields, objectSchemaProps, "minimum_fan_turn_down_ratio");
                thisPIU.designHeatingDAT = ip->getRealFieldValue(fields, objectSchemaProps, "design_heating_discharge_air_temperature");
                thisPIU.highLimitDAT = ip->getRealFieldValue(fields, objectSchemaProps, "high_limit_heating_discharge_air_temperature");

                // Add fan to component sets array
                if (cCurrentModuleObject == "AirTerminal:SingleDuct:SeriesPIU:Reheat") {
                    SetUpCompSets(state,
                                  thisPIU.UnitType,
                                  thisPIU.Name,
                                  "UNDEFINED",
                                  thisPIU.FanName,
                                  "UNDEFINED",
                                  ip->getAlphaFieldValue(fields, objectSchemaProps, "reheat_coil_air_inlet_node_name"));
                } else if (cCurrentModuleObject == "AirTerminal:SingleDuct:ParallelPIU:Reheat") {
                    SetUpCompSets(state,
                                  thisPIU.UnitType,
                                  thisPIU.Name,
                                  "UNDEFINED",
                                  thisPIU.FanName,
                                  ip->getAlphaFieldValue(fields, objectSchemaProps, "secondary_air_inlet_node_name"),
                                  "UNDEFINED");
                }
<<<<<<< HEAD
                for (int SupAirIn = 1; SupAirIn <= state.dataZoneEquip->ZoneEquipConfig(CtrlZone).NumInNodes; ++SupAirIn) {
                    if (thisPIU.AirOutNodeNum == state.dataZoneEquip->ZoneEquipConfig(CtrlZone).InNodeNums(SupAirIn)) {
                        state.dataZoneEquip->ZoneEquipConfig(CtrlZone).AirDistUnitCool(SupAirIn).InNodeNum = thisPIU.PriAirInNodeNum;
                        state.dataZoneEquip->ZoneEquipConfig(CtrlZone).AirDistUnitCool(SupAirIn).OutNodeNum = thisPIU.AirOutNodeNum;
                        state.dataDefineEquipment->AirDistUnit(thisPIU.ADUNum).TermUnitSizingNum =
                            state.dataZoneEquip->ZoneEquipConfig(CtrlZone).AirDistUnitCool(SupAirIn).TermUnitSizingIndex;
                        state.dataDefineEquipment->AirDistUnit(thisPIU.ADUNum).ZoneEqNum = CtrlZone;
                        thisPIU.CtrlZoneNum = CtrlZone;
                        thisPIU.ctrlZoneInNodeNum = SupAirIn;
                        AirNodeFound = true;
=======

                // Add reheat coil to component sets array
                SetUpCompSets(state,
                              thisPIU.UnitType,
                              thisPIU.Name,
                              ip->getAlphaFieldValue(fields, objectSchemaProps, "reheat_coil_object_type"),
                              ip->getAlphaFieldValue(fields, objectSchemaProps, "reheat_coil_name"),
                              ip->getAlphaFieldValue(fields, objectSchemaProps, "reheat_coil_air_inlet_node_name"),
                              ip->getAlphaFieldValue(fields, objectSchemaProps, "outlet_node_name"));

                // Register component set data
                TestCompSet(state,
                            thisPIU.UnitType,
                            thisPIU.Name,
                            state.dataLoopNodes->NodeID(thisPIU.PriAirInNode),
                            state.dataLoopNodes->NodeID(thisPIU.OutAirNode),
                            "Air Nodes");

                for (int ADUNum = 1; ADUNum <= (int)state.dataDefineEquipment->AirDistUnit.size(); ++ADUNum) {
                    if (thisPIU.OutAirNode == state.dataDefineEquipment->AirDistUnit(ADUNum).OutletNodeNum) {
                        thisPIU.ADUNum = ADUNum;
                        state.dataDefineEquipment->AirDistUnit(ADUNum).InletNodeNum = thisPIU.PriAirInNode;
                    }
                }
                // one assumes if there isn't one assigned, it's an error?
                if (thisPIU.ADUNum == 0) {
                    ShowSevereError(state,
                                    format("{}No matching Air Distribution Unit, for PIU = [{},{}].", RoutineName, thisPIU.UnitType, thisPIU.Name));
                    ShowContinueError(state, format("...should have outlet node = {}", state.dataLoopNodes->NodeID(thisPIU.OutAirNode)));
                    ErrorsFound = true;
                } else {

                    bool AirNodeFound = false;
                    // Fill the Zone Equipment data with the supply air inlet node number of this unit.
                    for (int CtrlZone = 1; CtrlZone <= state.dataGlobal->NumOfZones; ++CtrlZone) {
                        if (!state.dataZoneEquip->ZoneEquipConfig(CtrlZone).IsControlled) {
                            continue;
                        }
                        for (int SupAirIn = 1; SupAirIn <= state.dataZoneEquip->ZoneEquipConfig(CtrlZone).NumInletNodes; ++SupAirIn) {
                            if (thisPIU.OutAirNode == state.dataZoneEquip->ZoneEquipConfig(CtrlZone).InletNode(SupAirIn)) {
                                state.dataZoneEquip->ZoneEquipConfig(CtrlZone).AirDistUnitCool(SupAirIn).InNode = thisPIU.PriAirInNode;
                                state.dataZoneEquip->ZoneEquipConfig(CtrlZone).AirDistUnitCool(SupAirIn).OutNode = thisPIU.OutAirNode;
                                state.dataDefineEquipment->AirDistUnit(thisPIU.ADUNum).TermUnitSizingNum =
                                    state.dataZoneEquip->ZoneEquipConfig(CtrlZone).AirDistUnitCool(SupAirIn).TermUnitSizingIndex;
                                state.dataDefineEquipment->AirDistUnit(thisPIU.ADUNum).ZoneEqNum = CtrlZone;
                                AirNodeFound = true;
                                thisPIU.CtrlZoneNum = CtrlZone; // fill index for later use in finding air loop index
                                thisPIU.ctrlZoneInNodeIndex = SupAirIn;
                                break;
                            }
                        }
                    }
                    if (!AirNodeFound) {
                        ShowSevereError(state, format("The outlet air node from the {} Unit = {}", cCurrentModuleObject, thisPIU.Name));
                        ShowContinueError(
                            state, format("did not have a matching Zone Equipment Inlet Node, Node = {}", state.dataIPShortCut->cAlphaArgs(5)));
                        ErrorsFound = true;
>>>>>>> 15f64911
                    }
                }
            }
        }
    }

    if (ErrorsFound) {
        ShowFatalError(state, format("{} Errors found in getting input.  Preceding conditions cause termination.", RoutineName));
    }

    for (int PIUNum = 1; PIUNum <= state.dataPowerInductionUnits->NumPIUs; ++PIUNum) {
        auto &thisPIU = state.dataPowerInductionUnits->PIU(PIUNum);

        // Setup Report variables for the PIUs
        SetupOutputVariable(state,
                            "Zone Air Terminal Primary Damper Position",
                            Constant::Units::None,
                            thisPIU.PriDamperPosition,
                            OutputProcessor::TimeStepType::System,
                            OutputProcessor::StoreType::Average,
                            thisPIU.Name);
        SetupOutputVariable(state,
                            "Zone Air Terminal Heating Rate",
                            Constant::Units::W,
                            thisPIU.HeatingRate,
                            OutputProcessor::TimeStepType::System,
                            OutputProcessor::StoreType::Average,
                            thisPIU.Name);
        SetupOutputVariable(state,
                            "Zone Air Terminal Heating Energy",
                            Constant::Units::J,
                            thisPIU.HeatingEnergy,
                            OutputProcessor::TimeStepType::System,
                            OutputProcessor::StoreType::Sum,
                            thisPIU.Name);
        SetupOutputVariable(state,
                            "Zone Air Terminal Sensible Cooling Rate",
                            Constant::Units::W,
                            thisPIU.SensCoolRate,
                            OutputProcessor::TimeStepType::System,
                            OutputProcessor::StoreType::Average,
                            thisPIU.Name);
        SetupOutputVariable(state,
                            "Zone Air Terminal Sensible Cooling Energy",
                            Constant::Units::J,
                            thisPIU.SensCoolEnergy,
                            OutputProcessor::TimeStepType::System,
                            OutputProcessor::StoreType::Sum,
                            thisPIU.Name);
        SetupOutputVariable(state,
                            "Zone Air Terminal Outdoor Air Volume Flow Rate",
                            Constant::Units::m3_s,
                            thisPIU.OutdoorAirFlowRate,
                            OutputProcessor::TimeStepType::System,
                            OutputProcessor::StoreType::Average,
                            thisPIU.Name);
        SetupOutputVariable(state,
                            "Zone Air Terminal Total Air Mass Flow Rate",
                            Constant::Units::kg_s,
                            thisPIU.TotMassFlowRate,
                            OutputProcessor::TimeStepType::System,
                            OutputProcessor::StoreType::Average,
                            state.dataPowerInductionUnits->PIU(PIUNum).Name);
        SetupOutputVariable(state,
                            "Zone Air Terminal Primary Air Mass Flow Rate",
                            Constant::Units::kg_s,
                            thisPIU.PriMassFlowRate,
                            OutputProcessor::TimeStepType::System,
                            OutputProcessor::StoreType::Average,
                            state.dataPowerInductionUnits->PIU(PIUNum).Name);
        SetupOutputVariable(state,
                            "Zone Air Terminal Secondary Air Mass Flow Rate",
                            Constant::Units::kg_s,
                            thisPIU.SecMassFlowRate,
                            OutputProcessor::TimeStepType::System,
                            OutputProcessor::StoreType::Average,
                            state.dataPowerInductionUnits->PIU(PIUNum).Name);
        SetupOutputVariable(state,
                            "Zone Air Terminal Outlet Discharge Air Temperature",
                            Constant::Units::C,
                            thisPIU.DischargeAirTemp,
                            OutputProcessor::TimeStepType::System,
                            OutputProcessor::StoreType::Average,
                            state.dataPowerInductionUnits->PIU(PIUNum).Name);
        SetupOutputVariable(state,
                            "Zone Air Terminal Current Operation Control Stage",
                            Constant::Units::unknown,
                            thisPIU.CurOperationControlStage,
                            OutputProcessor::TimeStepType::System,
                            OutputProcessor::StoreType::Average,
                            state.dataPowerInductionUnits->PIU(PIUNum).Name);
    }
}

void InitPIU(EnergyPlusData &state,
             int const PIUNum,             // number of the current fan coil unit being simulated
             bool const FirstHVACIteration // TRUE if first zone equip this HVAC step
)
{

    // SUBROUTINE INFORMATION:
    //       AUTHOR         Fred Buhl
    //       DATE WRITTEN   August 2000
    //       MODIFIED       na
    //       RE-ENGINEERED  na

    // PURPOSE OF THIS SUBROUTINE:
    // This subroutine is for initializations of the powered induction unit
    // terminal boxe.

    // METHODOLOGY EMPLOYED:
    // Uses the status flags to trigger initializations.

    // Using/Aliasing

    using DataZoneEquipment::CheckZoneEquipmentList;
    using PlantUtilities::InitComponentNodes;
    using PlantUtilities::ScanPlantLoopsForObject;

    auto &dln = state.dataLoopNodes;
    
    auto &thisPIU = state.dataPowerInductionUnits->PIU(PIUNum);
    // SUBROUTINE PARAMETER DEFINITIONS:
    static constexpr std::string_view RoutineName("InitPIU");

    // Do the one time initializations
    if (state.dataPowerInductionUnits->MyOneTimeFlag) {
        state.dataPowerInductionUnits->MyEnvrnFlag.dimension(state.dataPowerInductionUnits->NumPIUs, true);
        state.dataPowerInductionUnits->MySizeFlag.dimension(state.dataPowerInductionUnits->NumPIUs, true);
        state.dataPowerInductionUnits->MyPlantScanFlag.dimension(state.dataPowerInductionUnits->NumPIUs, true);
        state.dataPowerInductionUnits->MyOneTimeFlag = false;
    }

    if (state.dataPowerInductionUnits->MyPlantScanFlag(PIUNum) && allocated(state.dataPlnt->PlantLoop)) {
        if ((thisPIU.HCoil_PlantType == DataPlant::PlantEquipmentType::CoilWaterSimpleHeating) ||
            (thisPIU.HCoil_PlantType == DataPlant::PlantEquipmentType::CoilSteamAirHeating)) {
            bool errFlag = false;
            ScanPlantLoopsForObject(state, thisPIU.HCoil, thisPIU.HCoil_PlantType, thisPIU.HWplantLoc, errFlag, _, _, _, _, _);
            if (errFlag) {
                ShowFatalError(state, "InitPIU: Program terminated due to previous condition(s).");
            }
            thisPIU.HotCoilOutNodeNum = DataPlant::CompData::getPlantComponent(state, thisPIU.HWplantLoc).OutNodeNum;
        }
        state.dataPowerInductionUnits->MyPlantScanFlag(PIUNum) = false;
    } else if (state.dataPowerInductionUnits->MyPlantScanFlag(PIUNum) && !state.dataGlobal->AnyPlantInModel) {
        state.dataPowerInductionUnits->MyPlantScanFlag(PIUNum) = false;
    }

    if (!state.dataPowerInductionUnits->ZoneEquipmentListChecked && state.dataZoneEquip->ZoneEquipInputsFilled) {
        state.dataPowerInductionUnits->ZoneEquipmentListChecked = true;
        // Check to see if there is a Air Distribution Unit on the Zone Equipment List
        for (int Loop = 1; Loop <= state.dataPowerInductionUnits->NumPIUs; ++Loop) {
            if (state.dataPowerInductionUnits->PIU(Loop).ADUNum == 0) {
                continue;
            }
            if (CheckZoneEquipmentList(state,
                                       "ZoneHVAC:AirDistributionUnit",
                                       state.dataDefineEquipment->AirDistUnit(state.dataPowerInductionUnits->PIU(Loop).ADUNum).Name)) {
                continue;
            }
            ShowSevereError(state,
                            format("InitPIU: ADU=[Air Distribution Unit,{}] is not on any ZoneHVAC:EquipmentList.",
                                   state.dataDefineEquipment->AirDistUnit(state.dataPowerInductionUnits->PIU(Loop).ADUNum).Name));
            ShowContinueError(state,
                              format("...PIU=[{},{}] will not be simulated.",
                                     state.dataPowerInductionUnits->PIU(Loop).UnitType,
                                     state.dataPowerInductionUnits->PIU(Loop).Name));
        }
    }

    if (!state.dataGlobal->SysSizingCalc && state.dataPowerInductionUnits->MySizeFlag(PIUNum) &&
        !state.dataPowerInductionUnits->MyPlantScanFlag(PIUNum)) {

        SizePIU(state, PIUNum);

        // If there's a hot water control node number defined in PIU
        if (thisPIU.HotControlNodeNum > 0) {
            // plant upgrade note? why no separate handling of steam coil? add it ?
            // local plant fluid density
            Real64 const rho = GetDensityGlycol(state,
                                                state.dataPlnt->PlantLoop(thisPIU.HWplantLoc.loopNum).FluidName,
                                                Constant::HWInitConvTemp,
                                                state.dataPlnt->PlantLoop(thisPIU.HWplantLoc.loopNum).FluidIndex,
                                                RoutineName);

            thisPIU.MaxHotWaterFlow = rho * thisPIU.MaxVolHotWaterFlow;
            thisPIU.MinHotWaterFlow = rho * thisPIU.MinVolHotWaterFlow;
            InitComponentNodes(state, thisPIU.MinHotWaterFlow, thisPIU.MaxHotWaterFlow, thisPIU.HotControlNodeNum, thisPIU.HotCoilOutNodeNum);
        }

        state.dataPowerInductionUnits->MySizeFlag(PIUNum) = false;
    }

    auto *priAirInNode = dln->nodes(thisPIU.PriAirInNodeNum);
    auto *secAirInNode = dln->nodes(thisPIU.SecAirInNodeNum);
    auto *airOutNode = dln->nodes(thisPIU.AirOutNodeNum);

    // Do the Begin Environment initializations
    if (state.dataGlobal->BeginEnvrnFlag && state.dataPowerInductionUnits->MyEnvrnFlag(PIUNum)) {
        Real64 const RhoAir = state.dataEnvrn->StdRhoAir;
        // set the mass flow rates from the input volume flow rates
        if (thisPIU.UnitType == "AirTerminal:SingleDuct:SeriesPIU:Reheat") {
            thisPIU.MaxTotAirMassFlow = RhoAir * thisPIU.MaxTotAirVolFlow;
            thisPIU.MaxPriAirMassFlow = RhoAir * thisPIU.MaxPriAirVolFlow;
            thisPIU.MinPriAirMassFlow = RhoAir * thisPIU.MinPriAirFlowFrac * thisPIU.MaxPriAirVolFlow;
            priAirInNode->MassFlowRateMax = thisPIU.MaxPriAirMassFlow;
            priAirInNode->MassFlowRateMin = thisPIU.MinPriAirMassFlow;
            airOutNode->MassFlowRateMax = thisPIU.MaxTotAirMassFlow;
        } else {
            // parallel
            thisPIU.MaxPriAirMassFlow = RhoAir * thisPIU.MaxPriAirVolFlow;
            thisPIU.MinPriAirMassFlow = RhoAir * thisPIU.MinPriAirFlowFrac * thisPIU.MaxPriAirVolFlow;
            thisPIU.MaxSecAirMassFlow = RhoAir * thisPIU.MaxSecAirVolFlow;
            thisPIU.FanOnAirMassFlow = RhoAir * thisPIU.FanOnFlowFrac * thisPIU.MaxPriAirVolFlow;
            priAirInNode->MassFlowRateMax = thisPIU.MaxPriAirMassFlow;
            priAirInNode->MassFlowRateMin = thisPIU.MinPriAirMassFlow;
            airOutNode->MassFlowRateMax = thisPIU.MaxPriAirMassFlow;
        }
        if (thisPIU.fanControlType == FanCntrlType::VariableSpeedFan) {
            if (thisPIU.UnitType == "AirTerminal:SingleDuct:SeriesPIU:Reheat") {
                thisPIU.MinTotAirMassFlow = thisPIU.MaxTotAirMassFlow * thisPIU.MinFanTurnDownRatio;
                thisPIU.MaxSecAirVolFlow = thisPIU.MaxTotAirMassFlow - thisPIU.MinPriAirMassFlow;
                thisPIU.MaxSecAirMassFlow = RhoAir * thisPIU.MaxSecAirVolFlow;
                thisPIU.MinSecAirMassFlow = max(0.0, thisPIU.MinTotAirMassFlow - thisPIU.MinPriAirMassFlow);
            } else {
                thisPIU.MaxSecAirMassFlow = RhoAir * thisPIU.MaxSecAirVolFlow;
                thisPIU.MinSecAirMassFlow = max(0.0, thisPIU.MaxSecAirMassFlow * thisPIU.MinFanTurnDownRatio);
                thisPIU.MinTotAirMassFlow = thisPIU.MinSecAirMassFlow + thisPIU.MinPriAirMassFlow;
            }
        }

        if (((thisPIU.HCoilType == HtgCoilType::SimpleHeating) || (thisPIU.HCoilType == HtgCoilType::SteamAirHeating)) &&
            !state.dataPowerInductionUnits->MyPlantScanFlag(PIUNum)) {
            InitComponentNodes(state, thisPIU.MinHotWaterFlow, thisPIU.MaxHotWaterFlow, thisPIU.HotControlNodeNum, thisPIU.HotCoilOutNodeNum);
        }

        if (thisPIU.AirLoopNum == 0) { // fill air loop index
            if (thisPIU.CtrlZoneNum > 0 && thisPIU.ctrlZoneInNodeNum > 0) {
                thisPIU.AirLoopNum = state.dataZoneEquip->ZoneEquipConfig(thisPIU.CtrlZoneNum).InNodeAirLoopNum(thisPIU.ctrlZoneInNodeNum);
                state.dataDefineEquipment->AirDistUnit(thisPIU.ADUNum).AirLoopNum = thisPIU.AirLoopNum;
            }
        }

        state.dataPowerInductionUnits->MyEnvrnFlag(PIUNum) = false;
    } // end one time inits

    if (!state.dataGlobal->BeginEnvrnFlag) {
        state.dataPowerInductionUnits->MyEnvrnFlag(PIUNum) = true;
    }

    // Do the start of HVAC time step initializations
    if (FirstHVACIteration) {
        // check for upstream zero flow. If nonzero and schedule ON, set primary flow to max
        if (GetCurrentScheduleValue(state, thisPIU.SchedPtr) > 0.0 && priAirInNode->MassFlowRate > 0.0) {
            if (thisPIU.UnitType == "AirTerminal:SingleDuct:SeriesPIU:Reheat") {
                priAirInNode->MassFlowRate = thisPIU.MaxPriAirMassFlow;
                secAirInNode->MassFlowRate = max(0.0, thisPIU.MaxTotAirMassFlow - thisPIU.MaxPriAirMassFlow);
            } else {
                priAirInNode->MassFlowRate = thisPIU.MaxPriAirMassFlow;
                secAirInNode->MassFlowRate = thisPIU.MaxSecAirMassFlow;
            }
        } else {
            priAirInNode->MassFlowRate = 0.0;
            secAirInNode->MassFlowRate = 0.0;
        }
        // reset the max and min avail flows
        if (GetCurrentScheduleValue(state, thisPIU.SchedPtr) > 0.0 && priAirInNode->MassFlowRateMaxAvail > 0.0) {
            if (thisPIU.UnitType == "AirTerminal:SingleDuct:SeriesPIU:Reheat") {
                priAirInNode->MassFlowRateMaxAvail = thisPIU.MaxPriAirMassFlow;
                priAirInNode->MassFlowRateMinAvail = thisPIU.MinPriAirMassFlow;
                secAirInNode->MassFlowRateMaxAvail = max(0.0, thisPIU.MaxTotAirMassFlow - thisPIU.MinPriAirMassFlow);
                secAirInNode->MassFlowRateMinAvail = max(0.0, thisPIU.MaxTotAirMassFlow - thisPIU.MaxPriAirMassFlow);
            } else {
                priAirInNode->MassFlowRateMaxAvail = thisPIU.MaxPriAirMassFlow;
                priAirInNode->MassFlowRateMinAvail = thisPIU.MinPriAirMassFlow;
                secAirInNode->MassFlowRateMaxAvail = thisPIU.MaxSecAirMassFlow;
                secAirInNode->MassFlowRateMinAvail = 0.0;
            }
        } else {
            priAirInNode->MassFlowRateMaxAvail = 0.0;
            priAirInNode->MassFlowRateMinAvail = 0.0;
            secAirInNode->MassFlowRateMaxAvail = 0.0;
            secAirInNode->MassFlowRateMinAvail = 0.0;
        }
    }

    // Do the following initializations every time step

    // None needed
}

void SizePIU(EnergyPlusData &state, int const PIUNum)
{

    // SUBROUTINE INFORMATION:
    //       AUTHOR         Fred Buhl
    //       DATE WRITTEN   January 2002
    //       MODIFIED       August 2013 Daeho Kang, add component sizing table entries
    //       RE-ENGINEERED  na

    // PURPOSE OF THIS SUBROUTINE:
    // This subroutine is for sizing PIU terminal units for which flow rates have not been
    // specified in the input.

    // METHODOLOGY EMPLOYED:
    // Obtains flow rates from the zone or system sizing arrays.

    // Using/Aliasing
    using namespace DataSizing;
    using FluidProperties::GetDensityGlycol;
    using FluidProperties::GetSpecificHeatGlycol;
    using SteamCoils::GetCoilSteamInletNode;
    using SteamCoils::GetCoilSteamOutletNode;
    using WaterCoils::GetCoilWaterInletNode;
    using WaterCoils::GetCoilWaterOutletNode;
    using WaterCoils::SetCoilDesFlow;

    using PlantUtilities::MyPlantSizingIndex;

    // SUBROUTINE PARAMETER DEFINITIONS:
    static constexpr std::string_view RoutineName("SizePIU");

    // SUBROUTINE LOCAL VARIABLE DECLARATIONS:
    bool IsAutoSize = false;           // Indicator to autosize
    bool IsMaxPriFlowAutoSize = false; // Indicate if the maximum terminal flow is autosize
    int SysSizNum = 0;                 // System sizing number
    Real64 DesCoilLoad = 0.0;
    bool ErrorsFound = false;

    auto &TermUnitSizing(state.dataSize->TermUnitSizing);
    auto &CurTermUnitSizingNum(state.dataSize->CurTermUnitSizingNum);
    auto &thisPIU = state.dataPowerInductionUnits->PIU(PIUNum);

    if (thisPIU.MaxPriAirVolFlow == AutoSize) {
        IsAutoSize = true;
    }
    if ((state.dataSize->CurZoneEqNum > 0) && (CurTermUnitSizingNum > 0)) {
        if (!IsAutoSize && !state.dataSize->ZoneSizingRunDone) { // Simulation continue
            if (thisPIU.MaxPriAirVolFlow > 0.0) {
                BaseSizer::reportSizerOutput(
                    state, thisPIU.UnitType, thisPIU.Name, "User-Specified Maximum Primary Air Flow Rate [m3/s]", thisPIU.MaxPriAirVolFlow);
            }
        } else {
            CheckZoneSizing(state, thisPIU.UnitType, thisPIU.Name);
            // Autosized maximum primary air flow for reporting
            Real64 MaxPriAirVolFlowDes = max(state.dataSize->TermUnitFinalZoneSizing(CurTermUnitSizingNum).DesCoolVolFlow,
                                             state.dataSize->TermUnitFinalZoneSizing(CurTermUnitSizingNum).DesHeatVolFlow);
            if (MaxPriAirVolFlowDes < SmallAirVolFlow) {
                MaxPriAirVolFlowDes = 0.0;
            }

            if (IsAutoSize) {
                thisPIU.MaxPriAirVolFlow = MaxPriAirVolFlowDes;
                IsMaxPriFlowAutoSize = true;
                BaseSizer::reportSizerOutput(
                    state, thisPIU.UnitType, thisPIU.Name, "Design Size Maximum Primary Air Flow Rate [m3/s]", MaxPriAirVolFlowDes);
            } else {
                if (thisPIU.MaxPriAirVolFlow > 0.0 && MaxPriAirVolFlowDes > 0.0) {
                    // Hardsized maximum primary air flow for reporting
                    Real64 const MaxPriAirVolFlowUser = thisPIU.MaxPriAirVolFlow;
                    BaseSizer::reportSizerOutput(state,
                                                 thisPIU.UnitType,
                                                 thisPIU.Name,
                                                 "Design Size Maximum Primary Air Flow Rate [m3/s]",
                                                 MaxPriAirVolFlowDes,
                                                 "User-Specified Maximum Primary Air Flow Rate [m3/s]",
                                                 MaxPriAirVolFlowUser);
                    if (state.dataGlobal->DisplayExtraWarnings) {
                        if ((std::abs(MaxPriAirVolFlowDes - MaxPriAirVolFlowUser) / MaxPriAirVolFlowUser) >
                            state.dataSize->AutoVsHardSizingThreshold) {
                            ShowMessage(state, format("SizePIU: Potential issue with equipment sizing for {} {}", thisPIU.UnitType, thisPIU.Name));
                            ShowContinueError(state, format("User-Specified Primary Air Flow Rate of {:.5R} [m3/s]", MaxPriAirVolFlowUser));
                            ShowContinueError(state, format("differs from Design Size Primary Air Flow Rate of {:.5R} [m3/s]", MaxPriAirVolFlowDes));
                            ShowContinueError(state, "This may, or may not, indicate mismatched component sizes.");
                            ShowContinueError(state, "Verify that the value entered is intended and is consistent with other components.");
                        }
                    }
                }
            }
        }
    }

    IsAutoSize = false;
    if (thisPIU.MaxTotAirVolFlow == AutoSize) {
        IsAutoSize = true;
    }
    if ((state.dataSize->CurZoneEqNum > 0) && (CurTermUnitSizingNum > 0)) {
        if (!IsAutoSize && !state.dataSize->ZoneSizingRunDone) { // Simulation continue
            if (thisPIU.MaxTotAirVolFlow > 0.0) {
                BaseSizer::reportSizerOutput(
                    state, thisPIU.UnitType, thisPIU.Name, "User-Specified Maximum Air Flow Rate [m3/s]", thisPIU.MaxTotAirVolFlow);
            }
        } else {
            CheckZoneSizing(state, thisPIU.UnitType, thisPIU.Name);
            // Autosized maximum air flow for reporting
            Real64 MaxTotAirVolFlowDes = max(state.dataSize->TermUnitFinalZoneSizing(CurTermUnitSizingNum).DesCoolVolFlow,
                                             state.dataSize->TermUnitFinalZoneSizing(CurTermUnitSizingNum).DesHeatVolFlow);
            if (MaxTotAirVolFlowDes < SmallAirVolFlow) {
                MaxTotAirVolFlowDes = 0.0;
            }
            if (IsAutoSize) {
                thisPIU.MaxTotAirVolFlow = MaxTotAirVolFlowDes;
                BaseSizer::reportSizerOutput(state, thisPIU.UnitType, thisPIU.Name, "Design Size Maximum Air Flow Rate [m3/s]", MaxTotAirVolFlowDes);
            } else {
                if (thisPIU.MaxTotAirVolFlow > 0.0 && MaxTotAirVolFlowDes > 0.0) {
                    // Hardsized maximum air flow for reporting
                    Real64 const MaxTotAirVolFlowUser = thisPIU.MaxTotAirVolFlow;
                    BaseSizer::reportSizerOutput(state,
                                                 thisPIU.UnitType,
                                                 thisPIU.Name,
                                                 "Design Size Maximum Air Flow Rate [m3/s]",
                                                 MaxTotAirVolFlowDes,
                                                 "User-Specified Maximum Air Flow Rate [m3/s]",
                                                 MaxTotAirVolFlowUser);
                    if (state.dataGlobal->DisplayExtraWarnings) {
                        if ((std::abs(MaxTotAirVolFlowDes - MaxTotAirVolFlowUser) / MaxTotAirVolFlowUser) >
                            state.dataSize->AutoVsHardSizingThreshold) {
                            ShowMessage(state, format("SizePIU: Potential issue with equipment sizing for {} {}", thisPIU.UnitType, thisPIU.Name));
                            ShowContinueError(state, format("User-Specified Maximum Air Flow Rate of {:.5R} [m3/s]", MaxTotAirVolFlowUser));
                            ShowContinueError(state, format("differs from Design Size Maximum Air Flow Rate of {:.5R} [m3/s]", MaxTotAirVolFlowDes));
                            ShowContinueError(state, "This may, or may not, indicate mismatched component sizes.");
                            ShowContinueError(state, "Verify that the value entered is intended and is consistent with other components.");
                        }
                    }
                }
            }
        }
    }

    // if a sizing run has been done, check if system sizing has been done for this system
    bool SizingDesRunThisAirSys = false;
    if (state.dataSize->SysSizingRunDone) {
        int const AirLoopNum = state.dataZoneEquip->ZoneEquipConfig(thisPIU.CtrlZoneNum).InNodeAirLoopNum(thisPIU.ctrlZoneInNodeNum);
        if (AirLoopNum > 0) {
            CheckThisAirSystemForSizing(state, AirLoopNum, SizingDesRunThisAirSys);
        }

        // get system sizing id if a sizing run has been done for this system
        if (SizingDesRunThisAirSys) {
            SysSizNum = Util::FindItemInList(
                state.dataSize->FinalSysSizing(AirLoopNum).AirPriLoopName, state.dataSize->SysSizInput, &SystemSizingInputData::AirPriLoopName);
            if (SysSizNum == 0) {
                SysSizNum = 1; // use first when none applicable
            }
        }
    }

    IsAutoSize = false;
    if (thisPIU.MaxSecAirVolFlow == AutoSize) {
        IsAutoSize = true;
    }
    if ((state.dataSize->CurZoneEqNum > 0) && (CurTermUnitSizingNum > 0)) {
        if (!IsAutoSize && !state.dataSize->ZoneSizingRunDone) { // Simulation continue
            if (thisPIU.MaxSecAirVolFlow > 0.0) {
                BaseSizer::reportSizerOutput(
                    state, thisPIU.UnitType, thisPIU.Name, "User-Specified Maximum Secondary Air Flow Rate [m3/s]", thisPIU.MaxSecAirVolFlow);
            }
        } else {
            CheckZoneSizing(state, thisPIU.UnitType, thisPIU.Name);
            // Autosized maximum secondary air flow for reporting
            Real64 MaxSecAirVolFlowDes = max(state.dataSize->TermUnitFinalZoneSizing(CurTermUnitSizingNum).DesCoolVolFlow,
                                             state.dataSize->TermUnitFinalZoneSizing(CurTermUnitSizingNum).DesHeatVolFlow);
            if (MaxSecAirVolFlowDes < SmallAirVolFlow) {
                MaxSecAirVolFlowDes = 0.0;
            }
            if (IsAutoSize) {
                thisPIU.MaxSecAirVolFlow = MaxSecAirVolFlowDes;
                BaseSizer::reportSizerOutput(
                    state, thisPIU.UnitType, thisPIU.Name, "Design Size Maximum Secondary Air Flow Rate [m3/s]", MaxSecAirVolFlowDes);
            } else {
                if (thisPIU.MaxSecAirVolFlow > 0.0 && MaxSecAirVolFlowDes > 0.0) {
                    // Harsized maximum secondary air flow for reporting
                    Real64 const MaxSecAirVolFlowUser = thisPIU.MaxSecAirVolFlow;
                    BaseSizer::reportSizerOutput(state,
                                                 thisPIU.UnitType,
                                                 thisPIU.Name,
                                                 "Design Size Maximum Secondary Air Flow Rate [m3/s]",
                                                 MaxSecAirVolFlowDes,
                                                 "User-Specified Maximum Secondary Air Flow Rate [m3/s]",
                                                 MaxSecAirVolFlowUser);
                    if (state.dataGlobal->DisplayExtraWarnings) {
                        if ((std::abs(MaxSecAirVolFlowDes - MaxSecAirVolFlowUser) / MaxSecAirVolFlowUser) >
                            state.dataSize->AutoVsHardSizingThreshold) {
                            ShowMessage(state, format("SizePIU: Potential issue with equipment sizing for {} {}", thisPIU.UnitType, thisPIU.Name));
                            ShowContinueError(state, format("User-Specified Maximum Secondary Air Flow Rate of {:.5R} [m3/s]", MaxSecAirVolFlowUser));
                            ShowContinueError(
                                state, format("differs from Design Size Maximum Secondary Air Flow Rate of {:.5R} [m3/s]", MaxSecAirVolFlowDes));
                            ShowContinueError(state, "This may, or may not, indicate mismatched component sizes.");
                            ShowContinueError(state, "Verify that the value entered is intended and is consistent with other components.");
                        }
                    }
                }
            }
        }
    }

    IsAutoSize = false;
    if (thisPIU.MinPriAirFlowFrac == AutoSize) {
        IsAutoSize = true;
    }
    if ((state.dataSize->CurZoneEqNum > 0) && (CurTermUnitSizingNum > 0)) {
        if (!IsAutoSize && !state.dataSize->ZoneSizingRunDone) { // Simulation continue
            if (thisPIU.MinPriAirFlowFrac > 0.0) {
                BaseSizer::reportSizerOutput(
                    state, thisPIU.UnitType, thisPIU.Name, "User-Specified Minimum Primary Air Flow Fraction", thisPIU.MinPriAirFlowFrac);
            }
        } else {
            CheckZoneSizing(state, thisPIU.UnitType, thisPIU.Name);
            // Autosized minimum primary air flow fraction for reporting
            Real64 MinPriAirFlowFracDes = 0.0;
            if (thisPIU.MaxPriAirVolFlow >= SmallAirVolFlow &&
                state.dataSize->TermUnitFinalZoneSizing(CurTermUnitSizingNum).MinOA >= SmallAirVolFlow) {
                MinPriAirFlowFracDes = state.dataSize->TermUnitFinalZoneSizing(CurTermUnitSizingNum).MinOA / thisPIU.MaxPriAirVolFlow;
            }
            if (SizingDesRunThisAirSys) {
                if (state.dataSize->SysSizInput(SysSizNum).SystemOAMethod == SysOAMethod::SP) { // 62.1 simplified procedure
                    if (thisPIU.MaxPriAirVolFlow > 0.0) {
                        MinPriAirFlowFracDes = 1.5 *
                                               max(state.dataSize->TermUnitFinalZoneSizing(state.dataSize->CurTermUnitSizingNum).VozClgByZone,
                                                   state.dataSize->TermUnitFinalZoneSizing(state.dataSize->CurTermUnitSizingNum).VozHtgByZone) /
                                               thisPIU.MaxPriAirVolFlow;

                        // adjust maximum flow rate
                        if (MinPriAirFlowFracDes > 1.0 && IsMaxPriFlowAutoSize) {
                            thisPIU.MaxPriAirVolFlow *= MinPriAirFlowFracDes;
                            MinPriAirFlowFracDes = 1.0;
                            ShowWarningError(state,
                                             format("SingleDuctSystem:SizeSys: Autosized maximum air flow rate for {} was increased to meet the zone "
                                                    "primary air flow determined according to the ASHRAE Standard 62.1 Simplified Procedure.",
                                                    thisPIU.Name));
                        } else if (MinPriAirFlowFracDes > 1.0) {
                            ShowWarningError(
                                state,
                                format("SingleDuctSystem:SizeSys: Maximum primary air flow rate for {} is potentially too low.", thisPIU.Name));
                            ShowContinueError(state,
                                              "The flow is lower than the minimum primary air flow rate calculated following the ASHRAE Standard "
                                              "62.1 Simplified Procedure:");
                            ShowContinueError(state, format(" User-specified maximum primary air flow rate: {:.3R} m3/s.", thisPIU.MaxPriAirVolFlow));
                            ShowContinueError(
                                state,
                                format(" Calculated minimum primary air flow rate: {:.3R} m3/s.", thisPIU.MaxPriAirVolFlow * MinPriAirFlowFracDes));
                            MinPriAirFlowFracDes = 1.0;
                        }
                    }
                }
            }
            if (IsAutoSize) {
                if (SizingDesRunThisAirSys) {
                    if (state.dataSize->SysSizInput(SysSizNum).SystemOAMethod == SysOAMethod::SP) {
                        state.dataSize->TermUnitFinalZoneSizing(state.dataSize->CurTermUnitSizingNum).VpzMinByZoneSPSized = true;
                    }
                }
                thisPIU.MinPriAirFlowFrac = MinPriAirFlowFracDes;
                BaseSizer::reportSizerOutput(
                    state, thisPIU.UnitType, thisPIU.Name, "Design Size Minimum Primary Air Flow Fraction", MinPriAirFlowFracDes);
            } else {
                if (thisPIU.MinPriAirFlowFrac > 0.0 && MinPriAirFlowFracDes > 0.0) {
                    // Hardsized minimum primary air flow fraction for reporting
                    Real64 const MinPriAirFlowFracUser = thisPIU.MinPriAirFlowFrac;
                    BaseSizer::reportSizerOutput(state,
                                                 thisPIU.UnitType,
                                                 thisPIU.Name,
                                                 "Design Size Minimum Primary Air Flow Fraction",
                                                 MinPriAirFlowFracDes,
                                                 "User-Specified Minimum Primary Air Flow Fraction",
                                                 MinPriAirFlowFracUser);
                    if (state.dataGlobal->DisplayExtraWarnings) {
                        if ((std::abs(MinPriAirFlowFracDes - MinPriAirFlowFracUser) / MinPriAirFlowFracUser) >
                            state.dataSize->AutoVsHardSizingThreshold) {
                            ShowMessage(state, format("SizePIU: Potential issue with equipment sizing for {} {}", thisPIU.UnitType, thisPIU.Name));
                            ShowContinueError(state, format("User-Specified Minimum Primary Air Flow Fraction of {:.1R}", MinPriAirFlowFracUser));
                            ShowContinueError(state,
                                              format("differs from Design Size Minimum Primary Air Flow Fraction of {:.1R}", MinPriAirFlowFracDes));
                            ShowContinueError(state, "This may, or may not, indicate mismatched component sizes.");
                            ShowContinueError(state, "Verify that the value entered is intended and is consistent with other components.");
                        }
                    }
                }
            }
        }
    }

    if (CurTermUnitSizingNum > 0) {

        if (thisPIU.UnitType_Num == DataDefineEquip::ZnAirLoopEquipType::SingleDuct_SeriesPIU_Reheat) {
            TermUnitSizing(CurTermUnitSizingNum).AirVolFlow = thisPIU.MaxTotAirVolFlow;
        } else if (thisPIU.UnitType_Num == DataDefineEquip::ZnAirLoopEquipType::SingleDuct_ParallelPIU_Reheat) {
            TermUnitSizing(CurTermUnitSizingNum).AirVolFlow = thisPIU.MaxSecAirVolFlow + thisPIU.MinPriAirFlowFrac * thisPIU.MaxPriAirVolFlow;
        }
    }

    IsAutoSize = false;
    if (thisPIU.FanOnFlowFrac == AutoSize) {
        IsAutoSize = true;
    }
    if (state.dataSize->CurZoneEqNum > 0) {
        if (!IsAutoSize && !state.dataSize->ZoneSizingRunDone) { // Simulation continue
            if (thisPIU.FanOnFlowFrac > 0.0) {
                BaseSizer::reportSizerOutput(state, thisPIU.UnitType, thisPIU.Name, "User-Specified Fan On Flow Fraction", thisPIU.FanOnFlowFrac);
            }
        } else {
            CheckZoneSizing(state, thisPIU.UnitType, thisPIU.Name);
            // Autosized fan on flow fraction for reporting
            Real64 FanOnFlowFracDes = thisPIU.MinPriAirFlowFrac;
            if (IsAutoSize) {
                thisPIU.FanOnFlowFrac = FanOnFlowFracDes;
                BaseSizer::reportSizerOutput(state, thisPIU.UnitType, thisPIU.Name, "Design Size Fan On Flow Fraction", FanOnFlowFracDes);
            } else {
                if (thisPIU.FanOnFlowFrac > 0.0 && FanOnFlowFracDes > 0.0) {
                    // Hardsized fan on flow fraction for reporting
                    Real64 const FanOnFlowFracUser = thisPIU.FanOnFlowFrac;
                    BaseSizer::reportSizerOutput(state,
                                                 thisPIU.UnitType,
                                                 thisPIU.Name,
                                                 "Design Size Fan On Flow Fraction",
                                                 FanOnFlowFracDes,
                                                 "User-Specified Fan On Flow Fraction",
                                                 FanOnFlowFracUser);
                    if (state.dataGlobal->DisplayExtraWarnings) {
                        if ((std::abs(FanOnFlowFracDes - FanOnFlowFracUser) / FanOnFlowFracUser) > state.dataSize->AutoVsHardSizingThreshold) {
                            ShowMessage(state, format("SizePIU: Potential issue with equipment sizing for {} {}", thisPIU.UnitType, thisPIU.Name));
                            ShowContinueError(state, format("User-Specified Fan On Flow Fraction of {:.1R}", FanOnFlowFracUser));
                            ShowContinueError(state, format("differs from Design Size Fan On Flow Fraction of {:.1R}", FanOnFlowFracDes));
                            ShowContinueError(state, "This may, or may not, indicate mismatched component sizes.");
                            ShowContinueError(state, "Verify that the value entered is intended and is consistent with other components.");
                        }
                    }
                }
            }
        }
    }

    IsAutoSize = false;
    if (thisPIU.MaxVolHotWaterFlow == AutoSize) { //.or.()) THEN
        IsAutoSize = true;
    }
    if ((state.dataSize->CurZoneEqNum > 0) && (CurTermUnitSizingNum > 0)) {
        if (!IsAutoSize && !state.dataSize->ZoneSizingRunDone) { // Simulation continue
            if (thisPIU.MaxVolHotWaterFlow > 0.0) {
                BaseSizer::reportSizerOutput(
                    state, thisPIU.UnitType, thisPIU.Name, "User-Specified Maximum Reheat Water Flow Rate [m3/s]", thisPIU.MaxVolHotWaterFlow);
            }
        } else {
            CheckZoneSizing(state, thisPIU.UnitType, thisPIU.Name);
            if (Util::SameString(HCoilNamesUC[static_cast<int>(thisPIU.HCoilType)], "Coil:Heating:Water")) {

                int const CoilWaterInletNode = GetCoilWaterInletNode(state, "Coil:Heating:Water", thisPIU.HCoil, ErrorsFound);
                int const CoilWaterOutletNode = GetCoilWaterOutletNode(state, "Coil:Heating:Water", thisPIU.HCoil, ErrorsFound);

                // Autosized maximum hot water flow for reporting
                Real64 MaxVolHotWaterFlowDes = 0.0;

                if (IsAutoSize) {
                    int const PltSizHeatNum =
                        MyPlantSizingIndex(state, "Coil:Heating:Water", thisPIU.HCoil, CoilWaterInletNode, CoilWaterOutletNode, ErrorsFound);
                    if (PltSizHeatNum > 0) {

                        if (state.dataSize->TermUnitFinalZoneSizing(CurTermUnitSizingNum).DesHeatMassFlow >= SmallAirVolFlow) {
                            Real64 const CoilInTemp =
                                state.dataSize->TermUnitFinalZoneSizing(CurTermUnitSizingNum).DesHeatCoilInTempTU * thisPIU.MinPriAirFlowFrac +
                                state.dataSize->TermUnitFinalZoneSizing(CurTermUnitSizingNum).ZoneTempAtHeatPeak * (1.0 - thisPIU.MinPriAirFlowFrac);
                            Real64 const CoilOutTemp = state.dataSize->TermUnitFinalZoneSizing(CurTermUnitSizingNum).HeatDesTemp;
                            Real64 const CoilOutHumRat = state.dataSize->TermUnitFinalZoneSizing(CurTermUnitSizingNum).HeatDesHumRat;
                            Real64 const DesMassFlow = state.dataEnvrn->StdRhoAir * TermUnitSizing(CurTermUnitSizingNum).AirVolFlow;
                            DesCoilLoad = PsyCpAirFnW(CoilOutHumRat) * DesMassFlow * (CoilOutTemp - CoilInTemp);

                            Real64 const rho = GetDensityGlycol(state,
                                                                state.dataPlnt->PlantLoop(thisPIU.HWplantLoc.loopNum).FluidName,
                                                                Constant::HWInitConvTemp,
                                                                state.dataPlnt->PlantLoop(thisPIU.HWplantLoc.loopNum).FluidIndex,
                                                                RoutineName);
                            Real64 const Cp = GetSpecificHeatGlycol(state,
                                                                    state.dataPlnt->PlantLoop(thisPIU.HWplantLoc.loopNum).FluidName,
                                                                    Constant::HWInitConvTemp,
                                                                    state.dataPlnt->PlantLoop(thisPIU.HWplantLoc.loopNum).FluidIndex,
                                                                    RoutineName);

                            MaxVolHotWaterFlowDes = DesCoilLoad / (state.dataSize->PlantSizData(PltSizHeatNum).DeltaT * Cp * rho);
                        } else {
                            MaxVolHotWaterFlowDes = 0.0;
                        }
                    } else {
                        ShowSevereError(state, "Autosizing of water flow requires a heating loop Sizing:Plant object");
                        ShowContinueError(state, format("Occurs in{} Object={}", thisPIU.UnitType, thisPIU.Name));
                        ErrorsFound = true;
                    }
                }
                if (IsAutoSize) {
                    thisPIU.MaxVolHotWaterFlow = MaxVolHotWaterFlowDes;
                    BaseSizer::reportSizerOutput(
                        state, thisPIU.UnitType, thisPIU.Name, "Design Size Maximum Reheat Water Flow Rate [m3/s]", MaxVolHotWaterFlowDes);
                    BaseSizer::reportSizerOutput(state,
                                                 thisPIU.UnitType,
                                                 thisPIU.Name,
                                                 "Design Size Reheat Coil Inlet Air Temperature [C]",
                                                 state.dataSize->TermUnitFinalZoneSizing(CurTermUnitSizingNum).DesHeatCoilInTempTU);
                    BaseSizer::reportSizerOutput(state,
                                                 thisPIU.UnitType,
                                                 thisPIU.Name,
                                                 "Design Size Reheat Coil Inlet Air Humidity Ratio [kgWater/kgDryAir]",
                                                 state.dataSize->TermUnitFinalZoneSizing(CurTermUnitSizingNum).DesHeatCoilInHumRatTU);
                } else { // Hardsize with sizing data
                    if (thisPIU.MaxVolHotWaterFlow > 0.0 && MaxVolHotWaterFlowDes > 0.0) {
                        // Hardsized maximum hot water flow for reporting
                        Real64 const MaxVolHotWaterFlowUser = thisPIU.MaxVolHotWaterFlow;
                        BaseSizer::reportSizerOutput(state,
                                                     thisPIU.UnitType,
                                                     thisPIU.Name,
                                                     "Design Size Maximum Reheat Water Flow Rate [m3/s]",
                                                     MaxVolHotWaterFlowDes,
                                                     "User-Specified Maximum Reheat Water Flow Rate [m3/s]",
                                                     MaxVolHotWaterFlowUser);
                        if (state.dataGlobal->DisplayExtraWarnings) {
                            if ((std::abs(MaxVolHotWaterFlowDes - MaxVolHotWaterFlowUser) / MaxVolHotWaterFlowUser) >
                                state.dataSize->AutoVsHardSizingThreshold) {
                                ShowMessage(state,
                                            format("SizePIU: Potential issue with equipment sizing for {} {}", thisPIU.UnitType, thisPIU.Name));
                                ShowContinueError(state,
                                                  format("User-Specified Maximum Reheat Water Flow Rate of {:.5R} [m3/s]", MaxVolHotWaterFlowUser));
                                ShowContinueError(
                                    state, format("differs from Design Size Maximum Reheat Water Flow Rate of {:.5R} [m3/s]", MaxVolHotWaterFlowDes));
                                ShowContinueError(state, "This may, or may not, indicate mismatched component sizes.");
                                ShowContinueError(state, "Verify that the value entered is intended and is consistent with other components.");
                            }
                        }
                    }
                }
            } else {
                thisPIU.MaxVolHotWaterFlow = 0.0;
            }
        }
    }

    IsAutoSize = false;
    if (thisPIU.MaxVolHotSteamFlow == AutoSize) {
        IsAutoSize = true;
    }
    if ((state.dataSize->CurZoneEqNum > 0) && (CurTermUnitSizingNum > 0)) {
        if (!IsAutoSize && !state.dataSize->ZoneSizingRunDone) { // Simulation continue
            if (thisPIU.MaxVolHotWaterFlow > 0.0) {
                BaseSizer::reportSizerOutput(
                    state, thisPIU.UnitType, thisPIU.Name, "User-Specified Maximum Reheat Steam Flow Rate [m3/s]", thisPIU.MaxVolHotWaterFlow);
            }
        } else {
            if (Util::SameString(HCoilNames[static_cast<int>(thisPIU.HCoilType)], "Coil:Heating:Steam")) {

                int const CoilSteamInletNode = GetCoilSteamInletNode(state, "Coil:Heating:Steam", thisPIU.HCoil, ErrorsFound);
                int const CoilSteamOutletNode = GetCoilSteamOutletNode(state, "Coil:Heating:Steam", thisPIU.HCoil, ErrorsFound);
                Real64 MaxVolHotSteamFlowDes = 0.0; // Autosized maximum hot steam flow for reporting

                if (IsAutoSize) {
                    int const PltSizHeatNum =
                        MyPlantSizingIndex(state, "Coil:Heating:Steam", thisPIU.HCoil, CoilSteamInletNode, CoilSteamOutletNode, ErrorsFound);
                    if (PltSizHeatNum > 0) {
                        if (state.dataSize->TermUnitFinalZoneSizing(CurTermUnitSizingNum).DesHeatMassFlow >= SmallAirVolFlow) {
                            Real64 const CoilInTemp =
                                state.dataSize->TermUnitFinalZoneSizing(CurTermUnitSizingNum).DesHeatCoilInTempTU * thisPIU.MinPriAirFlowFrac +
                                state.dataSize->TermUnitFinalZoneSizing(CurTermUnitSizingNum).ZoneTempAtHeatPeak * (1.0 - thisPIU.MinPriAirFlowFrac);
                            Real64 const CoilOutTemp = state.dataSize->TermUnitFinalZoneSizing(CurTermUnitSizingNum).HeatDesTemp;
                            Real64 const CoilOutHumRat = state.dataSize->TermUnitFinalZoneSizing(CurTermUnitSizingNum).HeatDesHumRat;
                            Real64 const DesMassFlow = state.dataEnvrn->StdRhoAir * TermUnitSizing(CurTermUnitSizingNum).AirVolFlow;
                            DesCoilLoad = PsyCpAirFnW(CoilOutHumRat) * DesMassFlow * (CoilOutTemp - CoilInTemp);
                            Real64 constexpr TempSteamIn = 100.00;
                            Real64 const EnthSteamInDry =
                                GetSatEnthalpyRefrig(state, fluidNameSteam, TempSteamIn, 1.0, thisPIU.HCoil_FluidIndex, RoutineName);
                            Real64 const EnthSteamOutWet =
                                GetSatEnthalpyRefrig(state, fluidNameSteam, TempSteamIn, 0.0, thisPIU.HCoil_FluidIndex, RoutineName);
                            Real64 const LatentHeatSteam = EnthSteamInDry - EnthSteamOutWet;
                            Real64 const SteamDensity =
                                GetSatDensityRefrig(state, fluidNameSteam, TempSteamIn, 1.0, thisPIU.HCoil_FluidIndex, RoutineName);
                            int DummyWaterIndex = 1;
                            Real64 const Cp = GetSpecificHeatGlycol(
                                state, fluidNameWater, state.dataSize->PlantSizData(PltSizHeatNum).ExitTemp, DummyWaterIndex, RoutineName);
                            MaxVolHotSteamFlowDes =
                                DesCoilLoad / (SteamDensity * (LatentHeatSteam + state.dataSize->PlantSizData(PltSizHeatNum).DeltaT * Cp));
                        } else {
                            MaxVolHotSteamFlowDes = 0.0;
                        }
                    } else {
                        ShowSevereError(state, "Autosizing of Steam flow requires a heating loop Sizing:Plant object");
                        ShowContinueError(state, format("Occurs in{} Object={}", thisPIU.UnitType, thisPIU.Name));
                        ErrorsFound = true;
                    }
                }
                if (IsAutoSize) {
                    thisPIU.MaxVolHotSteamFlow = MaxVolHotSteamFlowDes;
                    BaseSizer::reportSizerOutput(
                        state, thisPIU.UnitType, thisPIU.Name, "Design Size Maximum Reheat Steam Flow [m3/s]", MaxVolHotSteamFlowDes);
                } else {
                    if (thisPIU.MaxVolHotSteamFlow > 0.0 && MaxVolHotSteamFlowDes > 0.0) {
                        Real64 const MaxVolHotSteamFlowUser = thisPIU.MaxVolHotSteamFlow;
                        BaseSizer::reportSizerOutput(state,
                                                     thisPIU.UnitType,
                                                     thisPIU.Name,
                                                     "Design Size Maximum Reheat Steam Flow [m3/s]",
                                                     MaxVolHotSteamFlowDes,
                                                     "User-Specified Maximum Reheat Steam Flow [m3/s]",
                                                     MaxVolHotSteamFlowUser);
                        if (state.dataGlobal->DisplayExtraWarnings) {
                            if ((std::abs(MaxVolHotSteamFlowDes - MaxVolHotSteamFlowUser) / MaxVolHotSteamFlowUser) >
                                state.dataSize->AutoVsHardSizingThreshold) {
                                ShowMessage(state,
                                            format("SizePIU: Potential issue with equipment sizing for {} {}", thisPIU.UnitType, thisPIU.Name));
                                ShowContinueError(state, format("User-Specified Maximum Reheat Steam Flow of {:.5R} [m3/s]", MaxVolHotSteamFlowUser));
                                ShowContinueError(
                                    state, format("differs from Design Size Maximum Reheat Steam Flow of {:.5R} [m3/s]", MaxVolHotSteamFlowDes));
                                ShowContinueError(state, "This may, or may not, indicate mismatched component sizes.");
                                ShowContinueError(state, "Verify that the value entered is intended and is consistent with other components.");
                            }
                        }
                    }
                }
            } else {
                thisPIU.MaxVolHotSteamFlow = 0.0;
            }
        }
    }

    if (CurTermUnitSizingNum > 0) {
        TermUnitSizing(CurTermUnitSizingNum).MinPriFlowFrac = thisPIU.MinPriAirFlowFrac;
        TermUnitSizing(CurTermUnitSizingNum).plenumIndex = thisPIU.plenumIndex;
        TermUnitSizing(CurTermUnitSizingNum).MaxHWVolFlow = thisPIU.MaxVolHotWaterFlow;
        TermUnitSizing(CurTermUnitSizingNum).MaxSTVolFlow = thisPIU.MaxVolHotSteamFlow;
        TermUnitSizing(CurTermUnitSizingNum).DesHeatingLoad = DesCoilLoad; // coil report
        TermUnitSizing(CurTermUnitSizingNum).InducesPlenumAir = thisPIU.InducesPlenumAir;
        if (thisPIU.HCoilType == HtgCoilType::SimpleHeating) {
            SetCoilDesFlow(state,
                           HCoilNamesUC[static_cast<int>(thisPIU.HCoilType)],
                           thisPIU.HCoil,
                           TermUnitSizing(CurTermUnitSizingNum).AirVolFlow,
                           ErrorsFound);
        }
    }

    if (ErrorsFound) {
        ShowFatalError(state, "Preceding sizing errors cause program termination");
    }
}

void CalcSeriesPIU(EnergyPlusData &state,
                   int const PIUNum,             // number of the current PIU being simulated
                   int const ZoneNum,            // number of zone being served
                   int const ZoneNodeNum,        // zone node number
                   bool const FirstHVACIteration // TRUE if 1st HVAC simulation of system timestep
)
{

    // SUBROUTINE INFORMATION:
    //       AUTHOR         Fred Buhl
    //       DATE WRITTEN   August 2000
    //       MODIFIED       na
    //       RE-ENGINEERED  na

    // PURPOSE OF THIS SUBROUTINE:
    // Simulate a series powered induction unit; adjust its primary air flow
    // and reheat coil output to match the zone load.

    // METHODOLOGY EMPLOYED:
    // If unit is on and there is a cooling load:
    // (1) simulates mixer and fan at max secondary air flow and heating coil
    //     off. Obtains fan temperature increase.
    // (2) Calculates primary and secomdary air flow to meet zone load and
    //     resimulates mixer, fan, and (off) coil.
    // If unit is on and there is a heating load
    // (1) sets primary air flow to a minimum.
    // (2) simulates mixer and fan
    // (3) if reheat is hot water, calls ControlCompOutput to simulate hot
    //     water coil and adjust water flow to match coil output to the zone load.
    // (4) if reheat is electric or gas calls SimulateHeatingCoilComponents to
    //     simulate coil at coil output that matches the zone load

    // REFERENCES:
    // na

    // Using/Aliasing
    using namespace DataZoneEnergyDemands;
    using FluidProperties::GetDensityGlycol;
    using FluidProperties::GetSpecificHeatGlycol;
    using HeatingCoils::SimulateHeatingCoilComponents;
    using MixerComponent::SimAirMixer;
    using PlantUtilities::SetComponentFlowRate;
    using SteamCoils::SimulateSteamCoilComponents;
    using WaterCoils::SimulateWaterCoilComponents;

    // Locals
    // SUBROUTINE ARGUMENT DEFINITIONS:

    // SUBROUTINE PARAMETER DEFINITIONS:

    // INTERFACE BLOCK SPECIFICATIONS

    // DERIVED TYPE DEFINITIONS
    // na

    // SUBROUTINE LOCAL VARIABLE DECLARATIONS:
    bool UnitOn(true); // TRUE if unit is on
    bool PriOn(true);  // TRUE if primary air available

    Real64 QCoilReq = 0.0;     // required heating coil outlet to meet zone load
    Real64 MaxWaterFlow = 0.0; // maximum water flow for heating or cooling [kg/s]
    Real64 MinWaterFlow = 0.0; // minimum water flow for heating or cooling [kg/s]

    // initialize local variables
    auto &thisPIU = state.dataPowerInductionUnits->PIU(PIUNum);

<<<<<<< HEAD
    auto &dln = state.dataLoopNodes;
    auto *airOutNode = dln->nodes(thisPIU.AirOutNodeNum);
    auto *priAirInNode = dln->nodes(thisPIU.PriAirInNodeNum);
    auto *secAirInNode = dln->nodes(thisPIU.SecAirInNodeNum);
    auto *heatCoilAirInNode = dln->nodes(thisPIU.HCoilAirInNodeNum);
    auto *zoneNode = dln->nodes(ZoneNodeNum);
    
    Real64 PriAirMassFlow = priAirInNode->MassFlowRate;                  // primary air mass flow rate [kg/s]
    Real64 const PriAirMassFlowMax = priAirInNode->MassFlowRateMaxAvail; // max primary air mass flow rate [kg/s]
    Real64 const PriAirMassFlowMin = priAirInNode->MassFlowRateMinAvail; // min primary air mass flow rate [kg/s]
    Real64 SecAirMassFlow = secAirInNode->MassFlowRate;                  // secondary air mass flow rate [kg/s]
=======
    Real64 const PriAirMassFlowMax = state.dataLoopNodes->Node(thisPIU.PriAirInNode).MassFlowRateMaxAvail; // max primary air mass flow rate [kg/s]
    Real64 const PriAirMassFlowMin = state.dataLoopNodes->Node(thisPIU.PriAirInNode).MassFlowRateMinAvail; // min primary air mass flow rate [kg/s]
>>>>>>> 15f64911
    Real64 const QZnReq =
        state.dataZoneEnergyDemand->ZoneSysEnergyDemand(ZoneNum).RemainingOutputRequired; // heating or cooling needed by zone [Watts]
    Real64 const QToHeatSetPt =
        state.dataZoneEnergyDemand->ZoneSysEnergyDemand(ZoneNum).RemainingOutputReqToHeatSP; // [W]  remaining load to heating setpoint
<<<<<<< HEAD
    Real64 const CpAirZn = PsyCpAirFnW(zoneNode->HumRat);          // zone air specific heat [J/kg-C]
=======
    Real64 const CpAirZn = PsyCpAirFnW(state.dataLoopNodes->Node(ZoneNode).HumRat);          // zone air specific heat [J/kg-C]
    thisPIU.PriAirMassFlow = state.dataLoopNodes->Node(thisPIU.PriAirInNode).MassFlowRate;   // primary air mass flow rate [kg/s]
    thisPIU.SecAirMassFlow = state.dataLoopNodes->Node(thisPIU.SecAirInNode).MassFlowRate;   // secondary air mass flow rate [kg/s]
    if (thisPIU.fanControlType == FanCntrlType::VariableSpeedFan) {
        thisPIU.heatingOperatingMode = HeatOpModeType::HeaterOff;
    } else {
        thisPIU.heatingOperatingMode = HeatOpModeType::ConstantVolumeHeat;
    }
    thisPIU.coolingOperatingMode = CoolOpModeType::CoolerOff;
>>>>>>> 15f64911

    // On the first HVAC iteration the system values are given to the controller, but after that
    // the demand limits are in place and there needs to be feedback to the Zone Equipment
    if (thisPIU.HotControlNodeNum > 0) {
        auto *hotControlNode = dln->nodes(thisPIU.HotControlNodeNum);
        if (FirstHVACIteration) {
            MaxWaterFlow = thisPIU.MaxHotWaterFlow;
            MinWaterFlow = thisPIU.MinHotWaterFlow;
        } else {
<<<<<<< HEAD
            MaxWaterFlow = hotControlNode->MassFlowRateMaxAvail;
            MinWaterFlow = hotControlNode->MassFlowRateMinAvail;
            MaxSteamFlow = hotControlNode->MassFlowRateMaxAvail;
            MinSteamFlow = hotControlNode->MassFlowRateMinAvail;
=======
            MaxWaterFlow = state.dataLoopNodes->Node(thisPIU.HotControlNode).MassFlowRateMaxAvail;
            MinWaterFlow = state.dataLoopNodes->Node(thisPIU.HotControlNode).MassFlowRateMinAvail;
>>>>>>> 15f64911
        }
    }
    if (GetCurrentScheduleValue(state, thisPIU.SchedPtr) <= 0.0) {
        UnitOn = false;
    }
    if ((GetCurrentScheduleValue(state, thisPIU.FanAvailSchedPtr) <= 0.0 || state.dataHVACGlobal->TurnFansOff) && !state.dataHVACGlobal->TurnFansOn) {
        UnitOn = false;
    }
    if (thisPIU.PriAirMassFlow <= SmallMassFlow || PriAirMassFlowMax <= SmallMassFlow) {
        PriOn = false;
    }
    // Set the mass flow rates
    if (UnitOn) {
        // unit is on
        if (!PriOn) {
            // no primary air flow
            thisPIU.PriAirMassFlow = 0.0;
            // PIU fan off if there is no heating load, also reset fan flag if fan should be off
            if (QZnReq <= SmallLoad) {
                thisPIU.SecAirMassFlow = 0.0;
                state.dataHVACGlobal->TurnFansOn = false;
            } else {
                if (thisPIU.fanControlType == FanCntrlType::VariableSpeedFan &&
                    thisPIU.heatingControlType == HeatCntrlBehaviorType::StagedHeaterBehavior) {
                    CalcVariableSpeedPIUStagedHeatingBehavior(state, PIUNum, ZoneNode, QZnReq, PriOn, thisPIU.PriAirMassFlow);
                } else if (thisPIU.fanControlType == FanCntrlType::VariableSpeedFan &&
                           thisPIU.heatingControlType == HeatCntrlBehaviorType::ModulatedHeaterBehavior) {
                    CalcVariableSpeedPIUModulatedHeatingBehavior(state, PIUNum, ZoneNode, QZnReq, PriOn, thisPIU.PriAirMassFlow);
                } else if (thisPIU.fanControlType == FanCntrlType::ConstantSpeedFan) {
                    thisPIU.heatingOperatingMode = HeatOpModeType::ConstantVolumeHeat;
                    thisPIU.SecAirMassFlow = thisPIU.MaxTotAirMassFlow;
                }
            }
        } else if (state.dataZoneEnergyDemand->CurDeadBandOrSetback(ZoneNum) || std::abs(QZnReq) < SmallLoad) {
            // in deadband or very small load: set primary air flow to the minimum
            thisPIU.PriAirMassFlow = PriAirMassFlowMin;
            if (thisPIU.fanControlType == FanCntrlType::ConstantSpeedFan) {
                thisPIU.heatingOperatingMode = HeatOpModeType::ConstantVolumeHeat;
                thisPIU.SecAirMassFlow = max(0.0, thisPIU.MaxTotAirMassFlow - thisPIU.PriAirMassFlow);
            } else if (thisPIU.fanControlType == FanCntrlType::VariableSpeedFan) {
                thisPIU.SecAirMassFlow = max(0.0, thisPIU.MinTotAirMassFlow - thisPIU.PriAirMassFlow);
            }
        } else if (QZnReq > SmallLoad) {
            // heating: set primary air flow to the minimum
            thisPIU.PriAirMassFlow = PriAirMassFlowMin;
            // determine secondary flow rate
            if (thisPIU.fanControlType == FanCntrlType::VariableSpeedFan &&
                thisPIU.heatingControlType == HeatCntrlBehaviorType::StagedHeaterBehavior) {
                CalcVariableSpeedPIUStagedHeatingBehavior(state, PIUNum, ZoneNode, QZnReq, PriOn, thisPIU.PriAirMassFlow);
            } else if (thisPIU.fanControlType == FanCntrlType::VariableSpeedFan &&
                       thisPIU.heatingControlType == HeatCntrlBehaviorType::ModulatedHeaterBehavior) {
                CalcVariableSpeedPIUModulatedHeatingBehavior(state, PIUNum, ZoneNode, QZnReq, PriOn, thisPIU.PriAirMassFlow);
            } else if (thisPIU.fanControlType == FanCntrlType::ConstantSpeedFan) {
                thisPIU.heatingOperatingMode = HeatOpModeType::ConstantVolumeHeat;
                thisPIU.SecAirMassFlow = max(0.0, thisPIU.MaxTotAirMassFlow - thisPIU.PriAirMassFlow);
            }
        } else {
<<<<<<< HEAD
            // cooling: set the primary air flow rate to meet the load.
            // First calculate the fan temperature rise
            // use only secondary air for this calculation
            priAirInNode->MassFlowRate = 0.0;
            secAirInNode->MassFlowRate = thisPIU.MaxTotAirMassFlow;
            SimAirMixer(state, thisPIU.MixerName, thisPIU.Mixer_Num); // fire the mixer
            state.dataFans->fans(thisPIU.Fan_Index)->simulate(state, FirstHVACIteration, _, _);

            // fan temperature rise [C]
            Real64 const FanDeltaTemp = heatCoilAirInNode->Temp - secAirInNode->Temp;
            // using the required zone load, calculate the air temperature needed to meet the load
            // PIU(PIUNum)%MaxTotAirMassFlow * CpAirZn * (OutletTempNeeded - dln->Node(ZoneNodeNum)%Temp) = QZnReq
            Real64 const OutletTempNeeded = zoneNode->Temp + QZnReq / (thisPIU.MaxTotAirMassFlow * CpAirZn);
            // mixer outlet temperature needed to meet cooling load
            Real64 const MixTempNeeded = OutletTempNeeded - FanDeltaTemp;
            if (MixTempNeeded <= priAirInNode->Temp) {
                PriAirMassFlow = PriAirMassFlowMax;
            } else if (MixTempNeeded >= priAirInNode->Temp && MixTempNeeded >= secAirInNode->Temp) {
                PriAirMassFlow = PriAirMassFlowMin;
            } else {
                PriAirMassFlow = thisPIU.MaxTotAirMassFlow * (secAirInNode->Temp - MixTempNeeded) / max(SmallTempDiff, secAirInNode->Temp - priAirInNode->Temp);
                PriAirMassFlow = min(max(PriAirMassFlow, PriAirMassFlowMin), PriAirMassFlowMax);
=======
            if (thisPIU.fanControlType == FanCntrlType::ConstantSpeedFan) {
                // cooling: set the primary air flow rate to meet the load.
                // First calculate the fan temperature rise
                // use only secondary air for this calculation
                state.dataLoopNodes->Node(thisPIU.PriAirInNode).MassFlowRate = 0.0;
                state.dataLoopNodes->Node(thisPIU.SecAirInNode).MassFlowRate = thisPIU.MaxTotAirMassFlow;
                SimAirMixer(state, thisPIU.MixerName, thisPIU.Mixer_Num); // fire the mixer
                state.dataFans->fans(thisPIU.Fan_Index)->simulate(state, FirstHVACIteration, _, _);

                // fan temperature rise [C]
                Real64 const FanDeltaTemp =
                    state.dataLoopNodes->Node(thisPIU.HCoilInAirNode).Temp - state.dataLoopNodes->Node(thisPIU.SecAirInNode).Temp;

                // using the required zone load, calculate the air temperature needed to meet the load
                Real64 const OutletTempNeeded = state.dataLoopNodes->Node(ZoneNode).Temp + QZnReq / (thisPIU.MaxTotAirMassFlow * CpAirZn);

                // mixer outlet temperature needed to meet cooling load
                Real64 const MixTempNeeded = OutletTempNeeded - FanDeltaTemp;

                if (MixTempNeeded <= state.dataLoopNodes->Node(thisPIU.PriAirInNode).Temp) { //
                    thisPIU.PriAirMassFlow = PriAirMassFlowMax;
                } else if (MixTempNeeded >= state.dataLoopNodes->Node(thisPIU.PriAirInNode).Temp &&
                           MixTempNeeded >= state.dataLoopNodes->Node(thisPIU.SecAirInNode).Temp) {
                    thisPIU.PriAirMassFlow = PriAirMassFlowMin;
                } else {
                    thisPIU.PriAirMassFlow =
                        thisPIU.MaxTotAirMassFlow * (state.dataLoopNodes->Node(thisPIU.SecAirInNode).Temp - MixTempNeeded) /
                        max(SmallTempDiff,
                            state.dataLoopNodes->Node(thisPIU.SecAirInNode).Temp - state.dataLoopNodes->Node(thisPIU.PriAirInNode).Temp);
                    thisPIU.PriAirMassFlow = min(max(thisPIU.PriAirMassFlow, PriAirMassFlowMin), PriAirMassFlowMax);
                }
                thisPIU.SecAirMassFlow = max(0.0, thisPIU.MaxTotAirMassFlow - thisPIU.PriAirMassFlow);
                if (QZnReq < 0) {
                    thisPIU.coolingOperatingMode = CoolOpModeType::ConstantVolumeCool;
                }
            } else if (thisPIU.fanControlType == FanCntrlType::VariableSpeedFan) {
                CalcVariableSpeedPIUCoolingBehavior(state, PIUNum, ZoneNode, QZnReq, QToHeatSetPt, PriAirMassFlowMin, PriAirMassFlowMax);
>>>>>>> 15f64911
            }
        }
    } else {
        // unit is off ; no flow
        thisPIU.PriAirMassFlow = 0.0;
        thisPIU.SecAirMassFlow = 0.0;
    }
<<<<<<< HEAD
    // Set inlet node flowrates
    priAirInNode->MassFlowRate = PriAirMassFlow;
    secAirInNode->MassFlowRate = SecAirMassFlow;
=======
    // set inlet node flowrates
    state.dataLoopNodes->Node(thisPIU.PriAirInNode).MassFlowRate = thisPIU.PriAirMassFlow;
    state.dataLoopNodes->Node(thisPIU.SecAirInNode).MassFlowRate = thisPIU.SecAirMassFlow;
>>>>>>> 15f64911
    if (PriAirMassFlowMax == 0) {
        thisPIU.PriDamperPosition = 0;
    } else {
        thisPIU.PriDamperPosition = thisPIU.PriAirMassFlow / PriAirMassFlowMax;
    }

    // now that inlet airflows have been set, the terminal components can be simulated.
    // fire the mixer
    SimAirMixer(state, thisPIU.MixerName, thisPIU.Mixer_Num);

    // fire the fan
    if (thisPIU.fanType == HVAC::FanType::SystemModel) {
        if (thisPIU.fanControlType == FanCntrlType::VariableSpeedFan) {
            // calculate fan speed ratio
            Real64 fanFlowRatio(1.0);
            if (thisPIU.MaxTotAirMassFlow > 0.0) {
                fanFlowRatio = (thisPIU.PriAirMassFlow + thisPIU.SecAirMassFlow) / thisPIU.MaxTotAirMassFlow;
            }
            state.dataFans->fans(thisPIU.Fan_Index)->simulate(state, FirstHVACIteration, fanFlowRatio, _);
        } else {
            state.dataFans->fans(thisPIU.Fan_Index)->simulate(state, FirstHVACIteration, _, _);
        }
    } else if (thisPIU.fanType == HVAC::FanType::Constant) {
        state.dataFans->fans(thisPIU.Fan_Index)->simulate(state, FirstHVACIteration, _, _);
    }

    // the heating load seen by the reheat coil [W]
<<<<<<< HEAD
    Real64 const QActualHeating = QToHeatSetPt - heatCoilAirInNode->MassFlowRate * CpAirZn * (heatCoilAirInNode->Temp - zoneNode->Temp);
=======
    Real64 QActualHeating = QToHeatSetPt - state.dataLoopNodes->Node(thisPIU.HCoilInAirNode).MassFlowRate * CpAirZn *
                                               (state.dataLoopNodes->Node(thisPIU.HCoilInAirNode).Temp - state.dataLoopNodes->Node(ZoneNode).Temp);

>>>>>>> 15f64911
    // check if heating coil is off
    if (((!UnitOn) || (QActualHeating < SmallLoad) || (state.dataHeatBalFanSys->TempControlType(ZoneNum) == HVAC::ThermostatType::SingleCooling) ||
         (thisPIU.PriAirMassFlow > PriAirMassFlowMin)) &&
        (thisPIU.heatingOperatingMode != HeatOpModeType::StagedHeatFirstStage)) { // reheat is off during the first stage of heating
        thisPIU.heatingOperatingMode = HeatOpModeType::HeaterOff;
    }

    // determine what is required of heater for current operating stage
    if (thisPIU.heatingOperatingMode == HeatOpModeType::HeaterOff) {
        QCoilReq = 0.0;
    } else if (thisPIU.heatingOperatingMode == HeatOpModeType::StagedHeatFirstStage) {
        QCoilReq = 0.0;
    } else if (thisPIU.heatingOperatingMode == HeatOpModeType::ConstantVolumeHeat) {
        QCoilReq = QActualHeating;
    } else if (thisPIU.heatingOperatingMode == HeatOpModeType::StagedHeatSecondStage) {
        QCoilReq = QActualHeating;
    } else if (thisPIU.heatingOperatingMode == HeatOpModeType::ModulatedHeatFirstStage) {
        QCoilReq = QActualHeating;
    } else if (thisPIU.heatingOperatingMode == HeatOpModeType::ModulatedHeatSecondStage) {
        // find heater power to deliver design discharge air temperature
        Real64 targetDATEnthalpy = Psychrometrics::PsyHFnTdbW(thisPIU.designHeatingDAT, state.dataLoopNodes->Node(ZoneNode).HumRat);
        Real64 mixAirEnthalpy =
            Psychrometrics::PsyHFnTdbW(state.dataLoopNodes->Node(thisPIU.HCoilInAirNode).Temp, state.dataLoopNodes->Node(ZoneNode).HumRat);
        QCoilReq = state.dataLoopNodes->Node(thisPIU.HCoilInAirNode).MassFlowRate * (targetDATEnthalpy - mixAirEnthalpy);
    } else if (thisPIU.heatingOperatingMode == HeatOpModeType::ModulatedHeatThirdStage) {
        // find heater power to deliver maximum discharge air temperature
        Real64 HiLimitDATEnthalpy = Psychrometrics::PsyHFnTdbW(thisPIU.highLimitDAT, state.dataLoopNodes->Node(ZoneNode).HumRat);
        Real64 mixAirEnthalpy =
            Psychrometrics::PsyHFnTdbW(state.dataLoopNodes->Node(thisPIU.HCoilInAirNode).Temp, state.dataLoopNodes->Node(ZoneNode).HumRat);
        Real64 QcoilLimit = state.dataLoopNodes->Node(thisPIU.HCoilInAirNode).MassFlowRate * (HiLimitDATEnthalpy - mixAirEnthalpy);
        if (QcoilLimit < QActualHeating) { // if requried power is too high use limit of coil discharge
            QCoilReq = QcoilLimit;
        } else {
            QCoilReq = QActualHeating;
        }
    } else {
        ShowSevereError(state, "Incorrect series PIU heating operation.");
        ShowFatalError(state, format("Series PIU control failed for {}:{}", thisPIU.UnitType, thisPIU.Name));
    }
    if ((QCoilReq < SmallLoad) &&
        (thisPIU.heatingOperatingMode != HeatOpModeType::StagedHeatFirstStage)) { // reheat is off during the first stage of heating
        thisPIU.heatingOperatingMode = HeatOpModeType::HeaterOff;
        QCoilReq = 0.0;
    }

    // fire the heating coil
    switch (thisPIU.HCoilType) {
    case HtgCoilType::SimpleHeating: { // COIL:WATER:SIMPLEHEATING
        if ((thisPIU.heatingOperatingMode == HeatOpModeType::HeaterOff) || (thisPIU.heatingOperatingMode == HeatOpModeType::StagedHeatFirstStage)) {
            // call the reheat coil with the NO FLOW condition
            Real64 mdot = 0.0;
            SetComponentFlowRate(state, mdot, thisPIU.HotControlNodeNum, thisPIU.HotCoilOutNodeNum, thisPIU.HWplantLoc);

            SimulateWaterCoilComponents(state, thisPIU.HCoil, FirstHVACIteration, thisPIU.HCoil_Index);
        } else {
            // control water flow to obtain output matching QZnReq
            ControlCompOutput(state,
                              thisPIU.HCoil,
                              thisPIU.UnitType,
                              thisPIU.HCoil_Index,
                              FirstHVACIteration,
<<<<<<< HEAD
                              QActualHeating,
                              thisPIU.HotControlNodeNum,
=======
                              QCoilReq,
                              thisPIU.HotControlNode,
>>>>>>> 15f64911
                              MaxWaterFlow,
                              MinWaterFlow,
                              thisPIU.HotControlOffset,
                              thisPIU.ControlCompTypeNum,
                              thisPIU.CompErrIndex,
                              thisPIU.HCoilAirInNodeNum,
                              thisPIU.AirOutNodeNum,
                              _,
                              _,
                              _,
                              thisPIU.HWplantLoc);
        }
        break;
    }
    case HtgCoilType::SteamAirHeating: { // COIL:STEAM:AIRHEATING
<<<<<<< HEAD
        if (!HCoilOn) {
            QCoilReq = 0.0;
        } else {
            QCoilReq = QToHeatSetPt - heatCoilAirInNode->MassFlowRate * CpAirZn * (heatCoilAirInNode->Temp - zoneNode->Temp);
        }
=======
>>>>>>> 15f64911
        SimulateSteamCoilComponents(state, thisPIU.HCoil, FirstHVACIteration, thisPIU.HCoil_Index, QCoilReq);
        break;
    }
    case HtgCoilType::Electric: { // COIL:ELECTRIC:HEATING
<<<<<<< HEAD
        if (!HCoilOn) {
            QCoilReq = 0.0;
        } else {
            QCoilReq = QToHeatSetPt - heatCoilAirInNode->MassFlowRate * CpAirZn * (heatCoilAirInNode->Temp - zoneNode->Temp);
        }
=======
>>>>>>> 15f64911
        SimulateHeatingCoilComponents(state, thisPIU.HCoil, FirstHVACIteration, QCoilReq, thisPIU.HCoil_Index);
        break;
    }
    case HtgCoilType::Gas: { // COIL:GAS:HEATING
<<<<<<< HEAD
        if (!HCoilOn) {
            QCoilReq = 0.0;
        } else {
            QCoilReq = QToHeatSetPt - heatCoilAirInNode->MassFlowRate * CpAirZn * (heatCoilAirInNode->Temp - zoneNode->Temp);
        }
=======
>>>>>>> 15f64911
        SimulateHeatingCoilComponents(state, thisPIU.HCoil, FirstHVACIteration, QCoilReq, thisPIU.HCoil_Index);
        break;
    }
    default:
        break;
    }

    // Power supplied
<<<<<<< HEAD
    Real64 const PowerMet = airOutNode->MassFlowRate * (PsyHFnTdbW(airOutNode->Temp, zoneNode->HumRat) - PsyHFnTdbW(zoneNode->Temp, zoneNode->HumRat));
    thisPIU.HeatingRate = max(0.0, PowerMet);
    thisPIU.SensCoolRate = std::abs(min(DataPrecisionGlobals::constant_zero, PowerMet));
    if (airOutNode->MassFlowRate == 0.0) {
        priAirInNode->MassFlowRate = 0.0;
        secAirInNode->MassFlowRate = 0.0;
=======
    Real64 PowerMet = state.dataLoopNodes->Node(thisPIU.OutAirNode).MassFlowRate *
                      (PsyHFnTdbW(state.dataLoopNodes->Node(thisPIU.OutAirNode).Temp, state.dataLoopNodes->Node(ZoneNode).HumRat) -
                       PsyHFnTdbW(state.dataLoopNodes->Node(ZoneNode).Temp, state.dataLoopNodes->Node(ZoneNode).HumRat));
    thisPIU.HeatingRate = max(0.0, PowerMet);
    thisPIU.SensCoolRate = std::abs(min(DataPrecisionGlobals::constant_zero, PowerMet));
    thisPIU.TotMassFlowRate = state.dataLoopNodes->Node(thisPIU.OutAirNode).MassFlowRate;
    thisPIU.SecMassFlowRate = state.dataLoopNodes->Node(thisPIU.SecAirInNode).MassFlowRate;
    thisPIU.PriMassFlowRate = state.dataLoopNodes->Node(thisPIU.PriAirInNode).MassFlowRate;
    thisPIU.DischargeAirTemp = state.dataLoopNodes->Node(thisPIU.OutAirNode).Temp;
    if (state.dataLoopNodes->Node(thisPIU.OutAirNode).MassFlowRate == 0.0) {
        state.dataLoopNodes->Node(thisPIU.PriAirInNode).MassFlowRate = 0.0;
        state.dataLoopNodes->Node(thisPIU.SecAirInNode).MassFlowRate = 0.0;
>>>>>>> 15f64911
    }
    if (thisPIU.InducesPlenumAir) {
        state.dataHVACGlobal->PlenumInducedMassFlow = secAirInNode->MassFlowRate;
    } else {
        state.dataHVACGlobal->PlenumInducedMassFlow = 0.0;
    }
    state.dataDefineEquipment->AirDistUnit(thisPIU.ADUNum).MassFlowRatePlenInd = state.dataHVACGlobal->PlenumInducedMassFlow;
<<<<<<< HEAD
    airOutNode->MassFlowRateMax = thisPIU.MaxTotAirMassFlow;
=======
    state.dataLoopNodes->Node(thisPIU.OutAirNode).MassFlowRateMax = thisPIU.MaxTotAirMassFlow;

    ReportCurOperatingControlStage(state, PIUNum, UnitOn, thisPIU.heatingOperatingMode, thisPIU.coolingOperatingMode);
>>>>>>> 15f64911
}

void CalcParallelPIU(EnergyPlusData &state,
                     int const PIUNum,             // number of the current PIU being simulated
                     int const ZoneNum,            // number of zone being served
                     int const ZoneNodeNum,           // zone node number
                     bool const FirstHVACIteration // TRUE if 1st HVAC simulation of system timestep
)
{

    // SUBROUTINE INFORMATION:
    //       AUTHOR         Fred Buhl
    //       DATE WRITTEN   August 2000
    //       MODIFIED       September 2016, March 2017

    // PURPOSE OF THIS SUBROUTINE:
    // Simulate a parallel powered induction unit; adjust its primary air flow
    // and reheat coil output to match the zone load.

    // METHODOLOGY EMPLOYED:
    // If unit is on and there is a cooling load:
    // (1) simulate fan at max secondary air flow and heating coil
    //     off. Obtains fan temperature increase.
    // (2) Calculates primary and secomdary air flow to meet zone load.
    //     (a) Assume fan is off and calculate primary air flow to meet cooling load.
    //     (b1) If calculated primary air flow is above the fan turn on ratio, fan is off.
    //         Otherwise fan is on; calculate mixed secondary and primary air flow that
    //         will meet the zone load
    //     (b2) If the fan turn on ratio is zero, then the fan is on only if reheat is needed.
    //  (3) Simulate fan, mixer, and (off) heating coil to obtain zone inlet conditions.
    // If unit is on and there is a heating load
    // (1) sets primary air flow to a minimum.
    // (2) simulates fan and mixer
    // (3) if reheat is hot water, calls ControlCompOutput to simulate hot
    //     water coil and adjust water flow to match coil output to the zone load.
    // (4) if reheat is electric or gas calls SimulateHeatingCoilComponents to
    //     simulate coil at coil output that matches the zone load

    using namespace DataZoneEnergyDemands;
    using HeatingCoils::SimulateHeatingCoilComponents;
    using MixerComponent::SimAirMixer;
    using PlantUtilities::SetComponentFlowRate;
    using SteamCoils::SimulateSteamCoilComponents;
    using WaterCoils::SimulateWaterCoilComponents;

    bool UnitOn(true); // TRUE if unit is on
    bool PriOn(true);  // TRUE if primary air available

    Real64 QCoilReq = 0.0;     // required heating coil outlet to meet zone load
    Real64 MaxWaterFlow = 0.0; // maximum water flow for heating or cooling [kg/s]
    Real64 MinWaterFlow = 0.0; // minimum water flow for heating or cooling [kg/s]

    // initialize local variables
    auto &thisPIU = state.dataPowerInductionUnits->PIU(PIUNum);

<<<<<<< HEAD
    auto &dln = state.dataLoopNodes;
    auto *priAirInNode = dln->nodes(thisPIU.PriAirInNodeNum);
    auto *secAirInNode = dln->nodes(thisPIU.SecAirInNodeNum);
    auto *heatCoilAirInNode = dln->nodes(thisPIU.HCoilAirInNodeNum);
    auto *airOutNode = dln->nodes(thisPIU.AirOutNodeNum);
    auto *zoneNode = dln->nodes(ZoneNodeNum);
    
    Real64 PriAirMassFlow = priAirInNode->MassFlowRate;                  // primary air mass flow rate [kg/s]
    Real64 const PriAirMassFlowMax = priAirInNode->MassFlowRateMaxAvail; // max primary air mass flow rate [kg/s]
    Real64 const PriAirMassFlowMin = priAirInNode->MassFlowRateMinAvail; // min primary air mass flow rate [kg/s]
    Real64 SecAirMassFlow = secAirInNode->MassFlowRate;                  // secondary air mass flow rate [kg/s]
=======
    Real64 const PriAirMassFlowMax = state.dataLoopNodes->Node(thisPIU.PriAirInNode).MassFlowRateMaxAvail; // max primary air mass flow rate [kg/s]
    Real64 const PriAirMassFlowMin = state.dataLoopNodes->Node(thisPIU.PriAirInNode).MassFlowRateMinAvail; // min primary air mass flow rate [kg/s]
    thisPIU.PriAirMassFlow = state.dataLoopNodes->Node(thisPIU.PriAirInNode).MassFlowRate;                 // primary air mass flow rate [kg/s]
    thisPIU.SecAirMassFlow = state.dataLoopNodes->Node(thisPIU.SecAirInNode).MassFlowRate;                 // secondary air mass flow rate [kg/s]
>>>>>>> 15f64911
    Real64 const QZnReq =
        state.dataZoneEnergyDemand->ZoneSysEnergyDemand(ZoneNum).RemainingOutputRequired; // heating or cooling needed by zone [Watts]
    Real64 const QToHeatSetPt =
        state.dataZoneEnergyDemand->ZoneSysEnergyDemand(ZoneNum).RemainingOutputReqToHeatSP; // [W]  remaining load to heating setpoint
<<<<<<< HEAD
    Real64 const CpAirZn = PsyCpAirFnW(zoneNode->HumRat);          // zone air specific heat [J/kg-C]
=======
    Real64 const CpAirZn = PsyCpAirFnW(state.dataLoopNodes->Node(ZoneNode).HumRat);          // zone air specific heat [J/kg-C]
    thisPIU.heatingOperatingMode = HeatOpModeType::HeaterOff;
    thisPIU.coolingOperatingMode = CoolOpModeType::CoolerOff;
>>>>>>> 15f64911

    // On the first HVAC iteration the system values are given to the controller, but after that
    // the demand limits are in place and there needs to be feedback to the Zone Equipment
    if (thisPIU.HotControlNodeNum > 0) {
        if (FirstHVACIteration) {
            MaxWaterFlow = thisPIU.MaxHotWaterFlow;
            MinWaterFlow = thisPIU.MinHotWaterFlow;
        } else {
            auto const *hotControlNode = dln->nodes(thisPIU.HotControlNodeNum);
            MaxWaterFlow = hotControlNode->MassFlowRateMaxAvail;
            MinWaterFlow = hotControlNode->MassFlowRateMinAvail;
        }
    }
    if (GetCurrentScheduleValue(state, thisPIU.SchedPtr) <= 0.0) {
        UnitOn = false;
    }
    if (thisPIU.PriAirMassFlow <= SmallMassFlow || PriAirMassFlowMax <= SmallMassFlow) {
        PriOn = false;
    }
    // Set the mass flow rates
    if (UnitOn) {
        // unit is on
        // Calculate if reheat is needed
        bool ReheatRequired = false;
        Real64 const qMinPrimary =
            PriAirMassFlowMin *
            (CpAirZn * min(-SmallTempDiff, (priAirInNode->Temp - zoneNode->Temp)));
        if (qMinPrimary < QToHeatSetPt) {
            ReheatRequired = true;
        }

        if (!PriOn) {
            // no primary air flow
            thisPIU.PriAirMassFlow = 0.0;
            // PIU fan off if there is no heating load, also reset fan flag if fan should be off
            if (QZnReq <= SmallLoad) {
                thisPIU.SecAirMassFlow = 0.0;
                state.dataHVACGlobal->TurnFansOn = false;
            } else {
                if (thisPIU.fanControlType == FanCntrlType::VariableSpeedFan &&
                    thisPIU.heatingControlType == HeatCntrlBehaviorType::StagedHeaterBehavior) {
                    CalcVariableSpeedPIUStagedHeatingBehavior(state, PIUNum, ZoneNode, QZnReq, PriOn, thisPIU.PriAirMassFlow);
                } else if (thisPIU.fanControlType == FanCntrlType::VariableSpeedFan &&
                           thisPIU.heatingControlType == HeatCntrlBehaviorType::ModulatedHeaterBehavior) {
                    CalcVariableSpeedPIUModulatedHeatingBehavior(state, PIUNum, ZoneNode, QZnReq, PriOn, thisPIU.PriAirMassFlow);
                } else if (thisPIU.fanControlType == FanCntrlType::ConstantSpeedFan) {
                    thisPIU.heatingOperatingMode = HeatOpModeType::ConstantVolumeHeat;
                    thisPIU.SecAirMassFlow = thisPIU.MaxSecAirMassFlow;
                }
            }
        } else if (state.dataZoneEnergyDemand->CurDeadBandOrSetback(ZoneNum) || std::abs(QZnReq) < SmallLoad) {
            // in deadband or very small load: set primary air flow to the minimum
            thisPIU.PriAirMassFlow = PriAirMassFlowMin;
            // PIU fan off if reheat is not needed, also reset fan flag if fan should be off
            if (ReheatRequired) {
                state.dataHVACGlobal->TurnFansOn = true;
                if (thisPIU.fanControlType == FanCntrlType::ConstantSpeedFan) {
                    thisPIU.heatingOperatingMode = HeatOpModeType::ConstantVolumeHeat;
                    thisPIU.SecAirMassFlow = thisPIU.MaxSecAirMassFlow;
                } else if (thisPIU.fanControlType == FanCntrlType::VariableSpeedFan) {
                    if (thisPIU.heatingControlType == HeatCntrlBehaviorType::StagedHeaterBehavior) {
                        thisPIU.heatingOperatingMode = HeatOpModeType::StagedHeatFirstStage;
                    } else {
                        thisPIU.heatingOperatingMode = HeatOpModeType::ModulatedHeatFirstStage;
                    }
                    thisPIU.SecAirMassFlow = thisPIU.MinSecAirMassFlow;
                }
            } else {
                thisPIU.SecAirMassFlow = 0.0;
                state.dataHVACGlobal->TurnFansOn = false;
                thisPIU.heatingOperatingMode = HeatOpModeType::HeaterOff;
            }
        } else if (QZnReq > SmallLoad) {
            // heating
            // set primary air flow to the minimum
            thisPIU.PriAirMassFlow = PriAirMassFlowMin;
            // determine secondary flow rate
            if (thisPIU.fanControlType == FanCntrlType::VariableSpeedFan &&
                thisPIU.heatingControlType == HeatCntrlBehaviorType::StagedHeaterBehavior) {
                CalcVariableSpeedPIUStagedHeatingBehavior(state, PIUNum, ZoneNode, QZnReq, PriOn, thisPIU.PriAirMassFlow);
            } else if (thisPIU.fanControlType == FanCntrlType::VariableSpeedFan &&
                       thisPIU.heatingControlType == HeatCntrlBehaviorType::ModulatedHeaterBehavior) {
                CalcVariableSpeedPIUModulatedHeatingBehavior(state, PIUNum, ZoneNode, QZnReq, PriOn, thisPIU.PriAirMassFlow);
            } else if (thisPIU.fanControlType == FanCntrlType::ConstantSpeedFan) {
                thisPIU.heatingOperatingMode = HeatOpModeType::ConstantVolumeHeat;
                thisPIU.SecAirMassFlow = thisPIU.MaxSecAirMassFlow;
            }
        } else {
            // cooling: set the primary air flow rate to meet the load.
            // First calculate the fan temperature rise
            secAirInNode->MassFlowRate = thisPIU.MaxSecAirMassFlow;
            secAirInNode->MassFlowRateMaxAvail = thisPIU.MaxSecAirMassFlow;
            priAirInNode->MassFlowRate = 0.0;

            state.dataFans->fans(thisPIU.Fan_Index)->simulate(state, FirstHVACIteration, _, _);

            SimAirMixer(state, thisPIU.MixerName, thisPIU.Mixer_Num); // fire the mixer
            // fan temperature rise [C]
            Real64 const FanDeltaTemp = heatCoilAirInNode->Temp - secAirInNode->Temp;
            // Assuming the fan is off, calculate the primary air flow needed to meet the zone cooling demand.
            thisPIU.PriAirMassFlow =
                QZnReq /
<<<<<<< HEAD
                (CpAirZn * min(-SmallTempDiff, (priAirInNode->Temp - zoneNode->Temp)));
            PriAirMassFlow = min(max(PriAirMassFlow, PriAirMassFlowMin), PriAirMassFlowMax);
=======
                (CpAirZn * min(-SmallTempDiff, (state.dataLoopNodes->Node(thisPIU.PriAirInNode).Temp - state.dataLoopNodes->Node(ZoneNode).Temp)));
            thisPIU.PriAirMassFlow = min(max(thisPIU.PriAirMassFlow, PriAirMassFlowMin), PriAirMassFlowMax);
>>>>>>> 15f64911
            // check for fan on or off
            if ((thisPIU.PriAirMassFlow > thisPIU.FanOnAirMassFlow) && !ReheatRequired) {
                thisPIU.SecAirMassFlow = 0.0; // Fan is off unless reheat is required; no secondary air; also reset fan flag
                state.dataHVACGlobal->TurnFansOn = false;
            } else {
                // fan is on; recalc primary air flow
<<<<<<< HEAD
                // CpAir*PriAirMassFlow*(Node(thisPIU.PriAirInNode)%Temp - Node(ZoneNodeNum)%Temp) +
                //   CpAir*SecAirMassFlow*(Node(thisPIU.SecAirInNode)%Temp + FanDeltaTemp - Node(ZoneNodeNum)%Temp) = QZnReq
                PriAirMassFlow =
                    (QZnReq - CpAirZn * SecAirMassFlow *
                                  (secAirInNode->Temp + FanDeltaTemp - zoneNode->Temp)) /
                    (CpAirZn *
                     min(-SmallTempDiff, (priAirInNode->Temp - zoneNode->Temp)));
                PriAirMassFlow = min(max(PriAirMassFlow, PriAirMassFlowMin), PriAirMassFlowMax);
                SecAirMassFlow = thisPIU.MaxSecAirMassFlow;
=======
                thisPIU.PriAirMassFlow =
                    (QZnReq - CpAirZn * thisPIU.SecAirMassFlow *
                                  (state.dataLoopNodes->Node(thisPIU.SecAirInNode).Temp + FanDeltaTemp - state.dataLoopNodes->Node(ZoneNode).Temp)) /
                    (CpAirZn *
                     min(-SmallTempDiff, (state.dataLoopNodes->Node(thisPIU.PriAirInNode).Temp - state.dataLoopNodes->Node(ZoneNode).Temp)));
                thisPIU.PriAirMassFlow = min(max(thisPIU.PriAirMassFlow, PriAirMassFlowMin), PriAirMassFlowMax);
                thisPIU.SecAirMassFlow = thisPIU.MaxSecAirMassFlow;
            }
            if (QZnReq < 0) {
                if (thisPIU.fanControlType == FanCntrlType::VariableSpeedFan) {
                    if (thisPIU.PriAirMassFlow == PriAirMassFlowMax) {
                        thisPIU.coolingOperatingMode = CoolOpModeType::CoolSecondStage;
                    } else {
                        thisPIU.coolingOperatingMode = CoolOpModeType::CoolFirstStage;
                    }
                } else {
                    thisPIU.coolingOperatingMode = CoolOpModeType::ConstantVolumeCool;
                }
>>>>>>> 15f64911
            }
        }
    } else {
        // unit is off; no flow
        thisPIU.PriAirMassFlow = 0.0;
        thisPIU.SecAirMassFlow = 0.0;
    }
<<<<<<< HEAD
    // Set inlet node flowrates
    priAirInNode->MassFlowRate = PriAirMassFlow;
    secAirInNode->MassFlowRate = SecAirMassFlow;
    secAirInNode->MassFlowRateMaxAvail = SecAirMassFlow;
=======
    // set inlet node flowrates
    state.dataLoopNodes->Node(thisPIU.PriAirInNode).MassFlowRate = thisPIU.PriAirMassFlow;
    state.dataLoopNodes->Node(thisPIU.SecAirInNode).MassFlowRate = thisPIU.SecAirMassFlow;
    state.dataLoopNodes->Node(thisPIU.SecAirInNode).MassFlowRateMaxAvail = thisPIU.SecAirMassFlow;
>>>>>>> 15f64911
    if (PriAirMassFlowMax == 0) {
        thisPIU.PriDamperPosition = 0;
    } else {
        thisPIU.PriDamperPosition = thisPIU.PriAirMassFlow / PriAirMassFlowMax;
    }

    // now that inlet airflows have been set, the terminal box components can be simulated.
    // fire the fan
    if (thisPIU.fanType == HVAC::FanType::SystemModel) {
        if (thisPIU.fanControlType == FanCntrlType::VariableSpeedFan) {
            // calculate fan speed ratio
            Real64 fanFlowRatio(1.0);
            if (thisPIU.MaxSecAirMassFlow > 0.0) {
                fanFlowRatio = thisPIU.SecAirMassFlow / thisPIU.MaxSecAirMassFlow;
            }
            state.dataFans->fans(thisPIU.Fan_Index)->simulate(state, FirstHVACIteration, fanFlowRatio, _);
        } else {
            state.dataFans->fans(thisPIU.Fan_Index)->simulate(state, FirstHVACIteration, _, _);
        }
    } else if (thisPIU.fanType == HVAC::FanType::Constant) {
        state.dataFans->fans(thisPIU.Fan_Index)->simulate(state, FirstHVACIteration, _, _);
    }

    // fire the mixer
    SimAirMixer(state, thisPIU.MixerName, thisPIU.Mixer_Num);

    // the heating load seen by the reheat coil [W]
<<<<<<< HEAD
    Real64 const QActualHeating =
        QToHeatSetPt - heatCoilAirInNode->MassFlowRate * CpAirZn * (heatCoilAirInNode->Temp - zoneNode->Temp);
=======
    Real64 QActualHeating = QToHeatSetPt - state.dataLoopNodes->Node(thisPIU.HCoilInAirNode).MassFlowRate * CpAirZn *
                                               (state.dataLoopNodes->Node(thisPIU.HCoilInAirNode).Temp - state.dataLoopNodes->Node(ZoneNode).Temp);

>>>>>>> 15f64911
    // check if heating coil is off
    if (((!UnitOn) || (QActualHeating < SmallLoad) || (state.dataHeatBalFanSys->TempControlType(ZoneNum) == HVAC::ThermostatType::SingleCooling) ||
         (thisPIU.PriAirMassFlow > PriAirMassFlowMin)) &&
        (thisPIU.heatingOperatingMode != HeatOpModeType::StagedHeatFirstStage)) { // reheat is off during the first stage of heating
        thisPIU.heatingOperatingMode = HeatOpModeType::HeaterOff;
    }

    // determine what is required of heater for current operating stage
    if (thisPIU.heatingOperatingMode == HeatOpModeType::HeaterOff) {
        QCoilReq = 0.0;
    } else if (thisPIU.heatingOperatingMode == HeatOpModeType::StagedHeatFirstStage) {
        QCoilReq = 0.0;
    } else if (thisPIU.heatingOperatingMode == HeatOpModeType::ConstantVolumeHeat) {
        QCoilReq = QActualHeating;
    } else if (thisPIU.heatingOperatingMode == HeatOpModeType::StagedHeatSecondStage) {
        QCoilReq = QActualHeating;
    } else if (thisPIU.heatingOperatingMode == HeatOpModeType::ModulatedHeatFirstStage) {
        QCoilReq = QActualHeating;
    } else if (thisPIU.heatingOperatingMode == HeatOpModeType::ModulatedHeatSecondStage) {
        // find heater power to deliver design discharge air temperature
        Real64 targetDATEnthalpy = Psychrometrics::PsyHFnTdbW(thisPIU.designHeatingDAT, state.dataLoopNodes->Node(ZoneNode).HumRat);
        Real64 mixAirEnthalpy =
            Psychrometrics::PsyHFnTdbW(state.dataLoopNodes->Node(thisPIU.HCoilInAirNode).Temp, state.dataLoopNodes->Node(ZoneNode).HumRat);
        QCoilReq = state.dataLoopNodes->Node(thisPIU.HCoilInAirNode).MassFlowRate * (targetDATEnthalpy - mixAirEnthalpy);
    } else if (thisPIU.heatingOperatingMode == HeatOpModeType::ModulatedHeatThirdStage) {
        // find heater power to deliver maximum discharge air temperature
        Real64 HiLimitDATEnthalpy = Psychrometrics::PsyHFnTdbW(thisPIU.highLimitDAT, state.dataLoopNodes->Node(ZoneNode).HumRat);
        Real64 mixAirEnthalpy =
            Psychrometrics::PsyHFnTdbW(state.dataLoopNodes->Node(thisPIU.HCoilInAirNode).Temp, state.dataLoopNodes->Node(ZoneNode).HumRat);
        Real64 QcoilLimit = state.dataLoopNodes->Node(thisPIU.HCoilInAirNode).MassFlowRate * (HiLimitDATEnthalpy - mixAirEnthalpy);
        if (QcoilLimit < QActualHeating) { // if requried power is too high use limit of coil discharge
            QCoilReq = QcoilLimit;
        } else {
            QCoilReq = QActualHeating;
        }
    } else {
        ShowSevereError(state, "Incorrect parallel PIU heating operation.");
        ShowFatalError(state, format("Parallel PIU control failed for {}:{}", thisPIU.UnitType, thisPIU.Name));
    }
    if ((QCoilReq < SmallLoad) &&
        (thisPIU.heatingOperatingMode != HeatOpModeType::StagedHeatFirstStage)) { // reheat is off during the first stage of heating
        thisPIU.heatingOperatingMode = HeatOpModeType::HeaterOff;
        QCoilReq = 0.0;
    }

    // fire the heating coil
    switch (thisPIU.HCoilType) {
    case HtgCoilType::SimpleHeating: { // COIL:WATER:SIMPLEHEATING
        if ((thisPIU.heatingOperatingMode == HeatOpModeType::HeaterOff) || (thisPIU.heatingOperatingMode == HeatOpModeType::StagedHeatFirstStage)) {
            // call the reheat coil with the NO FLOW condition
            Real64 mdot = 0.0;
            SetComponentFlowRate(state, mdot, thisPIU.HotControlNodeNum, thisPIU.HotCoilOutNodeNum, thisPIU.HWplantLoc);
            SimulateWaterCoilComponents(state, thisPIU.HCoil, FirstHVACIteration, thisPIU.HCoil_Index);
        } else {
            // control water flow to obtain output matching QZnReq
            ControlCompOutput(state,
                              thisPIU.HCoil,
                              thisPIU.UnitType,
                              thisPIU.HCoil_Index,
                              FirstHVACIteration,
<<<<<<< HEAD
                              QActualHeating,
                              thisPIU.HotControlNodeNum,
=======
                              QCoilReq,
                              thisPIU.HotControlNode,
>>>>>>> 15f64911
                              MaxWaterFlow,
                              MinWaterFlow,
                              thisPIU.HotControlOffset,
                              thisPIU.ControlCompTypeNum,
                              thisPIU.CompErrIndex,
                              thisPIU.HCoilAirInNodeNum,
                              thisPIU.AirOutNodeNum,
                              _,
                              _,
                              _,
                              thisPIU.HWplantLoc);
        }
        break;
    }
    case HtgCoilType::SteamAirHeating: { // COIL:STEAM:AIRHEATING
<<<<<<< HEAD
        if (!HCoilOn) {
            QCoilReq = 0.0;
        } else {
            QCoilReq = QToHeatSetPt - heatCoilAirInNode->MassFlowRate * CpAirZn * (heatCoilAirInNode->Temp - zoneNode->Temp);
        }
=======
>>>>>>> 15f64911
        SimulateSteamCoilComponents(state, thisPIU.HCoil, FirstHVACIteration, thisPIU.HCoil_Index, QCoilReq);
        break;
    }
    case HtgCoilType::Electric: { // COIL:ELECTRIC:HEATING
<<<<<<< HEAD
        if (!HCoilOn) {
            QCoilReq = 0.0;
        } else {
            QCoilReq = QToHeatSetPt - heatCoilAirInNode->MassFlowRate * CpAirZn * (heatCoilAirInNode->Temp - zoneNode->Temp);
        }
=======
>>>>>>> 15f64911
        SimulateHeatingCoilComponents(state, thisPIU.HCoil, FirstHVACIteration, QCoilReq, thisPIU.HCoil_Index);
        break;
    }
    case HtgCoilType::Gas: { // COIL:GAS:HEATING
<<<<<<< HEAD
        if (!HCoilOn) {
            QCoilReq = 0.0;
        } else {
            QCoilReq = QToHeatSetPt - heatCoilAirInNode->MassFlowRate * CpAirZn * (heatCoilAirInNode->Temp - zoneNode->Temp);
        }
=======
>>>>>>> 15f64911
        SimulateHeatingCoilComponents(state, thisPIU.HCoil, FirstHVACIteration, QCoilReq, thisPIU.HCoil_Index);
        break;
    }
    default:
        break;
    }
    // Power supplied
<<<<<<< HEAD
    Real64 const PowerMet = airOutNode->MassFlowRate * (PsyHFnTdbW(airOutNode->Temp, zoneNode->HumRat) - PsyHFnTdbW(zoneNode->Temp, zoneNode->HumRat));
    thisPIU.HeatingRate = max(0.0, PowerMet);
    thisPIU.SensCoolRate = std::abs(min(DataPrecisionGlobals::constant_zero, PowerMet));
    if (airOutNode->MassFlowRate == 0.0) {
        priAirInNode->MassFlowRate = 0.0;
        secAirInNode->MassFlowRate = 0.0;
=======
    Real64 PowerMet = state.dataLoopNodes->Node(thisPIU.OutAirNode).MassFlowRate *
                      (PsyHFnTdbW(state.dataLoopNodes->Node(thisPIU.OutAirNode).Temp, state.dataLoopNodes->Node(ZoneNode).HumRat) -
                       PsyHFnTdbW(state.dataLoopNodes->Node(ZoneNode).Temp, state.dataLoopNodes->Node(ZoneNode).HumRat));
    thisPIU.HeatingRate = max(0.0, PowerMet);
    thisPIU.SensCoolRate = std::abs(min(DataPrecisionGlobals::constant_zero, PowerMet));
    thisPIU.TotMassFlowRate = state.dataLoopNodes->Node(thisPIU.OutAirNode).MassFlowRate;
    thisPIU.SecMassFlowRate = state.dataLoopNodes->Node(thisPIU.SecAirInNode).MassFlowRate;
    thisPIU.PriMassFlowRate = state.dataLoopNodes->Node(thisPIU.PriAirInNode).MassFlowRate;
    thisPIU.DischargeAirTemp = state.dataLoopNodes->Node(thisPIU.OutAirNode).Temp;
    if (state.dataLoopNodes->Node(thisPIU.OutAirNode).MassFlowRate == 0.0) {
        state.dataLoopNodes->Node(thisPIU.PriAirInNode).MassFlowRate = 0.0;
        state.dataLoopNodes->Node(thisPIU.SecAirInNode).MassFlowRate = 0.0;
>>>>>>> 15f64911
    }
    if (thisPIU.InducesPlenumAir) {
        state.dataHVACGlobal->PlenumInducedMassFlow = secAirInNode->MassFlowRate;
    } else {
        state.dataHVACGlobal->PlenumInducedMassFlow = 0.0;
    }
    state.dataDefineEquipment->AirDistUnit(thisPIU.ADUNum).MassFlowRatePlenInd = state.dataHVACGlobal->PlenumInducedMassFlow;
<<<<<<< HEAD
    airOutNode->MassFlowRateMax = thisPIU.MaxPriAirMassFlow;
=======
    state.dataLoopNodes->Node(thisPIU.OutAirNode).MassFlowRateMax = thisPIU.MaxPriAirMassFlow;

    ReportCurOperatingControlStage(state, PIUNum, UnitOn, thisPIU.heatingOperatingMode, thisPIU.coolingOperatingMode);
}

void ReportCurOperatingControlStage(EnergyPlusData &state, int const piuNum, bool const unitOn, HeatOpModeType heaterMode, CoolOpModeType coolingMode)
{
    int undetermined(-1);
    int off(0);
    int constantVolumeCooling(1);
    int constantVolumeHeating(2);
    int deadband(3);
    int variableSpeedFirstStageCooling(4);
    int variableSpeedSecondStageCooling(5);
    int variableSpeedStagedHeatFirstStageHeating(6);
    int variableSpeedStagedHeatSecondStageHeating(7);
    int variableSpeedModulatedHeatFirstStageHeating(8);
    int variableSpeedModulatedHeatSecondStageHeating(9);
    int variableSpeedModulatedHeatThirdStageHeating(10);

    state.dataPowerInductionUnits->PIU(piuNum).CurOperationControlStage = undetermined;

    if (!unitOn) {
        state.dataPowerInductionUnits->PIU(piuNum).CurOperationControlStage = off;
    } else {
        if (state.dataPowerInductionUnits->PIU(piuNum).fanControlType == FanCntrlType::ConstantSpeedFan) {
            if (heaterMode != HeatOpModeType::HeaterOff && coolingMode == CoolOpModeType::CoolerOff) {
                state.dataPowerInductionUnits->PIU(piuNum).CurOperationControlStage = constantVolumeHeating;
            } else if (coolingMode != CoolOpModeType::CoolerOff && heaterMode == HeatOpModeType::HeaterOff) {
                state.dataPowerInductionUnits->PIU(piuNum).CurOperationControlStage = constantVolumeCooling;
            } else {
                state.dataPowerInductionUnits->PIU(piuNum).CurOperationControlStage = deadband;
            }
        }
        if (state.dataPowerInductionUnits->PIU(piuNum).fanControlType == FanCntrlType::VariableSpeedFan) {
            if (heaterMode != HeatOpModeType::HeaterOff) {
                if (state.dataPowerInductionUnits->PIU(piuNum).heatingControlType == HeatCntrlBehaviorType::StagedHeaterBehavior) {
                    if (heaterMode == HeatOpModeType::StagedHeatFirstStage) {
                        state.dataPowerInductionUnits->PIU(piuNum).CurOperationControlStage = variableSpeedStagedHeatFirstStageHeating;
                    } else if (heaterMode == HeatOpModeType::StagedHeatSecondStage) {
                        state.dataPowerInductionUnits->PIU(piuNum).CurOperationControlStage = variableSpeedStagedHeatSecondStageHeating;
                    }
                } else if (state.dataPowerInductionUnits->PIU(piuNum).heatingControlType == HeatCntrlBehaviorType::ModulatedHeaterBehavior) {
                    if (heaterMode == HeatOpModeType::ModulatedHeatFirstStage) {
                        state.dataPowerInductionUnits->PIU(piuNum).CurOperationControlStage = variableSpeedModulatedHeatFirstStageHeating;
                    } else if (heaterMode == HeatOpModeType::ModulatedHeatSecondStage) {
                        state.dataPowerInductionUnits->PIU(piuNum).CurOperationControlStage = variableSpeedModulatedHeatSecondStageHeating;
                    } else if (heaterMode == HeatOpModeType::ModulatedHeatThirdStage) {
                        state.dataPowerInductionUnits->PIU(piuNum).CurOperationControlStage = variableSpeedModulatedHeatThirdStageHeating;
                    }
                }
            } else if (coolingMode == CoolOpModeType::CoolFirstStage) {
                state.dataPowerInductionUnits->PIU(piuNum).CurOperationControlStage = variableSpeedFirstStageCooling;
            } else if (coolingMode == CoolOpModeType::CoolSecondStage) {
                state.dataPowerInductionUnits->PIU(piuNum).CurOperationControlStage = variableSpeedSecondStageCooling;
            } else if (heaterMode == HeatOpModeType::HeaterOff && coolingMode == CoolOpModeType::CoolerOff) {
                state.dataPowerInductionUnits->PIU(piuNum).CurOperationControlStage = deadband;
            }
        }
    }
}

void CalcVariableSpeedPIUCoolingBehavior(EnergyPlusData &state,
                                         int const piuNum,   // number of the current PIU being simulated
                                         int const zoneNode, // zone node number
                                         Real64 const zoneLoad,
                                         Real64 const loadToHeatSetPt,
                                         Real64 const priAirMassFlowMin,
                                         Real64 const priAirMassFlowMax)
{
    auto &thisPIU = state.dataPowerInductionUnits->PIU(piuNum);
    thisPIU.coolingOperatingMode = CoolOpModeType::CoolerOff;

    // set min primary flow and low secondary
    state.dataLoopNodes->Node(thisPIU.PriAirInNode).MassFlowRate = priAirMassFlowMin;
    Real64 TotAirMassFlow = thisPIU.MinTotAirMassFlow;
    state.dataLoopNodes->Node(thisPIU.SecAirInNode).MassFlowRate = max(0.0, TotAirMassFlow - priAirMassFlowMin);

    // calculate cooling provided to zone at minimum fan speed and minimum primary air mass flow
    Real64 qdotDelivMinPrim = CalcVariableSpeedPIUQdotDelivered(state, piuNum, zoneNode, false, TotAirMassFlow, thisPIU.MinFanTurnDownRatio);

    if (qdotDelivMinPrim <= zoneLoad) { // will provide more cooling than required at minimum primary flow
        thisPIU.PriAirMassFlow = priAirMassFlowMin;
        if (qdotDelivMinPrim >=
            loadToHeatSetPt) { // will provide more cooling than required but not enough to drop below the heating thermostat setpoint
            thisPIU.SecAirMassFlow = max(0.0, thisPIU.MinTotAirMassFlow - thisPIU.PriAirMassFlow);
            thisPIU.heatingOperatingMode = HeatOpModeType::HeaterOff;
        } else {
            if (thisPIU.heatingControlType == HeatCntrlBehaviorType::StagedHeaterBehavior) {
                CalcVariableSpeedPIUStagedHeatingBehavior(state, piuNum, zoneNode, loadToHeatSetPt, true, thisPIU.PriAirMassFlow);
            } else if (thisPIU.heatingControlType == HeatCntrlBehaviorType::ModulatedHeaterBehavior) {
                CalcVariableSpeedPIUModulatedHeatingBehavior(state, piuNum, zoneNode, loadToHeatSetPt, true, thisPIU.PriAirMassFlow);
            }
        }
    } else {
        // check how much cooling provided at max fan and primary air
        state.dataLoopNodes->Node(thisPIU.PriAirInNode).MassFlowRate = thisPIU.MaxPriAirMassFlow;
        Real64 TotAirMassFlow = thisPIU.MaxTotAirMassFlow;
        state.dataLoopNodes->Node(thisPIU.SecAirInNode).MassFlowRate = max(0.0, TotAirMassFlow - thisPIU.MaxPriAirMassFlow);
        Real64 qdotDelivMaxFan = CalcVariableSpeedPIUQdotDelivered(state, piuNum, zoneNode, false, TotAirMassFlow, 1.0);

        if (zoneLoad <= qdotDelivMaxFan) { // not going to make it just run at max
            thisPIU.PriAirMassFlow = thisPIU.PriAirMassFlow;
            Real64 TotAirMassFlow = thisPIU.MaxTotAirMassFlow;
            thisPIU.SecAirMassFlow = max(0.0, TotAirMassFlow - thisPIU.PriAirMassFlow);
            thisPIU.heatingOperatingMode = HeatOpModeType::HeaterOff;
            thisPIU.coolingOperatingMode = CoolOpModeType::CoolSecondStage;
        } else {
            // call regula falsi solver, vary a coooling control signal for fan speed and primary air flow together from min to max.
            int constexpr MaxIte(500);    // Maximum number of iterations
            Real64 constexpr Acc(0.0001); // Accuracy of result
            int SolFla(0);                // Flag of solver
            Real64 coolSignal = 0.5;      // starting value
            auto f = [&state, piuNum, zoneLoad, zoneNode](Real64 const coolSignal) {
                return CalcVariableSpeedPIUCoolingResidual(state, coolSignal, piuNum, zoneLoad, zoneNode);
            };

            General::SolveRoot(state, Acc, MaxIte, SolFla, coolSignal, f, 0.0, 1.0);

            if (SolFla == -1) {
                ShowSevereError(state, "Iteration limit exceeded in calculating variable speed fan powered box cooling signal");
                ShowContinueErrorTimeStamp(state, "");
                ShowFatalError(state, format("Series PIU control failed for {}:{} ", thisPIU.UnitType, thisPIU.Name));
            } else if (SolFla == -2) {
                ShowSevereError(state, "Bad starting values for in calculating variable speed fan powered box cooling signal");
                ShowContinueError(state, format("Zone Load to Cooling Setpoint = {:.2R} [W]", zoneLoad));
                ShowContinueError(state, format("Load Delivered to Zone at Minimum Fan Speed  = {:.2R} [W]", qdotDelivMinPrim));
                ShowContinueErrorTimeStamp(state, "");
                ShowFatalError(state, format("Series PIU control failed for {}:{}", thisPIU.UnitType, thisPIU.Name));
            } else {
                thisPIU.PriAirMassFlow = coolSignal * (thisPIU.MaxPriAirMassFlow - thisPIU.MinPriAirMassFlow) + thisPIU.MinPriAirMassFlow;
                Real64 TotAirMassFlow = coolSignal * (thisPIU.MaxTotAirMassFlow - thisPIU.MinTotAirMassFlow) + thisPIU.MinTotAirMassFlow;
                thisPIU.SecAirMassFlow = max(0.0, TotAirMassFlow - thisPIU.PriAirMassFlow);
                thisPIU.heatingOperatingMode = HeatOpModeType::HeaterOff;
                thisPIU.coolingOperatingMode = CoolOpModeType::CoolFirstStage;
            }
        }
    }
}

void CalcVariableSpeedPIUStagedHeatingBehavior(EnergyPlusData &state,
                                               int const piuNum,   // number of the current PIU being simulated
                                               int const zoneNode, // zone node number
                                               Real64 const zoneLoad,
                                               bool const pri,
                                               Real64 const primaryAirMassFlow)
{
    auto &thisPIU = state.dataPowerInductionUnits->PIU(piuNum);

    // Calculate heating provided to zone with no coil at the maximum secondary flow rate: "1st stage, max fan"
    if (pri) {
        if (thisPIU.UnitType == "AirTerminal:SingleDuct:SeriesPIU:Reheat") {
            state.dataLoopNodes->Node(thisPIU.PriAirInNode).MassFlowRate = thisPIU.MinPriAirMassFlow;
            state.dataLoopNodes->Node(thisPIU.SecAirInNode).MassFlowRate = max(0.0, thisPIU.MaxTotAirMassFlow - thisPIU.MinPriAirMassFlow);
        } else if (thisPIU.UnitType == "AirTerminal:SingleDuct:ParallelPIU:Reheat") {
            state.dataLoopNodes->Node(thisPIU.PriAirInNode).MassFlowRate = thisPIU.MinPriAirMassFlow;
            state.dataLoopNodes->Node(thisPIU.SecAirInNode).MassFlowRate = thisPIU.MaxSecAirMassFlow;
        }
    } else {
        if (thisPIU.UnitType == "AirTerminal:SingleDuct:SeriesPIU:Reheat") {
            state.dataLoopNodes->Node(thisPIU.PriAirInNode).MassFlowRate = 0.0;
            state.dataLoopNodes->Node(thisPIU.SecAirInNode).MassFlowRate = thisPIU.MaxTotAirMassFlow;
        } else if (thisPIU.UnitType == "AirTerminal:SingleDuct:ParallelPIU:Reheat") {
            state.dataLoopNodes->Node(thisPIU.PriAirInNode).MassFlowRate = 0.0;
            state.dataLoopNodes->Node(thisPIU.SecAirInNode).MassFlowRate = thisPIU.MaxSecAirMassFlow;
        }
    }
    Real64 TotAirMassFlow =
        state.dataLoopNodes->Node(thisPIU.PriAirInNode).MassFlowRate + state.dataLoopNodes->Node(thisPIU.SecAirInNode).MassFlowRate;
    Real64 qdotDelivered1stStageMaxFan = CalcVariableSpeedPIUQdotDelivered(state, piuNum, zoneNode, false, TotAirMassFlow, 1.0);

    // Calculate heating provided to zone with no coil at the minimum secondary flow rate: "1st stage, min fan"
    if (pri) {
        if (thisPIU.UnitType == "AirTerminal:SingleDuct:SeriesPIU:Reheat") {
            state.dataLoopNodes->Node(thisPIU.PriAirInNode).MassFlowRate = thisPIU.MinPriAirMassFlow;
            state.dataLoopNodes->Node(thisPIU.SecAirInNode).MassFlowRate = max(0.0, thisPIU.MinTotAirMassFlow - thisPIU.MinPriAirMassFlow);
        } else if (thisPIU.UnitType == "AirTerminal:SingleDuct:ParallelPIU:Reheat") {
            state.dataLoopNodes->Node(thisPIU.PriAirInNode).MassFlowRate = thisPIU.MinPriAirMassFlow;
            state.dataLoopNodes->Node(thisPIU.SecAirInNode).MassFlowRate = thisPIU.MinSecAirMassFlow;
        }
    } else {
        if (thisPIU.UnitType == "AirTerminal:SingleDuct:SeriesPIU:Reheat") {
            state.dataLoopNodes->Node(thisPIU.PriAirInNode).MassFlowRate = 0.0;
            state.dataLoopNodes->Node(thisPIU.SecAirInNode).MassFlowRate = thisPIU.MinTotAirMassFlow;
        } else if (thisPIU.UnitType == "AirTerminal:SingleDuct:ParallelPIU:Reheat") {
            state.dataLoopNodes->Node(thisPIU.PriAirInNode).MassFlowRate = 0.0;
            state.dataLoopNodes->Node(thisPIU.SecAirInNode).MassFlowRate = thisPIU.MinSecAirMassFlow;
        }
    }
    TotAirMassFlow = state.dataLoopNodes->Node(thisPIU.PriAirInNode).MassFlowRate + state.dataLoopNodes->Node(thisPIU.SecAirInNode).MassFlowRate;
    Real64 qdotDelivered1stStageMinFan =
        CalcVariableSpeedPIUQdotDelivered(state, piuNum, zoneNode, false, TotAirMassFlow, thisPIU.MinFanTurnDownRatio);

    if (qdotDelivered1stStageMinFan <= zoneLoad && qdotDelivered1stStageMaxFan >= zoneLoad) { // 1st of heating (no coil) can meet the load
        // Find fan speed/flow that meets the load through iteration
        thisPIU.heatingOperatingMode = HeatOpModeType::StagedHeatFirstStage;
        int constexpr MaxIte(500);   // Maximum number of iterations
        Real64 constexpr Acc(0.001); // Accuracy of result
        int SolFla(0);               // Flag of solver
        Real64 fanSignal = 0.0;
        fanSignal = (1.0 - thisPIU.MinFanTurnDownRatio) * 0.5 + thisPIU.MinFanTurnDownRatio; // average speed as the initial value
        auto f = [&state, piuNum, zoneLoad, zoneNode, primaryAirMassFlow](Real64 const fanSignal) {
            return CalcVariableSpeedPIUHeatingResidual(state, fanSignal, piuNum, zoneLoad, zoneNode, primaryAirMassFlow, false, fanSignal);
        };

        General::SolveRoot(state, Acc, MaxIte, SolFla, fanSignal, f, thisPIU.MinFanTurnDownRatio, 1.0);

        if (SolFla == -1) {
            ShowSevereError(state, "Iteration limit exceeded in calculating variable speed fan powered box 1st stage heating fan speed");
            ShowContinueErrorTimeStamp(state, "");
            ShowFatalError(state, format("PIU control failed for {}:{} ", thisPIU.UnitType, thisPIU.Name));
        } else if (SolFla == -2) {
            ShowSevereError(state, "Bad starting values in calculating variable speed fan powered box 1st stage heating fan speed");
            ShowContinueErrorTimeStamp(state, "");
            ShowFatalError(state, format("PIU control failed for {}:{}", thisPIU.UnitType, thisPIU.Name));
        } else {
            if (thisPIU.UnitType == "AirTerminal:SingleDuct:SeriesPIU:Reheat") {
                thisPIU.SecAirMassFlow = max(0.0, fanSignal * thisPIU.MaxTotAirMassFlow - primaryAirMassFlow);
            } else if (thisPIU.UnitType == "AirTerminal:SingleDuct:ParallelPIU:Reheat") {
                thisPIU.SecAirMassFlow = max(0.0, fanSignal * thisPIU.MaxSecAirMassFlow);
            }
        }
    } else if (qdotDelivered1stStageMaxFan < zoneLoad) {
        thisPIU.heatingOperatingMode = HeatOpModeType::StagedHeatSecondStage;
        if (thisPIU.UnitType == "AirTerminal:SingleDuct:SeriesPIU:Reheat") {
            thisPIU.SecAirMassFlow = max(0.0, thisPIU.MaxTotAirMassFlow - primaryAirMassFlow);
        } else if (thisPIU.UnitType == "AirTerminal:SingleDuct:ParallelPIU:Reheat") {
            thisPIU.SecAirMassFlow = thisPIU.MaxSecAirMassFlow;
        }
    } else if (qdotDelivered1stStageMinFan > zoneLoad) {
        thisPIU.heatingOperatingMode = HeatOpModeType::HeaterOff;
        if (thisPIU.UnitType == "AirTerminal:SingleDuct:SeriesPIU:Reheat") {
            thisPIU.SecAirMassFlow = max(0.0, thisPIU.MinTotAirMassFlow - thisPIU.MinPriAirMassFlow);
        } else if (thisPIU.UnitType == "AirTerminal:SingleDuct:ParallelPIU:Reheat") {
            thisPIU.SecAirMassFlow = 0.0;
        }
    }
}

Real64 CalcVariableSpeedPIUQdotDelivered(EnergyPlusData &state,
                                         int const piuNum,   // number of the current PIU being simulated
                                         int const zoneNode, // zone node number
                                         bool const useDAT,
                                         Real64 const totAirMassFlow,
                                         Real64 const fanTurnDown)
{
    Real64 qdotDelivered = 0.0;
    auto &thisPIU = state.dataPowerInductionUnits->PIU(piuNum);
    if (thisPIU.UnitType == "AirTerminal:SingleDuct:SeriesPIU:Reheat") {
        MixerComponent::SimAirMixer(state, thisPIU.MixerName, thisPIU.Mixer_Num);
        state.dataFans->fans(thisPIU.Fan_Index)->simulate(state, false, fanTurnDown, _);
    } else {
        state.dataFans->fans(thisPIU.Fan_Index)->simulate(state, false, fanTurnDown, _);
        MixerComponent::SimAirMixer(state, thisPIU.MixerName, thisPIU.Mixer_Num);
    }
    Real64 zoneEnthalpy = Psychrometrics::PsyHFnTdbW(state.dataLoopNodes->Node(zoneNode).Temp, state.dataLoopNodes->Node(zoneNode).HumRat);
    Real64 piuTemp = 0.0;
    if (useDAT) {
        piuTemp = thisPIU.designHeatingDAT;
    } else {
        piuTemp = state.dataLoopNodes->Node(thisPIU.HCoilInAirNode).Temp;
    }
    Real64 piuEnthalpy = Psychrometrics::PsyHFnTdbW(piuTemp, state.dataLoopNodes->Node(zoneNode).HumRat);
    qdotDelivered = totAirMassFlow * (piuEnthalpy - zoneEnthalpy);
    return qdotDelivered;
}

void CalcVariableSpeedPIUModulatedHeatingBehavior(EnergyPlusData &state,
                                                  int const piuNum,   // number of the current PIU being simulated
                                                  int const zoneNode, // zone node number
                                                  Real64 const zoneLoad,
                                                  bool const pri,
                                                  Real64 const primaryAirMassFlow)
{
    auto &thisPIU = state.dataPowerInductionUnits->PIU(piuNum);

    // Calculate heating provided to zone with no coil at the minimum secondary flow rate: "1st stage, min fan"
    if (pri) {
        if (thisPIU.UnitType == "AirTerminal:SingleDuct:SeriesPIU:Reheat") {
            state.dataLoopNodes->Node(thisPIU.PriAirInNode).MassFlowRate = thisPIU.MinPriAirMassFlow;
            state.dataLoopNodes->Node(thisPIU.SecAirInNode).MassFlowRate = max(0.0, thisPIU.MinTotAirMassFlow - thisPIU.MinPriAirMassFlow);
        } else if (thisPIU.UnitType == "AirTerminal:SingleDuct:ParallelPIU:Reheat") {
            state.dataLoopNodes->Node(thisPIU.PriAirInNode).MassFlowRate = thisPIU.MinPriAirMassFlow;
            state.dataLoopNodes->Node(thisPIU.SecAirInNode).MassFlowRate = thisPIU.MinSecAirMassFlow;
        }
    } else {
        if (thisPIU.UnitType == "AirTerminal:SingleDuct:SeriesPIU:Reheat") {
            state.dataLoopNodes->Node(thisPIU.PriAirInNode).MassFlowRate = 0.0;
            state.dataLoopNodes->Node(thisPIU.SecAirInNode).MassFlowRate = thisPIU.MinTotAirMassFlow;
        } else if (thisPIU.UnitType == "AirTerminal:SingleDuct:ParallelPIU:Reheat") {
            state.dataLoopNodes->Node(thisPIU.PriAirInNode).MassFlowRate = 0.0;
            state.dataLoopNodes->Node(thisPIU.SecAirInNode).MassFlowRate = thisPIU.MinSecAirMassFlow;
        }
    }
    Real64 TotAirMassFlow =
        state.dataLoopNodes->Node(thisPIU.PriAirInNode).MassFlowRate + state.dataLoopNodes->Node(thisPIU.SecAirInNode).MassFlowRate;
    Real64 qdotDeliveredEnd1stStage = CalcVariableSpeedPIUQdotDelivered(state, piuNum, zoneNode, true, TotAirMassFlow, thisPIU.MinFanTurnDownRatio);
    if (qdotDeliveredEnd1stStage >= zoneLoad) { // 1st stage, find heating power at minimum fan speed
        thisPIU.heatingOperatingMode = HeatOpModeType::ModulatedHeatFirstStage;
        if (thisPIU.UnitType == "AirTerminal:SingleDuct:SeriesPIU:Reheat") {
            thisPIU.SecAirMassFlow = thisPIU.MinSecAirMassFlow;
        } else if (thisPIU.UnitType == "AirTerminal:SingleDuct:ParallelPIU:Reheat") {
            thisPIU.SecAirMassFlow = thisPIU.MinSecAirMassFlow;
        }
    } else {
        if (pri) {
            if (thisPIU.UnitType == "AirTerminal:SingleDuct:SeriesPIU:Reheat") {
                state.dataLoopNodes->Node(thisPIU.PriAirInNode).MassFlowRate = thisPIU.MinPriAirMassFlow;
                state.dataLoopNodes->Node(thisPIU.SecAirInNode).MassFlowRate = max(0.0, thisPIU.MaxTotAirMassFlow - thisPIU.MinPriAirMassFlow);
            } else if (thisPIU.UnitType == "AirTerminal:SingleDuct:ParallelPIU:Reheat") {
                state.dataLoopNodes->Node(thisPIU.PriAirInNode).MassFlowRate = thisPIU.MinPriAirMassFlow;
                state.dataLoopNodes->Node(thisPIU.SecAirInNode).MassFlowRate = thisPIU.MaxSecAirMassFlow;
            }
        } else {
            if (thisPIU.UnitType == "AirTerminal:SingleDuct:SeriesPIU:Reheat") {
                state.dataLoopNodes->Node(thisPIU.PriAirInNode).MassFlowRate = 0.0;
                state.dataLoopNodes->Node(thisPIU.SecAirInNode).MassFlowRate = thisPIU.MaxTotAirMassFlow;
            } else if (thisPIU.UnitType == "AirTerminal:SingleDuct:ParallelPIU:Reheat") {
                state.dataLoopNodes->Node(thisPIU.PriAirInNode).MassFlowRate = 0.0;
                state.dataLoopNodes->Node(thisPIU.SecAirInNode).MassFlowRate = thisPIU.MaxSecAirMassFlow;
            }
        }
        TotAirMassFlow = state.dataLoopNodes->Node(thisPIU.PriAirInNode).MassFlowRate + state.dataLoopNodes->Node(thisPIU.SecAirInNode).MassFlowRate;
        Real64 qdotDeliveredEnd2ndStage =
            CalcVariableSpeedPIUQdotDelivered(state, piuNum, zoneNode, true, TotAirMassFlow, thisPIU.MinFanTurnDownRatio);
        if (qdotDeliveredEnd2ndStage > zoneLoad) { // 2nd stage
            thisPIU.heatingOperatingMode = HeatOpModeType::ModulatedHeatSecondStage;
            // Find fan speed that meets zone heating load
            int constexpr MaxIte(500);                                                                  // Maximum number of iterations
            Real64 constexpr Acc(0.0001);                                                               // Accuracy of result
            int SolFla(0);                                                                              // Flag of solver
            Real64 fanSignal = (1.0 - thisPIU.MinFanTurnDownRatio) * 0.5 + thisPIU.MinFanTurnDownRatio; // starting value in middle
            auto f = [&state, piuNum, zoneLoad, zoneNode, primaryAirMassFlow](Real64 const fanSignal) {
                return CalcVariableSpeedPIUHeatingResidual(state, fanSignal, piuNum, zoneLoad, zoneNode, primaryAirMassFlow, true, fanSignal);
            };

            General::SolveRoot(state, Acc, MaxIte, SolFla, fanSignal, f, thisPIU.MinFanTurnDownRatio, 1.0);

            if (SolFla == -1) {
                ShowSevereError(state, "Iteration limit exceeded in calculating variable speed fan powered box 2nd stage heating fan speed");
                ShowContinueErrorTimeStamp(state, "");
                ShowFatalError(state, format("PIU control failed for {}:{}", thisPIU.UnitType, thisPIU.Name));
            } else if (SolFla == -2) {
                ShowSevereError(state, "Bad starting values for in calculating variable speed fan powered box 2nd stage heating fan speed");
                ShowContinueErrorTimeStamp(state, "");
                ShowFatalError(state, format("PIU control failed for {}:{}", thisPIU.UnitType, thisPIU.Name));
            } else {
                if (thisPIU.UnitType == "AirTerminal:SingleDuct:SeriesPIU:Reheat") {
                    thisPIU.SecAirMassFlow = max(0.0, fanSignal * thisPIU.MaxTotAirMassFlow - primaryAirMassFlow);
                } else if (thisPIU.UnitType == "AirTerminal:SingleDuct:ParallelPIU:Reheat") {
                    thisPIU.SecAirMassFlow = max(0.0, fanSignal * thisPIU.MaxSecAirMassFlow);
                }
            }
        } else { // 3rd stage, full fan speed
            thisPIU.heatingOperatingMode = HeatOpModeType::ModulatedHeatThirdStage;
            if (thisPIU.UnitType == "AirTerminal:SingleDuct:SeriesPIU:Reheat") {
                thisPIU.SecAirMassFlow = thisPIU.MaxTotAirMassFlow - thisPIU.MinPriAirMassFlow;
            } else if (thisPIU.UnitType == "AirTerminal:SingleDuct:ParallelPIU:Reheat") {
                thisPIU.SecAirMassFlow = thisPIU.MaxSecAirMassFlow;
            }
        }
    }
}

Real64 CalcVariableSpeedPIUHeatingResidual(EnergyPlusData &state,
                                           Real64 const fanSignal,
                                           int const piuNum,
                                           Real64 const targetQznReq,
                                           int const zoneNodeNum,
                                           Real64 const primaryMassFlow,
                                           bool useDAT,
                                           Real64 const fanTurnDown)

{
    // used to find a fan speed to meet load to heating setpoint with no heater power
    // 1st stage heating for staged heat, also used for undershoot case where cooling at min primary flow would push below heating
    // setpoint.
    auto &thisPIU = state.dataPowerInductionUnits->PIU(piuNum);
    state.dataLoopNodes->Node(thisPIU.PriAirInNode).MassFlowRate = primaryMassFlow;
    Real64 TotAirMassFlow = 0.0;
    if (thisPIU.UnitType == "AirTerminal:SingleDuct:SeriesPIU:Reheat") {
        TotAirMassFlow = fanSignal * thisPIU.MaxTotAirMassFlow;
        state.dataLoopNodes->Node(thisPIU.SecAirInNode).MassFlowRate = max(0.0, TotAirMassFlow - primaryMassFlow);
    } else {
        // parallel
        TotAirMassFlow = fanSignal * thisPIU.MaxSecAirMassFlow + primaryMassFlow;
        state.dataLoopNodes->Node(thisPIU.SecAirInNode).MassFlowRate = fanSignal * thisPIU.MaxSecAirMassFlow;
    }

    // calculate heating provided to zone
    Real64 qdotDelivered = CalcVariableSpeedPIUQdotDelivered(state, piuNum, zoneNodeNum, useDAT, TotAirMassFlow, fanTurnDown);
    // formulate residual and return
    Real64 Residuum = (targetQznReq - qdotDelivered);
    return Residuum;
}

Real64 CalcVariableSpeedPIUCoolingResidual(EnergyPlusData &state, Real64 const coolSignal, int piuNum, Real64 targetQznReq, int zoneNodeNum)
{
    // used for cooling control with VS fan.  Simultaneous control of fan speed and primary air damper
    // given trial cooling signal, calculate the cooling provided and a residual that compares what is delivered vs what the zone
    // needs. set the flows, controller acts on fan and damper simultaneously
    auto &thisPIU = state.dataPowerInductionUnits->PIU(piuNum);
    Real64 PriAirMassFlow = coolSignal * (thisPIU.MaxPriAirMassFlow - thisPIU.MinPriAirMassFlow) + thisPIU.MinPriAirMassFlow;
    Real64 TotAirMassFlow = coolSignal * (thisPIU.MaxTotAirMassFlow - thisPIU.MinTotAirMassFlow) + thisPIU.MinTotAirMassFlow;
    Real64 SecAirMassFlow = max(0.0, TotAirMassFlow - PriAirMassFlow);
    state.dataLoopNodes->Node(thisPIU.PriAirInNode).MassFlowRate = PriAirMassFlow;
    state.dataLoopNodes->Node(thisPIU.SecAirInNode).MassFlowRate = SecAirMassFlow;

    Real64 fanTurnDown = coolSignal * (1.0 - thisPIU.MinFanTurnDownRatio) + thisPIU.MinFanTurnDownRatio;
    Real64 qdotDelivered = CalcVariableSpeedPIUQdotDelivered(state, piuNum, zoneNodeNum, false, TotAirMassFlow, fanTurnDown);
    // formulate residual and return
    Real64 Residuum = (targetQznReq - qdotDelivered);
    return Residuum;
>>>>>>> 15f64911
}

void ReportPIU(EnergyPlusData &state, int const PIUNum) // number of the current fan coil unit being simulated
{

    // SUBROUTINE INFORMATION:
    //       AUTHOR         Fred Buhl
    //       DATE WRITTEN   August 2000
    //       MODIFIED       na
    //       RE-ENGINEERED  na

    // PURPOSE OF THIS SUBROUTINE:
    // Fills some report variables for the PIU terminal boxes

    // Using/Aliasing
    Real64 TimeStepSysSec = state.dataHVACGlobal->TimeStepSysSec;

    auto &thisPIU = state.dataPowerInductionUnits->PIU(PIUNum);
    thisPIU.HeatingEnergy = thisPIU.HeatingRate * TimeStepSysSec;
    thisPIU.SensCoolEnergy = thisPIU.SensCoolRate * TimeStepSysSec;

    // set zone OA Volume flow rate
    thisPIU.CalcOutdoorAirVolumeFlowRate(state);
}

// ===================== Utilities =====================================

bool PIUnitHasMixer(EnergyPlusData &state, std::string_view CompName) // component (mixer) name
{

    // FUNCTION INFORMATION:
    //       AUTHOR         Linda Lawrie
    //       DATE WRITTEN   September 2011
    //       MODIFIED       na
    //       RE-ENGINEERED  na

    // PURPOSE OF THIS FUNCTION:
    // Given a mixer name, this routine determines if that mixer is found on
    // PIUnits.

    // Return value
    bool YesNo = false; // True if found

    if (state.dataPowerInductionUnits->GetPIUInputFlag) {
        GetPIUs(state);
        state.dataPowerInductionUnits->GetPIUInputFlag = false;
    }

    if (state.dataPowerInductionUnits->NumPIUs > 0) {
        int const ItemNum = Util::FindItemInList(CompName, state.dataPowerInductionUnits->PIU, &PowIndUnitData::MixerName);
        if (ItemNum > 0) {
            YesNo = true;
        }
    }

    return YesNo;
}

void PIUInducesPlenumAir(EnergyPlusData &state, int const NodeNum, int const plenumNum) // induced air node number
{

    // SUBROUTINE INFORMATION:
    //       AUTHOR         Fred Buhl
    //       DATE WRITTEN   January 2012
    //       MODIFIED       na
    //       RE-ENGINEERED  na

    // PURPOSE OF THIS FUNCTION:
    // Marks a PIU air terminal unit as obtaining its induced air from
    // a plenum.

    if (state.dataPowerInductionUnits->GetPIUInputFlag) {
        GetPIUs(state);
        state.dataPowerInductionUnits->GetPIUInputFlag = false;
    }

    for (int PIUIndex = 1; PIUIndex <= state.dataPowerInductionUnits->NumPIUs; ++PIUIndex) {
        if (NodeNum == state.dataPowerInductionUnits->PIU(PIUIndex).SecAirInNodeNum) {
            state.dataPowerInductionUnits->PIU(PIUIndex).InducesPlenumAir = true;
            state.dataPowerInductionUnits->PIU(PIUIndex).plenumIndex = plenumNum;
            break;
        }
    }
}

void PowIndUnitData::CalcOutdoorAirVolumeFlowRate(EnergyPlusData &state)
{
    // calculates zone outdoor air volume flow rate using the supply air flow rate and OA fraction
    auto &dln = state.dataLoopNodes;
        
    if (this->AirLoopNum > 0) {
        this->OutdoorAirFlowRate = (dln->nodes(this->PriAirInNodeNum)->MassFlowRate / state.dataEnvrn->StdRhoAir) *
                                   state.dataAirLoop->AirLoopFlow(this->AirLoopNum).OAFrac;
    } else {
        this->OutdoorAirFlowRate = 0.0;
    }
}

void PowIndUnitData::reportTerminalUnit(EnergyPlusData &state)
{
    // populate the predefined equipment summary report related to air terminals
    auto &orp = state.dataOutRptPredefined;
    auto &adu = state.dataDefineEquipment->AirDistUnit(this->ADUNum);
    if (!state.dataSize->TermUnitFinalZoneSizing.empty()) {
        auto &sizing = state.dataSize->TermUnitFinalZoneSizing(adu.TermUnitSizingNum);
        OutputReportPredefined::PreDefTableEntry(state, orp->pdchAirTermMinFlow, adu.Name, sizing.DesCoolVolFlowMin);
        OutputReportPredefined::PreDefTableEntry(state, orp->pdchAirTermMinOutdoorFlow, adu.Name, sizing.MinOA);
        OutputReportPredefined::PreDefTableEntry(state, orp->pdchAirTermSupCoolingSP, adu.Name, sizing.CoolDesTemp);
        OutputReportPredefined::PreDefTableEntry(state, orp->pdchAirTermSupHeatingSP, adu.Name, sizing.HeatDesTemp);
        OutputReportPredefined::PreDefTableEntry(state, orp->pdchAirTermHeatingCap, adu.Name, sizing.DesHeatLoad);
        OutputReportPredefined::PreDefTableEntry(state, orp->pdchAirTermCoolingCap, adu.Name, sizing.DesCoolLoad);
    }
    OutputReportPredefined::PreDefTableEntry(state, orp->pdchAirTermTypeInp, adu.Name, this->UnitType);
    OutputReportPredefined::PreDefTableEntry(state, orp->pdchAirTermPrimFlow, adu.Name, this->MaxPriAirVolFlow);
    OutputReportPredefined::PreDefTableEntry(state, orp->pdchAirTermSecdFlow, adu.Name, this->MaxSecAirVolFlow);
    OutputReportPredefined::PreDefTableEntry(state, orp->pdchAirTermMinFlowSch, adu.Name, "n/a");
    OutputReportPredefined::PreDefTableEntry(state, orp->pdchAirTermMaxFlowReh, adu.Name, "n/a");
    OutputReportPredefined::PreDefTableEntry(state, orp->pdchAirTermMinOAflowSch, adu.Name, "n/a");
    OutputReportPredefined::PreDefTableEntry(state, orp->pdchAirTermHeatCoilType, adu.Name, HCoilNamesUC[(int)this->HCoilType]);
    OutputReportPredefined::PreDefTableEntry(state, orp->pdchAirTermCoolCoilType, adu.Name, "n/a");
    OutputReportPredefined::PreDefTableEntry(state, orp->pdchAirTermFanType, adu.Name, HVAC::fanTypeNames[(int)this->fanType]);
    OutputReportPredefined::PreDefTableEntry(state, orp->pdchAirTermFanName, adu.Name, this->FanName);
}

} // namespace EnergyPlus::PoweredInductionUnits<|MERGE_RESOLUTION|>--- conflicted
+++ resolved
@@ -289,159 +289,6 @@
                 } else if (cCurrentModuleObject == "AirTerminal:SingleDuct:ParallelPIU:Reheat") {
                     thisPIU.UnitType_Num = DataDefineEquip::ZnAirLoopEquipType::SingleDuct_ParallelPIU_Reheat;
                 }
-<<<<<<< HEAD
-                ErrorsFound = true;
-                SteamMessageNeeded = false;
-            }
-            break;
-        }
-        default: {
-            ShowSevereError(state, format("Illegal {} = {}", state.dataIPShortCut->cAlphaFieldNames(9), state.dataIPShortCut->cAlphaArgs(9)));
-            ShowContinueError(state, format("Occurs in {} = {}", cCurrentModuleObject, thisPIU.Name));
-            ErrorsFound = true;
-        }
-        }
-
-        thisPIU.PriAirInNodeNum = GetSingleNode(state,
-                                                 state.dataIPShortCut->cAlphaArgs(3),
-                                                 ErrorsFound,
-                                                 Node::ConnObjType::AirTerminalSingleDuctSeriesPIUReheat,
-                                                 state.dataIPShortCut->cAlphaArgs(1),
-                                                 Node::FluidType::Air,
-                                                 Node::ConnType::Inlet,
-                                                 Node::CompFluidStream::Primary,
-                                             Node::ObjectIsParent,
-                                                 state.dataIPShortCut->cAlphaFieldNames(3));
-
-        thisPIU.SecAirInNodeNum = GetSingleNode(state,
-                                                 state.dataIPShortCut->cAlphaArgs(4),
-                                                 ErrorsFound,
-                                                 Node::ConnObjType::AirTerminalSingleDuctSeriesPIUReheat,
-                                                 state.dataIPShortCut->cAlphaArgs(1),
-                                                 Node::FluidType::Air,
-                                                 Node::ConnType::Inlet,
-                                                 Node::CompFluidStream::Primary,
-                                             Node::ObjectIsParent,
-                                                 state.dataIPShortCut->cAlphaFieldNames(4));
-
-        thisPIU.AirOutNodeNum = GetSingleNode(state,
-                                               state.dataIPShortCut->cAlphaArgs(5),
-                                               ErrorsFound,
-                                               Node::ConnObjType::AirTerminalSingleDuctSeriesPIUReheat,
-                                               state.dataIPShortCut->cAlphaArgs(1),
-                                               Node::FluidType::Air,
-                                               Node::ConnType::Outlet,
-                                               Node::CompFluidStream::Primary,
-                                           Node::ObjectIsParent,
-                                               state.dataIPShortCut->cAlphaFieldNames(5));
-
-        thisPIU.HCoilAirInNodeNum = GetSingleNode(state,
-                                                   state.dataIPShortCut->cAlphaArgs(6),
-                                                   ErrorsFound,
-                                                   Node::ConnObjType::AirTerminalSingleDuctSeriesPIUReheat,
-                                                   state.dataIPShortCut->cAlphaArgs(1),
-                                                   Node::FluidType::Air,
-                                                   Node::ConnType::Internal,
-                                                   Node::CompFluidStream::Primary,
-                                               Node::ObjectIsParent,
-                                                   state.dataIPShortCut->cAlphaFieldNames(6));
-        // The reheat coil control node is necessary for hot water reheat, but not necessary for
-        // electric or gas reheat.
-        if (thisPIU.HCoilType == HtgCoilType::SimpleHeating) {
-            thisPIU.HotControlNodeNum =
-                GetCoilWaterInletNode(state, state.dataIPShortCut->cAlphaArgs(9), state.dataIPShortCut->cAlphaArgs(10), ErrorsFound);
-        }
-        if (thisPIU.HCoilType == HtgCoilType::SteamAirHeating) {
-            thisPIU.HotControlNodeNum =
-                GetCoilSteamInletNode(state, state.dataIPShortCut->cAlphaArgs(9), state.dataIPShortCut->cAlphaArgs(10), ErrorsFound);
-        }
-        thisPIU.MixerName = state.dataIPShortCut->cAlphaArgs(7); // name of zone mixer object
-        thisPIU.FanName = state.dataIPShortCut->cAlphaArgs(8);   // name of fan object
-
-        // find fan type
-        // test if Fan:SystemModel fan of this name exists
-        if ((thisPIU.Fan_Index = Fans::GetFanIndex(state, thisPIU.FanName)) == 0) {
-            ShowSevereItemNotFound(state, eoh, state.dataIPShortCut->cAlphaFieldNames(8), thisPIU.FanName);
-            ErrorsFound = true;
-        } else {
-            auto *fan = state.dataFans->fans(thisPIU.Fan_Index);
-            thisPIU.fanType = fan->type;
-            // assert(thisPIU.fanType == HVAC::FanType::Constant);
-            thisPIU.FanAvailSchedPtr = fan->availSchedNum;
-        }
-
-        thisPIU.HCoil = state.dataIPShortCut->cAlphaArgs(10); // name of heating coil object
-        bool IsNotOK = false;
-        ValidateComponent(state, HCoilNamesUC[static_cast<int>(thisPIU.HCoilType)], thisPIU.HCoil, IsNotOK, cCurrentModuleObject + " - Heating Coil");
-        if (IsNotOK) {
-            ShowContinueError(state, format("In {} = {}", cCurrentModuleObject, thisPIU.Name));
-            ErrorsFound = true;
-        }
-        thisPIU.MaxVolHotWaterFlow = state.dataIPShortCut->rNumericArgs(4);
-        thisPIU.MinVolHotWaterFlow = state.dataIPShortCut->rNumericArgs(5);
-        thisPIU.HotControlOffset = state.dataIPShortCut->rNumericArgs(6);
-        // Set default convergence tolerance
-        if (thisPIU.HotControlOffset <= 0.0) {
-            thisPIU.HotControlOffset = 0.001;
-        }
-
-        // Add fan to component sets array
-        SetUpCompSets(state,
-                      thisPIU.UnitType,
-                      thisPIU.Name,
-                      "UNDEFINED",
-                      state.dataIPShortCut->cAlphaArgs(8),
-                      "UNDEFINED",
-                      state.dataIPShortCut->cAlphaArgs(6));
-
-        // Add reheat coil to component sets array
-        SetUpCompSets(state,
-                      thisPIU.UnitType,
-                      thisPIU.Name,
-                      state.dataIPShortCut->cAlphaArgs(9),
-                      state.dataIPShortCut->cAlphaArgs(10),
-                      state.dataIPShortCut->cAlphaArgs(6),
-                      state.dataIPShortCut->cAlphaArgs(5));
-
-        // Register component set data
-        TestCompSet(state,
-                    thisPIU.UnitType,
-                    thisPIU.Name,
-                    dln->nodes(thisPIU.PriAirInNodeNum)->Name,
-                    dln->nodes(thisPIU.AirOutNodeNum)->Name,
-                    "Air Nodes");
-
-        for (int ADUNum = 1; ADUNum <= (int)state.dataDefineEquipment->AirDistUnit.size(); ++ADUNum) {
-            if (thisPIU.AirOutNodeNum == state.dataDefineEquipment->AirDistUnit(ADUNum).OutNodeNum) {
-                thisPIU.ADUNum = ADUNum;
-                state.dataDefineEquipment->AirDistUnit(ADUNum).InNodeNum = thisPIU.PriAirInNodeNum;
-            }
-        }
-        // one assumes if there isn't one assigned, it's an error?
-        if (thisPIU.ADUNum == 0) {
-            ShowSevereError(state, format("{}No matching Air Distribution Unit, for PIU = [{},{}].", RoutineName, thisPIU.UnitType, thisPIU.Name));
-            ShowContinueError(state, format("...should have outlet node = {}", dln->nodes(thisPIU.AirOutNodeNum)->Name));
-            ErrorsFound = true;
-        } else {
-
-            bool AirNodeFound = false;
-            // Fill the Zone Equipment data with the supply air inlet node number of this unit.
-            for (int CtrlZone = 1; CtrlZone <= state.dataGlobal->NumOfZones; ++CtrlZone) {
-                if (!state.dataZoneEquip->ZoneEquipConfig(CtrlZone).IsControlled) {
-                    continue;
-                }
-                for (int SupAirIn = 1; SupAirIn <= state.dataZoneEquip->ZoneEquipConfig(CtrlZone).NumInNodes; ++SupAirIn) {
-                    if (thisPIU.AirOutNodeNum == state.dataZoneEquip->ZoneEquipConfig(CtrlZone).InNodeNums(SupAirIn)) {
-                        state.dataZoneEquip->ZoneEquipConfig(CtrlZone).AirDistUnitCool(SupAirIn).InNodeNum = thisPIU.PriAirInNodeNum;
-                        state.dataZoneEquip->ZoneEquipConfig(CtrlZone).AirDistUnitCool(SupAirIn).OutNodeNum = thisPIU.AirOutNodeNum;
-                        state.dataDefineEquipment->AirDistUnit(thisPIU.ADUNum).TermUnitSizingNum =
-                            state.dataZoneEquip->ZoneEquipConfig(CtrlZone).AirDistUnitCool(SupAirIn).TermUnitSizingIndex;
-                        state.dataDefineEquipment->AirDistUnit(thisPIU.ADUNum).ZoneEqNum = CtrlZone;
-                        AirNodeFound = true;
-                        thisPIU.CtrlZoneNum = CtrlZone; // fill index for later use in finding air loop index
-                        thisPIU.ctrlZoneInNodeNum = SupAirIn;
-                        break;
-=======
                 thisPIU.Sched = ip->getAlphaFieldValue(fields, objectSchemaProps, "availability_schedule_name");
                 if (!thisPIU.Sched.empty()) {
                     thisPIU.SchedPtr = ScheduleManager::GetScheduleIndex(state, thisPIU.Sched);
@@ -468,6 +315,7 @@
                 }
                 thisPIU.HCoilType = static_cast<HtgCoilType>(
                     getEnumValue(HCoilNamesUC, Util::makeUPPER(ip->getAlphaFieldValue(fields, objectSchemaProps, "reheat_coil_object_type"))));
+
                 switch (thisPIU.HCoilType) {
                 case HtgCoilType::SimpleHeating: {
                     thisPIU.HCoil_PlantType = DataPlant::PlantEquipmentType::CoilWaterSimpleHeating;
@@ -487,7 +335,6 @@
                         }
                         ErrorsFound = true;
                         SteamMessageNeeded = false;
->>>>>>> 15f64911
                     }
                     break;
                 }
@@ -498,63 +345,64 @@
                 }
                 }
 
-                auto connectionType = DataLoopNode::ConnectionObjectType::AirTerminalSingleDuctSeriesPIUReheat;
+                Node::ConnObjType connObjType = Node::ConnObjType::AirTerminalSingleDuctSeriesPIUReheat;
                 if (cCurrentModuleObject == "AirTerminal:SingleDuct:ParallelPIU:Reheat") {
-                    connectionType = DataLoopNode::ConnectionObjectType::AirTerminalSingleDuctParallelPIUReheat;
-                }
-                thisPIU.PriAirInNode = GetOnlySingleNode(state,
+                    connObjType = Node::ConnObjType::AirTerminalSingleDuctParallelPIUReheat;
+                }
+
+                thisPIU.PriAirInNodeNum = GetSingleNode(state,
                                                          ip->getAlphaFieldValue(fields, objectSchemaProps, "supply_air_inlet_node_name"),
                                                          ErrorsFound,
-                                                         connectionType,
+                                                         connObjType,
                                                          thisPIU.Name,
-                                                         DataLoopNode::NodeFluidType::Air,
-                                                         DataLoopNode::ConnectionType::Inlet,
-                                                         NodeInputManager::CompFluidStream::Primary,
-                                                         ObjectIsParent,
+                                                         Node::FluidType::Air,
+                                                         Node::ConnType::Inlet,
+                                                        Node::CompFluidStream::Primary,
+                                                        Node::ObjectIsParent,
                                                          "Supply Air Inlet Node Name");
 
-                thisPIU.SecAirInNode = GetOnlySingleNode(state,
+                thisPIU.SecAirInNodeNum = GetSingleNode(state,
                                                          ip->getAlphaFieldValue(fields, objectSchemaProps, "secondary_air_inlet_node_name"),
                                                          ErrorsFound,
-                                                         connectionType,
+                                                         connObjType,
                                                          thisPIU.Name,
-                                                         DataLoopNode::NodeFluidType::Air,
-                                                         DataLoopNode::ConnectionType::Inlet,
-                                                         NodeInputManager::CompFluidStream::Primary,
-                                                         ObjectIsParent,
+                                                         Node::FluidType::Air,
+                                                         Node::ConnType::Inlet,
+                                                         Node::CompFluidStream::Primary,
+                                                        Node::ObjectIsParent,
                                                          "Secondary Air Inlet Node Name");
 
-                thisPIU.OutAirNode = GetOnlySingleNode(state,
+                thisPIU.AirOutNodeNum = GetSingleNode(state,
                                                        ip->getAlphaFieldValue(fields, objectSchemaProps, "outlet_node_name"),
                                                        ErrorsFound,
-                                                       connectionType,
+                                                       connObjType,
                                                        thisPIU.Name,
-                                                       DataLoopNode::NodeFluidType::Air,
-                                                       DataLoopNode::ConnectionType::Outlet,
-                                                       NodeInputManager::CompFluidStream::Primary,
-                                                       ObjectIsParent,
+                                                       Node::FluidType::Air,
+                                                       Node::ConnType::Outlet,
+                                                       Node::CompFluidStream::Primary,
+                                                       Node::ObjectIsParent,
                                                        "Outlet Node Name");
 
-                thisPIU.HCoilInAirNode = GetOnlySingleNode(state,
+                thisPIU.HCoilAirInNodeNum = GetSingleNode(state,
                                                            ip->getAlphaFieldValue(fields, objectSchemaProps, "reheat_coil_air_inlet_node_name"),
                                                            ErrorsFound,
-                                                           connectionType,
+                                                           connObjType,
                                                            thisPIU.Name,
-                                                           DataLoopNode::NodeFluidType::Air,
-                                                           DataLoopNode::ConnectionType::Internal,
-                                                           NodeInputManager::CompFluidStream::Primary,
-                                                           ObjectIsParent,
+                                                           Node::FluidType::Air,
+                                                           Node::ConnType::Internal,
+                                                           Node::CompFluidStream::Primary,
+                                                          Node::ObjectIsParent,
                                                            "Reheat Coil Air Inlet Node Name");
                 // The reheat coil control node is necessary for hot water reheat, but not necessary for
                 // electric or gas reheat.
                 if (thisPIU.HCoilType == HtgCoilType::SimpleHeating) {
-                    thisPIU.HotControlNode = GetCoilWaterInletNode(state,
+                    thisPIU.HotControlNodeNum = GetCoilWaterInletNode(state,
                                                                    ip->getAlphaFieldValue(fields, objectSchemaProps, "reheat_coil_object_type"),
                                                                    ip->getAlphaFieldValue(fields, objectSchemaProps, "reheat_coil_name"),
                                                                    ErrorsFound);
                 }
                 if (thisPIU.HCoilType == HtgCoilType::SteamAirHeating) {
-                    thisPIU.HotControlNode = GetCoilSteamInletNode(state,
+                    thisPIU.HotControlNodeNum = GetCoilSteamInletNode(state,
                                                                    ip->getAlphaFieldValue(fields, objectSchemaProps, "reheat_coil_object_type"),
                                                                    ip->getAlphaFieldValue(fields, objectSchemaProps, "reheat_coil_name"),
                                                                    ErrorsFound);
@@ -575,72 +423,6 @@
                     thisPIU.FanAvailSchedPtr = fan->availSchedNum;
                 }
 
-<<<<<<< HEAD
-        thisPIU.PriAirInNodeNum = GetSingleNode(state,
-                                                 state.dataIPShortCut->cAlphaArgs(3),
-                                                 ErrorsFound,
-                                                 Node::ConnObjType::AirTerminalSingleDuctParallelPIUReheat,
-                                                 state.dataIPShortCut->cAlphaArgs(1),
-                                                 Node::FluidType::Air,
-                                                 Node::ConnType::Inlet,
-                                                 Node::CompFluidStream::Primary,
-                                                Node::ObjectIsParent,
-                                                 state.dataIPShortCut->cAlphaFieldNames(3));
-
-        thisPIU.SecAirInNodeNum = GetSingleNode(state,
-                                                 state.dataIPShortCut->cAlphaArgs(4),
-                                                 ErrorsFound,
-                                                 Node::ConnObjType::AirTerminalSingleDuctParallelPIUReheat,
-                                                 state.dataIPShortCut->cAlphaArgs(1),
-                                                 Node::FluidType::Air,
-                                                 Node::ConnType::Inlet,
-                                                 Node::CompFluidStream::Primary,
-                                                Node::ObjectIsParent,
-                                                 state.dataIPShortCut->cAlphaFieldNames(4));
-
-        thisPIU.AirOutNodeNum = GetSingleNode(state,
-                                               state.dataIPShortCut->cAlphaArgs(5),
-                                               ErrorsFound,
-                                               Node::ConnObjType::AirTerminalSingleDuctParallelPIUReheat,
-                                               state.dataIPShortCut->cAlphaArgs(1),
-                                               Node::FluidType::Air,
-                                               Node::ConnType::Outlet,
-                                               Node::CompFluidStream::Primary,
-                                              Node::ObjectIsParent,
-                                               state.dataIPShortCut->cAlphaFieldNames(5));
-
-        thisPIU.HCoilAirInNodeNum = GetSingleNode(state,
-                                                   state.dataIPShortCut->cAlphaArgs(6),
-                                                   ErrorsFound,
-                                                   Node::ConnObjType::AirTerminalSingleDuctParallelPIUReheat,
-                                                   state.dataIPShortCut->cAlphaArgs(1),
-                                                   Node::FluidType::Air,
-                                                   Node::ConnType::Internal,
-                                                   Node::CompFluidStream::Primary,
-                                                  Node::ObjectIsParent,
-                                                   state.dataIPShortCut->cAlphaFieldNames(6));
-        if (thisPIU.HCoilType == HtgCoilType::SimpleHeating) {
-            thisPIU.HotControlNodeNum =
-                GetCoilWaterInletNode(state, state.dataIPShortCut->cAlphaArgs(9), state.dataIPShortCut->cAlphaArgs(10), ErrorsFound);
-        }
-        else if (thisPIU.HCoilType == HtgCoilType::SteamAirHeating) {
-            thisPIU.HotControlNodeNum =
-                GetCoilSteamInletNode(state, state.dataIPShortCut->cAlphaArgs(9), state.dataIPShortCut->cAlphaArgs(10), ErrorsFound);
-        }
-        thisPIU.MixerName = state.dataIPShortCut->cAlphaArgs(7); // name of zone mixer object
-        thisPIU.FanName = state.dataIPShortCut->cAlphaArgs(8);   // name of fan object
-        // find fan type
-        // test if Fan:SystemModel fan of this name exists
-        if ((thisPIU.Fan_Index = Fans::GetFanIndex(state, thisPIU.FanName)) == 0) {
-            ShowSevereItemNotFound(state, eoh, state.dataIPShortCut->cAlphaFieldNames(8), thisPIU.FanName);
-            ErrorsFound = true;
-        } else {
-            // Assert that this is a constant volume fan?
-            auto *fan = state.dataFans->fans(thisPIU.Fan_Index);
-            thisPIU.fanType = fan->type;
-            thisPIU.FanAvailSchedPtr = fan->availSchedNum;
-        }
-=======
                 thisPIU.HCoil = ip->getAlphaFieldValue(fields, objectSchemaProps, "reheat_coil_name");
                 bool IsNotOK = false;
                 ValidateComponent(
@@ -656,7 +438,6 @@
                 if (thisPIU.HotControlOffset <= 0.0) {
                     thisPIU.HotControlOffset = 0.001;
                 }
->>>>>>> 15f64911
 
                 // Variable speed fan inputs
                 std::string fan_control_type = "ConstantSpeed";
@@ -677,47 +458,6 @@
                     ErrorsFound = true;
                 }
 
-<<<<<<< HEAD
-        // Add fan to component sets array
-        SetUpCompSets(state,
-                      thisPIU.UnitType,
-                      thisPIU.Name,
-                      "UNDEFINED",
-                      state.dataIPShortCut->cAlphaArgs(8),
-                      state.dataIPShortCut->cAlphaArgs(4),
-                      "UNDEFINED");
-
-        // Add reheat coil to component sets array
-        SetUpCompSets(state,
-                      thisPIU.UnitType,
-                      thisPIU.Name,
-                      state.dataIPShortCut->cAlphaArgs(9),
-                      state.dataIPShortCut->cAlphaArgs(10),
-                      state.dataIPShortCut->cAlphaArgs(6),
-                      state.dataIPShortCut->cAlphaArgs(5));
-
-        // Register component set data
-        TestCompSet(state,
-                    thisPIU.UnitType,
-                    thisPIU.Name,
-                    dln->nodes(thisPIU.PriAirInNodeNum)->Name,
-                    dln->nodes(thisPIU.AirOutNodeNum)->Name,
-                    "Air Nodes");
-
-        for (int ADUNum = 1; ADUNum <= (int)state.dataDefineEquipment->AirDistUnit.size(); ++ADUNum) {
-            if (thisPIU.AirOutNodeNum == state.dataDefineEquipment->AirDistUnit(ADUNum).OutNodeNum) {
-                //      AirDistUnit(ADUNum)%InletNodeNum = PIU(PIUNum)%InletNodeNum
-                state.dataDefineEquipment->AirDistUnit(ADUNum).InNodeNum = thisPIU.PriAirInNodeNum;
-                thisPIU.ADUNum = ADUNum;
-            }
-        }
-        // one assumes if there isn't one assigned, it's an error?
-        if (thisPIU.ADUNum == 0) {
-            ShowSevereError(state, format("{}No matching Air Distribution Unit, for PIU = [{},{}].", RoutineName, thisPIU.UnitType, thisPIU.Name));
-            ShowContinueError(state, format("...should have outlet node = {}", dln->nodes(thisPIU.AirOutNodeNum)->Name));
-            ErrorsFound = true;
-        } else {
-=======
                 std::string const heating_control_type = ip->getAlphaFieldValue(fields, objectSchemaProps, "heating_control_type");
                 thisPIU.heatingControlType = HeatCntrlBehaviorType::Invalid;
                 if (thisPIU.fanControlType == FanCntrlType::VariableSpeedFan) {
@@ -731,7 +471,6 @@
                         ErrorsFound = true;
                     }
                 }
->>>>>>> 15f64911
 
                 thisPIU.MinFanTurnDownRatio = ip->getRealFieldValue(fields, objectSchemaProps, "minimum_fan_turn_down_ratio");
                 thisPIU.designHeatingDAT = ip->getRealFieldValue(fields, objectSchemaProps, "design_heating_discharge_air_temperature");
@@ -755,18 +494,6 @@
                                   ip->getAlphaFieldValue(fields, objectSchemaProps, "secondary_air_inlet_node_name"),
                                   "UNDEFINED");
                 }
-<<<<<<< HEAD
-                for (int SupAirIn = 1; SupAirIn <= state.dataZoneEquip->ZoneEquipConfig(CtrlZone).NumInNodes; ++SupAirIn) {
-                    if (thisPIU.AirOutNodeNum == state.dataZoneEquip->ZoneEquipConfig(CtrlZone).InNodeNums(SupAirIn)) {
-                        state.dataZoneEquip->ZoneEquipConfig(CtrlZone).AirDistUnitCool(SupAirIn).InNodeNum = thisPIU.PriAirInNodeNum;
-                        state.dataZoneEquip->ZoneEquipConfig(CtrlZone).AirDistUnitCool(SupAirIn).OutNodeNum = thisPIU.AirOutNodeNum;
-                        state.dataDefineEquipment->AirDistUnit(thisPIU.ADUNum).TermUnitSizingNum =
-                            state.dataZoneEquip->ZoneEquipConfig(CtrlZone).AirDistUnitCool(SupAirIn).TermUnitSizingIndex;
-                        state.dataDefineEquipment->AirDistUnit(thisPIU.ADUNum).ZoneEqNum = CtrlZone;
-                        thisPIU.CtrlZoneNum = CtrlZone;
-                        thisPIU.ctrlZoneInNodeNum = SupAirIn;
-                        AirNodeFound = true;
-=======
 
                 // Add reheat coil to component sets array
                 SetUpCompSets(state,
@@ -781,21 +508,21 @@
                 TestCompSet(state,
                             thisPIU.UnitType,
                             thisPIU.Name,
-                            state.dataLoopNodes->NodeID(thisPIU.PriAirInNode),
-                            state.dataLoopNodes->NodeID(thisPIU.OutAirNode),
+                            dln->nodes(thisPIU.PriAirInNodeNum)->Name,
+                            dln->nodes(thisPIU.AirOutNodeNum)->Name,
                             "Air Nodes");
 
                 for (int ADUNum = 1; ADUNum <= (int)state.dataDefineEquipment->AirDistUnit.size(); ++ADUNum) {
-                    if (thisPIU.OutAirNode == state.dataDefineEquipment->AirDistUnit(ADUNum).OutletNodeNum) {
+                    if (thisPIU.AirOutNodeNum == state.dataDefineEquipment->AirDistUnit(ADUNum).OutNodeNum) {
                         thisPIU.ADUNum = ADUNum;
-                        state.dataDefineEquipment->AirDistUnit(ADUNum).InletNodeNum = thisPIU.PriAirInNode;
+                        state.dataDefineEquipment->AirDistUnit(ADUNum).InNodeNum = thisPIU.PriAirInNodeNum;
                     }
                 }
                 // one assumes if there isn't one assigned, it's an error?
                 if (thisPIU.ADUNum == 0) {
                     ShowSevereError(state,
                                     format("{}No matching Air Distribution Unit, for PIU = [{},{}].", RoutineName, thisPIU.UnitType, thisPIU.Name));
-                    ShowContinueError(state, format("...should have outlet node = {}", state.dataLoopNodes->NodeID(thisPIU.OutAirNode)));
+                    ShowContinueError(state, format("...should have outlet node = {}", dln->nodes(thisPIU.AirOutNodeNum)->Name));
                     ErrorsFound = true;
                 } else {
 
@@ -805,16 +532,16 @@
                         if (!state.dataZoneEquip->ZoneEquipConfig(CtrlZone).IsControlled) {
                             continue;
                         }
-                        for (int SupAirIn = 1; SupAirIn <= state.dataZoneEquip->ZoneEquipConfig(CtrlZone).NumInletNodes; ++SupAirIn) {
-                            if (thisPIU.OutAirNode == state.dataZoneEquip->ZoneEquipConfig(CtrlZone).InletNode(SupAirIn)) {
-                                state.dataZoneEquip->ZoneEquipConfig(CtrlZone).AirDistUnitCool(SupAirIn).InNode = thisPIU.PriAirInNode;
-                                state.dataZoneEquip->ZoneEquipConfig(CtrlZone).AirDistUnitCool(SupAirIn).OutNode = thisPIU.OutAirNode;
+                        for (int SupAirIn = 1; SupAirIn <= state.dataZoneEquip->ZoneEquipConfig(CtrlZone).NumInNodes; ++SupAirIn) {
+                            if (thisPIU.AirOutNodeNum == state.dataZoneEquip->ZoneEquipConfig(CtrlZone).InNodeNums(SupAirIn)) {
+                                state.dataZoneEquip->ZoneEquipConfig(CtrlZone).AirDistUnitCool(SupAirIn).InNodeNum = thisPIU.PriAirInNodeNum;
+                                state.dataZoneEquip->ZoneEquipConfig(CtrlZone).AirDistUnitCool(SupAirIn).OutNodeNum = thisPIU.AirOutNodeNum;
                                 state.dataDefineEquipment->AirDistUnit(thisPIU.ADUNum).TermUnitSizingNum =
                                     state.dataZoneEquip->ZoneEquipConfig(CtrlZone).AirDistUnitCool(SupAirIn).TermUnitSizingIndex;
                                 state.dataDefineEquipment->AirDistUnit(thisPIU.ADUNum).ZoneEqNum = CtrlZone;
                                 AirNodeFound = true;
                                 thisPIU.CtrlZoneNum = CtrlZone; // fill index for later use in finding air loop index
-                                thisPIU.ctrlZoneInNodeIndex = SupAirIn;
+                                thisPIU.ctrlZoneInNodeNum = SupAirIn;
                                 break;
                             }
                         }
@@ -824,7 +551,6 @@
                         ShowContinueError(
                             state, format("did not have a matching Zone Equipment Inlet Node, Node = {}", state.dataIPShortCut->cAlphaArgs(5)));
                         ErrorsFound = true;
->>>>>>> 15f64911
                     }
                 }
             }
@@ -1730,7 +1456,6 @@
     // initialize local variables
     auto &thisPIU = state.dataPowerInductionUnits->PIU(PIUNum);
 
-<<<<<<< HEAD
     auto &dln = state.dataLoopNodes;
     auto *airOutNode = dln->nodes(thisPIU.AirOutNodeNum);
     auto *priAirInNode = dln->nodes(thisPIU.PriAirInNodeNum);
@@ -1738,31 +1463,23 @@
     auto *heatCoilAirInNode = dln->nodes(thisPIU.HCoilAirInNodeNum);
     auto *zoneNode = dln->nodes(ZoneNodeNum);
     
-    Real64 PriAirMassFlow = priAirInNode->MassFlowRate;                  // primary air mass flow rate [kg/s]
     Real64 const PriAirMassFlowMax = priAirInNode->MassFlowRateMaxAvail; // max primary air mass flow rate [kg/s]
     Real64 const PriAirMassFlowMin = priAirInNode->MassFlowRateMinAvail; // min primary air mass flow rate [kg/s]
-    Real64 SecAirMassFlow = secAirInNode->MassFlowRate;                  // secondary air mass flow rate [kg/s]
-=======
-    Real64 const PriAirMassFlowMax = state.dataLoopNodes->Node(thisPIU.PriAirInNode).MassFlowRateMaxAvail; // max primary air mass flow rate [kg/s]
-    Real64 const PriAirMassFlowMin = state.dataLoopNodes->Node(thisPIU.PriAirInNode).MassFlowRateMinAvail; // min primary air mass flow rate [kg/s]
->>>>>>> 15f64911
+
     Real64 const QZnReq =
         state.dataZoneEnergyDemand->ZoneSysEnergyDemand(ZoneNum).RemainingOutputRequired; // heating or cooling needed by zone [Watts]
     Real64 const QToHeatSetPt =
         state.dataZoneEnergyDemand->ZoneSysEnergyDemand(ZoneNum).RemainingOutputReqToHeatSP; // [W]  remaining load to heating setpoint
-<<<<<<< HEAD
+
     Real64 const CpAirZn = PsyCpAirFnW(zoneNode->HumRat);          // zone air specific heat [J/kg-C]
-=======
-    Real64 const CpAirZn = PsyCpAirFnW(state.dataLoopNodes->Node(ZoneNode).HumRat);          // zone air specific heat [J/kg-C]
-    thisPIU.PriAirMassFlow = state.dataLoopNodes->Node(thisPIU.PriAirInNode).MassFlowRate;   // primary air mass flow rate [kg/s]
-    thisPIU.SecAirMassFlow = state.dataLoopNodes->Node(thisPIU.SecAirInNode).MassFlowRate;   // secondary air mass flow rate [kg/s]
+    thisPIU.PriAirMassFlow = priAirInNode->MassFlowRate;   // primary air mass flow rate [kg/s]
+    thisPIU.SecAirMassFlow = secAirInNode->MassFlowRate;   // secondary air mass flow rate [kg/s]
     if (thisPIU.fanControlType == FanCntrlType::VariableSpeedFan) {
         thisPIU.heatingOperatingMode = HeatOpModeType::HeaterOff;
     } else {
         thisPIU.heatingOperatingMode = HeatOpModeType::ConstantVolumeHeat;
     }
     thisPIU.coolingOperatingMode = CoolOpModeType::CoolerOff;
->>>>>>> 15f64911
 
     // On the first HVAC iteration the system values are given to the controller, but after that
     // the demand limits are in place and there needs to be feedback to the Zone Equipment
@@ -1772,15 +1489,8 @@
             MaxWaterFlow = thisPIU.MaxHotWaterFlow;
             MinWaterFlow = thisPIU.MinHotWaterFlow;
         } else {
-<<<<<<< HEAD
             MaxWaterFlow = hotControlNode->MassFlowRateMaxAvail;
             MinWaterFlow = hotControlNode->MassFlowRateMinAvail;
-            MaxSteamFlow = hotControlNode->MassFlowRateMaxAvail;
-            MinSteamFlow = hotControlNode->MassFlowRateMinAvail;
-=======
-            MaxWaterFlow = state.dataLoopNodes->Node(thisPIU.HotControlNode).MassFlowRateMaxAvail;
-            MinWaterFlow = state.dataLoopNodes->Node(thisPIU.HotControlNode).MassFlowRateMinAvail;
->>>>>>> 15f64911
         }
     }
     if (GetCurrentScheduleValue(state, thisPIU.SchedPtr) <= 0.0) {
@@ -1805,10 +1515,10 @@
             } else {
                 if (thisPIU.fanControlType == FanCntrlType::VariableSpeedFan &&
                     thisPIU.heatingControlType == HeatCntrlBehaviorType::StagedHeaterBehavior) {
-                    CalcVariableSpeedPIUStagedHeatingBehavior(state, PIUNum, ZoneNode, QZnReq, PriOn, thisPIU.PriAirMassFlow);
+                    CalcVariableSpeedPIUStagedHeatingBehavior(state, PIUNum, ZoneNodeNum, QZnReq, PriOn, thisPIU.PriAirMassFlow);
                 } else if (thisPIU.fanControlType == FanCntrlType::VariableSpeedFan &&
                            thisPIU.heatingControlType == HeatCntrlBehaviorType::ModulatedHeaterBehavior) {
-                    CalcVariableSpeedPIUModulatedHeatingBehavior(state, PIUNum, ZoneNode, QZnReq, PriOn, thisPIU.PriAirMassFlow);
+                    CalcVariableSpeedPIUModulatedHeatingBehavior(state, PIUNum, ZoneNodeNum, QZnReq, PriOn, thisPIU.PriAirMassFlow);
                 } else if (thisPIU.fanControlType == FanCntrlType::ConstantSpeedFan) {
                     thisPIU.heatingOperatingMode = HeatOpModeType::ConstantVolumeHeat;
                     thisPIU.SecAirMassFlow = thisPIU.MaxTotAirMassFlow;
@@ -1829,68 +1539,41 @@
             // determine secondary flow rate
             if (thisPIU.fanControlType == FanCntrlType::VariableSpeedFan &&
                 thisPIU.heatingControlType == HeatCntrlBehaviorType::StagedHeaterBehavior) {
-                CalcVariableSpeedPIUStagedHeatingBehavior(state, PIUNum, ZoneNode, QZnReq, PriOn, thisPIU.PriAirMassFlow);
+                CalcVariableSpeedPIUStagedHeatingBehavior(state, PIUNum, ZoneNodeNum, QZnReq, PriOn, thisPIU.PriAirMassFlow);
             } else if (thisPIU.fanControlType == FanCntrlType::VariableSpeedFan &&
                        thisPIU.heatingControlType == HeatCntrlBehaviorType::ModulatedHeaterBehavior) {
-                CalcVariableSpeedPIUModulatedHeatingBehavior(state, PIUNum, ZoneNode, QZnReq, PriOn, thisPIU.PriAirMassFlow);
+                CalcVariableSpeedPIUModulatedHeatingBehavior(state, PIUNum, ZoneNodeNum, QZnReq, PriOn, thisPIU.PriAirMassFlow);
             } else if (thisPIU.fanControlType == FanCntrlType::ConstantSpeedFan) {
                 thisPIU.heatingOperatingMode = HeatOpModeType::ConstantVolumeHeat;
                 thisPIU.SecAirMassFlow = max(0.0, thisPIU.MaxTotAirMassFlow - thisPIU.PriAirMassFlow);
             }
         } else {
-<<<<<<< HEAD
-            // cooling: set the primary air flow rate to meet the load.
-            // First calculate the fan temperature rise
-            // use only secondary air for this calculation
-            priAirInNode->MassFlowRate = 0.0;
-            secAirInNode->MassFlowRate = thisPIU.MaxTotAirMassFlow;
-            SimAirMixer(state, thisPIU.MixerName, thisPIU.Mixer_Num); // fire the mixer
-            state.dataFans->fans(thisPIU.Fan_Index)->simulate(state, FirstHVACIteration, _, _);
-
-            // fan temperature rise [C]
-            Real64 const FanDeltaTemp = heatCoilAirInNode->Temp - secAirInNode->Temp;
-            // using the required zone load, calculate the air temperature needed to meet the load
-            // PIU(PIUNum)%MaxTotAirMassFlow * CpAirZn * (OutletTempNeeded - dln->Node(ZoneNodeNum)%Temp) = QZnReq
-            Real64 const OutletTempNeeded = zoneNode->Temp + QZnReq / (thisPIU.MaxTotAirMassFlow * CpAirZn);
-            // mixer outlet temperature needed to meet cooling load
-            Real64 const MixTempNeeded = OutletTempNeeded - FanDeltaTemp;
-            if (MixTempNeeded <= priAirInNode->Temp) {
-                PriAirMassFlow = PriAirMassFlowMax;
-            } else if (MixTempNeeded >= priAirInNode->Temp && MixTempNeeded >= secAirInNode->Temp) {
-                PriAirMassFlow = PriAirMassFlowMin;
-            } else {
-                PriAirMassFlow = thisPIU.MaxTotAirMassFlow * (secAirInNode->Temp - MixTempNeeded) / max(SmallTempDiff, secAirInNode->Temp - priAirInNode->Temp);
-                PriAirMassFlow = min(max(PriAirMassFlow, PriAirMassFlowMin), PriAirMassFlowMax);
-=======
             if (thisPIU.fanControlType == FanCntrlType::ConstantSpeedFan) {
                 // cooling: set the primary air flow rate to meet the load.
                 // First calculate the fan temperature rise
                 // use only secondary air for this calculation
-                state.dataLoopNodes->Node(thisPIU.PriAirInNode).MassFlowRate = 0.0;
-                state.dataLoopNodes->Node(thisPIU.SecAirInNode).MassFlowRate = thisPIU.MaxTotAirMassFlow;
+                priAirInNode->MassFlowRate = 0.0;
+                secAirInNode->MassFlowRate = thisPIU.MaxTotAirMassFlow;
                 SimAirMixer(state, thisPIU.MixerName, thisPIU.Mixer_Num); // fire the mixer
                 state.dataFans->fans(thisPIU.Fan_Index)->simulate(state, FirstHVACIteration, _, _);
 
                 // fan temperature rise [C]
-                Real64 const FanDeltaTemp =
-                    state.dataLoopNodes->Node(thisPIU.HCoilInAirNode).Temp - state.dataLoopNodes->Node(thisPIU.SecAirInNode).Temp;
+                Real64 const FanDeltaTemp = heatCoilAirInNode->Temp - secAirInNode->Temp;
 
                 // using the required zone load, calculate the air temperature needed to meet the load
-                Real64 const OutletTempNeeded = state.dataLoopNodes->Node(ZoneNode).Temp + QZnReq / (thisPIU.MaxTotAirMassFlow * CpAirZn);
+                Real64 const OutletTempNeeded = zoneNode->Temp + QZnReq / (thisPIU.MaxTotAirMassFlow * CpAirZn);
 
                 // mixer outlet temperature needed to meet cooling load
                 Real64 const MixTempNeeded = OutletTempNeeded - FanDeltaTemp;
 
-                if (MixTempNeeded <= state.dataLoopNodes->Node(thisPIU.PriAirInNode).Temp) { //
+                if (MixTempNeeded <= priAirInNode->Temp) { //
                     thisPIU.PriAirMassFlow = PriAirMassFlowMax;
-                } else if (MixTempNeeded >= state.dataLoopNodes->Node(thisPIU.PriAirInNode).Temp &&
-                           MixTempNeeded >= state.dataLoopNodes->Node(thisPIU.SecAirInNode).Temp) {
+                } else if (MixTempNeeded >= priAirInNode->Temp && MixTempNeeded >= secAirInNode->Temp) {
                     thisPIU.PriAirMassFlow = PriAirMassFlowMin;
                 } else {
                     thisPIU.PriAirMassFlow =
-                        thisPIU.MaxTotAirMassFlow * (state.dataLoopNodes->Node(thisPIU.SecAirInNode).Temp - MixTempNeeded) /
-                        max(SmallTempDiff,
-                            state.dataLoopNodes->Node(thisPIU.SecAirInNode).Temp - state.dataLoopNodes->Node(thisPIU.PriAirInNode).Temp);
+                        thisPIU.MaxTotAirMassFlow * (secAirInNode->Temp - MixTempNeeded) /
+                        max(SmallTempDiff, secAirInNode->Temp - priAirInNode->Temp);
                     thisPIU.PriAirMassFlow = min(max(thisPIU.PriAirMassFlow, PriAirMassFlowMin), PriAirMassFlowMax);
                 }
                 thisPIU.SecAirMassFlow = max(0.0, thisPIU.MaxTotAirMassFlow - thisPIU.PriAirMassFlow);
@@ -1898,8 +1581,7 @@
                     thisPIU.coolingOperatingMode = CoolOpModeType::ConstantVolumeCool;
                 }
             } else if (thisPIU.fanControlType == FanCntrlType::VariableSpeedFan) {
-                CalcVariableSpeedPIUCoolingBehavior(state, PIUNum, ZoneNode, QZnReq, QToHeatSetPt, PriAirMassFlowMin, PriAirMassFlowMax);
->>>>>>> 15f64911
+                CalcVariableSpeedPIUCoolingBehavior(state, PIUNum, ZoneNodeNum, QZnReq, QToHeatSetPt, PriAirMassFlowMin, PriAirMassFlowMax);
             }
         }
     } else {
@@ -1907,15 +1589,10 @@
         thisPIU.PriAirMassFlow = 0.0;
         thisPIU.SecAirMassFlow = 0.0;
     }
-<<<<<<< HEAD
+
     // Set inlet node flowrates
-    priAirInNode->MassFlowRate = PriAirMassFlow;
-    secAirInNode->MassFlowRate = SecAirMassFlow;
-=======
-    // set inlet node flowrates
-    state.dataLoopNodes->Node(thisPIU.PriAirInNode).MassFlowRate = thisPIU.PriAirMassFlow;
-    state.dataLoopNodes->Node(thisPIU.SecAirInNode).MassFlowRate = thisPIU.SecAirMassFlow;
->>>>>>> 15f64911
+    priAirInNode->MassFlowRate = thisPIU.PriAirMassFlow;
+    secAirInNode->MassFlowRate = thisPIU.SecAirMassFlow;
     if (PriAirMassFlowMax == 0) {
         thisPIU.PriDamperPosition = 0;
     } else {
@@ -1943,13 +1620,7 @@
     }
 
     // the heating load seen by the reheat coil [W]
-<<<<<<< HEAD
-    Real64 const QActualHeating = QToHeatSetPt - heatCoilAirInNode->MassFlowRate * CpAirZn * (heatCoilAirInNode->Temp - zoneNode->Temp);
-=======
-    Real64 QActualHeating = QToHeatSetPt - state.dataLoopNodes->Node(thisPIU.HCoilInAirNode).MassFlowRate * CpAirZn *
-                                               (state.dataLoopNodes->Node(thisPIU.HCoilInAirNode).Temp - state.dataLoopNodes->Node(ZoneNode).Temp);
-
->>>>>>> 15f64911
+    Real64 QActualHeating = QToHeatSetPt - heatCoilAirInNode->MassFlowRate * CpAirZn * (heatCoilAirInNode->Temp - zoneNode->Temp);
     // check if heating coil is off
     if (((!UnitOn) || (QActualHeating < SmallLoad) || (state.dataHeatBalFanSys->TempControlType(ZoneNum) == HVAC::ThermostatType::SingleCooling) ||
          (thisPIU.PriAirMassFlow > PriAirMassFlowMin)) &&
@@ -1958,37 +1629,44 @@
     }
 
     // determine what is required of heater for current operating stage
-    if (thisPIU.heatingOperatingMode == HeatOpModeType::HeaterOff) {
+    switch (thisPIU.heatingOperatingMode) {
+    case HeatOpModeType::HeaterOff: 
+    case HeatOpModeType::StagedHeatFirstStage: {
         QCoilReq = 0.0;
-    } else if (thisPIU.heatingOperatingMode == HeatOpModeType::StagedHeatFirstStage) {
         QCoilReq = 0.0;
-    } else if (thisPIU.heatingOperatingMode == HeatOpModeType::ConstantVolumeHeat) {
+    } break;
+
+    case HeatOpModeType::ConstantVolumeHeat:
+    case HeatOpModeType::StagedHeatSecondStage:
+    case HeatOpModeType::ModulatedHeatFirstStage: {
         QCoilReq = QActualHeating;
-    } else if (thisPIU.heatingOperatingMode == HeatOpModeType::StagedHeatSecondStage) {
-        QCoilReq = QActualHeating;
-    } else if (thisPIU.heatingOperatingMode == HeatOpModeType::ModulatedHeatFirstStage) {
-        QCoilReq = QActualHeating;
-    } else if (thisPIU.heatingOperatingMode == HeatOpModeType::ModulatedHeatSecondStage) {
+    } break;
+            
+    case HeatOpModeType::ModulatedHeatSecondStage: {
         // find heater power to deliver design discharge air temperature
-        Real64 targetDATEnthalpy = Psychrometrics::PsyHFnTdbW(thisPIU.designHeatingDAT, state.dataLoopNodes->Node(ZoneNode).HumRat);
-        Real64 mixAirEnthalpy =
-            Psychrometrics::PsyHFnTdbW(state.dataLoopNodes->Node(thisPIU.HCoilInAirNode).Temp, state.dataLoopNodes->Node(ZoneNode).HumRat);
-        QCoilReq = state.dataLoopNodes->Node(thisPIU.HCoilInAirNode).MassFlowRate * (targetDATEnthalpy - mixAirEnthalpy);
-    } else if (thisPIU.heatingOperatingMode == HeatOpModeType::ModulatedHeatThirdStage) {
+        Real64 targetDATEnthalpy = Psychrometrics::PsyHFnTdbW(thisPIU.designHeatingDAT, zoneNode->HumRat);
+        Real64 mixAirEnthalpy = Psychrometrics::PsyHFnTdbW(heatCoilAirInNode->Temp, zoneNode->HumRat);
+        QCoilReq = heatCoilAirInNode->MassFlowRate * (targetDATEnthalpy - mixAirEnthalpy);
+    } break;
+
+    case HeatOpModeType::ModulatedHeatThirdStage: {
         // find heater power to deliver maximum discharge air temperature
-        Real64 HiLimitDATEnthalpy = Psychrometrics::PsyHFnTdbW(thisPIU.highLimitDAT, state.dataLoopNodes->Node(ZoneNode).HumRat);
-        Real64 mixAirEnthalpy =
-            Psychrometrics::PsyHFnTdbW(state.dataLoopNodes->Node(thisPIU.HCoilInAirNode).Temp, state.dataLoopNodes->Node(ZoneNode).HumRat);
-        Real64 QcoilLimit = state.dataLoopNodes->Node(thisPIU.HCoilInAirNode).MassFlowRate * (HiLimitDATEnthalpy - mixAirEnthalpy);
+        Real64 HiLimitDATEnthalpy = Psychrometrics::PsyHFnTdbW(thisPIU.highLimitDAT, zoneNode->HumRat);
+        Real64 mixAirEnthalpy = Psychrometrics::PsyHFnTdbW(heatCoilAirInNode->Temp, zoneNode->HumRat);
+        Real64 QcoilLimit = heatCoilAirInNode->MassFlowRate * (HiLimitDATEnthalpy - mixAirEnthalpy);
         if (QcoilLimit < QActualHeating) { // if requried power is too high use limit of coil discharge
             QCoilReq = QcoilLimit;
         } else {
             QCoilReq = QActualHeating;
         }
-    } else {
+    } break;
+
+    default: {
         ShowSevereError(state, "Incorrect series PIU heating operation.");
         ShowFatalError(state, format("Series PIU control failed for {}:{}", thisPIU.UnitType, thisPIU.Name));
-    }
+    } break;
+    } // switch()
+    
     if ((QCoilReq < SmallLoad) &&
         (thisPIU.heatingOperatingMode != HeatOpModeType::StagedHeatFirstStage)) { // reheat is off during the first stage of heating
         thisPIU.heatingOperatingMode = HeatOpModeType::HeaterOff;
@@ -2011,13 +1689,8 @@
                               thisPIU.UnitType,
                               thisPIU.HCoil_Index,
                               FirstHVACIteration,
-<<<<<<< HEAD
-                              QActualHeating,
+                              QCoilReq,
                               thisPIU.HotControlNodeNum,
-=======
-                              QCoilReq,
-                              thisPIU.HotControlNode,
->>>>>>> 15f64911
                               MaxWaterFlow,
                               MinWaterFlow,
                               thisPIU.HotControlOffset,
@@ -2033,39 +1706,14 @@
         break;
     }
     case HtgCoilType::SteamAirHeating: { // COIL:STEAM:AIRHEATING
-<<<<<<< HEAD
-        if (!HCoilOn) {
-            QCoilReq = 0.0;
-        } else {
-            QCoilReq = QToHeatSetPt - heatCoilAirInNode->MassFlowRate * CpAirZn * (heatCoilAirInNode->Temp - zoneNode->Temp);
-        }
-=======
->>>>>>> 15f64911
         SimulateSteamCoilComponents(state, thisPIU.HCoil, FirstHVACIteration, thisPIU.HCoil_Index, QCoilReq);
         break;
     }
     case HtgCoilType::Electric: { // COIL:ELECTRIC:HEATING
-<<<<<<< HEAD
-        if (!HCoilOn) {
-            QCoilReq = 0.0;
-        } else {
-            QCoilReq = QToHeatSetPt - heatCoilAirInNode->MassFlowRate * CpAirZn * (heatCoilAirInNode->Temp - zoneNode->Temp);
-        }
-=======
->>>>>>> 15f64911
         SimulateHeatingCoilComponents(state, thisPIU.HCoil, FirstHVACIteration, QCoilReq, thisPIU.HCoil_Index);
         break;
     }
     case HtgCoilType::Gas: { // COIL:GAS:HEATING
-<<<<<<< HEAD
-        if (!HCoilOn) {
-            QCoilReq = 0.0;
-        } else {
-            QCoilReq = QToHeatSetPt - heatCoilAirInNode->MassFlowRate * CpAirZn * (heatCoilAirInNode->Temp - zoneNode->Temp);
-        }
-=======
->>>>>>> 15f64911
-        SimulateHeatingCoilComponents(state, thisPIU.HCoil, FirstHVACIteration, QCoilReq, thisPIU.HCoil_Index);
         break;
     }
     default:
@@ -2073,27 +1721,17 @@
     }
 
     // Power supplied
-<<<<<<< HEAD
-    Real64 const PowerMet = airOutNode->MassFlowRate * (PsyHFnTdbW(airOutNode->Temp, zoneNode->HumRat) - PsyHFnTdbW(zoneNode->Temp, zoneNode->HumRat));
+    Real64 PowerMet = airOutNode->MassFlowRate * (PsyHFnTdbW(airOutNode->Temp, zoneNode->HumRat) - PsyHFnTdbW(zoneNode->Temp, zoneNode->HumRat));
     thisPIU.HeatingRate = max(0.0, PowerMet);
     thisPIU.SensCoolRate = std::abs(min(DataPrecisionGlobals::constant_zero, PowerMet));
+    thisPIU.TotMassFlowRate = airOutNode->MassFlowRate;
+    thisPIU.SecMassFlowRate = secAirInNode->MassFlowRate;
+    thisPIU.PriMassFlowRate = priAirInNode->MassFlowRate;
+    thisPIU.DischargeAirTemp = airOutNode->Temp;
     if (airOutNode->MassFlowRate == 0.0) {
         priAirInNode->MassFlowRate = 0.0;
         secAirInNode->MassFlowRate = 0.0;
-=======
-    Real64 PowerMet = state.dataLoopNodes->Node(thisPIU.OutAirNode).MassFlowRate *
-                      (PsyHFnTdbW(state.dataLoopNodes->Node(thisPIU.OutAirNode).Temp, state.dataLoopNodes->Node(ZoneNode).HumRat) -
-                       PsyHFnTdbW(state.dataLoopNodes->Node(ZoneNode).Temp, state.dataLoopNodes->Node(ZoneNode).HumRat));
-    thisPIU.HeatingRate = max(0.0, PowerMet);
-    thisPIU.SensCoolRate = std::abs(min(DataPrecisionGlobals::constant_zero, PowerMet));
-    thisPIU.TotMassFlowRate = state.dataLoopNodes->Node(thisPIU.OutAirNode).MassFlowRate;
-    thisPIU.SecMassFlowRate = state.dataLoopNodes->Node(thisPIU.SecAirInNode).MassFlowRate;
-    thisPIU.PriMassFlowRate = state.dataLoopNodes->Node(thisPIU.PriAirInNode).MassFlowRate;
-    thisPIU.DischargeAirTemp = state.dataLoopNodes->Node(thisPIU.OutAirNode).Temp;
-    if (state.dataLoopNodes->Node(thisPIU.OutAirNode).MassFlowRate == 0.0) {
-        state.dataLoopNodes->Node(thisPIU.PriAirInNode).MassFlowRate = 0.0;
-        state.dataLoopNodes->Node(thisPIU.SecAirInNode).MassFlowRate = 0.0;
->>>>>>> 15f64911
+
     }
     if (thisPIU.InducesPlenumAir) {
         state.dataHVACGlobal->PlenumInducedMassFlow = secAirInNode->MassFlowRate;
@@ -2101,13 +1739,10 @@
         state.dataHVACGlobal->PlenumInducedMassFlow = 0.0;
     }
     state.dataDefineEquipment->AirDistUnit(thisPIU.ADUNum).MassFlowRatePlenInd = state.dataHVACGlobal->PlenumInducedMassFlow;
-<<<<<<< HEAD
+
     airOutNode->MassFlowRateMax = thisPIU.MaxTotAirMassFlow;
-=======
-    state.dataLoopNodes->Node(thisPIU.OutAirNode).MassFlowRateMax = thisPIU.MaxTotAirMassFlow;
 
     ReportCurOperatingControlStage(state, PIUNum, UnitOn, thisPIU.heatingOperatingMode, thisPIU.coolingOperatingMode);
->>>>>>> 15f64911
 }
 
 void CalcParallelPIU(EnergyPlusData &state,
@@ -2163,7 +1798,6 @@
     // initialize local variables
     auto &thisPIU = state.dataPowerInductionUnits->PIU(PIUNum);
 
-<<<<<<< HEAD
     auto &dln = state.dataLoopNodes;
     auto *priAirInNode = dln->nodes(thisPIU.PriAirInNodeNum);
     auto *secAirInNode = dln->nodes(thisPIU.SecAirInNodeNum);
@@ -2175,23 +1809,18 @@
     Real64 const PriAirMassFlowMax = priAirInNode->MassFlowRateMaxAvail; // max primary air mass flow rate [kg/s]
     Real64 const PriAirMassFlowMin = priAirInNode->MassFlowRateMinAvail; // min primary air mass flow rate [kg/s]
     Real64 SecAirMassFlow = secAirInNode->MassFlowRate;                  // secondary air mass flow rate [kg/s]
-=======
-    Real64 const PriAirMassFlowMax = state.dataLoopNodes->Node(thisPIU.PriAirInNode).MassFlowRateMaxAvail; // max primary air mass flow rate [kg/s]
-    Real64 const PriAirMassFlowMin = state.dataLoopNodes->Node(thisPIU.PriAirInNode).MassFlowRateMinAvail; // min primary air mass flow rate [kg/s]
-    thisPIU.PriAirMassFlow = state.dataLoopNodes->Node(thisPIU.PriAirInNode).MassFlowRate;                 // primary air mass flow rate [kg/s]
-    thisPIU.SecAirMassFlow = state.dataLoopNodes->Node(thisPIU.SecAirInNode).MassFlowRate;                 // secondary air mass flow rate [kg/s]
->>>>>>> 15f64911
+
+    thisPIU.PriAirMassFlow = priAirInNode->MassFlowRate;                 // primary air mass flow rate [kg/s]
+    thisPIU.SecAirMassFlow = secAirInNode->MassFlowRate;                 // secondary air mass flow rate [kg/s]
+
     Real64 const QZnReq =
         state.dataZoneEnergyDemand->ZoneSysEnergyDemand(ZoneNum).RemainingOutputRequired; // heating or cooling needed by zone [Watts]
     Real64 const QToHeatSetPt =
         state.dataZoneEnergyDemand->ZoneSysEnergyDemand(ZoneNum).RemainingOutputReqToHeatSP; // [W]  remaining load to heating setpoint
-<<<<<<< HEAD
+
     Real64 const CpAirZn = PsyCpAirFnW(zoneNode->HumRat);          // zone air specific heat [J/kg-C]
-=======
-    Real64 const CpAirZn = PsyCpAirFnW(state.dataLoopNodes->Node(ZoneNode).HumRat);          // zone air specific heat [J/kg-C]
     thisPIU.heatingOperatingMode = HeatOpModeType::HeaterOff;
     thisPIU.coolingOperatingMode = CoolOpModeType::CoolerOff;
->>>>>>> 15f64911
 
     // On the first HVAC iteration the system values are given to the controller, but after that
     // the demand limits are in place and there needs to be feedback to the Zone Equipment
@@ -2233,10 +1862,10 @@
             } else {
                 if (thisPIU.fanControlType == FanCntrlType::VariableSpeedFan &&
                     thisPIU.heatingControlType == HeatCntrlBehaviorType::StagedHeaterBehavior) {
-                    CalcVariableSpeedPIUStagedHeatingBehavior(state, PIUNum, ZoneNode, QZnReq, PriOn, thisPIU.PriAirMassFlow);
+                    CalcVariableSpeedPIUStagedHeatingBehavior(state, PIUNum, ZoneNodeNum, QZnReq, PriOn, thisPIU.PriAirMassFlow);
                 } else if (thisPIU.fanControlType == FanCntrlType::VariableSpeedFan &&
                            thisPIU.heatingControlType == HeatCntrlBehaviorType::ModulatedHeaterBehavior) {
-                    CalcVariableSpeedPIUModulatedHeatingBehavior(state, PIUNum, ZoneNode, QZnReq, PriOn, thisPIU.PriAirMassFlow);
+                    CalcVariableSpeedPIUModulatedHeatingBehavior(state, PIUNum, ZoneNodeNum, QZnReq, PriOn, thisPIU.PriAirMassFlow);
                 } else if (thisPIU.fanControlType == FanCntrlType::ConstantSpeedFan) {
                     thisPIU.heatingOperatingMode = HeatOpModeType::ConstantVolumeHeat;
                     thisPIU.SecAirMassFlow = thisPIU.MaxSecAirMassFlow;
@@ -2271,10 +1900,10 @@
             // determine secondary flow rate
             if (thisPIU.fanControlType == FanCntrlType::VariableSpeedFan &&
                 thisPIU.heatingControlType == HeatCntrlBehaviorType::StagedHeaterBehavior) {
-                CalcVariableSpeedPIUStagedHeatingBehavior(state, PIUNum, ZoneNode, QZnReq, PriOn, thisPIU.PriAirMassFlow);
+                CalcVariableSpeedPIUStagedHeatingBehavior(state, PIUNum, ZoneNodeNum, QZnReq, PriOn, thisPIU.PriAirMassFlow);
             } else if (thisPIU.fanControlType == FanCntrlType::VariableSpeedFan &&
                        thisPIU.heatingControlType == HeatCntrlBehaviorType::ModulatedHeaterBehavior) {
-                CalcVariableSpeedPIUModulatedHeatingBehavior(state, PIUNum, ZoneNode, QZnReq, PriOn, thisPIU.PriAirMassFlow);
+                CalcVariableSpeedPIUModulatedHeatingBehavior(state, PIUNum, ZoneNodeNum, QZnReq, PriOn, thisPIU.PriAirMassFlow);
             } else if (thisPIU.fanControlType == FanCntrlType::ConstantSpeedFan) {
                 thisPIU.heatingOperatingMode = HeatOpModeType::ConstantVolumeHeat;
                 thisPIU.SecAirMassFlow = thisPIU.MaxSecAirMassFlow;
@@ -2292,37 +1921,20 @@
             // fan temperature rise [C]
             Real64 const FanDeltaTemp = heatCoilAirInNode->Temp - secAirInNode->Temp;
             // Assuming the fan is off, calculate the primary air flow needed to meet the zone cooling demand.
-            thisPIU.PriAirMassFlow =
-                QZnReq /
-<<<<<<< HEAD
-                (CpAirZn * min(-SmallTempDiff, (priAirInNode->Temp - zoneNode->Temp)));
-            PriAirMassFlow = min(max(PriAirMassFlow, PriAirMassFlowMin), PriAirMassFlowMax);
-=======
-                (CpAirZn * min(-SmallTempDiff, (state.dataLoopNodes->Node(thisPIU.PriAirInNode).Temp - state.dataLoopNodes->Node(ZoneNode).Temp)));
-            thisPIU.PriAirMassFlow = min(max(thisPIU.PriAirMassFlow, PriAirMassFlowMin), PriAirMassFlowMax);
->>>>>>> 15f64911
+            thisPIU.PriAirMassFlow = QZnReq / (CpAirZn * min(-SmallTempDiff, (priAirInNode->Temp - zoneNode->Temp)));
+            thisPIU.PriAirMassFlow = min(max(PriAirMassFlow, PriAirMassFlowMin), PriAirMassFlowMax);
+
             // check for fan on or off
             if ((thisPIU.PriAirMassFlow > thisPIU.FanOnAirMassFlow) && !ReheatRequired) {
                 thisPIU.SecAirMassFlow = 0.0; // Fan is off unless reheat is required; no secondary air; also reset fan flag
                 state.dataHVACGlobal->TurnFansOn = false;
             } else {
                 // fan is on; recalc primary air flow
-<<<<<<< HEAD
+
                 // CpAir*PriAirMassFlow*(Node(thisPIU.PriAirInNode)%Temp - Node(ZoneNodeNum)%Temp) +
                 //   CpAir*SecAirMassFlow*(Node(thisPIU.SecAirInNode)%Temp + FanDeltaTemp - Node(ZoneNodeNum)%Temp) = QZnReq
-                PriAirMassFlow =
-                    (QZnReq - CpAirZn * SecAirMassFlow *
-                                  (secAirInNode->Temp + FanDeltaTemp - zoneNode->Temp)) /
-                    (CpAirZn *
-                     min(-SmallTempDiff, (priAirInNode->Temp - zoneNode->Temp)));
-                PriAirMassFlow = min(max(PriAirMassFlow, PriAirMassFlowMin), PriAirMassFlowMax);
-                SecAirMassFlow = thisPIU.MaxSecAirMassFlow;
-=======
-                thisPIU.PriAirMassFlow =
-                    (QZnReq - CpAirZn * thisPIU.SecAirMassFlow *
-                                  (state.dataLoopNodes->Node(thisPIU.SecAirInNode).Temp + FanDeltaTemp - state.dataLoopNodes->Node(ZoneNode).Temp)) /
-                    (CpAirZn *
-                     min(-SmallTempDiff, (state.dataLoopNodes->Node(thisPIU.PriAirInNode).Temp - state.dataLoopNodes->Node(ZoneNode).Temp)));
+                thisPIU.PriAirMassFlow = (QZnReq - CpAirZn * SecAirMassFlow * (secAirInNode->Temp + FanDeltaTemp - zoneNode->Temp)) /
+                    (CpAirZn * min(-SmallTempDiff, (priAirInNode->Temp - zoneNode->Temp)));
                 thisPIU.PriAirMassFlow = min(max(thisPIU.PriAirMassFlow, PriAirMassFlowMin), PriAirMassFlowMax);
                 thisPIU.SecAirMassFlow = thisPIU.MaxSecAirMassFlow;
             }
@@ -2336,7 +1948,6 @@
                 } else {
                     thisPIU.coolingOperatingMode = CoolOpModeType::ConstantVolumeCool;
                 }
->>>>>>> 15f64911
             }
         }
     } else {
@@ -2344,17 +1955,12 @@
         thisPIU.PriAirMassFlow = 0.0;
         thisPIU.SecAirMassFlow = 0.0;
     }
-<<<<<<< HEAD
+
     // Set inlet node flowrates
-    priAirInNode->MassFlowRate = PriAirMassFlow;
-    secAirInNode->MassFlowRate = SecAirMassFlow;
-    secAirInNode->MassFlowRateMaxAvail = SecAirMassFlow;
-=======
-    // set inlet node flowrates
-    state.dataLoopNodes->Node(thisPIU.PriAirInNode).MassFlowRate = thisPIU.PriAirMassFlow;
-    state.dataLoopNodes->Node(thisPIU.SecAirInNode).MassFlowRate = thisPIU.SecAirMassFlow;
-    state.dataLoopNodes->Node(thisPIU.SecAirInNode).MassFlowRateMaxAvail = thisPIU.SecAirMassFlow;
->>>>>>> 15f64911
+    priAirInNode->MassFlowRate = thisPIU.PriAirMassFlow;
+    secAirInNode->MassFlowRate = thisPIU.SecAirMassFlow;
+    secAirInNode->MassFlowRateMaxAvail = thisPIU.SecAirMassFlow;
+
     if (PriAirMassFlowMax == 0) {
         thisPIU.PriDamperPosition = 0;
     } else {
@@ -2382,14 +1988,8 @@
     SimAirMixer(state, thisPIU.MixerName, thisPIU.Mixer_Num);
 
     // the heating load seen by the reheat coil [W]
-<<<<<<< HEAD
-    Real64 const QActualHeating =
-        QToHeatSetPt - heatCoilAirInNode->MassFlowRate * CpAirZn * (heatCoilAirInNode->Temp - zoneNode->Temp);
-=======
-    Real64 QActualHeating = QToHeatSetPt - state.dataLoopNodes->Node(thisPIU.HCoilInAirNode).MassFlowRate * CpAirZn *
-                                               (state.dataLoopNodes->Node(thisPIU.HCoilInAirNode).Temp - state.dataLoopNodes->Node(ZoneNode).Temp);
-
->>>>>>> 15f64911
+    Real64 QActualHeating = QToHeatSetPt - heatCoilAirInNode->MassFlowRate * CpAirZn * (heatCoilAirInNode->Temp - zoneNode->Temp);
+
     // check if heating coil is off
     if (((!UnitOn) || (QActualHeating < SmallLoad) || (state.dataHeatBalFanSys->TempControlType(ZoneNum) == HVAC::ThermostatType::SingleCooling) ||
          (thisPIU.PriAirMassFlow > PriAirMassFlowMin)) &&
@@ -2398,37 +1998,43 @@
     }
 
     // determine what is required of heater for current operating stage
-    if (thisPIU.heatingOperatingMode == HeatOpModeType::HeaterOff) {
+    switch (thisPIU.heatingOperatingMode) {
+    case HeatOpModeType::HeaterOff:
+    case HeatOpModeType::StagedHeatFirstStage: {
         QCoilReq = 0.0;
-    } else if (thisPIU.heatingOperatingMode == HeatOpModeType::StagedHeatFirstStage) {
-        QCoilReq = 0.0;
-    } else if (thisPIU.heatingOperatingMode == HeatOpModeType::ConstantVolumeHeat) {
+    } break;
+
+    case HeatOpModeType::ConstantVolumeHeat:
+    case HeatOpModeType::StagedHeatSecondStage: 
+    case HeatOpModeType::ModulatedHeatFirstStage: {
         QCoilReq = QActualHeating;
-    } else if (thisPIU.heatingOperatingMode == HeatOpModeType::StagedHeatSecondStage) {
-        QCoilReq = QActualHeating;
-    } else if (thisPIU.heatingOperatingMode == HeatOpModeType::ModulatedHeatFirstStage) {
-        QCoilReq = QActualHeating;
-    } else if (thisPIU.heatingOperatingMode == HeatOpModeType::ModulatedHeatSecondStage) {
+    } break;
+            
+    case HeatOpModeType::ModulatedHeatSecondStage: {
         // find heater power to deliver design discharge air temperature
-        Real64 targetDATEnthalpy = Psychrometrics::PsyHFnTdbW(thisPIU.designHeatingDAT, state.dataLoopNodes->Node(ZoneNode).HumRat);
-        Real64 mixAirEnthalpy =
-            Psychrometrics::PsyHFnTdbW(state.dataLoopNodes->Node(thisPIU.HCoilInAirNode).Temp, state.dataLoopNodes->Node(ZoneNode).HumRat);
-        QCoilReq = state.dataLoopNodes->Node(thisPIU.HCoilInAirNode).MassFlowRate * (targetDATEnthalpy - mixAirEnthalpy);
-    } else if (thisPIU.heatingOperatingMode == HeatOpModeType::ModulatedHeatThirdStage) {
+        Real64 targetDATEnthalpy = Psychrometrics::PsyHFnTdbW(thisPIU.designHeatingDAT, zoneNode->HumRat);
+        Real64 mixAirEnthalpy = Psychrometrics::PsyHFnTdbW(heatCoilAirInNode->Temp, zoneNode->HumRat);
+        QCoilReq = heatCoilAirInNode->MassFlowRate * (targetDATEnthalpy - mixAirEnthalpy);
+    } break;
+            
+    case HeatOpModeType::ModulatedHeatThirdStage: {
         // find heater power to deliver maximum discharge air temperature
-        Real64 HiLimitDATEnthalpy = Psychrometrics::PsyHFnTdbW(thisPIU.highLimitDAT, state.dataLoopNodes->Node(ZoneNode).HumRat);
-        Real64 mixAirEnthalpy =
-            Psychrometrics::PsyHFnTdbW(state.dataLoopNodes->Node(thisPIU.HCoilInAirNode).Temp, state.dataLoopNodes->Node(ZoneNode).HumRat);
-        Real64 QcoilLimit = state.dataLoopNodes->Node(thisPIU.HCoilInAirNode).MassFlowRate * (HiLimitDATEnthalpy - mixAirEnthalpy);
+        Real64 HiLimitDATEnthalpy = Psychrometrics::PsyHFnTdbW(thisPIU.highLimitDAT, zoneNode->HumRat);
+        Real64 mixAirEnthalpy = Psychrometrics::PsyHFnTdbW(heatCoilAirInNode->Temp, zoneNode->HumRat);
+        Real64 QcoilLimit = heatCoilAirInNode->MassFlowRate * (HiLimitDATEnthalpy - mixAirEnthalpy);
         if (QcoilLimit < QActualHeating) { // if requried power is too high use limit of coil discharge
             QCoilReq = QcoilLimit;
         } else {
             QCoilReq = QActualHeating;
         }
-    } else {
+    } break;
+
+    default: {
         ShowSevereError(state, "Incorrect parallel PIU heating operation.");
         ShowFatalError(state, format("Parallel PIU control failed for {}:{}", thisPIU.UnitType, thisPIU.Name));
-    }
+    } break;
+    } // switch()
+    
     if ((QCoilReq < SmallLoad) &&
         (thisPIU.heatingOperatingMode != HeatOpModeType::StagedHeatFirstStage)) { // reheat is off during the first stage of heating
         thisPIU.heatingOperatingMode = HeatOpModeType::HeaterOff;
@@ -2450,13 +2056,8 @@
                               thisPIU.UnitType,
                               thisPIU.HCoil_Index,
                               FirstHVACIteration,
-<<<<<<< HEAD
-                              QActualHeating,
+                              QCoilReq,
                               thisPIU.HotControlNodeNum,
-=======
-                              QCoilReq,
-                              thisPIU.HotControlNode,
->>>>>>> 15f64911
                               MaxWaterFlow,
                               MinWaterFlow,
                               thisPIU.HotControlOffset,
@@ -2472,38 +2073,14 @@
         break;
     }
     case HtgCoilType::SteamAirHeating: { // COIL:STEAM:AIRHEATING
-<<<<<<< HEAD
-        if (!HCoilOn) {
-            QCoilReq = 0.0;
-        } else {
-            QCoilReq = QToHeatSetPt - heatCoilAirInNode->MassFlowRate * CpAirZn * (heatCoilAirInNode->Temp - zoneNode->Temp);
-        }
-=======
->>>>>>> 15f64911
         SimulateSteamCoilComponents(state, thisPIU.HCoil, FirstHVACIteration, thisPIU.HCoil_Index, QCoilReq);
         break;
     }
     case HtgCoilType::Electric: { // COIL:ELECTRIC:HEATING
-<<<<<<< HEAD
-        if (!HCoilOn) {
-            QCoilReq = 0.0;
-        } else {
-            QCoilReq = QToHeatSetPt - heatCoilAirInNode->MassFlowRate * CpAirZn * (heatCoilAirInNode->Temp - zoneNode->Temp);
-        }
-=======
->>>>>>> 15f64911
         SimulateHeatingCoilComponents(state, thisPIU.HCoil, FirstHVACIteration, QCoilReq, thisPIU.HCoil_Index);
         break;
     }
     case HtgCoilType::Gas: { // COIL:GAS:HEATING
-<<<<<<< HEAD
-        if (!HCoilOn) {
-            QCoilReq = 0.0;
-        } else {
-            QCoilReq = QToHeatSetPt - heatCoilAirInNode->MassFlowRate * CpAirZn * (heatCoilAirInNode->Temp - zoneNode->Temp);
-        }
-=======
->>>>>>> 15f64911
         SimulateHeatingCoilComponents(state, thisPIU.HCoil, FirstHVACIteration, QCoilReq, thisPIU.HCoil_Index);
         break;
     }
@@ -2511,27 +2088,17 @@
         break;
     }
     // Power supplied
-<<<<<<< HEAD
-    Real64 const PowerMet = airOutNode->MassFlowRate * (PsyHFnTdbW(airOutNode->Temp, zoneNode->HumRat) - PsyHFnTdbW(zoneNode->Temp, zoneNode->HumRat));
+    Real64 PowerMet = airOutNode->MassFlowRate * (PsyHFnTdbW(airOutNode->Temp, zoneNode->HumRat) - PsyHFnTdbW(zoneNode->Temp, zoneNode->HumRat));
     thisPIU.HeatingRate = max(0.0, PowerMet);
     thisPIU.SensCoolRate = std::abs(min(DataPrecisionGlobals::constant_zero, PowerMet));
+    thisPIU.TotMassFlowRate = airOutNode->MassFlowRate;
+    thisPIU.SecMassFlowRate = secAirInNode->MassFlowRate;
+    thisPIU.PriMassFlowRate = priAirInNode->MassFlowRate;
+    thisPIU.DischargeAirTemp = airOutNode->Temp;
+
     if (airOutNode->MassFlowRate == 0.0) {
         priAirInNode->MassFlowRate = 0.0;
         secAirInNode->MassFlowRate = 0.0;
-=======
-    Real64 PowerMet = state.dataLoopNodes->Node(thisPIU.OutAirNode).MassFlowRate *
-                      (PsyHFnTdbW(state.dataLoopNodes->Node(thisPIU.OutAirNode).Temp, state.dataLoopNodes->Node(ZoneNode).HumRat) -
-                       PsyHFnTdbW(state.dataLoopNodes->Node(ZoneNode).Temp, state.dataLoopNodes->Node(ZoneNode).HumRat));
-    thisPIU.HeatingRate = max(0.0, PowerMet);
-    thisPIU.SensCoolRate = std::abs(min(DataPrecisionGlobals::constant_zero, PowerMet));
-    thisPIU.TotMassFlowRate = state.dataLoopNodes->Node(thisPIU.OutAirNode).MassFlowRate;
-    thisPIU.SecMassFlowRate = state.dataLoopNodes->Node(thisPIU.SecAirInNode).MassFlowRate;
-    thisPIU.PriMassFlowRate = state.dataLoopNodes->Node(thisPIU.PriAirInNode).MassFlowRate;
-    thisPIU.DischargeAirTemp = state.dataLoopNodes->Node(thisPIU.OutAirNode).Temp;
-    if (state.dataLoopNodes->Node(thisPIU.OutAirNode).MassFlowRate == 0.0) {
-        state.dataLoopNodes->Node(thisPIU.PriAirInNode).MassFlowRate = 0.0;
-        state.dataLoopNodes->Node(thisPIU.SecAirInNode).MassFlowRate = 0.0;
->>>>>>> 15f64911
     }
     if (thisPIU.InducesPlenumAir) {
         state.dataHVACGlobal->PlenumInducedMassFlow = secAirInNode->MassFlowRate;
@@ -2539,10 +2106,8 @@
         state.dataHVACGlobal->PlenumInducedMassFlow = 0.0;
     }
     state.dataDefineEquipment->AirDistUnit(thisPIU.ADUNum).MassFlowRatePlenInd = state.dataHVACGlobal->PlenumInducedMassFlow;
-<<<<<<< HEAD
+
     airOutNode->MassFlowRateMax = thisPIU.MaxPriAirMassFlow;
-=======
-    state.dataLoopNodes->Node(thisPIU.OutAirNode).MassFlowRateMax = thisPIU.MaxPriAirMassFlow;
 
     ReportCurOperatingControlStage(state, PIUNum, UnitOn, thisPIU.heatingOperatingMode, thisPIU.coolingOperatingMode);
 }
@@ -2610,15 +2175,18 @@
                                          Real64 const zoneLoad,
                                          Real64 const loadToHeatSetPt,
                                          Real64 const priAirMassFlowMin,
-                                         Real64 const priAirMassFlowMax)
+                                         [[maybe_unused]] Real64 const priAirMassFlowMax)
 {
     auto &thisPIU = state.dataPowerInductionUnits->PIU(piuNum);
     thisPIU.coolingOperatingMode = CoolOpModeType::CoolerOff;
 
+    auto &dln = state.dataLoopNodes;
+    auto *priAirInNode = dln->nodes(thisPIU.PriAirInNodeNum);
+    auto *secAirInNode = dln->nodes(thisPIU.SecAirInNodeNum);
     // set min primary flow and low secondary
-    state.dataLoopNodes->Node(thisPIU.PriAirInNode).MassFlowRate = priAirMassFlowMin;
+    priAirInNode->MassFlowRate = priAirMassFlowMin;
     Real64 TotAirMassFlow = thisPIU.MinTotAirMassFlow;
-    state.dataLoopNodes->Node(thisPIU.SecAirInNode).MassFlowRate = max(0.0, TotAirMassFlow - priAirMassFlowMin);
+    secAirInNode->MassFlowRate = max(0.0, TotAirMassFlow - priAirMassFlowMin);
 
     // calculate cooling provided to zone at minimum fan speed and minimum primary air mass flow
     Real64 qdotDelivMinPrim = CalcVariableSpeedPIUQdotDelivered(state, piuNum, zoneNode, false, TotAirMassFlow, thisPIU.MinFanTurnDownRatio);
@@ -2638,9 +2206,9 @@
         }
     } else {
         // check how much cooling provided at max fan and primary air
-        state.dataLoopNodes->Node(thisPIU.PriAirInNode).MassFlowRate = thisPIU.MaxPriAirMassFlow;
+        priAirInNode->MassFlowRate = thisPIU.MaxPriAirMassFlow;
         Real64 TotAirMassFlow = thisPIU.MaxTotAirMassFlow;
-        state.dataLoopNodes->Node(thisPIU.SecAirInNode).MassFlowRate = max(0.0, TotAirMassFlow - thisPIU.MaxPriAirMassFlow);
+        secAirInNode->MassFlowRate = max(0.0, TotAirMassFlow - thisPIU.MaxPriAirMassFlow);
         Real64 qdotDelivMaxFan = CalcVariableSpeedPIUQdotDelivered(state, piuNum, zoneNode, false, TotAirMassFlow, 1.0);
 
         if (zoneLoad <= qdotDelivMaxFan) { // not going to make it just run at max
@@ -2684,56 +2252,59 @@
 
 void CalcVariableSpeedPIUStagedHeatingBehavior(EnergyPlusData &state,
                                                int const piuNum,   // number of the current PIU being simulated
-                                               int const zoneNode, // zone node number
+                                               int const zoneNodeNum, // zone node number
                                                Real64 const zoneLoad,
                                                bool const pri,
                                                Real64 const primaryAirMassFlow)
 {
     auto &thisPIU = state.dataPowerInductionUnits->PIU(piuNum);
 
+    auto &dln = state.dataLoopNodes;
+    auto *priAirInNode = dln->nodes(thisPIU.PriAirInNodeNum);
+    auto *secAirInNode = dln->nodes(thisPIU.SecAirInNodeNum);
+    
     // Calculate heating provided to zone with no coil at the maximum secondary flow rate: "1st stage, max fan"
     if (pri) {
-        if (thisPIU.UnitType == "AirTerminal:SingleDuct:SeriesPIU:Reheat") {
-            state.dataLoopNodes->Node(thisPIU.PriAirInNode).MassFlowRate = thisPIU.MinPriAirMassFlow;
-            state.dataLoopNodes->Node(thisPIU.SecAirInNode).MassFlowRate = max(0.0, thisPIU.MaxTotAirMassFlow - thisPIU.MinPriAirMassFlow);
+        if (thisPIU.UnitType == "AirTerminal:SingleDuct:SeriesPIU:Reheat") { // Why are we comparing strings here?
+            priAirInNode->MassFlowRate = thisPIU.MinPriAirMassFlow;
+            secAirInNode->MassFlowRate = max(0.0, thisPIU.MaxTotAirMassFlow - thisPIU.MinPriAirMassFlow);
         } else if (thisPIU.UnitType == "AirTerminal:SingleDuct:ParallelPIU:Reheat") {
-            state.dataLoopNodes->Node(thisPIU.PriAirInNode).MassFlowRate = thisPIU.MinPriAirMassFlow;
-            state.dataLoopNodes->Node(thisPIU.SecAirInNode).MassFlowRate = thisPIU.MaxSecAirMassFlow;
+            priAirInNode->MassFlowRate = thisPIU.MinPriAirMassFlow;
+            secAirInNode->MassFlowRate = thisPIU.MaxSecAirMassFlow;
         }
     } else {
         if (thisPIU.UnitType == "AirTerminal:SingleDuct:SeriesPIU:Reheat") {
-            state.dataLoopNodes->Node(thisPIU.PriAirInNode).MassFlowRate = 0.0;
-            state.dataLoopNodes->Node(thisPIU.SecAirInNode).MassFlowRate = thisPIU.MaxTotAirMassFlow;
+            priAirInNode->MassFlowRate = 0.0;
+            secAirInNode->MassFlowRate = thisPIU.MaxTotAirMassFlow;
         } else if (thisPIU.UnitType == "AirTerminal:SingleDuct:ParallelPIU:Reheat") {
-            state.dataLoopNodes->Node(thisPIU.PriAirInNode).MassFlowRate = 0.0;
-            state.dataLoopNodes->Node(thisPIU.SecAirInNode).MassFlowRate = thisPIU.MaxSecAirMassFlow;
-        }
-    }
-    Real64 TotAirMassFlow =
-        state.dataLoopNodes->Node(thisPIU.PriAirInNode).MassFlowRate + state.dataLoopNodes->Node(thisPIU.SecAirInNode).MassFlowRate;
-    Real64 qdotDelivered1stStageMaxFan = CalcVariableSpeedPIUQdotDelivered(state, piuNum, zoneNode, false, TotAirMassFlow, 1.0);
+            priAirInNode->MassFlowRate = 0.0;
+            secAirInNode->MassFlowRate = thisPIU.MaxSecAirMassFlow;
+        }
+    }
+    Real64 TotAirMassFlow = priAirInNode->MassFlowRate + secAirInNode->MassFlowRate;
+    Real64 qdotDelivered1stStageMaxFan = CalcVariableSpeedPIUQdotDelivered(state, piuNum, zoneNodeNum, false, TotAirMassFlow, 1.0);
 
     // Calculate heating provided to zone with no coil at the minimum secondary flow rate: "1st stage, min fan"
     if (pri) {
         if (thisPIU.UnitType == "AirTerminal:SingleDuct:SeriesPIU:Reheat") {
-            state.dataLoopNodes->Node(thisPIU.PriAirInNode).MassFlowRate = thisPIU.MinPriAirMassFlow;
-            state.dataLoopNodes->Node(thisPIU.SecAirInNode).MassFlowRate = max(0.0, thisPIU.MinTotAirMassFlow - thisPIU.MinPriAirMassFlow);
+            priAirInNode->MassFlowRate = thisPIU.MinPriAirMassFlow;
+            secAirInNode->MassFlowRate = max(0.0, thisPIU.MinTotAirMassFlow - thisPIU.MinPriAirMassFlow);
         } else if (thisPIU.UnitType == "AirTerminal:SingleDuct:ParallelPIU:Reheat") {
-            state.dataLoopNodes->Node(thisPIU.PriAirInNode).MassFlowRate = thisPIU.MinPriAirMassFlow;
-            state.dataLoopNodes->Node(thisPIU.SecAirInNode).MassFlowRate = thisPIU.MinSecAirMassFlow;
+            priAirInNode->MassFlowRate = thisPIU.MinPriAirMassFlow;
+            secAirInNode->MassFlowRate = thisPIU.MinSecAirMassFlow;
         }
     } else {
         if (thisPIU.UnitType == "AirTerminal:SingleDuct:SeriesPIU:Reheat") {
-            state.dataLoopNodes->Node(thisPIU.PriAirInNode).MassFlowRate = 0.0;
-            state.dataLoopNodes->Node(thisPIU.SecAirInNode).MassFlowRate = thisPIU.MinTotAirMassFlow;
+            priAirInNode->MassFlowRate = 0.0;
+            secAirInNode->MassFlowRate = thisPIU.MinTotAirMassFlow;
         } else if (thisPIU.UnitType == "AirTerminal:SingleDuct:ParallelPIU:Reheat") {
-            state.dataLoopNodes->Node(thisPIU.PriAirInNode).MassFlowRate = 0.0;
-            state.dataLoopNodes->Node(thisPIU.SecAirInNode).MassFlowRate = thisPIU.MinSecAirMassFlow;
-        }
-    }
-    TotAirMassFlow = state.dataLoopNodes->Node(thisPIU.PriAirInNode).MassFlowRate + state.dataLoopNodes->Node(thisPIU.SecAirInNode).MassFlowRate;
+            priAirInNode->MassFlowRate = 0.0;
+            secAirInNode->MassFlowRate = thisPIU.MinSecAirMassFlow;
+        }
+    }
+    TotAirMassFlow = priAirInNode->MassFlowRate + secAirInNode->MassFlowRate;
     Real64 qdotDelivered1stStageMinFan =
-        CalcVariableSpeedPIUQdotDelivered(state, piuNum, zoneNode, false, TotAirMassFlow, thisPIU.MinFanTurnDownRatio);
+        CalcVariableSpeedPIUQdotDelivered(state, piuNum, zoneNodeNum, false, TotAirMassFlow, thisPIU.MinFanTurnDownRatio);
 
     if (qdotDelivered1stStageMinFan <= zoneLoad && qdotDelivered1stStageMaxFan >= zoneLoad) { // 1st of heating (no coil) can meet the load
         // Find fan speed/flow that meets the load through iteration
@@ -2743,8 +2314,8 @@
         int SolFla(0);               // Flag of solver
         Real64 fanSignal = 0.0;
         fanSignal = (1.0 - thisPIU.MinFanTurnDownRatio) * 0.5 + thisPIU.MinFanTurnDownRatio; // average speed as the initial value
-        auto f = [&state, piuNum, zoneLoad, zoneNode, primaryAirMassFlow](Real64 const fanSignal) {
-            return CalcVariableSpeedPIUHeatingResidual(state, fanSignal, piuNum, zoneLoad, zoneNode, primaryAirMassFlow, false, fanSignal);
+        auto f = [&state, piuNum, zoneLoad, zoneNodeNum, primaryAirMassFlow](Real64 const fanSignal) {
+            return CalcVariableSpeedPIUHeatingResidual(state, fanSignal, piuNum, zoneLoad, zoneNodeNum, primaryAirMassFlow, false, fanSignal);
         };
 
         General::SolveRoot(state, Acc, MaxIte, SolFla, fanSignal, f, thisPIU.MinFanTurnDownRatio, 1.0);
@@ -2783,13 +2354,16 @@
 
 Real64 CalcVariableSpeedPIUQdotDelivered(EnergyPlusData &state,
                                          int const piuNum,   // number of the current PIU being simulated
-                                         int const zoneNode, // zone node number
+                                         int const zoneNodeNum, // zone node number
                                          bool const useDAT,
                                          Real64 const totAirMassFlow,
                                          Real64 const fanTurnDown)
 {
-    Real64 qdotDelivered = 0.0;
     auto &thisPIU = state.dataPowerInductionUnits->PIU(piuNum);
+
+    auto &dln = state.dataLoopNodes;
+    auto const *zoneNode = dln->nodes(zoneNodeNum);
+    
     if (thisPIU.UnitType == "AirTerminal:SingleDuct:SeriesPIU:Reheat") {
         MixerComponent::SimAirMixer(state, thisPIU.MixerName, thisPIU.Mixer_Num);
         state.dataFans->fans(thisPIU.Fan_Index)->simulate(state, false, fanTurnDown, _);
@@ -2797,16 +2371,17 @@
         state.dataFans->fans(thisPIU.Fan_Index)->simulate(state, false, fanTurnDown, _);
         MixerComponent::SimAirMixer(state, thisPIU.MixerName, thisPIU.Mixer_Num);
     }
-    Real64 zoneEnthalpy = Psychrometrics::PsyHFnTdbW(state.dataLoopNodes->Node(zoneNode).Temp, state.dataLoopNodes->Node(zoneNode).HumRat);
+
+    
+    Real64 zoneEnthalpy = Psychrometrics::PsyHFnTdbW(zoneNode->Temp, zoneNode->HumRat);
     Real64 piuTemp = 0.0;
     if (useDAT) {
         piuTemp = thisPIU.designHeatingDAT;
     } else {
-        piuTemp = state.dataLoopNodes->Node(thisPIU.HCoilInAirNode).Temp;
-    }
-    Real64 piuEnthalpy = Psychrometrics::PsyHFnTdbW(piuTemp, state.dataLoopNodes->Node(zoneNode).HumRat);
-    qdotDelivered = totAirMassFlow * (piuEnthalpy - zoneEnthalpy);
-    return qdotDelivered;
+        piuTemp = dln->nodes(thisPIU.HCoilAirInNodeNum)->Temp;
+    }
+    Real64 piuEnthalpy = Psychrometrics::PsyHFnTdbW(piuTemp, zoneNode->HumRat);
+    return totAirMassFlow * (piuEnthalpy - zoneEnthalpy);
 }
 
 void CalcVariableSpeedPIUModulatedHeatingBehavior(EnergyPlusData &state,
@@ -2817,27 +2392,31 @@
                                                   Real64 const primaryAirMassFlow)
 {
     auto &thisPIU = state.dataPowerInductionUnits->PIU(piuNum);
-
+ 
+    auto &dln = state.dataLoopNodes;
+    auto *priAirInNode = dln->nodes(thisPIU.PriAirInNodeNum);
+    auto *secAirInNode = dln->nodes(thisPIU.SecAirInNodeNum);
+   
     // Calculate heating provided to zone with no coil at the minimum secondary flow rate: "1st stage, min fan"
     if (pri) {
-        if (thisPIU.UnitType == "AirTerminal:SingleDuct:SeriesPIU:Reheat") {
-            state.dataLoopNodes->Node(thisPIU.PriAirInNode).MassFlowRate = thisPIU.MinPriAirMassFlow;
-            state.dataLoopNodes->Node(thisPIU.SecAirInNode).MassFlowRate = max(0.0, thisPIU.MinTotAirMassFlow - thisPIU.MinPriAirMassFlow);
+            if (thisPIU.UnitType == "AirTerminal:SingleDuct:SeriesPIU:Reheat") { // Why are we using string compare here?
+            priAirInNode->MassFlowRate = thisPIU.MinPriAirMassFlow;
+            secAirInNode->MassFlowRate = max(0.0, thisPIU.MinTotAirMassFlow - thisPIU.MinPriAirMassFlow);
         } else if (thisPIU.UnitType == "AirTerminal:SingleDuct:ParallelPIU:Reheat") {
-            state.dataLoopNodes->Node(thisPIU.PriAirInNode).MassFlowRate = thisPIU.MinPriAirMassFlow;
-            state.dataLoopNodes->Node(thisPIU.SecAirInNode).MassFlowRate = thisPIU.MinSecAirMassFlow;
+            priAirInNode->MassFlowRate = thisPIU.MinPriAirMassFlow;
+            secAirInNode->MassFlowRate = thisPIU.MinSecAirMassFlow;
         }
     } else {
         if (thisPIU.UnitType == "AirTerminal:SingleDuct:SeriesPIU:Reheat") {
-            state.dataLoopNodes->Node(thisPIU.PriAirInNode).MassFlowRate = 0.0;
-            state.dataLoopNodes->Node(thisPIU.SecAirInNode).MassFlowRate = thisPIU.MinTotAirMassFlow;
+            priAirInNode->MassFlowRate = 0.0;
+            secAirInNode->MassFlowRate = thisPIU.MinTotAirMassFlow;
         } else if (thisPIU.UnitType == "AirTerminal:SingleDuct:ParallelPIU:Reheat") {
-            state.dataLoopNodes->Node(thisPIU.PriAirInNode).MassFlowRate = 0.0;
-            state.dataLoopNodes->Node(thisPIU.SecAirInNode).MassFlowRate = thisPIU.MinSecAirMassFlow;
+            priAirInNode->MassFlowRate = 0.0;
+            secAirInNode->MassFlowRate = thisPIU.MinSecAirMassFlow;
         }
     }
     Real64 TotAirMassFlow =
-        state.dataLoopNodes->Node(thisPIU.PriAirInNode).MassFlowRate + state.dataLoopNodes->Node(thisPIU.SecAirInNode).MassFlowRate;
+        priAirInNode->MassFlowRate + secAirInNode->MassFlowRate;
     Real64 qdotDeliveredEnd1stStage = CalcVariableSpeedPIUQdotDelivered(state, piuNum, zoneNode, true, TotAirMassFlow, thisPIU.MinFanTurnDownRatio);
     if (qdotDeliveredEnd1stStage >= zoneLoad) { // 1st stage, find heating power at minimum fan speed
         thisPIU.heatingOperatingMode = HeatOpModeType::ModulatedHeatFirstStage;
@@ -2849,22 +2428,22 @@
     } else {
         if (pri) {
             if (thisPIU.UnitType == "AirTerminal:SingleDuct:SeriesPIU:Reheat") {
-                state.dataLoopNodes->Node(thisPIU.PriAirInNode).MassFlowRate = thisPIU.MinPriAirMassFlow;
-                state.dataLoopNodes->Node(thisPIU.SecAirInNode).MassFlowRate = max(0.0, thisPIU.MaxTotAirMassFlow - thisPIU.MinPriAirMassFlow);
+                priAirInNode->MassFlowRate = thisPIU.MinPriAirMassFlow;
+                secAirInNode->MassFlowRate = max(0.0, thisPIU.MaxTotAirMassFlow - thisPIU.MinPriAirMassFlow);
             } else if (thisPIU.UnitType == "AirTerminal:SingleDuct:ParallelPIU:Reheat") {
-                state.dataLoopNodes->Node(thisPIU.PriAirInNode).MassFlowRate = thisPIU.MinPriAirMassFlow;
-                state.dataLoopNodes->Node(thisPIU.SecAirInNode).MassFlowRate = thisPIU.MaxSecAirMassFlow;
+                priAirInNode->MassFlowRate = thisPIU.MinPriAirMassFlow;
+                secAirInNode->MassFlowRate = thisPIU.MaxSecAirMassFlow;
             }
         } else {
             if (thisPIU.UnitType == "AirTerminal:SingleDuct:SeriesPIU:Reheat") {
-                state.dataLoopNodes->Node(thisPIU.PriAirInNode).MassFlowRate = 0.0;
-                state.dataLoopNodes->Node(thisPIU.SecAirInNode).MassFlowRate = thisPIU.MaxTotAirMassFlow;
+                priAirInNode->MassFlowRate = 0.0;
+                secAirInNode->MassFlowRate = thisPIU.MaxTotAirMassFlow;
             } else if (thisPIU.UnitType == "AirTerminal:SingleDuct:ParallelPIU:Reheat") {
-                state.dataLoopNodes->Node(thisPIU.PriAirInNode).MassFlowRate = 0.0;
-                state.dataLoopNodes->Node(thisPIU.SecAirInNode).MassFlowRate = thisPIU.MaxSecAirMassFlow;
-            }
-        }
-        TotAirMassFlow = state.dataLoopNodes->Node(thisPIU.PriAirInNode).MassFlowRate + state.dataLoopNodes->Node(thisPIU.SecAirInNode).MassFlowRate;
+                priAirInNode->MassFlowRate = 0.0;
+                secAirInNode->MassFlowRate = thisPIU.MaxSecAirMassFlow;
+            }
+        }
+        TotAirMassFlow = priAirInNode->MassFlowRate + secAirInNode->MassFlowRate;
         Real64 qdotDeliveredEnd2ndStage =
             CalcVariableSpeedPIUQdotDelivered(state, piuNum, zoneNode, true, TotAirMassFlow, thisPIU.MinFanTurnDownRatio);
         if (qdotDeliveredEnd2ndStage > zoneLoad) { // 2nd stage
@@ -2920,15 +2499,20 @@
     // 1st stage heating for staged heat, also used for undershoot case where cooling at min primary flow would push below heating
     // setpoint.
     auto &thisPIU = state.dataPowerInductionUnits->PIU(piuNum);
-    state.dataLoopNodes->Node(thisPIU.PriAirInNode).MassFlowRate = primaryMassFlow;
+
+    auto &dln = state.dataLoopNodes;
+    auto *priAirInNode = dln->nodes(thisPIU.PriAirInNodeNum);
+    auto *secAirInNode = dln->nodes(thisPIU.SecAirInNodeNum);
+
+    priAirInNode->MassFlowRate = primaryMassFlow;
     Real64 TotAirMassFlow = 0.0;
     if (thisPIU.UnitType == "AirTerminal:SingleDuct:SeriesPIU:Reheat") {
         TotAirMassFlow = fanSignal * thisPIU.MaxTotAirMassFlow;
-        state.dataLoopNodes->Node(thisPIU.SecAirInNode).MassFlowRate = max(0.0, TotAirMassFlow - primaryMassFlow);
+        secAirInNode->MassFlowRate = max(0.0, TotAirMassFlow - primaryMassFlow);
     } else {
         // parallel
         TotAirMassFlow = fanSignal * thisPIU.MaxSecAirMassFlow + primaryMassFlow;
-        state.dataLoopNodes->Node(thisPIU.SecAirInNode).MassFlowRate = fanSignal * thisPIU.MaxSecAirMassFlow;
+        secAirInNode->MassFlowRate = fanSignal * thisPIU.MaxSecAirMassFlow;
     }
 
     // calculate heating provided to zone
@@ -2944,18 +2528,23 @@
     // given trial cooling signal, calculate the cooling provided and a residual that compares what is delivered vs what the zone
     // needs. set the flows, controller acts on fan and damper simultaneously
     auto &thisPIU = state.dataPowerInductionUnits->PIU(piuNum);
+
+    auto &dln = state.dataLoopNodes;
+    auto *priAirInNode = dln->nodes(thisPIU.PriAirInNodeNum);
+    auto *secAirInNode = dln->nodes(thisPIU.SecAirInNodeNum);
+
     Real64 PriAirMassFlow = coolSignal * (thisPIU.MaxPriAirMassFlow - thisPIU.MinPriAirMassFlow) + thisPIU.MinPriAirMassFlow;
     Real64 TotAirMassFlow = coolSignal * (thisPIU.MaxTotAirMassFlow - thisPIU.MinTotAirMassFlow) + thisPIU.MinTotAirMassFlow;
     Real64 SecAirMassFlow = max(0.0, TotAirMassFlow - PriAirMassFlow);
-    state.dataLoopNodes->Node(thisPIU.PriAirInNode).MassFlowRate = PriAirMassFlow;
-    state.dataLoopNodes->Node(thisPIU.SecAirInNode).MassFlowRate = SecAirMassFlow;
+
+    priAirInNode->MassFlowRate = PriAirMassFlow;
+    secAirInNode->MassFlowRate = SecAirMassFlow;
 
     Real64 fanTurnDown = coolSignal * (1.0 - thisPIU.MinFanTurnDownRatio) + thisPIU.MinFanTurnDownRatio;
     Real64 qdotDelivered = CalcVariableSpeedPIUQdotDelivered(state, piuNum, zoneNodeNum, false, TotAirMassFlow, fanTurnDown);
     // formulate residual and return
     Real64 Residuum = (targetQznReq - qdotDelivered);
     return Residuum;
->>>>>>> 15f64911
 }
 
 void ReportPIU(EnergyPlusData &state, int const PIUNum) // number of the current fan coil unit being simulated
