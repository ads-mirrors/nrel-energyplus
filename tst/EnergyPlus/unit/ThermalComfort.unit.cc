--- conflicted
+++ resolved
@@ -2075,7 +2075,45 @@
     EXPECT_NEAR(RadTemp, 14.545, 0.1);
 }
 
-<<<<<<< HEAD
+TEST_F(EnergyPlusFixture, CalcFangerPMVTest)
+{
+    // Test of Fix for Defect #11112 (update PMV calculation to match current ASHRAE 55/ISO 7730
+    Real64 airTemp;
+    Real64 radTemp;
+    Real64 relHum;
+    Real64 airVel;
+    Real64 actLevel;
+    Real64 cloUnit;
+    Real64 workEff;
+    Real64 expectedAnswer;
+    Real64 actualAnswer;
+    Real64 constexpr closeEnough = 0.00001;
+
+    // Test 1: representative winter-ish conditions
+    airTemp = 20.0;
+    radTemp = 18.0;
+    relHum = 0.50;
+    airVel = 1.0;
+    actLevel = 58.2;
+    cloUnit = 1.5;
+    workEff = 0.0;
+    expectedAnswer = -0.715102;
+    actualAnswer = CalcFangerPMV(*state, airTemp, radTemp, relHum, airVel, actLevel, cloUnit, workEff);
+    EXPECT_NEAR(actualAnswer, expectedAnswer, closeEnough);
+
+    // Test 2: representative summer-ish conditions
+    airTemp = 25.0;
+    radTemp = 28.0;
+    relHum = 0.75;
+    airVel = 1.0;
+    actLevel = 80.0;
+    cloUnit = 0.8;
+    workEff = 0.0;
+    expectedAnswer = 0.644378;
+    actualAnswer = CalcFangerPMV(*state, airTemp, radTemp, relHum, airVel, actLevel, cloUnit, workEff);
+    EXPECT_NEAR(actualAnswer, expectedAnswer, closeEnough);
+}
+
 TEST_F(EnergyPlusFixture, ThermalComfortClothingValueReportVariableTest)
 {
     // Tests for Defect #11120 Fix
@@ -2163,43 +2201,4 @@
 
     CalcThermalComfortKSU(*state);
     EXPECT_NEAR(1.0, state->dataThermalComforts->ThermalComfortData(1).ClothingValue, closeEnough);
-=======
-TEST_F(EnergyPlusFixture, CalcFangerPMVTest)
-{
-    // Test of Fix for Defect #11112 (update PMV calculation to match current ASHRAE 55/ISO 7730
-    Real64 airTemp;
-    Real64 radTemp;
-    Real64 relHum;
-    Real64 airVel;
-    Real64 actLevel;
-    Real64 cloUnit;
-    Real64 workEff;
-    Real64 expectedAnswer;
-    Real64 actualAnswer;
-    Real64 constexpr closeEnough = 0.00001;
-
-    // Test 1: representative winter-ish conditions
-    airTemp = 20.0;
-    radTemp = 18.0;
-    relHum = 0.50;
-    airVel = 1.0;
-    actLevel = 58.2;
-    cloUnit = 1.5;
-    workEff = 0.0;
-    expectedAnswer = -0.715102;
-    actualAnswer = CalcFangerPMV(*state, airTemp, radTemp, relHum, airVel, actLevel, cloUnit, workEff);
-    EXPECT_NEAR(actualAnswer, expectedAnswer, closeEnough);
-
-    // Test 2: representative summer-ish conditions
-    airTemp = 25.0;
-    radTemp = 28.0;
-    relHum = 0.75;
-    airVel = 1.0;
-    actLevel = 80.0;
-    cloUnit = 0.8;
-    workEff = 0.0;
-    expectedAnswer = 0.644378;
-    actualAnswer = CalcFangerPMV(*state, airTemp, radTemp, relHum, airVel, actLevel, cloUnit, workEff);
-    EXPECT_NEAR(actualAnswer, expectedAnswer, closeEnough);
->>>>>>> aa87688d
 }