--- conflicted
+++ resolved
@@ -1611,25 +1611,15 @@
     this->Qactual = 0.0;
     this->FanPower = 0.0;
     this->OutletWaterTemp = state.dataLoopNodes->Node(waterInletNode).Temp;
-<<<<<<< HEAD
-    switch (state.dataPlnt->PlantLoop(this->LoopNum).LoopDemandCalcScheme) {
+    switch (state.dataPlnt->PlantLoop(this->plantLoc.loopNum).LoopDemandCalcScheme) {
     case DataPlant::LoopDemandCalcScheme::SingleSetPoint: {
-        TempSetPoint = state.dataPlnt->PlantLoop(this->LoopNum).LoopSide(this->LoopSideNum).TempSetPoint;
+        TempSetPoint = state.dataPlnt->PlantLoop(this->plantLoc.loopNum).LoopSide(this->plantLoc.loopSideNum).TempSetPoint;
     } break;
     case DataPlant::LoopDemandCalcScheme::DualSetPointDeadBand: {
-        TempSetPoint = state.dataPlnt->PlantLoop(this->LoopNum).LoopSide(this->LoopSideNum).TempSetPointHi;
+        TempSetPoint = state.dataPlnt->PlantLoop(this->plantLoc.loopNum).LoopSide(this->plantLoc.loopSideNum).TempSetPointHi;
     } break;
     default:
         break;
-=======
-    {
-        auto const SELECT_CASE_var(state.dataPlnt->PlantLoop(this->plantLoc.loopNum).LoopDemandCalcScheme);
-        if (SELECT_CASE_var == DataPlant::LoopDemandCalcScheme::SingleSetPoint) {
-            TempSetPoint = state.dataPlnt->PlantLoop(this->plantLoc.loopNum).LoopSide(this->plantLoc.loopSideNum).TempSetPoint;
-        } else if (SELECT_CASE_var == DataPlant::LoopDemandCalcScheme::DualSetPointDeadBand) {
-            TempSetPoint = state.dataPlnt->PlantLoop(this->plantLoc.loopNum).LoopSide(this->plantLoc.loopSideNum).TempSetPointHi;
-        }
->>>>>>> f9140ce8
     }
 
     //   MassFlowTol is a parameter to indicate a no flow condition
@@ -1729,25 +1719,15 @@
     this->Qactual = 0.0;
     this->FanPower = 0.0;
     this->OutletWaterTemp = state.dataLoopNodes->Node(waterInletNode).Temp;
-<<<<<<< HEAD
-    switch (state.dataPlnt->PlantLoop(this->LoopNum).LoopDemandCalcScheme) {
+    switch (state.dataPlnt->PlantLoop(this->plantLoc.loopNum).LoopDemandCalcScheme) {
     case DataPlant::LoopDemandCalcScheme::SingleSetPoint: {
-        TempSetPoint = state.dataPlnt->PlantLoop(this->LoopNum).LoopSide(this->LoopSideNum).TempSetPoint;
+        TempSetPoint = state.dataPlnt->PlantLoop(this->plantLoc.loopNum).LoopSide(this->plantLoc.loopSideNum).TempSetPoint;
     } break;
     case DataPlant::LoopDemandCalcScheme::DualSetPointDeadBand: {
-        TempSetPoint = state.dataPlnt->PlantLoop(this->LoopNum).LoopSide(this->LoopSideNum).TempSetPointHi;
+        TempSetPoint = state.dataPlnt->PlantLoop(this->plantLoc.loopNum).LoopSide(this->plantLoc.loopSideNum).TempSetPointHi;
     } break;
     default:
         break;
-=======
-    {
-        auto const SELECT_CASE_var(state.dataPlnt->PlantLoop(this->plantLoc.loopNum).LoopDemandCalcScheme);
-        if (SELECT_CASE_var == DataPlant::LoopDemandCalcScheme::SingleSetPoint) {
-            TempSetPoint = state.dataPlnt->PlantLoop(this->plantLoc.loopNum).LoopSide(this->plantLoc.loopSideNum).TempSetPoint;
-        } else if (SELECT_CASE_var == DataPlant::LoopDemandCalcScheme::DualSetPointDeadBand) {
-            TempSetPoint = state.dataPlnt->PlantLoop(this->plantLoc.loopNum).LoopSide(this->plantLoc.loopSideNum).TempSetPointHi;
-        }
->>>>>>> f9140ce8
     }
 
     // MassFlowTol is a parameter to indicate a no flow condition
@@ -1958,13 +1938,8 @@
     }
 
     // Check if OutletWaterTemp is below the minimum condenser loop temp and warn user
-<<<<<<< HEAD
-    LoopMinTemp = state.dataPlnt->PlantLoop(this->LoopNum).MinTemp;
+    LoopMinTemp = state.dataPlnt->PlantLoop(this->plantLoc.loopNum).MinTemp;
     if (this->OutletWaterTemp<LoopMinTemp &&this->WaterMassFlowRate> 0.0) {
-=======
-    LoopMinTemp = state.dataPlnt->PlantLoop(this->plantLoc.loopNum).MinTemp;
-    if (this->OutletWaterTemp < LoopMinTemp && this->WaterMassFlowRate > 0.0) {
->>>>>>> f9140ce8
         ++this->OutletWaterTempErrorCount;
 
         if (this->OutletWaterTempErrorCount < 2) {
