// EnergyPlus, Copyright (c) 1996-2022, The Board of Trustees of the University of Illinois,
// The Regents of the University of California, through Lawrence Berkeley National Laboratory
// (subject to receipt of any required approvals from the U.S. Dept. of Energy), Oak Ridge
// National Laboratory, managed by UT-Battelle, Alliance for Sustainable Energy, LLC, and other
// contributors. All rights reserved.
//
// NOTICE: This Software was developed under funding from the U.S. Department of Energy and the
// U.S. Government consequently retains certain rights. As such, the U.S. Government has been
// granted for itself and others acting on its behalf a paid-up, nonexclusive, irrevocable,
// worldwide license in the Software to reproduce, distribute copies to the public, prepare
// derivative works, and perform publicly and display publicly, and to permit others to do so.
//
// Redistribution and use in source and binary forms, with or without modification, are permitted
// provided that the following conditions are met:
//
// (1) Redistributions of source code must retain the above copyright notice, this list of
//     conditions and the following disclaimer.
//
// (2) Redistributions in binary form must reproduce the above copyright notice, this list of
//     conditions and the following disclaimer in the documentation and/or other materials
//     provided with the distribution.
//
// (3) Neither the name of the University of California, Lawrence Berkeley National Laboratory,
//     the University of Illinois, U.S. Dept. of Energy nor the names of its contributors may be
//     used to endorse or promote products derived from this software without specific prior
//     written permission.
//
// (4) Use of EnergyPlus(TM) Name. If Licensee (i) distributes the software in stand-alone form
//     without changes from the version obtained under this License, or (ii) Licensee makes a
//     reference solely to the software portion of its product, Licensee must refer to the
//     software as "EnergyPlus version X" software, where "X" is the version number Licensee
//     obtained under this License and may not use a different name for the software. Except as
//     specifically required in this Section (4), Licensee shall not use in a company name, a
//     product name, in advertising, publicity, or other promotional activities any name, trade
//     name, trademark, logo, or other designation of "EnergyPlus", "E+", "e+" or confusingly
//     similar designation, without the U.S. Department of Energy's prior written consent.
//
// THIS SOFTWARE IS PROVIDED BY THE COPYRIGHT HOLDERS AND CONTRIBUTORS "AS IS" AND ANY EXPRESS OR
// IMPLIED WARRANTIES, INCLUDING, BUT NOT LIMITED TO, THE IMPLIED WARRANTIES OF MERCHANTABILITY
// AND FITNESS FOR A PARTICULAR PURPOSE ARE DISCLAIMED. IN NO EVENT SHALL THE COPYRIGHT OWNER OR
// CONTRIBUTORS BE LIABLE FOR ANY DIRECT, INDIRECT, INCIDENTAL, SPECIAL, EXEMPLARY, OR
// CONSEQUENTIAL DAMAGES (INCLUDING, BUT NOT LIMITED TO, PROCUREMENT OF SUBSTITUTE GOODS OR
// SERVICES; LOSS OF USE, DATA, OR PROFITS; OR BUSINESS INTERRUPTION) HOWEVER CAUSED AND ON ANY
// THEORY OF LIABILITY, WHETHER IN CONTRACT, STRICT LIABILITY, OR TORT (INCLUDING NEGLIGENCE OR
// OTHERWISE) ARISING IN ANY WAY OUT OF THE USE OF THIS SOFTWARE, EVEN IF ADVISED OF THE
// POSSIBILITY OF SUCH DAMAGE.

// C++ Headers
#include <cmath>
#include <string>

// ObjexxFCL Headers
#include <ObjexxFCL/Array.functions.hh>
#include <ObjexxFCL/Fmath.hh>

// EnergyPlus Headers
#include <EnergyPlus/Autosizing/Base.hh>
#include <EnergyPlus/BranchNodeConnections.hh>
#include <EnergyPlus/Data/EnergyPlusData.hh>
#include <EnergyPlus/DataContaminantBalance.hh>
#include <EnergyPlus/DataConvergParams.hh>
#include <EnergyPlus/DataDefineEquip.hh>
#include <EnergyPlus/DataEnvironment.hh>
#include <EnergyPlus/DataHVACGlobals.hh>
#include <EnergyPlus/DataHeatBalFanSys.hh>
#include <EnergyPlus/DataHeatBalance.hh>
#include <EnergyPlus/DataLoopNode.hh>
#include <EnergyPlus/DataSizing.hh>
#include <EnergyPlus/DataZoneEnergyDemands.hh>
#include <EnergyPlus/DataZoneEquipment.hh>
#include <EnergyPlus/DualDuct.hh>
#include <EnergyPlus/GeneralRoutines.hh>
#include <EnergyPlus/GlobalNames.hh>
#include <EnergyPlus/InputProcessing/InputProcessor.hh>
#include <EnergyPlus/NodeInputManager.hh>
#include <EnergyPlus/OutputProcessor.hh>
#include <EnergyPlus/Psychrometrics.hh>
#include <EnergyPlus/ScheduleManager.hh>
#include <EnergyPlus/UtilityRoutines.hh>

namespace EnergyPlus {

namespace DualDuct {
    // Module containing the DualDuct simulation routines

    // MODULE INFORMATION:
    //       AUTHOR         Richard J. Liesen
    //       DATE WRITTEN   February 2000
    //       MODIFIED       Clayton Miller, Brent Griffith Aug. 2010 - Added DualDuctOA Terminal Unit to Simulate Decoupled OA/RA
    //       RE-ENGINEERED  na

    // PURPOSE OF THIS MODULE:
    // To encapsulate the data and algorithms required to
    // manage the DualDuct Systems Simulation

    constexpr std::string_view cCMO_DDConstantVolume = "AirTerminal:DualDuct:ConstantVolume";
    constexpr std::string_view cCMO_DDVariableVolume = "AirTerminal:DualDuct:VAV";
    constexpr std::string_view cCMO_DDVarVolOA = "AirTerminal:DualDuct:VAV:OutdoorAir";
    constexpr Real64 DualDuctMassFlowSetToler = DataConvergParams::HVACFlowRateToler * 0.00001;
    constexpr std::array<std::string_view, static_cast<int>(PerPersonMode::Num)> modeStrings = {"NOTSET", "CURRENTOCCUPANCY", "DESIGNOCCUPANCY"};
    constexpr std::array<std::string_view, static_cast<int>(DualDuctDamper::Num)> damperTypeStrings = {"ConstantVolume", "VAV", "VAV:OutdoorAir"};
    constexpr std::array<std::string_view, static_cast<int>(DualDuctDamper::Num)> cmoNameArray = {
        cCMO_DDConstantVolume, cCMO_DDVariableVolume, cCMO_DDVarVolOA};

    void SimulateDualDuct(
        EnergyPlusData &state, std::string_view CompName, bool const FirstHVACIteration, int const ZoneNum, int const ZoneNodeNum, int &CompIndex)
    {

        // SUBROUTINE INFORMATION:
        //       AUTHOR         Richard Liesen
        //       DATE WRITTEN   February 2000
        //       MODIFIED       na
        //       RE-ENGINEERED  na

        // PURPOSE OF THIS SUBROUTINE:
        // This subroutine manages Damper component simulation.
        // It is called from the SimAirLoopComponent
        // at the system time step.

        // SUBROUTINE LOCAL VARIABLE DECLARATIONS:
        int DDNum; // The Damper that you are currently loading input into

        // Obtains and Allocates Damper related parameters from input file
        if (state.dataDualDuct->GetDualDuctInputFlag) { // First time subroutine has been entered
            GetDualDuctInput(state);
            state.dataDualDuct->GetDualDuctInputFlag = false;
        }

        // Find the correct DDNumber with the AirLoop & CompNum from AirLoop Derived Type
        if (CompIndex == 0) {
            DDNum = UtilityRoutines::FindItemInList(CompName, state.dataDualDuct->dd_airterminal, &DualDuctAirTerminal::Name);
            if (DDNum == 0) {
                ShowFatalError(state, format("SimulateDualDuct: Damper not found={}", CompName));
            }
            CompIndex = DDNum;
        } else {
            DDNum = CompIndex;
            if (DDNum > state.dataDualDuct->NumDDAirTerminal || DDNum < 1) {
                ShowFatalError(state,
                               format("SimulateDualDuct: Invalid CompIndex passed={}, Number of Dampers={}, Damper name={}",
                                      CompIndex,
                                      state.dataDualDuct->NumDDAirTerminal,
                                      CompName));
            }
            if (state.dataDualDuct->dd_airterminal(DDNum).CheckEquipName) {
                if (CompName != state.dataDualDuct->dd_airterminal(DDNum).Name) {
                    ShowFatalError(state,
                                   format("SimulateDualDuct: Invalid CompIndex passed={}, Damper name={}, stored Damper Name for that index={}",
                                          CompIndex,
                                          CompName,
                                          state.dataDualDuct->dd_airterminal(DDNum).Name));
                }
                state.dataDualDuct->dd_airterminal(DDNum).CheckEquipName = false;
            }
        }

        auto &thisDualDuct(state.dataDualDuct->dd_airterminal(DDNum));

        if (CompIndex > 0) {
            state.dataSize->CurTermUnitSizingNum = state.dataDefineEquipment->AirDistUnit(thisDualDuct.ADUNum).TermUnitSizingNum;
            // With the correct DDNum Initialize
            thisDualDuct.InitDualDuct(state, FirstHVACIteration); // Initialize all Damper related parameters

            // Calculate the Correct Damper Model with the current DDNum
            switch (thisDualDuct.DamperType) {
            case DualDuctDamper::ConstantVolume: { // 'AirTerminal:DualDuct:ConstantVolume'
                thisDualDuct.SimDualDuctConstVol(state, ZoneNum, ZoneNodeNum);
            } break;
            case DualDuctDamper::VariableVolume: { // 'AirTerminal:DualDuct:VAV'
                thisDualDuct.SimDualDuctVarVol(state, ZoneNum, ZoneNodeNum);
            } break;
            case DualDuctDamper::OutdoorAir: {
                thisDualDuct.SimDualDuctVAVOutdoorAir(state, ZoneNum, ZoneNodeNum); // 'AirTerminal:DualDuct:VAV:OutdoorAir'
            } break;
            default:
                break;
            }

            // Update the current Damper to the outlet nodes
            thisDualDuct.UpdateDualDuct(state);
        } else {
            ShowFatalError(state, format("SimulateDualDuct: Damper not found={}", CompName));
        }
    }

    void GetDualDuctInput(EnergyPlusData &state)
    {

        // SUBROUTINE INFORMATION:
        //       AUTHOR         Richard Liesen
        //       DATE WRITTEN   April 1998
        //       MODIFIED       Julien Marrec of EffiBEM, 2017-12-18
        //       RE-ENGINEERED  na

        // PURPOSE OF THIS SUBROUTINE:
        // This subroutine is the main routine to call other input routines and Get routines

        // METHODOLOGY EMPLOYED:
        // Uses the status flags to trigger events.

        // SUBROUTINE PARAMETER DEFINITIONS:
        static constexpr std::string_view RoutineName("GetDualDuctInput: "); // include trailing bla

        // SUBROUTINE LOCAL VARIABLE DECLARATIONS:
        int NumAlphas;
        int NumNums;
        int IOStat;
        Array1D<Real64> NumArray(2, 0.0);
        Array1D_string AlphArray(7);
        Array1D_string cAlphaFields(7);       // Alpha field names
        Array1D_string cNumericFields(2);     // Numeric field names
        Array1D_bool lAlphaBlanks(7, true);   // Logical array, alpha field input BLANK = .TRUE.
        Array1D_bool lNumericBlanks(2, true); // Logical array, numeric field input BLANK = .TRUE.
        std::string CurrentModuleObject;      // for ease in getting objects
        bool ErrorsFound(false);              // If errors detected in input
        int SupAirIn;                         // controlled zone supply air inlet index
        int ADUNum;                           // loop control to search Air Distribution Units
        Real64 DummyOAFlow(0.0);

        int NumDualDuctConstVolDampers = state.dataInputProcessing->inputProcessor->getNumObjectsFound(state, cCMO_DDConstantVolume);
        int NumDualDuctVarVolDampers = state.dataInputProcessing->inputProcessor->getNumObjectsFound(state, cCMO_DDVariableVolume);
        state.dataDualDuct->NumDualDuctVarVolOA = state.dataInputProcessing->inputProcessor->getNumObjectsFound(state, cCMO_DDVarVolOA);
        state.dataDualDuct->NumDDAirTerminal = NumDualDuctConstVolDampers + NumDualDuctVarVolDampers + state.dataDualDuct->NumDualDuctVarVolOA;
        state.dataDualDuct->dd_airterminal.allocate(state.dataDualDuct->NumDDAirTerminal);
        state.dataDualDuct->UniqueDualDuctAirTerminalNames.reserve(state.dataDualDuct->NumDDAirTerminal);

        if (NumDualDuctConstVolDampers > 0) {
            CurrentModuleObject = cCMO_DDConstantVolume;
            for (int DamperIndex = 1; DamperIndex <= NumDualDuctConstVolDampers; ++DamperIndex) {

                // Load the info from the damper

                state.dataInputProcessing->inputProcessor->getObjectItem(state,
                                                                         CurrentModuleObject,
                                                                         DamperIndex,
                                                                         AlphArray,
                                                                         NumAlphas,
                                                                         NumArray,
                                                                         NumNums,
                                                                         IOStat,
                                                                         lNumericBlanks,
                                                                         lAlphaBlanks,
                                                                         cAlphaFields,
                                                                         cNumericFields);

                // Anything below this line in this control block should use DDNum
                int DDNum = DamperIndex;
                auto &thisDD = state.dataDualDuct->dd_airterminal(DDNum);
                GlobalNames::VerifyUniqueInterObjectName(
                    state, state.dataDualDuct->UniqueDualDuctAirTerminalNames, AlphArray(1), CurrentModuleObject, cAlphaFields(1), ErrorsFound);
                thisDD.Name = AlphArray(1);
                thisDD.DamperType = DualDuctDamper::ConstantVolume;
                if (lAlphaBlanks(2)) {
                    thisDD.SchedPtr = DataGlobalConstants::ScheduleAlwaysOn;
                } else {
                    thisDD.SchedPtr = ScheduleManager::GetScheduleIndex(state, AlphArray(2));
                    if (thisDD.SchedPtr == 0) {
                        ShowSevereError(state,
                                        format("{}, \"{}\" {} = {} not found.", CurrentModuleObject, thisDD.Name, cAlphaFields(2), AlphArray(2)));
                        ErrorsFound = true;
                    }
                }
                thisDD.OutletNodeNum = GetOnlySingleNode(state,
                                                         AlphArray(3),
                                                         ErrorsFound,
                                                         DataLoopNode::ConnectionObjectType::AirTerminalDualDuctConstantVolume,
                                                         thisDD.Name,
                                                         DataLoopNode::NodeFluidType::Air,
                                                         DataLoopNode::ConnectionType::Outlet,
                                                         NodeInputManager::CompFluidStream::Primary,
                                                         DataLoopNode::ObjectIsNotParent,
                                                         cAlphaFields(3));
                thisDD.HotAirInletNodeNum = GetOnlySingleNode(state,
                                                              AlphArray(4),
                                                              ErrorsFound,
                                                              DataLoopNode::ConnectionObjectType::AirTerminalDualDuctConstantVolume,
                                                              thisDD.Name,
                                                              DataLoopNode::NodeFluidType::Air,
                                                              DataLoopNode::ConnectionType::Inlet,
                                                              NodeInputManager::CompFluidStream::Primary,
                                                              DataLoopNode::ObjectIsNotParent,
                                                              cAlphaFields(4));
                thisDD.ColdAirInletNodeNum = GetOnlySingleNode(state,
                                                               AlphArray(5),
                                                               ErrorsFound,
                                                               DataLoopNode::ConnectionObjectType::AirTerminalDualDuctConstantVolume,
                                                               thisDD.Name,
                                                               DataLoopNode::NodeFluidType::Air,
                                                               DataLoopNode::ConnectionType::Inlet,
                                                               NodeInputManager::CompFluidStream::Primary,
                                                               DataLoopNode::ObjectIsNotParent,
                                                               cAlphaFields(5));

                thisDD.MaxAirVolFlowRate = NumArray(1);
                thisDD.ZoneMinAirFracDes = 0.0;

                // Register component set data - one for heat and one for cool
                BranchNodeConnections::TestCompSet(state, CurrentModuleObject + ":HEAT", thisDD.Name, AlphArray(4), AlphArray(3), "Air Nodes");
                BranchNodeConnections::TestCompSet(state, CurrentModuleObject + ":COOL", thisDD.Name, AlphArray(5), AlphArray(3), "Air Nodes");

                for (ADUNum = 1; ADUNum <= (int)state.dataDefineEquipment->AirDistUnit.size(); ++ADUNum) {
                    if (thisDD.OutletNodeNum == state.dataDefineEquipment->AirDistUnit(ADUNum).OutletNodeNum) {
                        state.dataDefineEquipment->AirDistUnit(ADUNum).InletNodeNum = thisDD.ColdAirInletNodeNum;
                        state.dataDefineEquipment->AirDistUnit(ADUNum).InletNodeNum2 = thisDD.HotAirInletNodeNum;
                        thisDD.ADUNum = ADUNum;
                    }
                }
                // one assumes if there isn't one assigned, it's an error?
                if (thisDD.ADUNum == 0) {
                    auto &thisObjType = damperTypeStrings[static_cast<int>(thisDD.DamperType)];
                    ShowSevereError(
                        state,
                        format("{}No matching List:Zone:AirTerminal for AirTerminal:DualDuct = [{},{}].", RoutineName, thisObjType, thisDD.Name));
                    ShowContinueError(state, "...should have outlet node=" + state.dataLoopNodes->NodeID(thisDD.OutletNodeNum));
                    ErrorsFound = true;
                } else {

                    // Fill the Zone Equipment data with the inlet node numbers of this unit.
                    for (int CtrlZone = 1; CtrlZone <= state.dataGlobal->NumOfZones; ++CtrlZone) {
                        auto &thisZoneEquipConfig = state.dataZoneEquip->ZoneEquipConfig(CtrlZone);
                        if (!state.dataZoneEquip->ZoneEquipConfig(CtrlZone).IsControlled) continue;
                        for (SupAirIn = 1; SupAirIn <= thisZoneEquipConfig.NumInletNodes; ++SupAirIn) {
                            if (thisDD.OutletNodeNum == thisZoneEquipConfig.InletNode(SupAirIn)) {
                                if (state.dataZoneEquip->ZoneEquipConfig(CtrlZone).AirDistUnitCool(SupAirIn).OutNode > 0) {
                                    ShowSevereError(state, "Error in connecting a terminal unit to a zone");
                                    ShowContinueError(state, state.dataLoopNodes->NodeID(thisDD.OutletNodeNum) + " already connects to another zone");
                                    ShowContinueError(state, "Occurs for terminal unit " + CurrentModuleObject + " = " + thisDD.Name);
                                    ShowContinueError(state, "Check terminal unit node names for errors");
                                    ErrorsFound = true;
                                } else {
                                    thisZoneEquipConfig.AirDistUnitCool(SupAirIn).InNode = thisDD.ColdAirInletNodeNum;
                                    thisZoneEquipConfig.AirDistUnitHeat(SupAirIn).InNode = thisDD.HotAirInletNodeNum;
                                    thisZoneEquipConfig.AirDistUnitCool(SupAirIn).OutNode = thisDD.OutletNodeNum;
                                    thisZoneEquipConfig.AirDistUnitHeat(SupAirIn).OutNode = thisDD.OutletNodeNum;
                                    state.dataDefineEquipment->AirDistUnit(thisDD.ADUNum).TermUnitSizingNum =
                                        thisZoneEquipConfig.AirDistUnitCool(SupAirIn).TermUnitSizingIndex;
                                    state.dataDefineEquipment->AirDistUnit(thisDD.ADUNum).ZoneEqNum = CtrlZone;
                                }
                                thisDD.CtrlZoneNum = CtrlZone;
                                thisDD.ActualZoneNum = thisZoneEquipConfig.ActualZoneNum;
                                thisDD.CtrlZoneInNodeIndex = SupAirIn;
                            }
                        }
                    }
                }
                // Setup the Average damper Position output variable
                // CurrentModuleObject='AirTerminal:DualDuct:ConstantVolume'
                SetupOutputVariable(state,
                                    "Zone Air Terminal Cold Supply Duct Damper Position",
                                    OutputProcessor::Unit::None,
                                    thisDD.ColdAirDamperPosition,
                                    OutputProcessor::SOVTimeStepType::System,
                                    OutputProcessor::SOVStoreType::Average,
                                    thisDD.Name);
                SetupOutputVariable(state,
                                    "Zone Air Terminal Hot Supply Duct Damper Position",
                                    OutputProcessor::Unit::None,
                                    thisDD.HotAirDamperPosition,
                                    OutputProcessor::SOVTimeStepType::System,
                                    OutputProcessor::SOVStoreType::Average,
                                    thisDD.Name);

            } // end Number of Damper Loop
        }

        if (NumDualDuctVarVolDampers > 0) {
            CurrentModuleObject = cCMO_DDVariableVolume;
            for (int DamperIndex = 1; DamperIndex <= NumDualDuctVarVolDampers; ++DamperIndex) {

                // Load the info from the damper

                state.dataInputProcessing->inputProcessor->getObjectItem(state,
                                                                         CurrentModuleObject,
                                                                         DamperIndex,
                                                                         AlphArray,
                                                                         NumAlphas,
                                                                         NumArray,
                                                                         NumNums,
                                                                         IOStat,
                                                                         lNumericBlanks,
                                                                         lAlphaBlanks,
                                                                         cAlphaFields,
                                                                         cNumericFields);

                // Anything below this line in this control block should use DDNum
                int DDNum = DamperIndex + NumDualDuctConstVolDampers;
                auto &thisDD = state.dataDualDuct->dd_airterminal(DDNum);
                GlobalNames::VerifyUniqueInterObjectName(
                    state, state.dataDualDuct->UniqueDualDuctAirTerminalNames, AlphArray(1), CurrentModuleObject, cAlphaFields(1), ErrorsFound);
                thisDD.Name = AlphArray(1);
                thisDD.DamperType = DualDuctDamper::VariableVolume;
                if (lAlphaBlanks(2)) {
                    thisDD.SchedPtr = DataGlobalConstants::ScheduleAlwaysOn;
                } else {
                    thisDD.SchedPtr = ScheduleManager::GetScheduleIndex(state, AlphArray(2));
                    if (thisDD.SchedPtr == 0) {
                        ShowSevereError(state,
                                        format("{}, \"{}\" {} = {} not found.", CurrentModuleObject, thisDD.Name, cAlphaFields(2), AlphArray(2)));
                        ErrorsFound = true;
                    }
                }
                thisDD.OutletNodeNum = GetOnlySingleNode(state,
                                                         AlphArray(3),
                                                         ErrorsFound,
                                                         DataLoopNode::ConnectionObjectType::AirTerminalDualDuctVAV,
                                                         thisDD.Name,
                                                         DataLoopNode::NodeFluidType::Air,
                                                         DataLoopNode::ConnectionType::Outlet,
                                                         NodeInputManager::CompFluidStream::Primary,
                                                         DataLoopNode::ObjectIsNotParent,
                                                         cAlphaFields(3));
                thisDD.HotAirInletNodeNum = GetOnlySingleNode(state,
                                                              AlphArray(4),
                                                              ErrorsFound,
                                                              DataLoopNode::ConnectionObjectType::AirTerminalDualDuctVAV,
                                                              thisDD.Name,
                                                              DataLoopNode::NodeFluidType::Air,
                                                              DataLoopNode::ConnectionType::Inlet,
                                                              NodeInputManager::CompFluidStream::Primary,
                                                              DataLoopNode::ObjectIsNotParent,
                                                              cAlphaFields(4));
                thisDD.ColdAirInletNodeNum = GetOnlySingleNode(state,
                                                               AlphArray(5),
                                                               ErrorsFound,
                                                               DataLoopNode::ConnectionObjectType::AirTerminalDualDuctVAV,
                                                               thisDD.Name,
                                                               DataLoopNode::NodeFluidType::Air,
                                                               DataLoopNode::ConnectionType::Inlet,
                                                               NodeInputManager::CompFluidStream::Primary,
                                                               DataLoopNode::ObjectIsNotParent,
                                                               cAlphaFields(5));

                thisDD.MaxAirVolFlowRate = NumArray(1);
                thisDD.ZoneMinAirFracDes = NumArray(2);

                // Register component set data - one for heat and one for cool
                BranchNodeConnections::TestCompSet(state, CurrentModuleObject + ":HEAT", thisDD.Name, AlphArray(4), AlphArray(3), "Air Nodes");
                BranchNodeConnections::TestCompSet(state, CurrentModuleObject + ":COOL", thisDD.Name, AlphArray(5), AlphArray(3), "Air Nodes");

                for (ADUNum = 1; ADUNum <= (int)state.dataDefineEquipment->AirDistUnit.size(); ++ADUNum) {
                    if (thisDD.OutletNodeNum == state.dataDefineEquipment->AirDistUnit(ADUNum).OutletNodeNum) {
                        state.dataDefineEquipment->AirDistUnit(ADUNum).InletNodeNum = thisDD.ColdAirInletNodeNum;
                        state.dataDefineEquipment->AirDistUnit(ADUNum).InletNodeNum2 = thisDD.HotAirInletNodeNum;
                        thisDD.ADUNum = ADUNum;
                    }
                }
                // one assumes if there isn't one assigned, it's an error?
                if (thisDD.ADUNum == 0) {
                    auto &thisObjType = damperTypeStrings[static_cast<int>(thisDD.DamperType)];
                    ShowSevereError(
                        state,
                        format("{}No matching List:Zone:AirTerminal for AirTerminal:DualDuct = [{},{}].", RoutineName, thisObjType, thisDD.Name));
                    ShowContinueError(state, format("...should have outlet node={}", state.dataLoopNodes->NodeID(thisDD.OutletNodeNum)));
                    ErrorsFound = true;
                } else {

                    // Fill the Zone Equipment data with the inlet node numbers of this unit.
                    for (int CtrlZone = 1; CtrlZone <= state.dataGlobal->NumOfZones; ++CtrlZone) {
                        auto &thisZoneEquipConfig = state.dataZoneEquip->ZoneEquipConfig(CtrlZone);
                        if (!state.dataZoneEquip->ZoneEquipConfig(CtrlZone).IsControlled) continue;
                        for (SupAirIn = 1; SupAirIn <= thisZoneEquipConfig.NumInletNodes; ++SupAirIn) {
                            if (thisDD.OutletNodeNum == thisZoneEquipConfig.InletNode(SupAirIn)) {
                                thisZoneEquipConfig.AirDistUnitCool(SupAirIn).InNode = thisDD.ColdAirInletNodeNum;
                                thisZoneEquipConfig.AirDistUnitHeat(SupAirIn).InNode = thisDD.HotAirInletNodeNum;
                                thisZoneEquipConfig.AirDistUnitCool(SupAirIn).OutNode = thisDD.OutletNodeNum;
                                thisZoneEquipConfig.AirDistUnitHeat(SupAirIn).OutNode = thisDD.OutletNodeNum;
                                state.dataDefineEquipment->AirDistUnit(thisDD.ADUNum).TermUnitSizingNum =
                                    thisZoneEquipConfig.AirDistUnitCool(SupAirIn).TermUnitSizingIndex;
                                state.dataDefineEquipment->AirDistUnit(thisDD.ADUNum).ZoneEqNum = CtrlZone;

                                thisDD.CtrlZoneNum = CtrlZone;
                                thisDD.ActualZoneNum = thisZoneEquipConfig.ActualZoneNum;
                                thisDD.CtrlZoneInNodeIndex = SupAirIn;
                            }
                        }
                    }
                }
                if (!lAlphaBlanks(6)) {
                    thisDD.OARequirementsPtr = UtilityRoutines::FindItemInList(AlphArray(6), state.dataSize->OARequirements);
                    if (thisDD.OARequirementsPtr == 0) {
                        ShowSevereError(state, cAlphaFields(6) + " = " + AlphArray(6) + " not found.");
                        ShowContinueError(state, format("Occurs in {} = {}", cCMO_DDVariableVolume, thisDD.Name));
                        ErrorsFound = true;
                    } else {
                        thisDD.NoOAFlowInputFromUser = false;
                    }
                }

                if (lAlphaBlanks(7)) {
                    thisDD.ZoneTurndownMinAirFrac = 1.0;
                    thisDD.ZoneTurndownMinAirFracSchExist = false;
                } else {
                    thisDD.ZoneTurndownMinAirFracSchPtr = ScheduleManager::GetScheduleIndex(state, AlphArray(7));
                    if (thisDD.ZoneTurndownMinAirFracSchPtr == 0) {
                        ShowSevereError(state, format("{} = {} not found.", cAlphaFields(7), AlphArray(7)));
                        ShowContinueError(state, format("Occurs in {} = {}", cCMO_DDVariableVolume, thisDD.Name));
                        ErrorsFound = true;
                    }
                    thisDD.ZoneTurndownMinAirFracSchExist = true;
                }

                // Setup the Average damper Position output variable
                // CurrentModuleObject='AirTerminal:DualDuct:VAV'
                SetupOutputVariable(state,
                                    "Zone Air Terminal Cold Supply Duct Damper Position",
                                    OutputProcessor::Unit::None,
                                    thisDD.ColdAirDamperPosition,
                                    OutputProcessor::SOVTimeStepType::System,
                                    OutputProcessor::SOVStoreType::Average,
                                    thisDD.Name);
                SetupOutputVariable(state,
                                    "Zone Air Terminal Hot Supply Duct Damper Position",
                                    OutputProcessor::Unit::None,
                                    thisDD.HotAirDamperPosition,
                                    OutputProcessor::SOVTimeStepType::System,
                                    OutputProcessor::SOVStoreType::Average,
                                    thisDD.Name);
                SetupOutputVariable(state,
                                    "Zone Air Terminal Outdoor Air Volume Flow Rate",
                                    OutputProcessor::Unit::m3_s,
                                    thisDD.OutdoorAirFlowRate,
                                    OutputProcessor::SOVTimeStepType::System,
                                    OutputProcessor::SOVStoreType::Average,
                                    thisDD.Name);
            } // end Number of Damper Loop
        }

        if (state.dataDualDuct->NumDualDuctVarVolOA > 0) {
            CurrentModuleObject = cCMO_DDVarVolOA;
            for (int DamperIndex = 1; DamperIndex <= state.dataDualDuct->NumDualDuctVarVolOA; ++DamperIndex) {

                // Load the info from the damper
                state.dataInputProcessing->inputProcessor->getObjectItem(state,
                                                                         CurrentModuleObject,
                                                                         DamperIndex,
                                                                         AlphArray,
                                                                         NumAlphas,
                                                                         NumArray,
                                                                         NumNums,
                                                                         IOStat,
                                                                         lNumericBlanks,
                                                                         lAlphaBlanks,
                                                                         cAlphaFields,
                                                                         cNumericFields);

                // Anything below this line in this control block should use DDNum
                int DDNum = DamperIndex + NumDualDuctConstVolDampers + NumDualDuctVarVolDampers;
                auto &thisDD = state.dataDualDuct->dd_airterminal(DDNum);
                GlobalNames::VerifyUniqueInterObjectName(
                    state, state.dataDualDuct->UniqueDualDuctAirTerminalNames, AlphArray(1), CurrentModuleObject, cAlphaFields(1), ErrorsFound);
                thisDD.Name = AlphArray(1);
                thisDD.DamperType = DualDuctDamper::OutdoorAir;
                if (lAlphaBlanks(2)) {
                    thisDD.SchedPtr = DataGlobalConstants::ScheduleAlwaysOn;
                } else {
                    thisDD.SchedPtr = ScheduleManager::GetScheduleIndex(state, AlphArray(2));
                    if (thisDD.SchedPtr == 0) {
                        ShowSevereError(state,
                                        format("{}, \"{}\" {} = {} not found.", CurrentModuleObject, thisDD.Name, cAlphaFields(2), AlphArray(2)));
                        ErrorsFound = true;
                    }
                }
                thisDD.OutletNodeNum = GetOnlySingleNode(state,
                                                         AlphArray(3),
                                                         ErrorsFound,
                                                         DataLoopNode::ConnectionObjectType::AirTerminalDualDuctVAVOutdoorAir,
                                                         thisDD.Name,
                                                         DataLoopNode::NodeFluidType::Air,
                                                         DataLoopNode::ConnectionType::Outlet,
                                                         NodeInputManager::CompFluidStream::Primary,
                                                         DataLoopNode::ObjectIsNotParent,
                                                         cAlphaFields(3));
                thisDD.OAInletNodeNum = GetOnlySingleNode(state,
                                                          AlphArray(4),
                                                          ErrorsFound,
                                                          DataLoopNode::ConnectionObjectType::AirTerminalDualDuctVAVOutdoorAir,
                                                          thisDD.Name,
                                                          DataLoopNode::NodeFluidType::Air,
                                                          DataLoopNode::ConnectionType::Inlet,
                                                          NodeInputManager::CompFluidStream::Primary,
                                                          DataLoopNode::ObjectIsNotParent,
                                                          cAlphaFields(4));

                if (!lAlphaBlanks(5)) {
                    thisDD.RecircAirInletNodeNum = GetOnlySingleNode(state,
                                                                     AlphArray(5),
                                                                     ErrorsFound,
                                                                     DataLoopNode::ConnectionObjectType::AirTerminalDualDuctVAVOutdoorAir,
                                                                     thisDD.Name,
                                                                     DataLoopNode::NodeFluidType::Air,
                                                                     DataLoopNode::ConnectionType::Inlet,
                                                                     NodeInputManager::CompFluidStream::Primary,
                                                                     DataLoopNode::ObjectIsNotParent,
                                                                     cAlphaFields(5));
                } else {
                    // for this model, we intentionally allow not using the recirc side
                    thisDD.RecircIsUsed = false;
                }

                thisDD.MaxAirVolFlowRate = NumArray(1);
                thisDD.MaxAirMassFlowRate = thisDD.MaxAirVolFlowRate * state.dataEnvrn->StdRhoAir;

                // Register component set data - one for OA and one for RA
                BranchNodeConnections::TestCompSet(state, CurrentModuleObject + ":OutdoorAir", thisDD.Name, AlphArray(4), AlphArray(3), "Air Nodes");
                if (thisDD.RecircIsUsed) {
                    BranchNodeConnections::TestCompSet(
                        state, CurrentModuleObject + ":RecirculatedAir", thisDD.Name, AlphArray(5), AlphArray(3), "Air Nodes");
                }

                thisDD.OAPerPersonMode = static_cast<PerPersonMode>(getEnumerationValue(modeStrings, AlphArray(7)));
                if (thisDD.OAPerPersonMode == PerPersonMode::Invalid) {
                    thisDD.OAPerPersonMode = PerPersonMode::ModeNotSet;
                }
                // checks on this are done later

                for (ADUNum = 1; ADUNum <= (int)state.dataDefineEquipment->AirDistUnit.size(); ++ADUNum) {
                    if (thisDD.OutletNodeNum == state.dataDefineEquipment->AirDistUnit(ADUNum).OutletNodeNum) {
                        state.dataDefineEquipment->AirDistUnit(ADUNum).InletNodeNum = thisDD.OAInletNodeNum;
                        state.dataDefineEquipment->AirDistUnit(ADUNum).InletNodeNum2 = thisDD.RecircAirInletNodeNum;
                        thisDD.ADUNum = ADUNum;
                    }
                }
                // one assumes if there isn't one assigned, it's an error?
                if (thisDD.ADUNum == 0) {
                    auto &thisObjType = damperTypeStrings[static_cast<int>(thisDD.DamperType)];
                    ShowSevereError(
                        state,
                        format("{}No matching List:Zone:AirTerminal for AirTerminal:DualDuct = [{},{}].", RoutineName, thisObjType, thisDD.Name));
                    ShowContinueError(state, format("...should have outlet node={}", state.dataLoopNodes->NodeID(thisDD.OutletNodeNum)));
                    ErrorsFound = true;
                } else {

                    // Fill the Zone Equipment data with the inlet node numbers of this unit.
                    for (int CtrlZone = 1; CtrlZone <= state.dataGlobal->NumOfZones; ++CtrlZone) {
                        auto &thisZoneEquipConfig = state.dataZoneEquip->ZoneEquipConfig(CtrlZone);
                        if (!state.dataZoneEquip->ZoneEquipConfig(CtrlZone).IsControlled) continue;
                        for (SupAirIn = 1; SupAirIn <= thisZoneEquipConfig.NumInletNodes; ++SupAirIn) {
                            if (thisDD.OutletNodeNum == thisZoneEquipConfig.InletNode(SupAirIn)) {
                                if (thisDD.RecircIsUsed) {
                                    thisZoneEquipConfig.AirDistUnitCool(SupAirIn).InNode = thisDD.RecircAirInletNodeNum;
                                } else {
                                    thisZoneEquipConfig.AirDistUnitCool(SupAirIn).InNode = thisDD.OAInletNodeNum;
                                }
                                thisZoneEquipConfig.AirDistUnitHeat(SupAirIn).InNode = thisDD.OAInletNodeNum;
                                thisZoneEquipConfig.AirDistUnitCool(SupAirIn).OutNode = thisDD.OutletNodeNum;
                                thisZoneEquipConfig.AirDistUnitHeat(SupAirIn).OutNode = thisDD.OutletNodeNum;
                                state.dataDefineEquipment->AirDistUnit(thisDD.ADUNum).TermUnitSizingNum =
                                    thisZoneEquipConfig.AirDistUnitCool(SupAirIn).TermUnitSizingIndex;
                                state.dataDefineEquipment->AirDistUnit(thisDD.ADUNum).ZoneEqNum = CtrlZone;

                                thisDD.CtrlZoneNum = CtrlZone;
                                thisDD.ActualZoneNum = thisZoneEquipConfig.ActualZoneNum;
                                thisDD.CtrlZoneInNodeIndex = SupAirIn;
                            }
                        }
                    }
                }
                thisDD.OARequirementsPtr = UtilityRoutines::FindItemInList(AlphArray(6), state.dataSize->OARequirements);
                if (thisDD.OARequirementsPtr == 0) {
                    ShowSevereError(state, format("{} = {} not found.", cAlphaFields(6), AlphArray(6)));
                    ShowContinueError(state, format("Occurs in {} = {}", cCMO_DDVarVolOA, thisDD.Name));
                    ErrorsFound = true;
                } else {
                    thisDD.NoOAFlowInputFromUser = false;

                    // now fill design OA rate
                    thisDD.CalcOAOnlyMassFlow(state, DummyOAFlow, thisDD.DesignOAFlowRate);

                    if (thisDD.MaxAirVolFlowRate != DataSizing::AutoSize) {
                        BaseSizer::reportSizerOutput(
                            state, CurrentModuleObject, thisDD.Name, "Maximum Outdoor Air Flow Rate [m3/s]", thisDD.DesignOAFlowRate);

                        if (thisDD.RecircIsUsed) {
                            thisDD.DesignRecircFlowRate = thisDD.MaxAirVolFlowRate - thisDD.DesignOAFlowRate;
                            thisDD.DesignRecircFlowRate = max(0.0, thisDD.DesignRecircFlowRate);
                            BaseSizer::reportSizerOutput(
                                state, CurrentModuleObject, thisDD.Name, "Maximum Recirculated Air Flow Rate [m3/s]", thisDD.DesignRecircFlowRate);
                        } else {
                            if (thisDD.MaxAirVolFlowRate < thisDD.DesignOAFlowRate) {
                                ShowSevereError(state,
                                                format("The value {:.5R} in {}is lower than the outdoor air requirement.",
                                                       thisDD.MaxAirVolFlowRate,
                                                       cNumericFields(1)));
                                ShowContinueError(state, format("Occurs in {} = {}", cCMO_DDVarVolOA, thisDD.Name));
                                ShowContinueError(state, format("The design outdoor air requirement is {:.5R}", thisDD.DesignOAFlowRate));
                                ErrorsFound = true;
                            }
                        }
                    }
                }

                if (thisDD.OAPerPersonMode == PerPersonMode::ModeNotSet) {
                    DummyOAFlow = state.dataSize->OARequirements(thisDD.OARequirementsPtr).OAFlowPerPerson;
                    if ((DummyOAFlow == 0.0) && (lAlphaBlanks(7))) {       // no worries
                                                                           // do nothing, okay since no per person requirement involved
                    } else if ((DummyOAFlow > 0.0) && (lAlphaBlanks(7))) { // missing input
                        ShowSevereError(state, cAlphaFields(7) + " was blank.");
                        ShowContinueError(state, format("Occurs in {} = {}", cCMO_DDVarVolOA, thisDD.Name));
                        ShowContinueError(state, R"(Valid choices are "CurrentOccupancy" or "DesignOccupancy")");
                        ErrorsFound = true;
                    } else if ((DummyOAFlow > 0.0) && !(lAlphaBlanks(7))) { // incorrect input
                        ShowSevereError(state, cAlphaFields(7) + " = " + AlphArray(7) + " not a valid key choice.");
                        ShowContinueError(state, format("Occurs in {} = {}", cCMO_DDVarVolOA, thisDD.Name));
                        ShowContinueError(state, R"(Valid choices are "CurrentOccupancy" or "DesignOccupancy")");
                        ErrorsFound = true;
                    }
                }

                // Setup the Average damper Position output variable
                SetupOutputVariable(state,
                                    "Zone Air Terminal Outdoor Air Duct Damper Position",
                                    OutputProcessor::Unit::None,
                                    thisDD.OADamperPosition,
                                    OutputProcessor::SOVTimeStepType::System,
                                    OutputProcessor::SOVStoreType::Average,
                                    thisDD.Name);
                SetupOutputVariable(state,
                                    "Zone Air Terminal Recirculated Air Duct Damper Position",
                                    OutputProcessor::Unit::None,
                                    thisDD.RecircAirDamperPosition,
                                    OutputProcessor::SOVTimeStepType::System,
                                    OutputProcessor::SOVStoreType::Average,
                                    thisDD.Name);
                SetupOutputVariable(state,
                                    "Zone Air Terminal Outdoor Air Fraction",
                                    OutputProcessor::Unit::None,
                                    thisDD.OAFraction,
                                    OutputProcessor::SOVTimeStepType::System,
                                    OutputProcessor::SOVStoreType::Average,
                                    thisDD.Name);

            } // end Number of Damper Loop
        }

        if (ErrorsFound) {
            ShowFatalError(state, std::string{RoutineName} + "Errors found in input.  Preceding condition(s) cause termination.");
        }
    }

    void DualDuctAirTerminal::InitDualDuct(EnergyPlusData &state, bool const FirstHVACIteration)
    {

        // SUBROUTINE INFORMATION:
        //       AUTHOR         Richard J. Liesen
        //       DATE WRITTEN   February 1998
        //       MODIFIED       na
        //       RE-ENGINEERED  na

        // PURPOSE OF THIS SUBROUTINE:
        // This subroutine is for  initializations of the Damper Components.

        // METHODOLOGY EMPLOYED:
        // Uses the status flags to trigger events.

        // SUBROUTINE LOCAL VARIABLE DECLARATIONS:
        int HotInNode;
        int ColdInNode;
        int OAInNode; // Outdoor Air Inlet Node for VAV:OutdoorAir units
        int RAInNode; // Reciruclated Air Inlet Node for VAV:OutdoorAir units
        int OutNode;
        int Loop;          // Loop checking control variable
        Real64 PeopleFlow; // local sum variable, m3/s

        if (!state.dataDualDuct->ZoneEquipmentListChecked && state.dataZoneEquip->ZoneEquipInputsFilled) {
            state.dataDualDuct->ZoneEquipmentListChecked = true;
            // Check to see if there is a Air Distribution Unit on the Zone Equipment List
            for (Loop = 1; Loop <= state.dataDualDuct->NumDDAirTerminal; ++Loop) {
                if (this->ADUNum == 0) continue;
                if (DataZoneEquipment::CheckZoneEquipmentList(
                        state, "ZONEHVAC:AIRDISTRIBUTIONUNIT", state.dataDefineEquipment->AirDistUnit(this->ADUNum).Name))
                    continue;
                ShowSevereError(state,
                                "InitDualDuct: ADU=[Air Distribution Unit," + state.dataDefineEquipment->AirDistUnit(this->ADUNum).Name +
                                    "] is not on any ZoneHVAC:EquipmentList.");
                if (this->DamperType == DualDuctDamper::ConstantVolume) {
                    ShowContinueError(state, format("...Dual Duct Damper=[{},{}] will not be simulated.", cCMO_DDConstantVolume, this->Name));
                } else if (this->DamperType == DualDuctDamper::VariableVolume) {
                    ShowContinueError(state, format("...Dual Duct Damper=[{},{}] will not be simulated.", cCMO_DDVariableVolume, this->Name));
                } else if (this->DamperType == DualDuctDamper::OutdoorAir) {
                    ShowContinueError(state, format("...Dual Duct Damper=[{},{}] will not be simulated.", cCMO_DDVarVolOA, this->Name));
                } else {
                    ShowContinueError(state, "...Dual Duct Damper=[unknown/invalid," + this->Name + "] will not be simulated.");
                }
            }
        }

        if (!state.dataGlobal->SysSizingCalc && this->MySizeFlag) {
            this->SizeDualDuct(state);
            this->MySizeFlag = false;
        }

        // Do the Begin Environment initializations
        if (state.dataGlobal->BeginEnvrnFlag && this->MyEnvrnFlag) {

            if (this->DamperType == DualDuctDamper::ConstantVolume || this->DamperType == DualDuctDamper::VariableVolume) {
                OutNode = this->OutletNodeNum;
                HotInNode = this->HotAirInletNodeNum;
                ColdInNode = this->ColdAirInletNodeNum;
                state.dataLoopNodes->Node(OutNode).MassFlowRateMax = this->MaxAirVolFlowRate * state.dataEnvrn->StdRhoAir;
                if (this->DamperType == DualDuctDamper::ConstantVolume) {
                    state.dataLoopNodes->Node(OutNode).MassFlowRateMin = 0.0;
                } else if (this->DamperType == DualDuctDamper::VariableVolume) {
                    // get dual duct air terminal box minimum flow fraction value
                    if (this->ZoneTurndownMinAirFracSchExist) {
                        this->ZoneTurndownMinAirFrac = ScheduleManager::GetScheduleMinValue(state, this->ZoneTurndownMinAirFracSchPtr);
                    } else {
                        this->ZoneTurndownMinAirFrac = 1.0;
                    }
                    state.dataLoopNodes->Node(OutNode).MassFlowRateMin =
                        state.dataLoopNodes->Node(OutNode).MassFlowRateMax * this->ZoneMinAirFracDes * this->ZoneTurndownMinAirFrac;
                } else {
                    state.dataLoopNodes->Node(OutNode).MassFlowRateMin = 0.0;
                }
                this->dd_airterminalHotAirInlet.AirMassFlowRateMax = state.dataLoopNodes->Node(OutNode).MassFlowRateMax;
                this->dd_airterminalColdAirInlet.AirMassFlowRateMax = state.dataLoopNodes->Node(OutNode).MassFlowRateMax;
                state.dataLoopNodes->Node(HotInNode).MassFlowRateMax = state.dataLoopNodes->Node(OutNode).MassFlowRateMax;
                state.dataLoopNodes->Node(ColdInNode).MassFlowRateMax = state.dataLoopNodes->Node(OutNode).MassFlowRateMax;
                state.dataLoopNodes->Node(HotInNode).MassFlowRateMin = 0.0;
                state.dataLoopNodes->Node(ColdInNode).MassFlowRateMin = 0.0;
                this->MyEnvrnFlag = false;

            } else if (this->DamperType == DualDuctDamper::OutdoorAir) {
                // Initialize for DualDuct:VAV:OutdoorAir
                OutNode = this->OutletNodeNum;
                OAInNode = this->OAInletNodeNum;
                if (this->RecircIsUsed) RAInNode = this->RecircAirInletNodeNum;
                state.dataLoopNodes->Node(OutNode).MassFlowRateMax = this->MaxAirMassFlowRate;
                state.dataLoopNodes->Node(OutNode).MassFlowRateMin = 0.0;
                this->dd_airterminalOAInlet.AirMassFlowRateMax = this->DesignOAFlowRate * state.dataEnvrn->StdRhoAir;
                if (this->RecircIsUsed) {
                    this->dd_airterminalRecircAirInlet.AirMassFlowRateMax = this->MaxAirMassFlowRate - this->dd_airterminalOAInlet.AirMassFlowRateMax;
                    state.dataLoopNodes->Node(RAInNode).MassFlowRateMax = this->dd_airterminalRecircAirInlet.AirMassFlowRateMax;
                    state.dataLoopNodes->Node(RAInNode).MassFlowRateMin = 0.0;
                    this->dd_airterminalRecircAirInlet.AirMassFlowDiffMag = 1.0e-10 * this->dd_airterminalRecircAirInlet.AirMassFlowRateMax;
                }
                state.dataLoopNodes->Node(OAInNode).MassFlowRateMax = this->dd_airterminalOAInlet.AirMassFlowRateMax;
                state.dataLoopNodes->Node(OAInNode).MassFlowRateMin = 0.0;
                // figure per person by design level for the OA duct.
                PeopleFlow = 0.0;
                for (Loop = 1; Loop <= state.dataHeatBal->TotPeople; ++Loop) {
                    if (state.dataHeatBal->People(Loop).ZonePtr != this->ActualZoneNum) continue;
                    int damperOAFlowMethod = state.dataSize->OARequirements(this->OARequirementsPtr).OAFlowMethod;
                    if (damperOAFlowMethod == DataSizing::OAFlowPPer || damperOAFlowMethod == DataSizing::OAFlowSum ||
                        damperOAFlowMethod == DataSizing::OAFlowMax) {
                        PeopleFlow +=
                            state.dataHeatBal->People(Loop).NumberOfPeople * state.dataSize->OARequirements(this->OARequirementsPtr).OAFlowPerPerson;
                    }
                }
                this->MyEnvrnFlag = false;
            }
        }

        if (!state.dataGlobal->BeginEnvrnFlag) {
            this->MyEnvrnFlag = true;
        }

        // Find air loop associated with this terminal unit
        if (this->MyAirLoopFlag) {
            if (this->AirLoopNum == 0) {
                if ((this->CtrlZoneNum > 0) && (this->CtrlZoneInNodeIndex > 0)) {
                    this->AirLoopNum = state.dataZoneEquip->ZoneEquipConfig(this->CtrlZoneNum).InletNodeAirLoopNum(this->CtrlZoneInNodeIndex);
                    state.dataDefineEquipment->AirDistUnit(this->ADUNum).AirLoopNum = this->AirLoopNum;
                    // Don't set MyAirLoopFlag to false yet because airloopnums might not be populated yet
                }
            } else {
                this->MyAirLoopFlag = false;
            }
        }

        // Initialize the Inlet Nodes of the Sys
        if (this->DamperType == DualDuctDamper::ConstantVolume || this->DamperType == DualDuctDamper::VariableVolume) {
            HotInNode = this->HotAirInletNodeNum;
            ColdInNode = this->ColdAirInletNodeNum;
            OutNode = this->OutletNodeNum;
        } else if (this->DamperType == DualDuctDamper::OutdoorAir) {
            OAInNode = this->OAInletNodeNum;
            if (this->RecircIsUsed) RAInNode = this->RecircAirInletNodeNum;
            OutNode = this->OutletNodeNum;
        }

        if (FirstHVACIteration) {
            //     CALL DisplayString('Init First HVAC Iteration {'//TRIM(  dd_airterminal(DDNum)%DamperName)//'}') !-For debugging - REMOVE
            // The first time through set the mass flow rate to the Max
            // Take care of the flow rates first. For Const Vol and VAV.
            if (this->DamperType == DualDuctDamper::ConstantVolume || this->DamperType == DualDuctDamper::VariableVolume) {
                auto &thisHotInNode = state.dataLoopNodes->Node(HotInNode);
                auto &thisColdInNode = state.dataLoopNodes->Node(ColdInNode);
                Real64 schedValue = ScheduleManager::GetCurrentScheduleValue(state, this->SchedPtr);
                if ((thisHotInNode.MassFlowRate > 0.0) && (schedValue > 0.0)) {
                    thisHotInNode.MassFlowRate = this->dd_airterminalHotAirInlet.AirMassFlowRateMax;
                } else {
                    thisHotInNode.MassFlowRate = 0.0;
                }
                if ((thisColdInNode.MassFlowRate > 0.0) && (schedValue > 0.0)) {
                    thisColdInNode.MassFlowRate = this->dd_airterminalColdAirInlet.AirMassFlowRateMax;
                } else {
                    thisColdInNode.MassFlowRate = 0.0;
                }
                // Next take care of the Max Avail Flow Rates
                if ((thisHotInNode.MassFlowRateMaxAvail > 0.0) && (schedValue > 0.0)) {
                    thisHotInNode.MassFlowRateMaxAvail = this->dd_airterminalHotAirInlet.AirMassFlowRateMax;
                } else {
                    thisHotInNode.MassFlowRateMaxAvail = 0.0;
                }
                if ((thisColdInNode.MassFlowRateMaxAvail > 0.0) && (schedValue > 0.0)) {
                    thisColdInNode.MassFlowRateMaxAvail = this->dd_airterminalColdAirInlet.AirMassFlowRateMax;
                } else {
                    thisColdInNode.MassFlowRateMaxAvail = 0.0;
                }
                // get current time step air terminal box turndown minimum flow fraction
                if (this->ZoneTurndownMinAirFracSchExist) {
                    this->ZoneTurndownMinAirFrac = ScheduleManager::GetCurrentScheduleValue(state, this->ZoneTurndownMinAirFracSchPtr);
                } else {
                    this->ZoneTurndownMinAirFrac = 1.0;
                }
                // update to the current dual duct minimum air flow fraction
                this->ZoneMinAirFrac = this->ZoneMinAirFracDes * this->ZoneTurndownMinAirFrac;
                // The last item is to take care of the Min Avail Flow Rates
                if ((thisHotInNode.MassFlowRate > 0.0) && (schedValue > 0.0)) {
                    thisHotInNode.MassFlowRateMinAvail = this->dd_airterminalHotAirInlet.AirMassFlowRateMax * this->ZoneMinAirFrac;
                } else {
                    thisHotInNode.MassFlowRateMinAvail = 0.0;
                }
                if ((thisColdInNode.MassFlowRate > 0.0) && (schedValue > 0.0)) {
                    thisColdInNode.MassFlowRateMinAvail = this->dd_airterminalColdAirInlet.AirMassFlowRateMax * this->ZoneMinAirFrac;
                } else {
                    thisColdInNode.MassFlowRateMinAvail = 0.0;
                }

            } else if (this->DamperType == DualDuctDamper::OutdoorAir) {
                auto &thisOAInNode = state.dataLoopNodes->Node(OAInNode);
<<<<<<< HEAD

=======
>>>>>>> b5702d08
                Real64 schedValue = ScheduleManager::GetCurrentScheduleValue(state, this->SchedPtr);
                // The first time through set the mass flow rate to the Max for VAV:OutdoorAir
                if ((thisOAInNode.MassFlowRate > 0.0) && (schedValue > 0.0)) {
                    thisOAInNode.MassFlowRate = this->dd_airterminalOAInlet.AirMassFlowRateMax;
                } else {
                    thisOAInNode.MassFlowRate = 0.0;
                }
                if (this->RecircIsUsed) {
                    auto &thisRAInNode = state.dataLoopNodes->Node(RAInNode);
                    if ((thisRAInNode.MassFlowRate > 0.0) && (schedValue > 0.0)) {
                        thisRAInNode.MassFlowRate = this->dd_airterminalRecircAirInlet.AirMassFlowRateMax;
                    } else {
                        thisRAInNode.MassFlowRate = 0.0;
                    }
                    // clear flow history
                    this->dd_airterminalRecircAirInlet.AirMassFlowRateHist1 = 0.0;
                    this->dd_airterminalRecircAirInlet.AirMassFlowRateHist2 = 0.0;
                    this->dd_airterminalRecircAirInlet.AirMassFlowRateHist3 = 0.0;
                }
                // Next take care of the Max Avail Flow Rates
                if ((thisOAInNode.MassFlowRateMaxAvail > 0.0) && (schedValue > 0.0)) {
                    thisOAInNode.MassFlowRateMaxAvail = this->dd_airterminalOAInlet.AirMassFlowRateMax;
                } else {
                    thisOAInNode.MassFlowRateMaxAvail = 0.0;
                }
                if (this->RecircIsUsed) {
                    auto &thisRAInNode = state.dataLoopNodes->Node(RAInNode);
                    if ((thisRAInNode.MassFlowRateMaxAvail > 0.0) && (schedValue > 0.0)) {
                        thisRAInNode.MassFlowRateMaxAvail = this->dd_airterminalRecircAirInlet.AirMassFlowRateMax;
                    } else {
                        thisRAInNode.MassFlowRateMaxAvail = 0.0;
                    }
                }
                // The last item is to take care of the Min Avail Flow Rates. VAV:OutdoorAir
                thisOAInNode.MassFlowRateMinAvail = 0.0;
                if (this->RecircIsUsed) {
                    auto &thisRAInNode = state.dataLoopNodes->Node(RAInNode);
                    thisRAInNode.MassFlowRateMinAvail = 0.0;
                }
            }
        }

        // Initialize the Inlet Nodes of the Dampers for Const. Vol and VAV
        if (this->DamperType == DualDuctDamper::ConstantVolume || this->DamperType == DualDuctDamper::VariableVolume) {

            this->dd_airterminalHotAirInlet.AirMassFlowRateMaxAvail =
                min(state.dataLoopNodes->Node(OutNode).MassFlowRateMax, state.dataLoopNodes->Node(HotInNode).MassFlowRateMaxAvail);
            this->dd_airterminalHotAirInlet.AirMassFlowRateMinAvail =
                min(max(state.dataLoopNodes->Node(OutNode).MassFlowRateMin, state.dataLoopNodes->Node(HotInNode).MassFlowRateMinAvail),
                    state.dataLoopNodes->Node(HotInNode).MassFlowRateMaxAvail);

            this->dd_airterminalColdAirInlet.AirMassFlowRateMaxAvail =
                min(state.dataLoopNodes->Node(OutNode).MassFlowRateMax, state.dataLoopNodes->Node(ColdInNode).MassFlowRateMaxAvail);
            this->dd_airterminalColdAirInlet.AirMassFlowRateMinAvail =
                min(max(state.dataLoopNodes->Node(OutNode).MassFlowRateMin, state.dataLoopNodes->Node(ColdInNode).MassFlowRateMinAvail),
                    state.dataLoopNodes->Node(ColdInNode).MassFlowRateMaxAvail);

            // Do the following initializations (every time step): This should be the info from
            // the previous components outlets or the node data in this section.
            // Load the node data in this section for the component simulation
            this->dd_airterminalHotAirInlet.AirMassFlowRate = state.dataLoopNodes->Node(HotInNode).MassFlowRate;
            this->dd_airterminalHotAirInlet.AirTemp = state.dataLoopNodes->Node(HotInNode).Temp;
            this->dd_airterminalHotAirInlet.AirHumRat = state.dataLoopNodes->Node(HotInNode).HumRat;
            this->dd_airterminalHotAirInlet.AirEnthalpy = state.dataLoopNodes->Node(HotInNode).Enthalpy;
            this->dd_airterminalColdAirInlet.AirMassFlowRate = state.dataLoopNodes->Node(ColdInNode).MassFlowRate;
            this->dd_airterminalColdAirInlet.AirTemp = state.dataLoopNodes->Node(ColdInNode).Temp;
            this->dd_airterminalColdAirInlet.AirHumRat = state.dataLoopNodes->Node(ColdInNode).HumRat;
            this->dd_airterminalColdAirInlet.AirEnthalpy = state.dataLoopNodes->Node(ColdInNode).Enthalpy;

            // Initialize the Inlet Nodes of the Dampers for VAV:OutdoorAir
        } else if (this->DamperType == DualDuctDamper::OutdoorAir) {
            this->dd_airterminalOAInlet.AirMassFlowRateMaxAvail = state.dataLoopNodes->Node(OAInNode).MassFlowRateMaxAvail;
            this->dd_airterminalOAInlet.AirMassFlowRateMinAvail = state.dataLoopNodes->Node(OAInNode).MassFlowRateMinAvail;

            // Do the following initializations (every time step): This should be the info from
            // the previous components outlets or the node data in this section.
            // Load the node data in this section for the component simulation
            this->dd_airterminalOAInlet.AirMassFlowRate = state.dataLoopNodes->Node(OAInNode).MassFlowRate;
            this->dd_airterminalOAInlet.AirTemp = state.dataLoopNodes->Node(OAInNode).Temp;
            this->dd_airterminalOAInlet.AirHumRat = state.dataLoopNodes->Node(OAInNode).HumRat;
            this->dd_airterminalOAInlet.AirEnthalpy = state.dataLoopNodes->Node(OAInNode).Enthalpy;
            if (this->RecircIsUsed) {
                this->dd_airterminalRecircAirInlet.AirMassFlowRateMaxAvail = state.dataLoopNodes->Node(RAInNode).MassFlowRateMaxAvail;
                this->dd_airterminalRecircAirInlet.AirMassFlowRateMinAvail = state.dataLoopNodes->Node(RAInNode).MassFlowRateMinAvail;
                this->dd_airterminalRecircAirInlet.AirMassFlowRate = state.dataLoopNodes->Node(RAInNode).MassFlowRate;
                this->dd_airterminalRecircAirInlet.AirTemp = state.dataLoopNodes->Node(RAInNode).Temp;
                this->dd_airterminalRecircAirInlet.AirHumRat = state.dataLoopNodes->Node(RAInNode).HumRat;
                this->dd_airterminalRecircAirInlet.AirEnthalpy = state.dataLoopNodes->Node(RAInNode).Enthalpy;
            }
        }
    }

    void DualDuctAirTerminal::SizeDualDuct(EnergyPlusData &state)
    {

        // SUBROUTINE INFORMATION:
        //       AUTHOR         Fred Buhl
        //       DATE WRITTEN   January 2002
        //       MODIFIED       na
        //       RE-ENGINEERED  na

        // PURPOSE OF THIS SUBROUTINE:
        // This subroutine is for sizing Dual Duct air terminal units for which flow rates have not been
        // specified in the input.

        // METHODOLOGY EMPLOYED:
        // Obtains flow rates from the zone or system sizing arrays.

        if (this->MaxAirVolFlowRate == DataSizing::AutoSize) {

            if ((state.dataSize->CurZoneEqNum > 0) && (state.dataSize->CurTermUnitSizingNum > 0)) {
                std::string_view damperType = cmoNameArray[static_cast<int>(this->DamperType)];
                // ideally we'd just use a string_view, but there are multiple calls that are not yet set up for string_view, and they pass a
                //  reference, so we just create a string version for now.  When we do more string_view cleanup, we'll end up searching on
                //  std::string() to find usages of it, so this should show up and get cleaned up then.  Regardless, this is only called at
                //  program initialization, so it is not a runtime issue.
                std::string damperTypeAsString = std::string(damperType);
                CheckZoneSizing(state, damperTypeAsString, this->Name);
                this->MaxAirVolFlowRate = max(state.dataSize->TermUnitFinalZoneSizing(state.dataSize->CurTermUnitSizingNum).DesCoolVolFlow,
                                              state.dataSize->TermUnitFinalZoneSizing(state.dataSize->CurTermUnitSizingNum).DesHeatVolFlow);
                if (this->DamperType == DualDuctDamper::OutdoorAir) {
                    if (this->RecircIsUsed) {
                        this->DesignRecircFlowRate =
                            max(state.dataSize->TermUnitFinalZoneSizing(state.dataSize->CurTermUnitSizingNum).DesCoolVolFlow,
                                state.dataSize->TermUnitFinalZoneSizing(state.dataSize->CurTermUnitSizingNum).DesHeatVolFlow);
                        this->MaxAirVolFlowRate = this->DesignRecircFlowRate + this->DesignOAFlowRate;
                    } else {
                        this->MaxAirVolFlowRate = this->DesignOAFlowRate;
                        this->DesignRecircFlowRate = 0.0;
                    }
                    this->MaxAirMassFlowRate = this->MaxAirVolFlowRate * state.dataEnvrn->StdRhoAir;
                }

                if (this->MaxAirVolFlowRate < DataHVACGlobals::SmallAirVolFlow) {
                    this->MaxAirVolFlowRate = 0.0;
                    this->MaxAirMassFlowRate = 0.0;
                    this->DesignOAFlowRate = 0.0;
                    this->DesignRecircFlowRate = 0.0;
                }
                BaseSizer::reportSizerOutput(state, damperTypeAsString, this->Name, "Maximum Air Flow Rate [m3/s]", this->MaxAirVolFlowRate);
                if (this->DamperType == DualDuctDamper::OutdoorAir) {
                    BaseSizer::reportSizerOutput(
                        state, damperTypeAsString, this->Name, "Maximum Outdoor Air Flow Rate [m3/s]", this->DesignOAFlowRate);
                    if (this->RecircIsUsed) {
                        BaseSizer::reportSizerOutput(
                            state, damperTypeAsString, this->Name, "Maximum Recirculated Air Flow Rate [m3/s]", this->DesignRecircFlowRate);
                    }
                }
            }
        }
    }

    void DualDuctAirTerminal::SimDualDuctConstVol(EnergyPlusData &state, int const ZoneNum, int const ZoneNodeNum)
    {

        // SUBROUTINE INFORMATION:
        //       AUTHOR         Richard J. Liesen
        //       DATE WRITTEN   Jan 2000
        //       MODIFIED       na
        //       RE-ENGINEERED  na

        // PURPOSE OF THIS SUBROUTINE:
        // This subroutine simulates the simple mixing damper.

        // METHODOLOGY EMPLOYED:
        // There is method to this madness.

        // Using/Aliasing
        using namespace DataZoneEnergyDemands;
        using DataHVACGlobals::SmallTempDiff;
        using Psychrometrics::PsyCpAirFnW;
        using Psychrometrics::PsyTdbFnHW;

        // SUBROUTINE LOCAL VARIABLE DECLARATIONS:
        Real64 MassFlow;    // [kg/sec]   Total Mass Flow Rate from Hot & Cold Inlets
        Real64 HumRat;      // [Kg Moisture / Kg dry air]
        Real64 Enthalpy;    // [Watts]
        Real64 Temperature; // [C]
        Real64 QTotLoad;    // [W]
        Real64 QZnReq;      // [W]
        Real64 CpAirZn;
        Real64 CpAirSysHot;
        Real64 CpAirSysCold;

        // Get the calculated load from the Heat Balance from ZoneSysEnergyDemand
        QTotLoad = state.dataZoneEnergyDemand->ZoneSysEnergyDemand(ZoneNum).RemainingOutputRequired;
        // Need the design MassFlowRate for calculations
        if (ScheduleManager::GetCurrentScheduleValue(state, this->SchedPtr) > 0.0) {
            MassFlow = this->dd_airterminalHotAirInlet.AirMassFlowRateMaxAvail / 2.0 + this->dd_airterminalColdAirInlet.AirMassFlowRateMaxAvail / 2.0;
        } else {
            MassFlow = 0.0;
        }
        // If there is massflow then need to provide the correct amount of total
        //  required zone energy
        if (MassFlow > DataHVACGlobals::SmallMassFlow) {
            CpAirZn = PsyCpAirFnW(state.dataLoopNodes->Node(ZoneNodeNum).HumRat);
            QZnReq = QTotLoad + MassFlow * CpAirZn * state.dataLoopNodes->Node(ZoneNodeNum).Temp;
            // If the enthalpy is the same for the hot and cold duct then there would be a
            //  divide by zero so for heating or cooling set the damper to one max flow
            //  or the other.
            if (std::abs(this->dd_airterminalColdAirInlet.AirTemp - this->dd_airterminalHotAirInlet.AirTemp) > SmallTempDiff) {
                // CpAirSysHot = PsyCpAirFnWTdb(dd_airterminalHotAirInlet(DDNum)%AirHumRat,dd_airterminalHotAirInlet(DDNum)%AirTemp)
                // CpAirSysCold= PsyCpAirFnWTdb(dd_airterminalColdAirInlet(DDNum)%AirHumRat,dd_airterminalColdAirInlet(DDNum)%AirTemp)
                CpAirSysHot = CpAirZn;
                CpAirSysCold = CpAirZn;
                // Determine the Cold Air Mass Flow Rate
                this->dd_airterminalColdAirInlet.AirMassFlowRate =
                    (QZnReq - MassFlow * CpAirSysHot * this->dd_airterminalHotAirInlet.AirTemp) /
                    (CpAirSysCold * this->dd_airterminalColdAirInlet.AirTemp - CpAirSysHot * this->dd_airterminalHotAirInlet.AirTemp);
            } else if ((QTotLoad > 0.0) && (this->dd_airterminalHotAirInlet.AirMassFlowRate > 0.0)) {
                this->dd_airterminalColdAirInlet.AirMassFlowRate = 0.0;
            } else {
                this->dd_airterminalColdAirInlet.AirMassFlowRate = MassFlow;
            }
            // Check to make sure that the calculated flow is not greater than the available flows
            if (this->dd_airterminalColdAirInlet.AirMassFlowRate > this->dd_airterminalColdAirInlet.AirMassFlowRateMaxAvail) {
                this->dd_airterminalColdAirInlet.AirMassFlowRate = this->dd_airterminalColdAirInlet.AirMassFlowRateMaxAvail;
            } else if (this->dd_airterminalColdAirInlet.AirMassFlowRate < this->dd_airterminalColdAirInlet.AirMassFlowRateMinAvail) {
                this->dd_airterminalColdAirInlet.AirMassFlowRate = this->dd_airterminalColdAirInlet.AirMassFlowRateMinAvail;
            }
            // Using Mass Continuity to determine the other duct flow quantity
            this->dd_airterminalHotAirInlet.AirMassFlowRate = MassFlow - this->dd_airterminalColdAirInlet.AirMassFlowRate;
            if (this->dd_airterminalHotAirInlet.AirMassFlowRate > this->dd_airterminalHotAirInlet.AirMassFlowRateMaxAvail) {
                this->dd_airterminalHotAirInlet.AirMassFlowRate = this->dd_airterminalHotAirInlet.AirMassFlowRateMaxAvail;
            } else if (this->dd_airterminalHotAirInlet.AirMassFlowRate < this->dd_airterminalHotAirInlet.AirMassFlowRateMinAvail) {
                this->dd_airterminalHotAirInlet.AirMassFlowRate = this->dd_airterminalHotAirInlet.AirMassFlowRateMinAvail;
            }
            MassFlow = this->dd_airterminalColdAirInlet.AirMassFlowRate + this->dd_airterminalHotAirInlet.AirMassFlowRate;
        } else {
            // System is Off set massflow to 0.0
            MassFlow = 0.0;
        }
        if (MassFlow > DataHVACGlobals::SmallMassFlow) {
            // After flows are calculated then calculate the mixed air flow properties.
            HumRat = (this->dd_airterminalHotAirInlet.AirHumRat * this->dd_airterminalHotAirInlet.AirMassFlowRate +
                      this->dd_airterminalColdAirInlet.AirHumRat * this->dd_airterminalColdAirInlet.AirMassFlowRate) /
                     MassFlow;
            Enthalpy = (this->dd_airterminalHotAirInlet.AirEnthalpy * this->dd_airterminalHotAirInlet.AirMassFlowRate +
                        this->dd_airterminalColdAirInlet.AirEnthalpy * this->dd_airterminalColdAirInlet.AirMassFlowRate) /
                       MassFlow;

            // If there is no air flow than calculate the No Flow conditions
        } else {
            this->dd_airterminalColdAirInlet.AirMassFlowRate = 0.0;
            this->dd_airterminalHotAirInlet.AirMassFlowRate = 0.0;
            HumRat = (this->dd_airterminalHotAirInlet.AirHumRat + this->dd_airterminalColdAirInlet.AirHumRat) / 2.0;
            Enthalpy = (this->dd_airterminalHotAirInlet.AirEnthalpy + this->dd_airterminalColdAirInlet.AirEnthalpy) / 2.0;
        }
        Temperature = PsyTdbFnHW(Enthalpy, HumRat);

        // Load all properties in the damper outlet
        this->dd_airterminalOutlet.AirTemp = Temperature;
        this->dd_airterminalOutlet.AirHumRat = HumRat;
        this->dd_airterminalOutlet.AirMassFlowRate = MassFlow;
        this->dd_airterminalOutlet.AirMassFlowRateMaxAvail = MassFlow;
        this->dd_airterminalOutlet.AirMassFlowRateMinAvail =
            min(this->dd_airterminalHotAirInlet.AirMassFlowRateMinAvail, this->dd_airterminalColdAirInlet.AirMassFlowRateMinAvail);
        this->dd_airterminalOutlet.AirEnthalpy = Enthalpy;

        // Calculate the hot and cold damper position in %
        if ((this->dd_airterminalHotAirInlet.AirMassFlowRateMax == 0.0) || (this->dd_airterminalColdAirInlet.AirMassFlowRateMax == 0.0)) {
            this->ColdAirDamperPosition = 0.0;
            this->HotAirDamperPosition = 0.0;
        } else {
            this->ColdAirDamperPosition = this->dd_airterminalColdAirInlet.AirMassFlowRate / this->dd_airterminalColdAirInlet.AirMassFlowRateMax;
            this->HotAirDamperPosition = this->dd_airterminalHotAirInlet.AirMassFlowRate / this->dd_airterminalHotAirInlet.AirMassFlowRateMax;
        }
    }

    void DualDuctAirTerminal::SimDualDuctVarVol(EnergyPlusData &state, int const ZoneNum, int const ZoneNodeNum)
    {

        // SUBROUTINE INFORMATION:
        //       AUTHOR         Richard J. Liesen
        //       DATE WRITTEN   Jan 2000
        //       MODIFIED       na
        //                      TH 3/2012: added supply air flow adjustment based on zone maximum outdoor
        //                                 air fraction - a TRACE feature
        //       RE-ENGINEERED  na

        // PURPOSE OF THIS SUBROUTINE:
        // This subroutine simulates the simple mixing damper.

        // METHODOLOGY EMPLOYED:
        // There is method to this madness.

        // SUBROUTINE LOCAL VARIABLE DECLARATIONS:
        Real64 MassFlow;    // [kg/sec]   Total Mass Flow Rate from Hot & Cold Inlets
        Real64 HumRat;      // [Kg Moisture / Kg dry air]
        Real64 Enthalpy;    // [Watts]
        Real64 Temperature; // [C]
        Real64 QTotLoad;    // [W]
        Real64 QZnReq;      // [W]
        Real64 CpAirZn;     // specific heat of zone air
        Real64 CpAirSysHot;
        Real64 CpAirSysCold;
        Real64 MassFlowBasedOnOA; // Supply air flow rate based on minimum OA requirement
        Real64 AirLoopOAFrac;     // fraction of outdoor air entering air loop outside air system

        // The calculated load from the Heat Balance
        QTotLoad = state.dataZoneEnergyDemand->ZoneSysEnergyDemand(ZoneNum).RemainingOutputRequired;
        // Calculate all of the required Cp's
        CpAirZn = Psychrometrics::PsyCpAirFnW(state.dataLoopNodes->Node(ZoneNodeNum).HumRat);
        // CpAirSysHot = PsyCpAirFnW(DamperHotAirInlet(DDNum)%AirHumRat,DamperHotAirInlet(DDNum)%AirTemp)
        // CpAirSysCold= PsyCpAirFnW(DamperColdAirInlet(DDNum)%AirHumRat,DamperColdAirInlet(DDNum)%AirTemp)
        CpAirSysHot = CpAirZn;
        CpAirSysCold = CpAirZn;

        // calculate supply air flow rate based on user specified OA requirement
        this->CalcOAMassFlow(state, MassFlowBasedOnOA, AirLoopOAFrac);

        // Then depending on if the Load is for heating or cooling it is handled differently.  First
        // the massflow rate of either heating or cooling is determined to meet the entire load.  Then
        // if the massflow is below the minimum or greater than the Max it is set to either the Min
        // or the Max as specified for the VAV model.
        if (ScheduleManager::GetCurrentScheduleValue(state, this->SchedPtr) == 0.0) {
            // System is Off set massflow to 0.0
            MassFlow = 0.0;

        } else if ((QTotLoad > 0.0) && (this->dd_airterminalHotAirInlet.AirMassFlowRateMaxAvail > 0.0)) {
            // Then heating is needed
            // Next check for the denominator equal to zero
            if (std::abs((CpAirSysHot * this->dd_airterminalHotAirInlet.AirTemp) - (CpAirZn * state.dataLoopNodes->Node(ZoneNodeNum).Temp)) /
                    CpAirZn >
                DataHVACGlobals::SmallTempDiff) {
                MassFlow = QTotLoad / (CpAirSysHot * this->dd_airterminalHotAirInlet.AirTemp - CpAirZn * state.dataLoopNodes->Node(ZoneNodeNum).Temp);
            } else {
                // If denominator tends to zero then mass flow would go to infinity thus set to the max for this iteration
                MassFlow = this->dd_airterminalHotAirInlet.AirMassFlowRateMaxAvail;
            }
            // Check to see if the flow is < the Min or > the Max air Fraction to the zone; then set to min or max
            if (MassFlow <= (this->dd_airterminalHotAirInlet.AirMassFlowRateMax * this->ZoneMinAirFrac)) {
                MassFlow = this->dd_airterminalHotAirInlet.AirMassFlowRateMax * this->ZoneMinAirFrac;
                MassFlow = max(MassFlow, this->dd_airterminalHotAirInlet.AirMassFlowRateMinAvail);
            } else if (MassFlow >= this->dd_airterminalHotAirInlet.AirMassFlowRateMaxAvail) {
                MassFlow = this->dd_airterminalHotAirInlet.AirMassFlowRateMaxAvail;
            }

            // Apply the zone maximum outdoor air fraction for VAV boxes - a TRACE feature
            if (state.dataZoneEnergyDemand->ZoneSysEnergyDemand(ZoneNum).SupplyAirAdjustFactor > 1.0) {
                MassFlow *= state.dataZoneEnergyDemand->ZoneSysEnergyDemand(ZoneNum).SupplyAirAdjustFactor;
            }

            MassFlow = max(MassFlow, MassFlowBasedOnOA);
            MassFlow = min(MassFlow, this->dd_airterminalHotAirInlet.AirMassFlowRateMaxAvail);

        } else if ((QTotLoad < 0.0) && (this->dd_airterminalColdAirInlet.AirMassFlowRateMaxAvail > 0.0)) {
            // Then cooling is required
            // Next check for the denominator equal to zero
            if (std::abs((CpAirSysCold * this->dd_airterminalColdAirInlet.AirTemp) - (CpAirZn * state.dataLoopNodes->Node(ZoneNodeNum).Temp)) /
                    CpAirZn >
                DataHVACGlobals::SmallTempDiff) {
                MassFlow =
                    QTotLoad / (CpAirSysCold * this->dd_airterminalColdAirInlet.AirTemp - CpAirZn * state.dataLoopNodes->Node(ZoneNodeNum).Temp);
            } else {
                // If denominator tends to zero then mass flow would go to infinity thus set to the max for this iteration
                MassFlow = this->dd_airterminalColdAirInlet.AirMassFlowRateMaxAvail;
            }

            // Check to see if the flow is < the Min or > the Max air Fraction to the zone; then set to min or max
            if ((MassFlow <= (this->dd_airterminalColdAirInlet.AirMassFlowRateMax * this->ZoneMinAirFrac)) && (MassFlow >= 0.0)) {
                MassFlow = this->dd_airterminalColdAirInlet.AirMassFlowRateMax * this->ZoneMinAirFrac;
                MassFlow = max(MassFlow, this->dd_airterminalColdAirInlet.AirMassFlowRateMinAvail);
            } else if (MassFlow < 0.0) {
                MassFlow = this->dd_airterminalColdAirInlet.AirMassFlowRateMaxAvail;
            } else if (MassFlow >= this->dd_airterminalColdAirInlet.AirMassFlowRateMaxAvail) {
                MassFlow = this->dd_airterminalColdAirInlet.AirMassFlowRateMaxAvail;
            }

            // Apply the zone maximum outdoor air fraction for VAV boxes - a TRACE feature
            if (state.dataZoneEnergyDemand->ZoneSysEnergyDemand(ZoneNum).SupplyAirAdjustFactor > 1.0) {
                MassFlow *= state.dataZoneEnergyDemand->ZoneSysEnergyDemand(ZoneNum).SupplyAirAdjustFactor;
            }

            MassFlow = max(MassFlow, MassFlowBasedOnOA);
            MassFlow = min(MassFlow, this->dd_airterminalColdAirInlet.AirMassFlowRateMaxAvail);

        } else if ((this->dd_airterminalHotAirInlet.AirMassFlowRateMaxAvail > 0.0) ||
                   (this->dd_airterminalColdAirInlet.AirMassFlowRateMaxAvail > 0.0)) {
            // No Load on Zone set to mixed condition
            MassFlow = (this->dd_airterminalHotAirInlet.AirMassFlowRateMax / 2.0) * this->ZoneMinAirFrac +
                       this->dd_airterminalColdAirInlet.AirMassFlowRateMax / 2.0 * this->ZoneMinAirFrac;

            // Apply the zone maximum outdoor air fraction for VAV boxes - a TRACE feature
            if (state.dataZoneEnergyDemand->ZoneSysEnergyDemand(ZoneNum).SupplyAirAdjustFactor > 1.0) {
                MassFlow *= state.dataZoneEnergyDemand->ZoneSysEnergyDemand(ZoneNum).SupplyAirAdjustFactor;
            }

            MassFlow = max(MassFlow, MassFlowBasedOnOA);
            MassFlow =
                min(MassFlow, (this->dd_airterminalHotAirInlet.AirMassFlowRateMaxAvail + this->dd_airterminalColdAirInlet.AirMassFlowRateMaxAvail));

        } else {
            // System is Off set massflow to 0.0
            MassFlow = 0.0;
        }

        // Now the massflow for heating or cooling has been determined and if the massflow was reset to the
        // Min or Max we will need to mix the hot and cold deck to meet the zone load.  Knowing the enthalpy
        // of the zone and the hot and cold air flows we can determine exactly by using the Energy and Continuity
        // Eqns.  Of course we have to make sure that we are within the Min and Max flow conditions.
        if (MassFlow > DataHVACGlobals::SmallMassFlow) {
            // Determine the enthalpy required from Zone enthalpy and the zone load.
            QZnReq = QTotLoad + MassFlow * CpAirZn * state.dataLoopNodes->Node(ZoneNodeNum).Temp;
            // Using the known enthalpies the cold air inlet mass flow is determined.  If the enthalpy of the hot and cold
            // air streams are equal the IF-Then block handles that condition.
            if (std::abs(this->dd_airterminalColdAirInlet.AirTemp - this->dd_airterminalHotAirInlet.AirTemp) > DataHVACGlobals::SmallTempDiff) {
                // Calculate the Cold air mass flow rate
                this->dd_airterminalColdAirInlet.AirMassFlowRate =
                    (QZnReq - MassFlow * CpAirSysHot * this->dd_airterminalHotAirInlet.AirTemp) /
                    (CpAirSysCold * this->dd_airterminalColdAirInlet.AirTemp - CpAirSysHot * this->dd_airterminalHotAirInlet.AirTemp);
            } else if ((QTotLoad > 0.0) && (this->dd_airterminalHotAirInlet.AirMassFlowRate > 0.0)) {
                this->dd_airterminalColdAirInlet.AirMassFlowRate = 0.0;
            } else {
                this->dd_airterminalColdAirInlet.AirMassFlowRate = MassFlow;
            }

            // Need to make sure that the flows are within limits
            if (this->dd_airterminalColdAirInlet.AirMassFlowRate > this->dd_airterminalColdAirInlet.AirMassFlowRateMaxAvail) {
                this->dd_airterminalColdAirInlet.AirMassFlowRate = this->dd_airterminalColdAirInlet.AirMassFlowRateMaxAvail;

                // These are shutoff boxes for either the hot or the cold, therfore one side or other can = 0.0
            } else if (this->dd_airterminalColdAirInlet.AirMassFlowRate < 0.0) {
                this->dd_airterminalColdAirInlet.AirMassFlowRate = 0.0;
            } else if (this->dd_airterminalColdAirInlet.AirMassFlowRate > MassFlow) {
                this->dd_airterminalColdAirInlet.AirMassFlowRate = MassFlow;
            }
            // Using Mass Continuity to determine the other duct flow quantity
            this->dd_airterminalHotAirInlet.AirMassFlowRate = MassFlow - this->dd_airterminalColdAirInlet.AirMassFlowRate;

            if (this->dd_airterminalHotAirInlet.AirMassFlowRate < DualDuctMassFlowSetToler) {
                this->dd_airterminalHotAirInlet.AirMassFlowRate = 0.0;
                this->dd_airterminalColdAirInlet.AirMassFlowRate = MassFlow;
            } else if (this->dd_airterminalColdAirInlet.AirMassFlowRate < DualDuctMassFlowSetToler) {
                this->dd_airterminalColdAirInlet.AirMassFlowRate = 0.0;
                this->dd_airterminalHotAirInlet.AirMassFlowRate = MassFlow;
            }

            // After the flow rates are determined the properties are calculated.
            HumRat = (this->dd_airterminalHotAirInlet.AirHumRat * this->dd_airterminalHotAirInlet.AirMassFlowRate +
                      this->dd_airterminalColdAirInlet.AirHumRat * this->dd_airterminalColdAirInlet.AirMassFlowRate) /
                     MassFlow;
            Enthalpy = (this->dd_airterminalHotAirInlet.AirEnthalpy * this->dd_airterminalHotAirInlet.AirMassFlowRate +
                        this->dd_airterminalColdAirInlet.AirEnthalpy * this->dd_airterminalColdAirInlet.AirMassFlowRate) /
                       MassFlow;

            // IF the system is OFF the properties are calculated for this special case.
        } else {
            this->dd_airterminalColdAirInlet.AirMassFlowRate = 0.0;
            this->dd_airterminalHotAirInlet.AirMassFlowRate = 0.0;
            HumRat = (this->dd_airterminalHotAirInlet.AirHumRat + this->dd_airterminalColdAirInlet.AirHumRat) / 2.0;
            Enthalpy = (this->dd_airterminalHotAirInlet.AirEnthalpy + this->dd_airterminalColdAirInlet.AirEnthalpy) / 2.0;
        }
        Temperature = Psychrometrics::PsyTdbFnHW(Enthalpy, HumRat);

        this->dd_airterminalOutlet.AirTemp = Temperature;
        this->dd_airterminalOutlet.AirHumRat = HumRat;
        this->dd_airterminalOutlet.AirMassFlowRate = MassFlow;
        this->dd_airterminalOutlet.AirMassFlowRateMaxAvail = MassFlow;
        this->dd_airterminalOutlet.AirMassFlowRateMinAvail = this->ZoneMinAirFrac * this->dd_airterminalHotAirInlet.AirMassFlowRateMax;
        this->dd_airterminalOutlet.AirEnthalpy = Enthalpy;

        // Calculate the hot and cold damper position in %
        if ((this->dd_airterminalHotAirInlet.AirMassFlowRateMax == 0.0) || (this->dd_airterminalColdAirInlet.AirMassFlowRateMax == 0.0)) {
            this->ColdAirDamperPosition = 0.0;
            this->HotAirDamperPosition = 0.0;
        } else {
            this->ColdAirDamperPosition = this->dd_airterminalColdAirInlet.AirMassFlowRate / this->dd_airterminalColdAirInlet.AirMassFlowRateMax;
            this->HotAirDamperPosition = this->dd_airterminalHotAirInlet.AirMassFlowRate / this->dd_airterminalHotAirInlet.AirMassFlowRateMax;
        }
    }

    void DualDuctAirTerminal::SimDualDuctVAVOutdoorAir(EnergyPlusData &state, int const ZoneNum, int const ZoneNodeNum)
    {

        // SUBROUTINE INFORMATION:
        //       AUTHOR         Clayton Miller
        //       DATE WRITTEN   Aug 2010
        //       MODIFIED       B. Griffith, Dec 2010, major rework
        //       RE-ENGINEERED  na

        // PURPOSE OF THIS SUBROUTINE:
        // Designed to accommodate for systems with outdoor air (OA) and recirculated air (RA)
        // as two separate air streams to controlled at the zone level in a dual duct system.

        // METHODOLOGY EMPLOYED:
        // The terminal unit is be designed to set the airflow of the of the OA stream at the zone
        // level based on the zonal ventilation requirements and the RA stream flowrate of recirculated
        // cooling air stream in order to meet the remaining thermal load.
        // If the zone calls for cooling but the inlet air temperature is too warm, recirc side set to zero
        // if the zone calls for heating and the inlet air is warm enough, modulate damper to meet load
        // if the zone calls for heating and the inlet air is too cold, zero flow (will not control sans reheat)

        // SUBROUTINE LOCAL VARIABLE DECLARATIONS:
        Real64 MassFlowMax;     // [kg/sec]   Maximum Mass Flow Rate from OA and Recirc Inlets
        Real64 HumRat;          // [Kg Moisture / Kg dry air]
        Real64 Enthalpy;        // [Watts]
        Real64 Temperature;     // [C]
        Real64 QTotLoadRemain;  // [W]
        Real64 QtoHeatSPRemain; // [W]
        Real64 QtoCoolSPRemain; // [W]
        //  REAL(r64) :: QTotRemainAdjust  ! [W]
        Real64 QtoHeatSPRemainAdjust; // [W]
        Real64 QtoCoolSPRemainAdjust; // [W]
        Real64 QOALoadToHeatSP;       // [W]
        Real64 QOALoadToCoolSP;       // [W]
        Real64 QOALoad;               // Amount of cooling load accounted for by OA Stream [W]
        Real64 QRALoad;               // Amount of cooling load accounted for by Recirc Stream [W]
        Real64 CpAirZn;               // specific heat of zone air
        Real64 CpAirSysOA;            // specific heat of outdoor air
        Real64 CpAirSysRA;            // specific heat of recirculated air
        Real64 OAMassFlow;            // Supply air flow rate based on minimum OA requirement - for printing
        Real64 TotMassFlow;           // [kg/sec]   Total Mass Flow Rate from OA and Recirc Inlets
        int OAInletNodeNum;
        int RecircInletNodeNum;

        OAInletNodeNum = this->OAInletNodeNum;
        if (this->RecircIsUsed) {
            RecircInletNodeNum = this->RecircAirInletNodeNum;
        }
        // Calculate required ventilation air flow rate based on user specified OA requirement
        this->CalcOAOnlyMassFlow(state, OAMassFlow);

        // The calculated load from the Heat Balance, adjusted for any equipment sequenced before terminal
        QTotLoadRemain = state.dataZoneEnergyDemand->ZoneSysEnergyDemand(ZoneNum).RemainingOutputRequired;
        QtoHeatSPRemain = state.dataZoneEnergyDemand->ZoneSysEnergyDemand(ZoneNum).RemainingOutputReqToHeatSP;
        QtoCoolSPRemain = state.dataZoneEnergyDemand->ZoneSysEnergyDemand(ZoneNum).RemainingOutputReqToCoolSP;

        // Calculate all of the required Cp's
        CpAirZn = Psychrometrics::PsyCpAirFnW(state.dataLoopNodes->Node(ZoneNodeNum).HumRat);
        CpAirSysOA = Psychrometrics::PsyCpAirFnW(state.dataLoopNodes->Node(OAInletNodeNum).HumRat);
        if (this->RecircIsUsed) CpAirSysRA = Psychrometrics::PsyCpAirFnW(state.dataLoopNodes->Node(RecircInletNodeNum).HumRat);

        // Set the OA Damper to the calculated ventilation flow rate
        this->dd_airterminalOAInlet.AirMassFlowRate = OAMassFlow;
        // Need to make sure that the OA flows are within limits
        if (this->dd_airterminalOAInlet.AirMassFlowRate > this->dd_airterminalOAInlet.AirMassFlowRateMaxAvail) {
            this->dd_airterminalOAInlet.AirMassFlowRate = this->dd_airterminalOAInlet.AirMassFlowRateMaxAvail;
        } else if (this->dd_airterminalOAInlet.AirMassFlowRate < 0.0) {
            this->dd_airterminalOAInlet.AirMassFlowRate = 0.0;
        }

        //..Find the amount of load that the OAMassFlow accounted for
        if (std::abs((CpAirSysOA * this->dd_airterminalOAInlet.AirTemp) - (CpAirZn * state.dataLoopNodes->Node(ZoneNodeNum).Temp)) / CpAirZn >
            DataHVACGlobals::SmallTempDiff) {
            QOALoad = this->dd_airterminalOAInlet.AirMassFlowRate *
                      (CpAirSysOA * this->dd_airterminalOAInlet.AirTemp - CpAirZn * state.dataLoopNodes->Node(ZoneNodeNum).Temp);

            QOALoadToHeatSP = this->dd_airterminalOAInlet.AirMassFlowRate * (CpAirSysOA * this->dd_airterminalOAInlet.AirTemp -
                                                                             CpAirZn * state.dataHeatBalFanSys->ZoneThermostatSetPointLo(ZoneNum));
            QOALoadToCoolSP = this->dd_airterminalOAInlet.AirMassFlowRate * (CpAirSysOA * this->dd_airterminalOAInlet.AirTemp -
                                                                             CpAirZn * state.dataHeatBalFanSys->ZoneThermostatSetPointHi(ZoneNum));

        } else {
            QOALoad = 0.0;
            QOALoadToHeatSP = 0.0;
            QOALoadToCoolSP = 0.0;
        }

        if (this->RecircIsUsed) {

            // correct load for recirc side to account for impact of OA side
            // QTotRemainAdjust      = QTotLoadRemain  - QOALoad
            QtoHeatSPRemainAdjust = QtoHeatSPRemain - QOALoadToHeatSP;
            QtoCoolSPRemainAdjust = QtoCoolSPRemain - QOALoadToCoolSP;

            if (QtoCoolSPRemainAdjust < 0.0) {
                QRALoad = QtoCoolSPRemainAdjust;
            } else if (QtoHeatSPRemainAdjust > 0.0) {
                QRALoad = QtoHeatSPRemainAdjust;
            } else {
                QRALoad = 0.0;
            }

            if (QRALoad < 0.0) {                                                                                         // cooling
                if ((this->dd_airterminalRecircAirInlet.AirTemp - state.dataLoopNodes->Node(ZoneNodeNum).Temp) < -0.5) { // can cool
                    //  Find the Mass Flow Rate of the RA Stream needed to meet the zone cooling load
                    if (std::abs((CpAirSysRA * this->dd_airterminalRecircAirInlet.AirTemp) -
                                 (CpAirZn * state.dataLoopNodes->Node(ZoneNodeNum).Temp)) /
                            CpAirZn >
                        DataHVACGlobals::SmallTempDiff) {
                        this->dd_airterminalRecircAirInlet.AirMassFlowRate = QRALoad / (CpAirSysRA * this->dd_airterminalRecircAirInlet.AirTemp -
                                                                                        CpAirZn * state.dataLoopNodes->Node(ZoneNodeNum).Temp);
                    }
                } else {
                    this->dd_airterminalRecircAirInlet.AirMassFlowRate = 0.0;
                }

            } else { // heating or none needed.
                this->dd_airterminalRecircAirInlet.AirMassFlowRate = 0.0;
            }

            // Need to make sure that the RA flows are within limits
            if (this->dd_airterminalRecircAirInlet.AirMassFlowRate > this->dd_airterminalRecircAirInlet.AirMassFlowRateMaxAvail) {
                this->dd_airterminalRecircAirInlet.AirMassFlowRate = this->dd_airterminalRecircAirInlet.AirMassFlowRateMaxAvail;
                // These are shutoff boxes for either the hot or the cold, therfore one side or other can = 0.0
            } else if (this->dd_airterminalRecircAirInlet.AirMassFlowRate < 0.0) {
                this->dd_airterminalRecircAirInlet.AirMassFlowRate = 0.0;
            }

        } else {
            this->dd_airterminalRecircAirInlet.AirMassFlowRate = 0.0;
            this->dd_airterminalRecircAirInlet.AirMassFlowRateMaxAvail = 0.0;
        } // recirc used

        // look for bang-bang condition: flow rate oscillating between 2 values during the air loop / zone
        // equipment iteration. If detected, set flow rate to previous value.
        if (((std::abs(this->dd_airterminalRecircAirInlet.AirMassFlowRate - this->dd_airterminalRecircAirInlet.AirMassFlowRateHist2) <
              this->dd_airterminalRecircAirInlet.AirMassFlowDiffMag) ||
             (std::abs(this->dd_airterminalRecircAirInlet.AirMassFlowRate - this->dd_airterminalRecircAirInlet.AirMassFlowRateHist3) <
              this->dd_airterminalRecircAirInlet.AirMassFlowDiffMag)) &&
            (std::abs(this->dd_airterminalRecircAirInlet.AirMassFlowRate - this->dd_airterminalRecircAirInlet.AirMassFlowRateHist1) >=
             this->dd_airterminalRecircAirInlet.AirMassFlowDiffMag)) {
            if (this->dd_airterminalRecircAirInlet.AirMassFlowRate > 0.0) {
                this->dd_airterminalRecircAirInlet.AirMassFlowRate = this->dd_airterminalRecircAirInlet.AirMassFlowRateHist1;
            }
        }

        // Find the Max Box Flow Rate.
        MassFlowMax = this->dd_airterminalOAInlet.AirMassFlowRateMaxAvail + this->dd_airterminalRecircAirInlet.AirMassFlowRateMaxAvail;
        if (ScheduleManager::GetCurrentScheduleValue(state, this->SchedPtr) > 0.0) {
            TotMassFlow = this->dd_airterminalOAInlet.AirMassFlowRate + this->dd_airterminalRecircAirInlet.AirMassFlowRate;
        } else {
            TotMassFlow = 0.0;
        }

        if (TotMassFlow > DataHVACGlobals::SmallMassFlow) {

            // If the sum of the two air streams' flow is greater than the Max Box Flow Rate then reset the RA Stream
            if (TotMassFlow > MassFlowMax) {
                this->dd_airterminalRecircAirInlet.AirMassFlowRate = MassFlowMax - this->dd_airterminalOAInlet.AirMassFlowRate;
            }
            // After the flow rates are determined the properties are calculated.
            TotMassFlow = this->dd_airterminalOAInlet.AirMassFlowRate + this->dd_airterminalRecircAirInlet.AirMassFlowRate;
            if (TotMassFlow > DataHVACGlobals::SmallMassFlow) {
                HumRat = (this->dd_airterminalOAInlet.AirHumRat * this->dd_airterminalOAInlet.AirMassFlowRate +
                          this->dd_airterminalRecircAirInlet.AirHumRat * this->dd_airterminalRecircAirInlet.AirMassFlowRate) /
                         TotMassFlow;
                Enthalpy = (this->dd_airterminalOAInlet.AirEnthalpy * this->dd_airterminalOAInlet.AirMassFlowRate +
                            this->dd_airterminalRecircAirInlet.AirEnthalpy * this->dd_airterminalRecircAirInlet.AirMassFlowRate) /
                           TotMassFlow;
            } else {
                HumRat = (this->dd_airterminalRecircAirInlet.AirHumRat + this->dd_airterminalOAInlet.AirHumRat) / 2.0;
                Enthalpy = (this->dd_airterminalRecircAirInlet.AirEnthalpy + this->dd_airterminalOAInlet.AirEnthalpy) / 2.0;
            }
        } else {

            // The Max Box Flow Rate is zero and the box is off.
            this->dd_airterminalRecircAirInlet.AirMassFlowRate = 0.0;
            this->dd_airterminalOAInlet.AirMassFlowRate = 0.0;
            HumRat = (this->dd_airterminalRecircAirInlet.AirHumRat + this->dd_airterminalOAInlet.AirHumRat) / 2.0;
            Enthalpy = (this->dd_airterminalRecircAirInlet.AirEnthalpy + this->dd_airterminalOAInlet.AirEnthalpy) / 2.0;
        }

        Temperature = Psychrometrics::PsyTdbFnHW(Enthalpy, HumRat);

        this->dd_airterminalOutlet.AirTemp = Temperature;
        this->dd_airterminalOutlet.AirHumRat = HumRat;
        this->dd_airterminalOutlet.AirMassFlowRate = TotMassFlow;
        this->dd_airterminalOutlet.AirMassFlowRateMaxAvail = MassFlowMax;
        this->dd_airterminalOutlet.AirEnthalpy = Enthalpy;

        // Calculate the OA and RA damper position in %
        if (this->RecircIsUsed) {
            if (this->dd_airterminalRecircAirInlet.AirMassFlowRateMax == 0.0) { // protect div by zero
                this->RecircAirDamperPosition = 0.0;
            } else {
                this->RecircAirDamperPosition =
                    this->dd_airterminalRecircAirInlet.AirMassFlowRate / this->dd_airterminalRecircAirInlet.AirMassFlowRateMax;
            }
        }

        if (this->dd_airterminalOAInlet.AirMassFlowRateMax == 0.0) { // protect div by zero
            this->OADamperPosition = 0.0;
        } else {
            this->OADamperPosition = this->dd_airterminalOAInlet.AirMassFlowRate / this->dd_airterminalOAInlet.AirMassFlowRateMax;
        }

        // Calculate OAFraction of mixed air after the box
        if (TotMassFlow > 0) {
            if (this->RecircIsUsed) {
                if (this->dd_airterminalOAInlet.AirMassFlowRate == 0.0) {
                    this->OAFraction = 0.0;
                } else if (this->dd_airterminalRecircAirInlet.AirMassFlowRate == 0.0) {
                    this->OAFraction = 1.0;
                } else {
                    this->OAFraction = this->dd_airterminalOAInlet.AirMassFlowRate / TotMassFlow;
                }
            } else {
                this->OAFraction = 1.0;
            }
        } else {
            this->OAFraction = 0.0;
        }

        this->dd_airterminalRecircAirInlet.AirMassFlowRateHist3 = this->dd_airterminalRecircAirInlet.AirMassFlowRateHist2;
        this->dd_airterminalRecircAirInlet.AirMassFlowRateHist2 = this->dd_airterminalRecircAirInlet.AirMassFlowRateHist1;
        this->dd_airterminalRecircAirInlet.AirMassFlowRateHist1 = this->dd_airterminalRecircAirInlet.AirMassFlowRate;
    }

    void DualDuctAirTerminal::CalcOAMassFlow(EnergyPlusData &state, // NOLINT(readability-make-member-function-const)
                                             Real64 &SAMassFlow,    // outside air based on optional user input
                                             Real64 &AirLoopOAFrac  // outside air based on optional user input
    )
    {

        // FUNCTION INFORMATION:
        //       AUTHOR         R. Raustad (FSEC)
        //       DATE WRITTEN   Mar 2010
        //       MODIFIED       Mangesh Basarkar, 06/2011: Modifying outside air based on airloop DCV flag
        //       RE-ENGINEERED  na

        // PURPOSE OF THIS FUNCTION:
        // Calculates the amount of outside air required based on optional user input.
        // Zone multipliers are included and are applied in GetInput.

        // METHODOLOGY EMPLOYED:
        // User input defines method used to calculate OA.

        // initialize OA flow rate and OA report variable
        SAMassFlow = 0.0;
        AirLoopOAFrac = 0.0;

        // Calculate the amount of OA based on optional user inputs
        if (AirLoopNum > 0) {
            AirLoopOAFrac = state.dataAirLoop->AirLoopFlow(AirLoopNum).OAFrac;
            // If no additional input from user, RETURN from subroutine
            if (this->NoOAFlowInputFromUser) return;
            // Calculate outdoor air flow rate, zone multipliers are applied in GetInput
            if (AirLoopOAFrac > 0.0) {
                bool constexpr UseMinOASchFlag(true); // Always use min OA schedule in calculations.
                Real64 const OAVolumeFlowRate =
                    DataSizing::calcDesignSpecificationOutdoorAir(state,
                                                                  this->OARequirementsPtr,
                                                                  this->ActualZoneNum,
                                                                  state.dataAirLoop->AirLoopControlInfo(AirLoopNum).AirLoopDCVFlag,
                                                                  UseMinOASchFlag);
                Real64 const OAMassFlow = OAVolumeFlowRate * state.dataEnvrn->StdRhoAir;

                // convert OA mass flow rate to supply air flow rate based on air loop OA fraction
                SAMassFlow = OAMassFlow / AirLoopOAFrac;
            }
        }
    }

    void DualDuctAirTerminal::CalcOAOnlyMassFlow(EnergyPlusData &state,        // NOLINT(readability-make-member-function-const)
                                                 Real64 &OAMassFlow,           // outside air flow from user input kg/s
                                                 Optional<Real64> MaxOAVolFlow // design level for outside air m3/s
    )
    {

        // FUNCTION INFORMATION:
        //       AUTHOR         C. Miller (Mod of CaclOAMassFlow by R. Raustad (FSEC))
        //       DATE WRITTEN   Aug 2010
        //       MODIFIED       B. Griffith, Dec 2010 clean up, sizing optional, scheduled OA
        //       RE-ENGINEERED  na

        // PURPOSE OF THIS FUNCTION:
        // Calculates the amount of outside air required based on optional user input. Returns
        // ONLY calculated OAMassFlow without consideration of AirLoopOAFrac. Used for
        // the DualDuct:VAV:OutdoorAir object which does not mix OA with RA

        // METHODOLOGY EMPLOYED:
        // User input defines method used to calculate OA.

        // Calculate the amount of OA based on optional user inputs
        OAMassFlow = 0.0;

        // If no additional input from user, RETURN from subroutine
        if (this->NoOAFlowInputFromUser) {
            ShowSevereError(
                state, "CalcOAOnlyMassFlow: Problem in AirTerminal:DualDuct:VAV:OutdoorAir = " + this->Name + ", check outdoor air specification");
            if (present(MaxOAVolFlow)) MaxOAVolFlow = 0.0;
            return;
        }

        bool UseOccSchFlag = this->OAPerPersonMode == PerPersonMode::DCVByCurrentLevel; // TRUE = use actual occupancy, FALSE = use total zone people
        bool PerPersonNotSet = this->OAPerPersonMode != PerPersonMode::DCVByCurrentLevel && this->OAPerPersonMode != PerPersonMode::ByDesignLevel;

        bool constexpr UseMinOASchFlag(true); // Always use min OA schedule in calculations.
        Real64 OAVolumeFlowRate = DataSizing::calcDesignSpecificationOutdoorAir(state,
                                                                                this->OARequirementsPtr,
                                                                                this->ActualZoneNum,
                                                                                UseOccSchFlag,
                                                                                UseMinOASchFlag,
                                                                                PerPersonNotSet); // outside air volume flow rate (m3/s)

        OAMassFlow = OAVolumeFlowRate * state.dataEnvrn->StdRhoAir;

        if (present(MaxOAVolFlow)) {
            OAVolumeFlowRate = DataSizing::calcDesignSpecificationOutdoorAir(
                state, this->OARequirementsPtr, this->ActualZoneNum, UseOccSchFlag, UseMinOASchFlag, false, true);
            MaxOAVolFlow = OAVolumeFlowRate;
        }
    }

    void DualDuctAirTerminal::UpdateDualDuct(EnergyPlusData &state)
    {

        // SUBROUTINE INFORMATION:
        //       AUTHOR         Richard J. Liesen
        //       DATE WRITTEN   February 2000
        //       MODIFIED       Aug 2010 Clayton Miller - Added DualDuctVAVOutdoorAir
        //       RE-ENGINEERED  na

        // PURPOSE OF THIS SUBROUTINE:
        // This subroutine updates the dampers.

        if (this->DamperType == DualDuctDamper::ConstantVolume || this->DamperType == DualDuctDamper::VariableVolume) {

            int OutletNode = this->OutletNodeNum;
            int HotInletNode = this->HotAirInletNodeNum;
            int ColdInletNode = this->ColdAirInletNodeNum;

            // Set the outlet air nodes of the Damper
            state.dataLoopNodes->Node(HotInletNode).MassFlowRate = this->dd_airterminalHotAirInlet.AirMassFlowRate;
            state.dataLoopNodes->Node(ColdInletNode).MassFlowRate = this->dd_airterminalColdAirInlet.AirMassFlowRate;
            state.dataLoopNodes->Node(OutletNode).MassFlowRate = this->dd_airterminalOutlet.AirMassFlowRate;
            state.dataLoopNodes->Node(OutletNode).MassFlowRateMaxAvail = this->dd_airterminalOutlet.AirMassFlowRate;
            state.dataLoopNodes->Node(OutletNode).MassFlowRateMinAvail = this->dd_airterminalOutlet.AirMassFlowRateMinAvail;
            state.dataLoopNodes->Node(OutletNode).Temp = this->dd_airterminalOutlet.AirTemp;
            state.dataLoopNodes->Node(OutletNode).HumRat = this->dd_airterminalOutlet.AirHumRat;
            state.dataLoopNodes->Node(OutletNode).Enthalpy = this->dd_airterminalOutlet.AirEnthalpy;
            // Set the outlet nodes for properties that just pass through & not used
            // FIX THIS LATER!!!!
            state.dataLoopNodes->Node(OutletNode).Quality = state.dataLoopNodes->Node(HotInletNode).Quality;
            state.dataLoopNodes->Node(OutletNode).Press = state.dataLoopNodes->Node(HotInletNode).Press;

            if (state.dataContaminantBalance->Contaminant.CO2Simulation) {
                if (state.dataLoopNodes->Node(OutletNode).MassFlowRate > 0.0) {
                    state.dataLoopNodes->Node(OutletNode).CO2 =
                        (state.dataLoopNodes->Node(HotInletNode).CO2 * state.dataLoopNodes->Node(HotInletNode).MassFlowRate +
                         state.dataLoopNodes->Node(ColdInletNode).CO2 * state.dataLoopNodes->Node(ColdInletNode).MassFlowRate) /
                        state.dataLoopNodes->Node(OutletNode).MassFlowRate;
                } else {
                    state.dataLoopNodes->Node(OutletNode).CO2 =
                        max(state.dataLoopNodes->Node(HotInletNode).CO2, state.dataLoopNodes->Node(ColdInletNode).CO2);
                }
            }
            if (state.dataContaminantBalance->Contaminant.GenericContamSimulation) {
                if (state.dataLoopNodes->Node(OutletNode).MassFlowRate > 0.0) {
                    state.dataLoopNodes->Node(OutletNode).GenContam =
                        (state.dataLoopNodes->Node(HotInletNode).GenContam * state.dataLoopNodes->Node(HotInletNode).MassFlowRate +
                         state.dataLoopNodes->Node(ColdInletNode).GenContam * state.dataLoopNodes->Node(ColdInletNode).MassFlowRate) /
                        state.dataLoopNodes->Node(OutletNode).MassFlowRate;
                } else {
                    state.dataLoopNodes->Node(OutletNode).GenContam =
                        max(state.dataLoopNodes->Node(HotInletNode).GenContam, state.dataLoopNodes->Node(ColdInletNode).GenContam);
                }
            }

            this->CalcOutdoorAirVolumeFlowRate(state);

        } else if (this->DamperType == DualDuctDamper::OutdoorAir) {

            int OutletNode = this->OutletNodeNum;
            int OAInletNode = this->OAInletNodeNum;
            // Set the outlet air nodes of the Damper
            state.dataLoopNodes->Node(OAInletNode).MassFlowRate = this->dd_airterminalOAInlet.AirMassFlowRate;
            state.dataLoopNodes->Node(OutletNode).MassFlowRate = this->dd_airterminalOutlet.AirMassFlowRate;
            state.dataLoopNodes->Node(OutletNode).MassFlowRateMaxAvail = this->dd_airterminalOutlet.AirMassFlowRate;
            state.dataLoopNodes->Node(OutletNode).MassFlowRateMinAvail = this->dd_airterminalOutlet.AirMassFlowRateMinAvail;
            state.dataLoopNodes->Node(OutletNode).Temp = this->dd_airterminalOutlet.AirTemp;
            state.dataLoopNodes->Node(OutletNode).HumRat = this->dd_airterminalOutlet.AirHumRat;
            state.dataLoopNodes->Node(OutletNode).Enthalpy = this->dd_airterminalOutlet.AirEnthalpy;
            // Set the outlet nodes for properties that just pass through & not used
            // FIX THIS LATER!!!!
            state.dataLoopNodes->Node(OutletNode).Quality = state.dataLoopNodes->Node(OAInletNode).Quality;
            state.dataLoopNodes->Node(OutletNode).Press = state.dataLoopNodes->Node(OAInletNode).Press;

            if (this->RecircIsUsed) {
                int RAInletNode = this->RecircAirInletNodeNum;
                state.dataLoopNodes->Node(RAInletNode).MassFlowRate = this->dd_airterminalRecircAirInlet.AirMassFlowRate;
                if (state.dataLoopNodes->Node(OutletNode).MassFlowRate > 0.0) {
                    if (state.dataContaminantBalance->Contaminant.CO2Simulation) {
                        state.dataLoopNodes->Node(OutletNode).CO2 =
                            (state.dataLoopNodes->Node(OAInletNode).CO2 * state.dataLoopNodes->Node(OAInletNode).MassFlowRate +
                             state.dataLoopNodes->Node(RAInletNode).CO2 * state.dataLoopNodes->Node(RAInletNode).MassFlowRate) /
                            state.dataLoopNodes->Node(OutletNode).MassFlowRate;
                    }
                    if (state.dataContaminantBalance->Contaminant.GenericContamSimulation) {
                        state.dataLoopNodes->Node(OutletNode).GenContam =
                            (state.dataLoopNodes->Node(OAInletNode).GenContam * state.dataLoopNodes->Node(OAInletNode).MassFlowRate +
                             state.dataLoopNodes->Node(RAInletNode).GenContam * state.dataLoopNodes->Node(RAInletNode).MassFlowRate) /
                            state.dataLoopNodes->Node(OutletNode).MassFlowRate;
                    }
                } else {
                    if (state.dataContaminantBalance->Contaminant.CO2Simulation) {
                        state.dataLoopNodes->Node(OutletNode).CO2 =
                            max(state.dataLoopNodes->Node(OAInletNode).CO2, state.dataLoopNodes->Node(RAInletNode).CO2);
                    }
                    if (state.dataContaminantBalance->Contaminant.GenericContamSimulation) {
                        state.dataLoopNodes->Node(OutletNode).GenContam =
                            max(state.dataLoopNodes->Node(OAInletNode).GenContam, state.dataLoopNodes->Node(RAInletNode).GenContam);
                    }
                }

            } else {
                if (state.dataContaminantBalance->Contaminant.CO2Simulation) {
                    state.dataLoopNodes->Node(OutletNode).CO2 = state.dataLoopNodes->Node(OAInletNode).CO2;
                }
                if (state.dataContaminantBalance->Contaminant.GenericContamSimulation) {
                    state.dataLoopNodes->Node(OutletNode).GenContam = state.dataLoopNodes->Node(OAInletNode).GenContam;
                }
            }
        }
    }

    void ReportDualDuctConnections(EnergyPlusData &state)
    {

        // SUBROUTINE INFORMATION:
        //       AUTHOR         Michael J. Witte
        //       DATE WRITTEN   February 2004
        //       MODIFIED       B. Griffith, DOAS VAV dual duct
        //       RE-ENGINEERED  na

        // PURPOSE OF THIS SUBROUTINE:
        // Report dual duct damper connections to the BND file.

        // Using/Aliasing
        auto &NumPrimaryAirSys = state.dataHVACGlobal->NumPrimaryAirSys;

        // Formats
        static constexpr std::string_view Format_100("! <#Dual Duct Damper Connections>,<Number of Dual Duct Damper Connections>");
        static constexpr std::string_view Format_102(
            "! <Dual Duct Damper>,<Dual Duct Damper Count>,<Dual Duct Damper Name>,<Inlet Node>,<Outlet Node>,<Inlet "
            "Node Type>,<AirLoopHVAC Name>");

        if (!allocated(state.dataDualDuct->dd_airterminal))
            return; // Autodesk Bug: Can arrive here with Damper unallocated (SimulateDualDuct not yet called) with NumDDAirTerminal either set >0 or
                    // uninitialized

        // Report Dual Duct Dampers to BND File
        print(state.files.bnd, "{}\n", "! ===============================================================");
        print(state.files.bnd, "{}\n", Format_100);
        print(state.files.bnd, " #Dual Duct Damper Connections,{}\n", state.dataDualDuct->NumDDAirTerminal * 2);
        print(state.files.bnd, "{}\n", Format_102);

        for (int Count1 = 1; Count1 <= state.dataDualDuct->NumDDAirTerminal; ++Count1) {

            // Determine if this damper is connected to a supply air path
            int Found = 0;
            int SupplyAirPathNum = 0;
            for (int Count2 = 1; Count2 <= state.dataZoneEquip->NumSupplyAirPaths; ++Count2) {
                SupplyAirPathNum = Count2;
                Found = 0;
                for (int Count3 = 1; Count3 <= state.dataZoneEquip->SupplyAirPath(Count2).NumOutletNodes; ++Count3) {
                    if (state.dataDualDuct->dd_airterminal(Count1).HotAirInletNodeNum ==
                        state.dataZoneEquip->SupplyAirPath(Count2).OutletNode(Count3))
                        Found = Count3;
                    if (state.dataDualDuct->dd_airterminal(Count1).ColdAirInletNodeNum ==
                        state.dataZoneEquip->SupplyAirPath(Count2).OutletNode(Count3))
                        Found = Count3;
                    if (state.dataDualDuct->dd_airterminal(Count1).OAInletNodeNum == state.dataZoneEquip->SupplyAirPath(Count2).OutletNode(Count3))
                        Found = Count3;
                    if (state.dataDualDuct->dd_airterminal(Count1).RecircAirInletNodeNum ==
                        state.dataZoneEquip->SupplyAirPath(Count2).OutletNode(Count3))
                        Found = Count3;
                }
                if (Found != 0) break;
            }
            if (Found == 0) SupplyAirPathNum = 0;

            // Determine which air loop this dual duct damper is connected to
            Found = 0;
            std::string ChrName;
            for (int Count2 = 1; Count2 <= NumPrimaryAirSys; ++Count2) {
                ChrName = state.dataAirLoop->AirToZoneNodeInfo(Count2).AirLoopName;
                Found = 0;
                for (int Count3 = 1; Count3 <= state.dataAirLoop->AirToZoneNodeInfo(Count2).NumSupplyNodes; ++Count3) {
                    if (SupplyAirPathNum != 0) {
                        if (state.dataZoneEquip->SupplyAirPath(SupplyAirPathNum).InletNodeNum ==
                            state.dataAirLoop->AirToZoneNodeInfo(Count2).ZoneEquipSupplyNodeNum(Count3))
                            Found = Count3;
                    } else {
                        if (state.dataDualDuct->dd_airterminal(Count1).HotAirInletNodeNum ==
                            state.dataAirLoop->AirToZoneNodeInfo(Count2).ZoneEquipSupplyNodeNum(Count3))
                            Found = Count3;
                        if (state.dataDualDuct->dd_airterminal(Count1).ColdAirInletNodeNum ==
                            state.dataAirLoop->AirToZoneNodeInfo(Count2).ZoneEquipSupplyNodeNum(Count3))
                            Found = Count3;
                        if (state.dataDualDuct->dd_airterminal(Count1).OAInletNodeNum ==
                            state.dataAirLoop->AirToZoneNodeInfo(Count2).ZoneEquipSupplyNodeNum(Count3))
                            Found = Count3;
                        if (state.dataDualDuct->dd_airterminal(Count1).RecircAirInletNodeNum ==
                            state.dataAirLoop->AirToZoneNodeInfo(Count2).ZoneEquipSupplyNodeNum(Count3))
                            Found = Count3;
                    }
                }
                if (Found != 0) break;
            }
            if (Found == 0) ChrName = "**Unknown**";

            std::string_view damperType = cmoNameArray[static_cast<int>(state.dataDualDuct->dd_airterminal(Count1).DamperType)];
            if ((state.dataDualDuct->dd_airterminal(Count1).DamperType == DualDuctDamper::ConstantVolume) ||
                (state.dataDualDuct->dd_airterminal(Count1).DamperType == DualDuctDamper::VariableVolume)) {
                print(state.files.bnd,
                      " Dual Duct Damper,{},{},{},{},{},Hot Air,{}\n",
                      Count1,
                      damperType,
                      state.dataDualDuct->dd_airterminal(Count1).Name,
                      state.dataLoopNodes->NodeID(state.dataDualDuct->dd_airterminal(Count1).HotAirInletNodeNum),
                      state.dataLoopNodes->NodeID(state.dataDualDuct->dd_airterminal(Count1).OutletNodeNum),
                      ChrName);

                print(state.files.bnd,
                      " Dual Duct Damper,{},{},{},{},{},Cold Air,{}\n",
                      Count1,
                      damperType,
                      state.dataDualDuct->dd_airterminal(Count1).Name,
                      state.dataLoopNodes->NodeID(state.dataDualDuct->dd_airterminal(Count1).ColdAirInletNodeNum),
                      state.dataLoopNodes->NodeID(state.dataDualDuct->dd_airterminal(Count1).OutletNodeNum),
                      ChrName);

            } else if (state.dataDualDuct->dd_airterminal(Count1).DamperType == DualDuctDamper::OutdoorAir) {
                print(state.files.bnd,
                      "Dual Duct Damper, {},{},{},{},{},Outdoor Air,{}\n",
                      Count1,
                      damperType,
                      state.dataDualDuct->dd_airterminal(Count1).Name,
                      state.dataLoopNodes->NodeID(state.dataDualDuct->dd_airterminal(Count1).OAInletNodeNum),
                      state.dataLoopNodes->NodeID(state.dataDualDuct->dd_airterminal(Count1).OutletNodeNum),
                      ChrName);
                print(state.files.bnd,
                      "Dual Duct Damper, {},{},{},{},{},Recirculated Air,{}\n",
                      Count1,
                      damperType,
                      state.dataDualDuct->dd_airterminal(Count1).Name,
                      state.dataLoopNodes->NodeID(state.dataDualDuct->dd_airterminal(Count1).RecircAirInletNodeNum),
                      state.dataLoopNodes->NodeID(state.dataDualDuct->dd_airterminal(Count1).OutletNodeNum),
                      ChrName);
            }
        }
    }

    void GetDualDuctOutdoorAirRecircUse(EnergyPlusData &state,
                                        [[maybe_unused]] std::string const &CompTypeName,
                                        std::string_view CompName,
                                        bool &RecircIsUsed)
    {

        // SUBROUTINE INFORMATION:
        //       AUTHOR         B. Griffith
        //       DATE WRITTEN   Aug 2011
        //       MODIFIED       na
        //       RE-ENGINEERED  na

        // PURPOSE OF THIS SUBROUTINE:
        // get routine to learn if a dual duct outdoor air unit is using its recirc deck

        RecircIsUsed = true;
        if (state.dataDualDuct->GetDualDuctOutdoorAirRecircUseFirstTimeOnly) {
            state.dataDualDuct->NumDualDuctVarVolOA = state.dataInputProcessing->inputProcessor->getNumObjectsFound(state, cCMO_DDVarVolOA);
            state.dataDualDuct->RecircIsUsedARR.allocate(state.dataDualDuct->NumDualDuctVarVolOA);
            state.dataDualDuct->DamperNamesARR.allocate(state.dataDualDuct->NumDualDuctVarVolOA);
            if (state.dataDualDuct->NumDualDuctVarVolOA > 0) {
                Array1D<Real64> NumArray(2, 0.0);
                Array1D_string AlphArray(7);
                Array1D_string cAlphaFields(7);       // Alpha field names
                Array1D_string cNumericFields(2);     // Numeric field names
                Array1D_bool lAlphaBlanks(7, true);   // Logical array, alpha field input BLANK = .TRUE.
                Array1D_bool lNumericBlanks(2, true); // Logical array, numeric field input BLANK = .TRUE.
                for (int DamperIndex = 1; DamperIndex <= state.dataDualDuct->NumDualDuctVarVolOA; ++DamperIndex) {

                    int NumAlphas;
                    int NumNums;
                    int IOStat;
                    state.dataInputProcessing->inputProcessor->getObjectItem(state,
                                                                             cCMO_DDVarVolOA,
                                                                             DamperIndex,
                                                                             AlphArray,
                                                                             NumAlphas,
                                                                             NumArray,
                                                                             NumNums,
                                                                             IOStat,
                                                                             lNumericBlanks,
                                                                             lAlphaBlanks,
                                                                             cAlphaFields,
                                                                             cNumericFields);
                    state.dataDualDuct->DamperNamesARR(DamperIndex) = AlphArray(1);
                    if (!lAlphaBlanks(5)) {
                        state.dataDualDuct->RecircIsUsedARR(DamperIndex) = true;
                    } else {
                        state.dataDualDuct->RecircIsUsedARR(DamperIndex) = false;
                    }
                }
            }
            state.dataDualDuct->GetDualDuctOutdoorAirRecircUseFirstTimeOnly = false;
        }

        int DamperIndex = UtilityRoutines::FindItemInList(CompName, state.dataDualDuct->DamperNamesARR, state.dataDualDuct->NumDualDuctVarVolOA);
        if (DamperIndex > 0) {
            RecircIsUsed = state.dataDualDuct->RecircIsUsedARR(DamperIndex);
        }
    }

    void DualDuctAirTerminal::CalcOutdoorAirVolumeFlowRate(EnergyPlusData &state)
    {
        // calculates zone outdoor air volume flow rate using the supply air flow rate and OA fraction, for AirLoopNum > 0 only for now
        if (this->AirLoopNum > 0) {
            this->OutdoorAirFlowRate =
                (this->dd_airterminalOutlet.AirMassFlowRate / state.dataEnvrn->StdRhoAir) * state.dataAirLoop->AirLoopFlow(this->AirLoopNum).OAFrac;
        }
    }

} // namespace DualDuct

} // namespace EnergyPlus<|MERGE_RESOLUTION|>--- conflicted
+++ resolved
@@ -929,10 +929,6 @@
 
             } else if (this->DamperType == DualDuctDamper::OutdoorAir) {
                 auto &thisOAInNode = state.dataLoopNodes->Node(OAInNode);
-<<<<<<< HEAD
-
-=======
->>>>>>> b5702d08
                 Real64 schedValue = ScheduleManager::GetCurrentScheduleValue(state, this->SchedPtr);
                 // The first time through set the mass flow rate to the Max for VAV:OutdoorAir
                 if ((thisOAInNode.MassFlowRate > 0.0) && (schedValue > 0.0)) {
