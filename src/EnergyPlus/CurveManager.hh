// EnergyPlus, Copyright (c) 1996-2025, The Board of Trustees of the University of Illinois,
// The Regents of the University of California, through Lawrence Berkeley National Laboratory
// (subject to receipt of any required approvals from the U.S. Dept. of Energy), Oak Ridge
// National Laboratory, managed by UT-Battelle, Alliance for Sustainable Energy, LLC, and other
// contributors. All rights reserved.
//
// NOTICE: This Software was developed under funding from the U.S. Department of Energy and the
// U.S. Government consequently retains certain rights. As such, the U.S. Government has been
// granted for itself and others acting on its behalf a paid-up, nonexclusive, irrevocable,
// worldwide license in the Software to reproduce, distribute copies to the public, prepare
// derivative works, and perform publicly and display publicly, and to permit others to do so.
//
// Redistribution and use in source and binary forms, with or without modification, are permitted
// provided that the following conditions are met:
//
// (1) Redistributions of source code must retain the above copyright notice, this list of
//     conditions and the following disclaimer.
//
// (2) Redistributions in binary form must reproduce the above copyright notice, this list of
//     conditions and the following disclaimer in the documentation and/or other materials
//     provided with the distribution.
//
// (3) Neither the name of the University of California, Lawrence Berkeley National Laboratory,
//     the University of Illinois, U.S. Dept. of Energy nor the names of its contributors may be
//     used to endorse or promote products derived from this software without specific prior
//     written permission.
//
// (4) Use of EnergyPlus(TM) Name. If Licensee (i) distributes the software in stand-alone form
//     without changes from the version obtained under this License, or (ii) Licensee makes a
//     reference solely to the software portion of its product, Licensee must refer to the
//     software as "EnergyPlus version X" software, where "X" is the version number Licensee
//     obtained under this License and may not use a different name for the software. Except as
//     specifically required in this Section (4), Licensee shall not use in a company name, a
//     product name, in advertising, publicity, or other promotional activities any name, trade
//     name, trademark, logo, or other designation of "EnergyPlus", "E+", "e+" or confusingly
//     similar designation, without the U.S. Department of Energy's prior written consent.
//
// THIS SOFTWARE IS PROVIDED BY THE COPYRIGHT HOLDERS AND CONTRIBUTORS "AS IS" AND ANY EXPRESS OR
// IMPLIED WARRANTIES, INCLUDING, BUT NOT LIMITED TO, THE IMPLIED WARRANTIES OF MERCHANTABILITY
// AND FITNESS FOR A PARTICULAR PURPOSE ARE DISCLAIMED. IN NO EVENT SHALL THE COPYRIGHT OWNER OR
// CONTRIBUTORS BE LIABLE FOR ANY DIRECT, INDIRECT, INCIDENTAL, SPECIAL, EXEMPLARY, OR
// CONSEQUENTIAL DAMAGES (INCLUDING, BUT NOT LIMITED TO, PROCUREMENT OF SUBSTITUTE GOODS OR
// SERVICES; LOSS OF USE, DATA, OR PROFITS; OR BUSINESS INTERRUPTION) HOWEVER CAUSED AND ON ANY
// THEORY OF LIABILITY, WHETHER IN CONTRACT, STRICT LIABILITY, OR TORT (INCLUDING NEGLIGENCE OR
// OTHERWISE) ARISING IN ANY WAY OUT OF THE USE OF THIS SOFTWARE, EVEN IF ADVISED OF THE
// POSSIBILITY OF SUCH DAMAGE.

#ifndef CurveManager_hh_INCLUDED
#define CurveManager_hh_INCLUDED

// C++ Headers
#include <map>
#include <vector>

// ObjexxFCL Headers
#include <ObjexxFCL/Array1D.hh>
#include <ObjexxFCL/Array2D.hh>
#include <ObjexxFCL/Array2S.hh>

#include <nlohmann/json.hpp>

// Btwxt Headers
#include <btwxt/btwxt.h>
#include <btwxt/grid-axis.h>

// EnergyPlus Headers
#include <EnergyPlus/Data/BaseData.hh>
#include <EnergyPlus/DataBranchAirLoopPlant.hh>
#include <EnergyPlus/DataGlobals.hh>
#include <EnergyPlus/EPVector.hh>
#include <EnergyPlus/EnergyPlus.hh>
#include <EnergyPlus/EnergyPlusLogger.hh>
#include <EnergyPlus/FileSystem.hh>
#include <EnergyPlus/UtilityRoutines.hh>

namespace EnergyPlus {

// Forward declarations
struct EnergyPlusData;

namespace Curve {

    // Curve Type parameters, these can differ from object types (e.g. a CurveType_TableOneIV can be linear, quadratic, etc)

    enum class CurveType
    {
        Invalid = -1,
        Linear,
        Quadratic,
        BiQuadratic,
        Cubic,
        QuadraticLinear,
        BiCubic,
        TriQuadratic,
        Exponent,
        Quartic,
        FanPressureRise,
        ExponentialSkewNormal,
        Sigmoid,
        RectangularHyperbola1,
        RectangularHyperbola2,
        ExponentialDecay,
        DoubleExponentialDecay,
        QuadLinear,
        QuintLinear,
        CubicLinear,
        ChillerPartLoadWithLift,
        BtwxtTableLookup,
        Num
    };

    constexpr std::array<std::string_view, static_cast<int>(CurveType::Num)> objectNames = {
        "Curve:Linear",
        "Curve:Quadratic",
        "Curve:Biquadratic",
        "Curve:Cubic",
        "Curve:QuadLinear",
        "Curve:Bicubic",
        "Curve:Triquadratic",
        "Curve:Exponent",
        "Curve:Quartic",
        "Curve:FanPressureRise",
        "Curve:ExponentialSkewNormal",
        "Curve:Sigmoid",
        "Curve:RectangularHyperbola1",
        "Curve:RectangularHyperbola2",
        "Curve:ExponentialDecay",
        "Curve:DoubleExponentialDecay",
        "Curve:QuadraticLinear",
        "Curve:QuintLinear",
        "Curve:CubicLinear",
        "Curve:ChillerPartLoadWithLift",
<<<<<<< HEAD
        "Table:Lookup"
    }; // namespace Curve
=======
        "Table:Lookup",
        "AirflowNetwork:MultiZone:WindPressureCoefficientValues"}; // namespace Curve
>>>>>>> eabbd1ca

    struct Limits
    {
        Real64 min = 0.0;
        Real64 max = 0.0;
        bool minPresent = false;
        bool maxPresent = false;
    };

    struct Curve
    {
        // Basic data
        std::string Name; // Curve Name
        int Num = 0;

        CurveType curveType = CurveType::Invalid; // Curve type (see parameter definitions above)
        // Table data stuff
        int TableIndex = 0;        // Index to tabular data (0 if a standard curve object) OR Index of RGI for new Table:Lookup
        int numDims = 0;           // Number of dimensions (AKA, independent variables)
        int GridValueIndex = 0;    // Index of output within RGI for new Table:Lookup
        std::string contextString; // For passing to callback

        // input coefficients
        std::array<Real64, 27> coeff = {0.0}; // curve coefficients
        // independent variables
        std::array<Real64, 6> inputs = {0.0}; // curve inputs
        std::array<Limits, 6> inputLimits;    // min/max of independent variables
        // dependent (output) variable
        Real64 output = 0.0; // curve output or result
        Limits outputLimits; // min/max of curve output
        // EMS override
        bool EMSOverrideOn = false;         // if TRUE, then EMS is calling to override curve value
        Real64 EMSOverrideCurveValue = 0.0; // Value of curve result EMS is directing to use

        Real64 value(EnergyPlusData &state, Real64 V1);
        Real64 value(EnergyPlusData &state, Real64 V1, Real64 V2);
        Real64 value(EnergyPlusData &state, Real64 V1, Real64 V2, Real64 V3);
        Real64 value(EnergyPlusData &state, Real64 V1, Real64 V2, Real64 V3, Real64 V4);
        Real64 value(EnergyPlusData &state, Real64 V1, Real64 V2, Real64 V3, Real64 V4, Real64 V5);
        Real64 value(EnergyPlusData &state, Real64 V1, Real64 V2, Real64 V3, Real64 V4, Real64 V5, Real64 V6);
        Real64 valueFallback(EnergyPlusData &state, Real64 V1, Real64 V2, Real64 V3, Real64 V4, Real64 V5);
        Real64 BtwxtTableInterpolation(EnergyPlusData &state,
                                       const Real64 Var1 // 1st independent variable
        );
        Real64 BtwxtTableInterpolation(EnergyPlusData &state,
                                       const Real64 Var1, // 1st independent variable
                                       const Real64 Var2  // 2nd independent variable
        );
        Real64 BtwxtTableInterpolation(EnergyPlusData &state,
                                       const Real64 Var1, // 1st independent variable
                                       const Real64 Var2, // 2nd independent variable
                                       const Real64 Var3  // 3rd independent variable
        );
        Real64 BtwxtTableInterpolation(EnergyPlusData &state,
                                       const Real64 Var1, // 1st independent variable
                                       const Real64 Var2, // 2nd independent variable
                                       const Real64 Var3, // 3rd independent variable
                                       const Real64 Var4  // 4th independent variable
        );
        Real64 BtwxtTableInterpolation(EnergyPlusData &state,
                                       const Real64 Var1, // 1st independent variable
                                       const Real64 Var2, // 2nd independent variable
                                       const Real64 Var3, // 3rd independent variable
                                       const Real64 Var4, // 4th independent variable
                                       const Real64 Var5  // 5th independent variable
        );
        Real64 BtwxtTableInterpolation(EnergyPlusData &state,
                                       const Real64 Var1, // 1st independent variable
                                       const Real64 Var2, // 2nd independent variable
                                       const Real64 Var3, // 3rd independent variable
                                       const Real64 Var4, // 4th independent variable
                                       const Real64 Var5, // 5th independent variable
                                       const Real64 Var6);
    };

    // Table file objects
    class TableFile
    {
    public:
        fs::path filePath;
        std::vector<std::vector<std::string>> contents;
        std::map<std::pair<std::size_t, std::size_t>, std::vector<double>> arrays;
        bool load(EnergyPlusData &state, fs::path const &path); // Note: this returns 'True' if ErrorsFound
        std::vector<double> &getArray(EnergyPlusData &state, std::pair<std::size_t, std::size_t> colAndRow);

    private:
        std::size_t numRows = 0u;
        std::size_t numColumns = 0u;
    };

    // Container for Btwxt N-d Objects
    class BtwxtManager
    {
    public:
        // Map RGI collection to string name of independent variable list
        int addGrid(const std::string &indVarListName, const std::vector<Btwxt::GridAxis> grid)
        {
            grids.emplace_back(grid, btwxt_logger);
            gridMap.emplace(indVarListName, grids.size() - 1);
            return static_cast<int>(grids.size()) - 1;
        }
        void setLoggingContext(void *context)
        {
            for (auto &btwxt : grids) {
                btwxt.get_logger()->set_message_context(context); // TODO: set_context can be its own function
            }
        }
        double normalizeGridValues(int gridIndex, int outputIndex, const std::vector<double> &target, double scalar = 1.0);
        int addOutputValues(int gridIndex, std::vector<double> values);
        int getGridIndex(EnergyPlusData &state, std::string &indVarListName, bool &ErrorsFound);
        int getNumGridDims(int gridIndex);
        double getGridValue(int gridIndex, int outputIndex, const std::vector<double> &target);
        std::map<std::string, const nlohmann::json &> independentVarRefs;
        std::map<fs::path, TableFile> tableFiles;
        static std::shared_ptr<EnergyPlusLogger> btwxt_logger;
        void clear();

    private:
        std::map<std::string, std::size_t> gridMap;
        std::vector<Btwxt::RegularGridInterpolator> grids;
    };

    void ResetPerformanceCurveOutput(const EnergyPlusData &state);

    Real64 CurveValue(EnergyPlusData &state,
                      int CurveIndex, // index of curve in curve array
                      Real64 Var1     // 1st independent variable
    );

    Real64 CurveValue(EnergyPlusData &state,
                      int CurveIndex, // index of curve in curve array
                      Real64 Var1,    // 1st independent variable
                      Real64 Var2     // 1st independent variable
    );

    Real64 CurveValue(EnergyPlusData &state,
                      int CurveIndex, // index of curve in curve array
                      Real64 Var1,    // 1st independent variable
                      Real64 Var2,    // 1st independent variable
                      Real64 Var3     // 1st independent variable
    );

    Real64 CurveValue(EnergyPlusData &state,
                      int CurveIndex, // index of curve in curve array
                      Real64 Var1,    // 1st independent variable
                      Real64 Var2,    // 1st independent variable
                      Real64 Var3,    // 1st independent variable
                      Real64 Var4     // 1st independent variable
    );

    Real64 CurveValue(EnergyPlusData &state,
                      int CurveIndex, // index of curve in curve array
                      Real64 Var1,    // 1st independent variable
                      Real64 Var2,    // 1st independent variable
                      Real64 Var3,    // 1st independent variable
                      Real64 Var4,    // 1st independent variable
                      Real64 Var5     // 1st independent variable
    );

    Real64 CurveValue(EnergyPlusData &state,
                      int CurveIndex, // index of curve in curve array
                      Real64 Var1,    // 1st independent variable
                      Real64 Var2,    // 1st independent variable
                      Real64 Var3,    // 1st independent variable
                      Real64 Var4,    // 1st independent variable
                      Real64 Var5,    // 1st independent variable
                      Real64 Var6     // 1st independent variable
    );

    void GetCurveInput(EnergyPlusData &state);

    void GetCurveInputData(EnergyPlusData &state, bool &ErrorsFound);

    void InitCurveReporting(EnergyPlusData &state);

    bool IsCurveInputTypeValid(std::string const &InInputType); // index of curve in curve array

    bool IsCurveOutputTypeValid(std::string const &InOutputType); // index of curve in curve array

    void ShowSevereCurveDims(EnergyPlusData &state,
                             ErrorObjectHeader const &eoh,
                             std::string_view const fieldName,
                             std::string_view const curveName,
                             std::string_view const validDims,
                             int dim);

    bool CheckCurveDims(EnergyPlusData &state,
                        int CurveIndex,
                        std::vector<int> const &validDims,
                        std::string_view routineName,
                        std::string_view objectType,
                        std::string_view objectName,
                        std::string_view curveFieldText);

    std::string GetCurveName(EnergyPlusData &state, int CurveIndex); // index of curve in curve array

    Real64 GetNormalPoint(int CurveIndex);

    int GetCurveIndex(EnergyPlusData &state, std::string const &CurveName); // name of the curve

    Curve *GetCurve(EnergyPlusData &state, std::string const &curveName);

    Curve *AddCurve(EnergyPlusData &state, std::string const &curveName);

    // This utility function grabs a curve index and performs the
    // error checking
    void GetCurveMinMaxValues(EnergyPlusData &state,
                              int const CurveIndex, // index of curve in curve array
                              Real64 &Var1Min,      // Minimum values of 1st independent variable
                              Real64 &Var1Max       // Maximum values of 1st independent variable
    );

    void GetCurveMinMaxValues(EnergyPlusData &state,
                              int const CurveIndex, // index of curve in curve array
                              Real64 &Var1Min,      // Minimum values of 1st independent variable
                              Real64 &Var1Max,      // Maximum values of 1st independent variable
                              Real64 &Var2Min,      // Minimum values of 2nd independent variable
                              Real64 &Var2Max       // Maximum values of 2nd independent variable
    );

    void GetCurveMinMaxValues(EnergyPlusData &state,
                              int const CurveIndex, // index of curve in curve array
                              Real64 &Var1Min,      // Minimum values of 1st independent variable
                              Real64 &Var1Max,      // Maximum values of 1st independent variable
                              Real64 &Var2Min,      // Minimum values of 2nd independent variable
                              Real64 &Var2Max,      // Maximum values of 2nd independent variable
                              Real64 &Var3Min,      // Minimum values of 3rd independent variable
                              Real64 &Var3Max       // Maximum values of 3rd independent variable
    );

    void GetCurveMinMaxValues(EnergyPlusData &state,
                              int const CurveIndex, // index of curve in curve array
                              Real64 &Var1Min,      // Minimum values of 1st independent variable
                              Real64 &Var1Max,      // Maximum values of 1st independent variable
                              Real64 &Var2Min,      // Minimum values of 2nd independent variable
                              Real64 &Var2Max,      // Maximum values of 2nd independent variable
                              Real64 &Var3Min,      // Minimum values of 3rd independent variable
                              Real64 &Var3Max,      // Maximum values of 3rd independent variable
                              Real64 &Var4Min,      // Minimum values of 4th independent variable
                              Real64 &Var4Max       // Maximum values of 4th independent variable
    );

    void GetCurveMinMaxValues(EnergyPlusData &state,
                              int const CurveIndex, // index of curve in curve array
                              Real64 &Var1Min,      // Minimum values of 1st independent variable
                              Real64 &Var1Max,      // Maximum values of 1st independent variable
                              Real64 &Var2Min,      // Minimum values of 2nd independent variable
                              Real64 &Var2Max,      // Maximum values of 2nd independent variable
                              Real64 &Var3Min,      // Minimum values of 3rd independent variable
                              Real64 &Var3Max,      // Maximum values of 3rd independent variable
                              Real64 &Var4Min,      // Minimum values of 4th independent variable
                              Real64 &Var4Max,      // Maximum values of 4th independent variable
                              Real64 &Var5Min,      // Minimum values of 5th independent variable
                              Real64 &Var5Max       // Maximum values of 5th independent variable
    );

    void GetCurveMinMaxValues(EnergyPlusData &state,
                              int const CurveIndex, // index of curve in curve array
                              Real64 &Var1Min,      // Minimum values of 1st independent variable
                              Real64 &Var1Max,      // Maximum values of 1st independent variable
                              Real64 &Var2Min,      // Minimum values of 2nd independent variable
                              Real64 &Var2Max,      // Maximum values of 2nd independent variable
                              Real64 &Var3Min,      // Minimum values of 3rd independent variable
                              Real64 &Var3Max,      // Maximum values of 3rd independent variable
                              Real64 &Var4Min,      // Minimum values of 4th independent variable
                              Real64 &Var4Max,      // Maximum values of 4th independent variable
                              Real64 &Var5Min,      // Minimum values of 5th independent variable
                              Real64 &Var5Max,      // Maximum values of 5th independent variable
                              Real64 &Var6Min,      // Minimum values of 6th independent variable
                              Real64 &Var6Max       // Maximum values of 6th independent variable
    );

    void SetCurveOutputMinValue(EnergyPlusData &state,
                                int CurveIndex,       // index of curve in curve array
                                bool &ErrorsFound,    // TRUE when errors occur
                                const Real64 CurveMin // Minimum value of curve output
    );

    void SetCurveOutputMaxValue(EnergyPlusData &state,
                                int CurveIndex,       // index of curve in curve array
                                bool &ErrorsFound,    // TRUE when errors occur
                                const Real64 CurveMax // Maximum values of curve output
    );

    void GetPressureSystemInput(EnergyPlusData &state);

    void GetPressureCurveTypeAndIndex(EnergyPlusData &state,
                                      std::string const &PressureCurveName, // name of the curve
                                      DataBranchAirLoopPlant::PressureCurveType &PressureCurveType,
                                      int &PressureCurveIndex);

    Real64 PressureCurveValue(EnergyPlusData &state, int PressureCurveIndex, Real64 MassFlow, Real64 Density, Real64 Viscosity);

    Real64 CalculateMoodyFrictionFactor(EnergyPlusData &state, Real64 ReynoldsNumber, Real64 RoughnessRatio);

    void checkCurveIsNormalizedToOne(EnergyPlusData &state,
                                     const std::string &callingRoutineObj, // calling routine with object type
                                     const std::string &objectName,        // parent object where curve is used
                                     int curveIndex,                       // index to curve object
                                     const std::string &cFieldName,        // object field name
                                     const std::string &cFieldValue,       // user input curve name
                                     Real64 Var1);                         // required 1st independent variable

    void checkCurveIsNormalizedToOne(EnergyPlusData &state,
                                     const std::string &callingRoutineObj, // calling routine with object type
                                     const std::string &objectName,        // parent object where curve is used
                                     int curveIndex,                       // index to curve object
                                     const std::string &cFieldName,        // object field name
                                     const std::string &cFieldValue,       // user input curve name
                                     Real64 Var1,                          // required 1st independent variable
                                     Real64 Var2);                         // 2nd independent variable

} // namespace Curve

struct CurveManagerData : BaseGlobalStruct
{
    bool CurveValueMyBeginTimeStepFlag = false;
    bool FrictionFactorErrorHasOccurred = false;
    bool showFallbackMessage = true;
    Array1D<Curve::Curve *> curves;
    std::map<std::string, int> curveMap;

    Curve::BtwxtManager btwxtManager;

    void init_constant_state([[maybe_unused]] EnergyPlusData &state) override
    {
    }

    void init_state(EnergyPlusData &state) override
    {
        Curve::GetCurveInput(state);
        Curve::GetPressureSystemInput(state);
    }

    void clear_state() override
    {
        for (Curve::Curve *c : curves)
            delete c;
        curves.clear();
        curveMap.clear();
    }
};

} // namespace EnergyPlus

#endif<|MERGE_RESOLUTION|>--- conflicted
+++ resolved
@@ -130,13 +130,8 @@
         "Curve:QuintLinear",
         "Curve:CubicLinear",
         "Curve:ChillerPartLoadWithLift",
-<<<<<<< HEAD
         "Table:Lookup"
     }; // namespace Curve
-=======
-        "Table:Lookup",
-        "AirflowNetwork:MultiZone:WindPressureCoefficientValues"}; // namespace Curve
->>>>>>> eabbd1ca
 
     struct Limits
     {
