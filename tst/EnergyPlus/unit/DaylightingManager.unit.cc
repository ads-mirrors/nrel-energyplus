--- conflicted
+++ resolved
@@ -71,343 +71,342 @@
 using namespace EnergyPlus::DataDaylighting;
 using namespace EnergyPlus::DataSurfaces;
 
-TEST_F(EnergyPlusFixture, DaylightingManager_GetInputDaylightingControls_Test)
+TEST_F( EnergyPlusFixture, DaylightingManager_GetInputDaylightingControls_Test )
 {
-    using HeatBalanceManager::GetZoneData;
-
-    std::string const idf_objects = delimited_string({
-        "  Zone,                                                                                                           ",
-        "    West Zone,               !- Name                                                                              ",
-        "    0.0000000E+00,           !- Direction of Relative North {deg}                                                 ",
-        "    0.0000000E+00,           !- X Origin {m}                                                                      ",
-        "    0.0000000E+00,           !- Y Origin {m}                                                                      ",
-        "    0.0000000E+00,           !- Z Origin {m}                                                                      ",
-        "    1,                       !- Type                                                                              ",
-        "    1,                       !- Multiplier                                                                        ",
-        "    autocalculate,           !- Ceiling Height {m}                                                                ",
-        "    autocalculate;           !- Volume {m3}                                                                       ",
-        "                                                                                                                  ",
-        "  Daylighting:Controls,                                                                                           ",
-        "    West Zone_DaylCtrl,      !- Name                                                                              ",
-        "    West Zone,               !- Zone Name                                                                         ",
-        "    SplitFlux,               !- Daylighting Method                                                                ",
-        "    ,                        !- Availability Schedule Name                                                        ",
-        "    Continuous,              !- Lighting Control Type                                                             ",
-        "    0.3,                     !- Minimum Input Power Fraction for Continuous or ContinuousOff Dimming Control      ",
-        "    0.2,                     !- Minimum Light Output Fraction for Continuous or ContinuousOff Dimming Control     ",
-        "    ,                        !- Number of Stepped Control Steps                                                   ",
-        "    1.0,                     !- Probability Lighting will be Reset When Needed in Manual Stepped Control          ",
-        "    West Zone_DaylRefPt1,    !- Glare Calculation Daylighting Reference Point Name                                ",
-        "    180.0,                   !- Glare Calculation Azimuth Angle of View Direction Clockwise from Zone y-Axis {deg}",
-        "    20.0,                    !- Maximum Allowable Discomfort Glare Index                                          ",
-        "    ,                        !- DElight Gridding Resolution {m2}                                                  ",
-        "    West Zone_DaylRefPt1,    !- Daylighting Reference Point 1 Name                                                ",
-        "    1.0,                     !- Fraction of Zone Controlled by Reference Point 1                                  ",
-        "    500.;                    !- Illuminance Setpoint at Reference Point 1 {lux}                                   ",
-        "                                                                                                                  ",
-        "  Daylighting:ReferencePoint,                                                                                     ",
-        "    West Zone_DaylRefPt1,    !- Name                                                                              ",
-        "    West Zone,               !- Zone Name                                                                         ",
-        "    3.048,                   !- X-Coordinate of Reference Point {m}                                               ",
-        "    3.048,                   !- Y-Coordinate of Reference Point {m}                                               ",
-        "    0.9;                     !- Z-Coordinate of Reference Point {m}                                               ",
-
-    });
-
-    ASSERT_TRUE(process_idf(idf_objects));
-
-    bool foundErrors = false;
-    GetZoneData(foundErrors);
-    ASSERT_FALSE(foundErrors);
-
-    int numObjs = inputProcessor->getNumObjectsFound("Daylighting:Controls");
-    GetInputDayliteRefPt(foundErrors);
-    compare_err_stream("");
-    EXPECT_FALSE(foundErrors);
-    EXPECT_EQ(1, TotRefPoints);
-
-    GetDaylightingControls(numObjs, foundErrors);
-    compare_err_stream("");
-    EXPECT_FALSE(foundErrors);
-    EXPECT_EQ(1, numObjs);
-
-    EXPECT_EQ("WEST ZONE_DAYLCTRL", ZoneDaylight(1).Name);
-    EXPECT_EQ("WEST ZONE", ZoneDaylight(1).ZoneName);
-    EXPECT_EQ(SplitFluxDaylighting, ZoneDaylight(1).DaylightMethod);
-    EXPECT_EQ(Continuous, ZoneDaylight(1).LightControlType);
-
-    EXPECT_EQ(0.3, ZoneDaylight(1).MinPowerFraction);
-    EXPECT_EQ(0.2, ZoneDaylight(1).MinLightFraction);
-    EXPECT_EQ(1, ZoneDaylight(1).LightControlSteps);
-    EXPECT_EQ(1.0, ZoneDaylight(1).LightControlProbability);
-
-    EXPECT_EQ(1, ZoneDaylight(1).glareRefPtNumber);
-    EXPECT_EQ(180., ZoneDaylight(1).ViewAzimuthForGlare);
-    EXPECT_EQ(20., ZoneDaylight(1).MaxGlareallowed);
-    EXPECT_EQ(0, ZoneDaylight(1).DElightGriddingResolution);
-
-    EXPECT_EQ(1, ZoneDaylight(1).TotalDaylRefPoints);
-
-    EXPECT_EQ(1, ZoneDaylight(1).DaylRefPtNum(1));
-    EXPECT_EQ(1., ZoneDaylight(1).FracZoneDaylit(1));
-    EXPECT_EQ(500., ZoneDaylight(1).IllumSetPoint(1));
+	using HeatBalanceManager::GetZoneData;
+
+	std::string const idf_objects = delimited_string( {
+		"  Zone,                                                                                                           ",
+		"    West Zone,               !- Name                                                                              ",
+		"    0.0000000E+00,           !- Direction of Relative North {deg}                                                 ",
+		"    0.0000000E+00,           !- X Origin {m}                                                                      ",
+		"    0.0000000E+00,           !- Y Origin {m}                                                                      ",
+		"    0.0000000E+00,           !- Z Origin {m}                                                                      ",
+		"    1,                       !- Type                                                                              ",
+		"    1,                       !- Multiplier                                                                        ",
+		"    autocalculate,           !- Ceiling Height {m}                                                                ",
+		"    autocalculate;           !- Volume {m3}                                                                       ",
+		"                                                                                                                  ",
+		"  Daylighting:Controls,                                                                                           ",
+		"    West Zone_DaylCtrl,      !- Name                                                                              ",
+		"    West Zone,               !- Zone Name                                                                         ",
+		"    SplitFlux,               !- Daylighting Method                                                                ",
+		"    ,                        !- Availability Schedule Name                                                        ",
+		"    Continuous,              !- Lighting Control Type                                                             ",
+		"    0.3,                     !- Minimum Input Power Fraction for Continuous or ContinuousOff Dimming Control      ",
+		"    0.2,                     !- Minimum Light Output Fraction for Continuous or ContinuousOff Dimming Control     ",
+		"    ,                        !- Number of Stepped Control Steps                                                   ",
+		"    1.0,                     !- Probability Lighting will be Reset When Needed in Manual Stepped Control          ",
+		"    West Zone_DaylRefPt1,    !- Glare Calculation Daylighting Reference Point Name                                ",
+		"    180.0,                   !- Glare Calculation Azimuth Angle of View Direction Clockwise from Zone y-Axis {deg}",
+		"    20.0,                    !- Maximum Allowable Discomfort Glare Index                                          ",
+		"    ,                        !- DElight Gridding Resolution {m2}                                                  ",
+		"    West Zone_DaylRefPt1,    !- Daylighting Reference Point 1 Name                                                ",
+		"    1.0,                     !- Fraction of Zone Controlled by Reference Point 1                                  ",
+		"    500.;                    !- Illuminance Setpoint at Reference Point 1 {lux}                                   ",
+		"                                                                                                                  ",
+		"  Daylighting:ReferencePoint,                                                                                     ",
+		"    West Zone_DaylRefPt1,    !- Name                                                                              ",
+		"    West Zone,               !- Zone Name                                                                         ",
+		"    3.048,                   !- X-Coordinate of Reference Point {m}                                               ",
+		"    3.048,                   !- Y-Coordinate of Reference Point {m}                                               ",
+		"    0.9;                     !- Z-Coordinate of Reference Point {m}                                               ",
+
+	} );
+
+	ASSERT_TRUE( process_idf( idf_objects ) );
+
+	bool foundErrors = false;
+	GetZoneData( foundErrors );
+	ASSERT_FALSE( foundErrors );
+
+	int numObjs = inputProcessor->getNumObjectsFound( "Daylighting:Controls" );
+	GetInputDayliteRefPt( foundErrors );
+	compare_err_stream( "" );
+	EXPECT_FALSE( foundErrors );
+	EXPECT_EQ( 1, TotRefPoints );
+
+	GetDaylightingControls( numObjs, foundErrors );
+	compare_err_stream( "" );
+	EXPECT_FALSE( foundErrors );
+	EXPECT_EQ( 1, numObjs );
+
+	EXPECT_EQ( "WEST ZONE_DAYLCTRL", ZoneDaylight( 1 ).Name );
+	EXPECT_EQ( "WEST ZONE", ZoneDaylight( 1 ).ZoneName );
+	EXPECT_EQ( SplitFluxDaylighting, ZoneDaylight( 1 ).DaylightMethod );
+	EXPECT_EQ( Continuous, ZoneDaylight( 1 ).LightControlType );
+
+	EXPECT_EQ( 0.3, ZoneDaylight( 1 ).MinPowerFraction );
+	EXPECT_EQ( 0.2 , ZoneDaylight( 1 ).MinLightFraction );
+	EXPECT_EQ( 1, ZoneDaylight( 1 ).LightControlSteps );
+	EXPECT_EQ( 1.0, ZoneDaylight( 1 ).LightControlProbability );
+
+	EXPECT_EQ( 1, ZoneDaylight( 1 ).glareRefPtNumber );
+	EXPECT_EQ( 180., ZoneDaylight( 1 ).ViewAzimuthForGlare );
+	EXPECT_EQ( 20., ZoneDaylight( 1 ).MaxGlareallowed );
+	EXPECT_EQ( 0, ZoneDaylight( 1 ).DElightGriddingResolution );
+
+	EXPECT_EQ(1, ZoneDaylight(1).TotalDaylRefPoints);
+
+	EXPECT_EQ(1, ZoneDaylight(1).DaylRefPtNum(1));
+	EXPECT_EQ(1., ZoneDaylight(1).FracZoneDaylit(1));
+	EXPECT_EQ(500., ZoneDaylight(1).IllumSetPoint(1));
 }
 
 TEST_F(EnergyPlusFixture, DaylightingManager_GetInputDaylightingControls_3RefPt_Test)
 {
-    using HeatBalanceManager::GetZoneData;
-
-    std::string const idf_objects = delimited_string({
-        "  Zone,                                                                                                           ",
-        "    West Zone,               !- Name                                                                              ",
-        "    0.0000000E+00,           !- Direction of Relative North {deg}                                                 ",
-        "    0.0000000E+00,           !- X Origin {m}                                                                      ",
-        "    0.0000000E+00,           !- Y Origin {m}                                                                      ",
-        "    0.0000000E+00,           !- Z Origin {m}                                                                      ",
-        "    1,                       !- Type                                                                              ",
-        "    1,                       !- Multiplier                                                                        ",
-        "    autocalculate,           !- Ceiling Height {m}                                                                ",
-        "    autocalculate;           !- Volume {m3}                                                                       ",
-        "                                                                                                                  ",
-        "  Daylighting:Controls,                                                                                           ",
-        "    West Zone_DaylCtrl,      !- Name                                                                              ",
-        "    West Zone,               !- Zone Name                                                                         ",
-        "    SplitFlux,               !- Daylighting Method                                                                ",
-        "    ,                        !- Availability Schedule Name                                                        ",
-        "    Continuous,              !- Lighting Control Type                                                             ",
-        "    0.3,                     !- Minimum Input Power Fraction for Continuous or ContinuousOff Dimming Control      ",
-        "    0.2,                     !- Minimum Light Output Fraction for Continuous or ContinuousOff Dimming Control     ",
-        "    ,                        !- Number of Stepped Control Steps                                                   ",
-        "    1.0,                     !- Probability Lighting will be Reset When Needed in Manual Stepped Control          ",
-        "    West Zone_DaylRefPt1,    !- Glare Calculation Daylighting Reference Point Name                                ",
-        "    180.0,                   !- Glare Calculation Azimuth Angle of View Direction Clockwise from Zone y-Axis {deg}",
-        "    20.0,                    !- Maximum Allowable Discomfort Glare Index                                          ",
-        "    ,                        !- DElight Gridding Resolution {m2}                                                  ",
-        "    West Zone_DaylRefPt1,    !- Daylighting Reference Point 1 Name                                                ",
-        "    0.35,                     !- Fraction of Zone Controlled by Reference Point 1                                  ",
-        "    400.,                    !- Illuminance Setpoint at Reference Point 1 {lux}                                   ",
-        "    West Zone_DaylRefPt2,    !- Daylighting Reference Point 1 Name                                                ",
-        "    0.4,                     !- Fraction of Zone Controlled by Reference Point 1                                  ",
-        "    500.,                    !- Illuminance Setpoint at Reference Point 1 {lux}                                   ",
-        "    West Zone_DaylRefPt3,    !- Daylighting Reference Point 1 Name                                                ",
-        "    0.25,                     !- Fraction of Zone Controlled by Reference Point 1                                  ",
-        "    450.;                    !- Illuminance Setpoint at Reference Point 1 {lux}                                   ",
-        "                                                                                                                  ",
-        "  Daylighting:ReferencePoint,                                                                                     ",
-        "    West Zone_DaylRefPt1,    !- Name                                                                              ",
-        "    West Zone,               !- Zone Name                                                                         ",
-        "    3.048,                   !- X-Coordinate of Reference Point {m}                                               ",
-        "    2.048,                   !- Y-Coordinate of Reference Point {m}                                               ",
-        "    0.7;                     !- Z-Coordinate of Reference Point {m}                                               ",
-        "                                                                                                                  ",
-        "  Daylighting:ReferencePoint,                                                                                     ",
-        "    West Zone_DaylRefPt2,    !- Name                                                                              ",
-        "    West Zone,               !- Zone Name                                                                         ",
-        "    3.048,                   !- X-Coordinate of Reference Point {m}                                               ",
-        "    3.048,                   !- Y-Coordinate of Reference Point {m}                                               ",
-        "    0.8;                     !- Z-Coordinate of Reference Point {m}                                               ",
-        "                                                                                                                  ",
-        "  Daylighting:ReferencePoint,                                                                                     ",
-        "    West Zone_DaylRefPt3,    !- Name                                                                              ",
-        "    West Zone,               !- Zone Name                                                                         ",
-        "    3.048,                   !- X-Coordinate of Reference Point {m}                                               ",
-        "    4.048,                   !- Y-Coordinate of Reference Point {m}                                               ",
-        "    0.9;                     !- Z-Coordinate of Reference Point {m}                                               ",
-
-    });
-
-    ASSERT_TRUE(process_idf(idf_objects));
-
-    bool foundErrors = false;
-    GetZoneData(foundErrors);
-    ASSERT_FALSE(foundErrors);
-
-    int numObjs = inputProcessor->getNumObjectsFound("Daylighting:Controls");
-    GetInputDayliteRefPt(foundErrors);
-    compare_err_stream("");
-    EXPECT_FALSE(foundErrors);
-    EXPECT_EQ(3, TotRefPoints);
-
-    GetDaylightingControls(numObjs, foundErrors);
-    compare_err_stream("");
-    EXPECT_FALSE(foundErrors);
-    EXPECT_EQ(1, numObjs);
-
-    EXPECT_EQ("WEST ZONE_DAYLCTRL", ZoneDaylight(1).Name);
-    EXPECT_EQ("WEST ZONE", ZoneDaylight(1).ZoneName);
-    EXPECT_EQ(SplitFluxDaylighting, ZoneDaylight(1).DaylightMethod);
-    EXPECT_EQ(Continuous, ZoneDaylight(1).LightControlType);
-
-    EXPECT_EQ(0.3, ZoneDaylight(1).MinPowerFraction);
-    EXPECT_EQ(0.2, ZoneDaylight(1).MinLightFraction);
-    EXPECT_EQ(1, ZoneDaylight(1).LightControlSteps);
-    EXPECT_EQ(1.0, ZoneDaylight(1).LightControlProbability);
-
-    EXPECT_EQ(1, ZoneDaylight(1).glareRefPtNumber);
-    EXPECT_EQ(180., ZoneDaylight(1).ViewAzimuthForGlare);
-    EXPECT_EQ(20., ZoneDaylight(1).MaxGlareallowed);
-    EXPECT_EQ(0, ZoneDaylight(1).DElightGriddingResolution);
-
-    EXPECT_EQ(3, ZoneDaylight(1).TotalDaylRefPoints);
-
-    EXPECT_EQ(1, ZoneDaylight(1).DaylRefPtNum(1));
-    EXPECT_EQ(0.35, ZoneDaylight(1).FracZoneDaylit(1));
-    EXPECT_EQ(400., ZoneDaylight(1).IllumSetPoint(1));
-
-    EXPECT_EQ(2, ZoneDaylight(1).DaylRefPtNum(2));
-    EXPECT_EQ(0.4, ZoneDaylight(1).FracZoneDaylit(2));
-    EXPECT_EQ(500., ZoneDaylight(1).IllumSetPoint(2));
-
-    EXPECT_EQ(3, ZoneDaylight(1).DaylRefPtNum(3));
-    EXPECT_EQ(0.25, ZoneDaylight(1).FracZoneDaylit(3));
-    EXPECT_EQ(450., ZoneDaylight(1).IllumSetPoint(3));
+	using HeatBalanceManager::GetZoneData;
+
+	std::string const idf_objects = delimited_string({
+		"  Zone,                                                                                                           ",
+		"    West Zone,               !- Name                                                                              ",
+		"    0.0000000E+00,           !- Direction of Relative North {deg}                                                 ",
+		"    0.0000000E+00,           !- X Origin {m}                                                                      ",
+		"    0.0000000E+00,           !- Y Origin {m}                                                                      ",
+		"    0.0000000E+00,           !- Z Origin {m}                                                                      ",
+		"    1,                       !- Type                                                                              ",
+		"    1,                       !- Multiplier                                                                        ",
+		"    autocalculate,           !- Ceiling Height {m}                                                                ",
+		"    autocalculate;           !- Volume {m3}                                                                       ",
+		"                                                                                                                  ",
+		"  Daylighting:Controls,                                                                                           ",
+		"    West Zone_DaylCtrl,      !- Name                                                                              ",
+		"    West Zone,               !- Zone Name                                                                         ",
+		"    SplitFlux,               !- Daylighting Method                                                                ",
+		"    ,                        !- Availability Schedule Name                                                        ",
+		"    Continuous,              !- Lighting Control Type                                                             ",
+		"    0.3,                     !- Minimum Input Power Fraction for Continuous or ContinuousOff Dimming Control      ",
+		"    0.2,                     !- Minimum Light Output Fraction for Continuous or ContinuousOff Dimming Control     ",
+		"    ,                        !- Number of Stepped Control Steps                                                   ",
+		"    1.0,                     !- Probability Lighting will be Reset When Needed in Manual Stepped Control          ",
+		"    West Zone_DaylRefPt1,    !- Glare Calculation Daylighting Reference Point Name                                ",
+		"    180.0,                   !- Glare Calculation Azimuth Angle of View Direction Clockwise from Zone y-Axis {deg}",
+		"    20.0,                    !- Maximum Allowable Discomfort Glare Index                                          ",
+		"    ,                        !- DElight Gridding Resolution {m2}                                                  ",
+		"    West Zone_DaylRefPt1,    !- Daylighting Reference Point 1 Name                                                ",
+		"    0.35,                     !- Fraction of Zone Controlled by Reference Point 1                                  ",
+		"    400.,                    !- Illuminance Setpoint at Reference Point 1 {lux}                                   ",
+		"    West Zone_DaylRefPt2,    !- Daylighting Reference Point 1 Name                                                ",
+		"    0.4,                     !- Fraction of Zone Controlled by Reference Point 1                                  ",
+		"    500.,                    !- Illuminance Setpoint at Reference Point 1 {lux}                                   ",
+		"    West Zone_DaylRefPt3,    !- Daylighting Reference Point 1 Name                                                ",
+		"    0.25,                     !- Fraction of Zone Controlled by Reference Point 1                                  ",
+		"    450.;                    !- Illuminance Setpoint at Reference Point 1 {lux}                                   ",
+		"                                                                                                                  ",
+		"  Daylighting:ReferencePoint,                                                                                     ",
+		"    West Zone_DaylRefPt1,    !- Name                                                                              ",
+		"    West Zone,               !- Zone Name                                                                         ",
+		"    3.048,                   !- X-Coordinate of Reference Point {m}                                               ",
+		"    2.048,                   !- Y-Coordinate of Reference Point {m}                                               ",
+		"    0.7;                     !- Z-Coordinate of Reference Point {m}                                               ",
+		"                                                                                                                  ",
+		"  Daylighting:ReferencePoint,                                                                                     ",
+		"    West Zone_DaylRefPt2,    !- Name                                                                              ",
+		"    West Zone,               !- Zone Name                                                                         ",
+		"    3.048,                   !- X-Coordinate of Reference Point {m}                                               ",
+		"    3.048,                   !- Y-Coordinate of Reference Point {m}                                               ",
+		"    0.8;                     !- Z-Coordinate of Reference Point {m}                                               ",
+		"                                                                                                                  ",
+		"  Daylighting:ReferencePoint,                                                                                     ",
+		"    West Zone_DaylRefPt3,    !- Name                                                                              ",
+		"    West Zone,               !- Zone Name                                                                         ",
+		"    3.048,                   !- X-Coordinate of Reference Point {m}                                               ",
+		"    4.048,                   !- Y-Coordinate of Reference Point {m}                                               ",
+		"    0.9;                     !- Z-Coordinate of Reference Point {m}                                               ",
+
+	});
+
+	ASSERT_TRUE(process_idf(idf_objects));
+
+	bool foundErrors = false;
+	GetZoneData(foundErrors);
+	ASSERT_FALSE(foundErrors);
+
+	int numObjs = inputProcessor->getNumObjectsFound("Daylighting:Controls");
+	GetInputDayliteRefPt(foundErrors);
+	compare_err_stream("");
+	EXPECT_FALSE(foundErrors);
+	EXPECT_EQ(3, TotRefPoints);
+
+	GetDaylightingControls(numObjs, foundErrors);
+	compare_err_stream("");
+	EXPECT_FALSE(foundErrors);
+	EXPECT_EQ(1, numObjs);
+
+	EXPECT_EQ("WEST ZONE_DAYLCTRL", ZoneDaylight(1).Name);
+	EXPECT_EQ("WEST ZONE", ZoneDaylight(1).ZoneName);
+	EXPECT_EQ(SplitFluxDaylighting, ZoneDaylight(1).DaylightMethod);
+	EXPECT_EQ(Continuous, ZoneDaylight(1).LightControlType);
+
+	EXPECT_EQ(0.3, ZoneDaylight(1).MinPowerFraction);
+	EXPECT_EQ(0.2, ZoneDaylight(1).MinLightFraction);
+	EXPECT_EQ(1, ZoneDaylight(1).LightControlSteps);
+	EXPECT_EQ(1.0, ZoneDaylight(1).LightControlProbability);
+
+	EXPECT_EQ(1, ZoneDaylight(1).glareRefPtNumber);
+	EXPECT_EQ(180., ZoneDaylight(1).ViewAzimuthForGlare);
+	EXPECT_EQ(20., ZoneDaylight(1).MaxGlareallowed);
+	EXPECT_EQ(0, ZoneDaylight(1).DElightGriddingResolution);
+
+	EXPECT_EQ(3, ZoneDaylight(1).TotalDaylRefPoints);
+
+	EXPECT_EQ(1, ZoneDaylight(1).DaylRefPtNum(1));
+	EXPECT_EQ(0.35, ZoneDaylight(1).FracZoneDaylit(1));
+	EXPECT_EQ(400., ZoneDaylight(1).IllumSetPoint(1));
+
+	EXPECT_EQ(2, ZoneDaylight(1).DaylRefPtNum(2));
+	EXPECT_EQ(0.4, ZoneDaylight(1).FracZoneDaylit(2));
+	EXPECT_EQ(500., ZoneDaylight(1).IllumSetPoint(2));
+
+	EXPECT_EQ(3, ZoneDaylight(1).DaylRefPtNum(3));
+	EXPECT_EQ(0.25, ZoneDaylight(1).FracZoneDaylit(3));
+	EXPECT_EQ(450., ZoneDaylight(1).IllumSetPoint(3));
 }
 
 TEST_F(EnergyPlusFixture, DaylightingManager_GetInputDayliteRefPt_Test)
 {
-    using HeatBalanceManager::GetZoneData;
-
-    std::string const idf_objects = delimited_string({
-        "  Zone,                                                                                                           ",
-        "    West Zone,               !- Name                                                                              ",
-        "    0.0000000E+00,           !- Direction of Relative North {deg}                                                 ",
-        "    0.0000000E+00,           !- X Origin {m}                                                                      ",
-        "    0.0000000E+00,           !- Y Origin {m}                                                                      ",
-        "    0.0000000E+00,           !- Z Origin {m}                                                                      ",
-        "    1,                       !- Type                                                                              ",
-        "    1,                       !- Multiplier                                                                        ",
-        "    autocalculate,           !- Ceiling Height {m}                                                                ",
-        "    autocalculate;           !- Volume {m3}                                                                       ",
-        "                                                                                                                  ",
-        "  Daylighting:ReferencePoint,                                                                                     ",
-        "    West Zone_DaylRefPt1,    !- Name                                                                              ",
-        "    West Zone,               !- Zone Name                                                                         ",
-        "    3.048,                   !- X-Coordinate of Reference Point {m}                                               ",
-        "    2.048,                   !- Y-Coordinate of Reference Point {m}                                               ",
-        "    0.7;                     !- Z-Coordinate of Reference Point {m}                                               ",
-        "                                                                                                                  ",
-        "  Daylighting:ReferencePoint,                                                                                     ",
-        "    West Zone_DaylRefPt2,    !- Name                                                                              ",
-        "    West Zone,               !- Zone Name                                                                         ",
-        "    3.048,                   !- X-Coordinate of Reference Point {m}                                               ",
-        "    3.048,                   !- Y-Coordinate of Reference Point {m}                                               ",
-        "    0.8;                     !- Z-Coordinate of Reference Point {m}                                               ",
-        "                                                                                                                  ",
-        "  Daylighting:ReferencePoint,                                                                                     ",
-        "    West Zone_DaylRefPt3,    !- Name                                                                              ",
-        "    West Zone,               !- Zone Name                                                                         ",
-        "    3.048,                   !- X-Coordinate of Reference Point {m}                                               ",
-        "    4.048,                   !- Y-Coordinate of Reference Point {m}                                               ",
-        "    0.9;                     !- Z-Coordinate of Reference Point {m}                                               ",
-
-    });
-
-    ASSERT_TRUE(process_idf(idf_objects));
-
-    bool foundErrors = false;
-    GetZoneData(foundErrors);
-    ASSERT_FALSE(foundErrors);
-
-    GetInputDayliteRefPt(foundErrors);
-    compare_err_stream("");
-    EXPECT_FALSE(foundErrors);
-    EXPECT_EQ(3, TotRefPoints);
-
-    EXPECT_EQ("WEST ZONE_DAYLREFPT1", DaylRefPt(1).Name);
-    EXPECT_EQ(1, DaylRefPt(1).ZoneNum);
-    EXPECT_EQ(3.048, DaylRefPt(1).x);
-    EXPECT_EQ(2.048, DaylRefPt(1).y);
-    EXPECT_EQ(0.7, DaylRefPt(1).z);
-
-    EXPECT_EQ("WEST ZONE_DAYLREFPT2", DaylRefPt(2).Name);
-    EXPECT_EQ(1, DaylRefPt(2).ZoneNum);
-    EXPECT_EQ(3.048, DaylRefPt(2).x);
-    EXPECT_EQ(3.048, DaylRefPt(2).y);
-    EXPECT_EQ(0.8, DaylRefPt(2).z);
-
-    EXPECT_EQ("WEST ZONE_DAYLREFPT3", DaylRefPt(3).Name);
-    EXPECT_EQ(1, DaylRefPt(3).ZoneNum);
-    EXPECT_EQ(3.048, DaylRefPt(3).x);
-    EXPECT_EQ(4.048, DaylRefPt(3).y);
-    EXPECT_EQ(0.9, DaylRefPt(3).z);
+	using HeatBalanceManager::GetZoneData;
+
+	std::string const idf_objects = delimited_string({
+		"  Zone,                                                                                                           ",
+		"    West Zone,               !- Name                                                                              ",
+		"    0.0000000E+00,           !- Direction of Relative North {deg}                                                 ",
+		"    0.0000000E+00,           !- X Origin {m}                                                                      ",
+		"    0.0000000E+00,           !- Y Origin {m}                                                                      ",
+		"    0.0000000E+00,           !- Z Origin {m}                                                                      ",
+		"    1,                       !- Type                                                                              ",
+		"    1,                       !- Multiplier                                                                        ",
+		"    autocalculate,           !- Ceiling Height {m}                                                                ",
+		"    autocalculate;           !- Volume {m3}                                                                       ",
+		"                                                                                                                  ",
+		"  Daylighting:ReferencePoint,                                                                                     ",
+		"    West Zone_DaylRefPt1,    !- Name                                                                              ",
+		"    West Zone,               !- Zone Name                                                                         ",
+		"    3.048,                   !- X-Coordinate of Reference Point {m}                                               ",
+		"    2.048,                   !- Y-Coordinate of Reference Point {m}                                               ",
+		"    0.7;                     !- Z-Coordinate of Reference Point {m}                                               ",
+		"                                                                                                                  ",
+		"  Daylighting:ReferencePoint,                                                                                     ",
+		"    West Zone_DaylRefPt2,    !- Name                                                                              ",
+		"    West Zone,               !- Zone Name                                                                         ",
+		"    3.048,                   !- X-Coordinate of Reference Point {m}                                               ",
+		"    3.048,                   !- Y-Coordinate of Reference Point {m}                                               ",
+		"    0.8;                     !- Z-Coordinate of Reference Point {m}                                               ",
+		"                                                                                                                  ",
+		"  Daylighting:ReferencePoint,                                                                                     ",
+		"    West Zone_DaylRefPt3,    !- Name                                                                              ",
+		"    West Zone,               !- Zone Name                                                                         ",
+		"    3.048,                   !- X-Coordinate of Reference Point {m}                                               ",
+		"    4.048,                   !- Y-Coordinate of Reference Point {m}                                               ",
+		"    0.9;                     !- Z-Coordinate of Reference Point {m}                                               ",
+
+	});
+
+	ASSERT_TRUE(process_idf(idf_objects));
+
+	bool foundErrors = false;
+	GetZoneData(foundErrors);
+	ASSERT_FALSE(foundErrors);
+
+	GetInputDayliteRefPt(foundErrors);
+	compare_err_stream("");
+	EXPECT_FALSE(foundErrors);
+	EXPECT_EQ(3, TotRefPoints);
+
+	EXPECT_EQ("WEST ZONE_DAYLREFPT1", DaylRefPt(1).Name);
+	EXPECT_EQ(1, DaylRefPt(1).ZoneNum);
+	EXPECT_EQ(3.048, DaylRefPt(1).x);
+	EXPECT_EQ(2.048, DaylRefPt(1).y);
+	EXPECT_EQ(0.7, DaylRefPt(1).z);
+
+	EXPECT_EQ("WEST ZONE_DAYLREFPT2", DaylRefPt(2).Name);
+	EXPECT_EQ(1, DaylRefPt(2).ZoneNum);
+	EXPECT_EQ(3.048, DaylRefPt(2).x);
+	EXPECT_EQ(3.048, DaylRefPt(2).y);
+	EXPECT_EQ(0.8, DaylRefPt(2).z);
+
+	EXPECT_EQ("WEST ZONE_DAYLREFPT3", DaylRefPt(3).Name);
+	EXPECT_EQ(1, DaylRefPt(3).ZoneNum);
+	EXPECT_EQ(3.048, DaylRefPt(3).x);
+	EXPECT_EQ(4.048, DaylRefPt(3).y);
+	EXPECT_EQ(0.9, DaylRefPt(3).z);
 }
 
 TEST_F(EnergyPlusFixture, DaylightingManager_GetInputOutputIlluminanceMap_Test)
 {
-    using HeatBalanceManager::GetZoneData;
-
-    std::string const idf_objects = delimited_string({
-        "  Zone,                                                                                                           ",
-        "    West Zone,               !- Name                                                                              ",
-        "    0.0000000E+00,           !- Direction of Relative North {deg}                                                 ",
-        "    0.0000000E+00,           !- X Origin {m}                                                                      ",
-        "    0.0000000E+00,           !- Y Origin {m}                                                                      ",
-        "    0.0000000E+00,           !- Z Origin {m}                                                                      ",
-        "    1,                       !- Type                                                                              ",
-        "    1,                       !- Multiplier                                                                        ",
-        "    autocalculate,           !- Ceiling Height {m}                                                                ",
-        "    autocalculate;           !- Volume {m3}                                                                       ",
-        "                                                                                                                  ",
-        "  Output:IlluminanceMap,                                              ",
-        "    Map1,                    !- Name                                  ",
-        "    West Zone,               !- Zone Name                             ",
-        "    0,                       !- Z height {m}                          ",
-        "    0.1,                     !- X Minimum Coordinate {m}              ",
-        "    6.0,                     !- X Maximum Coordinate {m}              ",
-        "    10,                      !- Number of X Grid Points               ",
-        "    0.2,                     !- Y Minimum Coordinate {m}              ",
-        "    5.0,                     !- Y Maximum Coordinate {m}              ",
-        "    11;                      !- Number of Y Grid Points               ",
-        "                                                                      ",
-        "  OutputControl:IlluminanceMap:Style,                                 ",
-        "    Comma;                   !- Column Separator                      ",
-
-    });
-
-    ASSERT_TRUE(process_idf(idf_objects));
-
-    bool foundErrors = false;
-    GetZoneData(foundErrors);
-    ASSERT_FALSE(foundErrors);
-
-    GetInputIlluminanceMap(foundErrors);
-    // compare_err_stream(""); // expecting errors because zone is not really defined
-
-    EXPECT_EQ(1, TotIllumMaps);
-
-    EXPECT_EQ("MAP1", IllumMap(1).Name);
-    EXPECT_EQ(1, IllumMap(1).Zone);
-    EXPECT_EQ(0, IllumMap(1).Z);
-    EXPECT_EQ(0.1, IllumMap(1).Xmin);
-    EXPECT_EQ(6.0, IllumMap(1).Xmax);
-    EXPECT_EQ(10, IllumMap(1).Xnum);
-    EXPECT_EQ(0.2, IllumMap(1).Ymin);
-    EXPECT_EQ(5.0, IllumMap(1).Ymax);
-    EXPECT_EQ(11, IllumMap(1).Ynum);
-
-    // OutputControl:IlluminanceMap:Style
-    EXPECT_EQ(',', MapColSep);
+	using HeatBalanceManager::GetZoneData;
+
+	std::string const idf_objects = delimited_string({
+		"  Zone,                                                                                                           ",
+		"    West Zone,               !- Name                                                                              ",
+		"    0.0000000E+00,           !- Direction of Relative North {deg}                                                 ",
+		"    0.0000000E+00,           !- X Origin {m}                                                                      ",
+		"    0.0000000E+00,           !- Y Origin {m}                                                                      ",
+		"    0.0000000E+00,           !- Z Origin {m}                                                                      ",
+		"    1,                       !- Type                                                                              ",
+		"    1,                       !- Multiplier                                                                        ",
+		"    autocalculate,           !- Ceiling Height {m}                                                                ",
+		"    autocalculate;           !- Volume {m3}                                                                       ",
+		"                                                                                                                  ",
+		"  Output:IlluminanceMap,                                              ",
+		"    Map1,                    !- Name                                  ",
+		"    West Zone,               !- Zone Name                             ",
+		"    0,                       !- Z height {m}                          ",
+		"    0.1,                     !- X Minimum Coordinate {m}              ",
+		"    6.0,                     !- X Maximum Coordinate {m}              ",
+		"    10,                      !- Number of X Grid Points               ",
+		"    0.2,                     !- Y Minimum Coordinate {m}              ",
+		"    5.0,                     !- Y Maximum Coordinate {m}              ",
+		"    11;                      !- Number of Y Grid Points               ",
+		"                                                                      ",
+		"  OutputControl:IlluminanceMap:Style,                                 ",
+		"    Comma;                   !- Column Separator                      ",
+
+	});
+
+	ASSERT_TRUE(process_idf(idf_objects));
+
+	bool foundErrors = false;
+	GetZoneData(foundErrors);
+	ASSERT_FALSE(foundErrors);
+
+	GetInputIlluminanceMap(foundErrors);
+	// compare_err_stream(""); // expecting errors because zone is not really defined
+
+	EXPECT_EQ(1, TotIllumMaps);
+
+	EXPECT_EQ("MAP1", IllumMap(1).Name);
+	EXPECT_EQ(1, IllumMap(1).Zone);
+	EXPECT_EQ(0, IllumMap(1).Z);
+	EXPECT_EQ(0.1, IllumMap(1).Xmin);
+	EXPECT_EQ(6.0, IllumMap(1).Xmax);
+	EXPECT_EQ(10, IllumMap(1).Xnum);
+	EXPECT_EQ(0.2, IllumMap(1).Ymin);
+	EXPECT_EQ(5.0, IllumMap(1).Ymax);
+	EXPECT_EQ(11, IllumMap(1).Ynum);
+
+	//OutputControl:IlluminanceMap:Style
+	EXPECT_EQ(',', MapColSep);
 }
 
 TEST_F(EnergyPlusFixture, DaylightingManager_doesDayLightingUseDElight_Test)
 {
-    EXPECT_FALSE(doesDayLightingUseDElight());
-
-    ZoneDaylight.allocate(3);
-    ZoneDaylight(1).DaylightMethod = SplitFluxDaylighting;
-    ZoneDaylight(2).DaylightMethod = SplitFluxDaylighting;
-    ZoneDaylight(3).DaylightMethod = SplitFluxDaylighting;
-
-    EXPECT_FALSE(doesDayLightingUseDElight());
-
-    ZoneDaylight(2).DaylightMethod = DElightDaylighting;
-
-    EXPECT_TRUE(doesDayLightingUseDElight());
+	EXPECT_FALSE(doesDayLightingUseDElight());
+
+	ZoneDaylight.allocate(3);
+	ZoneDaylight(1).DaylightMethod = SplitFluxDaylighting;
+	ZoneDaylight(2).DaylightMethod = SplitFluxDaylighting;
+	ZoneDaylight(3).DaylightMethod = SplitFluxDaylighting;
+
+	EXPECT_FALSE(doesDayLightingUseDElight());
+
+	ZoneDaylight(2).DaylightMethod = DElightDaylighting;
+
+	EXPECT_TRUE(doesDayLightingUseDElight());
 }
 
-TEST_F(EnergyPlusFixture, DaylightingManager_GetDaylParamInGeoTrans_Test)
+TEST_F( EnergyPlusFixture, DaylightingManager_GetDaylParamInGeoTrans_Test )
 {
-<<<<<<< HEAD
 	std::string const idf_objects = delimited_string( {
 		"  Zone,                                                                                                           ",
 		"    West Zone,               !- Name                                                                              ",
@@ -620,7 +619,6 @@
 		"ScheduleTypeLimits,",
 		"    Any Number;              !- Name",
 
-
 	} );
 
 	ASSERT_TRUE( process_idf( idf_objects ) );
@@ -653,7 +651,6 @@
 
 	SurfaceGeometry::SetupZoneGeometry( foundErrors ); // this calls GetSurfaceData()
 	EXPECT_FALSE( foundErrors ); // expect no errors
-
 
 	DataGlobals::NumOfTimeStepInHour = 1; // must initialize this to get schedules initialized
 	DataGlobals::MinutesPerTimeStep = 60; // must initialize this to get schedules initialized
@@ -680,7 +677,6 @@
 	EXPECT_NEAR( 3.048, ZoneDaylight( 1 ).DaylRefPtAbsCoord( 2, 1 ), 0.001 );
 	EXPECT_NEAR( 0.9, ZoneDaylight( 1 ).DaylRefPtAbsCoord( 3, 1 ), 0.001 );
 
-
 	DataHeatBalance::Zone( 1 ).RelNorth = 45.;
 
 	GeometryTransformForDaylighting();
@@ -696,324 +692,36 @@
 	EXPECT_NEAR( 3.048, ZoneDaylight( 1 ).DaylRefPtAbsCoord( 1, 1 ), 0.001 );
 	EXPECT_NEAR( -2.048, ZoneDaylight( 1 ).DaylRefPtAbsCoord( 2, 1 ), 0.001 );
 	EXPECT_NEAR( 0.9, ZoneDaylight( 1 ).DaylRefPtAbsCoord( 3, 1 ), 0.001 );
-=======
-    std::string const idf_objects = delimited_string({
-        "  Zone,                                                                                                           ",
-        "    West Zone,               !- Name                                                                              ",
-        "    0.0000000E+00,           !- Direction of Relative North {deg}                                                 ",
-        "    0.0000000E+00,           !- X Origin {m}                                                                      ",
-        "    0.0000000E+00,           !- Y Origin {m}                                                                      ",
-        "    0.0000000E+00,           !- Z Origin {m}                                                                      ",
-        "    1,                       !- Type                                                                              ",
-        "    1,                       !- Multiplier                                                                        ",
-        "    autocalculate,           !- Ceiling Height {m}                                                                ",
-        "    autocalculate;           !- Volume {m3}                                                                       ",
-        "                                                                                                                  ",
-        "  Daylighting:Controls,                                                                                           ",
-        "    West Zone_DaylCtrl,      !- Name                                                                              ",
-        "    West Zone,               !- Zone Name                                                                         ",
-        "    SplitFlux,               !- Daylighting Method                                                                ",
-        "    ,                        !- Availability Schedule Name                                                        ",
-        "    Continuous,              !- Lighting Control Type                                                             ",
-        "    0.3,                     !- Minimum Input Power Fraction for Continuous or ContinuousOff Dimming Control      ",
-        "    0.2,                     !- Minimum Light Output Fraction for Continuous or ContinuousOff Dimming Control     ",
-        "    ,                        !- Number of Stepped Control Steps                                                   ",
-        "    1.0,                     !- Probability Lighting will be Reset When Needed in Manual Stepped Control          ",
-        "    West Zone_DaylRefPt1,    !- Glare Calculation Daylighting Reference Point Name                                ",
-        "    180.0,                   !- Glare Calculation Azimuth Angle of View Direction Clockwise from Zone y-Axis {deg}",
-        "    20.0,                    !- Maximum Allowable Discomfort Glare Index                                          ",
-        "    ,                        !- DElight Gridding Resolution {m2}                                                  ",
-        "    West Zone_DaylRefPt1,    !- Daylighting Reference Point 1 Name                                                ",
-        "    1.0,                     !- Fraction of Zone Controlled by Reference Point 1                                  ",
-        "    500.;                    !- Illuminance Setpoint at Reference Point 1 {lux}                                   ",
-        "                                                                                                                  ",
-        "  Daylighting:ReferencePoint,                                                                                     ",
-        "    West Zone_DaylRefPt1,    !- Name                                                                              ",
-        "    West Zone,               !- Zone Name                                                                         ",
-        "    2.048,                   !- X-Coordinate of Reference Point {m}                                               ",
-        "    3.048,                   !- Y-Coordinate of Reference Point {m}                                               ",
-        "    0.9;                     !- Z-Coordinate of Reference Point {m}                                               ",
-        "                                                                                                                  ",
-        "  Lights,                                                                                                         ",
-        "    West Zone Lights 1,      !- Name                                                                              ",
-        "    West Zone,               !- Zone or ZoneList Name                                                             ",
-        "    Office Lighting,         !- Schedule Name                                                                     ",
-        "    LightingLevel,           !- Design Level Calculation Method                                                   ",
-        "    1464.375,                !- Lighting Level {W}                                                                ",
-        "    ,                        !- Watts per Zone Floor Area {W/m2}                                                  ",
-        "    ,                        !- Watts per Person {W/person}                                                       ",
-        "    0.0000000E+00,           !- Return Air Fraction                                                               ",
-        "    0.2000000,               !- Fraction Radiant                                                                  ",
-        "    0.2000000,               !- Fraction Visible                                                                  ",
-        "    1.0,                     !- Fraction Replaceable                                                              ",
-        "    GeneralLights;           !- End-Use Subcategory                                                               ",
-        "                                                                                                                  ",
-        "  BuildingSurface:Detailed,                                                                                       ",
-        "    Zn001:Wall001,           !- Name                                                                              ",
-        "    Wall,                    !- Surface Type                                                                      ",
-        "    WALL80,                  !- Construction Name                                                                 ",
-        "    West Zone,               !- Zone Name                                                                         ",
-        "    Outdoors,                !- Outside Boundary Condition                                                        ",
-        "    ,                        !- Outside Boundary Condition Object                                                 ",
-        "    SunExposed,              !- Sun Exposure                                                                      ",
-        "    WindExposed,             !- Wind Exposure                                                                     ",
-        "    0.5000000,               !- View Factor to Ground                                                             ",
-        "    4,                       !- Number of Vertices                                                                ",
-        "    0.0000000E+00,0.0000000E+00,3.048000,  !- X,Y,Z ==> Vertex 1 {m}                                              ",
-        "    0.0000000E+00,0.0000000E+00,0.0000000E+00,  !- X,Y,Z ==> Vertex 2 {m}                                         ",
-        "    6.096000,0.0000000E+00,0.0000000E+00,  !- X,Y,Z ==> Vertex 3 {m}                                              ",
-        "    6.096000,0.0000000E+00,3.048000;  !- X,Y,Z ==> Vertex 4 {m}                                                   ",
-        "                                                                                                                  ",
-        "  BuildingSurface:Detailed,                                                                                       ",
-        "    Zn001:Wall002,           !- Name                                                                              ",
-        "    Wall,                    !- Surface Type                                                                      ",
-        "    WALL80,                  !- Construction Name                                                                 ",
-        "    West Zone,               !- Zone Name                                                                         ",
-        "    Outdoors,                !- Outside Boundary Condition                                                        ",
-        "    ,                        !- Outside Boundary Condition Object                                                 ",
-        "    SunExposed,              !- Sun Exposure                                                                      ",
-        "    WindExposed,             !- Wind Exposure                                                                     ",
-        "    0.5000000,               !- View Factor to Ground                                                             ",
-        "    4,                       !- Number of Vertices                                                                ",
-        "    0.0000000E+00,6.096000,3.048000,  !- X,Y,Z ==> Vertex 1 {m}                                                   ",
-        "    0.0000000E+00,6.096000,0.0000000E+00,  !- X,Y,Z ==> Vertex 2 {m}                                              ",
-        "    0.0000000E+00,0.0000000E+00,0.0000000E+00,  !- X,Y,Z ==> Vertex 3 {m}                                         ",
-        "    0.0000000E+00,0.0000000E+00,3.048000;  !- X,Y,Z ==> Vertex 4 {m}                                              ",
-        "                                                                                                                  ",
-        "                                                                                                                  ",
-        "  BuildingSurface:Detailed,                                                                                       ",
-        "    Zn001:Wall003,           !- Name                                                                              ",
-        "    Wall,                    !- Surface Type                                                                      ",
-        "    WALL80,                  !- Construction Name                                                                 ",
-        "    West Zone,               !- Zone Name                                                                         ",
-        "    Outdoors,                !- Outside Boundary Condition                                                        ",
-        "    ,                        !- Outside Boundary Condition Object                                                 ",
-        "    SunExposed,              !- Sun Exposure                                                                      ",
-        "    WindExposed,             !- Wind Exposure                                                                     ",
-        "    0.5000000,               !- View Factor to Ground                                                             ",
-        "    4,                       !- Number of Vertices                                                                ",
-        "    6.096000,6.096000,3.048000,  !- X,Y,Z ==> Vertex 1 {m}                                                        ",
-        "    6.096000,6.096000,0.0000000E+00,  !- X,Y,Z ==> Vertex 2 {m}                                                   ",
-        "    0.0000000E+00,6.096000,0.0000000E+00,  !- X,Y,Z ==> Vertex 3 {m}                                              ",
-        "    0.0000000E+00,6.096000,3.048000;  !- X,Y,Z ==> Vertex 4 {m}                                                   ",
-        "                                                                                                                  ",
-        "  BuildingSurface:Detailed,                                                                                       ",
-        "    Zn001:Wall004,           !- Name                                                                              ",
-        "    Wall,                    !- Surface Type                                                                      ",
-        "    WALL80,                  !- Construction Name                                                                 ",
-        "    West Zone,               !- Zone Name                                                                         ",
-        "    Outdoors,                !- Outside Boundary Condition                                                        ",
-        "    ,                        !- Outside Boundary Condition Object                                                 ",
-        "    SunExposed,              !- Sun Exposure                                                                      ",
-        "    WindExposed,             !- Wind Exposure                                                                     ",
-        "    0.5000000,               !- View Factor to Ground                                                             ",
-        "    4,                       !- Number of Vertices                                                                ",
-        "    6.096000,0.0000000E+00,3.048000,  !- X,Y,Z ==> Vertex 1 {m}                                                   ",
-        "    6.096000,0.0000000E+00,0.0000000E+00,  !- X,Y,Z ==> Vertex 2 {m}                                              ",
-        "    6.096000,6.096000,0.0000000E+00,  !- X,Y,Z ==> Vertex 3 {m}                                                   ",
-        "    6.096000,6.096000,3.048000;  !- X,Y,Z ==> Vertex 4 {m}                                                        ",
-        "                                                                                                                  ",
-        "  BuildingSurface:Detailed,                                                                                       ",
-        "    Zn001:Flr001,            !- Name                                                                              ",
-        "    Floor,                   !- Surface Type                                                                      ",
-        "    WALL80,                  !- Construction Name                                                                 ",
-        "    West Zone,               !- Zone Name                                                                         ",
-        "    Outdoors,                !- Outside Boundary Condition                                                        ",
-        "    ,                        !- Outside Boundary Condition Object                                                 ",
-        "    NoSun,                   !- Sun Exposure                                                                      ",
-        "    NoWind,                  !- Wind Exposure                                                                     ",
-        "    1.000000,                !- View Factor to Ground                                                             ",
-        "    4,                       !- Number of Vertices                                                                ",
-        "    0.0000000E+00,0.0000000E+00,0.0000000E+00,  !- X,Y,Z ==> Vertex 1 {m}                                         ",
-        "    0.0000000E+00,6.096000,0.0000000E+00,  !- X,Y,Z ==> Vertex 2 {m}                                              ",
-        "    6.096000,6.096000,0.0000000E+00,  !- X,Y,Z ==> Vertex 3 {m}                                                   ",
-        "    6.096000,0.0000000E+00,0.0000000E+00;  !- X,Y,Z ==> Vertex 4 {m}                                              ",
-        "                                                                                                                  ",
-        "  BuildingSurface:Detailed,                                                                                       ",
-        "    Zn001:Roof001,           !- Name                                                                              ",
-        "    Roof,                    !- Surface Type                                                                      ",
-        "    WALL80,                  !- Construction Name                                                                 ",
-        "    West Zone,               !- Zone Name                                                                         ",
-        "    Outdoors,                !- Outside Boundary Condition                                                        ",
-        "    ,                        !- Outside Boundary Condition Object                                                 ",
-        "    SunExposed,              !- Sun Exposure                                                                      ",
-        "    WindExposed,             !- Wind Exposure                                                                     ",
-        "    0.0000000E+00,           !- View Factor to Ground                                                             ",
-        "    4,                       !- Number of Vertices                                                                ",
-        "    0.0000000E+00,6.096000,3.048000,  !- X,Y,Z ==> Vertex 1 {m}                                                   ",
-        "    0.0000000E+00,0.0000000E+00,3.048000,  !- X,Y,Z ==> Vertex 2 {m}                                              ",
-        "    6.096000,0.0000000E+00,3.048000,  !- X,Y,Z ==> Vertex 3 {m}                                                   ",
-        "    6.096000,6.096000,3.048000;  !- X,Y,Z ==> Vertex 4 {m}                                                        ",
-        "                                                                                                                  ",
-        "  FenestrationSurface:Detailed,                                                                                   ",
-        "    Zn001:Wall001:Win001,    !- Name                                                                              ",
-        "    Window,                  !- Surface Type                                                                      ",
-        "    WIN-CON-SINGLEPANE,      !- Construction Name                                                                 ",
-        "    Zn001:Wall001,           !- Building Surface Name                                                             ",
-        "    ,                        !- Outside Boundary Condition Object                                                 ",
-        "    0.5000000,               !- View Factor to Ground                                                             ",
-        "    ,                        !- Shading Control Name                                                              ",
-        "    ,                        !- Frame and Divider Name                                                            ",
-        "    1.0,                     !- Multiplier                                                                        ",
-        "    4,                       !- Number of Vertices                                                                ",
-        "    0.548000,0.0000000E+00,2.5000,  !- X,Y,Z ==> Vertex 1 {m}                                                     ",
-        "    0.548000,0.0000000E+00,0.5000,  !- X,Y,Z ==> Vertex 2 {m}                                                     ",
-        "    5.548000,0.0000000E+00,0.5000,  !- X,Y,Z ==> Vertex 3 {m}                                                     ",
-        "    5.548000,0.0000000E+00,2.5000;  !- X,Y,Z ==> Vertex 4 {m}                                                     ",
-        "                                                                                                                  ",
-        "  Construction,                                                                                                   ",
-        "    WALL80,               !- Name                                                                                 ",
-        "    C4 - 4 IN COMMON BRICK;  !- Layer 1                                                                           ",
-        "                                                                                                                  ",
-        "  Material,                                                                                                       ",
-        "    C4 - 4 IN COMMON BRICK,  !- Name                                                                              ",
-        "    Rough,                   !- Roughness                                                                         ",
-        "    0.1014984,               !- Thickness {m}                                                                     ",
-        "    0.7264224,               !- Conductivity {W/m-K}                                                              ",
-        "    1922.216,                !- Density {kg/m3}                                                                   ",
-        "    836.8000,                !- Specific Heat {J/kg-K}                                                            ",
-        "    0.9000000,               !- Thermal Absorptance                                                               ",
-        "    0.7600000,               !- Solar Absorptance                                                                 ",
-        "    0.7600000;               !- Visible Absorptance                                                               ",
-        "                                                                                                                  ",
-        "  Schedule:Compact,                                                                                               ",
-        "    Office Lighting,         !- Name                                                                              ",
-        "    ANY NUMBER,              !- Schedule Type Limits Name                                                         ",
-        "    Through: 12/31,          !- Field 1                                                                           ",
-        "    For: Alldays,            !- Field 2                                                                           ",
-        "    Until: 24:00,1.00;       !- Field 7                                                                           ",
-        "                                                                                                                  ",
-        "  Construction,                                                                                                   ",
-        "    WIN-CON-SINGLEPANE,      !- Name                                                                              ",
-        "    SINGLEPANE;              !- Outside Layer                                                                     ",
-        "                                                                                                                  ",
-        "  WindowMaterial:Glazing,                                                                                         ",
-        "    SINGLEPANE,              !- Name                                                                              ",
-        "    SpectralAverage,         !- Optical Data Type                                                                 ",
-        "    ,                        !- Window Glass Spectral Data Set Name                                               ",
-        "    0.003,                   !- Thickness {m}                                                                     ",
-        "    0.90,                    !- Solar Transmittance at Normal Incidence                                           ",
-        "    0.031,                   !- Front Side Solar Reflectance at Normal Incidence                                  ",
-        "    0.031,                   !- Back Side Solar Reflectance at Normal Incidence                                   ",
-        "    0.90,                    !- Visible Transmittance at Normal Incidence                                         ",
-        "    0.05,                    !- Front Side Visible Reflectance at Normal Incidence                                ",
-        "    0.05,                    !- Back Side Visible Reflectance at Normal Incidence                                 ",
-        "    0.0,                     !- Infrared Transmittance at Normal Incidence                                        ",
-        "    0.84,                    !- Front Side Infrared Hemispherical Emissivity                                      ",
-        "    0.84,                    !- Back Side Infrared Hemispherical Emissivity                                       ",
-        "    0.9;                     !- Conductivity {W/m-K}                                                              ",
-        "SurfaceConvectionAlgorithm:Inside,TARP;",
-        "SurfaceConvectionAlgorithm:Outside,DOE-2;",
-        "HeatBalanceAlgorithm,ConductionTransferFunction;",
-        "ZoneAirHeatBalanceAlgorithm,",
-        "    AnalyticalSolution;      !- Algorithm",
-        "ScheduleTypeLimits,",
-        "    Any Number;              !- Name",
-
-    });
-
-    ASSERT_TRUE(process_idf(idf_objects));
-
-    bool foundErrors = false;
-
-    HeatBalanceManager::GetProjectControlData(foundErrors); // read project control data
-    EXPECT_FALSE(foundErrors);                              // expect no errors
-
-    HeatBalanceManager::GetMaterialData(foundErrors); // read material data
-    EXPECT_FALSE(foundErrors);                        // expect no errors
-
-    HeatBalanceManager::GetConstructData(foundErrors); // read construction data
-    compare_err_stream("");
-    EXPECT_FALSE(foundErrors); // expect no errors
-
-    HeatBalanceManager::GetZoneData(foundErrors); // read zone data
-    EXPECT_FALSE(foundErrors);                    // expect no errors
-
-    SurfaceGeometry::CosZoneRelNorth.allocate(1);
-    SurfaceGeometry::SinZoneRelNorth.allocate(1);
-
-    SurfaceGeometry::CosZoneRelNorth(1) = std::cos(-DataHeatBalance::Zone(1).RelNorth * DataGlobals::DegToRadians);
-    SurfaceGeometry::SinZoneRelNorth(1) = std::sin(-DataHeatBalance::Zone(1).RelNorth * DataGlobals::DegToRadians);
-    SurfaceGeometry::CosBldgRelNorth = 1.0;
-    SurfaceGeometry::SinBldgRelNorth = 0.0;
-
-    SurfaceGeometry::GetSurfaceData(foundErrors); // setup zone geometry and get zone data
-    EXPECT_FALSE(foundErrors);                    // expect no errors
-
-    SurfaceGeometry::SetupZoneGeometry(foundErrors); // this calls GetSurfaceData()
-    EXPECT_FALSE(foundErrors);                       // expect no errors
-
-    DataGlobals::NumOfTimeStepInHour = 1; // must initialize this to get schedules initialized
-    DataGlobals::MinutesPerTimeStep = 60; // must initialize this to get schedules initialized
-    ScheduleManager::ProcessScheduleInput();
-    ScheduleManager::ScheduleInputProcessed = true;
-    DataGlobals::TimeStep = 1;
-    DataGlobals::HourOfDay = 1;
-    DataEnvironment::Month = 1;
-    DataEnvironment::DayOfMonth = 21;
-    DataGlobals::HourOfDay = 1;
-    DataEnvironment::DSTIndicator = 0;
-    DataEnvironment::DayOfWeek = 2;
-    DataEnvironment::HolidayIndex = 0;
-    DataEnvironment::DayOfYear_Schedule = General::JulianDay(DataEnvironment::Month, DataEnvironment::DayOfMonth, 1);
-    ScheduleManager::UpdateScheduleValues();
-    InternalHeatGains::GetInternalHeatGainsInput();
-    InternalHeatGains::GetInternalHeatGainsInputFlag = false;
-
-    GetDaylightingParametersInput();
-    compare_err_stream("");
-    EXPECT_EQ(1, TotRefPoints);
-
-    EXPECT_NEAR(2.048, ZoneDaylight(1).DaylRefPtAbsCoord(1, 1), 0.001);
-    EXPECT_NEAR(3.048, ZoneDaylight(1).DaylRefPtAbsCoord(2, 1), 0.001);
-    EXPECT_NEAR(0.9, ZoneDaylight(1).DaylRefPtAbsCoord(3, 1), 0.001);
-
-    DataHeatBalance::Zone(1).RelNorth = 45.;
-
-    GeometryTransformForDaylighting();
-
-    EXPECT_NEAR(3.603, ZoneDaylight(1).DaylRefPtAbsCoord(1, 1), 0.001);
-    EXPECT_NEAR(0.707, ZoneDaylight(1).DaylRefPtAbsCoord(2, 1), 0.001);
-    EXPECT_NEAR(0.9, ZoneDaylight(1).DaylRefPtAbsCoord(3, 1), 0.001);
-
-    DataHeatBalance::Zone(1).RelNorth = 90.;
-
-    GeometryTransformForDaylighting();
-
-    EXPECT_NEAR(3.048, ZoneDaylight(1).DaylRefPtAbsCoord(1, 1), 0.001);
-    EXPECT_NEAR(-2.048, ZoneDaylight(1).DaylRefPtAbsCoord(2, 1), 0.001);
-    EXPECT_NEAR(0.9, ZoneDaylight(1).DaylRefPtAbsCoord(3, 1), 0.001);
->>>>>>> b6f573e2
 }
 
-TEST_F(EnergyPlusFixture, DaylightingManager_ProfileAngle_Test)
+TEST_F (EnergyPlusFixture, DaylightingManager_ProfileAngle_Test)
 {
 
-    Surface.allocate(1);
-    Surface(1).Tilt = 90.0;
-    Surface(1).Azimuth = 180.0;
-    int horiz = 1;
-    int vert = 2;
-    Real64 ProfAng;
-    Vector3<Real64> CosDirSun; // Solar direction cosines
-
-    CosDirSun(1) = 0.882397;
-    CosDirSun(2) = 0.470492;
-    CosDirSun(3) = 0.003513;
-
-    ProfileAngle(1, CosDirSun, horiz, ProfAng);
-    EXPECT_NEAR(0.00747, ProfAng, 0.00001);
-
-    ProfileAngle(1, CosDirSun, vert, ProfAng);
-    EXPECT_NEAR(2.06065, ProfAng, 0.00001);
-
-    CosDirSun(1) = 0.92318;
-    CosDirSun(2) = 0.36483;
-    CosDirSun(3) = 0.12094;
-
-    ProfileAngle(1, CosDirSun, horiz, ProfAng);
-    EXPECT_NEAR(0.32010, ProfAng, 0.00001);
-
-    ProfileAngle(1, CosDirSun, vert, ProfAng);
-    EXPECT_NEAR(1.94715, ProfAng, 0.00001);
+	Surface.allocate(1);
+	Surface(1).Tilt = 90.0;
+	Surface(1).Azimuth = 180.0;
+	int horiz = 1;
+	int vert = 2;
+	Real64 ProfAng;
+	Vector3< Real64 > CosDirSun; // Solar direction cosines
+
+	CosDirSun (1) = 0.882397;
+	CosDirSun (2) = 0.470492;
+	CosDirSun (3) = 0.003513;
+
+	ProfileAngle(1, CosDirSun, horiz, ProfAng);
+	EXPECT_NEAR(0.00747,ProfAng, 0.00001);
+
+	ProfileAngle(1, CosDirSun, vert, ProfAng);
+	EXPECT_NEAR(2.06065, ProfAng, 0.00001);
+
+	CosDirSun(1) = 0.92318;
+	CosDirSun(2) = 0.36483;
+	CosDirSun(3) = 0.12094;
+
+	ProfileAngle(1, CosDirSun, horiz, ProfAng);
+	EXPECT_NEAR(0.32010, ProfAng, 0.00001);
+
+	ProfileAngle(1, CosDirSun, vert, ProfAng);
+	EXPECT_NEAR(1.94715, ProfAng, 0.00001);
 }