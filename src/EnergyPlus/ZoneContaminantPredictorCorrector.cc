// EnergyPlus, Copyright (c) 1996-2024, The Board of Trustees of the University of Illinois,
// The Regents of the University of California, through Lawrence Berkeley National Laboratory
// (subject to receipt of any required approvals from the U.S. Dept. of Energy), Oak Ridge
// National Laboratory, managed by UT-Battelle, Alliance for Sustainable Energy, LLC, and other
// contributors. All rights reserved.
//
// NOTICE: This Software was developed under funding from the U.S. Department of Energy and the
// U.S. Government consequently retains certain rights. As such, the U.S. Government has been
// granted for itself and others acting on its behalf a paid-up, nonexclusive, irrevocable,
// worldwide license in the Software to reproduce, distribute copies to the public, prepare
// derivative works, and perform publicly and display publicly, and to permit others to do so.
//
// Redistribution and use in source and binary forms, with or without modification, are permitted
// provided that the following conditions are met:
//
// (1) Redistributions of source code must retain the above copyright notice, this list of
//     conditions and the following disclaimer.
//
// (2) Redistributions in binary form must reproduce the above copyright notice, this list of
//     conditions and the following disclaimer in the documentation and/or other materials
//     provided with the distribution.
//
// (3) Neither the name of the University of California, Lawrence Berkeley National Laboratory,
//     the University of Illinois, U.S. Dept. of Energy nor the names of its contributors may be
//     used to endorse or promote products derived from this software without specific prior
//     written permission.
//
// (4) Use of EnergyPlus(TM) Name. If Licensee (i) distributes the software in stand-alone form
//     without changes from the version obtained under this License, or (ii) Licensee makes a
//     reference solely to the software portion of its product, Licensee must refer to the
//     software as "EnergyPlus version X" software, where "X" is the version number Licensee
//     obtained under this License and may not use a different name for the software. Except as
//     specifically required in this Section (4), Licensee shall not use in a company name, a
//     product name, in advertising, publicity, or other promotional activities any name, trade
//     name, trademark, logo, or other designation of "EnergyPlus", "E+", "e+" or confusingly
//     similar designation, without the U.S. Department of Energy's prior written consent.
//
// THIS SOFTWARE IS PROVIDED BY THE COPYRIGHT HOLDERS AND CONTRIBUTORS "AS IS" AND ANY EXPRESS OR
// IMPLIED WARRANTIES, INCLUDING, BUT NOT LIMITED TO, THE IMPLIED WARRANTIES OF MERCHANTABILITY
// AND FITNESS FOR A PARTICULAR PURPOSE ARE DISCLAIMED. IN NO EVENT SHALL THE COPYRIGHT OWNER OR
// CONTRIBUTORS BE LIABLE FOR ANY DIRECT, INDIRECT, INCIDENTAL, SPECIAL, EXEMPLARY, OR
// CONSEQUENTIAL DAMAGES (INCLUDING, BUT NOT LIMITED TO, PROCUREMENT OF SUBSTITUTE GOODS OR
// SERVICES; LOSS OF USE, DATA, OR PROFITS; OR BUSINESS INTERRUPTION) HOWEVER CAUSED AND ON ANY
// THEORY OF LIABILITY, WHETHER IN CONTRACT, STRICT LIABILITY, OR TORT (INCLUDING NEGLIGENCE OR
// OTHERWISE) ARISING IN ANY WAY OUT OF THE USE OF THIS SOFTWARE, EVEN IF ADVISED OF THE
// POSSIBILITY OF SUCH DAMAGE.

// C++ Headers
#include <cmath>

// ObjexxFCL Headers
#include <ObjexxFCL/Array.functions.hh>
#include <ObjexxFCL/Array1D.hh>
#include <ObjexxFCL/Fmath.hh>

// EnergyPlus Headers
#include <AirflowNetwork/Elements.hpp>
#include <AirflowNetwork/Solver.hpp>
#include <EnergyPlus/Data/EnergyPlusData.hh>
#include <EnergyPlus/DataDefineEquip.hh>
#include <EnergyPlus/DataEnvironment.hh>
#include <EnergyPlus/DataHVACGlobals.hh>
#include <EnergyPlus/DataHeatBalFanSys.hh>
#include <EnergyPlus/DataHeatBalance.hh>
#include <EnergyPlus/DataIPShortCuts.hh>
#include <EnergyPlus/DataLoopNode.hh>
#include <EnergyPlus/DataSurfaces.hh>
#include <EnergyPlus/DataZoneEquipment.hh>
#include <EnergyPlus/General.hh>
#include <EnergyPlus/HeatBalanceInternalHeatGains.hh>
#include <EnergyPlus/HybridModel.hh>
#include <EnergyPlus/InputProcessing/InputProcessor.hh>
#include <EnergyPlus/InternalHeatGains.hh>
#include <EnergyPlus/OutputProcessor.hh>
#include <EnergyPlus/Psychrometrics.hh>
#include <EnergyPlus/ScheduleManager.hh>
#include <EnergyPlus/UtilityRoutines.hh>
#include <EnergyPlus/ZoneContaminantPredictorCorrector.hh>
#include <EnergyPlus/ZonePlenum.hh>
#include <EnergyPlus/ZoneTempPredictorCorrector.hh>

namespace EnergyPlus::ZoneContaminantPredictorCorrector {

// MODULE INFORMATION:
//       AUTHOR         Lixing Gu
//       DATE WRITTEN   May, 2010

// PURPOSE OF THIS MODULE:
// This module contains routines to predict and correct zone contaminants.
//  also includes zone contaminant controlling

// METHODOLOGY EMPLOYED:
// Similar approach to ZoneTempPredictorCorrector

// Using/Aliasing
using namespace DataHeatBalance;
using namespace Psychrometrics;
using namespace HybridModel;

void ManageZoneContaminanUpdates(EnergyPlusData &state,
                                 DataHeatBalFanSys::PredictorCorrectorCtrl const UpdateType, // Can be iGetZoneSetPoints, iPredictStep, iCorrectStep
                                 bool const ShortenTimeStepSys,
                                 bool const UseZoneTimeStepHistory, // if true then use zone timestep history, if false use system time step
                                 Real64 const PriorTimeStep         // the old value for timestep length is passed for possible use in interpolating
)
{

    // SUBROUTINE INFORMATION
    //       AUTHOR         Lixing Gu
    //       DATE WRITTEN   July, 2010

    // PURPOSE OF THIS SUBROUTINE:
    // This subroutine predicts or corrects the zone air temperature
    // depending on the simulation status and determines the correct
    // temperature setpoint for each zone from the schedule manager.
    // This module is revised from subroutine ManageZoneAirUpdates in
    // ZoneTempPredictorCorrector module.

    if (state.dataZoneContaminantPredictorCorrector->GetZoneAirContamInputFlag) {
        if (state.dataContaminantBalance->Contaminant.GenericContamSimulation) GetZoneContaminanInputs(state);
        GetZoneContaminanSetPoints(state);
        state.dataZoneContaminantPredictorCorrector->GetZoneAirContamInputFlag = false;
    }

    if (!state.dataContaminantBalance->Contaminant.SimulateContaminants) return;

    switch (UpdateType) {
    case DataHeatBalFanSys::PredictorCorrectorCtrl::GetZoneSetPoints: {
        InitZoneContSetPoints(state);
    } break;
    case DataHeatBalFanSys::PredictorCorrectorCtrl::PredictStep: {
        PredictZoneContaminants(state, ShortenTimeStepSys, UseZoneTimeStepHistory, PriorTimeStep);
    } break;
    case DataHeatBalFanSys::PredictorCorrectorCtrl::CorrectStep: {
        CorrectZoneContaminants(state, UseZoneTimeStepHistory);
    } break;
    case DataHeatBalFanSys::PredictorCorrectorCtrl::RevertZoneTimestepHistories: {
        RevertZoneTimestepHistories(state);
    } break;
    case DataHeatBalFanSys::PredictorCorrectorCtrl::PushZoneTimestepHistories: {
        PushZoneTimestepHistories(state);
    } break;
    case DataHeatBalFanSys::PredictorCorrectorCtrl::PushSystemTimestepHistories: {
        PushSystemTimestepHistories(state);
    } break;
    default:
        break;
    }
}

void GetZoneContaminanInputs(EnergyPlusData &state)
{

    // SUBROUTINE INFORMATION:
    //       AUTHOR         Lixing Gu
    //       DATE WRITTEN   Dec. 2011

    // PURPOSE OF THIS SUBROUTINE:
    // This subroutine gets the inputs related to generic contaminant internal gain.

    // METHODOLOGY EMPLOYED:
    // Uses the status flags to trigger events.

    // SUBROUTINE PARAMETER DEFINITIONS:
    static constexpr std::string_view RoutineName("GetSourcesAndSinks: ");
    static constexpr std::string_view routineName = "GetSourcesAndSinks";

    // SUBROUTINE LOCAL VARIABLE DECLARATIONS:
    Array1D_string AlphaName;
    Array1D<Real64> IHGNumbers;
    int IOStat;
    int Loop;
    int ZonePtr;
    bool ErrorsFound(false);
    Array1D_bool RepVarSet;
    std::string CurrentModuleObject;

    RepVarSet.dimension(state.dataGlobal->NumOfZones, true);

    int NumAlpha = 0;
    int NumNumber = 0;
    int MaxAlpha = -100;
    int MaxNumber = -100;
    CurrentModuleObject = "ZoneContaminantSourceAndSink:Generic:Constant";
    state.dataInputProcessing->inputProcessor->getObjectDefMaxArgs(state, CurrentModuleObject, Loop, NumAlpha, NumNumber);
    MaxAlpha = max(MaxAlpha, NumAlpha);
    MaxNumber = max(MaxNumber, NumNumber);
    CurrentModuleObject = "SurfaceContaminantSourceAndSink:Generic:PressureDriven";
    state.dataInputProcessing->inputProcessor->getObjectDefMaxArgs(state, CurrentModuleObject, Loop, NumAlpha, NumNumber);
    MaxAlpha = max(MaxAlpha, NumAlpha);
    MaxNumber = max(MaxNumber, NumNumber);
    CurrentModuleObject = "ZoneContaminantSourceAndSink:Generic:CutoffModel";
    state.dataInputProcessing->inputProcessor->getObjectDefMaxArgs(state, CurrentModuleObject, Loop, NumAlpha, NumNumber);
    MaxAlpha = max(MaxAlpha, NumAlpha);
    MaxNumber = max(MaxNumber, NumNumber);
    CurrentModuleObject = "ZoneContaminantSourceAndSink:Generic:DecaySource";
    state.dataInputProcessing->inputProcessor->getObjectDefMaxArgs(state, CurrentModuleObject, Loop, NumAlpha, NumNumber);
    MaxAlpha = max(MaxAlpha, NumAlpha);
    MaxNumber = max(MaxNumber, NumNumber);
    CurrentModuleObject = "SurfaceContaminantSourceAndSink:Generic:BoundaryLayerDiffusion";
    state.dataInputProcessing->inputProcessor->getObjectDefMaxArgs(state, CurrentModuleObject, Loop, NumAlpha, NumNumber);
    MaxAlpha = max(MaxAlpha, NumAlpha);
    MaxNumber = max(MaxNumber, NumNumber);
    CurrentModuleObject = "SurfaceContaminantSourceAndSink:Generic:DepositionVelocitySink";
    state.dataInputProcessing->inputProcessor->getObjectDefMaxArgs(state, CurrentModuleObject, Loop, NumAlpha, NumNumber);
    MaxAlpha = max(MaxAlpha, NumAlpha);
    MaxNumber = max(MaxNumber, NumNumber);
    CurrentModuleObject = "ZoneContaminantSourceAndSink:Generic:DepositionRateSink";
    state.dataInputProcessing->inputProcessor->getObjectDefMaxArgs(state, CurrentModuleObject, Loop, NumAlpha, NumNumber);
    MaxAlpha = max(MaxAlpha, NumAlpha);
    MaxNumber = max(MaxNumber, NumNumber);
    IHGNumbers.allocate(MaxNumber);
    AlphaName.allocate(MaxAlpha);
    IHGNumbers = 0.0;
    AlphaName = "";

    CurrentModuleObject = "ZoneContaminantSourceAndSink:Generic:Constant";
    int TotGCGenConstant = state.dataInputProcessing->inputProcessor->getNumObjectsFound(state, CurrentModuleObject);
    state.dataContaminantBalance->ZoneContamGenericConstant.allocate(TotGCGenConstant);

    for (Loop = 1; Loop <= TotGCGenConstant; ++Loop) {
        AlphaName = "";
        IHGNumbers = 0.0;
        state.dataInputProcessing->inputProcessor->getObjectItem(state,
                                                                 CurrentModuleObject,
                                                                 Loop,
                                                                 AlphaName,
                                                                 NumAlpha,
                                                                 IHGNumbers,
                                                                 NumNumber,
                                                                 IOStat,
                                                                 state.dataIPShortCut->lNumericFieldBlanks,
                                                                 state.dataIPShortCut->lAlphaFieldBlanks,
                                                                 state.dataIPShortCut->cAlphaFieldNames,
                                                                 state.dataIPShortCut->cNumericFieldNames);

        ErrorObjectHeader eoh{routineName, CurrentModuleObject, AlphaName(1)};
        
        Util::IsNameEmpty(state, AlphaName(1), CurrentModuleObject, ErrorsFound);

        auto &contam = state.dataContaminantBalance->ZoneContamGenericConstant(Loop);
        contam.Name = AlphaName(1);
        contam.ZoneName = AlphaName(2);
        contam.ActualZoneNum = Util::FindItemInList(AlphaName(2), state.dataHeatBal->Zone);
        if (contam.ActualZoneNum == 0) {
            ShowSevereError(state,
                            format("{}{}=\"{}\", invalid {} entered={}",
                                   RoutineName,
                                   CurrentModuleObject,
                                   AlphaName(1),
                                   state.dataIPShortCut->cAlphaFieldNames(2),
                                   AlphaName(2)));
            ErrorsFound = true;
        }

        if (state.dataIPShortCut->lAlphaFieldBlanks(3)) {
            ShowSevereEmptyField(state, eoh, state.dataIPShortCut->cAlphaFieldNames(3));
            ErrorsFound = true;
        } else if ((contam.generateRateSched = Sched::GetSchedule(state, AlphaName(3))) == nullptr) {
            ShowSevereItemNotFound(state, eoh, state.dataIPShortCut->cAlphaFieldNames(3), AlphaName(3));
            ErrorsFound = true;
        } else if (!contam.generateRateSched->checkMinVal(state, Clusive::In, 0.0)) { 
            Sched::ShowSevereBadMin(state, eoh, state.dataIPShortCut->cAlphaFieldNames(3), AlphaName(3), Clusive::In, 0.0);
            ErrorsFound = true;
        }

        contam.GenerateRate = IHGNumbers(1);
        contam.RemovalCoef = IHGNumbers(2);

        if (state.dataIPShortCut->lAlphaFieldBlanks(4)) {
            ShowSevereEmptyField(state, eoh, state.dataIPShortCut->cAlphaFieldNames(4));
            ErrorsFound = true;
        } else if ((contam.removalCoefSched = Sched::GetSchedule(state, AlphaName(4))) == nullptr) { 
            ShowSevereItemNotFound(state, eoh, state.dataIPShortCut->cAlphaFieldNames(4), AlphaName(4));
            ErrorsFound = true;
        } else if (!contam.removalCoefSched->checkMinVal(state, Clusive::In, 0.0)) { 
            Sched::ShowSevereBadMin(state, eoh, state.dataIPShortCut->cAlphaFieldNames(3), AlphaName(3), Clusive::In, 0.0);
            ErrorsFound = true;
        }

        if (contam.ActualZoneNum <= 0) continue; // Error, will be caught and terminated later

        // Object report variables
        SetupOutputVariable(state,
                            "Generic Air Contaminant Constant Source Generation Volume Flow Rate",
                            Constant::Units::m3_s,
                            contam.GenRate,
                            OutputProcessor::TimeStepType::Zone,
                            OutputProcessor::StoreType::Average,
                            contam.Name);

        // Zone total report variables
        ZonePtr = contam.ActualZoneNum;
        if (RepVarSet(ZonePtr)) {
            RepVarSet(ZonePtr) = false;
            SetupOutputVariable(state,
                                "Zone Generic Air Contaminant Generation Volume Flow Rate",
                                Constant::Units::m3_s,
                                state.dataHeatBal->ZoneRpt(ZonePtr).GCRate,
                                OutputProcessor::TimeStepType::Zone,
                                OutputProcessor::StoreType::Average,
                                state.dataHeatBal->Zone(ZonePtr).Name);
        }
        SetupZoneInternalGain(state,
                              ZonePtr,
                              contam.Name,
                              DataHeatBalance::IntGainType::ZoneContaminantSourceAndSinkGenericContam,
                              nullptr,
                              nullptr,
                              nullptr,
                              nullptr,
                              nullptr,
                              nullptr,
                              &contam.GenRate);
    }

    CurrentModuleObject = "SurfaceContaminantSourceAndSink:Generic:PressureDriven";
    int TotGCGenPDriven = state.dataInputProcessing->inputProcessor->getNumObjectsFound(state, CurrentModuleObject);
    state.dataContaminantBalance->ZoneContamGenericPDriven.allocate(TotGCGenPDriven);

    for (Loop = 1; Loop <= TotGCGenPDriven; ++Loop) {
        AlphaName = "";
        IHGNumbers = 0.0;
        state.dataInputProcessing->inputProcessor->getObjectItem(state,
                                                                 CurrentModuleObject,
                                                                 Loop,
                                                                 AlphaName,
                                                                 NumAlpha,
                                                                 IHGNumbers,
                                                                 NumNumber,
                                                                 IOStat,
                                                                 state.dataIPShortCut->lNumericFieldBlanks,
                                                                 state.dataIPShortCut->lAlphaFieldBlanks,
                                                                 state.dataIPShortCut->cAlphaFieldNames,
                                                                 state.dataIPShortCut->cNumericFieldNames);

        ErrorObjectHeader eoh{routineName, CurrentModuleObject, AlphaName(1)};
        
        Util::IsNameEmpty(state, AlphaName(1), CurrentModuleObject, ErrorsFound);

        auto &contam = state.dataContaminantBalance->ZoneContamGenericPDriven(Loop);
        contam.Name = AlphaName(1);

        contam.SurfName = AlphaName(2);
        contam.SurfNum =
            Util::FindItemInList(AlphaName(2), state.afn->MultizoneSurfaceData, &AirflowNetwork::MultizoneSurfaceProp::SurfName);
        if (contam.SurfNum == 0) {
            ShowSevereError(state,
                            format("{}{}=\"{}\", invalid {} entered={}",
                                   RoutineName,
                                   CurrentModuleObject,
                                   AlphaName(1),
                                   state.dataIPShortCut->cAlphaFieldNames(2),
                                   AlphaName(2)));
            ShowContinueError(state, "which is not listed in AirflowNetwork:MultiZone:Surface.");
            ErrorsFound = true;
        }
        // Ensure external surface
        if (contam.SurfNum > 0 &&
            state.dataSurface->Surface(state.afn->MultizoneSurfaceData(contam.SurfNum).SurfNum).ExtBoundCond != DataSurfaces::ExternalEnvironment) {
            ShowSevereError(
                state,
                format(
                    "{}{}=\"{}. The entered surface ({}) is not an exterior surface", RoutineName, CurrentModuleObject, AlphaName(1), AlphaName(2)));
            ErrorsFound = true;
        }

        if (state.dataIPShortCut->lAlphaFieldBlanks(3)) {
            ShowSevereEmptyField(state, eoh, state.dataIPShortCut->cAlphaFieldNames(3));
            ErrorsFound = true;
        } else if ((contam.generateRateCoefSched = Sched::GetSchedule(state, AlphaName(3))) == nullptr) {
            ShowSevereItemNotFound(state, eoh, state.dataIPShortCut->cAlphaFieldNames(3), AlphaName(3));
            ErrorsFound = true;
        } else if (!contam.generateRateCoefSched->checkMinVal(state, Clusive::In, 0.0)) {
            Sched::ShowSevereBadMin(state, eoh, state.dataIPShortCut->cAlphaFieldNames(3), AlphaName(3), Clusive::In, 0.0);
            ErrorsFound = true;
        }

        contam.GenRateCoef = IHGNumbers(1);
        if (IHGNumbers(1) < 0.0) {
            ShowSevereError(state,
                            format("{}Negative values are not allowed for {} in {} = {}",
                                   RoutineName,
                                   state.dataIPShortCut->cNumericFieldNames(1),
                                   CurrentModuleObject,
                                   AlphaName(1)));
            ShowContinueError(state, format("The input value is {:.2R}", IHGNumbers(1)));
            ErrorsFound = true;
        }

        contam.Expo = IHGNumbers(2);
        if (IHGNumbers(2) <= 0.0) {
            ShowSevereError(state,
                            format("{}Negative or zero value is not allowed for {} in {} = {}",
                                   RoutineName,
                                   state.dataIPShortCut->cNumericFieldNames(2),
                                   CurrentModuleObject,
                                   AlphaName(1)));
            ShowContinueError(state, format("The input value is {:.2R}", IHGNumbers(2)));
            ErrorsFound = true;
        }
        if (IHGNumbers(2) > 1.0) {
            ShowSevereError(state,
                            format("{}The value greater than 1.0 is not allowed for {} in {} = {}",
                                   RoutineName,
                                   state.dataIPShortCut->cNumericFieldNames(2),
                                   CurrentModuleObject,
                                   AlphaName(1)));
            ShowContinueError(state, format("The input value is {:.2R}", IHGNumbers(2)));
            ErrorsFound = true;
        }

        // Object report variables
        SetupOutputVariable(state,
                            "Generic Air Contaminant Pressure Driven Generation Volume Flow Rate",
                            Constant::Units::m3_s,
                            contam.GenRate,
                            OutputProcessor::TimeStepType::Zone,
                            OutputProcessor::StoreType::Average,
                            contam.Name);

        if (contam.SurfNum > 0) {
            ZonePtr = state.dataSurface->Surface(state.afn->MultizoneSurfaceData(contam.SurfNum).SurfNum).Zone;
        } else {
            ZonePtr = 0;
        }
        // Zone total report variables
        if (ZonePtr > 0 && RepVarSet(ZonePtr)) {
            RepVarSet(ZonePtr) = false;
            SetupOutputVariable(state,
                                "Zone Generic Air Contaminant Generation Volume Flow Rate",
                                Constant::Units::m3_s,
                                state.dataHeatBal->ZoneRpt(ZonePtr).GCRate,
                                OutputProcessor::TimeStepType::Zone,
                                OutputProcessor::StoreType::Average,
                                state.dataHeatBal->Zone(ZonePtr).Name);
        }
        if (ZonePtr > 0)
            SetupZoneInternalGain(state,
                                  ZonePtr,
                                  contam.Name,
                                  DataHeatBalance::IntGainType::ZoneContaminantSourceAndSinkGenericContam,
                                  nullptr,
                                  nullptr,
                                  nullptr,
                                  nullptr,
                                  nullptr,
                                  nullptr,
                                  &contam.GenRate);
    }

    CurrentModuleObject = "ZoneContaminantSourceAndSink:Generic:CutoffModel";
    int TotGCGenCutoff = state.dataInputProcessing->inputProcessor->getNumObjectsFound(state, CurrentModuleObject);
    state.dataContaminantBalance->ZoneContamGenericCutoff.allocate(TotGCGenCutoff);

    for (Loop = 1; Loop <= TotGCGenCutoff; ++Loop) {
        AlphaName = "";
        IHGNumbers = 0.0;
        state.dataInputProcessing->inputProcessor->getObjectItem(state,
                                                                 CurrentModuleObject,
                                                                 Loop,
                                                                 AlphaName,
                                                                 NumAlpha,
                                                                 IHGNumbers,
                                                                 NumNumber,
                                                                 IOStat,
                                                                 state.dataIPShortCut->lNumericFieldBlanks,
                                                                 state.dataIPShortCut->lAlphaFieldBlanks,
                                                                 state.dataIPShortCut->cAlphaFieldNames,
                                                                 state.dataIPShortCut->cNumericFieldNames);

        ErrorObjectHeader eoh{routineName, CurrentModuleObject, AlphaName(1)};

        Util::IsNameEmpty(state, AlphaName(1), CurrentModuleObject, ErrorsFound);

        auto &contam = state.dataContaminantBalance->ZoneContamGenericCutoff(Loop);
        contam.Name = AlphaName(1);

        contam.ZoneName = AlphaName(2);
        contam.ActualZoneNum = Util::FindItemInList(AlphaName(2), state.dataHeatBal->Zone);
        if (contam.ActualZoneNum == 0) {
            ShowSevereError(state,
                            format("{}{}=\"{}\", invalid {} entered={}",
                                   RoutineName,
                                   CurrentModuleObject,
                                   AlphaName(1),
                                   state.dataIPShortCut->cAlphaFieldNames(2),
                                   AlphaName(2)));
            ErrorsFound = true;
        }

        if (state.dataIPShortCut->lAlphaFieldBlanks(3)) {
            ShowSevereEmptyField(state, eoh, state.dataIPShortCut->cAlphaFieldNames(3));
            ErrorsFound = true;
        } else if ((contam.generateRateSched = Sched::GetSchedule(state, AlphaName(3))) == nullptr) {
            ShowSevereItemNotFound(state, eoh, state.dataIPShortCut->cAlphaFieldNames(3), AlphaName(3));
            ErrorsFound = true;
        } else if (!contam.generateRateSched->checkMinVal(state, Clusive::In, 0.0)) {
            Sched::ShowSevereBadMin(state, eoh, state.dataIPShortCut->cAlphaFieldNames(3), AlphaName(3), Clusive::In, 0.0);
            ErrorsFound = true;
        }

        contam.GenerateRate = IHGNumbers(1);
        contam.CutoffValue = IHGNumbers(2);

        if (IHGNumbers(1) < 0.0) {
            ShowSevereError(state,
                            format("{}Negative values are not allowed for {} in {} = {}",
                                   RoutineName,
                                   state.dataIPShortCut->cNumericFieldNames(1),
                                   CurrentModuleObject,
                                   AlphaName(1)));
            ShowContinueError(state, format("The input value is {:.2R}", IHGNumbers(1)));
            ErrorsFound = true;
        }
        if (IHGNumbers(2) <= 0.0) {
            ShowSevereError(state,
                            format("{}Negative values or zero are not allowed for {} in {} = {}",
                                   RoutineName,
                                   state.dataIPShortCut->cNumericFieldNames(2),
                                   CurrentModuleObject,
                                   AlphaName(1)));
            ShowContinueError(state, format("The input value is {:.2R}", IHGNumbers(2)));
            ErrorsFound = true;
        }

        // Object report variables
        SetupOutputVariable(state,
                            "Generic Air Contaminant Cutoff Model Generation Volume Flow Rate",
                            Constant::Units::m3_s,
                            contam.GenRate,
                            OutputProcessor::TimeStepType::Zone,
                            OutputProcessor::StoreType::Average,
                            contam.Name);

        // Zone total report variables
        ZonePtr = contam.ActualZoneNum;
        if (RepVarSet(ZonePtr)) {
            RepVarSet(ZonePtr) = false;
            SetupOutputVariable(state,
                                "Zone Generic Air Contaminant Generation Volume Flow Rate",
                                Constant::Units::m3_s,
                                state.dataHeatBal->ZoneRpt(ZonePtr).GCRate,
                                OutputProcessor::TimeStepType::Zone,
                                OutputProcessor::StoreType::Average,
                                state.dataHeatBal->Zone(ZonePtr).Name);
        }
        SetupZoneInternalGain(state,
                              ZonePtr,
                              contam.Name,
                              DataHeatBalance::IntGainType::ZoneContaminantSourceAndSinkGenericContam,
                              nullptr,
                              nullptr,
                              nullptr,
                              nullptr,
                              nullptr,
                              nullptr,
                              &contam.GenRate);
    }

    CurrentModuleObject = "ZoneContaminantSourceAndSink:Generic:DecaySource";
    int TotGCGenDecay = state.dataInputProcessing->inputProcessor->getNumObjectsFound(state, CurrentModuleObject);
    state.dataContaminantBalance->ZoneContamGenericDecay.allocate(TotGCGenDecay);

    for (Loop = 1; Loop <= TotGCGenDecay; ++Loop) {
        AlphaName = "";
        IHGNumbers = 0.0;
        state.dataInputProcessing->inputProcessor->getObjectItem(state,
                                                                 CurrentModuleObject,
                                                                 Loop,
                                                                 AlphaName,
                                                                 NumAlpha,
                                                                 IHGNumbers,
                                                                 NumNumber,
                                                                 IOStat,
                                                                 state.dataIPShortCut->lNumericFieldBlanks,
                                                                 state.dataIPShortCut->lAlphaFieldBlanks,
                                                                 state.dataIPShortCut->cAlphaFieldNames,
                                                                 state.dataIPShortCut->cNumericFieldNames);

        ErrorObjectHeader eoh{routineName, CurrentModuleObject, AlphaName(1)};

        auto &contam = state.dataContaminantBalance->ZoneContamGenericDecay(Loop);
        
        Util::IsNameEmpty(state, AlphaName(1), CurrentModuleObject, ErrorsFound);
        contam.Name = AlphaName(1);

        contam.ZoneName = AlphaName(2);
        contam.ActualZoneNum = Util::FindItemInList(AlphaName(2), state.dataHeatBal->Zone);
        if (contam.ActualZoneNum == 0) {
            ShowSevereError(state,
                            format("{}{}=\"{}\", invalid {} entered={}",
                                   RoutineName,
                                   CurrentModuleObject,
                                   AlphaName(1),
                                   state.dataIPShortCut->cAlphaFieldNames(2),
                                   AlphaName(2)));
            ErrorsFound = true;
        }

        if (state.dataIPShortCut->lAlphaFieldBlanks(3)) {
            ShowSevereEmptyField(state, eoh, state.dataIPShortCut->cAlphaFieldNames(3));
            ErrorsFound = true;
        } else if ((contam.emitRateSched = Sched::GetSchedule(state, AlphaName(3))) == nullptr) {
            ShowSevereItemNotFound(state, eoh, state.dataIPShortCut->cAlphaFieldNames(3), AlphaName(3));
            ErrorsFound = true;
        } else if (!contam.emitRateSched->checkMinVal(state, Clusive::In, 0.0)) {
            Sched::ShowSevereBadMin(state, eoh, state.dataIPShortCut->cAlphaFieldNames(3), AlphaName(3), Clusive::In, 0.0);
            ErrorsFound = true;
        }

        contam.InitEmitRate = IHGNumbers(1);
        contam.DelayTime = IHGNumbers(2);

        if (IHGNumbers(1) < 0.0) {
            ShowSevereError(state,
                            format("{}Negative values are not allowed for {} in {} = {}",
                                   RoutineName,
                                   state.dataIPShortCut->cNumericFieldNames(1),
                                   CurrentModuleObject,
                                   AlphaName(1)));
            ShowContinueError(state, format("The input value is {:.2R}", IHGNumbers(1)));
            ErrorsFound = true;
        }
        if (IHGNumbers(2) <= 0.0) {
            ShowSevereError(state,
                            format("{}Negative values or zero are not allowed for {} in {} = {}",
                                   RoutineName,
                                   state.dataIPShortCut->cNumericFieldNames(2),
                                   CurrentModuleObject,
                                   AlphaName(1)));
            ShowContinueError(state, format("The input value is {:.2R}", IHGNumbers(2)));
            ErrorsFound = true;
        }

        // Object report variables
        SetupOutputVariable(state,
                            "Generic Air Contaminant Decay Model Generation Volume Flow Rate",
                            Constant::Units::m3_s,
                            contam.GenRate,
                            OutputProcessor::TimeStepType::Zone,
                            OutputProcessor::StoreType::Average,
                            contam.Name);
        SetupOutputVariable(state,
                            "Generic Air Contaminant Decay Model Generation Emission Start Elapsed Time",
                            Constant::Units::s,
                            contam.Time,
                            OutputProcessor::TimeStepType::Zone,
                            OutputProcessor::StoreType::Average,
                            contam.Name);

        // Zone total report variables
        ZonePtr = contam.ActualZoneNum;
        if (RepVarSet(ZonePtr)) {
            RepVarSet(ZonePtr) = false;
            SetupOutputVariable(state,
                                "Zone Generic Air Contaminant Generation Volume Flow Rate",
                                Constant::Units::m3_s,
                                state.dataHeatBal->ZoneRpt(ZonePtr).GCRate,
                                OutputProcessor::TimeStepType::Zone,
                                OutputProcessor::StoreType::Average,
                                state.dataHeatBal->Zone(ZonePtr).Name);
        }
        SetupZoneInternalGain(state,
                              ZonePtr,
                              contam.Name,
                              DataHeatBalance::IntGainType::ZoneContaminantSourceAndSinkGenericContam,
                              nullptr,
                              nullptr,
                              nullptr,
                              nullptr,
                              nullptr,
                              nullptr,
                              &contam.GenRate);
    }

    CurrentModuleObject = "SurfaceContaminantSourceAndSink:Generic:BoundaryLayerDiffusion";
    int TotGCBLDiff = state.dataInputProcessing->inputProcessor->getNumObjectsFound(state, CurrentModuleObject);
    state.dataContaminantBalance->ZoneContamGenericBLDiff.allocate(TotGCBLDiff);

    for (Loop = 1; Loop <= TotGCBLDiff; ++Loop) {
        AlphaName = "";
        IHGNumbers = 0.0;
        state.dataInputProcessing->inputProcessor->getObjectItem(state,
                                                                 CurrentModuleObject,
                                                                 Loop,
                                                                 AlphaName,
                                                                 NumAlpha,
                                                                 IHGNumbers,
                                                                 NumNumber,
                                                                 IOStat,
                                                                 state.dataIPShortCut->lNumericFieldBlanks,
                                                                 state.dataIPShortCut->lAlphaFieldBlanks,
                                                                 state.dataIPShortCut->cAlphaFieldNames,
                                                                 state.dataIPShortCut->cNumericFieldNames);

        ErrorObjectHeader eoh{routineName, CurrentModuleObject, AlphaName(1)};
        
        Util::IsNameEmpty(state, AlphaName(1), CurrentModuleObject, ErrorsFound);

        auto &contam = state.dataContaminantBalance->ZoneContamGenericBLDiff(Loop);
        contam.Name = AlphaName(1);
        contam.SurfName = AlphaName(2);
        contam.SurfNum = Util::FindItemInList(AlphaName(2), state.dataSurface->Surface);
        if (contam.SurfNum == 0) {
            ShowSevereError(state,
                            format("{}{}=\"{}\", invalid {} entered={}",
                                   RoutineName,
                                   CurrentModuleObject,
                                   AlphaName(1),
                                   state.dataIPShortCut->cAlphaFieldNames(2),
                                   AlphaName(2)));
            ErrorsFound = true;
        }

        if (state.dataIPShortCut->lAlphaFieldBlanks(3)) {
            ShowSevereEmptyField(state, eoh, state.dataIPShortCut->cAlphaFieldNames(3));
            ErrorsFound = true;
        } else if ((contam.transCoefSched = Sched::GetSchedule(state, AlphaName(3))) == nullptr) {
            ShowSevereItemNotFound(state, eoh, state.dataIPShortCut->cAlphaFieldNames(3), AlphaName(3));
            ErrorsFound = true;
        } else if (!contam.transCoefSched->checkMinVal(state, Clusive::In, 0.0)) { 
            Sched::ShowSevereBadMin(state, eoh, state.dataIPShortCut->cAlphaFieldNames(3), AlphaName(3), Clusive::In, 0.0);
            ErrorsFound = true;
        }

        contam.TransCoef = IHGNumbers(1);
        contam.HenryCoef = IHGNumbers(2);
        if (IHGNumbers(1) < 0.0) {
            ShowSevereError(state,
                            format("{}Negative values are not allowed for {} in {} = {}",
                                   RoutineName,
                                   state.dataIPShortCut->cNumericFieldNames(1),
                                   CurrentModuleObject,
                                   AlphaName(1)));
            ShowContinueError(state, format("The input value is {:.2R}", IHGNumbers(1)));
            ErrorsFound = true;
        }
        if (IHGNumbers(2) <= 0.0) {
            ShowSevereError(state,
                            format("{}Negative values or zero are not allowed for {} in {} = {}",
                                   RoutineName,
                                   state.dataIPShortCut->cNumericFieldNames(2),
                                   CurrentModuleObject,
                                   AlphaName(1)));
            ShowContinueError(state, format("The input value is {:.2R}", IHGNumbers(2)));
            ErrorsFound = true;
        }

        // Object report variables
        SetupOutputVariable(state,
                            "Generic Air Contaminant Boundary Layer Diffusion Generation Volume Flow Rate",
                            Constant::Units::m3_s,
                            contam.GenRate,
                            OutputProcessor::TimeStepType::Zone,
                            OutputProcessor::StoreType::Average,
                            contam.Name);
        if (contam.SurfNum > 0) {
            SetupOutputVariable(state,
                                "Generic Air Contaminant Boundary Layer Diffusion Inside Face Concentration",
                                Constant::Units::ppm,
                                state.dataSurface->SurfGenericContam(contam.SurfNum),
                                OutputProcessor::TimeStepType::Zone,
                                OutputProcessor::StoreType::Average,
                                contam.SurfName);
        }

        ZonePtr = state.dataSurface->Surface(contam.SurfNum).Zone;
        // Zone total report variables
        if (RepVarSet(ZonePtr)) {
            RepVarSet(ZonePtr) = false;
            SetupOutputVariable(state,
                                "Zone Generic Air Contaminant Generation Volume Flow Rate",
                                Constant::Units::m3_s,
                                state.dataHeatBal->ZoneRpt(ZonePtr).GCRate,
                                OutputProcessor::TimeStepType::Zone,
                                OutputProcessor::StoreType::Average,
                                state.dataHeatBal->Zone(ZonePtr).Name);
        }
        SetupZoneInternalGain(state,
                              ZonePtr,
                              contam.Name,
                              DataHeatBalance::IntGainType::ZoneContaminantSourceAndSinkGenericContam,
                              nullptr,
                              nullptr,
                              nullptr,
                              nullptr,
                              nullptr,
                              nullptr,
                              &contam.GenRate);
    }

    CurrentModuleObject = "SurfaceContaminantSourceAndSink:Generic:DepositionVelocitySink";
    int TotGCDVS = state.dataInputProcessing->inputProcessor->getNumObjectsFound(state, CurrentModuleObject);
    state.dataContaminantBalance->ZoneContamGenericDVS.allocate(TotGCDVS);

    for (Loop = 1; Loop <= TotGCDVS; ++Loop) {
        AlphaName = "";
        IHGNumbers = 0.0;
        state.dataInputProcessing->inputProcessor->getObjectItem(state,
                                                                 CurrentModuleObject,
                                                                 Loop,
                                                                 AlphaName,
                                                                 NumAlpha,
                                                                 IHGNumbers,
                                                                 NumNumber,
                                                                 IOStat,
                                                                 state.dataIPShortCut->lNumericFieldBlanks,
                                                                 state.dataIPShortCut->lAlphaFieldBlanks,
                                                                 state.dataIPShortCut->cAlphaFieldNames,
                                                                 state.dataIPShortCut->cNumericFieldNames);

        ErrorObjectHeader eoh{routineName, CurrentModuleObject, AlphaName(1)};
        
        Util::IsNameEmpty(state, AlphaName(1), CurrentModuleObject, ErrorsFound);
        auto &contam = state.dataContaminantBalance->ZoneContamGenericDVS(Loop);
        contam.Name = AlphaName(1);

        contam.SurfName = AlphaName(2);
        contam.SurfNum = Util::FindItemInList(AlphaName(2), state.dataSurface->Surface);
        if (contam.SurfNum == 0) {
            ShowSevereError(state,
                            format("{}{}=\"{}\", invalid {} entered={}",
                                   RoutineName,
                                   CurrentModuleObject,
                                   AlphaName(1),
                                   state.dataIPShortCut->cAlphaFieldNames(2),
                                   AlphaName(2)));
            ErrorsFound = true;
        }

        if (state.dataIPShortCut->lAlphaFieldBlanks(3)) {
            ShowSevereEmptyField(state, eoh, state.dataIPShortCut->cAlphaFieldNames(3));
            ErrorsFound = true;
        } else if ((contam.depoVeloSched = Sched::GetSchedule(state, AlphaName(3))) == nullptr) {
            ShowSevereItemNotFound(state, eoh, state.dataIPShortCut->cAlphaFieldNames(3), AlphaName(3));
            ErrorsFound = true;
        } else if (!contam.depoVeloSched->checkMinVal(state, Clusive::In, 0.0)) { 
            Sched::ShowSevereBadMin(state, eoh, state.dataIPShortCut->cAlphaFieldNames(3), AlphaName(3), Clusive::In, 0.0);
            ErrorsFound = true;
        }

        contam.DepoVelo = IHGNumbers(1);
        if (IHGNumbers(1) < 0.0) {
            ShowSevereError(state,
                            format("{}Negative values are not allowed for {} in {} = {}",
                                   RoutineName,
                                   state.dataIPShortCut->cNumericFieldNames(1),
                                   CurrentModuleObject,
                                   AlphaName(1)));
            ShowContinueError(state, format("The input value is {:.2R}", IHGNumbers(1)));
            ErrorsFound = true;
        }

        // Object report variables
        SetupOutputVariable(state,
                            "Generic Air Contaminant Deposition Velocity Removal Volume Flow Rate",
                            Constant::Units::m3_s,
                            contam.GenRate,
                            OutputProcessor::TimeStepType::Zone,
                            OutputProcessor::StoreType::Average,
                            contam.Name);

        ZonePtr = state.dataSurface->Surface(contam.SurfNum).Zone;
        // Zone total report variables
        if (RepVarSet(ZonePtr)) {
            RepVarSet(ZonePtr) = false;
            SetupOutputVariable(state,
                                "Zone Generic Air Contaminant Generation Volume Flow Rate",
                                Constant::Units::m3_s,
                                state.dataHeatBal->ZoneRpt(ZonePtr).GCRate,
                                OutputProcessor::TimeStepType::Zone,
                                OutputProcessor::StoreType::Average,
                                state.dataHeatBal->Zone(ZonePtr).Name);
        }
        SetupZoneInternalGain(state,
                              ZonePtr,
                              contam.Name,
                              DataHeatBalance::IntGainType::ZoneContaminantSourceAndSinkGenericContam,
                              nullptr,
                              nullptr,
                              nullptr,
                              nullptr,
                              nullptr,
                              nullptr,
                              &contam.GenRate);
    }

    CurrentModuleObject = "ZoneContaminantSourceAndSink:Generic:DepositionRateSink";
    int TotGCDRS = state.dataInputProcessing->inputProcessor->getNumObjectsFound(state, CurrentModuleObject);
    state.dataContaminantBalance->ZoneContamGenericDRS.allocate(TotGCDRS);

    for (Loop = 1; Loop <= TotGCDRS; ++Loop) {
        AlphaName = "";
        IHGNumbers = 0.0;
        state.dataInputProcessing->inputProcessor->getObjectItem(state,
                                                                 CurrentModuleObject,
                                                                 Loop,
                                                                 AlphaName,
                                                                 NumAlpha,
                                                                 IHGNumbers,
                                                                 NumNumber,
                                                                 IOStat,
                                                                 state.dataIPShortCut->lNumericFieldBlanks,
                                                                 state.dataIPShortCut->lAlphaFieldBlanks,
                                                                 state.dataIPShortCut->cAlphaFieldNames,
                                                                 state.dataIPShortCut->cNumericFieldNames);

        ErrorObjectHeader eoh{routineName, CurrentModuleObject, AlphaName(1)};
        
        Util::IsNameEmpty(state, AlphaName(1), CurrentModuleObject, ErrorsFound);

        auto &contam = state.dataContaminantBalance->ZoneContamGenericDRS(Loop);
        contam.Name = AlphaName(1);

        contam.ZoneName = AlphaName(2);
        contam.ActualZoneNum = Util::FindItemInList(AlphaName(2), state.dataHeatBal->Zone);
        if (contam.ActualZoneNum == 0) {
            ShowSevereError(state,
                            format("{}{}=\"{}\", invalid {} entered={}",
                                   RoutineName,
                                   CurrentModuleObject,
                                   AlphaName(1),
                                   state.dataIPShortCut->cAlphaFieldNames(2),
                                   AlphaName(2)));
            ErrorsFound = true;
        }

        if (state.dataIPShortCut->lAlphaFieldBlanks(3)) {
            ShowSevereEmptyField(state, eoh, state.dataIPShortCut->cAlphaFieldNames(3));
            ErrorsFound = true;
        } else if ((contam.depoRateSched = Sched::GetSchedule(state, AlphaName(3))) == nullptr) { 
            ShowSevereItemNotFound(state, eoh, state.dataIPShortCut->cAlphaFieldNames(3), AlphaName(3));
            ErrorsFound = true;
        } else if (!contam.depoRateSched->checkMinVal(state, Clusive::In, 0.0)) {
            Sched::ShowSevereBadMin(state, eoh, state.dataIPShortCut->cAlphaFieldNames(3), AlphaName(3), Clusive::In, 0.0);
            ErrorsFound = true;
        }

        contam.DepoRate = IHGNumbers(1);

        if (IHGNumbers(1) < 0.0) {
            ShowSevereError(state,
                            format("{}Negative values are not allowed for {} in {} = {}",
                                   RoutineName,
                                   state.dataIPShortCut->cNumericFieldNames(1),
                                   CurrentModuleObject,
                                   AlphaName(1)));
            ShowContinueError(state, format("The input value is {:.2R}", IHGNumbers(1)));
            ErrorsFound = true;
        }

        // Object report variables
        SetupOutputVariable(state,
                            "Generic Air Contaminant Deposition Rate Removal Volume Flow Rate",
                            Constant::Units::m3_s,
                            contam.GenRate,
                            OutputProcessor::TimeStepType::Zone,
                            OutputProcessor::StoreType::Average,
                            contam.Name);

        ZonePtr = contam.ActualZoneNum;
        // Zone total report variables
        if (RepVarSet(ZonePtr)) {
            RepVarSet(ZonePtr) = false;
            SetupOutputVariable(state,
                                "Zone Generic Air Contaminant Generation Volume Flow Rate",
                                Constant::Units::m3_s,
                                state.dataHeatBal->ZoneRpt(ZonePtr).GCRate,
                                OutputProcessor::TimeStepType::Zone,
                                OutputProcessor::StoreType::Average,
                                state.dataHeatBal->Zone(ZonePtr).Name);
        }
        SetupZoneInternalGain(state,
                              ZonePtr,
                              contam.Name,
                              DataHeatBalance::IntGainType::ZoneContaminantSourceAndSinkGenericContam,
                              nullptr,
                              nullptr,
                              nullptr,
                              nullptr,
                              nullptr,
                              nullptr,
                              &contam.GenRate);
    }

    RepVarSet.deallocate();
    IHGNumbers.deallocate();
    AlphaName.deallocate();

    if (ErrorsFound) {
        ShowFatalError(state, "Errors getting Zone Contaminant Sources and Sinks input data.  Preceding condition(s) cause termination.");
    }
}

void GetZoneContaminanSetPoints(EnergyPlusData &state)
{

    // SUBROUTINE INFORMATION:
    //       AUTHOR         Lixing Gu
    //       DATE WRITTEN   May 2010

    // PURPOSE OF THIS SUBROUTINE:
    // This subroutine gets the inputs related to contaminant control.

    // METHODOLOGY EMPLOYED:
    // Uses the status flags to trigger events.

    static constexpr std::string_view routineName = "GetZoneContaminantSetPoints";
        
    // SUBROUTINE LOCAL VARIABLE DECLARATIONS:
    int ContControlledZoneNum; // The Splitter that you are currently loading input into
    int NumAlphas;
    int NumNums;
    int IOStat;
    bool ErrorsFound(false);

    struct NeededControlTypes
    {
        // Members
        Array1D_bool MustHave; // 4= the four control types
        Array1D_bool DidHave;

        // Default Constructor
        NeededControlTypes() : MustHave(4, false), DidHave(4, false)
        {
        }
    };

    struct NeededComfortControlTypes
    {
        // Members
        Array1D_bool MustHave; // 4= the four control types
        Array1D_bool DidHave;

        // Default Constructor
        NeededComfortControlTypes() : MustHave(12, false), DidHave(12, false)
        {
        }
    };
    auto &cCurrentModuleObject = state.dataIPShortCut->cCurrentModuleObject;
    cCurrentModuleObject = "ZoneControl:ContaminantController";
    int NumContControlledZones = state.dataInputProcessing->inputProcessor->getNumObjectsFound(state, cCurrentModuleObject);

    if (NumContControlledZones > 0) {
        state.dataContaminantBalance->ContaminantControlledZone.allocate(NumContControlledZones);
    }

    for (ContControlledZoneNum = 1; ContControlledZoneNum <= NumContControlledZones; ++ContControlledZoneNum) {
        state.dataInputProcessing->inputProcessor->getObjectItem(state,
                                                                 cCurrentModuleObject,
                                                                 ContControlledZoneNum,
                                                                 state.dataIPShortCut->cAlphaArgs,
                                                                 NumAlphas,
                                                                 state.dataIPShortCut->rNumericArgs,
                                                                 NumNums,
                                                                 IOStat,
                                                                 state.dataIPShortCut->lNumericFieldBlanks,
                                                                 state.dataIPShortCut->lAlphaFieldBlanks,
                                                                 state.dataIPShortCut->cAlphaFieldNames,
                                                                 state.dataIPShortCut->cNumericFieldNames);

        ErrorObjectHeader eoh{routineName, cCurrentModuleObject, state.dataIPShortCut->cAlphaArgs(1)};
        
        Util::IsNameEmpty(state, state.dataIPShortCut->cAlphaArgs(1), cCurrentModuleObject, ErrorsFound);

        auto &controlledZone = state.dataContaminantBalance->ContaminantControlledZone(ContControlledZoneNum);
        controlledZone.Name = state.dataIPShortCut->cAlphaArgs(1);
        controlledZone.ZoneName = state.dataIPShortCut->cAlphaArgs(2);
        controlledZone.ActualZoneNum = Util::FindItemInList(state.dataIPShortCut->cAlphaArgs(2), state.dataHeatBal->Zone);
        if (controlledZone.ActualZoneNum == 0) {
            ShowSevereError(state,
                            format("{}=\"{}\" invalid {}=\"{}\" not found.",
                                   cCurrentModuleObject,
                                   state.dataIPShortCut->cAlphaArgs(1),
                                   state.dataIPShortCut->cAlphaFieldNames(2),
                                   state.dataIPShortCut->cAlphaArgs(2)));
            ErrorsFound = true;
        } else {
            //      Zone(ContaminantControlledZone(ContControlledZoneNum)%ActualZoneNum)%TempControlledZoneIndex = ContControlledZoneNum
        }

        if (state.dataIPShortCut->lAlphaFieldBlanks(3)) {
            controlledZone.availSched = Sched::GetScheduleAlwaysOn(state);
        } else if ((controlledZone.availSched = Sched::GetSchedule(state, state.dataIPShortCut->cAlphaArgs(3))) == nullptr) { 
            ShowSevereItemNotFound(state, eoh, state.dataIPShortCut->cAlphaFieldNames(3), state.dataIPShortCut->cAlphaArgs(3));
            ErrorsFound = true;
        } else if (!controlledZone.availSched->checkMinMaxVals(state, Clusive::In, 0.0, Clusive::In, 1.0)) {
            Sched::ShowSevereBadMinMax(state, eoh, state.dataIPShortCut->cAlphaFieldNames(3), state.dataIPShortCut->cAlphaArgs(3),
                                         Clusive::In, 0.0, Clusive::In, 1.0);
            ErrorsFound = true;
        } else {
            state.dataHeatBal->Zone(controlledZone.ActualZoneNum).zoneContamControllerSched = controlledZone.availSched;
        }

        if (state.dataIPShortCut->lAlphaFieldBlanks(4)) {
            ShowSevereEmptyField(state, eoh, state.dataIPShortCut->cAlphaFieldNames(4));
            ErrorsFound = true;
        } else if ((controlledZone.setptSched = Sched::GetSchedule(state, state.dataIPShortCut->cAlphaArgs(4))) == nullptr) { 
            ShowSevereItemNotFound(state, eoh, state.dataIPShortCut->cAlphaFieldNames(4), state.dataIPShortCut->cAlphaArgs(4));
            ErrorsFound = true;
        } else if (!controlledZone.setptSched->checkMinMaxVals(state, Clusive::In, 0.0, Clusive::In, 2000.0)) {
            Sched::ShowSevereBadMinMax(state, eoh, state.dataIPShortCut->cAlphaFieldNames(4), state.dataIPShortCut->cAlphaArgs(4),
                                         Clusive::In, 0.0, Clusive::In, 2000.0);
            ErrorsFound = true;
        }

        if (state.dataIPShortCut->lAlphaFieldBlanks(5)) {
            ShowSevereEmptyField(state, eoh, state.dataIPShortCut->cAlphaFieldNames(5));
            ErrorsFound = true;
        } else if ((controlledZone.zoneMinCO2Sched = Sched::GetSchedule(state, state.dataIPShortCut->cAlphaArgs(5))) == nullptr) {
            ShowSevereEmptyField(state, eoh, state.dataIPShortCut->cAlphaFieldNames(5), state.dataIPShortCut->cAlphaArgs(5));
            ErrorsFound = true;
        } else if (!controlledZone.zoneMinCO2Sched->checkMinMaxVals(state, Clusive::In, 0.0, Clusive::In, 2000.0)) {
            Sched::ShowSevereBadMinMax(state, eoh, state.dataIPShortCut->cAlphaFieldNames(5), state.dataIPShortCut->cAlphaArgs(5),
                                         Clusive::In, 0.0, Clusive::In, 2000.0);
            ErrorsFound = true;
        } else {
            state.dataHeatBal->Zone(controlledZone.ActualZoneNum).zoneMinCO2Sched = controlledZone.zoneMinCO2Sched;
        }

        if (state.dataIPShortCut->lAlphaFieldBlanks(6)) {
            ShowSevereEmptyField(state, eoh, state.dataIPShortCut->cAlphaFieldNames(6));
            ErrorsFound = true;
        } else if ((controlledZone.zoneMaxCO2Sched = Sched::GetSchedule(state, state.dataIPShortCut->cAlphaArgs(6))) == nullptr) {
            ShowSevereEmptyField(state, eoh, state.dataIPShortCut->cAlphaFieldNames(6), state.dataIPShortCut->cAlphaArgs(6));
            ErrorsFound = true;
        } else if (!controlledZone.zoneMaxCO2Sched->checkMinMaxVals(state, Clusive::In, 0.0, Clusive::In, 2000.0)) {
            Sched::ShowSevereBadMinMax(state, eoh, state.dataIPShortCut->cAlphaFieldNames(6), state.dataIPShortCut->cAlphaArgs(6),
                                         Clusive::In, 0.0, Clusive::In, 2000.0);
            ErrorsFound = true;
        } else {
            state.dataHeatBal->Zone(controlledZone.ActualZoneNum).zoneMaxCO2Sched = controlledZone.zoneMaxCO2Sched;
        }
        
        if (NumAlphas <= 6 || state.dataIPShortCut->lAlphaFieldBlanks(7)) {
            controlledZone.availSched = Sched::GetScheduleAlwaysOn(state);
        } else if ((controlledZone.availSched = Sched::GetSchedule(state, state.dataIPShortCut->cAlphaArgs(7))) == nullptr) {
            ShowSevereItemNotFound(state, eoh, state.dataIPShortCut->cAlphaFieldNames(7), state.dataIPShortCut->cAlphaArgs(7));
            ErrorsFound = true;
        } else if (!controlledZone.availSched->checkMinMaxVals(state, Clusive::In, 0.0, Clusive::In, 1.0)) {
            Sched::ShowSevereBadMinMax(state, eoh, state.dataIPShortCut->cAlphaFieldNames(7), state.dataIPShortCut->cAlphaArgs(7),
                                         Clusive::In, 0.0, Clusive::In, 1.0);
            ErrorsFound = true;
        }
            
        if (state.dataIPShortCut->lAlphaFieldBlanks(8)) {
            ShowSevereEmptyField(state, eoh, state.dataIPShortCut->cAlphaArgs(8));
            ErrorsFound = true;
        } else if ((controlledZone.setptSched = Sched::GetSchedule(state, state.dataIPShortCut->cAlphaArgs(8))) == nullptr) {
            ShowSevereItemNotFound(state, eoh, state.dataIPShortCut->cAlphaFieldNames(8), state.dataIPShortCut->cAlphaArgs(8));
            ErrorsFound = true;
        }

    } // ContControlledZoneNum

    if (ErrorsFound) {
        ShowFatalError(state, "Errors getting Zone Contaminant Control input data.  Preceding condition(s) cause termination.");
    }
}

void InitZoneContSetPoints(EnergyPlusData &state)
{

    // SUBROUTINE INFORMATION:
    //       AUTHOR         Lixing Gu
    //       DATE WRITTEN   May 2010

    // PURPOSE OF THIS SUBROUTINE:
    // This subroutine initializes the data for the zone air contaminant setpoints.

    // METHODOLOGY EMPLOYED:
    // Uses the status flags to trigger events.

    // SUBROUTINE LOCAL VARIABLE DECLARATIONS:
    Real64 GCGain; // Zone generic contaminant gain
    Real64 Pi;     // Pressue at zone i
    Real64 Pj;     // Pressue at zone j
    Real64 Sch;    // Schedule value

    if (state.dataContaminantBalance->Contaminant.CO2Simulation) {
        state.dataContaminantBalance->OutdoorCO2 = state.dataContaminantBalance->Contaminant.CO2OutdoorSched->getCurrentVal();
    }

    if (state.dataContaminantBalance->Contaminant.GenericContamSimulation) {
        state.dataContaminantBalance->OutdoorGC = state.dataContaminantBalance->Contaminant.genericOutdoorSched->getCurrentVal();
    }

    if (state.dataZoneContaminantPredictorCorrector->MyOneTimeFlag) {
        // CO2
        if (state.dataContaminantBalance->Contaminant.CO2Simulation) {
            state.dataContaminantBalance->ZoneCO2SetPoint.dimension(state.dataGlobal->NumOfZones, 0.0);
            state.dataContaminantBalance->CO2PredictedRate.dimension(state.dataGlobal->NumOfZones, 0.0);
            state.dataContaminantBalance->CO2ZoneTimeMinus1.dimension(state.dataGlobal->NumOfZones, 0.0);
            state.dataContaminantBalance->CO2ZoneTimeMinus2.dimension(state.dataGlobal->NumOfZones, 0.0);
            state.dataContaminantBalance->CO2ZoneTimeMinus3.dimension(state.dataGlobal->NumOfZones, 0.0);
            state.dataContaminantBalance->CO2ZoneTimeMinus4.dimension(state.dataGlobal->NumOfZones, 0.0);
            state.dataContaminantBalance->DSCO2ZoneTimeMinus1.dimension(state.dataGlobal->NumOfZones, 0.0);
            state.dataContaminantBalance->DSCO2ZoneTimeMinus2.dimension(state.dataGlobal->NumOfZones, 0.0);
            state.dataContaminantBalance->DSCO2ZoneTimeMinus3.dimension(state.dataGlobal->NumOfZones, 0.0);
            state.dataContaminantBalance->DSCO2ZoneTimeMinus4.dimension(state.dataGlobal->NumOfZones, 0.0);
            state.dataContaminantBalance->CO2ZoneTimeMinus1Temp.dimension(state.dataGlobal->NumOfZones, 0.0);
            state.dataContaminantBalance->CO2ZoneTimeMinus2Temp.dimension(state.dataGlobal->NumOfZones, 0.0);
            state.dataContaminantBalance->CO2ZoneTimeMinus3Temp.dimension(state.dataGlobal->NumOfZones, 0.0);
            state.dataContaminantBalance->ZoneCO2MX.dimension(state.dataGlobal->NumOfZones, 0.0);
            state.dataContaminantBalance->ZoneCO2M2.dimension(state.dataGlobal->NumOfZones, 0.0);
            state.dataContaminantBalance->ZoneCO21.dimension(state.dataGlobal->NumOfZones, 0.0);

            state.dataContaminantBalance->ZoneSysContDemand.allocate(state.dataGlobal->NumOfZones);
            state.dataContaminantBalance->ZoneCO2Gain.dimension(state.dataGlobal->NumOfZones, 0.0);
            state.dataContaminantBalance->ZoneCO2GainFromPeople.dimension(state.dataGlobal->NumOfZones, 0.0);
            state.dataContaminantBalance->ZoneCO2GainExceptPeople.dimension(state.dataGlobal->NumOfZones, 0.0); // Added for hybrid model
            state.dataContaminantBalance->MixingMassFlowCO2.dimension(state.dataGlobal->NumOfZones, 0.0);
            state.dataContaminantBalance->ZoneAirDensityCO.dimension(state.dataGlobal->NumOfZones, 0.0);
            state.dataContaminantBalance->AZ.dimension(state.dataGlobal->NumOfZones, 0.0);
            state.dataContaminantBalance->BZ.dimension(state.dataGlobal->NumOfZones, 0.0);
            state.dataContaminantBalance->CZ.dimension(state.dataGlobal->NumOfZones, 0.0);
        }

        state.dataContaminantBalance->CONTRAT.dimension(state.dataGlobal->NumOfZones, 0.0);

        // Allocate Derived Types

        for (int Loop = 1; Loop <= state.dataGlobal->NumOfZones; ++Loop) {
            // Zone CO2
            if (state.dataContaminantBalance->Contaminant.CO2Simulation) {
                SetupOutputVariable(state,
                                    "Zone Air CO2 Concentration",
                                    Constant::Units::ppm,
                                    state.dataContaminantBalance->ZoneAirCO2(Loop),
                                    OutputProcessor::TimeStepType::System,
                                    OutputProcessor::StoreType::Average,
                                    state.dataHeatBal->Zone(Loop).Name);
                SetupOutputVariable(state,
                                    "Zone Air CO2 Predicted Load to Setpoint Mass Flow Rate",
                                    Constant::Units::kg_s,
                                    state.dataContaminantBalance->CO2PredictedRate(Loop),
                                    OutputProcessor::TimeStepType::System,
                                    OutputProcessor::StoreType::Average,
                                    state.dataHeatBal->Zone(Loop).Name);
                SetupOutputVariable(state,
                                    "Zone Air CO2 Setpoint Concentration",
                                    Constant::Units::ppm,
                                    state.dataContaminantBalance->ZoneCO2SetPoint(Loop),
                                    OutputProcessor::TimeStepType::System,
                                    OutputProcessor::StoreType::Average,
                                    state.dataHeatBal->Zone(Loop).Name);
                SetupOutputVariable(state,
                                    "Zone Air CO2 Internal Gain Volume Flow Rate",
                                    Constant::Units::m3_s,
                                    state.dataContaminantBalance->ZoneCO2Gain(Loop),
                                    OutputProcessor::TimeStepType::System,
                                    OutputProcessor::StoreType::Average,
                                    state.dataHeatBal->Zone(Loop).Name);
            }

        } // Loop

        // Generic contaminant
        if (state.dataContaminantBalance->Contaminant.GenericContamSimulation) {
            state.dataContaminantBalance->ZoneGCSetPoint.dimension(state.dataGlobal->NumOfZones, 0.0);
            state.dataContaminantBalance->GCPredictedRate.dimension(state.dataGlobal->NumOfZones, 0.0);
            state.dataContaminantBalance->GCZoneTimeMinus1.dimension(state.dataGlobal->NumOfZones, 0.0);
            state.dataContaminantBalance->GCZoneTimeMinus2.dimension(state.dataGlobal->NumOfZones, 0.0);
            state.dataContaminantBalance->GCZoneTimeMinus3.dimension(state.dataGlobal->NumOfZones, 0.0);
            state.dataContaminantBalance->GCZoneTimeMinus4.dimension(state.dataGlobal->NumOfZones, 0.0);
            state.dataContaminantBalance->DSGCZoneTimeMinus1.dimension(state.dataGlobal->NumOfZones, 0.0);
            state.dataContaminantBalance->DSGCZoneTimeMinus2.dimension(state.dataGlobal->NumOfZones, 0.0);
            state.dataContaminantBalance->DSGCZoneTimeMinus3.dimension(state.dataGlobal->NumOfZones, 0.0);
            state.dataContaminantBalance->DSGCZoneTimeMinus4.dimension(state.dataGlobal->NumOfZones, 0.0);
            state.dataContaminantBalance->GCZoneTimeMinus1Temp.dimension(state.dataGlobal->NumOfZones, 0.0);
            state.dataContaminantBalance->GCZoneTimeMinus2Temp.dimension(state.dataGlobal->NumOfZones, 0.0);
            state.dataContaminantBalance->GCZoneTimeMinus3Temp.dimension(state.dataGlobal->NumOfZones, 0.0);
            state.dataContaminantBalance->ZoneGCMX.dimension(state.dataGlobal->NumOfZones, 0.0);
            state.dataContaminantBalance->ZoneGCM2.dimension(state.dataGlobal->NumOfZones, 0.0);
            state.dataContaminantBalance->ZoneGC1.dimension(state.dataGlobal->NumOfZones, 0.0);

            if (!allocated(state.dataContaminantBalance->ZoneSysContDemand))
                state.dataContaminantBalance->ZoneSysContDemand.allocate(state.dataGlobal->NumOfZones);
            state.dataContaminantBalance->ZoneGCGain.dimension(state.dataGlobal->NumOfZones, 0.0);
            state.dataContaminantBalance->MixingMassFlowGC.dimension(state.dataGlobal->NumOfZones, 0.0);
            state.dataContaminantBalance->ZoneAirDensityGC.dimension(state.dataGlobal->NumOfZones, 0.0);
            state.dataContaminantBalance->AZGC.dimension(state.dataGlobal->NumOfZones, 0.0);
            state.dataContaminantBalance->BZGC.dimension(state.dataGlobal->NumOfZones, 0.0);
            state.dataContaminantBalance->CZGC.dimension(state.dataGlobal->NumOfZones, 0.0);
        }

        state.dataContaminantBalance->CONTRATGC.dimension(state.dataGlobal->NumOfZones, 0.0);

        // Allocate Derived Types

        for (int Loop = 1; Loop <= state.dataGlobal->NumOfZones; ++Loop) {
            // Zone CO2
            if (state.dataContaminantBalance->Contaminant.GenericContamSimulation) {
                SetupOutputVariable(state,
                                    "Zone Air Generic Air Contaminant Concentration",
                                    Constant::Units::ppm,
                                    state.dataContaminantBalance->ZoneAirGC(Loop),
                                    OutputProcessor::TimeStepType::System,
                                    OutputProcessor::StoreType::Average,
                                    state.dataHeatBal->Zone(Loop).Name);
                SetupOutputVariable(state,
                                    "Zone Generic Air Contaminant Predicted Load to Setpoint Mass Flow Rate",
                                    Constant::Units::kg_s,
                                    state.dataContaminantBalance->GCPredictedRate(Loop),
                                    OutputProcessor::TimeStepType::System,
                                    OutputProcessor::StoreType::Average,
                                    state.dataHeatBal->Zone(Loop).Name);
                SetupOutputVariable(state,
                                    "Zone Generic Air Contaminant Setpoint Concentration",
                                    Constant::Units::ppm,
                                    state.dataContaminantBalance->ZoneGCSetPoint(Loop),
                                    OutputProcessor::TimeStepType::System,
                                    OutputProcessor::StoreType::Average,
                                    state.dataHeatBal->Zone(Loop).Name);
            }
        } // Loop

        state.dataZoneContaminantPredictorCorrector->MyOneTimeFlag = false;
    }

    // Do the Begin Environment initializations
    if (state.dataZoneContaminantPredictorCorrector->MyEnvrnFlag && state.dataGlobal->BeginEnvrnFlag) {
        if (state.dataContaminantBalance->Contaminant.CO2Simulation) {
            state.dataContaminantBalance->CONTRAT = 0.0;
            state.dataContaminantBalance->CO2ZoneTimeMinus1 = state.dataContaminantBalance->OutdoorCO2;
            state.dataContaminantBalance->CO2ZoneTimeMinus2 = state.dataContaminantBalance->OutdoorCO2;
            state.dataContaminantBalance->CO2ZoneTimeMinus3 = state.dataContaminantBalance->OutdoorCO2;
            state.dataContaminantBalance->CO2ZoneTimeMinus4 = state.dataContaminantBalance->OutdoorCO2;
            state.dataContaminantBalance->DSCO2ZoneTimeMinus1 = state.dataContaminantBalance->OutdoorCO2;
            state.dataContaminantBalance->DSCO2ZoneTimeMinus2 = state.dataContaminantBalance->OutdoorCO2;
            state.dataContaminantBalance->DSCO2ZoneTimeMinus3 = state.dataContaminantBalance->OutdoorCO2;
            state.dataContaminantBalance->DSCO2ZoneTimeMinus4 = state.dataContaminantBalance->OutdoorCO2;
            state.dataContaminantBalance->CO2ZoneTimeMinus1Temp = 0.0;
            state.dataContaminantBalance->CO2ZoneTimeMinus2Temp = 0.0;
            state.dataContaminantBalance->CO2ZoneTimeMinus3Temp = 0.0;
            state.dataContaminantBalance->ZoneAirCO2Temp = state.dataContaminantBalance->OutdoorCO2;
            state.dataContaminantBalance->ZoneCO2SetPoint = 0.0;
            state.dataContaminantBalance->CO2PredictedRate = 0.0;
            state.dataContaminantBalance->ZoneAirCO2 = state.dataContaminantBalance->OutdoorCO2;
            state.dataContaminantBalance->ZoneCO21 = state.dataContaminantBalance->OutdoorCO2;
            state.dataContaminantBalance->ZoneCO2MX = state.dataContaminantBalance->OutdoorCO2;
            state.dataContaminantBalance->ZoneCO2M2 = state.dataContaminantBalance->OutdoorCO2;
        }
        if (state.dataContaminantBalance->Contaminant.GenericContamSimulation) {
            state.dataContaminantBalance->CONTRAT = 0.0;
            state.dataContaminantBalance->GCZoneTimeMinus1 = state.dataContaminantBalance->OutdoorGC;
            state.dataContaminantBalance->GCZoneTimeMinus2 = state.dataContaminantBalance->OutdoorGC;
            state.dataContaminantBalance->GCZoneTimeMinus3 = state.dataContaminantBalance->OutdoorGC;
            state.dataContaminantBalance->GCZoneTimeMinus4 = state.dataContaminantBalance->OutdoorGC;
            state.dataContaminantBalance->DSGCZoneTimeMinus1 = state.dataContaminantBalance->OutdoorGC;
            state.dataContaminantBalance->DSGCZoneTimeMinus2 = state.dataContaminantBalance->OutdoorGC;
            state.dataContaminantBalance->DSGCZoneTimeMinus3 = state.dataContaminantBalance->OutdoorGC;
            state.dataContaminantBalance->DSGCZoneTimeMinus4 = state.dataContaminantBalance->OutdoorGC;
            state.dataContaminantBalance->GCZoneTimeMinus1Temp = 0.0;
            state.dataContaminantBalance->GCZoneTimeMinus2Temp = 0.0;
            state.dataContaminantBalance->GCZoneTimeMinus3Temp = 0.0;
            state.dataContaminantBalance->ZoneAirGCTemp = state.dataContaminantBalance->OutdoorGC;
            state.dataContaminantBalance->ZoneGCSetPoint = 0.0;
            state.dataContaminantBalance->GCPredictedRate = 0.0;
            state.dataContaminantBalance->ZoneAirGC = state.dataContaminantBalance->OutdoorGC;
            state.dataContaminantBalance->ZoneGC1 = state.dataContaminantBalance->OutdoorGC;
            state.dataContaminantBalance->ZoneGCMX = state.dataContaminantBalance->OutdoorGC;
            state.dataContaminantBalance->ZoneGCM2 = state.dataContaminantBalance->OutdoorGC;
            for (auto &con : state.dataContaminantBalance->ZoneContamGenericBLDiff) {
                state.dataSurface->SurfGenericContam(con.SurfNum) = state.dataContaminantBalance->OutdoorGC;
            }
            if (!state.dataContaminantBalance->ZoneContamGenericDecay.empty())
                for (auto &e : state.dataContaminantBalance->ZoneContamGenericDecay)
                    e.Time = 0.0;
        }
        state.dataZoneContaminantPredictorCorrector->MyEnvrnFlag = false;
    }

    if (!state.dataGlobal->BeginEnvrnFlag) {
        state.dataZoneContaminantPredictorCorrector->MyEnvrnFlag = true;
    }

    if (allocated(state.dataZoneEquip->ZoneEquipConfig) && state.dataZoneContaminantPredictorCorrector->MyConfigOneTimeFlag) {
        bool ErrorsFound = false;
        for (int ContZoneNum = 1; ContZoneNum <= (int)state.dataContaminantBalance->ContaminantControlledZone.size(); ++ContZoneNum) {
            int ZoneNum = state.dataContaminantBalance->ContaminantControlledZone(ContZoneNum).ActualZoneNum;
            for (int zoneInNode = 1; zoneInNode <= state.dataZoneEquip->ZoneEquipConfig(ZoneNum).NumInletNodes; ++zoneInNode) {
                int AirLoopNum = state.dataZoneEquip->ZoneEquipConfig(ZoneNum).InletNodeAirLoopNum(zoneInNode);
                state.dataContaminantBalance->ContaminantControlledZone(ContZoneNum).NumOfZones = 0;
                for (int Loop = 1; Loop <= state.dataGlobal->NumOfZones; ++Loop) {
                    if (!state.dataZoneEquip->ZoneEquipConfig(Loop).IsControlled) continue;
                    for (int zoneInNode2 = 1; zoneInNode2 <= state.dataZoneEquip->ZoneEquipConfig(Loop).NumInletNodes; ++zoneInNode2) {
                        if (AirLoopNum == state.dataZoneEquip->ZoneEquipConfig(Loop).InletNodeAirLoopNum(zoneInNode2)) {
                            ++state.dataContaminantBalance->ContaminantControlledZone(ContZoneNum).NumOfZones;
                            break; // only count a zone once
                        }
                    }
                }
                if (state.dataContaminantBalance->ContaminantControlledZone(ContZoneNum).NumOfZones > 0) {
                    state.dataContaminantBalance->ContaminantControlledZone(ContZoneNum)
                        .ControlZoneNum.allocate(state.dataContaminantBalance->ContaminantControlledZone(ContZoneNum).NumOfZones);
                    int I = 1;
                    for (int Loop = 1; Loop <= state.dataGlobal->NumOfZones; ++Loop) {
                        if (!state.dataZoneEquip->ZoneEquipConfig(Loop).IsControlled) continue;
                        for (int zoneInNode2 = 1; zoneInNode2 <= state.dataZoneEquip->ZoneEquipConfig(Loop).NumInletNodes; ++zoneInNode2) {
                            if (AirLoopNum == state.dataZoneEquip->ZoneEquipConfig(Loop).InletNodeAirLoopNum(zoneInNode2)) {
                                state.dataContaminantBalance->ContaminantControlledZone(ContZoneNum).ControlZoneNum(I) = Loop;
                                ++I;
                                break; // only count a zone once
                            }
                        }
                    }
                } else {
                    ShowSevereError(state,
                                    format("ZoneControl:ContaminantController: a corresponding AirLoopHVAC is not found for the controlled zone ={}",
                                           state.dataHeatBal->Zone(ZoneNum).Name));
                    ErrorsFound = true;
                }
            }
        }
        state.dataZoneContaminantPredictorCorrector->MyConfigOneTimeFlag = false;
        if (ErrorsFound) {
            ShowFatalError(state, "ZoneControl:ContaminantController: Program terminates for preceding reason(s).");
        }
    }

    for (int Loop = 1; Loop <= (int)state.dataContaminantBalance->ContaminantControlledZone.size(); ++Loop) {
        if (state.dataContaminantBalance->Contaminant.CO2Simulation) {
            int ZoneNum = state.dataContaminantBalance->ContaminantControlledZone(Loop).ActualZoneNum;
            state.dataContaminantBalance->ZoneCO2SetPoint(ZoneNum) =
               state.dataContaminantBalance->ContaminantControlledZone(Loop).setptSched->getCurrentVal();
        }
        if (state.dataContaminantBalance->Contaminant.GenericContamSimulation) {
            int ZoneNum = state.dataContaminantBalance->ContaminantControlledZone(Loop).ActualZoneNum;
            state.dataContaminantBalance->ZoneGCSetPoint(ZoneNum) =
                state.dataContaminantBalance->ContaminantControlledZone(Loop).setptSched->getCurrentVal();
        }
    }

    // CO2 gain
    if (state.dataContaminantBalance->Contaminant.CO2Simulation) {
        for (int Loop = 1; Loop <= state.dataGlobal->NumOfZones; ++Loop) {
            state.dataContaminantBalance->ZoneCO2Gain(Loop) = InternalHeatGains::SumAllInternalCO2Gains(state, Loop);
            if (state.dataHybridModel->FlagHybridModel_PC) {
                state.dataContaminantBalance->ZoneCO2GainExceptPeople(Loop) = InternalHeatGains::SumAllInternalCO2GainsExceptPeople(state, Loop);
            }
            std::array<DataHeatBalance::IntGainType, 1> IntGainPeopleArray = {DataHeatBalance::IntGainType::People};
            state.dataContaminantBalance->ZoneCO2GainFromPeople(Loop) =
                InternalHeatGains::SumInternalCO2GainsByTypes(state, Loop, IntGainPeopleArray);
        }
    }

    // Generic contaminant gain
    if (state.dataContaminantBalance->Contaminant.GenericContamSimulation) {
        state.dataContaminantBalance->ZoneGCGain = 0.0;
        // from constant model
        for (auto &con : state.dataContaminantBalance->ZoneContamGenericConstant) {
            int ZoneNum = con.ActualZoneNum;
            GCGain = con.GenerateRate * con.generateRateSched->getCurrentVal() -
                    con.RemovalCoef * con.removalCoefSched->getCurrentVal() *
                         state.dataContaminantBalance->ZoneAirGC(ZoneNum) * 1.0e-6;
            con.GenRate = GCGain;
        }

        // from pressure driven model
        if (state.afn->simulation_control.type != AirflowNetwork::ControlType::NoMultizoneOrDistribution) {
            for (auto &con : state.dataContaminantBalance->ZoneContamGenericPDriven) {
                int SurfNum = con.SurfNum;
                Pi = state.afn->AirflowNetworkNodeSimu(state.afn->MultizoneSurfaceData(SurfNum).NodeNums[0]).PZ;
                Pj = state.afn->AirflowNetworkNodeSimu(state.afn->MultizoneSurfaceData(SurfNum).NodeNums[1]).PZ;
                if (Pj >= Pi) {
                    GCGain = con.GenRateCoef * con.generateRateCoefSched->getCurrentVal() * std::pow(Pj - Pi, con.Expo);
                } else {
                    GCGain = 0.0;
                }
                con.GenRate = GCGain;
            }
        }

        // from cutoff model
        for (auto &con : state.dataContaminantBalance->ZoneContamGenericCutoff) {
            int ZoneNum = con.ActualZoneNum;
            if (state.dataContaminantBalance->ZoneAirGC(ZoneNum) < con.CutoffValue) {
                GCGain = con.GenerateRate * con.generateRateSched->getCurrentVal() *
                         (1.0 - state.dataContaminantBalance->ZoneAirGC(ZoneNum) / con.CutoffValue);
            } else {
                GCGain = 0.0;
            }
            con.GenRate = GCGain;
        }

        // From decay model
        for (auto &con : state.dataContaminantBalance->ZoneContamGenericDecay) {
<<<<<<< HEAD
            int Sch = con.emitRateSched->getCurrentVal();
            if (Sch == 0 || state.dataGlobal->BeginEnvrnFlag || state.dataGlobal->WarmupFlag) {
                con.Time = 0.0;
=======
            int intSch = ScheduleManager::GetCurrentScheduleValue(state, con.GCEmiRateSchedPtr);
            if (intSch == 0.0 || state.dataGlobal->BeginEnvrnFlag || state.dataGlobal->WarmupFlag) {
                con.GCTime = 0.0;
>>>>>>> acda84e3
            } else {
                con.Time += state.dataGlobal->TimeStepZoneSec;
            }
<<<<<<< HEAD
            GCGain = con.InitEmitRate * Sch * std::exp(-con.Time / con.DelayTime);
            con.GenRate = GCGain;
=======
            GCGain = con.GCInitEmiRate * intSch * std::exp(-con.GCTime / con.GCDelayTime);
            con.GCGenRate = GCGain;
>>>>>>> acda84e3
        }

        // From boudary layer diffusion
        for (auto &con : state.dataContaminantBalance->ZoneContamGenericBLDiff) {
            int SurfNum = con.SurfNum;
            int ZoneNum = state.dataSurface->Surface(SurfNum).Zone;
            // Surface concentration level for the Boundary Layer Diffusion Controlled Model
            Real64 Cs = state.dataSurface->SurfGenericContam(SurfNum);
            Sch = con.transCoefSched->getCurrentVal();
            GCGain = con.TransCoef * Sch * state.dataSurface->Surface(SurfNum).Area * state.dataSurface->Surface(SurfNum).Multiplier *
                     (Cs / con.HenryCoef - state.dataContaminantBalance->ZoneAirGC(ZoneNum)) * 1.0e-6;
            con.GenRate = GCGain;
            // Surface concentration level based on steady-state assumption
            state.dataSurface->SurfGenericContam(SurfNum) =
                Cs - GCGain * 1.0e6 / state.dataSurface->Surface(SurfNum).Multiplier / state.dataSurface->Surface(SurfNum).Area;
        }

        // From deposition velocity sink model
        for (auto &con : state.dataContaminantBalance->ZoneContamGenericDVS) {
            int SurfNum = con.SurfNum;
            int ZoneNum = state.dataSurface->Surface(SurfNum).Zone;
            Sch = con.depoVeloSched->getCurrentVal();
            GCGain = -con.DepoVelo * state.dataSurface->Surface(SurfNum).Area * Sch * state.dataContaminantBalance->ZoneAirGC(ZoneNum) *
                     state.dataSurface->Surface(SurfNum).Multiplier * 1.0e-6;
            con.GenRate = GCGain;
        }

        // From deposition rate sink model
        for (auto &con : state.dataContaminantBalance->ZoneContamGenericDRS) {
            int ZoneNum = con.ActualZoneNum;
            Sch = con.depoRateSched->getCurrentVal();
            GCGain = -con.DepoRate * state.dataHeatBal->Zone(ZoneNum).Volume * Sch * state.dataContaminantBalance->ZoneAirGC(ZoneNum) * 1.0e-6;
            con.GenRate = GCGain;
        }
    }
}

void PredictZoneContaminants(EnergyPlusData &state,
                             bool const ShortenTimeStepSys,
                             bool const UseZoneTimeStepHistory, // if true then use zone timestep history, if false use system time step
                             Real64 const PriorTimeStep         // the old value for timestep length is passed for possible use in interpolating
)
{

    // SUBROUTINE INFORMATION:
    //       AUTHOR         Lixing Gu
    //       DATE WRITTEN   May 2010

    // PURPOSE OF THIS SUBROUTINE:
    // This subroutine does the prediction step for contaminant control

    // METHODOLOGY EMPLOYED:
    // This solves for the required outdoor airflow to achieve the desired contaminant setpoint in the Zone

    static constexpr std::string_view RoutineName("PredictZoneContaminants");

    Real64 A;                  // Coefficient of storage term in a zone balance equation
    Real64 B;                  // Coefficient of variable term in a zone balance equation
    Real64 C;                  // Coefficient of constnat term in a zone balance equation
    Real64 LoadToCO2SetPoint;  // CO2 load at CO2 set point
    Real64 ZoneAirCO2SetPoint; // Zone CO2 setpoint
    Real64 LoadToGCSetPoint;   // Generic contaminant load at generic contaminant set point
    Real64 ZoneAirGCSetPoint;  // Zone generic contaminant setpoint
    Real64 GCGain;             // Zone generic contaminant internal load

    Real64 timeStepSysSec = state.dataHVACGlobal->TimeStepSysSec;
    // Update zone CO2
    for (int ZoneNum = 1; ZoneNum <= state.dataGlobal->NumOfZones; ++ZoneNum) {
        auto &thisZoneHB = state.dataZoneTempPredictorCorrector->zoneHeatBalance(ZoneNum);

        if (ShortenTimeStepSys) {

            if (state.dataHeatBal->Zone(ZoneNum).SystemZoneNodeNumber > 0) { // roll back result for zone air node,
                if (state.dataContaminantBalance->Contaminant.CO2Simulation)
                    state.dataLoopNodes->Node(state.dataHeatBal->Zone(ZoneNum).SystemZoneNodeNumber).CO2 =
                        state.dataContaminantBalance->CO2ZoneTimeMinus1(ZoneNum);
                if (state.dataContaminantBalance->Contaminant.GenericContamSimulation)
                    state.dataLoopNodes->Node(state.dataHeatBal->Zone(ZoneNum).SystemZoneNodeNumber).GenContam =
                        state.dataContaminantBalance->GCZoneTimeMinus1(ZoneNum);
            }

            if (state.dataHVACGlobal->NumOfSysTimeSteps !=
                state.dataHVACGlobal->NumOfSysTimeStepsLastZoneTimeStep) { // cannot reuse existing DS data, interpolate from zone time

                if (state.dataContaminantBalance->Contaminant.CO2Simulation)
                    ZoneTempPredictorCorrector::DownInterpolate4HistoryValues(PriorTimeStep,
                                                                              state.dataHVACGlobal->TimeStepSys,
                                                                              state.dataContaminantBalance->CO2ZoneTimeMinus1(ZoneNum),
                                                                              state.dataContaminantBalance->CO2ZoneTimeMinus2(ZoneNum),
                                                                              state.dataContaminantBalance->CO2ZoneTimeMinus3(ZoneNum),
                                                                              state.dataContaminantBalance->ZoneAirCO2(ZoneNum),
                                                                              state.dataContaminantBalance->DSCO2ZoneTimeMinus1(ZoneNum),
                                                                              state.dataContaminantBalance->DSCO2ZoneTimeMinus2(ZoneNum),
                                                                              state.dataContaminantBalance->DSCO2ZoneTimeMinus3(ZoneNum),
                                                                              state.dataContaminantBalance->DSCO2ZoneTimeMinus4(ZoneNum));
                if (state.dataContaminantBalance->Contaminant.GenericContamSimulation)
                    ZoneTempPredictorCorrector::DownInterpolate4HistoryValues(PriorTimeStep,
                                                                              state.dataHVACGlobal->TimeStepSys,
                                                                              state.dataContaminantBalance->GCZoneTimeMinus1(ZoneNum),
                                                                              state.dataContaminantBalance->GCZoneTimeMinus2(ZoneNum),
                                                                              state.dataContaminantBalance->GCZoneTimeMinus3(ZoneNum),
                                                                              state.dataContaminantBalance->ZoneAirGC(ZoneNum),
                                                                              state.dataContaminantBalance->DSGCZoneTimeMinus1(ZoneNum),
                                                                              state.dataContaminantBalance->DSGCZoneTimeMinus2(ZoneNum),
                                                                              state.dataContaminantBalance->DSGCZoneTimeMinus3(ZoneNum),
                                                                              state.dataContaminantBalance->DSGCZoneTimeMinus4(ZoneNum));

            } else { // reuse history data in DS terms from last zone time step to preserve information that would be lost
                     // do nothing because DS history would have been pushed prior and should be ready
            }
        }
        // now update the variables actually used in the balance equations.
        if (UseZoneTimeStepHistory) {

            if (state.dataContaminantBalance->Contaminant.CO2Simulation) {
                state.dataContaminantBalance->CO2ZoneTimeMinus1Temp(ZoneNum) = state.dataContaminantBalance->CO2ZoneTimeMinus1(ZoneNum);
                state.dataContaminantBalance->CO2ZoneTimeMinus2Temp(ZoneNum) = state.dataContaminantBalance->CO2ZoneTimeMinus2(ZoneNum);
                state.dataContaminantBalance->CO2ZoneTimeMinus3Temp(ZoneNum) = state.dataContaminantBalance->CO2ZoneTimeMinus3(ZoneNum);
            }
            if (state.dataContaminantBalance->Contaminant.GenericContamSimulation) {
                state.dataContaminantBalance->GCZoneTimeMinus1Temp(ZoneNum) = state.dataContaminantBalance->GCZoneTimeMinus1(ZoneNum);
                state.dataContaminantBalance->GCZoneTimeMinus2Temp(ZoneNum) = state.dataContaminantBalance->GCZoneTimeMinus2(ZoneNum);
                state.dataContaminantBalance->GCZoneTimeMinus3Temp(ZoneNum) = state.dataContaminantBalance->GCZoneTimeMinus3(ZoneNum);
            }

        } else { // use down-stepped history

            if (state.dataContaminantBalance->Contaminant.CO2Simulation) {
                state.dataContaminantBalance->CO2ZoneTimeMinus1Temp(ZoneNum) = state.dataContaminantBalance->DSCO2ZoneTimeMinus1(ZoneNum);
                state.dataContaminantBalance->CO2ZoneTimeMinus2Temp(ZoneNum) = state.dataContaminantBalance->DSCO2ZoneTimeMinus2(ZoneNum);
                state.dataContaminantBalance->CO2ZoneTimeMinus3Temp(ZoneNum) = state.dataContaminantBalance->DSCO2ZoneTimeMinus3(ZoneNum);
            }
            if (state.dataContaminantBalance->Contaminant.GenericContamSimulation) {
                state.dataContaminantBalance->GCZoneTimeMinus1Temp(ZoneNum) = state.dataContaminantBalance->DSGCZoneTimeMinus1(ZoneNum);
                state.dataContaminantBalance->GCZoneTimeMinus2Temp(ZoneNum) = state.dataContaminantBalance->DSGCZoneTimeMinus2(ZoneNum);
                state.dataContaminantBalance->GCZoneTimeMinus3Temp(ZoneNum) = state.dataContaminantBalance->DSGCZoneTimeMinus3(ZoneNum);
            }
        }

        if (state.dataHeatBal->ZoneAirSolutionAlgo != DataHeatBalance::SolutionAlgo::ThirdOrder) {
            if (state.dataContaminantBalance->Contaminant.CO2Simulation) {
                if (ShortenTimeStepSys && state.dataHVACGlobal->TimeStepSys < state.dataGlobal->TimeStepZone) {
                    if (state.dataHVACGlobal->PreviousTimeStep < state.dataGlobal->TimeStepZone) {
                        state.dataContaminantBalance->ZoneCO21(ZoneNum) = state.dataContaminantBalance->ZoneCO2M2(ZoneNum);
                    } else {
                        state.dataContaminantBalance->ZoneCO21(ZoneNum) = state.dataContaminantBalance->ZoneCO2MX(ZoneNum);
                    }
                    state.dataHVACGlobal->ShortenTimeStepSysRoomAir = true;
                } else {
                    state.dataContaminantBalance->ZoneCO21(ZoneNum) = state.dataContaminantBalance->ZoneAirCO2(ZoneNum);
                }
            }
            if (state.dataContaminantBalance->Contaminant.GenericContamSimulation) {
                if (ShortenTimeStepSys && state.dataHVACGlobal->TimeStepSys < state.dataGlobal->TimeStepZone) {
                    if (state.dataHVACGlobal->PreviousTimeStep < state.dataGlobal->TimeStepZone) {
                        state.dataContaminantBalance->ZoneGC1(ZoneNum) = state.dataContaminantBalance->ZoneGCM2(ZoneNum);
                    } else {
                        state.dataContaminantBalance->ZoneGC1(ZoneNum) = state.dataContaminantBalance->ZoneGCMX(ZoneNum);
                    }
                    state.dataHVACGlobal->ShortenTimeStepSysRoomAir = true;
                } else {
                    state.dataContaminantBalance->ZoneGC1(ZoneNum) = state.dataContaminantBalance->ZoneAirGC(ZoneNum);
                }
            }
        }

        if (state.dataContaminantBalance->Contaminant.CO2Simulation) {

            state.dataContaminantBalance->CO2PredictedRate(ZoneNum) = 0.0;
            LoadToCO2SetPoint = 0.0;
            state.dataContaminantBalance->ZoneSysContDemand(ZoneNum).OutputRequiredToCO2SP = 0.0;

            // Check to see if this is a "CO2 controlled zone"
            bool ControlledCO2ZoneFlag = false;
            // Check all the controlled zones to see if it matches the zone simulated
            for (auto const &contaminantControlledZone : state.dataContaminantBalance->ContaminantControlledZone) {
                if (contaminantControlledZone.ActualZoneNum == ZoneNum) {
                    if (contaminantControlledZone.availSched->getCurrentVal() > 0.0) {
                        ZoneAirCO2SetPoint = state.dataContaminantBalance->ZoneCO2SetPoint(contaminantControlledZone.ActualZoneNum);
                        if (contaminantControlledZone.EMSOverrideCO2SetPointOn) {
                            ZoneAirCO2SetPoint = contaminantControlledZone.EMSOverrideCO2SetPointValue;
                        }
                        ControlledCO2ZoneFlag = true;
                        break;
                    }
                }
            }
            if (!ControlledCO2ZoneFlag) {
                for (auto const &contaminantControlledZone : state.dataContaminantBalance->ContaminantControlledZone) {
                    if (contaminantControlledZone.availSched->getCurrentVal() > 0.0) {
                        ZoneAirCO2SetPoint = state.dataContaminantBalance->ZoneCO2SetPoint(contaminantControlledZone.ActualZoneNum);
                        if (contaminantControlledZone.EMSOverrideCO2SetPointOn) {
                            ZoneAirCO2SetPoint = contaminantControlledZone.EMSOverrideCO2SetPointValue;
                        }
                        if (contaminantControlledZone.NumOfZones >= 1) {
                            if (contaminantControlledZone.ActualZoneNum != ZoneNum) {
                                for (int I = 1; I <= contaminantControlledZone.NumOfZones; ++I) {
                                    if (contaminantControlledZone.ControlZoneNum(I) == ZoneNum) {
                                        ControlledCO2ZoneFlag = true;
                                        break;
                                    }
                                }
                                if (ControlledCO2ZoneFlag) break;
                            } else {
                                ControlledCO2ZoneFlag = true;
                                break;
                            }
                        }
                    }
                }
            } // CO2ControlledZoneNum

            if (ControlledCO2ZoneFlag) {
                Real64 RhoAir = PsyRhoAirFnPbTdbW(state,
                                                  state.dataEnvrn->OutBaroPress,
                                                  thisZoneHB.ZT,
                                                  thisZoneHB.airHumRat,
                                                  RoutineName); // The density of air

                // Calculate Co2 from infiltration + humidity added from latent load to determine system added/subtracted moisture.
                Real64 CO2Gain = state.dataContaminantBalance->ZoneCO2Gain(ZoneNum) * RhoAir * 1.0e6;

                // Calculate the coefficients for the 3rd Order derivative for final
                // zone CO2.  The A, B, C coefficients are analogous to the CO2 balance.
                // Assume that the system will have flow
                if (state.afn->multizone_always_simulated ||
                    (state.afn->simulation_control.type == AirflowNetwork::ControlType::MultizoneWithDistributionOnlyDuringFanOperation &&
                     state.afn->AirflowNetworkFanActivated)) {
                    // Multizone airflow calculated in AirflowNetwork
                    B = CO2Gain + state.afn->exchangeData(ZoneNum).SumMHrCO + state.afn->exchangeData(ZoneNum).SumMMHrCO;
                    A = state.afn->exchangeData(ZoneNum).SumMHr + state.afn->exchangeData(ZoneNum).SumMMHr;
                } else {
                    B = CO2Gain +
                        ((thisZoneHB.OAMFL + thisZoneHB.VAMFL + thisZoneHB.EAMFL + thisZoneHB.CTMFL) * state.dataContaminantBalance->OutdoorCO2) +
                        state.dataContaminantBalance->MixingMassFlowCO2(ZoneNum) + thisZoneHB.MDotOA * state.dataContaminantBalance->OutdoorCO2;
                    A = thisZoneHB.OAMFL + thisZoneHB.VAMFL + thisZoneHB.EAMFL + thisZoneHB.CTMFL + thisZoneHB.MixingMassFlowZone + thisZoneHB.MDotOA;
                }
                C = RhoAir * state.dataHeatBal->Zone(ZoneNum).Volume * state.dataHeatBal->Zone(ZoneNum).ZoneVolCapMultpCO2 / timeStepSysSec;

                // Use a 3rd Order derivative to predict zone moisture addition or removal and
                // smooth the changes using the zone air capacitance.  Positive values of CO2 Load means that
                // this amount of CO2 must be added to the zone to reach the setpoint.  Negative values represent
                // the amount of CO2 that must be removed by the system.
                switch (state.dataHeatBal->ZoneAirSolutionAlgo) {
                case DataHeatBalance::SolutionAlgo::ThirdOrder: {
                    LoadToCO2SetPoint = ((11.0 / 6.0) * C + A) * ZoneAirCO2SetPoint -
                                        (B + C * (3.0 * state.dataContaminantBalance->CO2ZoneTimeMinus1Temp(ZoneNum) -
                                                  (3.0 / 2.0) * state.dataContaminantBalance->CO2ZoneTimeMinus2Temp(ZoneNum) +
                                                  (1.0 / 3.0) * state.dataContaminantBalance->CO2ZoneTimeMinus3Temp(ZoneNum)));
                    // Exact solution
                } break;
                case DataHeatBalance::SolutionAlgo::AnalyticalSolution: {
                    if (A == 0.0) { // B=0
                        LoadToCO2SetPoint = C * (ZoneAirCO2SetPoint - state.dataContaminantBalance->ZoneCO21(ZoneNum)) - B;
                    } else {
                        LoadToCO2SetPoint =
                            A * (ZoneAirCO2SetPoint - state.dataContaminantBalance->ZoneCO21(ZoneNum) * std::exp(min(700.0, -A / C))) /
                                (1.0 - std::exp(min(700.0, -A / C))) -
                            B;
                    }
                } break;
                case DataHeatBalance::SolutionAlgo::EulerMethod: {
                    LoadToCO2SetPoint = C * (ZoneAirCO2SetPoint - state.dataContaminantBalance->ZoneCO21(ZoneNum)) + A * ZoneAirCO2SetPoint - B;
                } break;
                default:
                    break;
                }
                if (ZoneAirCO2SetPoint > state.dataContaminantBalance->OutdoorCO2 && LoadToCO2SetPoint < 0.0) {
                    state.dataContaminantBalance->ZoneSysContDemand(ZoneNum).OutputRequiredToCO2SP =
                        LoadToCO2SetPoint / (state.dataContaminantBalance->OutdoorCO2 - ZoneAirCO2SetPoint);
                }
            }

            // Apply the Zone Multiplier to the total zone moisture load
            state.dataContaminantBalance->ZoneSysContDemand(ZoneNum).OutputRequiredToCO2SP *=
                state.dataHeatBal->Zone(ZoneNum).Multiplier * state.dataHeatBal->Zone(ZoneNum).ListMultiplier;
            state.dataContaminantBalance->CO2PredictedRate(ZoneNum) = state.dataContaminantBalance->ZoneSysContDemand(ZoneNum).OutputRequiredToCO2SP;
        }

        if (state.dataContaminantBalance->Contaminant.GenericContamSimulation) {

            state.dataContaminantBalance->GCPredictedRate(ZoneNum) = 0.0;
            LoadToGCSetPoint = 0.0;
            state.dataContaminantBalance->ZoneSysContDemand(ZoneNum).OutputRequiredToGCSP = 0.0;

            // Check to see if this is a "GC controlled zone"
            bool ControlledGCZoneFlag = false;
            // Check all the controlled zones to see if it matches the zone simulated
            for (auto const &contaminantControlledZone : state.dataContaminantBalance->ContaminantControlledZone) {
                if (contaminantControlledZone.ActualZoneNum == ZoneNum) {
                    if (contaminantControlledZone.availSched->getCurrentVal() > 0.0) {
                        ZoneAirGCSetPoint = state.dataContaminantBalance->ZoneGCSetPoint(contaminantControlledZone.ActualZoneNum);
                        if (contaminantControlledZone.EMSOverrideCO2SetPointOn) {
                            ZoneAirGCSetPoint = contaminantControlledZone.EMSOverrideGCSetPointValue;
                        }
                        ControlledGCZoneFlag = true;
                        break;
                    }
                }
            }
            if (!ControlledGCZoneFlag) {
                for (auto const &contaminantControlledZone : state.dataContaminantBalance->ContaminantControlledZone) {
                    if (contaminantControlledZone.availSched->getCurrentVal() > 0.0) {
                        ZoneAirGCSetPoint = state.dataContaminantBalance->ZoneGCSetPoint(contaminantControlledZone.ActualZoneNum);
                        if (contaminantControlledZone.EMSOverrideCO2SetPointOn) {
                            ZoneAirGCSetPoint = contaminantControlledZone.EMSOverrideGCSetPointValue;
                        }
                        if (contaminantControlledZone.NumOfZones >= 1) {
                            if (contaminantControlledZone.ActualZoneNum != ZoneNum) {
                                for (int I = 1; I <= contaminantControlledZone.NumOfZones; ++I) {
                                    if (contaminantControlledZone.ControlZoneNum(I) == ZoneNum) {
                                        ControlledGCZoneFlag = true;
                                        break;
                                    }
                                }
                                if (ControlledGCZoneFlag) break;
                            } else {
                                ControlledGCZoneFlag = true;
                                break;
                            }
                        }
                    }
                }
            }

            if (ControlledGCZoneFlag) {
                // The density of air
                Real64 RhoAir = PsyRhoAirFnPbTdbW(state, state.dataEnvrn->OutBaroPress, thisZoneHB.ZT, thisZoneHB.airHumRat, RoutineName);

                // Calculate generic contaminant from infiltration + humidity added from latent load
                // to determine system added/subtracted moisture.
                GCGain = state.dataContaminantBalance->ZoneGCGain(ZoneNum) * RhoAir * 1.0e6;

                // Calculate the coefficients for the 3rd Order derivative for final
                // zone GC.  The A, B, C coefficients are analogous to the GC balance.
                // Assume that the system will have flow
                if (state.afn->multizone_always_simulated ||
                    (state.afn->simulation_control.type == AirflowNetwork::ControlType::MultizoneWithDistributionOnlyDuringFanOperation &&
                     state.afn->AirflowNetworkFanActivated)) {
                    // Multizone airflow calculated in AirflowNetwork
                    B = GCGain + state.afn->exchangeData(ZoneNum).SumMHrGC + state.afn->exchangeData(ZoneNum).SumMMHrGC;
                    A = state.afn->exchangeData(ZoneNum).SumMHr + state.afn->exchangeData(ZoneNum).SumMMHr;
                } else {
                    B = GCGain +
                        ((thisZoneHB.OAMFL + thisZoneHB.VAMFL + thisZoneHB.EAMFL + thisZoneHB.CTMFL) * state.dataContaminantBalance->OutdoorGC) +
                        state.dataContaminantBalance->MixingMassFlowGC(ZoneNum) + thisZoneHB.MDotOA * state.dataContaminantBalance->OutdoorGC;
                    A = thisZoneHB.OAMFL + thisZoneHB.VAMFL + thisZoneHB.EAMFL + thisZoneHB.CTMFL + thisZoneHB.MixingMassFlowZone + thisZoneHB.MDotOA;
                }
                C = RhoAir * state.dataHeatBal->Zone(ZoneNum).Volume * state.dataHeatBal->Zone(ZoneNum).ZoneVolCapMultpGenContam /
                    timeStepSysSec;

                // Use a 3rd Order derivative to predict zone moisture addition or removal and
                // smooth the changes using the zone air capacitance.  Positive values of GC Load means that
                // this amount of GC must be added to the zone to reach the setpoint.  Negative values represent
                // the amount of GC that must be removed by the system.
                switch (state.dataHeatBal->ZoneAirSolutionAlgo) {
                case DataHeatBalance::SolutionAlgo::ThirdOrder: {
                    LoadToGCSetPoint = ((11.0 / 6.0) * C + A) * ZoneAirGCSetPoint -
                                       (B + C * (3.0 * state.dataContaminantBalance->GCZoneTimeMinus1Temp(ZoneNum) -
                                                 (3.0 / 2.0) * state.dataContaminantBalance->GCZoneTimeMinus2Temp(ZoneNum) +
                                                 (1.0 / 3.0) * state.dataContaminantBalance->GCZoneTimeMinus3Temp(ZoneNum)));
                    // Exact solution
                } break;
                case DataHeatBalance::SolutionAlgo::AnalyticalSolution: {
                    if (A == 0.0) { // B=0
                        LoadToGCSetPoint = C * (ZoneAirGCSetPoint - state.dataContaminantBalance->ZoneGC1(ZoneNum)) - B;
                    } else {
                        LoadToGCSetPoint = A * (ZoneAirGCSetPoint - state.dataContaminantBalance->ZoneGC1(ZoneNum) * std::exp(min(700.0, -A / C))) /
                                               (1.0 - std::exp(min(700.0, -A / C))) -
                                           B;
                    }
                } break;
                case DataHeatBalance::SolutionAlgo::EulerMethod: {
                    LoadToGCSetPoint = C * (ZoneAirGCSetPoint - state.dataContaminantBalance->ZoneGC1(ZoneNum)) + A * ZoneAirGCSetPoint - B;
                } break;
                default:
                    break;
                }
                if (ZoneAirGCSetPoint > state.dataContaminantBalance->OutdoorGC && LoadToGCSetPoint < 0.0) {
                    state.dataContaminantBalance->ZoneSysContDemand(ZoneNum).OutputRequiredToGCSP =
                        LoadToGCSetPoint / (state.dataContaminantBalance->OutdoorGC - ZoneAirGCSetPoint);
                }
            }

            // Apply the Zone Multiplier to the total zone moisture load
            state.dataContaminantBalance->ZoneSysContDemand(ZoneNum).OutputRequiredToGCSP *=
                state.dataHeatBal->Zone(ZoneNum).Multiplier * state.dataHeatBal->Zone(ZoneNum).ListMultiplier;
            state.dataContaminantBalance->GCPredictedRate(ZoneNum) = state.dataContaminantBalance->ZoneSysContDemand(ZoneNum).OutputRequiredToGCSP;
        }
    }
}

void PushZoneTimestepHistories(EnergyPlusData &state)
{

    // SUBROUTINE INFORMATION:
    //       AUTHOR         Lixing Gu
    //       DATE WRITTEN   July, 2010

    // PURPOSE OF THIS SUBROUTINE:
    // Push the temperature and humidity ratio histories
    // This subroutine is modified from PushZoneTimestepHistories in ZoneTempPredictorCorrector module

    for (int ZoneNum = 1; ZoneNum <= state.dataGlobal->NumOfZones; ++ZoneNum) {
        if (state.dataContaminantBalance->Contaminant.CO2Simulation) {
            state.dataContaminantBalance->CO2ZoneTimeMinus4(ZoneNum) = state.dataContaminantBalance->CO2ZoneTimeMinus3(ZoneNum);
            state.dataContaminantBalance->CO2ZoneTimeMinus3(ZoneNum) = state.dataContaminantBalance->CO2ZoneTimeMinus2(ZoneNum);
            state.dataContaminantBalance->CO2ZoneTimeMinus2(ZoneNum) = state.dataContaminantBalance->CO2ZoneTimeMinus1(ZoneNum);
            state.dataContaminantBalance->CO2ZoneTimeMinus1(ZoneNum) =
                state.dataContaminantBalance->ZoneAirCO2Avg(ZoneNum); // using average for whole zone time step.
            state.dataContaminantBalance->ZoneAirCO2(ZoneNum) = state.dataContaminantBalance->ZoneAirCO2Temp(ZoneNum);

            if (state.dataHeatBal->ZoneAirSolutionAlgo != DataHeatBalance::SolutionAlgo::ThirdOrder) {
                state.dataContaminantBalance->ZoneCO2M2(ZoneNum) = state.dataContaminantBalance->ZoneCO2MX(ZoneNum);
                state.dataContaminantBalance->ZoneCO2MX(ZoneNum) =
                    state.dataContaminantBalance->ZoneAirCO2Avg(ZoneNum); // using average for whole zone time step.
            }
        }

        if (state.dataContaminantBalance->Contaminant.GenericContamSimulation) {
            state.dataContaminantBalance->GCZoneTimeMinus4(ZoneNum) = state.dataContaminantBalance->GCZoneTimeMinus3(ZoneNum);
            state.dataContaminantBalance->GCZoneTimeMinus3(ZoneNum) = state.dataContaminantBalance->GCZoneTimeMinus2(ZoneNum);
            state.dataContaminantBalance->GCZoneTimeMinus2(ZoneNum) = state.dataContaminantBalance->GCZoneTimeMinus1(ZoneNum);
            state.dataContaminantBalance->GCZoneTimeMinus1(ZoneNum) =
                state.dataContaminantBalance->ZoneAirGCAvg(ZoneNum); // using average for whole zone time step.
            state.dataContaminantBalance->ZoneAirGC(ZoneNum) = state.dataContaminantBalance->ZoneAirGCTemp(ZoneNum);

            if (state.dataHeatBal->ZoneAirSolutionAlgo != DataHeatBalance::SolutionAlgo::ThirdOrder) {
                state.dataContaminantBalance->ZoneGCM2(ZoneNum) = state.dataContaminantBalance->ZoneGCMX(ZoneNum);
                state.dataContaminantBalance->ZoneGCMX(ZoneNum) =
                    state.dataContaminantBalance->ZoneAirGCAvg(ZoneNum); // using average for whole zone time step.
            }
        }
    }
}

void PushSystemTimestepHistories(EnergyPlusData &state)
{

    // SUBROUTINE INFORMATION:
    //       AUTHOR         Lixing Gu
    //       DATE WRITTEN   July, 2010

    // PURPOSE OF THIS SUBROUTINE:
    // push histories back in time
    // This subroutine is modified from PushSystemTimestepHistories in ZoneTempPredictorCorrector module

    for (int ZoneNum = 1; ZoneNum <= state.dataGlobal->NumOfZones; ++ZoneNum) {
        if (state.dataContaminantBalance->Contaminant.CO2Simulation) {
            state.dataContaminantBalance->DSCO2ZoneTimeMinus4(ZoneNum) = state.dataContaminantBalance->DSCO2ZoneTimeMinus3(ZoneNum);
            state.dataContaminantBalance->DSCO2ZoneTimeMinus3(ZoneNum) = state.dataContaminantBalance->DSCO2ZoneTimeMinus2(ZoneNum);
            state.dataContaminantBalance->DSCO2ZoneTimeMinus2(ZoneNum) = state.dataContaminantBalance->DSCO2ZoneTimeMinus1(ZoneNum);
            state.dataContaminantBalance->DSCO2ZoneTimeMinus1(ZoneNum) = state.dataContaminantBalance->ZoneAirCO2(ZoneNum);
        }
        if (state.dataContaminantBalance->Contaminant.GenericContamSimulation) {
            state.dataContaminantBalance->DSGCZoneTimeMinus4(ZoneNum) = state.dataContaminantBalance->DSGCZoneTimeMinus3(ZoneNum);
            state.dataContaminantBalance->DSGCZoneTimeMinus3(ZoneNum) = state.dataContaminantBalance->DSGCZoneTimeMinus2(ZoneNum);
            state.dataContaminantBalance->DSGCZoneTimeMinus2(ZoneNum) = state.dataContaminantBalance->DSGCZoneTimeMinus1(ZoneNum);
            state.dataContaminantBalance->DSGCZoneTimeMinus1(ZoneNum) = state.dataContaminantBalance->ZoneAirGC(ZoneNum);
        }
    }

    if (state.dataHeatBal->ZoneAirSolutionAlgo != DataHeatBalance::SolutionAlgo::ThirdOrder) {
        for (int ZoneNum = 1; ZoneNum <= state.dataGlobal->NumOfZones; ++ZoneNum) {
            if (state.dataContaminantBalance->Contaminant.CO2Simulation) {
                state.dataContaminantBalance->ZoneCO2M2(ZoneNum) = state.dataContaminantBalance->ZoneCO2MX(ZoneNum);
                state.dataContaminantBalance->ZoneCO2MX(ZoneNum) =
                    state.dataContaminantBalance->ZoneAirCO2Temp(ZoneNum); // using average for whole zone time step.
            }
            if (state.dataContaminantBalance->Contaminant.GenericContamSimulation) {
                state.dataContaminantBalance->ZoneGCM2(ZoneNum) = state.dataContaminantBalance->ZoneGCMX(ZoneNum);
                state.dataContaminantBalance->ZoneGCMX(ZoneNum) =
                    state.dataContaminantBalance->ZoneAirGCTemp(ZoneNum); // using average for whole zone time step.
            }
        }
    }
}

void RevertZoneTimestepHistories(EnergyPlusData &state)
{

    // SUBROUTINE INFORMATION:
    //       AUTHOR         Lixing Gu
    //       DATE WRITTEN   July, 2010

    // PURPOSE OF THIS SUBROUTINE:
    // rewind histories to undo inadvertent pushing
    // This subroutine is modified from RevertZoneTimestepHistories in ZoneTempPredictorCorrector module

    for (int ZoneNum = 1; ZoneNum <= state.dataGlobal->NumOfZones; ++ZoneNum) {
        if (state.dataContaminantBalance->Contaminant.CO2Simulation) {
            state.dataContaminantBalance->CO2ZoneTimeMinus1(ZoneNum) = state.dataContaminantBalance->CO2ZoneTimeMinus2(ZoneNum);
            state.dataContaminantBalance->CO2ZoneTimeMinus2(ZoneNum) = state.dataContaminantBalance->CO2ZoneTimeMinus3(ZoneNum);
            state.dataContaminantBalance->CO2ZoneTimeMinus3(ZoneNum) = state.dataContaminantBalance->CO2ZoneTimeMinus4(ZoneNum);
        }
        if (state.dataContaminantBalance->Contaminant.GenericContamSimulation) {
            state.dataContaminantBalance->GCZoneTimeMinus1(ZoneNum) = state.dataContaminantBalance->GCZoneTimeMinus2(ZoneNum);
            state.dataContaminantBalance->GCZoneTimeMinus2(ZoneNum) = state.dataContaminantBalance->GCZoneTimeMinus3(ZoneNum);
            state.dataContaminantBalance->GCZoneTimeMinus3(ZoneNum) = state.dataContaminantBalance->GCZoneTimeMinus4(ZoneNum);
        }
    }
}

void InverseModelCO2(EnergyPlusData &state,
                     int const ZoneNum,                // Zone number
                     Real64 const CO2Gain,             // Zone total CO2 gain
                     Real64 const CO2GainExceptPeople, // ZOne total CO2 gain from sources except for people
                     Real64 const ZoneMassFlowRate,    // Zone air mass flow rate
                     Real64 const CO2MassFlowRate,     // Zone air CO2 mass flow rate
                     Real64 const RhoAir               // Air density
)
{
    // SUBROUTINE INFORMATION:
    //       AUTHOR         Han Li
    //       DATE WRITTEN   February 2019

    // PURPOSE OF THIS SUBROUTINE:
    // This subroutine inversely solve infiltration airflow rate or people count with zone air CO2 concentration measurements.

    Real64 AA(0.0);
    Real64 BB(0.0);
    Real64 M_inf(0.0); // Reversely solved infiltration mass flow rate

    Real64 timeStepSysSec = state.dataHVACGlobal->TimeStepSysSec;
    
    auto &hmZone = state.dataHybridModel->hybridModelZones(ZoneNum);
    
    state.dataHeatBal->Zone(ZoneNum).ZoneMeasuredCO2Concentration = hmZone.measuredCO2ConcSched->getCurrentVal();

    if (state.dataEnvrn->DayOfYear >= hmZone.HybridStartDayOfYear &&
        state.dataEnvrn->DayOfYear <= hmZone.HybridEndDayOfYear) {
        state.dataContaminantBalance->ZoneAirCO2(ZoneNum) = state.dataHeatBal->Zone(ZoneNum).ZoneMeasuredCO2Concentration;

<<<<<<< HEAD
        auto &thisZoneHB = state.dataZoneTempPredictorCorrector->zoneHeatBalance(ZoneNum);
        if (hmZone.InfiltrationCalc_C && state.dataHVACGlobal->UseZoneTimeStepHistory) {
=======
        auto const &thisZoneHB = state.dataZoneTempPredictorCorrector->zoneHeatBalance(ZoneNum);
        if (state.dataHybridModel->HybridModelZone(ZoneNum).InfiltrationCalc_C && state.dataHVACGlobal->UseZoneTimeStepHistory) {
>>>>>>> acda84e3
            static constexpr std::string_view RoutineNameInfiltration("CalcAirFlowSimple:Infiltration");
            // Conditionally calculate the CO2-dependent and CO2-independent terms.
            if (hmZone.IncludeSystemSupplyParameters) {
                state.dataHeatBal->Zone(ZoneNum).ZoneMeasuredSupplyAirFlowRate = hmZone.supplyAirMassFlowRateSched->getCurrentVal();
                state.dataHeatBal->Zone(ZoneNum).ZoneMeasuredSupplyAirCO2Concentration = hmZone.supplyAirCO2ConcSched->getCurrentVal();

                Real64 SumSysM_HM = state.dataHeatBal->Zone(ZoneNum).ZoneMeasuredSupplyAirFlowRate;
                Real64 SumSysMxCO2_HM = state.dataHeatBal->Zone(ZoneNum).ZoneMeasuredSupplyAirFlowRate *
                                        state.dataHeatBal->Zone(ZoneNum).ZoneMeasuredSupplyAirCO2Concentration;

                AA = SumSysM_HM + thisZoneHB.VAMFL + thisZoneHB.EAMFL + thisZoneHB.CTMFL + thisZoneHB.MixingMassFlowZone + thisZoneHB.MDotOA;
                BB = SumSysMxCO2_HM + CO2Gain +
                     ((thisZoneHB.VAMFL + thisZoneHB.EAMFL + thisZoneHB.CTMFL) * state.dataContaminantBalance->OutdoorCO2) +
                     state.dataContaminantBalance->MixingMassFlowCO2(ZoneNum) + thisZoneHB.MDotOA * state.dataContaminantBalance->OutdoorCO2;

            } else {
                AA = thisZoneHB.VAMFL + thisZoneHB.EAMFL + thisZoneHB.CTMFL + thisZoneHB.MixingMassFlowZone + thisZoneHB.MDotOA;
                BB = CO2Gain + ((thisZoneHB.VAMFL + thisZoneHB.EAMFL + thisZoneHB.CTMFL) * state.dataContaminantBalance->OutdoorCO2) +
                     state.dataContaminantBalance->MixingMassFlowCO2(ZoneNum) + thisZoneHB.MDotOA * state.dataContaminantBalance->OutdoorCO2;
            }

            Real64 CC = RhoAir * state.dataHeatBal->Zone(ZoneNum).Volume * state.dataHeatBal->Zone(ZoneNum).ZoneVolCapMultpCO2 / timeStepSysSec;
            Real64 DD = (3.0 * state.dataContaminantBalance->CO2ZoneTimeMinus1Temp(ZoneNum) -
                         (3.0 / 2.0) * state.dataContaminantBalance->CO2ZoneTimeMinus2Temp(ZoneNum) +
                         (1.0 / 3.0) * state.dataContaminantBalance->CO2ZoneTimeMinus3Temp(ZoneNum));

            Real64 delta_CO2 = (state.dataHeatBal->Zone(ZoneNum).ZoneMeasuredCO2Concentration - state.dataContaminantBalance->OutdoorCO2) / 1000;
            Real64 CpAir = PsyCpAirFnW(state.dataEnvrn->OutHumRat);
            Real64 AirDensity = PsyRhoAirFnPbTdbW(state,
                                                  state.dataEnvrn->OutBaroPress,
                                                  state.dataHeatBal->Zone(ZoneNum).OutDryBulbTemp,
                                                  state.dataEnvrn->OutHumRat,
                                                  RoutineNameInfiltration);

            if (state.dataHeatBal->Zone(ZoneNum).ZoneMeasuredCO2Concentration == state.dataContaminantBalance->OutdoorCO2) {
                M_inf = 0.0;
            } else {
                M_inf = (CC * DD + BB - ((11.0 / 6.0) * CC + AA) * state.dataHeatBal->Zone(ZoneNum).ZoneMeasuredCO2Concentration) / delta_CO2;
            }

            // Add threshold for air change rate
            Real64 ACH_inf = max(0.0, min(10.0, M_inf / (CpAir * AirDensity / Constant::rSecsInHour * state.dataHeatBal->Zone(ZoneNum).Volume)));
            M_inf = ACH_inf * state.dataHeatBal->Zone(ZoneNum).Volume * AirDensity / Constant::rSecsInHour;
            state.dataHeatBal->Zone(ZoneNum).MCPIHM = M_inf;
            state.dataHeatBal->Zone(ZoneNum).InfilOAAirChangeRateHM = ACH_inf;
        }

        // Hybrid Model calculate people count
        if (hmZone.PeopleCountCalc_C && state.dataHVACGlobal->UseZoneTimeStepHistory) {
            state.dataHeatBal->Zone(ZoneNum).ZonePeopleActivityLevel = hmZone.peopleActivityLevelSched ? hmZone.peopleActivityLevelSched->getCurrentVal() : 0.0;
            Real64 ActivityLevel = hmZone.peopleActivityLevelSched ? hmZone.peopleActivityLevelSched->getCurrentVal() : 0.0;
            Real64 CO2GenRate = hmZone.peopleCO2GenRateSched ? hmZone.peopleCO2GenRateSched->getCurrentVal() : 0.0;
            if (ActivityLevel <= 0.0) {
                ActivityLevel = 130.0; // 130.0 is the default people activity level [W]
            }
            if (CO2GenRate <= 0.0) {
                CO2GenRate = 0.0000000382; // 0.0000000382 is the default CO2, generation rate [m3/(s*W)]
            }

            // Conditionally calculate the CO2-dependent and CO2-independent terms.
            if (hmZone.IncludeSystemSupplyParameters) {
                state.dataHeatBal->Zone(ZoneNum).ZoneMeasuredSupplyAirFlowRate = hmZone.supplyAirMassFlowRateSched->getCurrentVal();
                state.dataHeatBal->Zone(ZoneNum).ZoneMeasuredSupplyAirCO2Concentration = hmZone.supplyAirCO2ConcSched->getCurrentVal();

                Real64 SumSysM_HM = state.dataHeatBal->Zone(ZoneNum).ZoneMeasuredSupplyAirFlowRate;
                Real64 SumSysMxCO2_HM = state.dataHeatBal->Zone(ZoneNum).ZoneMeasuredSupplyAirFlowRate *
                                        state.dataHeatBal->Zone(ZoneNum).ZoneMeasuredSupplyAirCO2Concentration;

                AA = SumSysM_HM + thisZoneHB.OAMFL + thisZoneHB.VAMFL + thisZoneHB.EAMFL + thisZoneHB.CTMFL + thisZoneHB.MixingMassFlowZone +
                     thisZoneHB.MDotOA;
                BB = CO2GainExceptPeople +
                     ((thisZoneHB.OAMFL + thisZoneHB.VAMFL + thisZoneHB.EAMFL + thisZoneHB.CTMFL) * state.dataContaminantBalance->OutdoorCO2) +
                     (SumSysMxCO2_HM) + state.dataContaminantBalance->MixingMassFlowCO2(ZoneNum) +
                     thisZoneHB.MDotOA * state.dataContaminantBalance->OutdoorCO2;

            } else {
                AA = ZoneMassFlowRate + thisZoneHB.OAMFL + thisZoneHB.VAMFL + thisZoneHB.EAMFL + thisZoneHB.CTMFL + thisZoneHB.MixingMassFlowZone +
                     thisZoneHB.MDotOA;
                BB = CO2GainExceptPeople +
                     ((thisZoneHB.OAMFL + thisZoneHB.VAMFL + thisZoneHB.EAMFL + thisZoneHB.CTMFL) * state.dataContaminantBalance->OutdoorCO2) +
                     (CO2MassFlowRate) + state.dataContaminantBalance->MixingMassFlowCO2(ZoneNum) +
                     thisZoneHB.MDotOA * state.dataContaminantBalance->OutdoorCO2;
            }

            Real64 CC = RhoAir * state.dataHeatBal->Zone(ZoneNum).Volume * state.dataHeatBal->Zone(ZoneNum).ZoneVolCapMultpCO2 / timeStepSysSec;
            Real64 DD = (3.0 * state.dataContaminantBalance->CO2ZoneTimeMinus1Temp(ZoneNum) -
                         (3.0 / 2.0) * state.dataContaminantBalance->CO2ZoneTimeMinus2Temp(ZoneNum) +
                         (1.0 / 3.0) * state.dataContaminantBalance->CO2ZoneTimeMinus3Temp(ZoneNum));

            Real64 CO2GainPeople =
                (((11.0 / 6.0) * CC + AA) * state.dataHeatBal->Zone(ZoneNum).ZoneMeasuredCO2Concentration - BB - CC * DD) / (1000000 * RhoAir);

            // Make sure the results are reasonable
            Real64 UpperBound = CO2Gain / (1000000 * RhoAir * CO2GenRate * ActivityLevel);
            Real64 NumPeople = min(UpperBound, CO2GainPeople / (CO2GenRate * ActivityLevel));

            NumPeople = floor(NumPeople * 100.00 + 0.5) / 100.00;
            if (NumPeople < 0.05) {
                NumPeople = 0;
            }
            state.dataHeatBal->Zone(ZoneNum).NumOccHM = NumPeople;
        }
    }

    // Update zone humidity ratio in the previous steps
    state.dataContaminantBalance->CO2ZoneTimeMinus3Temp(ZoneNum) = state.dataContaminantBalance->CO2ZoneTimeMinus2Temp(ZoneNum);
    state.dataContaminantBalance->CO2ZoneTimeMinus2Temp(ZoneNum) = state.dataContaminantBalance->CO2ZoneTimeMinus1Temp(ZoneNum);
    state.dataContaminantBalance->CO2ZoneTimeMinus1Temp(ZoneNum) = state.dataHeatBal->Zone(ZoneNum).ZoneMeasuredCO2Concentration;
}

void CorrectZoneContaminants(EnergyPlusData &state,
                             bool const UseZoneTimeStepHistory // if true then use zone timestep history, if false use system time step history
)
{

    // SUBROUTINE INFORMATION:
    //       AUTHOR         Lixing Gu
    //       DATE WRITTEN   July, 2010

    // PURPOSE OF THIS SUBROUTINE:
    // This subroutine updates the zone contaminants.
    // This subroutine is modified from CorrectZoneHumRat in ZoneTempPredictorCorrector module

    // REFERENCES:
    // Routine FinalZnCalcs - FINAL ZONE CALCULATIONS, authored by Dale Herron for BLAST.

    static constexpr std::string_view RoutineName("CorrectZoneContaminants");

    Real64 CO2Gain;             // Zone CO2 internal gain
    Real64 CO2GainExceptPeople; // Added for hybrid model, Zone CO2 internal gain
    Real64 GCGain;              // Zone generic contaminant internal gain
    Real64 A;
    Real64 B;
    Real64 C;

    // Update zone CO2
    for (int ZoneNum = 1; ZoneNum <= state.dataGlobal->NumOfZones; ++ZoneNum) {

        if (state.dataContaminantBalance->Contaminant.CO2Simulation) {
            state.dataContaminantBalance->AZ(ZoneNum) = 0.0;
            state.dataContaminantBalance->BZ(ZoneNum) = 0.0;
            state.dataContaminantBalance->CZ(ZoneNum) = 0.0;
        }
        if (state.dataContaminantBalance->Contaminant.GenericContamSimulation) {
            state.dataContaminantBalance->AZGC(ZoneNum) = 0.0;
            state.dataContaminantBalance->BZGC(ZoneNum) = 0.0;
            state.dataContaminantBalance->CZGC(ZoneNum) = 0.0;
        }

        // update the variables actually used in the balance equations.
        if (!UseZoneTimeStepHistory) {
            if (state.dataContaminantBalance->Contaminant.CO2Simulation) {
                state.dataContaminantBalance->CO2ZoneTimeMinus1Temp(ZoneNum) = state.dataContaminantBalance->DSCO2ZoneTimeMinus1(ZoneNum);
                state.dataContaminantBalance->CO2ZoneTimeMinus2Temp(ZoneNum) = state.dataContaminantBalance->DSCO2ZoneTimeMinus2(ZoneNum);
                state.dataContaminantBalance->CO2ZoneTimeMinus3Temp(ZoneNum) = state.dataContaminantBalance->DSCO2ZoneTimeMinus3(ZoneNum);
            }
            if (state.dataContaminantBalance->Contaminant.GenericContamSimulation) {
                state.dataContaminantBalance->GCZoneTimeMinus1Temp(ZoneNum) = state.dataContaminantBalance->DSGCZoneTimeMinus1(ZoneNum);
                state.dataContaminantBalance->GCZoneTimeMinus2Temp(ZoneNum) = state.dataContaminantBalance->DSGCZoneTimeMinus2(ZoneNum);
                state.dataContaminantBalance->GCZoneTimeMinus3Temp(ZoneNum) = state.dataContaminantBalance->DSGCZoneTimeMinus3(ZoneNum);
            }
        } else {
            if (state.dataContaminantBalance->Contaminant.CO2Simulation) {
                state.dataContaminantBalance->CO2ZoneTimeMinus1Temp(ZoneNum) = state.dataContaminantBalance->CO2ZoneTimeMinus1(ZoneNum);
                state.dataContaminantBalance->CO2ZoneTimeMinus2Temp(ZoneNum) = state.dataContaminantBalance->CO2ZoneTimeMinus2(ZoneNum);
                state.dataContaminantBalance->CO2ZoneTimeMinus3Temp(ZoneNum) = state.dataContaminantBalance->CO2ZoneTimeMinus3(ZoneNum);
            }
            if (state.dataContaminantBalance->Contaminant.GenericContamSimulation) {
                state.dataContaminantBalance->GCZoneTimeMinus1Temp(ZoneNum) = state.dataContaminantBalance->GCZoneTimeMinus1(ZoneNum);
                state.dataContaminantBalance->GCZoneTimeMinus2Temp(ZoneNum) = state.dataContaminantBalance->GCZoneTimeMinus2(ZoneNum);
                state.dataContaminantBalance->GCZoneTimeMinus3Temp(ZoneNum) = state.dataContaminantBalance->GCZoneTimeMinus3(ZoneNum);
            }
        }

        // Start to calculate zone CO2 and genric contaminant levels
        Real64 CO2MassFlowRate = 0.0;
        Real64 GCMassFlowRate = 0.0;
        Real64 ZoneMassFlowRate = 0.0;
        int ZoneMult = state.dataHeatBal->Zone(ZoneNum).Multiplier * state.dataHeatBal->Zone(ZoneNum).ListMultiplier;

        // Check to see if this is a controlled zone
        const bool ControlledZoneAirFlag = state.dataHeatBal->Zone(ZoneNum).IsControlled;

        // Check to see if this is a plenum zone
        bool ZoneRetPlenumAirFlag = false;
        int ZoneRetPlenumNum = 0;
        for (ZoneRetPlenumNum = 1; ZoneRetPlenumNum <= state.dataZonePlenum->NumZoneReturnPlenums; ++ZoneRetPlenumNum) {
            if (state.dataZonePlenum->ZoneRetPlenCond(ZoneRetPlenumNum).ActualZoneNum != ZoneNum) continue;
            ZoneRetPlenumAirFlag = true;
            break;
        }
        bool ZoneSupPlenumAirFlag = false;
        int ZoneSupPlenumNum = 0;
        for (ZoneSupPlenumNum = 1; ZoneSupPlenumNum <= state.dataZonePlenum->NumZoneSupplyPlenums; ++ZoneSupPlenumNum) {
            if (state.dataZonePlenum->ZoneSupPlenCond(ZoneSupPlenumNum).ActualZoneNum != ZoneNum) continue;
            ZoneSupPlenumAirFlag = true;
            break;
        }

        if (ControlledZoneAirFlag) { // If there is system flow then calculate the flow rates

            // Calculate moisture flow rate into each zone
            for (int NodeNum = 1; NodeNum <= state.dataZoneEquip->ZoneEquipConfig(ZoneNum).NumInletNodes; ++NodeNum) {
                auto const &node = state.dataLoopNodes->Node(state.dataZoneEquip->ZoneEquipConfig(ZoneNum).InletNode(NodeNum));
                if (state.dataContaminantBalance->Contaminant.CO2Simulation) {
                    CO2MassFlowRate += (node.MassFlowRate * node.CO2) / ZoneMult;
                }
                if (state.dataContaminantBalance->Contaminant.GenericContamSimulation) {
                    GCMassFlowRate += (node.MassFlowRate * node.GenContam) / ZoneMult;
                }
                ZoneMassFlowRate += node.MassFlowRate / ZoneMult;
            }

            // Do the calculations for the plenum zone
        } else if (ZoneRetPlenumAirFlag) {
            for (int NodeNum = 1; NodeNum <= state.dataZonePlenum->ZoneRetPlenCond(ZoneRetPlenumNum).NumInletNodes; ++NodeNum) {
                auto const &node = state.dataLoopNodes->Node(state.dataZonePlenum->ZoneRetPlenCond(ZoneRetPlenumNum).InletNode(NodeNum));
                if (state.dataContaminantBalance->Contaminant.CO2Simulation) {
                    CO2MassFlowRate += (node.MassFlowRate * node.CO2) / ZoneMult;
                }
                if (state.dataContaminantBalance->Contaminant.GenericContamSimulation) {
                    GCMassFlowRate += (node.MassFlowRate * node.GenContam) / ZoneMult;
                }
                ZoneMassFlowRate += node.MassFlowRate / ZoneMult;
            }
            // add in the leak flow
            for (int ADUListIndex = 1; ADUListIndex <= state.dataZonePlenum->ZoneRetPlenCond(ZoneRetPlenumNum).NumADUs; ++ADUListIndex) {
                int ADUNum = state.dataZonePlenum->ZoneRetPlenCond(ZoneRetPlenumNum).ADUIndex(ADUListIndex);
                if (state.dataDefineEquipment->AirDistUnit(ADUNum).UpStreamLeak) {
                    auto &airDistUnit = state.dataDefineEquipment->AirDistUnit(ADUNum);
                    auto const &node = state.dataLoopNodes->Node(airDistUnit.InletNodeNum);
                    if (state.dataContaminantBalance->Contaminant.CO2Simulation) {
                        CO2MassFlowRate += (airDistUnit.MassFlowRateUpStrLk * node.CO2) / ZoneMult;
                    }
                    if (state.dataContaminantBalance->Contaminant.GenericContamSimulation) {
                        GCMassFlowRate += (airDistUnit.MassFlowRateUpStrLk * node.GenContam) / ZoneMult;
                    }
                    ZoneMassFlowRate += airDistUnit.MassFlowRateUpStrLk / ZoneMult;
                }
                if (state.dataDefineEquipment->AirDistUnit(ADUNum).DownStreamLeak) {
                    auto &airDistUnit = state.dataDefineEquipment->AirDistUnit(ADUNum);
                    auto const &node = state.dataLoopNodes->Node(airDistUnit.OutletNodeNum);
                    if (state.dataContaminantBalance->Contaminant.CO2Simulation) {
                        CO2MassFlowRate += (airDistUnit.MassFlowRateDnStrLk * node.CO2) / ZoneMult;
                    }
                    if (state.dataContaminantBalance->Contaminant.GenericContamSimulation) {
                        GCMassFlowRate += (airDistUnit.MassFlowRateDnStrLk * node.GenContam) / ZoneMult;
                    }
                    ZoneMassFlowRate += airDistUnit.MassFlowRateDnStrLk / ZoneMult;
                }
            }

        } else if (ZoneSupPlenumAirFlag) {
            auto const &node = state.dataLoopNodes->Node(state.dataZonePlenum->ZoneSupPlenCond(ZoneSupPlenumNum).InletNode);
            if (state.dataContaminantBalance->Contaminant.CO2Simulation) {
                CO2MassFlowRate += (node.MassFlowRate * node.CO2) / ZoneMult;
            }
            if (state.dataContaminantBalance->Contaminant.GenericContamSimulation) {
                GCMassFlowRate += (node.MassFlowRate * node.GenContam) / ZoneMult;
            }
            ZoneMassFlowRate += node.MassFlowRate / ZoneMult;
        }

        Real64 timeStepSysSec = state.dataHVACGlobal->TimeStepSysSec;
        auto &thisZoneHB = state.dataZoneTempPredictorCorrector->zoneHeatBalance(ZoneNum);
        
        // Calculate the coefficients for the 3rd order derivative for final
        // zone humidity ratio.  The A, B, C coefficients are analogous to the
        // CO2 balance.  There are 2 cases that should be considered, system operating and system shutdown.

        Real64 RhoAir = PsyRhoAirFnPbTdbW(state, state.dataEnvrn->OutBaroPress, thisZoneHB.ZT, thisZoneHB.airHumRat, RoutineName);

        if (state.dataContaminantBalance->Contaminant.CO2Simulation) state.dataContaminantBalance->ZoneAirDensityCO(ZoneNum) = RhoAir;
        // Calculate Co2 internal gain
        if (state.dataContaminantBalance->Contaminant.CO2Simulation) CO2Gain = state.dataContaminantBalance->ZoneCO2Gain(ZoneNum) * RhoAir * 1.0e6;
        if (state.dataContaminantBalance->Contaminant.CO2Simulation)
            CO2GainExceptPeople = state.dataContaminantBalance->ZoneCO2GainExceptPeople(ZoneNum) * RhoAir * 1.0e6; // Addded for hybrid model
        if (state.dataContaminantBalance->Contaminant.GenericContamSimulation)
            GCGain = state.dataContaminantBalance->ZoneGCGain(ZoneNum) * RhoAir * 1.0e6;

        if (state.dataContaminantBalance->Contaminant.CO2Simulation) {
            B = CO2Gain + ((thisZoneHB.OAMFL + thisZoneHB.VAMFL + thisZoneHB.EAMFL + thisZoneHB.CTMFL) * state.dataContaminantBalance->OutdoorCO2) +
                (CO2MassFlowRate) + state.dataContaminantBalance->MixingMassFlowCO2(ZoneNum) +
                thisZoneHB.MDotOA * state.dataContaminantBalance->OutdoorCO2;
            A = ZoneMassFlowRate + thisZoneHB.OAMFL + thisZoneHB.VAMFL + thisZoneHB.EAMFL + thisZoneHB.CTMFL + thisZoneHB.MixingMassFlowZone +
                thisZoneHB.MDotOA;
            if (state.afn->multizone_always_simulated ||
                (state.afn->simulation_control.type == AirflowNetwork::ControlType::MultizoneWithDistributionOnlyDuringFanOperation &&
                 state.afn->AirflowNetworkFanActivated)) {
                // Multizone airflow calculated in AirflowNetwork
                B = CO2Gain + (state.afn->exchangeData(ZoneNum).SumMHrCO + state.afn->exchangeData(ZoneNum).SumMMHrCO) + CO2MassFlowRate;
                A = ZoneMassFlowRate + state.afn->exchangeData(ZoneNum).SumMHr + state.afn->exchangeData(ZoneNum).SumMMHr;
            }
            C = RhoAir * state.dataHeatBal->Zone(ZoneNum).Volume * state.dataHeatBal->Zone(ZoneNum).ZoneVolCapMultpCO2 / timeStepSysSec;
        }

        if (state.dataContaminantBalance->Contaminant.CO2Simulation) {
            auto &zoneAirCO2Temp = state.dataContaminantBalance->ZoneAirCO2Temp(ZoneNum);
            if (state.afn->distribution_simulated) {
                B += state.afn->exchangeData(ZoneNum).TotalCO2;
            }
            state.dataContaminantBalance->AZ(ZoneNum) = A;
            state.dataContaminantBalance->BZ(ZoneNum) = B;
            state.dataContaminantBalance->CZ(ZoneNum) = C;

            // Use a 3rd order derivative to predict final zone CO2 and
            // smooth the changes using the zone air capacitance.
            switch (state.dataHeatBal->ZoneAirSolutionAlgo) {
            case DataHeatBalance::SolutionAlgo::ThirdOrder: {
                zoneAirCO2Temp = (B + C * (3.0 * state.dataContaminantBalance->CO2ZoneTimeMinus1Temp(ZoneNum) -
                                           (3.0 / 2.0) * state.dataContaminantBalance->CO2ZoneTimeMinus2Temp(ZoneNum) +
                                           (1.0 / 3.0) * state.dataContaminantBalance->CO2ZoneTimeMinus3Temp(ZoneNum))) /
                                 ((11.0 / 6.0) * C + A);
                // Exact solution
            } break;
            case DataHeatBalance::SolutionAlgo::AnalyticalSolution: {
                if (A == 0.0) { // B=0
                    zoneAirCO2Temp = state.dataContaminantBalance->ZoneCO21(ZoneNum) + B / C;
                } else {
                    zoneAirCO2Temp = (state.dataContaminantBalance->ZoneCO21(ZoneNum) - B / A) * std::exp(min(700.0, -A / C)) + B / A;
                }
            } break;
            case DataHeatBalance::SolutionAlgo::EulerMethod: {
                zoneAirCO2Temp = (C * state.dataContaminantBalance->ZoneCO21(ZoneNum) + B) / (C + A);
            } break;
            default:
                break;
            }

            // Set the CO2 to zero if the zone has been large sinks
            if (zoneAirCO2Temp < 0.0) zoneAirCO2Temp = 0.0;
            state.dataContaminantBalance->ZoneAirCO2(ZoneNum) = zoneAirCO2Temp;

            if (state.dataHybridModel->FlagHybridModel) {
                auto &hmZone = state.dataHybridModel->hybridModelZones(ZoneNum);
                if ((hmZone.InfiltrationCalc_C || hmZone.PeopleCountCalc_C) &&
                    (!state.dataGlobal->WarmupFlag) && (!state.dataGlobal->DoingSizing)) {
                    InverseModelCO2(state, ZoneNum, CO2Gain, CO2GainExceptPeople, ZoneMassFlowRate, CO2MassFlowRate, RhoAir);
                }
            }
            // Now put the calculated info into the actual zone nodes; ONLY if there is zone air flow, i.e. controlled zone or plenum zone
            const int ZoneNodeNum = state.dataHeatBal->Zone(ZoneNum).SystemZoneNodeNumber;
            if (ZoneNodeNum > 0) {
                state.dataLoopNodes->Node(ZoneNodeNum).CO2 = zoneAirCO2Temp;
            }
        }

        if (state.dataContaminantBalance->Contaminant.GenericContamSimulation) {
            B = GCGain + ((thisZoneHB.OAMFL + thisZoneHB.VAMFL + thisZoneHB.EAMFL + thisZoneHB.CTMFL) * state.dataContaminantBalance->OutdoorGC) +
                (GCMassFlowRate) + state.dataContaminantBalance->MixingMassFlowGC(ZoneNum) +
                thisZoneHB.MDotOA * state.dataContaminantBalance->OutdoorGC;
            A = ZoneMassFlowRate + thisZoneHB.OAMFL + thisZoneHB.VAMFL + thisZoneHB.EAMFL + thisZoneHB.CTMFL + thisZoneHB.MixingMassFlowZone +
                thisZoneHB.MDotOA;
            if (state.afn->multizone_always_simulated ||
                (state.afn->simulation_control.type == AirflowNetwork::ControlType::MultizoneWithDistributionOnlyDuringFanOperation &&
                 state.afn->AirflowNetworkFanActivated)) {
                // Multizone airflow calculated in AirflowNetwork
                B = GCGain + (state.afn->exchangeData(ZoneNum).SumMHrGC + state.afn->exchangeData(ZoneNum).SumMMHrGC) + GCMassFlowRate;
                A = ZoneMassFlowRate + state.afn->exchangeData(ZoneNum).SumMHr + state.afn->exchangeData(ZoneNum).SumMMHr;
            }
            C = RhoAir * state.dataHeatBal->Zone(ZoneNum).Volume * state.dataHeatBal->Zone(ZoneNum).ZoneVolCapMultpGenContam / timeStepSysSec;
        }

        if (state.dataContaminantBalance->Contaminant.GenericContamSimulation) {
            auto &zoneAirGCTemp = state.dataContaminantBalance->ZoneAirGCTemp(ZoneNum);
            if (state.afn->distribution_simulated) {
                B += state.afn->exchangeData(ZoneNum).TotalGC;
            }

            state.dataContaminantBalance->AZGC(ZoneNum) = A;
            state.dataContaminantBalance->BZGC(ZoneNum) = B;
            state.dataContaminantBalance->CZGC(ZoneNum) = C;

            // Use a 3rd order derivative to predict final zone generic contaminant and
            // smooth the changes using the zone air capacitance.
            switch (state.dataHeatBal->ZoneAirSolutionAlgo) {
            case DataHeatBalance::SolutionAlgo::ThirdOrder: {
                zoneAirGCTemp = (B + C * (3.0 * state.dataContaminantBalance->GCZoneTimeMinus1Temp(ZoneNum) -
                                          (3.0 / 2.0) * state.dataContaminantBalance->GCZoneTimeMinus2Temp(ZoneNum) +
                                          (1.0 / 3.0) * state.dataContaminantBalance->GCZoneTimeMinus3Temp(ZoneNum))) /
                                ((11.0 / 6.0) * C + A);
                // Exact solution
            } break;
            case DataHeatBalance::SolutionAlgo::AnalyticalSolution: {
                if (A == 0.0) { // B=0
                    zoneAirGCTemp = state.dataContaminantBalance->ZoneGC1(ZoneNum) + B / C;
                } else {
                    zoneAirGCTemp = (state.dataContaminantBalance->ZoneGC1(ZoneNum) - B / A) * std::exp(min(700.0, -A / C)) + B / A;
                }
            } break;
            case DataHeatBalance::SolutionAlgo::EulerMethod: {
                zoneAirGCTemp = (C * state.dataContaminantBalance->ZoneGC1(ZoneNum) + B) / (C + A);
            } break;
            default:
                break;
            }

            // Set the generic contaminant to zero if the zone has been large sinks
            if (zoneAirGCTemp < 0.0) zoneAirGCTemp = 0.0;
            state.dataContaminantBalance->ZoneAirGC(ZoneNum) = zoneAirGCTemp;

            // Now put the calculated info into the actual zone nodes; ONLY if there is zone air flow, i.e. controlled zone or plenum zone
            const int ZoneNodeNum = state.dataHeatBal->Zone(ZoneNum).SystemZoneNodeNumber;
            if (ZoneNodeNum > 0) {
                state.dataLoopNodes->Node(ZoneNodeNum).GenContam = zoneAirGCTemp;
            }
        }
    }
}

} // namespace EnergyPlus::ZoneContaminantPredictorCorrector<|MERGE_RESOLUTION|>--- conflicted
+++ resolved
@@ -1487,25 +1487,15 @@
 
         // From decay model
         for (auto &con : state.dataContaminantBalance->ZoneContamGenericDecay) {
-<<<<<<< HEAD
-            int Sch = con.emitRateSched->getCurrentVal();
-            if (Sch == 0 || state.dataGlobal->BeginEnvrnFlag || state.dataGlobal->WarmupFlag) {
+            int schVal = con.emitRateSched->getCurrentVal();
+            if (schVal == 0 || state.dataGlobal->BeginEnvrnFlag || state.dataGlobal->WarmupFlag) {
                 con.Time = 0.0;
-=======
-            int intSch = ScheduleManager::GetCurrentScheduleValue(state, con.GCEmiRateSchedPtr);
-            if (intSch == 0.0 || state.dataGlobal->BeginEnvrnFlag || state.dataGlobal->WarmupFlag) {
-                con.GCTime = 0.0;
->>>>>>> acda84e3
             } else {
                 con.Time += state.dataGlobal->TimeStepZoneSec;
             }
-<<<<<<< HEAD
-            GCGain = con.InitEmitRate * Sch * std::exp(-con.Time / con.DelayTime);
+
+            GCGain = con.InitEmitRate * schVal * std::exp(-con.Time / con.DelayTime);
             con.GenRate = GCGain;
-=======
-            GCGain = con.GCInitEmiRate * intSch * std::exp(-con.GCTime / con.GCDelayTime);
-            con.GCGenRate = GCGain;
->>>>>>> acda84e3
         }
 
         // From boudary layer diffusion
@@ -2039,13 +2029,8 @@
         state.dataEnvrn->DayOfYear <= hmZone.HybridEndDayOfYear) {
         state.dataContaminantBalance->ZoneAirCO2(ZoneNum) = state.dataHeatBal->Zone(ZoneNum).ZoneMeasuredCO2Concentration;
 
-<<<<<<< HEAD
-        auto &thisZoneHB = state.dataZoneTempPredictorCorrector->zoneHeatBalance(ZoneNum);
+        auto const &thisZoneHB = state.dataZoneTempPredictorCorrector->zoneHeatBalance(ZoneNum);
         if (hmZone.InfiltrationCalc_C && state.dataHVACGlobal->UseZoneTimeStepHistory) {
-=======
-        auto const &thisZoneHB = state.dataZoneTempPredictorCorrector->zoneHeatBalance(ZoneNum);
-        if (state.dataHybridModel->HybridModelZone(ZoneNum).InfiltrationCalc_C && state.dataHVACGlobal->UseZoneTimeStepHistory) {
->>>>>>> acda84e3
             static constexpr std::string_view RoutineNameInfiltration("CalcAirFlowSimple:Infiltration");
             // Conditionally calculate the CO2-dependent and CO2-independent terms.
             if (hmZone.IncludeSystemSupplyParameters) {
