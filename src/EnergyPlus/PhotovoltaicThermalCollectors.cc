--- conflicted
+++ resolved
@@ -109,6 +109,17 @@
 
     Real64 const SimplePVTWaterSizeFactor(1.905e-5); // [ m3/s/m2 ] average of collectors in SolarCollectors.idf
 
+    int NumPVT(0); // count of all types of PVT in input file
+
+ //   static bool GetInputFlag(true); // First time, input is "gotten"
+
+ //   void clear_state()
+ //   {
+ //       GetInputFlag = true;
+ //       NumPVT = 0;
+ //       PVT.deallocate();
+ //   }
+
     PlantComponent *PVTCollectorStruct::factory(EnergyPlusData &state, std::string const &objectName)
     {
         if (state.dataPhotovoltaicThermalCollector->GetInputFlag) {
@@ -169,22 +180,23 @@
         Array1D<SimplePVTModelStruct> tmpSimplePVTperf;
         Array1D<BIPVTModelStruct> tmpBIPVTperf;
 
-<<<<<<< HEAD
         // first load the 'Simple' performance object info into temporary structure
-        DataIPShortCuts::cCurrentModuleObject = "SolarCollectorPerformance:PhotovoltaicThermal:Simple";
-
-        int NumSimplePVTPerform = inputProcessor->getNumObjectsFound(state, DataIPShortCuts::cCurrentModuleObject);
+        state.dataIPShortCut->cCurrentModuleObject = "SolarCollectorPerformance:PhotovoltaicThermal:Simple";
+        int NumSimplePVTPerform = state.dataInputProcessing->inputProcessor->getNumObjectsFound(state, state.dataIPShortCut->cCurrentModuleObject);
         if (NumSimplePVTPerform > 0) GetPVTSimpleCollectorsInput(state, NumSimplePVTPerform, tmpSimplePVTperf);
 
         // load the 'BIPVT' performance object info into temporary structure
-        DataIPShortCuts::cCurrentModuleObject = "SolarCollectorPerformance:PhotovoltaicThermal:BIPVT";
-        int NumBIPVTPerform = inputProcessor->getNumObjectsFound(state, DataIPShortCuts::cCurrentModuleObject);
+        state.dataIPShortCut->cCurrentModuleObject = "SolarCollectorPerformance:PhotovoltaicThermal:BIPVT";
+        int NumBIPVTPerform = state.dataInputProcessing->inputProcessor->getNumObjectsFound(state, state.dataIPShortCut->cCurrentModuleObject);
         if (NumBIPVTPerform > 0) GetBIPVTCollectorsInput(state, NumBIPVTPerform, tmpBIPVTperf);
 
         // now get main PVT objects
-        DataIPShortCuts::cCurrentModuleObject = "SolarCollector:FlatPlate:PhotovoltaicThermal";
-        NumPVT = inputProcessor->getNumObjectsFound(state, DataIPShortCuts::cCurrentModuleObject);
-        if (NumPVT > 0) GetMainPVTInput(state, NumPVT, PVT, tmpSimplePVTperf, tmpBIPVTperf);
+        state.dataIPShortCut->cCurrentModuleObject = "SolarCollector:FlatPlate:PhotovoltaicThermal";
+        state.dataPhotovoltaicThermalCollector->NumPVT =
+            state.dataInputProcessing->inputProcessor->getNumObjectsFound(state, state.dataIPShortCut->cCurrentModuleObject);
+        if (state.dataPhotovoltaicThermalCollector->NumPVT > 0)
+            GetMainPVTInput(
+                state, state.dataPhotovoltaicThermalCollector->NumPVT, state.dataPhotovoltaicThermalCollector->PVT, tmpSimplePVTperf, tmpBIPVTperf);
         if (allocated(tmpSimplePVTperf)) tmpSimplePVTperf.deallocate();
         if (allocated(tmpBIPVTperf)) tmpBIPVTperf.deallocate();
     }
@@ -210,196 +222,6 @@
 
         tmpSimplePVTperf.allocate(NumSimplePVTPerform);
         for (Item = 1; Item <= NumSimplePVTPerform; ++Item) {
-            inputProcessor->getObjectItem(state,
-                                          DataIPShortCuts::cCurrentModuleObject,
-                                          Item,
-                                          DataIPShortCuts::cAlphaArgs,
-                                          NumAlphas,
-                                          DataIPShortCuts::rNumericArgs,
-                                          NumNumbers,
-                                          IOStatus,
-                                          _,
-                                          DataIPShortCuts::lAlphaFieldBlanks,
-                                          DataIPShortCuts::cAlphaFieldNames,
-                                          DataIPShortCuts::cNumericFieldNames);
-            if (UtilityRoutines::IsNameEmpty(state, DataIPShortCuts::cAlphaArgs(1), DataIPShortCuts::cCurrentModuleObject, ErrorsFound)) continue;
-            tmpSimplePVTperf(Item).Name = DataIPShortCuts::cAlphaArgs(1);
-            if (UtilityRoutines::SameString(DataIPShortCuts::cAlphaArgs(2), "Fixed")) {
-                tmpSimplePVTperf(Item).ThermEfficMode = ThermEfficEnum::FIXED;
-            } else if (UtilityRoutines::SameString(DataIPShortCuts::cAlphaArgs(2), "Scheduled")) {
-                tmpSimplePVTperf(Item).ThermEfficMode = ThermEfficEnum::SCHEDULED;
-            } else {
-                ShowSevereError(state, "Invalid " + DataIPShortCuts::cAlphaFieldNames(2) + " = " + DataIPShortCuts::cAlphaArgs(2));
-                ShowContinueError(state, "Entered in " + DataIPShortCuts::cCurrentModuleObject + " = " + DataIPShortCuts::cAlphaArgs(1));
-                ErrorsFound = true;
-            }
-            tmpSimplePVTperf(Item).ThermalActiveFract = DataIPShortCuts::rNumericArgs(1);
-            tmpSimplePVTperf(Item).ThermEffic = DataIPShortCuts::rNumericArgs(2);
-            tmpSimplePVTperf(Item).ThermEffSchedNum = ScheduleManager::GetScheduleIndex(state, DataIPShortCuts::cAlphaArgs(3));
-            if ((tmpSimplePVTperf(Item).ThermEffSchedNum == 0) && (tmpSimplePVTperf(Item).ThermEfficMode == ThermEfficEnum::SCHEDULED)) {
-                ShowSevereError(state, "Invalid " + DataIPShortCuts::cAlphaFieldNames(3) + " = " + DataIPShortCuts::cAlphaArgs(3));
-                ShowContinueError(state, "Entered in " + DataIPShortCuts::cCurrentModuleObject + " = " + DataIPShortCuts::cAlphaArgs(1));
-                ErrorsFound = true;
-            }
-            tmpSimplePVTperf(Item).SurfEmissivity = DataIPShortCuts::rNumericArgs(3);
-        }
-    }
-
-    void GetBIPVTCollectorsInput(EnergyPlusData &state, int NumBIPVTPerform, Array1D<BIPVTModelStruct> &tmpBIPVTperf)
-    {
-        // SUBROUTINE INFORMATION:
-        //       AUTHOR         B. Griffith
-        //       DATE WRITTEN   June 2008
-        //       MODIFIED       K. Haddad, March 2020, subroutine created from original code in subroutine
-        //                      "GetPVTcollectorsInput" to read inputs for BIPVT objects
-        //       RE-ENGINEERED  na
-
-        // PURPOSE OF THIS SUBROUTINE:
-        // Get input for BIPVT objects
-
-        int Item;                // Item to be "gotten"
-        int NumAlphas;           // Number of Alphas for each GetObjectItem call
-        int NumNumbers;          // Number of Numbers for each GetObjectItem call
-        int IOStatus;            // Used in GetObjectItem
-        bool ErrorsFound(false); // Set to true if errors in input, fatal at end of routine
-        using ScheduleManager::GetScheduleIndex;
-
-        tmpBIPVTperf.allocate(NumBIPVTPerform);
-        for (Item = 1; Item <= NumBIPVTPerform; ++Item) {
-            inputProcessor->getObjectItem(state,
-                                          DataIPShortCuts::cCurrentModuleObject,
-                                          Item,
-                                          DataIPShortCuts::cAlphaArgs,
-                                          NumAlphas,
-                                          DataIPShortCuts::rNumericArgs,
-                                          NumNumbers,
-                                          IOStatus,
-                                          _,
-                                          DataIPShortCuts::lAlphaFieldBlanks,
-                                          DataIPShortCuts::cAlphaFieldNames,
-                                          DataIPShortCuts::cNumericFieldNames);
-            if (UtilityRoutines::IsNameEmpty(state, DataIPShortCuts::cAlphaArgs(1), DataIPShortCuts::cCurrentModuleObject, ErrorsFound)) continue;
-            tmpBIPVTperf(Item).Name = DataIPShortCuts::cAlphaArgs(1);
-            tmpBIPVTperf(Item).OSCMName = DataIPShortCuts::cAlphaArgs(2);
-            tmpBIPVTperf(Item).PVEffGapWidth = DataIPShortCuts::rNumericArgs(1);
-            tmpBIPVTperf(Item).EffCollHeight = DataIPShortCuts::rNumericArgs(2);
-            tmpBIPVTperf(Item).EffCollWidth = DataIPShortCuts::rNumericArgs(3);
-            tmpBIPVTperf(Item).PVTranAbsProduct = DataIPShortCuts::rNumericArgs(4);
-            tmpBIPVTperf(Item).BackMatTranAbsProduct = DataIPShortCuts::rNumericArgs(5);
-            tmpBIPVTperf(Item).PVAreaFract = DataIPShortCuts::rNumericArgs(6);
-            tmpBIPVTperf(Item).PVRTop = DataIPShortCuts::rNumericArgs(7);
-            tmpBIPVTperf(Item).PVRBot = DataIPShortCuts::rNumericArgs(8);
-            tmpBIPVTperf(Item).PVGEmiss = DataIPShortCuts::rNumericArgs(9);
-            tmpBIPVTperf(Item).BackMatEmiss = DataIPShortCuts::rNumericArgs(10);
-            if (DataIPShortCuts::lAlphaFieldBlanks(3)) {
-                tmpBIPVTperf(Item).SchedPtr = DataGlobalConstants::ScheduleAlwaysOn;
-            } else {
-                tmpBIPVTperf(Item).SchedPtr = GetScheduleIndex(state, DataIPShortCuts::cAlphaArgs(3));
-                if (tmpBIPVTperf(Item).SchedPtr == 0) {
-                    ShowSevereError(state, DataIPShortCuts::cAlphaFieldNames(3) + "not found=" + DataIPShortCuts::cAlphaArgs(3) + " in " +
-                                    DataIPShortCuts::cCurrentModuleObject + " =" + tmpBIPVTperf(Item).Name);
-                    ErrorsFound = true;
-                    continue;
-                }
-            }
-        }
-    }
-
-    void GetMainPVTInput(EnergyPlusData &state,
-                         int NumPVT,
-                         Array1D<PVTCollectorStruct> &PVT,
-                         Array1D<SimplePVTModelStruct> tmpSimplePVTperf,
-                         Array1D<BIPVTModelStruct> tmpBIPVTperf)
-    {
-        // SUBROUTINE INFORMATION:
-        //       AUTHOR         B. Griffith
-        //       DATE WRITTEN   June 2008
-        //       MODIFIED       K. Haddad, March 2020, add linkage to BIPVT objects
-        //       RE-ENGINEERED  na
-
-        // PURPOSE OF THIS SUBROUTINE:
-        // Get input for main PVT objects
-
-        int Item;                // Item to be "gotten"
-        int NumAlphas;           // Number of Alphas for each GetObjectItem call
-        int NumNumbers;          // Number of Numbers for each GetObjectItem call
-        int IOStatus;            // Used in GetObjectItem
-        bool ErrorsFound(false); // Set to true if errors in input, fatal at end of routine
-
-        PVT.allocate(NumPVT);
-        for (Item = 1; Item <= NumPVT; ++Item) {
-            inputProcessor->getObjectItem(state,
-                                          DataIPShortCuts::cCurrentModuleObject,
-                                          Item,
-                                          DataIPShortCuts::cAlphaArgs,
-                                          NumAlphas,
-                                          DataIPShortCuts::rNumericArgs,
-                                          NumNumbers,
-                                          IOStatus,
-                                          _,
-                                          DataIPShortCuts::lAlphaFieldBlanks,
-                                          DataIPShortCuts::cAlphaFieldNames,
-                                          DataIPShortCuts::cNumericFieldNames);
-            if (UtilityRoutines::IsNameEmpty(state, DataIPShortCuts::cAlphaArgs(1), DataIPShortCuts::cCurrentModuleObject, ErrorsFound)) continue;
-
-            PVT(Item).Name = DataIPShortCuts::cAlphaArgs(1);
-            PVT(Item).TypeNum = DataPlant::TypeOf_PVTSolarCollectorFlatPlate;
-
-            PVT(Item).SurfNum = UtilityRoutines::FindItemInList(DataIPShortCuts::cAlphaArgs(2), state.dataSurface->Surface);
-=======
-        // first load the performance object info into temporary structure
-        state.dataIPShortCut->cCurrentModuleObject = "SolarCollectorPerformance:PhotovoltaicThermal:Simple";
-        int NumSimplePVTPerform = state.dataInputProcessing->inputProcessor->getNumObjectsFound(state, state.dataIPShortCut->cCurrentModuleObject);
-        if (NumSimplePVTPerform > 0) {
-            tmpSimplePVTperf.allocate(NumSimplePVTPerform);
-            for (Item = 1; Item <= NumSimplePVTPerform; ++Item) {
-                state.dataInputProcessing->inputProcessor->getObjectItem(state,
-                                                                         state.dataIPShortCut->cCurrentModuleObject,
-                                                                         Item,
-                                                                         state.dataIPShortCut->cAlphaArgs,
-                                                                         NumAlphas,
-                                                                         state.dataIPShortCut->rNumericArgs,
-                                                                         NumNumbers,
-                                                                         IOStatus,
-                                                                         _,
-                                                                         state.dataIPShortCut->lAlphaFieldBlanks,
-                                                                         state.dataIPShortCut->cAlphaFieldNames,
-                                                                         state.dataIPShortCut->cNumericFieldNames);
-                if (UtilityRoutines::IsNameEmpty(state, state.dataIPShortCut->cAlphaArgs(1), state.dataIPShortCut->cCurrentModuleObject, ErrorsFound))
-                    continue;
-
-                tmpSimplePVTperf(Item).Name = state.dataIPShortCut->cAlphaArgs(1);
-                if (UtilityRoutines::SameString(state.dataIPShortCut->cAlphaArgs(2), "Fixed")) {
-                    tmpSimplePVTperf(Item).ThermEfficMode = ThermEfficEnum::FIXED;
-                } else if (UtilityRoutines::SameString(state.dataIPShortCut->cAlphaArgs(2), "Scheduled")) {
-                    tmpSimplePVTperf(Item).ThermEfficMode = ThermEfficEnum::SCHEDULED;
-                } else {
-                    ShowSevereError(state, "Invalid " + state.dataIPShortCut->cAlphaFieldNames(2) + " = " + state.dataIPShortCut->cAlphaArgs(2));
-                    ShowContinueError(state,
-                                      "Entered in " + state.dataIPShortCut->cCurrentModuleObject + " = " + state.dataIPShortCut->cAlphaArgs(1));
-                    ErrorsFound = true;
-                }
-                tmpSimplePVTperf(Item).ThermalActiveFract = state.dataIPShortCut->rNumericArgs(1);
-                tmpSimplePVTperf(Item).ThermEffic = state.dataIPShortCut->rNumericArgs(2);
-
-                tmpSimplePVTperf(Item).ThermEffSchedNum = ScheduleManager::GetScheduleIndex(state, state.dataIPShortCut->cAlphaArgs(3));
-                if ((tmpSimplePVTperf(Item).ThermEffSchedNum == 0) && (tmpSimplePVTperf(Item).ThermEfficMode == ThermEfficEnum::SCHEDULED)) {
-                    ShowSevereError(state, "Invalid " + state.dataIPShortCut->cAlphaFieldNames(3) + " = " + state.dataIPShortCut->cAlphaArgs(3));
-                    ShowContinueError(state,
-                                      "Entered in " + state.dataIPShortCut->cCurrentModuleObject + " = " + state.dataIPShortCut->cAlphaArgs(1));
-                    ErrorsFound = true;
-                }
-                tmpSimplePVTperf(Item).SurfEmissivity = state.dataIPShortCut->rNumericArgs(3);
-            }
-        } // NumSimplePVTPerform > 0
-
-        // now get main PVT objects
-        state.dataIPShortCut->cCurrentModuleObject = "SolarCollector:FlatPlate:PhotovoltaicThermal";
-        state.dataPhotovoltaicThermalCollector->NumPVT =
-            state.dataInputProcessing->inputProcessor->getNumObjectsFound(state, state.dataIPShortCut->cCurrentModuleObject);
-        state.dataPhotovoltaicThermalCollector->PVT.allocate(state.dataPhotovoltaicThermalCollector->NumPVT);
-
-        for (Item = 1; Item <= state.dataPhotovoltaicThermalCollector->NumPVT; ++Item) {
             state.dataInputProcessing->inputProcessor->getObjectItem(state,
                                                                      state.dataIPShortCut->cCurrentModuleObject,
                                                                      Item,
@@ -412,15 +234,133 @@
                                                                      state.dataIPShortCut->lAlphaFieldBlanks,
                                                                      state.dataIPShortCut->cAlphaFieldNames,
                                                                      state.dataIPShortCut->cNumericFieldNames);
-            if (UtilityRoutines::IsNameEmpty(state, state.dataIPShortCut->cAlphaArgs(1), state.dataIPShortCut->cCurrentModuleObject, ErrorsFound))
+            if (UtilityRoutines::IsNameEmpty(state, state.dataIPShortCut->cAlphaArgs(1), state.dataIPShortCut->cCurrentModuleObject, ErrorsFound)) 
                 continue;
-
+            tmpSimplePVTperf(Item).Name = state.dataIPShortCut->cAlphaArgs(1);
+            if (UtilityRoutines::SameString(state.dataIPShortCut->cAlphaArgs(2), "Fixed")) {
+                tmpSimplePVTperf(Item).ThermEfficMode = ThermEfficEnum::FIXED;
+            } else if (UtilityRoutines::SameString(state.dataIPShortCut->cAlphaArgs(2), "Scheduled")) {
+                tmpSimplePVTperf(Item).ThermEfficMode = ThermEfficEnum::SCHEDULED;
+            } else {
+                ShowSevereError(state, "Invalid " + state.dataIPShortCut->cAlphaFieldNames(2) + " = " + state.dataIPShortCut->cAlphaArgs(2));
+                ShowContinueError(state, "Entered in " + state.dataIPShortCut->cCurrentModuleObject + " = " + state.dataIPShortCut->cAlphaArgs(1));
+                ErrorsFound = true;
+            }
+            tmpSimplePVTperf(Item).ThermalActiveFract = state.dataIPShortCut->rNumericArgs(1);
+            tmpSimplePVTperf(Item).ThermEffic = state.dataIPShortCut->rNumericArgs(2);
+            tmpSimplePVTperf(Item).ThermEffSchedNum = ScheduleManager::GetScheduleIndex(state, state.dataIPShortCut->cAlphaArgs(3));
+            if ((tmpSimplePVTperf(Item).ThermEffSchedNum == 0) && (tmpSimplePVTperf(Item).ThermEfficMode == ThermEfficEnum::SCHEDULED)) {
+                ShowSevereError(state, "Invalid " + state.dataIPShortCut->cAlphaFieldNames(3) + " = " + state.dataIPShortCut->cAlphaArgs(3));
+                ShowContinueError(state, "Entered in " + state.dataIPShortCut->cCurrentModuleObject + " = " + state.dataIPShortCut->cAlphaArgs(1));
+                ErrorsFound = true;
+            }
+            tmpSimplePVTperf(Item).SurfEmissivity = state.dataIPShortCut->rNumericArgs(3);
+        }
+    }
+
+    void GetBIPVTCollectorsInput(EnergyPlusData &state, int NumBIPVTPerform, Array1D<BIPVTModelStruct> &tmpBIPVTperf)
+    {
+        // SUBROUTINE INFORMATION:
+        //       AUTHOR         B. Griffith
+        //       DATE WRITTEN   June 2008
+        //       MODIFIED       K. Haddad, March 2020, subroutine created from original code in subroutine
+        //                      "GetPVTcollectorsInput" to read inputs for BIPVT objects
+        //       RE-ENGINEERED  na
+
+        // PURPOSE OF THIS SUBROUTINE:
+        // Get input for BIPVT objects
+
+        int Item;                // Item to be "gotten"
+        int NumAlphas;           // Number of Alphas for each GetObjectItem call
+        int NumNumbers;          // Number of Numbers for each GetObjectItem call
+        int IOStatus;            // Used in GetObjectItem
+        bool ErrorsFound(false); // Set to true if errors in input, fatal at end of routine
+        using ScheduleManager::GetScheduleIndex;
+
+       tmpBIPVTperf.allocate(NumBIPVTPerform);
+        for (Item = 1; Item <= NumBIPVTPerform; ++Item) {
+            state.dataInputProcessing->inputProcessor->getObjectItem(state,
+                                                                     state.dataIPShortCut->cCurrentModuleObject,
+                                                                     Item,
+                                                                     state.dataIPShortCut->cAlphaArgs,
+                                                                     NumAlphas,
+                                                                     state.dataIPShortCut->rNumericArgs,
+                                                                     NumNumbers,
+                                                                     IOStatus,
+                                                                     _,
+                                                                     state.dataIPShortCut->lAlphaFieldBlanks,
+                                                                     state.dataIPShortCut->cAlphaFieldNames,
+                                                                     state.dataIPShortCut->cNumericFieldNames);
+            if (UtilityRoutines::IsNameEmpty(state, state.dataIPShortCut->cAlphaArgs(1), state.dataIPShortCut->cCurrentModuleObject, ErrorsFound)) 
+                continue;
+            tmpBIPVTperf(Item).Name = state.dataIPShortCut->cAlphaArgs(1);
+            tmpBIPVTperf(Item).OSCMName = state.dataIPShortCut->cAlphaArgs(2);
+            tmpBIPVTperf(Item).PVEffGapWidth = state.dataIPShortCut->rNumericArgs(1);
+            tmpBIPVTperf(Item).EffCollHeight = state.dataIPShortCut->rNumericArgs(2);
+            tmpBIPVTperf(Item).EffCollWidth = state.dataIPShortCut->rNumericArgs(3);
+            tmpBIPVTperf(Item).PVTranAbsProduct = state.dataIPShortCut->rNumericArgs(4);
+            tmpBIPVTperf(Item).BackMatTranAbsProduct = state.dataIPShortCut->rNumericArgs(5);
+            tmpBIPVTperf(Item).PVAreaFract = state.dataIPShortCut->rNumericArgs(6);
+            tmpBIPVTperf(Item).PVRTop = state.dataIPShortCut->rNumericArgs(7);
+            tmpBIPVTperf(Item).PVRBot = state.dataIPShortCut->rNumericArgs(8);
+            tmpBIPVTperf(Item).PVGEmiss = state.dataIPShortCut->rNumericArgs(9);
+            tmpBIPVTperf(Item).BackMatEmiss = state.dataIPShortCut->rNumericArgs(10);
+            if (state.dataIPShortCut->lAlphaFieldBlanks(3)) {
+                tmpBIPVTperf(Item).SchedPtr = DataGlobalConstants::ScheduleAlwaysOn;
+            } else {
+                tmpBIPVTperf(Item).SchedPtr = GetScheduleIndex(state, state.dataIPShortCut->cAlphaArgs(3));
+                if (tmpBIPVTperf(Item).SchedPtr == 0) {
+                    ShowSevereError(state,state.dataIPShortCut->cAlphaFieldNames(3) + "not found=" + state.dataIPShortCut->cAlphaArgs(3) + " in " +
+                                        state.dataIPShortCut->cCurrentModuleObject + " =" + tmpBIPVTperf(Item).Name);
+                    ErrorsFound = true;
+                    continue;
+                }
+            }
+        }
+    }
+
+    void GetMainPVTInput(EnergyPlusData &state,
+                         int NumPVT,
+                         Array1D<PVTCollectorStruct> &PVT,
+                         Array1D<SimplePVTModelStruct> tmpSimplePVTperf,
+                         Array1D<BIPVTModelStruct> tmpBIPVTperf)
+    {
+        // SUBROUTINE INFORMATION:
+        //       AUTHOR         B. Griffith
+        //       DATE WRITTEN   June 2008
+        //       MODIFIED       K. Haddad, March 2020, add linkage to BIPVT objects
+        //       RE-ENGINEERED  na
+
+        // PURPOSE OF THIS SUBROUTINE:
+        // Get input for main PVT objects
+
+        int Item;                // Item to be "gotten"
+        int NumAlphas;           // Number of Alphas for each GetObjectItem call
+        int NumNumbers;          // Number of Numbers for each GetObjectItem call
+        int IOStatus;            // Used in GetObjectItem
+        bool ErrorsFound(false); // Set to true if errors in input, fatal at end of routine
+
+        PVT.allocate(NumPVT);
+        for (Item = 1; Item <= NumPVT; ++Item) {
+            state.dataInputProcessing->inputProcessor->getObjectItem(state,
+                                                                     state.dataIPShortCut->cCurrentModuleObject,
+                                                                     Item,
+                                                                     state.dataIPShortCut->cAlphaArgs,
+                                                                     NumAlphas,
+                                                                     state.dataIPShortCut->rNumericArgs,
+                                                                     NumNumbers,
+                                                                     IOStatus,
+                                                                     _,
+                                                                     state.dataIPShortCut->lAlphaFieldBlanks,
+                                                                     state.dataIPShortCut->cAlphaFieldNames,
+                                                                     state.dataIPShortCut->cNumericFieldNames);
+            if (UtilityRoutines::IsNameEmpty(state, state.dataIPShortCut->cAlphaArgs(1), state.dataIPShortCut->cCurrentModuleObject, ErrorsFound)) 
+                continue;
             state.dataPhotovoltaicThermalCollector->PVT(Item).Name = state.dataIPShortCut->cAlphaArgs(1);
             state.dataPhotovoltaicThermalCollector->PVT(Item).TypeNum = DataPlant::TypeOf_PVTSolarCollectorFlatPlate;
 
             state.dataPhotovoltaicThermalCollector->PVT(Item).SurfNum =
                 UtilityRoutines::FindItemInList(state.dataIPShortCut->cAlphaArgs(2), state.dataSurface->Surface);
->>>>>>> 3fa350b3
             // check surface
             if (state.dataPhotovoltaicThermalCollector->PVT(Item).SurfNum == 0) {
                 if (state.dataIPShortCut->lAlphaFieldBlanks(2)) {
@@ -458,45 +398,38 @@
                                       format("Surface tilt angle (degrees from ground outward normal) = {:.2R}",
                                              state.dataSurface->Surface(state.dataPhotovoltaicThermalCollector->PVT(Item).SurfNum).Tilt));
                 }
-
             } // check surface
 
-            if (state.dataIPShortCut->lAlphaFieldBlanks(3)) {
-                ShowSevereError(state, "Invalid " + state.dataIPShortCut->cAlphaFieldNames(3) + " = " + state.dataIPShortCut->cAlphaArgs(3));
-                ShowContinueError(state, "Entered in " + state.dataIPShortCut->cCurrentModuleObject + " = " + state.dataIPShortCut->cAlphaArgs(1));
-                ShowContinueError(state, state.dataIPShortCut->cAlphaFieldNames(3) + ", name cannot be blank.");
-                ErrorsFound = true;
-            } else {
-                state.dataPhotovoltaicThermalCollector->PVT(Item).PVTModelName = state.dataIPShortCut->cAlphaArgs(3);
-                int ThisParamObj = UtilityRoutines::FindItemInList(state.dataPhotovoltaicThermalCollector->PVT(Item).PVTModelName, tmpSimplePVTperf);
-                if (ThisParamObj > 0) {
-                    state.dataPhotovoltaicThermalCollector->PVT(Item).Simple = tmpSimplePVTperf(ThisParamObj); // entire structure assigned
-                    // do one-time setups on input data
-                    state.dataPhotovoltaicThermalCollector->PVT(Item).AreaCol =
-                        state.dataSurface->Surface(state.dataPhotovoltaicThermalCollector->PVT(Item).SurfNum).Area *
-                        state.dataPhotovoltaicThermalCollector->PVT(Item).Simple.ThermalActiveFract;
-                    state.dataPhotovoltaicThermalCollector->PVT(Item).PVTModelType = SimplePVTmodel;
-                } else {
-<<<<<<< HEAD
-                    ThisParamObj = UtilityRoutines::FindItemInList(PVT(Item).PVTModelName, tmpBIPVTperf);
-                    if (ThisParamObj > 0) {
-                        PVT(Item).BIPVT = tmpBIPVTperf(ThisParamObj); // entire structure assigned
-                        // do one-time setups on input data
-                        PVT(Item).AreaCol = state.dataSurface->Surface(PVT(Item).SurfNum).Area * PVT(Item).BIPVT.PVAreaFract;
-                        PVT(Item).PVTModelType = BIPVTmodel;
+             if (state.dataIPShortCut->lAlphaFieldBlanks(3)) {
+                        ShowSevereError(state, "Invalid " + state.dataIPShortCut->cAlphaFieldNames(3) + " = " + state.dataIPShortCut->cAlphaArgs(3));
+                        ShowContinueError(state, "Entered in " + state.dataIPShortCut->cCurrentModuleObject + " = " + state.dataIPShortCut->cAlphaArgs(1));
+                        ShowContinueError(state, state.dataIPShortCut->cAlphaFieldNames(3) + ", name cannot be blank.");
+                        ErrorsFound = true;
                     } else {
-                        ShowSevereError(state, "Invalid " + DataIPShortCuts::cAlphaFieldNames(3) + " = " + DataIPShortCuts::cAlphaArgs(3));
-                        ShowContinueError(state, "Entered in " + DataIPShortCuts::cCurrentModuleObject + " = " + DataIPShortCuts::cAlphaArgs(1));
-                        ShowContinueError(state, DataIPShortCuts::cAlphaFieldNames(3) + ", was not found.");
-                        ErrorsFound = true;
+                        state.dataPhotovoltaicThermalCollector->PVT(Item).PVTModelName = state.dataIPShortCut->cAlphaArgs(3);
+                        int ThisParamObj = UtilityRoutines::FindItemInList(state.dataPhotovoltaicThermalCollector->PVT(Item).PVTModelName, tmpSimplePVTperf);
+                        if (ThisParamObj > 0) {
+                            state.dataPhotovoltaicThermalCollector->PVT(Item).Simple = tmpSimplePVTperf(ThisParamObj); // entire structure assigned
+                            // do one-time setups on input data
+                            state.dataPhotovoltaicThermalCollector->PVT(Item).AreaCol =
+                                state.dataSurface->Surface(state.dataPhotovoltaicThermalCollector->PVT(Item).SurfNum).Area *
+                                state.dataPhotovoltaicThermalCollector->PVT(Item).Simple.ThermalActiveFract;
+                            state.dataPhotovoltaicThermalCollector->PVT(Item).PVTModelType = SimplePVTmodel;
+                        } else {
+                            ThisParamObj = UtilityRoutines::FindItemInList(state.dataPhotovoltaicThermalCollector->PVT(Item).PVTModelName, tmpBIPVTperf);
+                            if (ThisParamObj > 0) {
+                              state.dataPhotovoltaicThermalCollector->PVT(Item).BIPVT = tmpBIPVTperf(ThisParamObj); // entire structure assigned
+                              // do one-time setups on input data
+                              state.dataPhotovoltaicThermalCollector->PVT(Item).AreaCol = 
+                                state.dataSurface->Surface(state.dataPhotovoltaicThermalCollector->PVT(Item).SurfNum).Area *
+                                state.dataPhotovoltaicThermalCollector->PVT(Item).BIPVT.PVAreaFract;
+                              state.dataPhotovoltaicThermalCollector->PVT(Item).PVTModelType = BIPVTmodel;
+                    } else {
+                            ShowSevereError(state, "Invalid " + state.dataIPShortCut->cAlphaFieldNames(3) + " = " + state.dataIPShortCut->cAlphaArgs(3));
+                            ShowContinueError(state, "Entered in " + state.dataIPShortCut->cCurrentModuleObject + " = " + state.dataIPShortCut->cAlphaArgs(1));
+                            ShowContinueError(state, state.dataIPShortCut->cAlphaFieldNames(3) + ", was not found.");
+                            ErrorsFound = true;
                     }
-=======
-                    ShowSevereError(state, "Invalid " + state.dataIPShortCut->cAlphaFieldNames(3) + " = " + state.dataIPShortCut->cAlphaArgs(3));
-                    ShowContinueError(state,
-                                      "Entered in " + state.dataIPShortCut->cCurrentModuleObject + " = " + state.dataIPShortCut->cAlphaArgs(1));
-                    ShowContinueError(state, state.dataIPShortCut->cAlphaFieldNames(3) + ", was not found.");
-                    ErrorsFound = true;
->>>>>>> 3fa350b3
                 }
             }
             if (allocated(state.dataPhotovoltaic->PVarray)) { // then PV input gotten... but don't expect this to be true.
@@ -1061,14 +994,8 @@
         // decide if PVT should be in cooling or heat mode and if it should be bypassed or not
 
         if (this->WorkingFluidType == WorkingFluidEnum::AIR) {
-<<<<<<< HEAD
             if ((this->PVTModelType == SimplePVTmodel) || (this->PVTModelType == BIPVTmodel)) {
-                if (state.dataHeatBal->SurfQRadSWOutIncident(this->SurfNum) > DataPhotovoltaics::MinIrradiance) {
-=======
-
-            if (this->PVTModelType == SimplePVTmodel) {
                 if (state.dataHeatBal->SurfQRadSWOutIncident(this->SurfNum) > state.dataPhotovoltaic->MinIrradiance) {
->>>>>>> 3fa350b3
                     // is heating wanted?
                     //  Outlet node is required to have a setpoint.
                     if (state.dataLoopNodes->Node(this->HVACOutletNodeNum).TempSetPoint > state.dataLoopNodes->Node(this->HVACInletNodeNum).Temp) {
@@ -1185,7 +1112,7 @@
             Real64 PotentialHeatGain = state.dataHeatBal->SurfQRadSWOutIncident(this->SurfNum) * Eff * this->AreaCol;
 
             if (this->WorkingFluidType == WorkingFluidEnum::AIR) {
-                Real64 Winlet = DataLoopNode::Node(InletNode).HumRat;
+                Real64 Winlet = state.dataLoopNodes->Node(InletNode).HumRat;
                 Real64 CpInlet = Psychrometrics::PsyCpAirFnW(Winlet);
                 if (mdot * CpInlet > 0.0) {
                     PotentialOutletTemp = Tinlet + PotentialHeatGain / (mdot * CpInlet);
@@ -1193,15 +1120,15 @@
                     PotentialOutletTemp = Tinlet;
                 }
                 // now compare heating potential to setpoint and figure bypass fraction
-                if (PotentialOutletTemp > DataLoopNode::Node(this->HVACOutletNodeNum).TempSetPoint) { // need to modulate
+                if (PotentialOutletTemp > state.dataLoopNodes->Node(this->HVACOutletNodeNum).TempSetPoint) { // need to modulate
                     if (Tinlet != PotentialOutletTemp) {
                         BypassFraction =
-                            (DataLoopNode::Node(this->HVACOutletNodeNum).TempSetPoint - PotentialOutletTemp) / (Tinlet - PotentialOutletTemp);
+                            (state.dataLoopNodes->Node(this->HVACOutletNodeNum).TempSetPoint - PotentialOutletTemp) / (Tinlet - PotentialOutletTemp);
                     } else {
                         BypassFraction = 0.0;
                     }
                     BypassFraction = max(0.0, BypassFraction);
-                    PotentialOutletTemp = DataLoopNode::Node(this->HVACOutletNodeNum).TempSetPoint;
+                    PotentialOutletTemp = state.dataLoopNodes->Node(this->HVACOutletNodeNum).TempSetPoint;
                     PotentialHeatGain = mdot * Psychrometrics::PsyCpAirFnW(Winlet) * (PotentialOutletTemp - Tinlet);
 
                 } else {
@@ -1220,7 +1147,7 @@
             this->Report.ThermEfficiency = Eff;
             this->Report.ThermHeatGain = PotentialHeatGain;
             this->Report.ThermPower = this->Report.ThermHeatGain;
-            this->Report.ThermEnergy = this->Report.ThermPower * DataHVACGlobals::TimeStepSys * DataGlobalConstants::SecInHour;
+            this->Report.ThermEnergy = this->Report.ThermPower * state.dataHVACGlobal->TimeStepSys * DataGlobalConstants::SecInHour;
             this->Report.ThermHeatLoss = 0.0;
             this->Report.TinletWorkFluid = Tinlet;
             this->Report.MdotWorkFluid = mdot;
@@ -1251,170 +1178,13 @@
             Real64 CpInlet(0.0);
 
             if (this->WorkingFluidType == WorkingFluidEnum::AIR) {
-                Real64 Winlet = DataLoopNode::Node(InletNode).HumRat;
+                Real64 Winlet = state.dataLoopNodes->Node(InletNode).HumRat;
                 CpInlet = Psychrometrics::PsyCpAirFnW(Winlet);
                 WetBulbInlet = Psychrometrics::PsyTwbFnTdbWPb(state, Tinlet, Winlet, state.dataEnvrn->OutBaroPress, RoutineName);
                 DewPointInlet = Psychrometrics::PsyTdpFnTdbTwbPb(state, Tinlet, WetBulbInlet, state.dataEnvrn->OutBaroPress, RoutineName);
             } else if (this->WorkingFluidType == WorkingFluidEnum::LIQUID) {
                 CpInlet = Psychrometrics::CPHW(Tinlet);
             }
-
-<<<<<<< HEAD
-            Real64 Tcollector =
-                (2.0 * mdot * CpInlet * Tinlet + this->AreaCol * (HrGround * state.dataEnvrn->OutDryBulbTemp + HrSky * state.dataEnvrn->SkyTemp +
-                                                                  HrAir * state.dataSurface->Surface(this->SurfNum).OutDryBulbTemp +
-                                                                  HcExt * state.dataSurface->Surface(this->SurfNum).OutDryBulbTemp)) /
-                (2.0 * mdot * CpInlet + this->AreaCol * (HrGround + HrSky + HrAir + HcExt));
-
-            PotentialOutletTemp = 2.0 * Tcollector - Tinlet;
-            this->Report.ToutletWorkFluid = PotentialOutletTemp;
-            // trap for air not being cooled below its wetbulb.
-            if (this->WorkingFluidType == WorkingFluidEnum::AIR) {
-                if (PotentialOutletTemp < DewPointInlet) {
-                    //  water removal would be needed.. not going to allow that for now.  limit cooling to dew point and model bypass
-                    if (Tinlet != PotentialOutletTemp) {
-                        BypassFraction = (DewPointInlet - PotentialOutletTemp) / (Tinlet - PotentialOutletTemp);
-=======
-                if (this->WorkingFluidType == WorkingFluidEnum::AIR) {
-                    Real64 Winlet = state.dataLoopNodes->Node(InletNode).HumRat;
-                    Real64 CpInlet = Psychrometrics::PsyCpAirFnW(Winlet);
-                    if (mdot * CpInlet > 0.0) {
-                        PotentialOutletTemp = Tinlet + PotentialHeatGain / (mdot * CpInlet);
->>>>>>> 3fa350b3
-                    } else {
-                        BypassFraction = 0.0;
-                    }
-<<<<<<< HEAD
-                    BypassFraction = max(0.0, BypassFraction);
-                    PotentialOutletTemp = DewPointInlet;
-                }
-            }
-
-            this->Report.MdotWorkFluid = mdot;
-            this->Report.TinletWorkFluid = Tinlet;
-            this->Report.ToutletWorkFluid = PotentialOutletTemp;
-            this->Report.ThermHeatLoss = mdot * CpInlet * (Tinlet - this->Report.ToutletWorkFluid);
-            this->Report.ThermHeatGain = 0.0;
-            this->Report.ThermPower = -1.0 * this->Report.ThermHeatLoss;
-            this->Report.ThermEnergy = this->Report.ThermPower * DataHVACGlobals::TimeStepSys * DataGlobalConstants::SecInHour;
-            this->Report.ThermEfficiency = 0.0;
-            this->Simple.LastCollectorTemp = Tcollector;
-            this->Report.BypassStatus = BypassFraction;
-
-        } else {
-            this->Report.TinletWorkFluid = Tinlet;
-            this->Report.ToutletWorkFluid = Tinlet;
-            this->Report.ThermHeatLoss = 0.0;
-            this->Report.ThermHeatGain = 0.0;
-            this->Report.ThermPower = 0.0;
-            this->Report.ThermEfficiency = 0.0;
-            this->Report.ThermEnergy = 0.0;
-            this->Report.BypassStatus = 1.0;
-            this->Report.MdotWorkFluid = mdot;
-        }
-    }
-
-    void PVTCollectorStruct::BIPVTcalculate(EnergyPlusData &state)
-    {
-
-        // SUBROUTINE INFORMATION:
-        //       AUTHOR         Brent Griffith
-        //       DATE WRITTEN   August 2008
-        //       MODIFIED       K. Haddad, March 2020, subroutine created from original code in subroutine 
-        //                      "PVTCollectorStruct::calculate()" to model BIPVT systems.
-        //       RE-ENGINEERED  na
-
-        // PURPOSE OF THIS SUBROUTINE:
-        // Calculate BIPVT collector thermal peformancce
-
-        // METHODOLOGY EMPLOYED:
-        // ???
-
-        static std::string const RoutineName("CalcBIPVTcollectors");
-
-        int InletNode = this->HVACInletNodeNum;
-        Real64 mdot = this->MassFlowRate;
-        Real64 Tinlet = DataLoopNode::Node(InletNode).Temp;
-        Real64 BypassFraction(0.0);
-        Real64 PotentialOutletTemp(0.0);
-
-        if (this->HeatingUseful && this->BypassDamperOff && (mdot > 0.0)) {
-
-            Real64 Eff(0.3);
-=======
-                    // now compare heating potential to setpoint and figure bypass fraction
-                    if (PotentialOutletTemp > state.dataLoopNodes->Node(this->HVACOutletNodeNum).TempSetPoint) { // need to modulate
-                        if (Tinlet != PotentialOutletTemp) {
-                            BypassFraction = (state.dataLoopNodes->Node(this->HVACOutletNodeNum).TempSetPoint - PotentialOutletTemp) /
-                                             (Tinlet - PotentialOutletTemp);
-                        } else {
-                            BypassFraction = 0.0;
-                        }
-                        BypassFraction = max(0.0, BypassFraction);
-                        PotentialOutletTemp = state.dataLoopNodes->Node(this->HVACOutletNodeNum).TempSetPoint;
-                        PotentialHeatGain = mdot * Psychrometrics::PsyCpAirFnW(Winlet) * (PotentialOutletTemp - Tinlet);
->>>>>>> 3fa350b3
-
-            Real64 PotentialHeatGain = state.dataHeatBal->SurfQRadSWOutIncident(this->SurfNum) * Eff * this->AreaCol;
-            BIPVT_MaxHeatGain_calculate(state);
-
-            if (this->WorkingFluidType == WorkingFluidEnum::AIR) {
-                Real64 Winlet = DataLoopNode::Node(InletNode).HumRat;
-                Real64 CpInlet = Psychrometrics::PsyCpAirFnW(Winlet);
-                if (mdot * CpInlet > 0.0) {
-                    PotentialOutletTemp = Tinlet + PotentialHeatGain / (mdot * CpInlet);
-                } else {
-                    PotentialOutletTemp = Tinlet;
-                }
-                // now compare heating potential to setpoint and figure bypass fraction
-                if (PotentialOutletTemp > DataLoopNode::Node(this->HVACOutletNodeNum).TempSetPoint) { // need to modulate
-                    if (Tinlet != PotentialOutletTemp) {
-                        BypassFraction =
-                            (DataLoopNode::Node(this->HVACOutletNodeNum).TempSetPoint - PotentialOutletTemp) / (Tinlet - PotentialOutletTemp);
-                    } else {
-                        BypassFraction = 0.0;
-                    }
-                    BypassFraction = max(0.0, BypassFraction);
-                    PotentialOutletTemp = DataLoopNode::Node(this->HVACOutletNodeNum).TempSetPoint;
-                    PotentialHeatGain = mdot * Psychrometrics::PsyCpAirFnW(Winlet) * (PotentialOutletTemp - Tinlet);
-
-                } else {
-                    BypassFraction = 0.0;
-                }
-            }
-
-            this->Report.ThermEfficiency = Eff;
-            this->Report.ThermHeatGain = PotentialHeatGain;
-            this->Report.ThermPower = this->Report.ThermHeatGain;
-            this->Report.ThermEnergy = this->Report.ThermPower * DataHVACGlobals::TimeStepSys * DataGlobalConstants::SecInHour;
-            this->Report.ThermHeatLoss = 0.0;
-            this->Report.TinletWorkFluid = Tinlet;
-            this->Report.MdotWorkFluid = mdot;
-            this->Report.ToutletWorkFluid = PotentialOutletTemp;
-            this->Report.BypassStatus = BypassFraction;
-
-        } else if (this->CoolingUseful && this->BypassDamperOff && (mdot > 0.0)) {
-            // calculate cooling using energy balance
-
-            Real64 HrGround(0.0);
-            Real64 HrAir(0.0);
-            Real64 HcExt(0.0);
-            Real64 HrSky(0.0);
-
-            ConvectionCoefficients::InitExteriorConvectionCoeff(
-                state, this->SurfNum, 0.0, DataHeatBalance::VerySmooth, this->BIPVT.PVGEmiss, this->BIPVT.LastCollectorTemp, HcExt, HrSky, HrGround, HrAir);
-
-            Real64 WetBulbInlet(0.0);
-            Real64 DewPointInlet(0.0);
-            Real64 CpInlet(0.0);
-
-            if (this->WorkingFluidType == WorkingFluidEnum::AIR) {
-                Real64 Winlet = DataLoopNode::Node(InletNode).HumRat;
-                CpInlet = Psychrometrics::PsyCpAirFnW(Winlet);
-                WetBulbInlet = Psychrometrics::PsyTwbFnTdbWPb(state, Tinlet, Winlet, state.dataEnvrn->OutBaroPress, RoutineName);
-                DewPointInlet = Psychrometrics::PsyTdpFnTdbTwbPb(state, Tinlet, WetBulbInlet, state.dataEnvrn->OutBaroPress, RoutineName);
-            }
-
             Real64 Tcollector =
                 (2.0 * mdot * CpInlet * Tinlet + this->AreaCol * (HrGround * state.dataEnvrn->OutDryBulbTemp + HrSky * state.dataEnvrn->SkyTemp +
                                                                   HrAir * state.dataSurface->Surface(this->SurfNum).OutDryBulbTemp +
@@ -1437,14 +1207,146 @@
                 }
             }
 
-<<<<<<< HEAD
             this->Report.MdotWorkFluid = mdot;
             this->Report.TinletWorkFluid = Tinlet;
             this->Report.ToutletWorkFluid = PotentialOutletTemp;
             this->Report.ThermHeatLoss = mdot * CpInlet * (Tinlet - this->Report.ToutletWorkFluid);
             this->Report.ThermHeatGain = 0.0;
             this->Report.ThermPower = -1.0 * this->Report.ThermHeatLoss;
-            this->Report.ThermEnergy = this->Report.ThermPower * DataHVACGlobals::TimeStepSys * DataGlobalConstants::SecInHour;
+            this->Report.ThermEnergy = this->Report.ThermPower * state.dataHVACGlobal->TimeStepSys * DataGlobalConstants::SecInHour;
+            this->Report.ThermEfficiency = 0.0;
+            this->Simple.LastCollectorTemp = Tcollector;
+            this->Report.BypassStatus = BypassFraction;
+
+        } else {
+            this->Report.TinletWorkFluid = Tinlet;
+            this->Report.ToutletWorkFluid = Tinlet;
+            this->Report.ThermHeatLoss = 0.0;
+            this->Report.ThermHeatGain = 0.0;
+            this->Report.ThermPower = 0.0;
+            this->Report.ThermEfficiency = 0.0;
+            this->Report.ThermEnergy = 0.0;
+            this->Report.BypassStatus = 1.0;
+            this->Report.MdotWorkFluid = mdot;
+        }
+    }
+
+    void PVTCollectorStruct::BIPVTcalculate(EnergyPlusData &state)
+    {
+
+        // SUBROUTINE INFORMATION:
+        //       AUTHOR         Brent Griffith
+        //       DATE WRITTEN   August 2008
+        //       MODIFIED       K. Haddad, March 2020, subroutine created from original code in subroutine 
+        //                      "PVTCollectorStruct::calculate()" to model BIPVT systems.
+        //       RE-ENGINEERED  na
+
+        // PURPOSE OF THIS SUBROUTINE:
+        // Calculate BIPVT collector thermal peformancce
+
+        // METHODOLOGY EMPLOYED:
+        // ???
+
+        static std::string const RoutineName("CalcBIPVTcollectors");
+
+        int InletNode = this->HVACInletNodeNum;
+        Real64 mdot = this->MassFlowRate;
+        Real64 Tinlet = state.dataLoopNodes->Node(InletNode).Temp;
+        Real64 BypassFraction(0.0);
+        Real64 PotentialOutletTemp(0.0);
+
+        if (this->HeatingUseful && this->BypassDamperOff && (mdot > 0.0)) {
+
+            Real64 Eff(0.3);
+            Real64 PotentialHeatGain = state.dataHeatBal->SurfQRadSWOutIncident(this->SurfNum) * Eff * this->AreaCol;
+            BIPVT_MaxHeatGain_calculate(state);
+
+            if (this->WorkingFluidType == WorkingFluidEnum::AIR) {
+                Real64 Winlet = state.dataLoopNodes->Node(InletNode).HumRat;
+                Real64 CpInlet = Psychrometrics::PsyCpAirFnW(Winlet);
+                if (mdot * CpInlet > 0.0) {
+                    PotentialOutletTemp = Tinlet + PotentialHeatGain / (mdot * CpInlet);
+                } else {
+                    PotentialOutletTemp = Tinlet;
+                }
+                // now compare heating potential to setpoint and figure bypass fraction
+                if (PotentialOutletTemp > state.dataLoopNodes->Node(this->HVACOutletNodeNum).TempSetPoint) { // need to modulate
+                    if (Tinlet != PotentialOutletTemp) {
+                        BypassFraction =
+                            (state.dataLoopNodes->Node(this->HVACOutletNodeNum).TempSetPoint - PotentialOutletTemp) / (Tinlet - PotentialOutletTemp);
+                    } else {
+                        BypassFraction = 0.0;
+                    }
+                    BypassFraction = max(0.0, BypassFraction);
+                    PotentialOutletTemp = state.dataLoopNodes->Node(this->HVACOutletNodeNum).TempSetPoint;
+                    PotentialHeatGain = mdot * Psychrometrics::PsyCpAirFnW(Winlet) * (PotentialOutletTemp - Tinlet);
+
+                } else {
+                    BypassFraction = 0.0;
+                }
+            }
+
+            this->Report.ThermEfficiency = Eff;
+            this->Report.ThermHeatGain = PotentialHeatGain;
+            this->Report.ThermPower = this->Report.ThermHeatGain;
+            this->Report.ThermEnergy = this->Report.ThermPower * state.dataHVACGlobal->TimeStepSys * DataGlobalConstants::SecInHour;
+            this->Report.ThermHeatLoss = 0.0;
+            this->Report.TinletWorkFluid = Tinlet;
+            this->Report.MdotWorkFluid = mdot;
+            this->Report.ToutletWorkFluid = PotentialOutletTemp;
+            this->Report.BypassStatus = BypassFraction;
+
+        } else if (this->CoolingUseful && this->BypassDamperOff && (mdot > 0.0)) {
+            // calculate cooling using energy balance
+
+            Real64 HrGround(0.0);
+            Real64 HrAir(0.0);
+            Real64 HcExt(0.0);
+            Real64 HrSky(0.0);
+
+            ConvectionCoefficients::InitExteriorConvectionCoeff(
+                state, this->SurfNum, 0.0, DataHeatBalance::VerySmooth, this->BIPVT.PVGEmiss, this->BIPVT.LastCollectorTemp, HcExt, HrSky, HrGround, HrAir);
+
+            Real64 WetBulbInlet(0.0);
+            Real64 DewPointInlet(0.0);
+            Real64 CpInlet(0.0);
+
+            if (this->WorkingFluidType == WorkingFluidEnum::AIR) {
+                Real64 Winlet = state.dataLoopNodes->Node(InletNode).HumRat;
+                CpInlet = Psychrometrics::PsyCpAirFnW(Winlet);
+                WetBulbInlet = Psychrometrics::PsyTwbFnTdbWPb(state, Tinlet, Winlet, state.dataEnvrn->OutBaroPress, RoutineName);
+                DewPointInlet = Psychrometrics::PsyTdpFnTdbTwbPb(state, Tinlet, WetBulbInlet, state.dataEnvrn->OutBaroPress, RoutineName);
+            }
+
+            Real64 Tcollector =
+                (2.0 * mdot * CpInlet * Tinlet + this->AreaCol * (HrGround * state.dataEnvrn->OutDryBulbTemp + HrSky * state.dataEnvrn->SkyTemp +
+                                                                  HrAir * state.dataSurface->Surface(this->SurfNum).OutDryBulbTemp +
+                                                                  HcExt * state.dataSurface->Surface(this->SurfNum).OutDryBulbTemp)) /
+                (2.0 * mdot * CpInlet + this->AreaCol * (HrGround + HrSky + HrAir + HcExt));
+
+            PotentialOutletTemp = 2.0 * Tcollector - Tinlet;
+            this->Report.ToutletWorkFluid = PotentialOutletTemp;
+            // trap for air not being cooled below its wetbulb.
+            if (this->WorkingFluidType == WorkingFluidEnum::AIR) {
+                if (PotentialOutletTemp < DewPointInlet) {
+                    //  water removal would be needed.. not going to allow that for now.  limit cooling to dew point and model bypass
+                    if (Tinlet != PotentialOutletTemp) {
+                        BypassFraction = (DewPointInlet - PotentialOutletTemp) / (Tinlet - PotentialOutletTemp);
+                    } else {
+                        BypassFraction = 0.0;
+                    }
+                    BypassFraction = max(0.0, BypassFraction);
+                    PotentialOutletTemp = DewPointInlet;
+                }
+            }
+
+            this->Report.MdotWorkFluid = mdot;
+            this->Report.TinletWorkFluid = Tinlet;
+            this->Report.ToutletWorkFluid = PotentialOutletTemp;
+            this->Report.ThermHeatLoss = mdot * CpInlet * (Tinlet - this->Report.ToutletWorkFluid);
+            this->Report.ThermHeatGain = 0.0;
+            this->Report.ThermPower = -1.0 * this->Report.ThermHeatLoss;
+            this->Report.ThermEnergy = this->Report.ThermPower * state.dataHVACGlobal->TimeStepSys * DataGlobalConstants::SecInHour;
             this->Report.ThermEfficiency = 0.0;
             this->BIPVT.LastCollectorTemp = Tcollector;
             this->Report.BypassStatus = BypassFraction;
@@ -1519,8 +1421,8 @@
 
         // boundary conditions parameters
         int InletNode = this->HVACInletNodeNum;
-        Real64 tfin = DataLoopNode::Node(InletNode).Temp;                     // inlet fluid temperature
-        Real64 w_in = DataLoopNode::Node(InletNode).HumRat;                   // inlet air humidity ratio
+        Real64 tfin = state.dataLoopNodes->Node(InletNode).Temp;                     // inlet fluid temperature
+        Real64 w_in = state.dataLoopNodes->Node(InletNode).HumRat;                   // inlet air humidity ratio
         Real64 cp_in = Psychrometrics::PsyCpAirFnW(w_in);                     // inlet air specific heat
         Real64 tamb = state.dataEnvrn->OutDryBulbTemp;                        // ambient temperature
         Real64 tsky = state.dataEnvrn->SkyTemp;                               // sky temperature
@@ -1631,47 +1533,6 @@
                     coeff_not_zero = true;
                     p = j;
                     break;
-=======
-                this->Report.ThermEfficiency = Eff;
-                this->Report.ThermHeatGain = PotentialHeatGain;
-                this->Report.ThermPower = this->Report.ThermHeatGain;
-                this->Report.ThermEnergy = this->Report.ThermPower * state.dataHVACGlobal->TimeStepSys * DataGlobalConstants::SecInHour;
-                this->Report.ThermHeatLoss = 0.0;
-                this->Report.TinletWorkFluid = Tinlet;
-                this->Report.MdotWorkFluid = mdot;
-                this->Report.ToutletWorkFluid = PotentialOutletTemp;
-                this->Report.BypassStatus = BypassFraction;
-
-            } else if (this->CoolingUseful && this->BypassDamperOff && (mdot > 0.0)) {
-                // calculate cooling using energy balance
-                Real64 HrGround(0.0);
-                Real64 HrAir(0.0);
-                Real64 HcExt(0.0);
-                Real64 HrSky(0.0);
-
-                ConvectionCoefficients::InitExteriorConvectionCoeff(state,
-                                                                    this->SurfNum,
-                                                                    0.0,
-                                                                    DataHeatBalance::VerySmooth,
-                                                                    this->Simple.SurfEmissivity,
-                                                                    this->Simple.LastCollectorTemp,
-                                                                    HcExt,
-                                                                    HrSky,
-                                                                    HrGround,
-                                                                    HrAir);
-
-                Real64 WetBulbInlet(0.0);
-                Real64 DewPointInlet(0.0);
-                Real64 CpInlet(0.0);
-
-                if (this->WorkingFluidType == WorkingFluidEnum::AIR) {
-                    Real64 Winlet = state.dataLoopNodes->Node(InletNode).HumRat;
-                    CpInlet = Psychrometrics::PsyCpAirFnW(Winlet);
-                    WetBulbInlet = Psychrometrics::PsyTwbFnTdbWPb(state, Tinlet, Winlet, state.dataEnvrn->OutBaroPress, RoutineName);
-                    DewPointInlet = Psychrometrics::PsyTdpFnTdbTwbPb(state, Tinlet, WetBulbInlet, state.dataEnvrn->OutBaroPress, RoutineName);
-                } else if (this->WorkingFluidType == WorkingFluidEnum::LIQUID) {
-                    CpInlet = Psychrometrics::CPHW(Tinlet);
->>>>>>> 3fa350b3
                 }
             }
 
@@ -1696,8 +1557,6 @@
                 }
             }
         }
-
-<<<<<<< HEAD
         if (std::abs(jj[(m - 1) * m + m - 1]) < small) jj[(m - 1) * m + m - 1] = small;
         y[m - 1] = f[m - 1] / jj[(m - 1) * m + m - 1];
         sum = 0.0;
@@ -1705,19 +1564,6 @@
             ii = m - 2 - i;
             for (j = ii; j <= m - 1; j++) {
                 sum = sum + jj[ii * m + j] * y[j];
-=======
-                this->Report.MdotWorkFluid = mdot;
-                this->Report.TinletWorkFluid = Tinlet;
-                this->Report.ToutletWorkFluid = PotentialOutletTemp;
-                this->Report.ThermHeatLoss = mdot * CpInlet * (Tinlet - this->Report.ToutletWorkFluid);
-                this->Report.ThermHeatGain = 0.0;
-                this->Report.ThermPower = -1.0 * this->Report.ThermHeatLoss;
-                this->Report.ThermEnergy = this->Report.ThermPower * state.dataHVACGlobal->TimeStepSys * DataGlobalConstants::SecInHour;
-                this->Report.ThermEfficiency = 0.0;
-                this->Simple.LastCollectorTemp = Tcollector;
-                this->Report.BypassStatus = BypassFraction;
->>>>>>> 3fa350b3
-
             }
             if (std::abs(jj[ii * m + ii]) < small) jj[ii * m + ii] = small;
             y[ii] = (f[ii] - sum) / jj[ii * m + ii];
