--- conflicted
+++ resolved
@@ -483,15 +483,9 @@
     );
 
     void CheckForSensorAndSetPointNode(EnergyPlusData &state,
-<<<<<<< HEAD
-                                       int const SensorNodeNum,                           // controller sensor node number
-                                       HVACControllers::CtrlVarType const &ControlledVar, // controlled variable type
-                                       bool &NodeNotFound                                 // true if matching air outlet node not found
-=======
-                                       int const SensorNodeNum,              // controller sensor node number
-                                       HVACControllers::iCtrl ControlledVar, // controlled variable type
-                                       bool &NodeNotFound                    // true if matching air outlet node not found
->>>>>>> 4afa21d9
+                                       int const SensorNodeNum,                    // controller sensor node number
+                                       HVACControllers::CtrlVarType ControlledVar, // controlled variable type
+                                       bool &NodeNotFound                          // true if matching air outlet node not found
     );
 
     Real64 TdbFnHRhPb(EnergyPlusData &state,
