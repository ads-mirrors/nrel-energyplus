--- conflicted
+++ resolved
@@ -344,11 +344,7 @@
         }
         state.dataGlobal->DoingSizing = false;
 
-<<<<<<< HEAD
-        if ((DoZoneSizing || DoSystemSizing || DoPlantSizing) && !(DoDesDaySim || (DoWeathSim && state.dataSimulationManager->RunPeriodsInInput))) {
-=======
-        if ((state.dataGlobal->DoZoneSizing || state.dataGlobal->DoSystemSizing || state.dataGlobal->DoPlantSizing) && !(state.dataGlobal->DoDesDaySim || (state.dataGlobal->DoWeathSim && RunPeriodsInInput))) {
->>>>>>> e5b42d8c
+        if ((state.dataGlobal->DoZoneSizing || state.dataGlobal->DoSystemSizing || state.dataGlobal->DoPlantSizing) && !(state.dataGlobal->DoDesDaySim || (state.dataGlobal->DoWeathSim && state.dataSimulationManager->RunPeriodsInInput))) {
             ShowWarningError(state, "ManageSimulation: Input file has requested Sizing Calculations but no Simulations are requested (in SimulationControl "
                              "object). Succeeding warnings/errors may be confusing.");
         }
@@ -638,13 +634,8 @@
             }
         }
 
-<<<<<<< HEAD
-        if (!SimsDone && DoWeathSim) {
+        if (!SimsDone && state.dataGlobal->DoWeathSim) {
             if (!state.dataSimulationManager->RunPeriodsInInput) { // if no run period requested, and sims not done
-=======
-        if (!SimsDone && state.dataGlobal->DoWeathSim) {
-            if (!RunPeriodsInInput) { // if no run period requested, and sims not done
->>>>>>> e5b42d8c
                 ShowWarningError(state, "ManageSimulation: Weather Simulation was requested in SimulationControl but no RunPeriods in input.");
             }
         }
@@ -1548,13 +1539,8 @@
 
         WeatherFileAttached = FileSystem::fileExists(state.files.inputWeatherFileName.fileName);
 
-<<<<<<< HEAD
         if (state.dataSimulationManager->RunControlInInput) {
-            if (DoZoneSizing) {
-=======
-        if (RunControlInInput) {
             if (state.dataGlobal->DoZoneSizing) {
->>>>>>> e5b42d8c
                 if (NumZoneSizing > 0 && NumSizingDays == 0) {
                     ErrorsFound = true;
                     ShowSevereError(state,
@@ -1604,19 +1590,11 @@
                 ShowSevereError(state, "CheckEnvironmentSpecifications: SimulationControl specified doing design day simulations; weather file design "
                                 "environments specified; but no weather file specified.");
             }
-<<<<<<< HEAD
-            if (DoWeathSim && !state.dataSimulationManager->RunPeriodsInInput) {
+            if (state.dataGlobal->DoWeathSim && !state.dataSimulationManager->RunPeriodsInInput) {
                 ShowWarningError(state, "CheckEnvironmentSpecifications: SimulationControl specified doing weather simulations, but no run periods for "
                                  "weather file specified.  No annual results produced.");
             }
-            if (DoWeathSim && state.dataSimulationManager->RunPeriodsInInput && !WeatherFileAttached) {
-=======
-            if (state.dataGlobal->DoWeathSim && !RunPeriodsInInput) {
-                ShowWarningError(state, "CheckEnvironmentSpecifications: SimulationControl specified doing weather simulations, but no run periods for "
-                                 "weather file specified.  No annual results produced.");
-            }
-            if (state.dataGlobal->DoWeathSim && RunPeriodsInInput && !WeatherFileAttached) {
->>>>>>> e5b42d8c
+            if (state.dataGlobal->DoWeathSim && state.dataSimulationManager->RunPeriodsInInput && !WeatherFileAttached) {
                 ShowWarningError(state, "CheckEnvironmentSpecifications: SimulationControl specified doing weather simulations; run periods for weather "
                                  "file specified; but no weather file specified.");
             }
