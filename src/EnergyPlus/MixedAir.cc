--- conflicted
+++ resolved
@@ -799,13 +799,13 @@
         auto &primaryAirSystems = state.dataAirSystemsData->PrimaryAirSystems(AirLoopNum);
         bool sensLoadCtrlUnitarySystemFound = false;
         if (primaryAirSystems.EconomizerStagingCheckFlag == false) {
-            OAControllerNum = UtilityRoutines::FindItemInList(CtrlName, state.dataMixedAir->OAController);
+            OAControllerNum = Util::FindItemInList(CtrlName, state.dataMixedAir->OAController);
             if (state.dataMixedAir->OAController(OAControllerNum).EconomizerStagingType == DataHVACGlobals::EconomizerStagingType::EconomizerFirst) {
                 for (int BranchNum = 1; BranchNum <= primaryAirSystems.NumBranches; ++BranchNum) {
                     for (int CompNum = 1; CompNum <= primaryAirSystems.Branch(BranchNum).TotalComponents; ++CompNum) {
                         if (primaryAirSystems.Branch(BranchNum).Comp(CompNum).CompType_Num == SimAirServingZones::CompType::UnitarySystemModel) {
                             std::string_view unitarySystemName = primaryAirSystems.Branch(BranchNum).Comp(CompNum).Name;
-                            int unitarySystemNum = UtilityRoutines::FindItemInList(
+                            int unitarySystemNum = Util::FindItemInList(
                                 unitarySystemName, state.dataUnitarySystems->unitarySys, state.dataUnitarySystems->numUnitarySystems);
                             if (state.dataUnitarySystems->unitarySys[unitarySystemNum - 1].m_ControlType ==
                                 UnitarySystems::UnitarySys::UnitarySysCtrlType::Load) {
@@ -2406,12 +2406,9 @@
         }
     }
 
-<<<<<<< HEAD
-    if (Util::SameString(AlphArray(16), "Yes") && state.dataMixedAir->OAController(OutAirNum).Econo == EconoOp::NoEconomizer) {
-=======
     if (NumAlphas > 19) {
         if (!lAlphaBlanks(20)) {
-            if (UtilityRoutines::SameString(AlphArray(20), "EconomizerFirst")) {
+            if (Util::SameString(AlphArray(20), "EconomizerFirst")) {
                 state.dataMixedAir->OAController(OutAirNum).EconomizerStagingType = DataHVACGlobals::EconomizerStagingType::EconomizerFirst;
             } else {
                 state.dataMixedAir->OAController(OutAirNum).EconomizerStagingType =
@@ -2420,8 +2417,7 @@
         }
     }
 
-    if (UtilityRoutines::SameString(AlphArray(16), "Yes") && state.dataMixedAir->OAController(OutAirNum).Econo == EconoOp::NoEconomizer) {
->>>>>>> a1604655
+    if (Util::SameString(AlphArray(16), "Yes") && state.dataMixedAir->OAController(OutAirNum).Econo == EconoOp::NoEconomizer) {
         ShowWarningError(state,
                          format("{} \"{}\"",
                                 MixedAirControllerTypeNames[static_cast<int>(state.dataMixedAir->OAController(OutAirNum).ControllerType)],
