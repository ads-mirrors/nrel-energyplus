MODULE SetVersion

USE DataStringGlobals
USE DataVCompareGlobals

PUBLIC

CONTAINS

SUBROUTINE SetThisVersionVariables()
      ! TODO: Update this section as appropriate
      VerString='Conversion 9.5 => 9.6'
      VersionNum=9.6
      sVersionNum='9.6'
      IDDFileNameWithPath=TRIM(ProgramPath)//'V9-5-0-Energy+.idd'
      NewIDDFileNameWithPath=TRIM(ProgramPath)//'V9-6-0-Energy+.idd'
      RepVarFileNameWithPath=TRIM(ProgramPath)//'Report Variables 9-5-0 to 9-6-0.csv'
END SUBROUTINE

END MODULE

SUBROUTINE CreateNewIDFUsingRules(EndOfFile,DiffOnly,InLfn,AskForInput,InputFileName,ArgFile,ArgIDFExtension)

          ! SUBROUTINE INFORMATION:
          !       AUTHOR         Linda Lawrie
          !       DATE WRITTEN   July 2002
          !       MODIFIED       For each release
          !       RE-ENGINEERED  na

          ! PURPOSE OF THIS SUBROUTINE:
          ! This subroutine creates new IDFs based on the rules specified by
          ! developers.  This will result in a more complete transition but
          ! takes more time to create.

          ! METHODOLOGY EMPLOYED:
          ! na

          ! REFERENCES:
          ! na

          ! USE STATEMENTS:
  USE InputProcessor
  USE DataVCompareGlobals
  USE VCompareGlobalRoutines
  USE DataStringGlobals, ONLY: ProgNameConversion
  USE General
  USE DataGlobals, ONLY: ShowMessage, ShowContinueError, ShowFatalError, ShowSevereError, ShowWarningError

  IMPLICIT NONE    ! Enforce explicit typing of all variables in this routine

          ! SUBROUTINE ARGUMENT DEFINITIONS:
  LOGICAL, INTENT(INOUT) :: EndOfFile
  LOGICAL, INTENT(IN)    :: DiffOnly
  INTEGER, INTENT(IN)    :: InLfn
  LOGICAL, INTENT(IN)    :: AskForInput
  CHARACTER(len=*), INTENT(IN) :: InputFileName
  LOGICAL, INTENT(IN)    :: ArgFile
  CHARACTER(len=*), INTENT(IN) :: ArgIDFExtension

          ! SUBROUTINE PARAMETER DEFINITIONS:
  CHARACTER(len=*), PARAMETER :: fmta="(A)"

          ! INTERFACE BLOCK SPECIFICATIONS
          ! na

          ! DERIVED TYPE DEFINITIONS

          ! SUBROUTINE LOCAL VARIABLE DECLARATIONS:
  INTEGER IoS
  INTEGER DotPos
  INTEGER Status
  INTEGER NA
  INTEGER NN
  INTEGER CurArgs
  INTEGER DifLfn
  INTEGER xCount
  INTEGER Num
  INTEGER, EXTERNAL :: GetNewUnitNumber
  INTEGER Arg
  LOGICAL, SAVE :: FirstTime=.true.
  CHARACTER(len=30) UnitsArg
  CHARACTER(len=MaxNameLength) ::  ObjectName
  CHARACTER(len=30), EXTERNAL :: TrimTrailZeros
  CHARACTER(len=MaxNameLength) ::  UCRepVarName=blank
  CHARACTER(len=MaxNameLength) ::  UCCompRepVarName=blank
  LOGICAL DelThis
  INTEGER pos
  INTEGER pos2
  INTEGER CurVarIterator
  LOGICAL ExitBecauseBadFile
  LOGICAL StillWorking
  LOGICAL NoDiff
  LOGICAL checkrvi
  LOGICAL NoVersion
  LOGICAL DiffMinFields  ! Set to true when diff number of min-fields between the two objects
  LOGICAL Written
  INTEGER :: Var
  INTEGER :: CurVar
  LOGICAL ArgFileBeingDone
  LOGICAL LatestVersion
  CHARACTER(len=10) :: LocalFileExtension=' '
  LOGICAL :: WildMatch
  CHARACTER(len=MaxNameLength), ALLOCATABLE, DIMENSION(:) :: POutArgs

  LOGICAL :: ConnComp
  LOGICAL :: ConnCompCtrl
  LOGICAL :: FileExist
  CHARACTER(len=MaxNameLength) :: CreatedOutputName
  LOGICAL, ALLOCATABLE, DIMENSION(:) :: DeleteThisRecord
  INTEGER :: COutArgs
  CHARACTER(len=16) :: UnitsField

  LOGICAL :: ErrFlag

  INTEGER :: I, CurField, NewField, KAindex=0, SearchNum
  INTEGER :: AlphaNumI
  REAL :: SaveNumber

!!!!!!!!!!!!!!!!!!!!!!!!!!!!!!!!!!!!!!!!!!!!!!!!!!!!!!!!!!!!!!!!!!!!!!!!!!!!!!!!!!!!!!!!!!!!!!!!!!!!!!!!!!!!!!!!!!!!!!!!!!!!!!!!!!!!
!                                     I N S E R T    L O C A L    V A R I A B L E S    H E R E                                     !
!!!!!!!!!!!!!!!!!!!!!!!!!!!!!!!!!!!!!!!!!!!!!!!!!!!!!!!!!!!!!!!!!!!!!!!!!!!!!!!!!!!!!!!!!!!!!!!!!!!!!!!!!!!!!!!!!!!!!!!!!!!!!!!!!!!!


  ! TODO: Move to V10_0_0.f90 when available
  ! For Defaulting now-required RunPeriod Name
  INTEGER :: TotRunPeriods = 0
  INTEGER :: runPeriodNum = 0
  INTEGER :: iterateRunPeriod = 0
  INTEGER :: wwhpEqFtCoolIndex = 0
  INTEGER :: wwhpEqFtHeatIndex = 0
  INTEGER :: wahpEqFtCoolIndex = 0
  INTEGER :: wahpEqFtHeatIndex = 0
  CHARACTER(len=MaxNameLength), ALLOCATABLE, DIMENSION(:) :: CurrentRunPeriodNames
  CHARACTER(len=20) :: PotentialRunPeriodName
  ! END OF TODO


!!!!!!!!!!!!!!!!!!!!!!!!!!!!!!!!!!!!!!!!!!!!!!!!!!!!!!!!!!!!!!!!!!!!!!!!!!!!!!!!!!!!!!!!!!!!!!!!!!!!!!!!!!!!!!!!!!!!!!!!!!!!!!!!!!!!
!                            E N D    O F    I N S E R T    L O C A L    V A R I A B L E S    H E R E                              !
!!!!!!!!!!!!!!!!!!!!!!!!!!!!!!!!!!!!!!!!!!!!!!!!!!!!!!!!!!!!!!!!!!!!!!!!!!!!!!!!!!!!!!!!!!!!!!!!!!!!!!!!!!!!!!!!!!!!!!!!!!!!!!!!!!!!


  If (FirstTime) THEN  ! do things that might be applicable only to this new version
    FirstTime=.false.
  EndIf

  StillWorking=.true.
  ArgFileBeingDone=.false.
  LatestVersion=.false.
  NoVersion=.true.
  LocalFileExtension=ArgIDFExtension
  EndOfFile=.false.
  IOS=0

  DO WHILE (StillWorking)

    ExitBecauseBadFile=.false.
    DO WHILE (.not. EndOfFile)
      IF (AskForInput) THEN
        WRITE(*,*) 'Enter input file name, with path'
        write(*,fmta,advance='no') '-->'
        READ(*,fmta) FullFileName
      ELSE
        IF (.not. ArgFile) THEN
          READ(InLfn,*,IOSTAT=IoS) FullFileName
        ELSEIF (.not. ArgFileBeingDone) THEN
          FullFileName=InputFileName
          IOS=0
          ArgFileBeingDone=.true.
        ELSE
          FullFileName=Blank
          IOS=1
        ENDIF
        IF (FullFileName(1:1) == '!') THEN
          FullFileName=Blank
          CYCLE
        ENDIF
      ENDIF
      UnitsArg=Blank
      IF (IoS /= 0) FullFileName=Blank
      FullFileName=ADJUSTL(FullFileName)
      IF (FullFileName /= Blank) THEN
        CALL DisplayString('Processing IDF -- '//TRIM(FullFileName))
        WRITE(Auditf,fmta) ' Processing IDF -- '//TRIM(FullFileName)
        DotPos=SCAN(FullFileName,'.',.true.) ! Scan backward looking for extension,
        IF (DotPos /= 0) THEN
          FileNamePath=FullFileName(1:DotPos-1)
          LocalFileExtension=MakeLowerCase(FullFileName(DotPos+1:))
        ELSE
          FileNamePath=FullFileName
          WRITE(*,*) ' assuming file extension of .idf'
          WRITE(Auditf,fmta) ' ..assuming file extension of .idf'
          FullFileName=TRIM(FullFileName)//'.idf'
          LocalFileExtension='idf'
        ENDIF
        ! Process the old input
        DifLfn=GetNewUnitNumber()
        INQUIRE(File=TRIM(FullFileName),EXIST=FileOK)
        IF (.not. FileOK) THEN
          WRITE(*,*) 'File not found='//TRIM(FullFileName)
          WRITE(Auditf,*) 'File not found='//TRIM(FullFileName)
          EndOfFile=.true.
          ExitBecauseBadFile=.true.
          EXIT
        ENDIF
        IF (LocalFileExtension == 'idf' .or. LocalFileExtension == 'imf') THEN
          checkrvi=.false.
          ConnComp=.false.
          ConnCompCtrl=.false.
          IF (DiffOnly) THEN
            OPEN(DifLfn,FILE=TRIM(FileNamePath)//'.'//TRIM(LocalFileExtension)//'dif')
          ELSE
            OPEN(DifLfn,FILE=TRIM(FileNamePath)//'.'//TRIM(LocalFileExtension)//'new')
          ENDIF
          IF (LocalFileExtension == 'imf') THEN
            CALL ShowWarningError('Note: IMF file being processed.  No guarantee of perfection.  Please check new file carefully.',Auditf)
            ProcessingIMFFile=.true.
          ELSE
            ProcessingIMFFile=.false.
          ENDIF
          CALL ProcessInput(IDDFileNameWithPath,NewIDDFileNameWithPath,FullFileName)
          IF (FatalError) THEN
            ExitBecauseBadFile=.true.
            EXIT
          ENDIF

          ! Clean up from any previous passes, then re-allocate. These are for the 'standard' stuff, not your own
          ! Do not add anything here!
          IF(ALLOCATED(DeleteThisRecord)) DEALLOCATE(DeleteThisRecord)
          IF(ALLOCATED(Alphas)) DEALLOCATE(Alphas)
          IF(ALLOCATED(Numbers)) DEALLOCATE(Numbers)
          IF(ALLOCATED(InArgs)) DEALLOCATE(InArgs)
          IF(ALLOCATED(TempArgs)) DEALLOCATE(TempArgs)
          IF(ALLOCATED(AorN)) DEALLOCATE(AorN)
          IF(ALLOCATED(ReqFld)) DEALLOCATE(ReqFld)
          IF(ALLOCATED(FldNames)) DEALLOCATE(FldNames)
          IF(ALLOCATED(FldDefaults)) DEALLOCATE(FldDefaults)
          IF(ALLOCATED(FldUnits)) DEALLOCATE(FldUnits)
          IF(ALLOCATED(NwAorN)) DEALLOCATE(NwAorN)
          IF(ALLOCATED(NwReqFld)) DEALLOCATE(NwReqFld)
          IF(ALLOCATED(NwFldNames)) DEALLOCATE(NwFldNames)
          IF(ALLOCATED(NwFldDefaults)) DEALLOCATE(NwFldDefaults)
          IF(ALLOCATED(NwFldUnits)) DEALLOCATE(NwFldUnits)
          IF(ALLOCATED(POutArgs)) DEALLOCATE(POutArgs)
          IF(ALLOCATED(OutArgs)) DEALLOCATE(OutArgs)
          ALLOCATE(Alphas(MaxAlphaArgsFound),Numbers(MaxNumericArgsFound))
          ALLOCATE(InArgs(MaxTotalArgs))
          ALLOCATE(TempArgs(MaxTotalArgs))
          ALLOCATE(AorN(MaxTotalArgs),ReqFld(MaxTotalArgs),FldNames(MaxTotalArgs),FldDefaults(MaxTotalArgs),FldUnits(MaxTotalArgs))
          ALLOCATE(NwAorN(MaxTotalArgs),NwReqFld(MaxTotalArgs),NwFldNames(MaxTotalArgs),NwFldDefaults(MaxTotalArgs),NwFldUnits(MaxTotalArgs))
          ALLOCATE(OutArgs(MaxTotalArgs))
          ALLOCATE(POutArgs(MaxTotalArgs))
          ALLOCATE(DeleteThisRecord(NumIDFRecords))
          DeleteThisRecord=.false.

          NoVersion=.true.
          DO Num=1,NumIDFRecords
            IF (MakeUPPERCase(IDFRecords(Num)%Name) /= 'VERSION') CYCLE
            NoVersion=.false.
            EXIT
          ENDDO

          DO Num=1,NumIDFRecords
            IF (DeleteThisRecord(Num)) THEN
              Write(DifLfn,fmta) '! Deleting: '//TRIM(IDFRecords(Num)%Name)//'="'//TRIM(IDFRecords(Num)%Alphas(1))//'".'
            ENDIF
          ENDDO


!!!!!!!!!!!!!!!!!!!!!!!!!!!!!!!!!!!!!!!!!!!!!!!!!!!!!!!!!!!!!!!!!!!!!!!!!!!!!!!!!!!!!!!!!!!!!!!!!!!!!!!!!!!!!!!!!!!!!!!!!!!!!!!!!!!!
!                                                    P R E P R O C E S S I N G                                                     !
!!!!!!!!!!!!!!!!!!!!!!!!!!!!!!!!!!!!!!!!!!!!!!!!!!!!!!!!!!!!!!!!!!!!!!!!!!!!!!!!!!!!!!!!!!!!!!!!!!!!!!!!!!!!!!!!!!!!!!!!!!!!!!!!!!!!

! Do any kind of Preprocessing that is needed here (eg: a first pass on objects to store some attributes etc)



!!!!!!!!!!!!!!!!!!!!!!!!!!!!!!!!!!!!!!!!!!!!!!!!!!!!!!!!!!!!!!!!!!!!!!!!!!!!!!!!!!!!!!!!!!!!!!!!!!!!!!!!!!!!!!!!!!!!!!!!!!!!!!!!!!!!
!                                                       P R O C E S S I N G                                                        !
!!!!!!!!!!!!!!!!!!!!!!!!!!!!!!!!!!!!!!!!!!!!!!!!!!!!!!!!!!!!!!!!!!!!!!!!!!!!!!!!!!!!!!!!!!!!!!!!!!!!!!!!!!!!!!!!!!!!!!!!!!!!!!!!!!!!

          CALL DisplayString('Processing IDF -- Processing idf objects . . .')
          DO Num=1,NumIDFRecords

            IF (DeleteThisRecord(Num)) CYCLE
            DO xcount=IDFRecords(Num)%CommtS+1,IDFRecords(Num)%CommtE
              WRITE(DifLfn,fmta) TRIM(Comments(xcount))
              if (xcount == IDFRecords(Num)%CommtE) WRITE(DifLfn,fmta) ''
            ENDDO
            IF (NoVersion .and. Num == 1) THEN
              CALL GetNewObjectDefInIDD('VERSION',NwNumArgs,NwAorN,NwReqFld,NwObjMinFlds,NwFldNames,NwFldDefaults,NwFldUnits)
              OutArgs(1) = sVersionNum
              CurArgs=1
              CALL ShowWarningError('No version found in file, defaulting to '//sVersionNum,Auditf)
              CALL WriteOutIDFLinesAsComments(DifLfn,'Version',CurArgs,OutArgs,NwFldNames,NwFldUnits)
            ENDIF

     ! deleted objects.  no transition.
     ! eg:  IF (MakeUPPERCase(TRIM(IDFRecords(Num)%Name)) == 'PROGRAMCONTROL') CYCLE

            ObjectName=IDFRecords(Num)%Name
            IF (FindItemInList(ObjectName,ObjectDef%Name,NumObjectDefs) /= 0) THEN
              CALL GetObjectDefInIDD(ObjectName,NumArgs,AorN,ReqFld,ObjMinFlds,FldNames,FldDefaults,FldUnits)
              NumAlphas=IDFRecords(Num)%NumAlphas
              NumNumbers=IDFRecords(Num)%NumNumbers
              Alphas(1:NumAlphas)=IDFRecords(Num)%Alphas(1:NumAlphas)
              Numbers(1:NumNumbers)=IDFRecords(Num)%Numbers(1:NumNumbers)
              CurArgs=NumAlphas+NumNumbers
              InArgs=Blank
              OutArgs=Blank
              TempArgs=Blank
              NA=0
              NN=0
              DO Arg=1,CurArgs
                IF (AorN(Arg)) THEN
                  NA=NA+1
                  InArgs(Arg)=Alphas(NA)
                ELSE
                  NN=NN+1
                  InArgs(Arg)=Numbers(NN)
                ENDIF
              ENDDO
            ELSE
              WRITE(Auditf,fmta) 'Object="'//TRIM(ObjectName)//'" does not seem to be on the "old" IDD.'
              WRITE(Auditf,fmta) '... will be listed as comments (no field names) on the new output file.'
              WRITE(Auditf,fmta) '... Alpha fields will be listed first, then numerics.'
              NumAlphas=IDFRecords(Num)%NumAlphas
              NumNumbers=IDFRecords(Num)%NumNumbers
              Alphas(1:NumAlphas)=IDFRecords(Num)%Alphas(1:NumAlphas)
              Numbers(1:NumNumbers)=IDFRecords(Num)%Numbers(1:NumNumbers)
              DO Arg=1,NumAlphas
                OutArgs(Arg)=Alphas(Arg)
              ENDDO
              NN=NumAlphas+1
              DO Arg=1,NumNumbers
                OutArgs(NN)=Numbers(Arg)
                NN=NN+1
              ENDDO
              CurArgs=NumAlphas+NumNumbers
              NwFldNames=Blank
              NwFldUnits=Blank
              CALL WriteOutIDFLinesAsComments(DifLfn,ObjectName,CurArgs,OutArgs,NwFldNames,NwFldUnits)
              CYCLE
            ENDIF

            Nodiff=.true.       ! Nodiff is true by default
            DiffMinFields=.false.
            Written=.false.

            IF (FindItemInList(MakeUPPERCase(ObjectName),NotInNew,SIZE(NotInNew)) == 0) THEN
              CALL GetNewObjectDefInIDD(ObjectName,NwNumArgs,NwAorN,NwReqFld,NwObjMinFlds,NwFldNames,NwFldDefaults,NwFldUnits)
              ! Check minfields
              IF (ObjMinFlds /= NwObjMinFlds) THEN
                DiffMinFields=.true.
              ELSE
                DiffMinFields=.false.
              ENDIF
            ENDIF

!!!!!!!!!!!!!!!!!!!!!!!!!!!!!!!!!!!!!!!!!!!!!!!!!!!   IF NOT ONLY MAKING PRETTY    !!!!!!!!!!!!!!!!!!!!!!!!!!!!!!!!!!!!!!!!!!!!!!!!!
            IF (.not. MakingPretty) THEN

              SELECT CASE (MakeUPPERCase(TRIM(IDFRecords(Num)%Name)))

              CASE ('VERSION')
                IF ((InArgs(1)(1:3)) == sVersionNum .and. ArgFile) THEN
                  CALL ShowWarningError('File is already at latest version.  No new diff file made.',Auditf)
                  CLOSE(diflfn,STATUS='DELETE')
                  LatestVersion=.true.
                  EXIT
                ENDIF
                CALL GetNewObjectDefInIDD(ObjectName,NwNumArgs,NwAorN,NwReqFld,NwObjMinFlds,NwFldNames,NwFldDefaults,NwFldUnits)
                OutArgs(1) = sVersionNum
                NoDiff=.false.

    ! changes for this version, pick one of the spots to add rules, this will reduce the possibility of merge conflicts

!             CASE('OBJECTNAMEHERE')
!                 CALL GetNewObjectDefInIDD(ObjectName,NwNumArgs,NwAorN,NwReqFld,NwObjMinFlds,NwFldNames,NwFldDefaults,NwFldUnits)
!                 nodiff=.false.
!                 OutArgs(1)=InArgs(1)
!                 OutArgs(2) = 'SequentialLoad'
!                 OutArgs(3:CurArgs+1)=InArgs(2:CurArgs)
!                 CurArgs = CurArgs + 1

              ! If your original object starts with A, insert the rules here
<<<<<<< HEAD
			  CASE('AIRFLOWNETWORK:MULTIZONE:REFERENCECRACKCONDITIONS')
                 CALL GetNewObjectDefInIDD(ObjectName,NwNumArgs,NwAorN,NwReqFld,NwObjMinFlds,NwFldNames,NwFldDefaults,NwFldUnits)
                 nodiff=.false.
				 OutArgs(1:CurArgs)=InArgs(1:CurArgs)
				 IF (InArgs(2) == Blank) THEN
                 OutArgs(2)="20.0"
				 END IF
				 
                                 
=======
              CASE('AIRLOOPHVAC:OUTDOORAIRSYSTEM')
                  CALL GetNewObjectDefInIDD(ObjectName,NwNumArgs,NwAorN,NwReqFld,NwObjMinFlds,NwFldNames,NwFldDefaults,NwFldUnits)
                  nodiff=.false.
                  OutArgs(1:3)=InArgs(1:3)
                  CurArgs = CurArgs - 1

>>>>>>> e0d2dea7
              ! If your original object starts with C, insert the rules here
              
              ! If your original object starts with D, insert the rules here

              ! If your original object starts with E, insert the rules here

              ! If your original object starts with F, insert the rules here

              ! If your original object starts with G, insert the rules here

              ! If your original object starts with H, insert the rules here

              ! If your original object starts with I, insert the rules here

              ! If your original object starts with L, insert the rules here

              ! If your original object starts with M, insert the rules here

              ! If your original object starts with N, insert the rules here

              ! If your original object starts with O, insert the rules here

              ! If your original object starts with P, insert the rules here

              ! If your original object starts with R, insert the rules here

              ! If your original object starts with S, insert the rules here

              ! If your original object starts with T, insert the rules here

              ! If your original object starts with U, insert the rules here

              ! If your original object starts with V, insert the rules here

              ! If your original object starts with W, insert the rules here

              ! If your original object starts with Z, insert the rules here


!!!!!!!!!!!!!!!!!!!!!!!!!!!!!!!!!!!!!!!!!!!!!!!!!!!!!!!!!!!!!!!!!!!!!!!!!!!!!!!!!!!!!!!!!!!!!!!!!!!!!!!!!!!!!!!!!!!!!!!!!!!!!!!!!!!!
!                                   Changes for report variables, meters, tables -- update names                                   !
!!!!!!!!!!!!!!!!!!!!!!!!!!!!!!!!!!!!!!!!!!!!!!!!!!!!!!!!!!!!!!!!!!!!!!!!!!!!!!!!!!!!!!!!!!!!!!!!!!!!!!!!!!!!!!!!!!!!!!!!!!!!!!!!!!!!

    !!!   Changes for report variables, meters, tables -- update names
              CASE('OUTPUT:VARIABLE')
                CALL GetNewObjectDefInIDD(ObjectName,NwNumArgs,NwAorN,NwReqFld,NwObjMinFlds,NwFldNames,NwFldDefaults,NwFldUnits)
                OutArgs(1:CurArgs)=InArgs(1:CurArgs)
                nodiff=.true.
                IF (OutArgs(1) == Blank) THEN
                  OutArgs(1)='*'
                  nodiff=.false.
                ENDIF

                CALL ScanOutputVariablesForReplacement(  &
                   2,  &
                   DelThis,  &
                   checkrvi,  &
                   nodiff,  &
                   ObjectName,  &
                   DifLfn,      &
                   .true.,  & !OutVar
                   .false., & !MtrVar
                   .false., & !TimeBinVar
                   CurArgs, &
                   Written, &
                   .false.)
                IF (DelThis) CYCLE

              CASE ('OUTPUT:METER','OUTPUT:METER:METERFILEONLY','OUTPUT:METER:CUMULATIVE','OUTPUT:METER:CUMULATIVE:METERFILEONLY')
                CALL GetNewObjectDefInIDD(ObjectName,NwNumArgs,NwAorN,NwReqFld,NwObjMinFlds,NwFldNames,NwFldDefaults,NwFldUnits)
                OutArgs(1:CurArgs)=InArgs(1:CurArgs)
                nodiff=.true.
                CALL ScanOutputVariablesForReplacement(  &
                   1,  &
                   DelThis,  &
                   checkrvi,  &
                   nodiff,  &
                   ObjectName,  &
                   DifLfn,      &
                   .false.,  & !OutVar
                   .true., & !MtrVar
                   .false., & !TimeBinVar
                   CurArgs, &
                   Written, &
                   .false.)
                IF (DelThis) CYCLE

              CASE('OUTPUT:TABLE:TIMEBINS')
                CALL GetNewObjectDefInIDD(ObjectName,NwNumArgs,NwAorN,NwReqFld,NwObjMinFlds,NwFldNames,NwFldDefaults,NwFldUnits)
                OutArgs(1:CurArgs)=InArgs(1:CurArgs)
                nodiff=.true.
                IF (OutArgs(1) == Blank) THEN
                  OutArgs(1)='*'
                  nodiff=.false.
                ENDIF
                CALL ScanOutputVariablesForReplacement(  &
                   2,  &
                   DelThis,  &
                   checkrvi,  &
                   nodiff,  &
                   ObjectName,  &
                   DifLfn,      &
                   .false.,  & !OutVar
                   .false., & !MtrVar
                   .true., & !TimeBinVar
                   CurArgs, &
                   Written, &
                   .false.)
                IF (DelThis) CYCLE

!ExternalInterface:FunctionalMockupUnitImport:From:Variable, field 2
!ExternalInterface:FunctionalMockupUnitExport:From:Variable, field 2
              CASE('EXTERNALINTERFACE:FUNCTIONALMOCKUPUNITIMPORT:FROM:VARIABLE',  &
                   'EXTERNALINTERFACE:FUNCTIONALMOCKUPUNITEXPORT:FROM:VARIABLE')
                CALL GetNewObjectDefInIDD(ObjectName,NwNumArgs,NwAorN,NwReqFld,NwObjMinFlds,NwFldNames,NwFldDefaults,NwFldUnits)
                OutArgs(1:CurArgs)=InArgs(1:CurArgs)
                nodiff=.true.
                IF (OutArgs(1) == Blank) THEN
                  OutArgs(1)='*'
                  nodiff=.false.
                ENDIF
                CALL ScanOutputVariablesForReplacement(  &
                   2,  &
                   DelThis,  &
                   checkrvi,  &
                   nodiff,  &
                   ObjectName,  &
                   DifLfn,      &
                   .false.,  & !OutVar
                   .false., & !MtrVar
                   .false., & !TimeBinVar
                   CurArgs, &
                   Written, &
                   .false.)
                IF (DelThis) CYCLE

!EnergyManagementSystem:Sensor, field 3
              CASE('ENERGYMANAGEMENTSYSTEM:SENSOR')
                CALL GetNewObjectDefInIDD(ObjectName,NwNumArgs,NwAorN,NwReqFld,NwObjMinFlds,NwFldNames,NwFldDefaults,NwFldUnits)
                OutArgs(1:CurArgs)=InArgs(1:CurArgs)
                nodiff=.true.
                CALL ScanOutputVariablesForReplacement(  &
                   3,  &
                   DelThis,  &
                   checkrvi,  &
                   nodiff,  &
                   ObjectName,  &
                   DifLfn,      &
                   .false.,  & !OutVar
                   .false., & !MtrVar
                   .false., & !TimeBinVar
                   CurArgs, &
                   Written, &
                   .true.)
                IF (DelThis) CYCLE

              CASE('OUTPUT:TABLE:MONTHLY')
                CALL GetNewObjectDefInIDD(ObjectName,NwNumArgs,NwAorN,NwReqFld,NwObjMinFlds,NwFldNames,NwFldDefaults,NwFldUnits)
                nodiff=.true.
                OutArgs(1:CurArgs)=InArgs(1:CurArgs)
                CurVar=3
                DO Var=3,CurArgs,2
                  UCRepVarName=MakeUPPERCase(InArgs(Var))
                  OutArgs(CurVar)=InArgs(Var)
                  OutArgs(CurVar+1)=InArgs(Var+1)
                  pos=INDEX(UCRepVarName,'[')
                  IF (pos > 0) THEN
                    UCRepVarName=UCRepVarName(1:pos-1)
                    OutArgs(CurVar)=InArgs(Var)(1:pos-1)
                    OutArgs(CurVar+1)=InArgs(Var+1)
                  ENDIF
                  DelThis=.false.
                  DO Arg=1,NumRepVarNames
                    UCCompRepVarName=MakeUPPERCase(OldRepVarName(Arg))
                    IF (UCCompRepVarName(Len_Trim(UCCompRepVarName):Len_Trim(UCCompRepVarName)) == '*') THEN
                      WildMatch=.true.
                      UCCompRepVarName(Len_Trim(UCCompRepVarName):Len_Trim(UCCompRepVarName))=' '
                      pos=INDEX(TRIM(UCRepVarname),TRIM(UCCompRepVarName))
                    ELSE
                      WildMatch=.false.
                      pos=0
                      if (UCRepVarName == UCCompRepVarName) pos=1
                    ENDIF
                    IF (pos > 0 .and. pos /= 1) CYCLE
                    IF (pos > 0) THEN
                      IF (NewRepVarName(Arg) /= '<DELETE>') THEN
                        IF (.not. WildMatch) THEN
                          OutArgs(CurVar)=NewRepVarName(Arg)
                        ELSE
                          OutArgs(CurVar)=TRIM(NewRepVarName(Arg))//OutArgs(CurVar)(Len_Trim(UCCompRepVarName)+1:)
                        ENDIF
                        IF (NewRepVarCaution(Arg) /= Blank .and. .not. SameString(NewRepVarCaution(Arg)(1:6),'Forkeq') ) THEN
                          IF (.not. OTMVarCaution(Arg)) THEN  ! caution message not written yet
                            CALL writePreprocessorObject(DifLfn,PrognameConversion,'Warning',  &
                               'Output Table Monthly (old)="'//trim(OldRepVarName(Arg))//  &
                               '" conversion to Output Table Monthly (new)="'//  &
                               trim(NewRepVarName(Arg))//'" has the following caution "'//trim(NewRepVarCaution(Arg))//'".')
                            write(diflfn,fmtA) ' '
                            OTMVarCaution(Arg)=.true.
                          ENDIF
                        ENDIF
                        OutArgs(CurVar+1)=InArgs(Var+1)
                        nodiff=.false.
                      ELSE
                        DelThis=.true.
                      ENDIF
                      IF (OldRepVarName(Arg) == OldRepVarName(Arg+1)) THEN
                        IF (.not. SameString(NewRepVarCaution(Arg)(1:6),'Forkeq')) THEN
                          ! Adding a var field.
                          CurVar=CurVar+2
                          IF (.not. WildMatch) THEN
                            OutArgs(CurVar)=NewRepVarName(Arg+1)
                          ELSE
                            OutArgs(CurVar)=TRIM(NewRepVarName(Arg+1))//OutArgs(CurVar)(Len_Trim(UCCompRepVarName)+1:)
                          ENDIF
                          IF (NewRepVarCaution(Arg+1) /= Blank) THEN
                            IF (.not. OTMVarCaution(Arg+1)) THEN  ! caution message not written yet
                              CALL writePreprocessorObject(DifLfn,PrognameConversion,'Warning',  &
                                 'Output Table Monthly (old)="'//trim(OldRepVarName(Arg))//  &
                                 '" conversion to Output Table Monthly (new)="'//  &
                                 trim(NewRepVarName(Arg+1))//'" has the following caution "'//trim(NewRepVarCaution(Arg+1))//'".')
                              write(diflfn,fmtA) ' '
                              OTMVarCaution(Arg+1)=.true.
                            ENDIF
                          ENDIF
                          OutArgs(CurVar+1)=InArgs(Var+1)
                          nodiff=.false.
                        ENDIF
                      ENDIF
                      IF (OldRepVarName(Arg) == OldRepVarName(Arg+2)) THEN  ! only 1 more... for ForkEq
                        ! Adding a var field.
                        CurVar=CurVar+2
                        IF (.not. WildMatch) THEN
                          OutArgs(CurVar)=NewRepVarName(Arg+2)
                        ELSE
                          OutArgs(CurVar)=TRIM(NewRepVarName(Arg+2))//OutArgs(CurVar)(Len_Trim(UCCompRepVarName)+1:)
                        ENDIF
                        IF (NewRepVarCaution(Arg+2) /= Blank) THEN
                          IF (.not. OTMVarCaution(Arg+2)) THEN  ! caution message not written yet
                            CALL writePreprocessorObject(DifLfn,PrognameConversion,'Warning',  &
                               'Output Table Monthly (old)="'//trim(OldRepVarName(Arg))//  &
                               '" conversion to Output Table Monthly (new)="'//  &
                               trim(NewRepVarName(Arg+2))//'" has the following caution "'//trim(NewRepVarCaution(Arg+2))//'".')
                            write(diflfn,fmtA) ' '
                            OTMVarCaution(Arg+2)=.true.
                          ENDIF
                        ENDIF
                        OutArgs(CurVar+1)=InArgs(Var+1)
                        nodiff=.false.
                      ENDIF
                      EXIT
                    ENDIF
                  ENDDO
                  IF (.not. DelThis) CurVar=CurVar+2
                ENDDO
                CurArgs=CurVar-1

              CASE('METER:CUSTOM')
                CALL GetNewObjectDefInIDD(ObjectName,NwNumArgs,NwAorN,NwReqFld,NwObjMinFlds,NwFldNames,NwFldDefaults,NwFldUnits)
                OutArgs(1:CurArgs)=InArgs(1:CurArgs)
                nodiff=.true.
                CurVar=4
                DO Var=4,CurArgs,2
                  UCRepVarName=MakeUPPERCase(InArgs(Var))
                  OutArgs(CurVar)=InArgs(Var)
                  OutArgs(CurVar+1)=InArgs(Var+1)
                  pos=INDEX(UCRepVarName,'[')
                  IF (pos > 0) THEN
                    UCRepVarName=UCRepVarName(1:pos-1)
                    OutArgs(CurVar)=InArgs(Var)(1:pos-1)
                    OutArgs(CurVar+1)=InArgs(Var+1)
                  ENDIF
                  DelThis=.false.
                  DO Arg=1,NumRepVarNames
                    UCCompRepVarName=MakeUPPERCase(OldRepVarName(Arg))
                    IF (UCCompRepVarName(Len_Trim(UCCompRepVarName):Len_Trim(UCCompRepVarName)) == '*') THEN
                      WildMatch=.true.
                      UCCompRepVarName(Len_Trim(UCCompRepVarName):Len_Trim(UCCompRepVarName))=' '
                      pos=INDEX(TRIM(UCRepVarname),TRIM(UCCompRepVarName))
                    ELSE
                      WildMatch=.false.
                      pos=0
                      if (UCRepVarName == UCCompRepVarName) pos=1
                    ENDIF
                    IF (pos > 0 .and. pos /= 1) CYCLE
                    IF (pos > 0) THEN
                      IF (NewRepVarName(Arg) /= '<DELETE>') THEN
                        IF (.not. WildMatch) THEN
                          OutArgs(CurVar)=NewRepVarName(Arg)
                        ELSE
                          OutArgs(CurVar)=TRIM(NewRepVarName(Arg))//OutArgs(CurVar)(Len_Trim(UCCompRepVarName)+1:)
                        ENDIF
                        IF (NewRepVarCaution(Arg) /= Blank .and. .not. SameString(NewRepVarCaution(Arg)(1:6),'Forkeq') ) THEN
                          IF (.not. CMtrVarCaution(Arg)) THEN  ! caution message not written yet
                            CALL writePreprocessorObject(DifLfn,PrognameConversion,'Warning',  &
                               'Custom Meter (old)="'//trim(OldRepVarName(Arg))//  &
                               '" conversion to Custom Meter (new)="'//  &
                               trim(NewRepVarName(Arg))//'" has the following caution "'//trim(NewRepVarCaution(Arg))//'".')
                            write(diflfn,fmtA) ' '
                            CMtrVarCaution(Arg)=.true.
                          ENDIF
                        ENDIF
                        OutArgs(CurVar+1)=InArgs(Var+1)
                        nodiff=.false.
                      ELSE
                        DelThis=.true.
                      ENDIF
                      IF (OldRepVarName(Arg) == OldRepVarName(Arg+1)) THEN
                        IF (.not. SameString(NewRepVarCaution(Arg)(1:6),'Forkeq')) THEN
                          ! Adding a var field.
                          CurVar=CurVar+2
                          IF (.not. WildMatch) THEN
                            OutArgs(CurVar)=NewRepVarName(Arg+1)
                          ELSE
                            OutArgs(CurVar)=TRIM(NewRepVarName(Arg+1))//OutArgs(CurVar)(Len_Trim(UCCompRepVarName)+1:)
                          ENDIF
                          IF (NewRepVarCaution(Arg+1) /= Blank .and. .not. SameString(NewRepVarCaution(Arg+1)(1:6),'Forkeq') ) THEN
                            IF (.not. CMtrVarCaution(Arg+1)) THEN  ! caution message not written yet
                              CALL writePreprocessorObject(DifLfn,PrognameConversion,'Warning',  &
                                 'Custom Meter (old)="'//trim(OldRepVarName(Arg))//  &
                                 '" conversion to Custom Meter (new)="'//  &
                                 trim(NewRepVarName(Arg+1))//'" has the following caution "'//trim(NewRepVarCaution(Arg+1))//'".')
                              write(diflfn,fmtA) ' '
                              CMtrVarCaution(Arg+1)=.true.
                            ENDIF
                          ENDIF
                          OutArgs(CurVar+1)=InArgs(Var+1)
                          nodiff=.false.
                        ENDIF
                      ENDIF
                      IF (OldRepVarName(Arg) == OldRepVarName(Arg+2)) THEN
                        ! Adding a var field.
                        CurVar=CurVar+2
                        IF (.not. WildMatch) THEN
                          OutArgs(CurVar)=NewRepVarName(Arg+2)
                        ELSE
                          OutArgs(CurVar)=TRIM(NewRepVarName(Arg+2))//OutArgs(CurVar)(Len_Trim(UCCompRepVarName)+1:)
                        ENDIF
                        IF (NewRepVarCaution(Arg+2) /= Blank) THEN
                          IF (.not. CMtrVarCaution(Arg+2)) THEN  ! caution message not written yet
                            CALL writePreprocessorObject(DifLfn,PrognameConversion,'Warning',  &
                               'Custom Meter (old)="'//trim(OldRepVarName(Arg))//  &
                               '" conversion to Custom Meter (new)="'//  &
                               trim(NewRepVarName(Arg+2))//'" has the following caution "'//trim(NewRepVarCaution(Arg+2))//'".')
                            write(diflfn,fmtA) ' '
                            CMtrVarCaution(Arg+2)=.true.
                          ENDIF
                        ENDIF
                        OutArgs(CurVar+1)=InArgs(Var+1)
                        nodiff=.false.
                      ENDIF
                      EXIT
                    ENDIF
                  ENDDO
                  IF (.not. DelThis) CurVar=CurVar+2
                ENDDO
                CurArgs=CurVar
                DO Arg=CurVar,1,-1
                  IF (OutArgs(Arg) == Blank) THEN
                    CurArgs=CurArgs-1
                  ELSE
                    EXIT
                  ENDIF
                ENDDO

              CASE('METER:CUSTOMDECREMENT')
                CALL GetNewObjectDefInIDD(ObjectName,NwNumArgs,NwAorN,NwReqFld,NwObjMinFlds,NwFldNames,NwFldDefaults,NwFldUnits)
                OutArgs(1:CurArgs)=InArgs(1:CurArgs)
                nodiff=.true.
                CurVar=4   ! In case Source Meter would change
                DO Var=4,CurArgs,2
                  UCRepVarName=MakeUPPERCase(InArgs(Var))
                  OutArgs(CurVar)=InArgs(Var)
                  OutArgs(CurVar+1)=InArgs(Var+1)
                  pos=INDEX(UCRepVarName,'[')
                  IF (pos > 0) THEN
                    UCRepVarName=UCRepVarName(1:pos-1)
                    OutArgs(CurVar)=InArgs(Var)(1:pos-1)
                    OutArgs(CurVar+1)=InArgs(Var+1)
                  ENDIF
                  DelThis=.false.
                  DO Arg=1,NumRepVarNames
                    UCCompRepVarName=MakeUPPERCase(OldRepVarName(Arg))
                    IF (UCCompRepVarName(Len_Trim(UCCompRepVarName):Len_Trim(UCCompRepVarName)) == '*') THEN
                      WildMatch=.true.
                      UCCompRepVarName(Len_Trim(UCCompRepVarName):Len_Trim(UCCompRepVarName))=' '
                      pos=INDEX(TRIM(UCRepVarname),TRIM(UCCompRepVarName))
                    ELSE
                      WildMatch=.false.
                      pos=0
                      if (UCRepVarName == UCCompRepVarName) pos=1
                    ENDIF
                    IF (pos > 0 .and. pos /= 1) CYCLE
                    IF (pos > 0) THEN
                      IF (NewRepVarName(Arg) /= '<DELETE>') THEN
                        IF (.not. WildMatch) THEN
                          OutArgs(CurVar)=NewRepVarName(Arg)
                        ELSE
                          OutArgs(CurVar)=TRIM(NewRepVarName(Arg))//OutArgs(CurVar)(Len_Trim(UCCompRepVarName)+1:)
                        ENDIF
                        IF (NewRepVarCaution(Arg) /= Blank .and. .not. SameString(NewRepVarCaution(Arg)(1:6),'Forkeq') ) THEN
                          IF (.not. CMtrDVarCaution(Arg)) THEN  ! caution message not written yet
                            CALL writePreprocessorObject(DifLfn,PrognameConversion,'Warning',  &
                               'Custom Decrement Meter (old)="'//trim(OldRepVarName(Arg))//  &
                               '" conversion to Custom Meter (new)="'//  &
                               trim(NewRepVarName(Arg))//'" has the following caution "'//trim(NewRepVarCaution(Arg))//'".')
                            write(diflfn,fmtA) ' '
                            CMtrDVarCaution(Arg)=.true.
                          ENDIF
                        ENDIF
                        OutArgs(CurVar+1)=InArgs(Var+1)
                        nodiff=.false.
                      ELSE
                        DelThis=.true.
                      ENDIF
                      IF (OldRepVarName(Arg) == OldRepVarName(Arg+1)) THEN
                        IF (.not. SameString(NewRepVarCaution(Arg)(1:6),'Forkeq')) THEN
                          ! Adding a var field.
                          CurVar=CurVar+2
                          IF (.not. WildMatch) THEN
                            OutArgs(CurVar)=NewRepVarName(Arg+1)
                          ELSE
                            OutArgs(CurVar)=TRIM(NewRepVarName(Arg+1))//OutArgs(CurVar)(Len_Trim(UCCompRepVarName)+1:)
                          ENDIF
                          IF (NewRepVarCaution(Arg+1) /= Blank .and. .not. SameString(NewRepVarCaution(Arg+1)(1:6),'Forkeq') ) THEN
                            IF (.not. CMtrDVarCaution(Arg+1)) THEN  ! caution message not written yet
                              CALL writePreprocessorObject(DifLfn,PrognameConversion,'Warning',  &
                                 'Custom Decrement Meter (old)="'//trim(OldRepVarName(Arg))//  &
                                 '" conversion to Custom Decrement Meter (new)="'//  &
                                 trim(NewRepVarName(Arg+1))//'" has the following caution "'//trim(NewRepVarCaution(Arg+1))//'".')
                              write(diflfn,fmtA) ' '
                              CMtrDVarCaution(Arg+1)=.true.
                            ENDIF
                          ENDIF
                          OutArgs(CurVar+1)=InArgs(Var+1)
                          nodiff=.false.
                        ENDIF
                      ENDIF
                      IF (OldRepVarName(Arg) == OldRepVarName(Arg+2)) THEN
                        ! Adding a var field.
                        CurVar=CurVar+2
                        IF (.not. WildMatch) THEN
                          OutArgs(CurVar)=NewRepVarName(Arg+2)
                        ELSE
                          OutArgs(CurVar)=TRIM(NewRepVarName(Arg+2))//OutArgs(CurVar)(Len_Trim(UCCompRepVarName)+1:)
                        ENDIF
                        IF (NewRepVarCaution(Arg+2) /= Blank) THEN
                          IF (.not. CMtrDVarCaution(Arg+2)) THEN  ! caution message not written yet
                            CALL writePreprocessorObject(DifLfn,PrognameConversion,'Warning',  &
                               'Custom Decrement Meter (old)="'//trim(OldRepVarName(Arg))//  &
                               '" conversion to Custom Meter (new)="'//  &
                               trim(NewRepVarName(Arg+2))//'" has the following caution "'//trim(NewRepVarCaution(Arg+2))//'".')
                            write(diflfn,fmtA) ' '
                            CMtrDVarCaution(Arg+2)=.true.
                          ENDIF
                        ENDIF
                        OutArgs(CurVar+1)=InArgs(Var+1)
                        nodiff=.false.
                      ENDIF
                      EXIT
                    ENDIF
                  ENDDO
                  IF (.not. DelThis) CurVar=CurVar+2
                ENDDO
                CurArgs=CurVar
                DO Arg=CurVar,1,-1
                  IF (OutArgs(Arg) == Blank) THEN
                    CurArgs=CurArgs-1
                  ELSE
                    EXIT
                  ENDIF
                ENDDO

    !!!   Changes for other objects that reference meter names -- update names
              CASE('DEMANDMANAGERASSIGNMENTLIST',  &
                   'UTILITYCOST:TARIFF')
                CALL GetNewObjectDefInIDD(ObjectName,NwNumArgs,NwAorN,NwReqFld,NwObjMinFlds,NwFldNames,NwFldDefaults,NwFldUnits)
                OutArgs(1:CurArgs)=InArgs(1:CurArgs)
                nodiff=.true.

                CALL ScanOutputVariablesForReplacement(  &
                   2,  &
                   DelThis,  &
                   checkrvi,  &
                   nodiff,  &
                   ObjectName,  &
                   DifLfn,      &
                   .false.,  & !OutVar
                   .true., & !MtrVar
                   .false., & !TimeBinVar
                   CurArgs, &
                   Written, &
                   .false.)

              CASE('ELECTRICLOADCENTER:DISTRIBUTION')
                CALL GetNewObjectDefInIDD(ObjectName,NwNumArgs,NwAorN,NwReqFld,NwObjMinFlds,NwFldNames,NwFldDefaults,NwFldUnits)
                OutArgs(1:CurArgs)=InArgs(1:CurArgs)
                nodiff=.true.

               ! Field 6  A5,  \field Generator Track Meter Scheme Meter Name
                CALL ScanOutputVariablesForReplacement(  &
                   6,  &
                   DelThis,  &
                   checkrvi,  &
                   nodiff,  &
                   ObjectName,  &
                   DifLfn,      &
                   .false.,  & !OutVar
                   .true., & !MtrVar
                   .false., & !TimeBinVar
                   CurArgs, &
                   Written, &
                   .false.)

               ! Field 12    A11, \field Storage Control Track Meter Name
                CALL ScanOutputVariablesForReplacement(  &
                   12,  &
                   DelThis,  &
                   checkrvi,  &
                   nodiff,  &
                   ObjectName,  &
                   DifLfn,      &
                   .false.,  & !OutVar
                   .true., & !MtrVar
                   .false., & !TimeBinVar
                   CurArgs, &
                   Written, &
                   .false.)

              ! ANY OTHER OBJECT
              CASE DEFAULT
                  IF (FindItemInList(ObjectName,NotInNew,SIZE(NotInNew)) /= 0) THEN
                    WRITE(Auditf,fmta) 'Object="'//TRIM(ObjectName)//'" is not in the "new" IDD.'
                    WRITE(Auditf,fmta) '... will be listed as comments on the new output file.'
                    CALL WriteOutIDFLinesAsComments(DifLfn,ObjectName,CurArgs,InArgs,FldNames,FldUnits)
                    Written=.true.
                    !CYCLE
                  ELSE
                    CALL GetNewObjectDefInIDD(ObjectName,NwNumArgs,NwAorN,NwReqFld,NwObjMinFlds,NwFldNames,NwFldDefaults,NwFldUnits)
                    OutArgs(1:CurArgs)=InArgs(1:CurArgs)
                    NoDiff=.true.
                  ENDIF

              END SELECT

!!!!!!!!!!!!!!!!!!!!!!!!!!!!!!!!!!!!!!!!!!!!!!!!!!!!!   IF ONLY MAKING PRETTY    !!!!!!!!!!!!!!!!!!!!!!!!!!!!!!!!!!!!!!!!!!!!!!!!!!!
            ELSE   !!! Making Pretty

              ! Just making pretty -- no changes as above.
              CALL GetNewObjectDefInIDD(IDFRecords(Num)%Name,NwNumArgs,NwAorN,NwReqFld,NwObjMinFlds,NwFldNames,NwFldDefaults,NwFldUnits)
              OutArgs(1:CurArgs)=InArgs(1:CurArgs)
            ENDIF

            IF (DiffMinFields .and. nodiff) THEN
              ! Change in min-fields
                CALL GetNewObjectDefInIDD(ObjectName,NwNumArgs,NwAorN,NwReqFld,NwObjMinFlds,NwFldNames,NwFldDefaults,NwFldUnits)
                OutArgs(1:CurArgs)=InArgs(1:CurArgs)
                NoDiff=.false.
                DO Arg=CurArgs+1,NwObjMinFlds
                  OutArgs(Arg)=NwFldDefaults(Arg)
                ENDDO
                CurArgs=MAX(NwObjMinFlds,CurArgs)
            ENDIF

            IF (NoDiff .and. DiffOnly) CYCLE

            !! reformat for better readability
            !! BUILDING,SOLUTION ALGORITHM,OUTSIDE CONVECTION ALGORITHM,INSIDE CONVECTION ALGORITHM,REPORT VARIABLE,
            !! SURFACE:HEATTRANSFER,SURFACE:HEATTRANSFER:SUBSURFACE:SHADING:DETACHED,
            !! SURFACE:SHADING:DETACHED:FIXED,SURFACE:SHADING:DETACHED:BUILDING,
            !! SURFACE:SHADING:ATTACHED,
            !! WINDOWGLASSSPECTRALDATA,
            !! FLUIDPROPERTYTEMPERATURES,
            !! FLUIDPROPERTYSATURATED,FLUIDPROPERTYSUPERHEATED,FLUIDPROPERTYCONCENTRATION
            IF (.not. Written) THEN
              CALL CheckSpecialObjects(DifLfn,ObjectName,CurArgs,OutArgs,NwFldNames,NwFldUnits,Written)
            ENDIF

            IF (.not. Written) THEN
              CALL WriteOutIDFLines(DifLfn,ObjectName,CurArgs,OutArgs,NwFldNames,NwFldUnits)
            ENDIF

          ENDDO  ! IDFRecords

          CALL DisplayString('Processing IDF -- Processing idf objects complete.')
          IF (IDFRecords(NumIDFRecords)%CommtE /= CurComment) THEN
            DO xcount=IDFRecords(NumIDFRecords)%CommtE+1,CurComment
              WRITE(DifLfn,fmta) TRIM(Comments(xcount))
              if (xcount == IDFRecords(Num)%CommtE) WRITE(DifLfn,fmta) ''
            ENDDO
          ENDIF


!!!!!!!!!!!!!!!!!!!!!!!!!!!!!!!!!!!!!!!!!!!!!!!!!!!!!!!!!!!!!!!!!!!!!!!!!!!!!!!!!!!!!!!!!!!!!!!!!!!!!!!!!!!!!!!!!!!!!!!!!!!!!!!!!!!!
!                                                E N D    O F   P R O C E S S I N G                                                !
!!!!!!!!!!!!!!!!!!!!!!!!!!!!!!!!!!!!!!!!!!!!!!!!!!!!!!!!!!!!!!!!!!!!!!!!!!!!!!!!!!!!!!!!!!!!!!!!!!!!!!!!!!!!!!!!!!!!!!!!!!!!!!!!!!!!


          IF (GetNumSectionsFound('Report Variable Dictionary') > 0) THEN
            ObjectName='Output:VariableDictionary'
            CALL GetNewObjectDefInIDD(ObjectName,NwNumArgs,NwAorN,NwReqFld,NwObjMinFlds,NwFldNames,NwFldDefaults,NwFldUnits)
            nodiff=.false.
            OutArgs(1)='Regular'
            CurArgs=1
            CALL WriteOutIDFLines(DifLfn,ObjectName,CurArgs,OutArgs,NwFldNames,NwFldUnits)
          ENDIF

          INQUIRE(FILE=trim(FileNamePath)//'.rvi',EXIST=FileExist)
!          IF (FileExist) THEN
!            CALL writePreprocessorObject(DifLfn,PrognameConversion,'Warning',  &
!               'rvi file associated with this input is being processed. Review for accuracy.')
!            write(diflfn,fmtA) ' '
!          ENDIF
          CLOSE(DifLfn)
          CALL ProcessRviMviFiles(FileNamePath,'rvi')
          CALL ProcessRviMviFiles(FileNamePath,'mvi')
          CALL CloseOut
        ELSE  ! not a idf or imf
          CALL ProcessRviMviFiles(FileNamePath,'rvi')
          CALL ProcessRviMviFiles(FileNamePath,'mvi')
        ENDIF
      ELSE  ! Full name == Blank
        EndOfFile=.true.
      ENDIF

      CALL CreateNewName('Reallocate',CreatedOutputName,' ')

    ENDDO

    IF (.not. ExitBecauseBadFile) THEN
      StillWorking=.false.
      EXIT
    ELSE
      IF (.not. ArgFileBeingDone) THEN
        EndOfFile=.false.
      ELSE
        EndOfFile=.true.
        StillWorking=.false.
      ENDIF
    ENDIF
  ENDDO

  IF (ArgFileBeingDone .and. .not. LatestVersion .and. .not. ExitBecauseBadFile) THEN
    ! If this is true, then there was a "arg IDF File" on the command line and some files need to be renamed
    ErrFlag=.false.
    CALL copyfile(TRIM(FileNamePath)//'.'//TRIM(ArgIDFExtension),TRIM(FileNamePath)//'.'//TRIM(ArgIDFExtension)//'old',ErrFlag)
    CALL copyfile(TRIM(FileNamePath)//'.'//TRIM(ArgIDFExtension)//'new',TRIM(FileNamePath)//'.'//TRIM(ArgIDFExtension),ErrFlag)
    INQUIRE(File=TRIM(FileNamePath)//'.rvi',EXIST=FileExist)
    IF (FileExist) THEN
      CALL copyfile(TRIM(FileNamePath)//'.rvi',TRIM(FileNamePath)//'.rviold',ErrFlag)
    ENDIF
    INQUIRE(File=TRIM(FileNamePath)//'.rvinew',EXIST=FileExist)
    IF (FileExist) THEN
      CALL copyfile(TRIM(FileNamePath)//'.rvinew',TRIM(FileNamePath)//'.rvi',ErrFlag)
    ENDIF
    INQUIRE(File=TRIM(FileNamePath)//'.mvi',EXIST=FileExist)
    IF (FileExist) THEN
      CALL copyfile(TRIM(FileNamePath)//'.mvi',TRIM(FileNamePath)//'.mviold',ErrFlag)
    ENDIF
    INQUIRE(File=TRIM(FileNamePath)//'.mvinew',EXIST=FileExist)
    IF (FileExist) THEN
      CALL copyfile(TRIM(FileNamePath)//'.mvinew',TRIM(FileNamePath)//'.mvi',ErrFlag)
    ENDIF
  ENDIF

  RETURN

END SUBROUTINE CreateNewIDFUsingRules<|MERGE_RESOLUTION|>--- conflicted
+++ resolved
@@ -384,26 +384,23 @@
 !                 CurArgs = CurArgs + 1
 
               ! If your original object starts with A, insert the rules here
-<<<<<<< HEAD
-			  CASE('AIRFLOWNETWORK:MULTIZONE:REFERENCECRACKCONDITIONS')
-                 CALL GetNewObjectDefInIDD(ObjectName,NwNumArgs,NwAorN,NwReqFld,NwObjMinFlds,NwFldNames,NwFldDefaults,NwFldUnits)
-                 nodiff=.false.
-				 OutArgs(1:CurArgs)=InArgs(1:CurArgs)
-				 IF (InArgs(2) == Blank) THEN
-                 OutArgs(2)="20.0"
-				 END IF
-				 
-                                 
-=======
+              CASE('AIRFLOWNETWORK:MULTIZONE:REFERENCECRACKCONDITIONS')
+                  CALL GetNewObjectDefInIDD(ObjectName,NwNumArgs,NwAorN,NwReqFld,NwObjMinFlds,NwFldNames,NwFldDefaults,NwFldUnits)
+                  nodiff=.false.
+              OutArgs(1:CurArgs)=InArgs(1:CurArgs)
+              IF (InArgs(2) == Blank) THEN
+                  OutArgs(2)="20.0"
+              END IF
+
+
               CASE('AIRLOOPHVAC:OUTDOORAIRSYSTEM')
                   CALL GetNewObjectDefInIDD(ObjectName,NwNumArgs,NwAorN,NwReqFld,NwObjMinFlds,NwFldNames,NwFldDefaults,NwFldUnits)
                   nodiff=.false.
                   OutArgs(1:3)=InArgs(1:3)
                   CurArgs = CurArgs - 1
 
->>>>>>> e0d2dea7
               ! If your original object starts with C, insert the rules here
-              
+
               ! If your original object starts with D, insert the rules here
 
               ! If your original object starts with E, insert the rules here
