// EnergyPlus, Copyright (c) 1996-2021, The Board of Trustees of the University of Illinois,
// The Regents of the University of California, through Lawrence Berkeley National Laboratory
// (subject to receipt of any required approvals from the U.S. Dept. of Energy), Oak Ridge
// National Laboratory, managed by UT-Battelle, Alliance for Sustainable Energy, LLC, and other
// contributors. All rights reserved.
//
// NOTICE: This Software was developed under funding from the U.S. Department of Energy and the
// U.S. Government consequently retains certain rights. As such, the U.S. Government has been
// granted for itself and others acting on its behalf a paid-up, nonexclusive, irrevocable,
// worldwide license in the Software to reproduce, distribute copies to the public, prepare
// derivative works, and perform publicly and display publicly, and to permit others to do so.
//
// Redistribution and use in source and binary forms, with or without modification, are permitted
// provided that the following conditions are met:
//
// (1) Redistributions of source code must retain the above copyright notice, this list of
//     conditions and the following disclaimer.
//
// (2) Redistributions in binary form must reproduce the above copyright notice, this list of
//     conditions and the following disclaimer in the documentation and/or other materials
//     provided with the distribution.
//
// (3) Neither the name of the University of California, Lawrence Berkeley National Laboratory,
//     the University of Illinois, U.S. Dept. of Energy nor the names of its contributors may be
//     used to endorse or promote products derived from this software without specific prior
//     written permission.
//
// (4) Use of EnergyPlus(TM) Name. If Licensee (i) distributes the software in stand-alone form
//     without changes from the version obtained under this License, or (ii) Licensee makes a
//     reference solely to the software portion of its product, Licensee must refer to the
//     software as "EnergyPlus version X" software, where "X" is the version number Licensee
//     obtained under this License and may not use a different name for the software. Except as
//     specifically required in this Section (4), Licensee shall not use in a company name, a
//     product name, in advertising, publicity, or other promotional activities any name, trade
//     name, trademark, logo, or other designation of "EnergyPlus", "E+", "e+" or confusingly
//     similar designation, without the U.S. Department of Energy's prior written consent.
//
// THIS SOFTWARE IS PROVIDED BY THE COPYRIGHT HOLDERS AND CONTRIBUTORS "AS IS" AND ANY EXPRESS OR
// IMPLIED WARRANTIES, INCLUDING, BUT NOT LIMITED TO, THE IMPLIED WARRANTIES OF MERCHANTABILITY
// AND FITNESS FOR A PARTICULAR PURPOSE ARE DISCLAIMED. IN NO EVENT SHALL THE COPYRIGHT OWNER OR
// CONTRIBUTORS BE LIABLE FOR ANY DIRECT, INDIRECT, INCIDENTAL, SPECIAL, EXEMPLARY, OR
// CONSEQUENTIAL DAMAGES (INCLUDING, BUT NOT LIMITED TO, PROCUREMENT OF SUBSTITUTE GOODS OR
// SERVICES; LOSS OF USE, DATA, OR PROFITS; OR BUSINESS INTERRUPTION) HOWEVER CAUSED AND ON ANY
// THEORY OF LIABILITY, WHETHER IN CONTRACT, STRICT LIABILITY, OR TORT (INCLUDING NEGLIGENCE OR
// OTHERWISE) ARISING IN ANY WAY OUT OF THE USE OF THIS SOFTWARE, EVEN IF ADVISED OF THE
// POSSIBILITY OF SUCH DAMAGE.

// C++ Headers
#include <cmath>

// ObjexxFCL Headers
#include <ObjexxFCL/Array.functions.hh>
#include <ObjexxFCL/Fmath.hh>

// EnergyPlus Headers
#include <EnergyPlus/Autosizing/All_Simple_Sizing.hh>
#include <EnergyPlus/Autosizing/HeatingCapacitySizing.hh>
#include <EnergyPlus/BranchNodeConnections.hh>
#include <EnergyPlus/CurveManager.hh>
#include <EnergyPlus/DXCoils.hh>
#include <EnergyPlus/Data/EnergyPlusData.hh>
#include <EnergyPlus/DataContaminantBalance.hh>
#include <EnergyPlus/DataEnvironment.hh>
#include <EnergyPlus/DataGlobalConstants.hh>
#include <EnergyPlus/DataHVACGlobals.hh>
#include <EnergyPlus/DataHeatBalance.hh>
#include <EnergyPlus/DataLoopNode.hh>
#include <EnergyPlus/DataSizing.hh>
#include <EnergyPlus/EMSManager.hh>
#include <EnergyPlus/FaultsManager.hh>
#include <EnergyPlus/General.hh>
#include <EnergyPlus/GlobalNames.hh>
#include <EnergyPlus/HeatingCoils.hh>
#include <EnergyPlus/InputProcessing/InputProcessor.hh>
#include <EnergyPlus/NodeInputManager.hh>
#include <EnergyPlus/OutputProcessor.hh>
#include <EnergyPlus/OutputReportPredefined.hh>
#include <EnergyPlus/Psychrometrics.hh>
#include <EnergyPlus/RefrigeratedCase.hh>
#include <EnergyPlus/ReportCoilSelection.hh>
#include <EnergyPlus/ScheduleManager.hh>
#include <EnergyPlus/UtilityRoutines.hh>
#include <EnergyPlus/VariableSpeedCoils.hh>

namespace EnergyPlus {

namespace HeatingCoils {
    // Module containing the HeatingCoil simulation routines other than the Water coils

    // MODULE INFORMATION:
    //       AUTHOR         Richard J. Liesen
    //       DATE WRITTEN   May 2000
    //       MODIFIED       Therese Stovall June 2008 to add references to refrigeration condensers
    //       RE-ENGINEERED  na

    // PURPOSE OF THIS MODULE:
    // To encapsulate the data and algorithms required to
    // manage the HeatingCoil System Component

    // METHODOLOGY EMPLOYED:

    // REFERENCES:

    // OTHER NOTES:

    // USE STATEMENTS:
    // Use statements for data only modules
    // Using/Aliasing
    using namespace DataLoopNode;
    using namespace DataHVACGlobals;
    using namespace DataGlobalConstants;
    using DataHeatBalance::RefrigCondenserTypeAir;
    using DataHeatBalance::RefrigCondenserTypeEvap;
    using DataHeatBalance::RefrigCondenserTypeWater;
    using DataHeatBalance::RefrigSystemTypeDetailed;
    using DataHeatBalance::RefrigSystemTypeRack;
    using Psychrometrics::PsyCpAirFnW;
    using Psychrometrics::PsyHFnTdbW;
    using Psychrometrics::PsyRhoAirFnPbTdbW;
    using namespace ScheduleManager;
    using DXCoils::GetDXCoilIndex;
    using RefrigeratedCase::GetRefrigeratedRackIndex;

    void SimulateHeatingCoilComponents(EnergyPlusData &state,
                                       std::string const &CompName,
                                       bool const FirstHVACIteration,
                                       Optional<Real64 const> QCoilReq, // coil load to be met
                                       Optional_int CompIndex,
                                       Optional<Real64> QCoilActual,         // coil load actually delivered returned to calling component
                                       Optional_bool_const SuppHeat,         // True if current heating coil is a supplemental heating coil
                                       Optional_int_const FanOpMode,         // fan operating mode, CycFanCycCoil or ContFanCycCoil
                                       Optional<Real64 const> PartLoadRatio, // part-load ratio of heating coil
                                       Optional_int StageNum,
                                       Optional<Real64 const> SpeedRatio // Speed ratio of MultiStage heating coil
    )
    {

        // SUBROUTINE INFORMATION:
        //       AUTHOR         Richard Liesen
        //       DATE WRITTEN   May 2000
        //       MODIFIED       na
        //       RE-ENGINEERED  na

        // PURPOSE OF THIS SUBROUTINE:
        // This subroutine manages HeatingCoil component simulation.

        // Using/Aliasing

        // Locals
        // SUBROUTINE ARGUMENT DEFINITIONS:
        // in a unitary system

        // SUBROUTINE LOCAL VARIABLE DECLARATIONS:
        int CoilNum(0);       // The HeatingCoil that you are currently loading input into
        Real64 QCoilActual2;  // coil load actually delivered returned from specific coil
        int OpMode;           // fan operating mode
        Real64 PartLoadFrac;  // part-load fraction of heating coil
        Real64 QCoilRequired; // local variable for optional argument


        // Obtains and Allocates HeatingCoil related parameters from input file
        if (state.dataHeatingCoils->GetCoilsInputFlag) { // First time subroutine has been entered
            GetHeatingCoilInput(state);
            state.dataHeatingCoils->GetCoilsInputFlag = false;
        }

        // Find the correct HeatingCoilNumber with the Coil Name
        if (present(CompIndex)) {
            if (CompIndex == 0) {
                CoilNum = UtilityRoutines::FindItemInList(CompName, state.dataHeatingCoils->HeatingCoil);
                if (CoilNum == 0) {
                    ShowFatalError(state, "SimulateHeatingCoilComponents: Coil not found=" + CompName);
                }
                //    CompIndex=CoilNum
            } else {
                CoilNum = CompIndex;
                if (CoilNum > state.dataHeatingCoils->NumHeatingCoils || CoilNum < 1) {
                    ShowFatalError(state,
                                   format("SimulateHeatingCoilComponents: Invalid CompIndex passed={}, Number of Heating Coils={}, Coil name={}",
                                          CoilNum,
                                          state.dataHeatingCoils->NumHeatingCoils,
                                          CompName));
                }
                if (state.dataHeatingCoils->CheckEquipName(CoilNum)) {
                    if (!CompName.empty() && CompName != state.dataHeatingCoils->HeatingCoil(CoilNum).Name) {
                        ShowFatalError(
                            state,
                            format("SimulateHeatingCoilComponents: Invalid CompIndex passed={}, Coil name={}, stored Coil Name for that index={}",
                                   CoilNum,
                                   CompName,
                                   state.dataHeatingCoils->HeatingCoil(CoilNum).Name));
                    }
                    state.dataHeatingCoils->CheckEquipName(CoilNum) = false;
                }
            }
        } else {
            ShowSevereError(state, "SimulateHeatingCoilComponents: CompIndex argument not used.");
            ShowContinueError(state, "..CompName = " + CompName);
            ShowFatalError(state, "Preceding conditions cause termination.");
        }

        if (present(SuppHeat)) {
            state.dataHeatingCoils->CoilIsSuppHeater = SuppHeat;
        } else {
            state.dataHeatingCoils->CoilIsSuppHeater = false;
        }

        if (present(FanOpMode)) {
            OpMode = FanOpMode;
        } else {
            OpMode = ContFanCycCoil;
        }

        if (present(PartLoadRatio)) {
            PartLoadFrac = PartLoadRatio;
        } else {
            PartLoadFrac = 1.0;
        }

        if (present(QCoilReq)) {
            QCoilRequired = QCoilReq;
        } else {
            QCoilRequired = SensedLoadFlagValue;
        }

        // With the correct CoilNum Initialize
        InitHeatingCoil(state, CoilNum, FirstHVACIteration, QCoilRequired); // Initialize all HeatingCoil related parameters

        // Calculate the Correct HeatingCoil Model with the current CoilNum
        if (state.dataHeatingCoils->HeatingCoil(CoilNum).HCoilType_Num == Coil_HeatingElectric) {
            CalcElectricHeatingCoil(state, CoilNum, QCoilRequired, QCoilActual2, OpMode, PartLoadFrac);
        } else if (state.dataHeatingCoils->HeatingCoil(CoilNum).HCoilType_Num == Coil_HeatingElectric_MultiStage) {
            CalcMultiStageElectricHeatingCoil(state, CoilNum,
                                              SpeedRatio,
                                              PartLoadRatio,
                                              StageNum,
                                              OpMode); // Autodesk:OPTIONAL SpeedRatio, PartLoadRatio, StageNum used without PRESENT check
        } else if (state.dataHeatingCoils->HeatingCoil(CoilNum).HCoilType_Num == Coil_HeatingGasOrOtherFuel) {
            CalcFuelHeatingCoil(state, CoilNum, QCoilRequired, QCoilActual2, OpMode, PartLoadFrac);
        } else if (state.dataHeatingCoils->HeatingCoil(CoilNum).HCoilType_Num == Coil_HeatingGas_MultiStage) {
            CalcMultiStageGasHeatingCoil(state,
                                         CoilNum,
                                         SpeedRatio,
                                         PartLoadRatio,
                                         StageNum,
                                         OpMode); // Autodesk:OPTIONAL SpeedRatio, PartLoadRatio, StageNum used without PRESENT check
        } else if (state.dataHeatingCoils->HeatingCoil(CoilNum).HCoilType_Num == Coil_HeatingDesuperheater) {
            CalcDesuperheaterHeatingCoil(state, CoilNum, QCoilRequired, QCoilActual2);
        } else {
            QCoilActual2 = 0.0;
        }

        // Update the current HeatingCoil to the outlet nodes
        UpdateHeatingCoil(state, CoilNum);

        // Report the current HeatingCoil
        ReportHeatingCoil(state, CoilNum, state.dataHeatingCoils->CoilIsSuppHeater);

        if (present(QCoilActual)) {
            QCoilActual = QCoilActual2;
        }
    }

    // Get Input Section of the Module
    //******************************************************************************

    void GetHeatingCoilInput(EnergyPlusData &state)
    {

        // SUBROUTINE INFORMATION:
        //       AUTHOR         Richard Liesen
        //       DATE WRITTEN   May 2000
        //       MODIFIED       na
        //       RE-ENGINEERED  na

        // PURPOSE OF THIS SUBROUTINE:
        // Obtains input data for coils and stores it in coil data structures

        // METHODOLOGY EMPLOYED:
        // Uses "Get" routines to read in data.

        // Using/Aliasing
        using BranchNodeConnections::TestCompSet;
        using CurveManager::GetCurveIndex;
        using NodeInputManager::GetOnlySingleNode;
        using GlobalNames::VerifyUniqueCoilName;

        // SUBROUTINE PARAMETER DEFINITIONS:
        static std::string const RoutineName("GetHeatingCoilInput: "); // include trailing blank space

        // SUBROUTINE LOCAL VARIABLE DECLARATIONS:
        int CoilNum; // The HeatingCoil that you are currently loading input into
        int ElecCoilNum;
        int FuelCoilNum;
        int DesuperheaterCoilNum;        // Index to desuperheater heating coil
        std::string SourceTypeString;    // character string used in error message for desuperheating coil
        std::string SourceNameString;    // character string used in error message for desuperheating coil
        std::string CurrentModuleObject; // for ease in getting objects
        Array1D_string Alphas;           // Alpha input items for object
        Array1D_string cAlphaFields;     // Alpha field names
        Array1D_string cNumericFields;   // Numeric field names
        Array1D<Real64> Numbers;         // Numeric input items for object
        Array1D_bool lAlphaBlanks;       // Logical array, alpha field input BLANK = .TRUE.
        Array1D_bool lNumericBlanks;     // Logical array, numeric field input BLANK = .TRUE.
        int NumAlphas;
        int NumNums;
        int IOStat;
        int StageNum;
        bool DXCoilErrFlag; // Used in GetDXCoil mining functions
        bool errFlag;

        auto &HeatingCoil(state.dataHeatingCoils->HeatingCoil);

        state.dataHeatingCoils->NumElecCoil = inputProcessor->getNumObjectsFound(state, "Coil:Heating:Electric");
        state.dataHeatingCoils->NumElecCoilMultiStage = inputProcessor->getNumObjectsFound(state, "Coil:Heating:Electric:MultiStage");
        state.dataHeatingCoils->NumFuelCoil = inputProcessor->getNumObjectsFound(state, "Coil:Heating:Fuel");
        state.dataHeatingCoils->NumGasCoilMultiStage = inputProcessor->getNumObjectsFound(state, "Coil:Heating:Gas:MultiStage");
        state.dataHeatingCoils->NumDesuperheaterCoil = inputProcessor->getNumObjectsFound(state, "Coil:Heating:Desuperheater");
        state.dataHeatingCoils->NumHeatingCoils = state.dataHeatingCoils->NumElecCoil + state.dataHeatingCoils->NumElecCoilMultiStage +
                                                  state.dataHeatingCoils->NumFuelCoil +
                                                  state.dataHeatingCoils->NumGasCoilMultiStage +
                                                  state.dataHeatingCoils->NumDesuperheaterCoil;
        if (state.dataHeatingCoils->NumHeatingCoils > 0) {
            HeatingCoil.allocate(state.dataHeatingCoils->NumHeatingCoils);
            state.dataHeatingCoils->HeatingCoilNumericFields.allocate(state.dataHeatingCoils->NumHeatingCoils);
            state.dataHeatingCoils->ValidSourceType.dimension(state.dataHeatingCoils->NumHeatingCoils, false);
            state.dataHeatingCoils->CheckEquipName.dimension(state.dataHeatingCoils->NumHeatingCoils, true);
        }

        inputProcessor->getObjectDefMaxArgs(state, "Coil:Heating:Electric", state.dataHeatingCoils->TotalArgs, NumAlphas, NumNums);
        state.dataHeatingCoils->MaxNums = max(state.dataHeatingCoils->MaxNums, NumNums);
        state.dataHeatingCoils->MaxAlphas = max(state.dataHeatingCoils->MaxAlphas, NumAlphas);
        inputProcessor->getObjectDefMaxArgs(state, "Coil:Heating:Electric:MultiStage", state.dataHeatingCoils->TotalArgs, NumAlphas, NumNums);
        state.dataHeatingCoils->MaxNums = max(state.dataHeatingCoils->MaxNums, NumNums);
        state.dataHeatingCoils->MaxAlphas = max(state.dataHeatingCoils->MaxAlphas, NumAlphas);
        inputProcessor->getObjectDefMaxArgs(state, "Coil:Heating:Fuel", state.dataHeatingCoils->TotalArgs, NumAlphas, NumNums);
        state.dataHeatingCoils->MaxNums = max(state.dataHeatingCoils->MaxNums, NumNums);
        state.dataHeatingCoils->MaxAlphas = max(state.dataHeatingCoils->MaxAlphas, NumAlphas);
        inputProcessor->getObjectDefMaxArgs(state, "Coil:Heating:Gas:MultiStage", state.dataHeatingCoils->TotalArgs, NumAlphas, NumNums);
        state.dataHeatingCoils->MaxNums = max(state.dataHeatingCoils->MaxNums, NumNums);
        state.dataHeatingCoils->MaxAlphas = max(state.dataHeatingCoils->MaxAlphas, NumAlphas);
        inputProcessor->getObjectDefMaxArgs(state, "Coil:Heating:Desuperheater", state.dataHeatingCoils->TotalArgs, NumAlphas, NumNums);
        state.dataHeatingCoils->MaxNums = max(state.dataHeatingCoils->MaxNums, NumNums);
        state.dataHeatingCoils->MaxAlphas = max(state.dataHeatingCoils->MaxAlphas, NumAlphas);

        Alphas.allocate(state.dataHeatingCoils->MaxAlphas);
        cAlphaFields.allocate(state.dataHeatingCoils->MaxAlphas);
        cNumericFields.allocate(state.dataHeatingCoils->MaxNums);
        Numbers.dimension(state.dataHeatingCoils->MaxNums, 0.0);
        lAlphaBlanks.dimension(state.dataHeatingCoils->MaxAlphas, true);
        lNumericBlanks.dimension(state.dataHeatingCoils->MaxNums, true);

        // Get the data for electric heating coils
        for (ElecCoilNum = 1; ElecCoilNum <= state.dataHeatingCoils->NumElecCoil; ++ElecCoilNum) {

            CoilNum = ElecCoilNum;

            CurrentModuleObject = "Coil:Heating:Electric";
            HeatingCoil(CoilNum).FuelType_Num = DataGlobalConstants::ResourceType::Electricity;

            inputProcessor->getObjectItem(state,
                                          CurrentModuleObject,
                                          ElecCoilNum,
                                          Alphas,
                                          NumAlphas,
                                          Numbers,
                                          NumNums,
                                          IOStat,
                                          lNumericBlanks,
                                          lAlphaBlanks,
                                          cAlphaFields,
                                          cNumericFields);

            state.dataHeatingCoils->HeatingCoilNumericFields(CoilNum).FieldNames.allocate(state.dataHeatingCoils->MaxNums);
            state.dataHeatingCoils->HeatingCoilNumericFields(CoilNum).FieldNames = "";
            state.dataHeatingCoils->HeatingCoilNumericFields(CoilNum).FieldNames = cNumericFields;

            UtilityRoutines::IsNameEmpty(state, Alphas(1), CurrentModuleObject, state.dataHeatingCoils->InputErrorsFound);

            // InputErrorsFound will be set to True if problem was found, left untouched otherwise
            VerifyUniqueCoilName(state, CurrentModuleObject, Alphas(1), state.dataHeatingCoils->InputErrorsFound, CurrentModuleObject + " Name");

            HeatingCoil(CoilNum).Name = Alphas(1);
            HeatingCoil(CoilNum).Schedule = Alphas(2);
            if (lAlphaBlanks(2)) {
                HeatingCoil(CoilNum).SchedPtr = DataGlobalConstants::ScheduleAlwaysOn;
            } else {
                HeatingCoil(CoilNum).SchedPtr = GetScheduleIndex(state, Alphas(2));
                if (HeatingCoil(CoilNum).SchedPtr == 0) {
                    ShowSevereError(state, RoutineName + CurrentModuleObject + ": Invalid " + cAlphaFields(2) + " entered =" + Alphas(2) + " for " +
                                    cAlphaFields(1) + '=' + Alphas(1));
                    state.dataHeatingCoils->InputErrorsFound = true;
                }
            }

            HeatingCoil(CoilNum).HeatingCoilType = "Heating";
            HeatingCoil(CoilNum).HeatingCoilModel = "Electric";
            HeatingCoil(CoilNum).HCoilType_Num = Coil_HeatingElectric;

            HeatingCoil(CoilNum).Efficiency = Numbers(1);
            HeatingCoil(CoilNum).NominalCapacity = Numbers(2);
            errFlag = false;
            HeatingCoil(CoilNum).AirInletNodeNum =
                GetOnlySingleNode(state, Alphas(3), errFlag, CurrentModuleObject, Alphas(1), DataLoopNode::NodeFluidType::Air, DataLoopNode::NodeConnectionType::Inlet, 1, ObjectIsNotParent);
            state.dataHeatingCoils->InputErrorsFound = errFlag || state.dataHeatingCoils->InputErrorsFound;
            errFlag = false;
            HeatingCoil(CoilNum).AirOutletNodeNum =
                GetOnlySingleNode(state, Alphas(4), errFlag, CurrentModuleObject, Alphas(1), DataLoopNode::NodeFluidType::Air, DataLoopNode::NodeConnectionType::Outlet, 1, ObjectIsNotParent);
            state.dataHeatingCoils->InputErrorsFound = errFlag || state.dataHeatingCoils->InputErrorsFound;

            TestCompSet(state, CurrentModuleObject, Alphas(1), Alphas(3), Alphas(4), "Air Nodes");

            errFlag = false;
            HeatingCoil(CoilNum).TempSetPointNodeNum =
                GetOnlySingleNode(state, Alphas(5), errFlag, CurrentModuleObject, Alphas(1), DataLoopNode::NodeFluidType::Air, DataLoopNode::NodeConnectionType::Sensor, 1, ObjectIsNotParent);
            state.dataHeatingCoils->InputErrorsFound = errFlag || state.dataHeatingCoils->InputErrorsFound;

            // Setup Report variables for the Electric Coils
            // CurrentModuleObject = "Coil:Heating:Electric"
            SetupOutputVariable(state, "Heating Coil Heating Energy",
                                OutputProcessor::Unit::J,
                                HeatingCoil(CoilNum).HeatingCoilLoad,
                                "System",
                                "Sum",
                                HeatingCoil(CoilNum).Name,
                                _,
                                "ENERGYTRANSFER",
                                "HEATINGCOILS",
                                _,
                                "System");
            SetupOutputVariable(state, "Heating Coil Heating Rate",
                                OutputProcessor::Unit::W,
                                HeatingCoil(CoilNum).HeatingCoilRate,
                                "System",
                                "Average",
                                HeatingCoil(CoilNum).Name);
            SetupOutputVariable(state, "Heating Coil Electricity Energy",
                                OutputProcessor::Unit::J,
                                HeatingCoil(CoilNum).ElecUseLoad,
                                "System",
                                "Sum",
                                HeatingCoil(CoilNum).Name,
                                _,
                                "Electricity",
                                "Heating",
                                _,
                                "System");
            SetupOutputVariable(state, "Heating Coil Electricity Rate",
                                OutputProcessor::Unit::W,
                                HeatingCoil(CoilNum).ElecUseRate,
                                "System",
                                "Average",
                                HeatingCoil(CoilNum).Name);
        }

        // Get the data for electric heating coils
        for (ElecCoilNum = 1; ElecCoilNum <= state.dataHeatingCoils->NumElecCoilMultiStage; ++ElecCoilNum) {

            CoilNum = state.dataHeatingCoils->NumElecCoil + ElecCoilNum;

            CurrentModuleObject = "Coil:Heating:Electric:MultiStage";
            HeatingCoil(CoilNum).FuelType_Num = DataGlobalConstants::ResourceType::Electricity;

            inputProcessor->getObjectItem(state,
                                          CurrentModuleObject,
                                          ElecCoilNum,
                                          Alphas,
                                          NumAlphas,
                                          Numbers,
                                          NumNums,
                                          IOStat,
                                          lNumericBlanks,
                                          lAlphaBlanks,
                                          cAlphaFields,
                                          cNumericFields);

            state.dataHeatingCoils->HeatingCoilNumericFields(CoilNum).FieldNames.allocate(state.dataHeatingCoils->MaxNums);
            state.dataHeatingCoils->HeatingCoilNumericFields(CoilNum).FieldNames = "";
            state.dataHeatingCoils->HeatingCoilNumericFields(CoilNum).FieldNames = cNumericFields;

            UtilityRoutines::IsNameEmpty(state, Alphas(1), CurrentModuleObject, state.dataHeatingCoils->InputErrorsFound);
            // InputErrorsFound will be set to True if problem was found, left untouched otherwise
            VerifyUniqueCoilName(state, CurrentModuleObject, Alphas(1), state.dataHeatingCoils->InputErrorsFound, CurrentModuleObject + " Name");
            HeatingCoil(CoilNum).Name = Alphas(1);
            HeatingCoil(CoilNum).Schedule = Alphas(2);
            if (lAlphaBlanks(2)) {
                HeatingCoil(CoilNum).SchedPtr = DataGlobalConstants::ScheduleAlwaysOn;
            } else {
                HeatingCoil(CoilNum).SchedPtr = GetScheduleIndex(state, Alphas(2));
                if (HeatingCoil(CoilNum).SchedPtr == 0) {
                    ShowSevereError(state, RoutineName + CurrentModuleObject + ": Invalid " + cAlphaFields(2) + " entered =" + Alphas(2) + " for " +
                                    cAlphaFields(1) + '=' + Alphas(1));
                    state.dataHeatingCoils->InputErrorsFound = true;
                }
            }

            HeatingCoil(CoilNum).HeatingCoilType = "Heating";
            HeatingCoil(CoilNum).HeatingCoilModel = "ElectricMultiStage";
            HeatingCoil(CoilNum).HCoilType_Num = Coil_HeatingElectric_MultiStage;

            HeatingCoil(CoilNum).NumOfStages = Numbers(1);

            HeatingCoil(CoilNum).MSEfficiency.allocate(HeatingCoil(CoilNum).NumOfStages);
            HeatingCoil(CoilNum).MSNominalCapacity.allocate(HeatingCoil(CoilNum).NumOfStages);

            for (StageNum = 1; StageNum <= HeatingCoil(CoilNum).NumOfStages; ++StageNum) {

                HeatingCoil(CoilNum).MSEfficiency(StageNum) = Numbers(StageNum * 2);
                HeatingCoil(CoilNum).MSNominalCapacity(StageNum) = Numbers(StageNum * 2 + 1);
            }

            errFlag = false;
            HeatingCoil(CoilNum).AirInletNodeNum =
                GetOnlySingleNode(state, Alphas(3), errFlag, CurrentModuleObject, Alphas(1), DataLoopNode::NodeFluidType::Air, DataLoopNode::NodeConnectionType::Inlet, 1, ObjectIsNotParent);
            state.dataHeatingCoils->InputErrorsFound = errFlag || state.dataHeatingCoils->InputErrorsFound;
            errFlag = false;
            HeatingCoil(CoilNum).AirOutletNodeNum =
                GetOnlySingleNode(state, Alphas(4), errFlag, CurrentModuleObject, Alphas(1), DataLoopNode::NodeFluidType::Air, DataLoopNode::NodeConnectionType::Outlet, 1, ObjectIsNotParent);
            state.dataHeatingCoils->InputErrorsFound = errFlag || state.dataHeatingCoils->InputErrorsFound;

            TestCompSet(state, CurrentModuleObject, Alphas(1), Alphas(3), Alphas(4), "Air Nodes");

            errFlag = false;
            HeatingCoil(CoilNum).TempSetPointNodeNum =
                GetOnlySingleNode(state, Alphas(5), errFlag, CurrentModuleObject, Alphas(1), DataLoopNode::NodeFluidType::Air, DataLoopNode::NodeConnectionType::Sensor, 1, ObjectIsNotParent);
            state.dataHeatingCoils->InputErrorsFound = errFlag || state.dataHeatingCoils->InputErrorsFound;

            // Setup Report variables for the Electric Coils
            // CurrentModuleObject = "Coil:Heating:Electric:MultiStage"
            SetupOutputVariable(state, "Heating Coil Heating Energy",
                                OutputProcessor::Unit::J,
                                HeatingCoil(CoilNum).HeatingCoilLoad,
                                "System",
                                "Sum",
                                HeatingCoil(CoilNum).Name,
                                _,
                                "ENERGYTRANSFER",
                                "HEATINGCOILS",
                                _,
                                "System");
            SetupOutputVariable(state, "Heating Coil Heating Rate",
                                OutputProcessor::Unit::W,
                                HeatingCoil(CoilNum).HeatingCoilRate,
                                "System",
                                "Average",
                                HeatingCoil(CoilNum).Name);
            SetupOutputVariable(state, "Heating Coil Electricity Energy",
                                OutputProcessor::Unit::J,
                                HeatingCoil(CoilNum).ElecUseLoad,
                                "System",
                                "Sum",
                                HeatingCoil(CoilNum).Name,
                                _,
                                "Electricity",
                                "Heating",
                                _,
                                "System");
            SetupOutputVariable(state, "Heating Coil Electricity Rate",
                                OutputProcessor::Unit::W,
                                HeatingCoil(CoilNum).ElecUseRate,
                                "System",
                                "Average",
                                HeatingCoil(CoilNum).Name);
        }

        // Get the data for for fuel heating coils
        for (FuelCoilNum = 1; FuelCoilNum <= state.dataHeatingCoils->NumFuelCoil; ++FuelCoilNum) {

            CoilNum = state.dataHeatingCoils->NumElecCoil + state.dataHeatingCoils->NumElecCoilMultiStage + FuelCoilNum;
            HeatingCoilEquipConditions &coil = HeatingCoil(CoilNum);

            CurrentModuleObject = "Coil:Heating:Fuel";

            inputProcessor->getObjectItem(state,
                                          CurrentModuleObject,
                                          FuelCoilNum,
                                          Alphas,
                                          NumAlphas,
                                          Numbers,
                                          NumNums,
                                          IOStat,
                                          lNumericBlanks,
                                          lAlphaBlanks,
                                          cAlphaFields,
                                          cNumericFields);

            state.dataHeatingCoils->HeatingCoilNumericFields(CoilNum).FieldNames.allocate(state.dataHeatingCoils->MaxNums);
            state.dataHeatingCoils->HeatingCoilNumericFields(CoilNum).FieldNames = "";
            state.dataHeatingCoils->HeatingCoilNumericFields(CoilNum).FieldNames = cNumericFields;

            UtilityRoutines::IsNameEmpty(state, Alphas(1), CurrentModuleObject, state.dataHeatingCoils->InputErrorsFound);
            // InputErrorsFound will be set to True if problem was found, left untouched otherwise
            VerifyUniqueCoilName(state, CurrentModuleObject, Alphas(1), state.dataHeatingCoils->InputErrorsFound, CurrentModuleObject + " Name");
            coil.Name = Alphas(1);
            coil.Schedule = Alphas(2);
            if (lAlphaBlanks(2)) {
                coil.SchedPtr = DataGlobalConstants::ScheduleAlwaysOn;
            } else {
                coil.SchedPtr = GetScheduleIndex(state, Alphas(2));
                if (coil.SchedPtr == 0) {
                    ShowSevereError(state, RoutineName + CurrentModuleObject + ": Invalid " + cAlphaFields(2) + " entered =" + Alphas(2) + " for " +
                                    cAlphaFields(1) + '=' + Alphas(1));
                    state.dataHeatingCoils->InputErrorsFound = true;
                }
            }

            coil.HeatingCoilType = "Heating";
            coil.HeatingCoilModel = "Fuel";
            coil.HCoilType_Num = Coil_HeatingGasOrOtherFuel;

            coil.FuelType_Num = AssignResourceTypeNum(Alphas(3));
            if (!(coil.FuelType_Num == DataGlobalConstants::ResourceType::Natural_Gas || coil.FuelType_Num == DataGlobalConstants::ResourceType::Propane || coil.FuelType_Num == DataGlobalConstants::ResourceType::Diesel ||
                  coil.FuelType_Num == DataGlobalConstants::ResourceType::Gasoline || coil.FuelType_Num == DataGlobalConstants::ResourceType::FuelOil_1 || coil.FuelType_Num == DataGlobalConstants::ResourceType::FuelOil_2 ||
                  coil.FuelType_Num == DataGlobalConstants::ResourceType::OtherFuel1 || coil.FuelType_Num == DataGlobalConstants::ResourceType::OtherFuel2 || coil.FuelType_Num == DataGlobalConstants::ResourceType::Coal) ||
                coil.FuelType_Num == DataGlobalConstants::ResourceType::None) {
                ShowSevereError(state, RoutineName + CurrentModuleObject + ": Invalid " + cAlphaFields(3) + " entered =" + Alphas(3) + " for " +
                                cAlphaFields(1) + '=' + Alphas(1));
                state.dataHeatingCoils->InputErrorsFound = true;
            }
            std::string const FuelType(GetResourceTypeChar(coil.FuelType_Num));

            coil.Efficiency = Numbers(1);
            coil.NominalCapacity = Numbers(2);
            errFlag = false;
            coil.AirInletNodeNum =
                GetOnlySingleNode(state, Alphas(4), errFlag, CurrentModuleObject, Alphas(1), DataLoopNode::NodeFluidType::Air, DataLoopNode::NodeConnectionType::Inlet, 1, ObjectIsNotParent);
            state.dataHeatingCoils->InputErrorsFound = errFlag || state.dataHeatingCoils->InputErrorsFound;
            errFlag = false;
            coil.AirOutletNodeNum =
                GetOnlySingleNode(state, Alphas(5), errFlag, CurrentModuleObject, Alphas(1), DataLoopNode::NodeFluidType::Air, DataLoopNode::NodeConnectionType::Outlet, 1, ObjectIsNotParent);
            state.dataHeatingCoils->InputErrorsFound = errFlag || state.dataHeatingCoils->InputErrorsFound;

            TestCompSet(state, CurrentModuleObject, Alphas(1), Alphas(4), Alphas(5), "Air Nodes");

            errFlag = false;
            coil.TempSetPointNodeNum =
                GetOnlySingleNode(state, Alphas(6), errFlag, CurrentModuleObject, Alphas(1), DataLoopNode::NodeFluidType::Air, DataLoopNode::NodeConnectionType::Sensor, 1, ObjectIsNotParent);
            state.dataHeatingCoils->InputErrorsFound = errFlag || state.dataHeatingCoils->InputErrorsFound;

            // parasitic electric load associated with the fuel heating coil
            coil.ParasiticElecLoad = Numbers(3);

            coil.PLFCurveIndex = GetCurveIndex(state, Alphas(7)); // convert curve name to number

            // parasitic fuel load associated with the gas heating coil (standing pilot light)
            coil.ParasiticFuelCapacity = Numbers(4);

            // Setup Report variables for the Fuel Coils
            // CurrentModuleObject = "Coil:Heating:OtherFuel"

            SetupOutputVariable(state, "Heating Coil Heating Energy",
                                OutputProcessor::Unit::J,
                                coil.HeatingCoilLoad,
                                "System",
                                "Sum",
                                coil.Name,
                                _,
                                "ENERGYTRANSFER",
                                "HEATINGCOILS",
                                _,
                                "System");
            SetupOutputVariable(state, "Heating Coil Heating Rate", OutputProcessor::Unit::W, coil.HeatingCoilRate, "System", "Average", coil.Name);
            SetupOutputVariable(state, "Heating Coil " + FuelType + " Energy",
                                OutputProcessor::Unit::J,
                                coil.FuelUseLoad,
                                "System",
                                "Sum",
                                coil.Name,
                                _,
                                FuelType,
                                "Heating",
                                _,
                                "System");
            SetupOutputVariable(state, "Heating Coil " + FuelType + " Rate", OutputProcessor::Unit::W, coil.FuelUseRate, "System", "Average", coil.Name);
            SetupOutputVariable(state, "Heating Coil Electricity Energy",
                                OutputProcessor::Unit::J,
                                coil.ElecUseLoad,
                                "System",
                                "Sum",
                                coil.Name,
                                _,
                                "Electricity",
                                "Heating",
                                _,
                                "System");
            SetupOutputVariable(state, "Heating Coil Electricity Rate", OutputProcessor::Unit::W, coil.ElecUseRate, "System", "Average", coil.Name);
            SetupOutputVariable(state, "Heating Coil Runtime Fraction", OutputProcessor::Unit::None, coil.RTF, "System", "Average", coil.Name);
            SetupOutputVariable(state,
                "Heating Coil Ancillary " + FuelType + " Rate", OutputProcessor::Unit::W, coil.ParasiticFuelRate, "System", "Average", coil.Name);
            SetupOutputVariable(state, "Heating Coil Ancillary " + FuelType + " Energy",
                                OutputProcessor::Unit::J,
                                coil.ParasiticFuelLoad,
                                "System",
                                "Sum",
                                coil.Name,
                                _,
                                FuelType,
                                "Heating",
                                _,
                                "System");
        }

        // Get the data for for gas multistage heating coils
        for (FuelCoilNum = 1; FuelCoilNum <= state.dataHeatingCoils->NumGasCoilMultiStage; ++FuelCoilNum) {

            CoilNum = state.dataHeatingCoils->NumElecCoil + state.dataHeatingCoils->NumElecCoilMultiStage + state.dataHeatingCoils->NumFuelCoil +
                      FuelCoilNum;

            CurrentModuleObject = "Coil:Heating:Gas:MultiStage";
            HeatingCoil(CoilNum).FuelType_Num = DataGlobalConstants::ResourceType::Natural_Gas;

            inputProcessor->getObjectItem(state,
                                          CurrentModuleObject,
                                          FuelCoilNum,
                                          Alphas,
                                          NumAlphas,
                                          Numbers,
                                          NumNums,
                                          IOStat,
                                          lNumericBlanks,
                                          lAlphaBlanks,
                                          cAlphaFields,
                                          cNumericFields);

            state.dataHeatingCoils->HeatingCoilNumericFields(CoilNum).FieldNames.allocate(state.dataHeatingCoils->MaxNums);
            state.dataHeatingCoils->HeatingCoilNumericFields(CoilNum).FieldNames = "";
            state.dataHeatingCoils->HeatingCoilNumericFields(CoilNum).FieldNames = cNumericFields;

            UtilityRoutines::IsNameEmpty(state, Alphas(1), CurrentModuleObject, state.dataHeatingCoils->InputErrorsFound);
            // InputErrorsFound will be set to True if problem was found, left untouched otherwise
            VerifyUniqueCoilName(state, CurrentModuleObject, Alphas(1), state.dataHeatingCoils->InputErrorsFound, CurrentModuleObject + " Name");
            HeatingCoil(CoilNum).Name = Alphas(1);
            HeatingCoil(CoilNum).Schedule = Alphas(2);
            if (lAlphaBlanks(2)) {
                HeatingCoil(CoilNum).SchedPtr = DataGlobalConstants::ScheduleAlwaysOn;
            } else {
                HeatingCoil(CoilNum).SchedPtr = GetScheduleIndex(state, Alphas(2));
                if (HeatingCoil(CoilNum).SchedPtr == 0) {
                    ShowSevereError(state, RoutineName + CurrentModuleObject + ": Invalid " + cAlphaFields(2) + " entered =" + Alphas(2) + " for " +
                                    cAlphaFields(1) + '=' + Alphas(1));
                    state.dataHeatingCoils->InputErrorsFound = true;
                }
            }

            HeatingCoil(CoilNum).HeatingCoilType = "Heating";
            HeatingCoil(CoilNum).HeatingCoilModel = "GasMultiStage";
            HeatingCoil(CoilNum).HCoilType_Num = Coil_HeatingGas_MultiStage;

            HeatingCoil(CoilNum).ParasiticFuelCapacity = Numbers(1);

            HeatingCoil(CoilNum).NumOfStages = Numbers(2);

            HeatingCoil(CoilNum).MSEfficiency.allocate(HeatingCoil(CoilNum).NumOfStages);
            HeatingCoil(CoilNum).MSNominalCapacity.allocate(HeatingCoil(CoilNum).NumOfStages);
            HeatingCoil(CoilNum).MSParasiticElecLoad.allocate(HeatingCoil(CoilNum).NumOfStages);

            for (StageNum = 1; StageNum <= HeatingCoil(CoilNum).NumOfStages; ++StageNum) {

                HeatingCoil(CoilNum).MSEfficiency(StageNum) = Numbers(StageNum * 3);
                HeatingCoil(CoilNum).MSNominalCapacity(StageNum) = Numbers(StageNum * 3 + 1);
                HeatingCoil(CoilNum).MSParasiticElecLoad(StageNum) = Numbers(StageNum * 3 + 2);
            }

            errFlag = false;
            HeatingCoil(CoilNum).AirInletNodeNum =
                GetOnlySingleNode(state, Alphas(3), errFlag, CurrentModuleObject, Alphas(1), DataLoopNode::NodeFluidType::Air, DataLoopNode::NodeConnectionType::Inlet, 1, ObjectIsNotParent);
            state.dataHeatingCoils->InputErrorsFound = errFlag || state.dataHeatingCoils->InputErrorsFound;
            errFlag = false;
            HeatingCoil(CoilNum).AirOutletNodeNum =
                GetOnlySingleNode(state, Alphas(4), errFlag, CurrentModuleObject, Alphas(1), DataLoopNode::NodeFluidType::Air, DataLoopNode::NodeConnectionType::Outlet, 1, ObjectIsNotParent);
            state.dataHeatingCoils->InputErrorsFound = errFlag || state.dataHeatingCoils->InputErrorsFound;

            TestCompSet(state, CurrentModuleObject, Alphas(1), Alphas(3), Alphas(4), "Air Nodes");

            errFlag = false;
            HeatingCoil(CoilNum).TempSetPointNodeNum =
                GetOnlySingleNode(state, Alphas(5), errFlag, CurrentModuleObject, Alphas(1), DataLoopNode::NodeFluidType::Air, DataLoopNode::NodeConnectionType::Sensor, 1, ObjectIsNotParent);
            state.dataHeatingCoils->InputErrorsFound = errFlag || state.dataHeatingCoils->InputErrorsFound;

            // parasitic electric load associated with the gas heating coil
            HeatingCoil(CoilNum).ParasiticElecLoad = Numbers(10);

            HeatingCoil(CoilNum).PLFCurveIndex = GetCurveIndex(state, Alphas(6)); // convert curve name to number

            // parasitic gas load associated with the gas heating coil (standing pilot light)

            // Setup Report variables for the Gas Coils
            // CurrentModuleObject = "Coil:Heating:Gas:MultiStage"
            SetupOutputVariable(state, "Heating Coil Heating Energy",
                                OutputProcessor::Unit::J,
                                HeatingCoil(CoilNum).HeatingCoilLoad,
                                "System",
                                "Sum",
                                HeatingCoil(CoilNum).Name,
                                _,
                                "ENERGYTRANSFER",
                                "HEATINGCOILS",
                                _,
                                "System");
            SetupOutputVariable(state, "Heating Coil Heating Rate",
                                OutputProcessor::Unit::W,
                                HeatingCoil(CoilNum).HeatingCoilRate,
                                "System",
                                "Average",
                                HeatingCoil(CoilNum).Name);
            SetupOutputVariable(state, "Heating Coil NaturalGas Energy",
                                OutputProcessor::Unit::J,
                                HeatingCoil(CoilNum).FuelUseLoad,
                                "System",
                                "Sum",
                                HeatingCoil(CoilNum).Name,
                                _,
                                "NaturalGas",
                                "Heating",
                                _,
                                "System");
            SetupOutputVariable(state, "Heating Coil NaturalGas Rate",
                                OutputProcessor::Unit::W,
                                HeatingCoil(CoilNum).FuelUseRate,
                                "System",
                                "Average",
                                HeatingCoil(CoilNum).Name);
            SetupOutputVariable(state, "Heating Coil Electricity Energy",
                                OutputProcessor::Unit::J,
                                HeatingCoil(CoilNum).ElecUseLoad,
                                "System",
                                "Sum",
                                HeatingCoil(CoilNum).Name,
                                _,
                                "Electricity",
                                "Heating",
                                _,
                                "System");
            SetupOutputVariable(state, "Heating Coil Electricity Rate",
                                OutputProcessor::Unit::W,
                                HeatingCoil(CoilNum).ElecUseRate,
                                "System",
                                "Average",
                                HeatingCoil(CoilNum).Name);
            SetupOutputVariable(state, "Heating Coil Runtime Fraction",
                                OutputProcessor::Unit::None,
                                HeatingCoil(CoilNum).RTF,
                                "System",
                                "Average",
                                HeatingCoil(CoilNum).Name);
            SetupOutputVariable(state, "Heating Coil Ancillary NaturalGas Rate",
                                OutputProcessor::Unit::W,
                                HeatingCoil(CoilNum).ParasiticFuelRate,
                                "System",
                                "Average",
                                HeatingCoil(CoilNum).Name);
            SetupOutputVariable(state, "Heating Coil Ancillary NaturalGas Energy",
                                OutputProcessor::Unit::J,
                                HeatingCoil(CoilNum).ParasiticFuelLoad,
                                "System",
                                "Sum",
                                HeatingCoil(CoilNum).Name,
                                _,
                                "NaturalGas",
                                "Heating",
                                _,
                                "System");
        }

        // Get the data for for desuperheater heating coils
        for (DesuperheaterCoilNum = 1; DesuperheaterCoilNum <= state.dataHeatingCoils->NumDesuperheaterCoil; ++DesuperheaterCoilNum) {

            CoilNum = state.dataHeatingCoils->NumElecCoil + state.dataHeatingCoils->NumElecCoilMultiStage + state.dataHeatingCoils->NumFuelCoil +
                      state.dataHeatingCoils->NumGasCoilMultiStage +
                      DesuperheaterCoilNum;

            CurrentModuleObject = "Coil:Heating:Desuperheater";
            HeatingCoil(CoilNum).FuelType_Num = DataGlobalConstants::ResourceType::Electricity;

            inputProcessor->getObjectItem(state,
                                          CurrentModuleObject,
                                          DesuperheaterCoilNum,
                                          Alphas,
                                          NumAlphas,
                                          Numbers,
                                          NumNums,
                                          IOStat,
                                          lNumericBlanks,
                                          lAlphaBlanks,
                                          cAlphaFields,
                                          cNumericFields);

            state.dataHeatingCoils->HeatingCoilNumericFields(CoilNum).FieldNames.allocate(state.dataHeatingCoils->MaxNums);
            state.dataHeatingCoils->HeatingCoilNumericFields(CoilNum).FieldNames = "";
            state.dataHeatingCoils->HeatingCoilNumericFields(CoilNum).FieldNames = cNumericFields;

            UtilityRoutines::IsNameEmpty(state, Alphas(1), CurrentModuleObject, state.dataHeatingCoils->InputErrorsFound);
            // InputErrorsFound will be set to True if problem was found, left untouched otherwise
            VerifyUniqueCoilName(state, CurrentModuleObject, Alphas(1), state.dataHeatingCoils->InputErrorsFound, CurrentModuleObject + " Name");
            HeatingCoil(CoilNum).Name = Alphas(1);
            HeatingCoil(CoilNum).Schedule = Alphas(2);
            if (lAlphaBlanks(2)) {
                HeatingCoil(CoilNum).SchedPtr = DataGlobalConstants::ScheduleAlwaysOn;
            } else {
                HeatingCoil(CoilNum).SchedPtr = GetScheduleIndex(state, Alphas(2));
                if (HeatingCoil(CoilNum).SchedPtr == 0) {
                    ShowSevereError(state, RoutineName + CurrentModuleObject + ": Invalid " + cAlphaFields(2) + " entered =" + Alphas(2) + " for " +
                                    cAlphaFields(1) + '=' + Alphas(1));
                    state.dataHeatingCoils->InputErrorsFound = true;
                }
            }

            //       check availability schedule for values between 0 and 1
            if (HeatingCoil(CoilNum).SchedPtr > 0) {
                if (!CheckScheduleValueMinMax(state, HeatingCoil(CoilNum).SchedPtr, ">=", 0.0, "<=", 1.0)) {
                    ShowSevereError(state, CurrentModuleObject + " = \"" + HeatingCoil(CoilNum).Name + "\"");
                    ShowContinueError(state, "Error found in " + cAlphaFields(2) + " = " + Alphas(2));
                    ShowContinueError(state, "Schedule values must be (>=0., <=1.)");
                    state.dataHeatingCoils->InputErrorsFound = true;
                }
            }

            HeatingCoil(CoilNum).HeatingCoilType = "Heating";
            HeatingCoil(CoilNum).HeatingCoilModel = "Desuperheater";
            HeatingCoil(CoilNum).HCoilType_Num = Coil_HeatingDesuperheater;

            // HeatingCoil(CoilNum)%Efficiency       = Numbers(1)
            //(Numbers(1)) error limits checked and defaults applied on efficiency after
            //       identifying souce type.

            errFlag = false;
            HeatingCoil(CoilNum).AirInletNodeNum =
                GetOnlySingleNode(state, Alphas(3), errFlag, CurrentModuleObject, Alphas(1), DataLoopNode::NodeFluidType::Air, DataLoopNode::NodeConnectionType::Inlet, 1, ObjectIsNotParent);
            state.dataHeatingCoils->InputErrorsFound = errFlag || state.dataHeatingCoils->InputErrorsFound;
            errFlag = false;
            HeatingCoil(CoilNum).AirOutletNodeNum =
                GetOnlySingleNode(state, Alphas(4), errFlag, CurrentModuleObject, Alphas(1), DataLoopNode::NodeFluidType::Air, DataLoopNode::NodeConnectionType::Outlet, 1, ObjectIsNotParent);
            state.dataHeatingCoils->InputErrorsFound = errFlag || state.dataHeatingCoils->InputErrorsFound;

            TestCompSet(state, CurrentModuleObject, Alphas(1), Alphas(3), Alphas(4), "Air Nodes");

            if ((UtilityRoutines::SameString(Alphas(5), "Refrigeration:Condenser:AirCooled")) ||
                (UtilityRoutines::SameString(Alphas(5), "Refrigeration:Condenser:EvaporativeCooled")) ||
                (UtilityRoutines::SameString(Alphas(5), "Refrigeration:Condenser:WaterCooled"))) {
                if (lNumericBlanks(1)) {
                    HeatingCoil(CoilNum).Efficiency = 0.8;
                } else {
                    HeatingCoil(CoilNum).Efficiency = Numbers(1);
                    if (Numbers(1) < 0.0 || Numbers(1) > 0.9) {
                        ShowSevereError(state, CurrentModuleObject + ", \"" + HeatingCoil(CoilNum).Name +
                                        "\" heat reclaim recovery efficiency must be >= 0 and <=0.9");
                        state.dataHeatingCoils->InputErrorsFound = true;
                    }
                }
            } else {
                if (lNumericBlanks(1)) {
                    HeatingCoil(CoilNum).Efficiency = 0.25;
                } else {
                    HeatingCoil(CoilNum).Efficiency = Numbers(1);
                    if (Numbers(1) < 0.0 || Numbers(1) > 0.3) {
                        ShowSevereError(state, CurrentModuleObject + ", \"" + HeatingCoil(CoilNum).Name +
                                        "\" heat reclaim recovery efficiency must be >= 0 and <=0.3");
                        state.dataHeatingCoils->InputErrorsFound = true;
                    }
                }
            }

            // Find the DX equipment index associated with the desuperheater heating coil.
            // The CoilNum may not be found here when zone heating equip. exists. Check again in InitHeatingCoil.
            // (when zone equipment heating coils are included in the input, the air loop DX equipment has not yet been read in)
            if (UtilityRoutines::SameString(Alphas(5), "Refrigeration:CompressorRack")) {
                HeatingCoil(CoilNum).ReclaimHeatingSource = HeatObjTypes::COMPRESSORRACK_REFRIGERATEDCASE;
                GetRefrigeratedRackIndex(
                    state, Alphas(6), HeatingCoil(CoilNum).ReclaimHeatingSourceIndexNum, RefrigSystemTypeRack, DXCoilErrFlag, Alphas(5));
                if (HeatingCoil(CoilNum).ReclaimHeatingSourceIndexNum > 0) {
                    if (allocated(state.dataHeatBal->HeatReclaimRefrigeratedRack)) {
                        DataHeatBalance::HeatReclaimDataBase &HeatReclaim =
                            state.dataHeatBal->HeatReclaimRefrigeratedRack(HeatingCoil(CoilNum).ReclaimHeatingSourceIndexNum);
                        if (!allocated(HeatReclaim.HVACDesuperheaterReclaimedHeat)) {
                            HeatReclaim.HVACDesuperheaterReclaimedHeat.allocate(state.dataHeatingCoils->NumDesuperheaterCoil);
                            for (auto &num : HeatReclaim.HVACDesuperheaterReclaimedHeat)
                                num = 0.0;
                        }
                        HeatReclaim.ReclaimEfficiencyTotal += HeatingCoil(CoilNum).Efficiency;
                        if (HeatReclaim.ReclaimEfficiencyTotal > 0.3) {
                            ShowSevereError(state, cAllCoilTypes(HeatingCoil(CoilNum).HCoilType_Num) + ", \"" + HeatingCoil(CoilNum).Name +
                                            "\" sum of heat reclaim recovery efficiencies from the same source coil: \"" +
                                            HeatingCoil(CoilNum).ReclaimHeatingCoilName + "\" cannot be over 0.3");
                        }
                        state.dataHeatingCoils->ValidSourceType(CoilNum) = true;
                    }
                }
            } else if ((UtilityRoutines::SameString(Alphas(5), "Refrigeration:Condenser:AirCooled")) ||
                       (UtilityRoutines::SameString(Alphas(5), "Refrigeration:Condenser:EvaporativeCooled")) ||
                       (UtilityRoutines::SameString(Alphas(5), "Refrigeration:Condenser:WaterCooled"))) {
                HeatingCoil(CoilNum).ReclaimHeatingSource = HeatObjTypes::CONDENSER_REFRIGERATION;
                GetRefrigeratedRackIndex(
                    state, Alphas(6), HeatingCoil(CoilNum).ReclaimHeatingSourceIndexNum, RefrigSystemTypeDetailed, DXCoilErrFlag, Alphas(5));
                if (HeatingCoil(CoilNum).ReclaimHeatingSourceIndexNum > 0) {
                    if (allocated(state.dataHeatBal->HeatReclaimRefrigCondenser)) {
                        DataHeatBalance::HeatReclaimDataBase &HeatReclaim =
                            state.dataHeatBal->HeatReclaimRefrigCondenser(HeatingCoil(CoilNum).ReclaimHeatingSourceIndexNum);
                        if (!allocated(HeatReclaim.HVACDesuperheaterReclaimedHeat)) {
                            HeatReclaim.HVACDesuperheaterReclaimedHeat.allocate(state.dataHeatingCoils->NumDesuperheaterCoil);
                            for (auto &num : HeatReclaim.HVACDesuperheaterReclaimedHeat)
                                num = 0.0;
                        }
                        HeatReclaim.ReclaimEfficiencyTotal += HeatingCoil(CoilNum).Efficiency;
                        if (HeatReclaim.ReclaimEfficiencyTotal > 0.9) {
                            ShowSevereError(state, cAllCoilTypes(HeatingCoil(CoilNum).HCoilType_Num) + ", \"" + HeatingCoil(CoilNum).Name +
                                            "\" sum of heat reclaim recovery efficiencies from the same source coil: \"" +
                                            HeatingCoil(CoilNum).ReclaimHeatingCoilName + "\" cannot be over 0.9");
                        }
                        state.dataHeatingCoils->ValidSourceType(CoilNum) = true;
                    }
                }
            } else if (UtilityRoutines::SameString(Alphas(5), "Coil:Cooling:DX:SingleSpeed")) {
                HeatingCoil(CoilNum).ReclaimHeatingSource = HeatObjTypes::COIL_DX_COOLING;
                GetDXCoilIndex(
                    state, Alphas(6), HeatingCoil(CoilNum).ReclaimHeatingSourceIndexNum, DXCoilErrFlag, Alphas(5), ObjexxFCL::Optional_bool_const());
                if (HeatingCoil(CoilNum).ReclaimHeatingSourceIndexNum > 0) {
                    if (allocated(state.dataHeatBal->HeatReclaimDXCoil)) {
                        DataHeatBalance::HeatReclaimDataBase &HeatReclaim = state.dataHeatBal->HeatReclaimDXCoil(HeatingCoil(CoilNum).ReclaimHeatingSourceIndexNum);
                        if (!allocated(HeatReclaim.HVACDesuperheaterReclaimedHeat)) {
                            HeatReclaim.HVACDesuperheaterReclaimedHeat.allocate(state.dataHeatingCoils->NumDesuperheaterCoil);
                            for (auto &num : HeatReclaim.HVACDesuperheaterReclaimedHeat)
                                num = 0.0;
                        }
                        HeatReclaim.ReclaimEfficiencyTotal += HeatingCoil(CoilNum).Efficiency;
                        if (HeatReclaim.ReclaimEfficiencyTotal > 0.3) {
                            ShowSevereError(state, cAllCoilTypes(HeatingCoil(CoilNum).HCoilType_Num) + ", \"" + HeatingCoil(CoilNum).Name +
                                            "\" sum of heat reclaim recovery efficiencies from the same source coil: \"" +
                                            HeatingCoil(CoilNum).ReclaimHeatingCoilName + "\" cannot be over 0.3");
                        }
                        state.dataHeatingCoils->ValidSourceType(CoilNum) = true;
                    }
                }
                if (HeatingCoil(CoilNum).ReclaimHeatingSourceIndexNum > 0) state.dataHeatingCoils->ValidSourceType(CoilNum) = true;
            } else if (UtilityRoutines::SameString(Alphas(5), "Coil:Cooling:DX:VariableSpeed")) {
                HeatingCoil(CoilNum).ReclaimHeatingSource = HeatObjTypes::COIL_DX_VARIABLE_COOLING;
                HeatingCoil(CoilNum).ReclaimHeatingSourceIndexNum =
                    VariableSpeedCoils::GetCoilIndexVariableSpeed(state, Alphas(5), Alphas(6), DXCoilErrFlag);
                if (HeatingCoil(CoilNum).ReclaimHeatingSourceIndexNum > 0) {
                    if (allocated(state.dataHeatBal->HeatReclaimVS_DXCoil)) {
                        DataHeatBalance::HeatReclaimDataBase &HeatReclaim =
                            state.dataHeatBal->HeatReclaimVS_DXCoil(HeatingCoil(CoilNum).ReclaimHeatingSourceIndexNum);
                        if (!allocated(HeatReclaim.HVACDesuperheaterReclaimedHeat)) {
                            HeatReclaim.HVACDesuperheaterReclaimedHeat.allocate(state.dataHeatingCoils->NumDesuperheaterCoil);
                            for (auto &num : HeatReclaim.HVACDesuperheaterReclaimedHeat)
                                num = 0.0;
                        }
                        HeatReclaim.ReclaimEfficiencyTotal += HeatingCoil(CoilNum).Efficiency;
                        if (HeatReclaim.ReclaimEfficiencyTotal > 0.3) {
                            ShowSevereError(state, cAllCoilTypes(HeatingCoil(CoilNum).HCoilType_Num) + ", \"" + HeatingCoil(CoilNum).Name +
                                            "\" sum of heat reclaim recovery efficiencies from the same source coil: \"" +
                                            HeatingCoil(CoilNum).ReclaimHeatingCoilName + "\" cannot be over 0.3");
                        }
                        state.dataHeatingCoils->ValidSourceType(CoilNum) = true;
                    }
                }
            } else if (UtilityRoutines::SameString(Alphas(5), "Coil:Cooling:DX:TwoSpeed")) {
                HeatingCoil(CoilNum).ReclaimHeatingSource = HeatObjTypes::COIL_DX_MULTISPEED;
                GetDXCoilIndex(
                    state, Alphas(6), HeatingCoil(CoilNum).ReclaimHeatingSourceIndexNum, DXCoilErrFlag, Alphas(5), ObjexxFCL::Optional_bool_const());
                if (HeatingCoil(CoilNum).ReclaimHeatingSourceIndexNum > 0) {
                    if (allocated(state.dataHeatBal->HeatReclaimDXCoil)) {
                        DataHeatBalance::HeatReclaimDataBase &HeatReclaim = state.dataHeatBal->HeatReclaimDXCoil(HeatingCoil(CoilNum).ReclaimHeatingSourceIndexNum);
                        if (!allocated(HeatReclaim.HVACDesuperheaterReclaimedHeat)) {
                            HeatReclaim.HVACDesuperheaterReclaimedHeat.allocate(state.dataHeatingCoils->NumDesuperheaterCoil);
                            for (auto &num : HeatReclaim.HVACDesuperheaterReclaimedHeat)
                                num = 0.0;
                        }
                        HeatReclaim.ReclaimEfficiencyTotal += HeatingCoil(CoilNum).Efficiency;
                        if (HeatReclaim.ReclaimEfficiencyTotal > 0.3) {
                            ShowSevereError(state, cAllCoilTypes(HeatingCoil(CoilNum).HCoilType_Num) + ", \"" + HeatingCoil(CoilNum).Name +
                                            "\" sum of heat reclaim recovery efficiencies from the same source coil: \"" +
                                            HeatingCoil(CoilNum).ReclaimHeatingCoilName + "\" cannot be over 0.3");
                        }
                        state.dataHeatingCoils->ValidSourceType(CoilNum) = true;
                    }
                }
            } else if (UtilityRoutines::SameString(Alphas(5), "Coil:Cooling:DX:TwoStageWithHumidityControlMode")) {
                HeatingCoil(CoilNum).ReclaimHeatingSource = HeatObjTypes::COIL_DX_MULTIMODE;
                GetDXCoilIndex(
                    state, Alphas(6), HeatingCoil(CoilNum).ReclaimHeatingSourceIndexNum, DXCoilErrFlag, Alphas(5), ObjexxFCL::Optional_bool_const());
                if (HeatingCoil(CoilNum).ReclaimHeatingSourceIndexNum > 0) {
                    if (allocated(state.dataHeatBal->HeatReclaimDXCoil)) {
                        DataHeatBalance::HeatReclaimDataBase &HeatReclaim = state.dataHeatBal->HeatReclaimDXCoil(HeatingCoil(CoilNum).ReclaimHeatingSourceIndexNum);
                        if (!allocated(HeatReclaim.HVACDesuperheaterReclaimedHeat)) {
                            HeatReclaim.HVACDesuperheaterReclaimedHeat.allocate(state.dataHeatingCoils->NumDesuperheaterCoil);
                            for (auto &num : HeatReclaim.HVACDesuperheaterReclaimedHeat)
                                num = 0.0;
                        }
                        HeatReclaim.ReclaimEfficiencyTotal += HeatingCoil(CoilNum).Efficiency;
                        if (HeatReclaim.ReclaimEfficiencyTotal > 0.3) {
                            ShowSevereError(state, cAllCoilTypes(HeatingCoil(CoilNum).HCoilType_Num) + ", \"" + HeatingCoil(CoilNum).Name +
                                            "\" sum of heat reclaim recovery efficiencies from the same source coil: \"" +
                                            HeatingCoil(CoilNum).ReclaimHeatingCoilName + "\" cannot be over 0.3");
                        }
                        state.dataHeatingCoils->ValidSourceType(CoilNum) = true;
                    }
                }
            } else {
                ShowSevereError(state, CurrentModuleObject + ", \"" + HeatingCoil(CoilNum).Name +
                                "\" valid desuperheater heat source object type not found: " + Alphas(5));
                ShowContinueError(state, "Valid desuperheater heat source objects are:");
                ShowContinueError(state, "Refrigeration:CompressorRack, Coil:Cooling:DX:SingleSpeed, Refrigeration:Condenser:AirCooled, "
                                  "Refrigeration:Condenser:EvaporativeCooled, Refrigeration:Condenser:WaterCooled,Coil:Cooling:DX:TwoSpeed, and "
                                  "Coil:Cooling:DX:TwoStageWithHumidityControlMode");
                state.dataHeatingCoils->InputErrorsFound = true;
            }

            HeatingCoil(CoilNum).ReclaimHeatingCoilName = Alphas(6);

            errFlag = false;
            HeatingCoil(CoilNum).TempSetPointNodeNum =
                GetOnlySingleNode(state, Alphas(7), errFlag, CurrentModuleObject, Alphas(1), DataLoopNode::NodeFluidType::Air, DataLoopNode::NodeConnectionType::Sensor, 1, ObjectIsNotParent);
            state.dataHeatingCoils->InputErrorsFound = errFlag || state.dataHeatingCoils->InputErrorsFound;

            // parasitic electric load associated with the desuperheater heating coil
            HeatingCoil(CoilNum).ParasiticElecLoad = Numbers(2);

            if (Numbers(2) < 0.0) {
                ShowSevereError(state, CurrentModuleObject + ", \"" + HeatingCoil(CoilNum).Name + "\" parasitic electric load must be >= 0");
                state.dataHeatingCoils->InputErrorsFound = true;
            }

            // Setup Report variables for the Desuperheater Heating Coils
            // CurrentModuleObject = "Coil:Heating:Desuperheater"
            SetupOutputVariable(state, "Heating Coil Heating Energy",
                                OutputProcessor::Unit::J,
                                HeatingCoil(CoilNum).HeatingCoilLoad,
                                "HVAC",
                                "Sum",
                                HeatingCoil(CoilNum).Name,
                                _,
                                "ENERGYTRANSFER",
                                "HEATINGCOILS",
                                _,
                                "System");
            SetupOutputVariable(state, "Heating Coil Heating Rate",
                                OutputProcessor::Unit::W,
                                HeatingCoil(CoilNum).HeatingCoilRate,
                                "HVAC",
                                "Average",
                                HeatingCoil(CoilNum).Name);
            SetupOutputVariable(state, "Heating Coil Electricity Energy",
                                OutputProcessor::Unit::J,
                                HeatingCoil(CoilNum).ElecUseLoad,
                                "HVAC",
                                "Sum",
                                HeatingCoil(CoilNum).Name,
                                _,
                                "Electricity",
                                "Heating",
                                _,
                                "System");
            SetupOutputVariable(state, "Heating Coil Electricity Rate",
                                OutputProcessor::Unit::W,
                                HeatingCoil(CoilNum).ElecUseRate,
                                "HVAC",
                                "Average",
                                HeatingCoil(CoilNum).Name);
            SetupOutputVariable(state,
                "Heating Coil Runtime Fraction", OutputProcessor::Unit::None, HeatingCoil(CoilNum).RTF, "HVAC", "Average", HeatingCoil(CoilNum).Name);
        }

        if (state.dataHeatingCoils->InputErrorsFound) {
            ShowFatalError(state, RoutineName + "Errors found in input.  Program terminates.");
        }

        Alphas.deallocate();
        cAlphaFields.deallocate();
        cNumericFields.deallocate();
        Numbers.deallocate();
        lAlphaBlanks.deallocate();
        lNumericBlanks.deallocate();
    }

    // End of Get Input subroutines for the HB Module
    //******************************************************************************

    // Beginning Initialization Section of the Module
    //******************************************************************************

    void InitHeatingCoil(EnergyPlusData &state, int const CoilNum, bool const FirstHVACIteration, Real64 const QCoilRequired)
    {

        // SUBROUTINE INFORMATION:
        //       AUTHOR         Richard J. Liesen
        //       DATE WRITTEN   May 2000
        //       MODIFIED       B. Griffith, May 2009 added EMS setpoint check
        //       RE-ENGINEERED  na

        // PURPOSE OF THIS SUBROUTINE:
        // This subroutine is for initializations of the HeatingCoil Components.

        // METHODOLOGY EMPLOYED:
        // Uses the status flags to trigger initializations.

        // Using/Aliasing
        using EMSManager::CheckIfNodeSetPointManagedByEMS;

        // SUBROUTINE LOCAL VARIABLE DECLARATIONS:
        int AirInletNode;                         // coil air inlet node number
        int AirOutletNode;                        // coil air outlet node number
        int ControlNode;                          // coil control node number
        int RackNum;                              // Index to refrigerated case compressor rack
        int CondNum;                              // Index to refrigeration condenser
        int DXCoilNum;                            // Index to DX cooling coil
        
        auto &HeatingCoil(state.dataHeatingCoils->HeatingCoil);

        if (state.dataHeatingCoils->MyOneTimeFlag) {
            // initialize the environment and sizing flags
            state.dataHeatingCoils->MyEnvrnFlag.allocate(state.dataHeatingCoils->NumHeatingCoils);
            state.dataHeatingCoils->MySizeFlag.allocate(state.dataHeatingCoils->NumHeatingCoils);
            state.dataHeatingCoils->ShowSingleWarning.allocate(state.dataHeatingCoils->NumHeatingCoils);
            state.dataHeatingCoils->MySPTestFlag.allocate(state.dataHeatingCoils->NumHeatingCoils);
            state.dataHeatingCoils->MyEnvrnFlag = true;
            state.dataHeatingCoils->MySizeFlag = true;
            state.dataHeatingCoils->ShowSingleWarning = true;
            state.dataHeatingCoils->MyOneTimeFlag = false;
            state.dataHeatingCoils->MySPTestFlag = true;
        }

        if (!state.dataGlobal->SysSizingCalc && state.dataHeatingCoils->MySizeFlag(CoilNum)) {
            // for each coil, do the sizing once.
            SizeHeatingCoil(state, CoilNum);

            state.dataHeatingCoils->MySizeFlag(CoilNum) = false;
        }

        // Do the following initializations (every time step): This should be the info from
        // the previous components outlets or the node data in this section.
        // First set the conditions for the air into the coil model
        AirInletNode = HeatingCoil(CoilNum).AirInletNodeNum;
        AirOutletNode = HeatingCoil(CoilNum).AirOutletNodeNum;
        ControlNode = HeatingCoil(CoilNum).TempSetPointNodeNum;
        HeatingCoil(CoilNum).InletAirMassFlowRate = state.dataLoopNodes->Node(AirInletNode).MassFlowRate;
        HeatingCoil(CoilNum).InletAirTemp = state.dataLoopNodes->Node(AirInletNode).Temp;
        HeatingCoil(CoilNum).InletAirHumRat = state.dataLoopNodes->Node(AirInletNode).HumRat;
        HeatingCoil(CoilNum).InletAirEnthalpy = state.dataLoopNodes->Node(AirInletNode).Enthalpy;

        // Set the reporting variables to zero at each timestep.
        HeatingCoil(CoilNum).HeatingCoilLoad = 0.0;
        HeatingCoil(CoilNum).FuelUseLoad = 0.0;
        HeatingCoil(CoilNum).ElecUseLoad = 0.0;
        HeatingCoil(CoilNum).RTF = 0.0;

        // If a temperature setpoint controlled coil must set the desired outlet temp everytime
        if (ControlNode == 0) {
            HeatingCoil(CoilNum).DesiredOutletTemp = 0.0;
        } else if (ControlNode == AirOutletNode) {
            HeatingCoil(CoilNum).DesiredOutletTemp = state.dataLoopNodes->Node(ControlNode).TempSetPoint;
        } else {
            HeatingCoil(CoilNum).DesiredOutletTemp = state.dataLoopNodes->Node(ControlNode).TempSetPoint - (state.dataLoopNodes->Node(ControlNode).Temp - state.dataLoopNodes->Node(AirOutletNode).Temp);
        }

        if (QCoilRequired == SensedLoadFlagValue && state.dataHeatingCoils->MySPTestFlag(CoilNum) &&
            HeatingCoil(CoilNum).HCoilType_Num != Coil_HeatingElectric_MultiStage &&
            HeatingCoil(CoilNum).HCoilType_Num != Coil_HeatingGas_MultiStage) {

            //   If the coil is temperature controlled (QCoilReq == -999.0), both a control node and setpoint are required.
            if (!state.dataGlobal->SysSizingCalc && state.dataHVACGlobal->DoSetPointTest) {
                //     3 possibilities here:
                //     1) TempSetPointNodeNum .GT. 0 and TempSetPoint /= SensedNodeFlagValue, this is correct
                //     2) TempSetPointNodeNum .EQ. 0, this is not correct, control node is required
                //     3) TempSetPointNodeNum .GT. 0 and TempSetPoint == SensedNodeFlagValue, this is not correct, missing temperature setpoint
                //     test 2) here (fatal message)
                if (ControlNode == 0) {
                    ShowSevereError(state, cAllCoilTypes(HeatingCoil(CoilNum).HCoilType_Num) + " \"" + HeatingCoil(CoilNum).Name + "\"");
                    ShowContinueError(state, "... Missing control node for heating coil.");
                    ShowContinueError(state, "... enter a control node name in the coil temperature setpoint node field for this heating coil.");
                    ShowContinueError(state, "... use a Setpoint Manager to establish a setpoint at the coil temperature setpoint node.");
                    state.dataHeatingCoils->HeatingCoilFatalError = true;
                    //     test 3) here (fatal message)
                } else { // IF(ControlNode .GT. 0)THEN
                    if (state.dataLoopNodes->Node(ControlNode).TempSetPoint == SensedNodeFlagValue) {
                        if (!state.dataGlobal->AnyEnergyManagementSystemInModel) {
                            ShowSevereError(state, cAllCoilTypes(HeatingCoil(CoilNum).HCoilType_Num) + " \"" + HeatingCoil(CoilNum).Name + "\"");
                            ShowContinueError(state, "... Missing temperature setpoint for heating coil.");
                            ShowContinueError(state, "... use a Setpoint Manager to establish a setpoint at the coil temperature setpoint node.");
                            state.dataHeatingCoils->HeatingCoilFatalError = true;
                        } else {
                            CheckIfNodeSetPointManagedByEMS(
                                state, ControlNode, EMSManager::SPControlType::iTemperatureSetPoint, state.dataHeatingCoils->HeatingCoilFatalError);
                            if (state.dataHeatingCoils->HeatingCoilFatalError) {
                                ShowSevereError(state, cAllCoilTypes(HeatingCoil(CoilNum).HCoilType_Num) + " \"" + HeatingCoil(CoilNum).Name + "\"");
                                ShowContinueError(state, "... Missing temperature setpoint for heating coil.");
                                ShowContinueError(state, "... use a Setpoint Manager to establish a setpoint at the coil temperature setpoint node.");
                                ShowContinueError(state, "... or use an EMS Actuator to establish a setpoint at the coil temperature setpoint node.");
                            }
                        }
                    }
                }
                state.dataHeatingCoils->MySPTestFlag(CoilNum) = false;
            }
        } else if (state.dataHeatingCoils->MySPTestFlag(CoilNum)) {
            //  If QCoilReq /= SensedLoadFlagValue, the coil is load controlled and does not require a control node
            //   4 possibilities here:
            //   1) TempSetPointNodeNum .EQ. 0 and TempSetPoint == SensedNodeFlagValue, this is correct
            //   2) TempSetPointNodeNum .EQ. 0 and TempSetPoint /= SensedNodeFlagValue, this may be correct,
            //      (if no control node specified and SP on heating coil outlet do not show warning, other SP managers may be using SP)
            //   3) TempSetPointNodeNum .GT. 0 and TempSetPoint == SensedNodeFlagValue, control node not required if load based control
            //   4) TempSetPointNodeNum .GT. 0 and TempSetPoint /= SensedNodeFlagValue, control node not required if load based control
            //   test 3) and 4) here (warning only)
            if (ControlNode > 0) {
                ShowWarningError(state, cAllCoilTypes(HeatingCoil(CoilNum).HCoilType_Num) + " \"" + HeatingCoil(CoilNum).Name + "\"");
                ShowContinueError(state, " The \"Temperature Setpoint Node Name\" input is not required for this heating coil.");
                ShowContinueError(state, " Leaving the input field \"Temperature Setpoint Node Name\" blank will eliminate this warning.");
            }
            state.dataHeatingCoils->MySPTestFlag(CoilNum) = false;
        }

        // delay fatal error until all coils are called
        if (!FirstHVACIteration && state.dataHeatingCoils->HeatingCoilFatalError) {
            ShowFatalError(state, "... errors found in heating coil input.");
        }

        // Find the heating source index for the desuperheater heating coil if not already found. This occurs when zone heating
        // equip. exists. (when zone equipment heating coils are included in the input, the air loop DX equipment has not yet been read)
        // Issue a single warning if the coil is not found and continue the simulation
        if (!state.dataHeatingCoils->ValidSourceType(CoilNum) && (HeatingCoil(CoilNum).HCoilType_Num == Coil_HeatingDesuperheater) &&
            state.dataHeatingCoils->ShowSingleWarning(CoilNum)) {
            ++state.dataHeatingCoils->ValidSourceTypeCounter;
            if (HeatingCoil(CoilNum).ReclaimHeatingSource == HeatObjTypes::COMPRESSORRACK_REFRIGERATEDCASE) {
                for (RackNum = 1; RackNum <= state.dataRefrigCase->NumRefrigeratedRacks; ++RackNum) {
                    if (!UtilityRoutines::SameString(state.dataHeatBal->HeatReclaimRefrigeratedRack(RackNum).Name, HeatingCoil(CoilNum).ReclaimHeatingCoilName))
                        continue;
                    HeatingCoil(CoilNum).ReclaimHeatingSourceIndexNum = RackNum;
                    if (allocated(state.dataHeatBal->HeatReclaimRefrigeratedRack)) {
                        DataHeatBalance::HeatReclaimDataBase &HeatReclaim =
                            state.dataHeatBal->HeatReclaimRefrigeratedRack(HeatingCoil(CoilNum).ReclaimHeatingSourceIndexNum);
                        if (!allocated(HeatReclaim.HVACDesuperheaterReclaimedHeat)) {
                            HeatReclaim.HVACDesuperheaterReclaimedHeat.allocate(state.dataHeatingCoils->NumDesuperheaterCoil);
                            for (auto &num : HeatReclaim.HVACDesuperheaterReclaimedHeat)
                                num = 0.0;
                            HeatReclaim.ReclaimEfficiencyTotal += HeatingCoil(CoilNum).Efficiency;
                            if (HeatReclaim.ReclaimEfficiencyTotal > 0.3) {
                                ShowSevereError(state, cAllCoilTypes(HeatingCoil(CoilNum).HCoilType_Num) + ", \"" + HeatingCoil(CoilNum).Name +
                                                "\" sum of heat reclaim recovery efficiencies from the same source coil: \"" +
                                                HeatingCoil(CoilNum).ReclaimHeatingCoilName + "\" cannot be over 0.3");
                            }
                        }
                        state.dataHeatingCoils->ValidSourceType(CoilNum) = true;
                    }
                    break;
                }
            } else if (HeatingCoil(CoilNum).ReclaimHeatingSource == HeatObjTypes::CONDENSER_REFRIGERATION) {
                for (CondNum = 1; CondNum <= state.dataRefrigCase->NumRefrigCondensers; ++CondNum) {
                    if (!UtilityRoutines::SameString(state.dataHeatBal->HeatReclaimRefrigCondenser(CondNum).Name, HeatingCoil(CoilNum).ReclaimHeatingCoilName)) continue;
                    HeatingCoil(CoilNum).ReclaimHeatingSourceIndexNum = CondNum;
                    if (allocated(state.dataHeatBal->HeatReclaimRefrigCondenser)) {
                        DataHeatBalance::HeatReclaimDataBase &HeatReclaim =
                            state.dataHeatBal->HeatReclaimRefrigCondenser(HeatingCoil(CoilNum).ReclaimHeatingSourceIndexNum);
                        if (!allocated(HeatReclaim.HVACDesuperheaterReclaimedHeat)) {
                            HeatReclaim.HVACDesuperheaterReclaimedHeat.allocate(state.dataHeatingCoils->NumDesuperheaterCoil);
                            for (auto &num : HeatReclaim.HVACDesuperheaterReclaimedHeat)
                                num = 0.0;
                            HeatReclaim.ReclaimEfficiencyTotal += HeatingCoil(CoilNum).Efficiency;
                            if (HeatReclaim.ReclaimEfficiencyTotal > 0.9) {
                                ShowSevereError(state, cAllCoilTypes(HeatingCoil(CoilNum).HCoilType_Num) + ", \"" + HeatingCoil(CoilNum).Name +
                                                "\" sum of heat reclaim recovery efficiencies from the same source coil: \"" +
                                                HeatingCoil(CoilNum).ReclaimHeatingCoilName + "\" cannot be over 0.9");
                            }
                        }
                        state.dataHeatingCoils->ValidSourceType(CoilNum) = true;
                    }
                    break;
                }
            } else if (HeatingCoil(CoilNum).ReclaimHeatingSource == HeatObjTypes::COIL_DX_COOLING ||
                       HeatingCoil(CoilNum).ReclaimHeatingSource == HeatObjTypes::COIL_DX_MULTISPEED ||
                       HeatingCoil(CoilNum).ReclaimHeatingSource == HeatObjTypes::COIL_DX_MULTIMODE) {
                for (DXCoilNum = 1; DXCoilNum <= state.dataDXCoils->NumDXCoils; ++DXCoilNum) {
                    if (!UtilityRoutines::SameString(state.dataHeatBal->HeatReclaimDXCoil(DXCoilNum).Name, HeatingCoil(CoilNum).ReclaimHeatingCoilName)) continue;
                    HeatingCoil(CoilNum).ReclaimHeatingSourceIndexNum = DXCoilNum;
                    if (allocated(state.dataHeatBal->HeatReclaimDXCoil)) {
                        DataHeatBalance::HeatReclaimDataBase &HeatReclaim = state.dataHeatBal->HeatReclaimDXCoil(HeatingCoil(CoilNum).ReclaimHeatingSourceIndexNum);
                        if (!allocated(HeatReclaim.HVACDesuperheaterReclaimedHeat)) {
                            HeatReclaim.HVACDesuperheaterReclaimedHeat.allocate(state.dataHeatingCoils->NumDesuperheaterCoil);
                            for (auto &num : HeatReclaim.HVACDesuperheaterReclaimedHeat)
                                num = 0.0;
                            HeatReclaim.ReclaimEfficiencyTotal += HeatingCoil(CoilNum).Efficiency;
                            if (HeatReclaim.ReclaimEfficiencyTotal > 0.3) {
                                ShowSevereError(state, cAllCoilTypes(HeatingCoil(CoilNum).HCoilType_Num) + ", \"" + HeatingCoil(CoilNum).Name +
                                                "\" sum of heat reclaim recovery efficiencies from the same source coil: \"" +
                                                HeatingCoil(CoilNum).ReclaimHeatingCoilName + "\" cannot be over 0.3");
                            }
                        }
                        state.dataHeatingCoils->ValidSourceType(CoilNum) = true;
                    }
                    break;
                }
            } else if (HeatingCoil(CoilNum).ReclaimHeatingSource == HeatObjTypes::COIL_DX_VARIABLE_COOLING) {
                for (DXCoilNum = 1; DXCoilNum <= state.dataVariableSpeedCoils->NumVarSpeedCoils; ++DXCoilNum) {
                    if (!UtilityRoutines::SameString(state.dataHeatBal->HeatReclaimVS_DXCoil(DXCoilNum).Name,
                                                     HeatingCoil(CoilNum).ReclaimHeatingCoilName))
                        continue;
                    HeatingCoil(CoilNum).ReclaimHeatingSourceIndexNum = DXCoilNum;
                    if (allocated(state.dataHeatBal->HeatReclaimVS_DXCoil)) {
                        DataHeatBalance::HeatReclaimDataBase &HeatReclaim =
                            state.dataHeatBal->HeatReclaimVS_DXCoil(HeatingCoil(CoilNum).ReclaimHeatingSourceIndexNum);
                        if (!allocated(HeatReclaim.HVACDesuperheaterReclaimedHeat)) {
                            HeatReclaim.HVACDesuperheaterReclaimedHeat.allocate(state.dataHeatingCoils->NumDesuperheaterCoil);
                            for (auto &num : HeatReclaim.HVACDesuperheaterReclaimedHeat)
                                num = 0.0;
                            HeatReclaim.ReclaimEfficiencyTotal += HeatingCoil(CoilNum).Efficiency;
                            if (HeatReclaim.ReclaimEfficiencyTotal > 0.3) {
                                ShowSevereError(state, cAllCoilTypes(HeatingCoil(CoilNum).HCoilType_Num) + ", \"" + HeatingCoil(CoilNum).Name +
                                                "\" sum of heat reclaim recovery efficiencies from the same source coil: \"" +
                                                HeatingCoil(CoilNum).ReclaimHeatingCoilName + "\" cannot be over 0.3");
                            }
                        }
                        state.dataHeatingCoils->ValidSourceType(CoilNum) = true;
                    }
                    break;
                }
            }
            if ((state.dataHeatingCoils->ValidSourceTypeCounter > state.dataHeatingCoils->NumDesuperheaterCoil * 2) &&
                state.dataHeatingCoils->ShowSingleWarning(CoilNum) &&
                !state.dataHeatingCoils->ValidSourceType(CoilNum)) {
                ShowWarningError(state, "Coil:Heating:Desuperheater, \"" + HeatingCoil(CoilNum).Name +
                                 "\" desuperheater heat source object name not found: " + HeatingCoil(CoilNum).ReclaimHeatingCoilName);
                ShowContinueError(state, " Desuperheater heating coil is not modeled and simulation continues.");
                state.dataHeatingCoils->ShowSingleWarning(CoilNum) = false;
            }
        }
    }

    void SizeHeatingCoil(EnergyPlusData &state, int const CoilNum)
    {

        // SUBROUTINE INFORMATION:
        //       AUTHOR         Fred Buhl
        //       DATE WRITTEN   January 2002
        //       MODIFIED       August 2013 Daeho Kang, add component sizing table entries
        //       RE-ENGINEERED  Mar 2014 FSEC, moved calculations to common routine in BaseSizer

        // PURPOSE OF THIS SUBROUTINE:
        // This subroutine is for sizing Heating Coil Components for which nominal capcities have not been
        // specified in the input.

        // METHODOLOGY EMPLOYED:
        // Obtains heating capacities from the zone or system sizing arrays or parent object as necessary.
        // heating coil or other routine sets up any required data variables (e.g., DataCoilIsSuppHeater, TermUnitPIU, etc.),
        // sizing variable (e.g., HeatingCoil( CoilNum ).NominalCapacity in this routine since it can be multi-staged and new routine
        // currently only handles single values) and associated string representing that sizing variable.
        // Sizer functions handles the actual sizing and reporting.

        // Using/Aliasing
        using namespace DataSizing;
        using namespace OutputReportPredefined;

        // SUBROUTINE PARAMETER DEFINITIONS:
        static std::string const RoutineName("SizeHeatingCoil: "); // include trailing blank space

        // SUBROUTINE LOCAL VARIABLE DECLARATIONS:
        std::string CompName;       // component name
        std::string CompType;       // component type
        std::string SizingString;   // input field sizing description (e.g., Nominal Capacity)
        bool IsAutoSize;            // Indicator to autosize for reporting
        bool bPRINT = true;         // TRUE if sizing is reported to output (eio)
        bool ThisStageAutoSize;     // Indicator to autosize at each stage for reporting
        Real64 NominalCapacityDes;  // Autosized nominal capacity for reporting
        Real64 NominalCapacityUser; // Hardsized nominal capacity for reporting
        Real64 TempCap;             // autosized capacity of heating coil [W]
        int StageNum;               // actual stage of multi-stage heating coil
        int NumOfStages;            // total number of stages of multi-stage heating coil
        int FieldNum = 2;           // IDD numeric field number where input field description is found
        int NumCoilsSized = 0;      // counter used to deallocate temporary string array after all coils have been sized

        auto &OASysEqSizing(state.dataSize->OASysEqSizing);
        auto &HeatingCoil(state.dataHeatingCoils->HeatingCoil);


        if (HeatingCoil(CoilNum).HCoilType_Num == Coil_HeatingElectric_MultiStage) {
            FieldNum = 1 + (HeatingCoil(CoilNum).NumOfStages * 2);
            TempCap = HeatingCoil(CoilNum).MSNominalCapacity(HeatingCoil(CoilNum).NumOfStages);
        } else if (HeatingCoil(CoilNum).HCoilType_Num == Coil_HeatingGas_MultiStage) {
            FieldNum = 1 + (HeatingCoil(CoilNum).NumOfStages * 3);
            TempCap = HeatingCoil(CoilNum).MSNominalCapacity(HeatingCoil(CoilNum).NumOfStages);
        } else if (HeatingCoil(CoilNum).HCoilType_Num == Coil_HeatingDesuperheater) {
            return; // no autosizable inputs for desupterheater
        } else {
            FieldNum = 2;
            TempCap = HeatingCoil(CoilNum).NominalCapacity;
        }
        SizingString = state.dataHeatingCoils->HeatingCoilNumericFields(CoilNum).FieldNames(FieldNum) + " [W]";
        CompType = "Coil:" + HeatingCoil(CoilNum).HeatingCoilType + ':' + HeatingCoil(CoilNum).HeatingCoilModel;
        CompName = HeatingCoil(CoilNum).Name;
        state.dataSize->DataCoilIsSuppHeater = state.dataHeatingCoils->CoilIsSuppHeater; // set global instead of using optional argument
        state.dataSize->DataCoolCoilCap = 0.0; // global only used for heat pump heating coils, non-HP heating coils are sized with other global variables

        if (TempCap == AutoSize) {
            if (HeatingCoil(CoilNum).DesiccantRegenerationCoil) {
                state.dataSize->DataDesicRegCoil = true;
                bPRINT = false;
                state.dataSize->DataDesicDehumNum = HeatingCoil(CoilNum).DesiccantDehumNum;
                HeatingCoilDesAirInletTempSizer sizerHeatingDesInletTemp;
                bool ErrorsFound = false;
                sizerHeatingDesInletTemp.initializeWithinEP(state, CompType, CompName, bPRINT, RoutineName);
                state.dataSize->DataDesInletAirTemp = sizerHeatingDesInletTemp.size(state, DataSizing::AutoSize, ErrorsFound);

                HeatingCoilDesAirOutletTempSizer sizerHeatingDesOutletTemp;
                ErrorsFound = false;
                sizerHeatingDesOutletTemp.initializeWithinEP(state, CompType, CompName, bPRINT, RoutineName);
                state.dataSize->DataDesOutletAirTemp = sizerHeatingDesOutletTemp.size(state, DataSizing::AutoSize, ErrorsFound);

                if (state.dataSize->CurOASysNum > 0) {
                    OASysEqSizing(state.dataSize->CurOASysNum).AirFlow = true;
                    OASysEqSizing(state.dataSize->CurOASysNum).AirVolFlow = state.dataSize->FinalSysSizing(state.dataSize->CurSysNum).DesOutAirVolFlow;
                }
                state.dataSize->DataDesicDehumNum = 0;
                bPRINT = true;
            }
        }
        bool errorsFound = false;
        HeatingCapacitySizer sizerHeatingCapacity;
        sizerHeatingCapacity.overrideSizingString(SizingString);
        sizerHeatingCapacity.initializeWithinEP(state, CompType, CompName, bPRINT, RoutineName);
        TempCap = sizerHeatingCapacity.size(state, TempCap, errorsFound);
        state.dataSize->DataCoilIsSuppHeater = false; // reset global to false so other heating coils are not affected
        state.dataSize->DataDesicRegCoil = false;     // reset global to false so other heating coils are not affected
        state.dataSize->DataDesInletAirTemp = 0.0;    // reset global data to zero so other heating coils are not
        state.dataSize->DataDesOutletAirTemp = 0.0;   // reset global data to zero so other heating coils are not affected

        if (HeatingCoil(CoilNum).HCoilType_Num == Coil_HeatingElectric_MultiStage ||
            HeatingCoil(CoilNum).HCoilType_Num == Coil_HeatingGas_MultiStage) {
            HeatingCoil(CoilNum).MSNominalCapacity(HeatingCoil(CoilNum).NumOfStages) = TempCap;
            IsAutoSize = false;
            if (any_eq(HeatingCoil(CoilNum).MSNominalCapacity, AutoSize)) {
                IsAutoSize = true;
            }
            if (IsAutoSize) {
                NumOfStages = HeatingCoil(CoilNum).NumOfStages;
                for (StageNum = NumOfStages - 1; StageNum >= 1; --StageNum) {
                    if (HeatingCoil(CoilNum).HCoilType_Num == Coil_HeatingElectric_MultiStage) {
                        FieldNum = 1 + (StageNum * 2);
                    } else {
                        FieldNum = 1 + (StageNum * 3);
                    }
                    SizingString = state.dataHeatingCoils->HeatingCoilNumericFields(CoilNum).FieldNames(FieldNum) + " [W]";
                    if (HeatingCoil(CoilNum).MSNominalCapacity(StageNum) == AutoSize) {
                        ThisStageAutoSize = true;
                    }
                    NominalCapacityDes = TempCap * StageNum / NumOfStages;
                    if (ThisStageAutoSize) {
                        HeatingCoil(CoilNum).MSNominalCapacity(StageNum) = NominalCapacityDes;
                        BaseSizer::reportSizerOutput(state, CompType, CompName, "Design Size " + SizingString, NominalCapacityDes);
                    } else {
                        if (HeatingCoil(CoilNum).MSNominalCapacity(StageNum) > 0.0 && NominalCapacityDes > 0.0) {
                            NominalCapacityUser = TempCap * StageNum / NumOfStages; // HeatingCoil( CoilNum ).MSNominalCapacity( StageNum );
                            BaseSizer::reportSizerOutput(state, CompType,
                                                         CompName,
                                                         "Design Size " + SizingString,
                                                         NominalCapacityDes,
                                                         "User-Specified " + SizingString,
                                                         NominalCapacityUser);
                            if (state.dataGlobal->DisplayExtraWarnings) {
                                if ((std::abs(NominalCapacityDes - NominalCapacityUser) / NominalCapacityUser) > state.dataSize->AutoVsHardSizingThreshold) {
                                    ShowMessage(state, "SizeHeatingCoil: Potential issue with equipment sizing for " + CompType + ", " + CompName);
                                    ShowContinueError(state, format("User-Specified Nominal Capacity of {:.2R} [W]", NominalCapacityUser));
                                    ShowContinueError(state, format("differs from Design Size Nominal Capacity of {:.2R} [W]", NominalCapacityDes));
                                    ShowContinueError(state, "This may, or may not, indicate mismatched component sizes.");
                                    ShowContinueError(state, "Verify that the value entered is intended and is consistent with other components.");
                                }
                            }
                        }
                    }
                }
            } else { // No autosize
                NumOfStages = HeatingCoil(CoilNum).NumOfStages;
                for (StageNum = NumOfStages - 1; StageNum >= 1; --StageNum) {
                    if (HeatingCoil(CoilNum).MSNominalCapacity(StageNum) > 0.0) {
                        BaseSizer::reportSizerOutput(state,
                            CompType, CompName, "User-Specified " + SizingString, HeatingCoil(CoilNum).MSNominalCapacity(StageNum));
                    }
                }
            }
            // Ensure capacity at lower Stage must be lower or equal to the capacity at higher Stage.
            for (StageNum = 1; StageNum <= HeatingCoil(CoilNum).NumOfStages - 1; ++StageNum) {
                if (HeatingCoil(CoilNum).MSNominalCapacity(StageNum) > HeatingCoil(CoilNum).MSNominalCapacity(StageNum + 1)) {
                    ShowSevereError(state,
                                    format("SizeHeatingCoil: {} {}, Stage {} Nominal Capacity ({:.2R} W) must be less than or equal to Stage {} "
                                           "Nominal Capacity ({:.2R} W).",
                                           HeatingCoil(CoilNum).HeatingCoilType,
                                           HeatingCoil(CoilNum).Name,
                                           StageNum,
                                           HeatingCoil(CoilNum).MSNominalCapacity(StageNum),
                                           StageNum + 1,
                                           HeatingCoil(CoilNum).MSNominalCapacity(StageNum + 1)));
                    ShowFatalError(state, "Preceding conditions cause termination.");
                }
            }
        } else { // not a multi-speed coil
            HeatingCoil(CoilNum).NominalCapacity = TempCap;
        }

        if (++NumCoilsSized == state.dataHeatingCoils->NumHeatingCoils)
            state.dataHeatingCoils->HeatingCoilNumericFields.deallocate(); // remove temporary array for field names at end of sizing

        // create predefined report entries
        {
            auto const SELECT_CASE_var(HeatingCoil(CoilNum).HCoilType_Num);
            if (SELECT_CASE_var == Coil_HeatingElectric) {
                PreDefTableEntry(state, state.dataOutRptPredefined->pdchHeatCoilType, HeatingCoil(CoilNum).Name, "Coil:Heating:Electric");
                PreDefTableEntry(state, state.dataOutRptPredefined->pdchHeatCoilNomCap, HeatingCoil(CoilNum).Name, HeatingCoil(CoilNum).NominalCapacity);
                PreDefTableEntry(state, state.dataOutRptPredefined->pdchHeatCoilNomEff, HeatingCoil(CoilNum).Name, HeatingCoil(CoilNum).Efficiency);
            } else if (SELECT_CASE_var == Coil_HeatingElectric_MultiStage) {
                PreDefTableEntry(state, state.dataOutRptPredefined->pdchHeatCoilType, HeatingCoil(CoilNum).Name, "Coil:Heating:Electric:MultiStage");
                PreDefTableEntry(state,
                    state.dataOutRptPredefined->pdchHeatCoilNomCap, HeatingCoil(CoilNum).Name, HeatingCoil(CoilNum).MSNominalCapacity(HeatingCoil(CoilNum).NumOfStages));
                PreDefTableEntry(state, state.dataOutRptPredefined->pdchHeatCoilNomEff, HeatingCoil(CoilNum).Name, HeatingCoil(CoilNum).MSEfficiency(HeatingCoil(CoilNum).NumOfStages));
            } else if (SELECT_CASE_var == Coil_HeatingGasOrOtherFuel) {
                PreDefTableEntry(state, state.dataOutRptPredefined->pdchHeatCoilType, HeatingCoil(CoilNum).Name, "Coil:Heating:Fuel");
                PreDefTableEntry(state, state.dataOutRptPredefined->pdchHeatCoilNomCap, HeatingCoil(CoilNum).Name, HeatingCoil(CoilNum).NominalCapacity);
                PreDefTableEntry(state, state.dataOutRptPredefined->pdchHeatCoilNomEff, HeatingCoil(CoilNum).Name, HeatingCoil(CoilNum).Efficiency);
            } else if (SELECT_CASE_var == Coil_HeatingGas_MultiStage) {
                PreDefTableEntry(state, state.dataOutRptPredefined->pdchHeatCoilType, HeatingCoil(CoilNum).Name, "Coil:Heating:Gas:MultiStage");
                PreDefTableEntry(state,
                    state.dataOutRptPredefined->pdchHeatCoilNomCap, HeatingCoil(CoilNum).Name, HeatingCoil(CoilNum).MSNominalCapacity(HeatingCoil(CoilNum).NumOfStages));
                PreDefTableEntry(state, state.dataOutRptPredefined->pdchHeatCoilNomEff, HeatingCoil(CoilNum).Name, HeatingCoil(CoilNum).MSEfficiency(HeatingCoil(CoilNum).NumOfStages));
            } else if (SELECT_CASE_var == Coil_HeatingDesuperheater) {
                PreDefTableEntry(state, state.dataOutRptPredefined->pdchHeatCoilType, HeatingCoil(CoilNum).Name, "Coil:Heating:Desuperheater");
                PreDefTableEntry(state, state.dataOutRptPredefined->pdchHeatCoilNomCap, HeatingCoil(CoilNum).Name, HeatingCoil(CoilNum).NominalCapacity);
                PreDefTableEntry(state, state.dataOutRptPredefined->pdchHeatCoilNomEff, HeatingCoil(CoilNum).Name, HeatingCoil(CoilNum).Efficiency);
            }
        }
    }

    // End Initialization Section of the Module
    //******************************************************************************

    // Begin Algorithm Section of the Module
    //******************************************************************************

    void CalcElectricHeatingCoil(EnergyPlusData &state,
                                 int const CoilNum, // index to heating coil
                                 Real64 &QCoilReq,
                                 Real64 &QCoilActual,       // coil load actually delivered (W)
                                 int const FanOpMode,       // fan operating mode
                                 Real64 const PartLoadRatio // part-load ratio of heating coil
    )
    {
        // SUBROUTINE INFORMATION:
        //       AUTHOR         Rich Liesen
        //       DATE WRITTEN   May 2000
        //       MODIFIED       Jul. 2016, R. Zhang, Applied the coil supply air temperature sensor offset
        //       RE-ENGINEERED  na

        // PURPOSE OF THIS SUBROUTINE:
        // Simulates a simple Electric heating coil with an efficiency

        // METHODOLOGY EMPLOYED:

        // REFERENCES:

        // Using/Aliasing
        auto & ElecHeatingCoilPower = state.dataHVACGlobal->ElecHeatingCoilPower;
        using DataHVACGlobals::TempControlTol;

        // SUBROUTINE ARGUMENT DEFINITIONS:

        // Locals
        // SUBROUTINE PARAMETER DEFINITIONS:
        // na

        // INTERFACE BLOCK SPECIFICATIONS
        // na

        // DERIVED TYPE DEFINITIONS
        // na

        // SUBROUTINE LOCAL VARIABLE DECLARATIONS:
        Real64 AirMassFlow; // [kg/sec]
        Real64 TempAirIn;   // [C]
        Real64 TempAirOut;  // [C]
        Real64 Win;
        Real64 Effic;
        Real64 CapacitanceAir;
        Real64 HeatingCoilLoad;
        Real64 QCoilCap;
        Real64 TempSetPoint;
        int Control;

        auto &HeatingCoil(state.dataHeatingCoils->HeatingCoil);

        Effic = HeatingCoil(CoilNum).Efficiency;
        TempAirIn = HeatingCoil(CoilNum).InletAirTemp;
        Win = HeatingCoil(CoilNum).InletAirHumRat;
        Control = HeatingCoil(CoilNum).Control;
        TempSetPoint = HeatingCoil(CoilNum).DesiredOutletTemp;

        // If there is a fault of coil SAT Sensor
        if (HeatingCoil(CoilNum).FaultyCoilSATFlag && (!state.dataGlobal->WarmupFlag) && (!state.dataGlobal->DoingSizing) && (!state.dataGlobal->KickOffSimulation)) {
            // calculate the sensor offset using fault information
            int FaultIndex = HeatingCoil(CoilNum).FaultyCoilSATIndex;
            HeatingCoil(CoilNum).FaultyCoilSATOffset = state.dataFaultsMgr->FaultsCoilSATSensor(FaultIndex).CalFaultOffsetAct(state);
            // update the TempSetPoint
            TempSetPoint -= HeatingCoil(CoilNum).FaultyCoilSATOffset;
        }

        //  adjust mass flow rates for cycling fan cycling coil operation
        if (FanOpMode == CycFanCycCoil) {
            if (PartLoadRatio > 0.0) {
                AirMassFlow = HeatingCoil(CoilNum).InletAirMassFlowRate / PartLoadRatio;
                QCoilReq /= PartLoadRatio;
            } else {
                AirMassFlow = 0.0;
            }
        } else {
            AirMassFlow = HeatingCoil(CoilNum).InletAirMassFlowRate;
        }

        CapacitanceAir = PsyCpAirFnW(Win) * AirMassFlow;

        // If the coil is operating there should be some heating capacitance
        //  across the coil, so do the simulation. If not set outlet to inlet and no load.
        //  Also the coil has to be scheduled to be available.

        // Control output to meet load QCoilReq (QCoilReq is passed in if load controlled, otherwise QCoilReq=-999)
        if ((AirMassFlow > 0.0 && HeatingCoil(CoilNum).NominalCapacity > 0.0) && (GetCurrentScheduleValue(state, HeatingCoil(CoilNum).SchedPtr) > 0.0) &&
            (QCoilReq > 0.0)) {

            // check to see if the Required heating capacity is greater than the user specified capacity.
            if (QCoilReq > HeatingCoil(CoilNum).NominalCapacity) {
                QCoilCap = HeatingCoil(CoilNum).NominalCapacity;
            } else {
                QCoilCap = QCoilReq;
            }

            TempAirOut = TempAirIn + QCoilCap / CapacitanceAir;
            HeatingCoilLoad = QCoilCap;

            // The HeatingCoilLoad is the change in the enthalpy of the Heating
            HeatingCoil(CoilNum).ElecUseLoad = HeatingCoilLoad / Effic;

            // Control coil output to meet a setpoint temperature.
        } else if ((AirMassFlow > 0.0 && HeatingCoil(CoilNum).NominalCapacity > 0.0) &&
                   (GetCurrentScheduleValue(state, HeatingCoil(CoilNum).SchedPtr) > 0.0) && (QCoilReq == SensedLoadFlagValue) &&
                   (std::abs(TempSetPoint - TempAirIn) > TempControlTol)) {

            QCoilCap = CapacitanceAir * (TempSetPoint - TempAirIn);
            // check to see if setpoint above enetering temperature. If not, set
            // output to zero.
            if (QCoilCap <= 0.0) {
                QCoilCap = 0.0;
                TempAirOut = TempAirIn;
                // check to see if the Required heating capacity is greater than the user
                // specified capacity.
            } else if (QCoilCap > HeatingCoil(CoilNum).NominalCapacity) {
                QCoilCap = HeatingCoil(CoilNum).NominalCapacity;
                TempAirOut = TempAirIn + QCoilCap / CapacitanceAir;
            } else {
                TempAirOut = TempSetPoint;
            }

            HeatingCoilLoad = QCoilCap;

            // The HeatingCoilLoad is the change in the enthalpy of the Heating
            HeatingCoil(CoilNum).ElecUseLoad = HeatingCoilLoad / Effic;

        } else { // If not running Conditions do not change across coil from inlet to outlet

            TempAirOut = TempAirIn;
            HeatingCoilLoad = 0.0;
            HeatingCoil(CoilNum).ElecUseLoad = 0.0;
        }

        if (FanOpMode == CycFanCycCoil) {
            HeatingCoil(CoilNum).ElecUseLoad *= PartLoadRatio;
            HeatingCoilLoad *= PartLoadRatio;
        }

        HeatingCoil(CoilNum).HeatingCoilLoad = HeatingCoilLoad;
        ElecHeatingCoilPower = HeatingCoil(CoilNum).ElecUseLoad;

        // Set the outlet conditions
        HeatingCoil(CoilNum).OutletAirTemp = TempAirOut;

        // This HeatingCoil does not change the moisture or Mass Flow across the component
        HeatingCoil(CoilNum).OutletAirHumRat = HeatingCoil(CoilNum).InletAirHumRat;
        HeatingCoil(CoilNum).OutletAirMassFlowRate = HeatingCoil(CoilNum).InletAirMassFlowRate;
        // Set the outlet enthalpys for air and Heating
        HeatingCoil(CoilNum).OutletAirEnthalpy = PsyHFnTdbW(HeatingCoil(CoilNum).OutletAirTemp, HeatingCoil(CoilNum).OutletAirHumRat);

        QCoilActual = HeatingCoilLoad;
        if (std::abs(HeatingCoil(CoilNum).NominalCapacity) < 1.e-8) {
            if (HeatingCoil(CoilNum).AirLoopNum > 0) {
                state.dataAirLoop->AirLoopAFNInfo(HeatingCoil(CoilNum).AirLoopNum).AFNLoopHeatingCoilMaxRTF =
                    max(state.dataAirLoop->AirLoopAFNInfo(HeatingCoil(CoilNum).AirLoopNum).AFNLoopHeatingCoilMaxRTF, 0.0);
            }
        } else {
            if (HeatingCoil(CoilNum).AirLoopNum > 0) {
                state.dataAirLoop->AirLoopAFNInfo(HeatingCoil(CoilNum).AirLoopNum).AFNLoopHeatingCoilMaxRTF = max(
                    state.dataAirLoop->AirLoopAFNInfo(HeatingCoil(CoilNum).AirLoopNum).AFNLoopHeatingCoilMaxRTF, HeatingCoilLoad / HeatingCoil(CoilNum).NominalCapacity);
            }
        }

        // set outlet node temp so parent objects can call calc directly without have to simulate entire model
        state.dataLoopNodes->Node(HeatingCoil(CoilNum).AirOutletNodeNum).Temp = HeatingCoil(CoilNum).OutletAirTemp;
    }

    void CalcMultiStageElectricHeatingCoil(EnergyPlusData &state,
                                           int &CoilNum,            // the number of the electric heating coil to be simulated
                                           Real64 const SpeedRatio, // SpeedRatio varies between 1.0 (maximum speed) and 0.0 (minimum speed)
                                           Real64 const CycRatio,   // cycling part load ratio
                                           int const StageNum,      // Stage number
                                           int const FanOpMode      // Fan operation mode
    )
    {

        // SUBROUTINE INFORMATION:
        //       AUTHOR         Chandan Sharma, FSEC
        //       DATE WRITTEN   January 2013
        //       MODIFIED       na
        //       RE-ENGINEERED  na

        // PURPOSE OF THIS SUBROUTINE:
        // Calculates the air-side performance and electrical energy use of multistage electric heating coil.

        // METHODOLOGY EMPLOYED:
        // Uses the same methodology as the single stage electric heating unit model (SUBROUTINE CalcelectricHeatingCoil).
        // In addition it assumes that the unit performance is obtained by interpolating between
        // the performance at high stage and that at low stage. If the output needed is below
        // that produced at low stage, the coil cycles between off and low stage.

        // Using/Aliasing
        using CurveManager::CurveValue;
        auto & ElecHeatingCoilPower = state.dataHVACGlobal->ElecHeatingCoilPower;
        auto &MSHPMassFlowRateHigh = state.dataHVACGlobal->MSHPMassFlowRateHigh;
        auto &MSHPMassFlowRateLow = state.dataHVACGlobal->MSHPMassFlowRateLow;

        using Psychrometrics::PsyRhFnTdbWPb;
        using Psychrometrics::PsyTdbFnHW;
        using Psychrometrics::PsyTsatFnHPb;
        using Psychrometrics::PsyWFnTdbH;

        // Locals
        // SUBROUTINE ARGUMENT DEFINITIONS:

        // SUBROUTINE PARAMETER DEFINITIONS:
        static std::string const RoutineName("CalcMultiStageElectricHeatingCoil");
        static std::string const RoutineNameAverageLoad("CalcMultiStageElectricHeatingCoil:Averageload");
        static std::string const RoutineNameFullLoad("CalcMultiStageElectricHeatingCoil:fullload");

        // INTERFACE BLOCK SPECIFICATIONS
        // na

        // DERIVED TYPE DEFINITIONS
        // na

        // SUBROUTINE LOCAL VARIABLE DECLARATIONS:
        Real64 AirMassFlow;          // dry air mass flow rate through coil [kg/s]
        Real64 InletAirDryBulbTemp;  // inlet air dry bulb temperature [C]
        Real64 InletAirEnthalpy;     // inlet air enthalpy [J/kg]
        Real64 InletAirHumRat;       // inlet air humidity ratio [kg/kg]
        Real64 OutletAirEnthalpy;    // outlet air enthalpy [J/kg]
        Real64 OutletAirHumRat;      // outlet air humidity ratio [kg/kg]
        Real64 TotCapHS;             // total capacity at high stage [W]
        Real64 TotCapLS;             // total capacity at low stage [W]
        Real64 TotCap;               // total capacity at current stage [W]
        Real64 EffHS;                // total capacity at high stage [W]
        Real64 EffLS;                // total capacity at low stage [W]
        Real64 OutdoorPressure;      // Outdoor barometric pressure at condenser (Pa)
        int StageNumHS;              // High stage number
        int StageNumLS;              // Low stage number
        Real64 FullLoadOutAirEnth;   // Outlet full load enthalpy
        Real64 FullLoadOutAirHumRat; // Outlet humidity ratio at full load
        Real64 FullLoadOutAirTemp;   // Outlet temperature at full load
        Real64 FullLoadOutAirRH;     // Outler relative humidity at full load
        Real64 OutletAirTemp;        // Supply ari temperature
        Real64 LSFullLoadOutAirEnth; // Outlet full load enthalpy at low stage
        Real64 HSFullLoadOutAirEnth; // Outlet full load enthalpy at high stage
        Real64 LSElecHeatingPower;   // Full load power at low stage
        Real64 HSElecHeatingPower;   // Full load power at high stage
        Real64 PartLoadRat;          // part load ratio

        auto &HeatingCoil(state.dataHeatingCoils->HeatingCoil);

        if (StageNum > 1) {
            StageNumLS = StageNum - 1;
            StageNumHS = StageNum;
            if (StageNum > HeatingCoil(CoilNum).NumOfStages) {
                StageNumLS = HeatingCoil(CoilNum).NumOfStages - 1;
                StageNumHS = HeatingCoil(CoilNum).NumOfStages;
            }
        } else {
            StageNumLS = 1;
            StageNumHS = 1;
        }

        AirMassFlow = HeatingCoil(CoilNum).InletAirMassFlowRate;
        InletAirDryBulbTemp = HeatingCoil(CoilNum).InletAirTemp;
        InletAirEnthalpy = HeatingCoil(CoilNum).InletAirEnthalpy;
        InletAirHumRat = HeatingCoil(CoilNum).InletAirHumRat;

        OutdoorPressure = state.dataEnvrn->OutBaroPress;

        if ((AirMassFlow > 0.0) && (GetCurrentScheduleValue(state, HeatingCoil(CoilNum).SchedPtr) > 0.0) && ((CycRatio > 0.0) || (SpeedRatio > 0.0))) {

            if (StageNum > 1) {

                TotCapLS = HeatingCoil(CoilNum).MSNominalCapacity(StageNumLS);
                TotCapHS = HeatingCoil(CoilNum).MSNominalCapacity(StageNumHS);

                EffLS = HeatingCoil(CoilNum).MSEfficiency(StageNumLS);
                EffHS = HeatingCoil(CoilNum).MSEfficiency(StageNumHS);

                // Get full load output and power
                LSFullLoadOutAirEnth = InletAirEnthalpy + TotCapLS / MSHPMassFlowRateLow;
                HSFullLoadOutAirEnth = InletAirEnthalpy + TotCapHS / MSHPMassFlowRateHigh;
                LSElecHeatingPower = TotCapLS / EffLS;
                HSElecHeatingPower = TotCapHS / EffHS;
                OutletAirHumRat = InletAirHumRat;

                // if cycling fan, send coil part-load fraction to on/off fan via HVACDataGlobals
                // IF (FanOpMode .EQ. CycFanCycCoil) OnOffFanPartLoadFraction = 1.0d0

                // Power calculation
                HeatingCoil(CoilNum).ElecUseLoad = SpeedRatio * HSElecHeatingPower + (1.0 - SpeedRatio) * LSElecHeatingPower;

                ElecHeatingCoilPower = HeatingCoil(CoilNum).ElecUseLoad;
                HeatingCoil(CoilNum).HeatingCoilLoad = MSHPMassFlowRateHigh * (HSFullLoadOutAirEnth - InletAirEnthalpy) * SpeedRatio +
                                                       MSHPMassFlowRateLow * (LSFullLoadOutAirEnth - InletAirEnthalpy) * (1.0 - SpeedRatio);

                OutletAirEnthalpy = InletAirEnthalpy + HeatingCoil(CoilNum).HeatingCoilLoad / HeatingCoil(CoilNum).InletAirMassFlowRate;
                OutletAirTemp = PsyTdbFnHW(OutletAirEnthalpy, OutletAirHumRat);
                FullLoadOutAirRH = PsyRhFnTdbWPb(state, OutletAirTemp, OutletAirHumRat, OutdoorPressure, RoutineNameAverageLoad);

                if (FullLoadOutAirRH > 1.0) { // Limit to saturated conditions at FullLoadOutAirEnth
                    OutletAirTemp = PsyTsatFnHPb(state, OutletAirEnthalpy, OutdoorPressure, RoutineName);
                    OutletAirHumRat = PsyWFnTdbH(state, OutletAirTemp, OutletAirEnthalpy, RoutineName);
                }

                HeatingCoil(CoilNum).OutletAirTemp = OutletAirTemp;
                HeatingCoil(CoilNum).OutletAirHumRat = OutletAirHumRat;
                HeatingCoil(CoilNum).OutletAirEnthalpy = OutletAirEnthalpy;
                HeatingCoil(CoilNum).OutletAirMassFlowRate = HeatingCoil(CoilNum).InletAirMassFlowRate;

                // Stage 1
            } else if (CycRatio > 0.0) {

                PartLoadRat = min(1.0, CycRatio);

                // for cycling fan, reset mass flow to full on rate
                if (FanOpMode == CycFanCycCoil) AirMassFlow /= PartLoadRat;
                if (FanOpMode == ContFanCycCoil) AirMassFlow = MSHPMassFlowRateLow;

                TotCap = HeatingCoil(CoilNum).MSNominalCapacity(StageNumLS);

                // Calculate full load outlet conditions
                FullLoadOutAirEnth = InletAirEnthalpy + TotCap / AirMassFlow;
                FullLoadOutAirHumRat = InletAirHumRat;
                FullLoadOutAirTemp = PsyTdbFnHW(FullLoadOutAirEnth, FullLoadOutAirHumRat);
                FullLoadOutAirRH = PsyRhFnTdbWPb(state, FullLoadOutAirTemp, FullLoadOutAirHumRat, OutdoorPressure, RoutineNameFullLoad);

                if (FullLoadOutAirRH > 1.0) { // Limit to saturated conditions at FullLoadOutAirEnth
                    FullLoadOutAirTemp = PsyTsatFnHPb(state, FullLoadOutAirEnth, OutdoorPressure, RoutineName);
                    //  Eventually inlet air conditions will be used in electric Coil, these lines are commented out and marked with this comment line
                    //  FullLoadOutAirTemp = PsyTsatFnHPb(FullLoadOutAirEnth,InletAirPressure)
                    FullLoadOutAirHumRat = PsyWFnTdbH(state, FullLoadOutAirTemp, FullLoadOutAirEnth, RoutineName);
                }

                // Set outlet conditions from the full load calculation
                if (FanOpMode == CycFanCycCoil) {
                    OutletAirEnthalpy = FullLoadOutAirEnth;
                    OutletAirHumRat = FullLoadOutAirHumRat;
                    OutletAirTemp = FullLoadOutAirTemp;
                } else {
                    OutletAirEnthalpy = PartLoadRat * FullLoadOutAirEnth + (1.0 - PartLoadRat) * InletAirEnthalpy;
                    OutletAirHumRat = PartLoadRat * FullLoadOutAirHumRat + (1.0 - PartLoadRat) * InletAirHumRat;
                    OutletAirTemp = PartLoadRat * FullLoadOutAirTemp + (1.0 - PartLoadRat) * InletAirDryBulbTemp;
                }

                EffLS = HeatingCoil(CoilNum).MSEfficiency(StageNumLS);

                //    HeatingCoil(CoilNum)%HeatingCoilLoad = TotCap
                //   This would require a CR to change
                HeatingCoil(CoilNum).HeatingCoilLoad = TotCap * PartLoadRat;

                HeatingCoil(CoilNum).ElecUseLoad = HeatingCoil(CoilNum).HeatingCoilLoad / EffLS;

                ElecHeatingCoilPower = HeatingCoil(CoilNum).ElecUseLoad;

                HeatingCoil(CoilNum).OutletAirTemp = OutletAirTemp;
                HeatingCoil(CoilNum).OutletAirHumRat = OutletAirHumRat;
                HeatingCoil(CoilNum).OutletAirEnthalpy = OutletAirEnthalpy;
                HeatingCoil(CoilNum).OutletAirMassFlowRate = HeatingCoil(CoilNum).InletAirMassFlowRate;
                // this would require a CR to correct (i.e., calculate outputs when coil is off)
                //  ELSE
                //    ! electric coil is off; just pass through conditions
                //    HeatingCoil(CoilNum)%OutletAirEnthalpy = HeatingCoil(CoilNum)%InletAirEnthalpy
                //    HeatingCoil(CoilNum)%OutletAirHumRat   = HeatingCoil(CoilNum)%InletAirHumRat
                //    HeatingCoil(CoilNum)%OutletAirTemp     = HeatingCoil(CoilNum)%InletAirTemp
                //    HeatingCoil(CoilNum)%OutletAirMassFlowRate = HeatingCoil(CoilNum)%InletAirMassFlowRate
                //    HeatingCoil(CoilNum)%ElecUseLoad      = 0.0
                //    HeatingCoil(CoilNum)%HeatingCoilLoad  = 0.0
                //    ElecHeatingCoilPower                  = 0.0
            }

        } else {

            // electric coil is off; just pass through conditions
            HeatingCoil(CoilNum).OutletAirEnthalpy = HeatingCoil(CoilNum).InletAirEnthalpy;
            HeatingCoil(CoilNum).OutletAirHumRat = HeatingCoil(CoilNum).InletAirHumRat;
            HeatingCoil(CoilNum).OutletAirTemp = HeatingCoil(CoilNum).InletAirTemp;
            HeatingCoil(CoilNum).OutletAirMassFlowRate = HeatingCoil(CoilNum).InletAirMassFlowRate;

            // some of these are reset in Init, can be removed to speed up code
            HeatingCoil(CoilNum).ElecUseLoad = 0.0;
            HeatingCoil(CoilNum).HeatingCoilLoad = 0.0;
            ElecHeatingCoilPower = 0.0;

        } // end of on/off if - else

        // set outlet node temp so parent objects can call calc directly without have to simulate entire model
        state.dataLoopNodes->Node(HeatingCoil(CoilNum).AirOutletNodeNum).Temp = HeatingCoil(CoilNum).OutletAirTemp;
    }

    void CalcFuelHeatingCoil(EnergyPlusData &state,
                             int const CoilNum, // index to heating coil
                             Real64 const QCoilReq,
                             Real64 &QCoilActual,                        // coil load actually delivered (W)
                             int const FanOpMode,                        // fan operating mode
                             [[maybe_unused]] Real64 const PartLoadRatio // part-load ratio of heating coil
    )
    {
        // SUBROUTINE INFORMATION:
        //       AUTHOR         Rich Liesen
        //       DATE WRITTEN   May 2000
        //       MODIFIED       Jul. 2016, R. Zhang, Applied the coil supply air temperature sensor offset
        //       RE-ENGINEERED  na

        // PURPOSE OF THIS SUBROUTINE:
        // Simulates a simple Gas heating coil with a burner efficiency

        // METHODOLOGY EMPLOYED:

        // REFERENCES:

        // Using/Aliasing
        using CurveManager::CurveValue;
        using DataHVACGlobals::TempControlTol;

        // SUBROUTINE ARGUMENT DEFINITIONS:

        // Locals
        // SUBROUTINE PARAMETER DEFINITIONS:
        // na

        // INTERFACE BLOCK SPECIFICATIONS
        // na

        // DERIVED TYPE DEFINITIONS
        // na

        // SUBROUTINE LOCAL VARIABLE DECLARATIONS:
        Real64 AirMassFlow; // [kg/sec]
        Real64 TempAirIn;   // [C]
        Real64 TempAirOut;  // [C]
        Real64 Win;
        Real64 Effic;
        Real64 CapacitanceAir;
        Real64 HeatingCoilLoad;
        Real64 QCoilCap;
        Real64 TempSetPoint;
        int Control;
        Real64 PartLoadRat;
        Real64 PLF;

        auto &HeatingCoil(state.dataHeatingCoils->HeatingCoil);

        Effic = HeatingCoil(CoilNum).Efficiency;
        TempAirIn = HeatingCoil(CoilNum).InletAirTemp;
        Win = HeatingCoil(CoilNum).InletAirHumRat;
        Control = HeatingCoil(CoilNum).Control;
        TempSetPoint = HeatingCoil(CoilNum).DesiredOutletTemp;
        AirMassFlow = HeatingCoil(CoilNum).InletAirMassFlowRate;

        CapacitanceAir = PsyCpAirFnW(Win) * AirMassFlow;

        // If there is a fault of coil SAT Sensor
        if (HeatingCoil(CoilNum).FaultyCoilSATFlag && (!state.dataGlobal->WarmupFlag) && (!state.dataGlobal->DoingSizing) && (!state.dataGlobal->KickOffSimulation)) {
            // calculate the sensor offset using fault information
            int FaultIndex = HeatingCoil(CoilNum).FaultyCoilSATIndex;
            HeatingCoil(CoilNum).FaultyCoilSATOffset = state.dataFaultsMgr->FaultsCoilSATSensor(FaultIndex).CalFaultOffsetAct(state);
            // update the TempSetPoint
            TempSetPoint -= HeatingCoil(CoilNum).FaultyCoilSATOffset;
        }

        // If the coil is operating there should be some heating capacitance
        //  across the coil, so do the simulation. If not set outlet to inlet and no load.
        //  Also the coil has to be scheduled to be available.

        // Control output to meet load QCoilReq (QCoilReq is passed in if load controlled, otherwise QCoilReq=-999)
        if ((AirMassFlow > 0.0 && HeatingCoil(CoilNum).NominalCapacity > 0.0) && (GetCurrentScheduleValue(state, HeatingCoil(CoilNum).SchedPtr) > 0.0) &&
            (QCoilReq > 0.0)) {

            // check to see if the Required heating capacity is greater than the user specified capacity.
            if (QCoilReq > HeatingCoil(CoilNum).NominalCapacity) {
                QCoilCap = HeatingCoil(CoilNum).NominalCapacity;
            } else {
                QCoilCap = QCoilReq;
            }

            TempAirOut = TempAirIn + QCoilCap / CapacitanceAir;
            HeatingCoilLoad = QCoilCap;

            PartLoadRat = HeatingCoilLoad / HeatingCoil(CoilNum).NominalCapacity;

            // The HeatingCoilLoad is the change in the enthalpy of the Heating
            HeatingCoil(CoilNum).FuelUseLoad = HeatingCoilLoad / Effic;
            HeatingCoil(CoilNum).ElecUseLoad = HeatingCoil(CoilNum).ParasiticElecLoad * PartLoadRat;
            HeatingCoil(CoilNum).ParasiticFuelRate = HeatingCoil(CoilNum).ParasiticFuelCapacity * (1.0 - PartLoadRat);

            // Control coil output to meet a setpoint temperature.
        } else if ((AirMassFlow > 0.0 && HeatingCoil(CoilNum).NominalCapacity > 0.0) &&
                   (GetCurrentScheduleValue(state, HeatingCoil(CoilNum).SchedPtr) > 0.0) && (QCoilReq == SensedLoadFlagValue) &&
                   (std::abs(TempSetPoint - TempAirIn) > TempControlTol)) {

            QCoilCap = CapacitanceAir * (TempSetPoint - TempAirIn);
            // check to see if setpoint above entering temperature. If not, set
            // output to zero.
            if (QCoilCap <= 0.0) {
                QCoilCap = 0.0;
                TempAirOut = TempAirIn;
                // check to see if the Required heating capacity is greater than the user
                // specified capacity.
            } else if (QCoilCap > HeatingCoil(CoilNum).NominalCapacity) {
                QCoilCap = HeatingCoil(CoilNum).NominalCapacity;
                TempAirOut = TempAirIn + QCoilCap / CapacitanceAir;
            } else {
                TempAirOut = TempSetPoint;
            }

            HeatingCoilLoad = QCoilCap;

            PartLoadRat = HeatingCoilLoad / HeatingCoil(CoilNum).NominalCapacity;

            // The HeatingCoilLoad is the change in the enthalpy of the Heating
            HeatingCoil(CoilNum).FuelUseLoad = HeatingCoilLoad / Effic;
            HeatingCoil(CoilNum).ElecUseLoad = HeatingCoil(CoilNum).ParasiticElecLoad * PartLoadRat;
            HeatingCoil(CoilNum).ParasiticFuelRate = HeatingCoil(CoilNum).ParasiticFuelCapacity * (1.0 - PartLoadRat);

        } else { // If not running Conditions do not change across coil from inlet to outlet

            TempAirOut = TempAirIn;
            HeatingCoilLoad = 0.0;
            PartLoadRat = 0.0;
            HeatingCoil(CoilNum).FuelUseLoad = 0.0;
            HeatingCoil(CoilNum).ElecUseLoad = 0.0;
            HeatingCoil(CoilNum).ParasiticFuelRate = HeatingCoil(CoilNum).ParasiticFuelCapacity;
        }

        HeatingCoil(CoilNum).RTF = PartLoadRat;

        // If the PLF curve is defined the gas usage needs to be modified
        if (HeatingCoil(CoilNum).PLFCurveIndex > 0) {
            if (PartLoadRat == 0) {
                HeatingCoil(CoilNum).FuelUseLoad = 0.0;
            } else {
                PLF = CurveValue(state, HeatingCoil(CoilNum).PLFCurveIndex, PartLoadRat);
                if (PLF < 0.7) {
                    if (HeatingCoil(CoilNum).PLFErrorCount < 1) {
                        ++HeatingCoil(CoilNum).PLFErrorCount;
                        ShowWarningError(state, "CalcFuelHeatingCoil: " + cAllCoilTypes(HeatingCoil(CoilNum).HCoilType_Num) + "=\"" +
                                         HeatingCoil(CoilNum).Name + "\", PLF curve values");
                        ShowContinueError(state, format("The PLF curve value = {:.5T} for part-load ratio = {:.5T}", PLF, PartLoadRat));
                        ShowContinueError(state, "PLF curve values must be >= 0.7. PLF has been reset to 0.7 and the simulation continues...");
                        ShowContinueError(state, "Check the IO reference manual for PLF curve guidance [Coil:Heating:Fuel].");
                    } else {
                        ShowRecurringWarningErrorAtEnd(state, HeatingCoil(CoilNum).Name + ", Heating coil PLF curve < 0.7 warning continues... ",
                                                       HeatingCoil(CoilNum).PLFErrorIndex,
                                                       PLF,
                                                       PLF);
                    }
                    PLF = 0.7;
                }
                // Modify the Gas Coil Consumption and parasitic loads based on PLF curve
                HeatingCoil(CoilNum).RTF = PartLoadRat / PLF;
                if (HeatingCoil(CoilNum).RTF > 1.0 && std::abs(HeatingCoil(CoilNum).RTF - 1.0) > 0.001) {
                    if (HeatingCoil(CoilNum).RTFErrorCount < 1) {
                        ++HeatingCoil(CoilNum).RTFErrorCount;
                        ShowWarningError(state, "CalcFuelHeatingCoil: " + cAllCoilTypes(HeatingCoil(CoilNum).HCoilType_Num) + "=\"" +
                                         HeatingCoil(CoilNum).Name + "\", runtime fraction");
                        ShowContinueError(state, format("The runtime fraction exceeded 1.0. [{:.4T}].", HeatingCoil(CoilNum).RTF));
                        ShowContinueError(state, "Runtime fraction is set to 1.0 and the simulation continues...");
                        ShowContinueError(state, "Check the IO reference manual for PLF curve guidance [Coil:Heating:Fuel].");
                    } else {
                        ShowRecurringWarningErrorAtEnd(state, HeatingCoil(CoilNum).Name + ", Heating coil runtime fraction > 1.0 warning continues... ",
                                                       HeatingCoil(CoilNum).RTFErrorIndex,
                                                       HeatingCoil(CoilNum).RTF,
                                                       HeatingCoil(CoilNum).RTF);
                    }
                    HeatingCoil(CoilNum).RTF = 1.0; // Reset coil runtime fraction to 1.0
                } else if (HeatingCoil(CoilNum).RTF > 1.0) {
                    HeatingCoil(CoilNum).RTF = 1.0; // Reset coil runtime fraction to 1.0
                }
                HeatingCoil(CoilNum).ElecUseLoad = HeatingCoil(CoilNum).ParasiticElecLoad * HeatingCoil(CoilNum).RTF;
                HeatingCoil(CoilNum).FuelUseLoad = HeatingCoil(CoilNum).NominalCapacity / Effic * HeatingCoil(CoilNum).RTF;
                HeatingCoil(CoilNum).ParasiticFuelRate = HeatingCoil(CoilNum).ParasiticFuelCapacity * (1.0 - HeatingCoil(CoilNum).RTF);
                // Fan power will also be modified by the heating coil's part load fraction
                // OnOffFanPartLoadFraction passed to fan via DataHVACGlobals (cycling fan only)
                if (FanOpMode == CycFanCycCoil) {
                    state.dataHVACGlobal->OnOffFanPartLoadFraction = PLF;
                }
            }
        }

        // Set the outlet conditions
        HeatingCoil(CoilNum).HeatingCoilLoad = HeatingCoilLoad;
        HeatingCoil(CoilNum).OutletAirTemp = TempAirOut;

        // This HeatingCoil does not change the moisture or Mass Flow across the component
        HeatingCoil(CoilNum).OutletAirHumRat = HeatingCoil(CoilNum).InletAirHumRat;
        HeatingCoil(CoilNum).OutletAirMassFlowRate = HeatingCoil(CoilNum).InletAirMassFlowRate;
        // Set the outlet enthalpys for air and Heating
        HeatingCoil(CoilNum).OutletAirEnthalpy = PsyHFnTdbW(HeatingCoil(CoilNum).OutletAirTemp, HeatingCoil(CoilNum).OutletAirHumRat);

        QCoilActual = HeatingCoilLoad;
        if (HeatingCoil(CoilNum).AirLoopNum > 0) {
            state.dataAirLoop->AirLoopAFNInfo(HeatingCoil(CoilNum).AirLoopNum).AFNLoopHeatingCoilMaxRTF =
                max(state.dataAirLoop->AirLoopAFNInfo(HeatingCoil(CoilNum).AirLoopNum).AFNLoopHeatingCoilMaxRTF, HeatingCoil(CoilNum).RTF);
        }
        state.dataHVACGlobal->ElecHeatingCoilPower = HeatingCoil(CoilNum).ElecUseLoad;

        // set outlet node temp so parent objects can call calc directly without have to simulate entire model
        state.dataLoopNodes->Node(HeatingCoil(CoilNum).AirOutletNodeNum).Temp = HeatingCoil(CoilNum).OutletAirTemp;
    }

    void CalcMultiStageGasHeatingCoil(EnergyPlusData &state,
                                      int &CoilNum,            // the number of the Gas heating coil to be simulated
                                      Real64 const SpeedRatio, // SpeedRatio varies between 1.0 (maximum speed) and 0.0 (minimum speed)
                                      Real64 const CycRatio,   // cycling part load ratio
                                      int const StageNum,      // Speed number
                                      int const FanOpMode      // Fan operation mode
    )
    {

        // SUBROUTINE INFORMATION:
        //       AUTHOR         Chandan Sharma, FSEC
        //       DATE WRITTEN   January 2013
        //       MODIFIED       na
        //       RE-ENGINEERED  na

        // PURPOSE OF THIS SUBROUTINE:
        // Calculates the air-side performance and energy use of a multi stage gas heating coil.

        // METHODOLOGY EMPLOYED:
        // Uses the same methodology as the single speed Gas heating unit model (SUBROUTINE CalcFuelHeatingCoil).
        // In addition it assumes that the unit performance is obtained by interpolating between
        // the performance at high stage and that at low stage. If the output needed is below
        // that produced at low stage, the coil cycles between off and low stage.

        // Using/Aliasing
        using CurveManager::CurveValue;
        auto & ElecHeatingCoilPower = state.dataHVACGlobal->ElecHeatingCoilPower;
        auto &MSHPMassFlowRateHigh = state.dataHVACGlobal->MSHPMassFlowRateHigh;
        auto &MSHPMassFlowRateLow = state.dataHVACGlobal->MSHPMassFlowRateLow;

        using Psychrometrics::PsyRhFnTdbWPb;
        using Psychrometrics::PsyTdbFnHW;
        using Psychrometrics::PsyTsatFnHPb;
        using Psychrometrics::PsyWFnTdbH;

        // Locals
        // SUBROUTINE ARGUMENT DEFINITIONS:

        // SUBROUTINE PARAMETER DEFINITIONS:
        static std::string const RoutineName("CalcMultiStageGasHeatingCoil");
        static std::string const RoutineNameAverageLoad("CalcMultiStageGasHeatingCoil:Averageload");
        static std::string const RoutineNameFullLoad("CalcMultiStageGasHeatingCoil:fullload");

        // INTERFACE BLOCK SPECIFICATIONS
        // na

        // DERIVED TYPE DEFINITIONS
        // na

        // SUBROUTINE LOCAL VARIABLE DECLARATIONS:
        Real64 AirMassFlow;          // dry air mass flow rate through coil [kg/s]
        Real64 InletAirDryBulbTemp;  // inlet air dry bulb temperature [C]
        Real64 InletAirEnthalpy;     // inlet air enthalpy [J/kg]
        Real64 InletAirHumRat;       // inlet air humidity ratio [kg/kg]
        Real64 OutletAirEnthalpy;    // outlet air enthalpy [J/kg]
        Real64 OutletAirHumRat;      // outlet air humidity ratio [kg/kg]
        Real64 TotCapHS;             // total capacity at high stage [W]
        Real64 TotCapLS;             // total capacity at low stage [W]
        Real64 TotCap;               // total capacity at current stage [W]
        Real64 EffHS;                // efficiency at high stage
        Real64 EffLS(0.0);           // efficiency at low stage
        Real64 EffAvg;               // average efficiency
        Real64 OutdoorPressure;      // Outdoor barometric pressure at condenser (Pa)
        int StageNumHS;              // High stage number
        int StageNumLS;              // Low stage number
        Real64 FullLoadOutAirEnth;   // Outlet full load enthalpy
        Real64 FullLoadOutAirHumRat; // Outlet humidity ratio at full load
        Real64 FullLoadOutAirTemp;   // Outlet temperature at full load
        Real64 FullLoadOutAirRH;     // Outler relative humidity at full load
        Real64 OutletAirTemp;        // Supply ari temperature
        Real64 LSFullLoadOutAirEnth; // Outlet full load enthalpy at low stage
        Real64 HSFullLoadOutAirEnth; // Outlet full load enthalpy at high stage
        Real64 LSGasHeatingPower;    // Full load power at low stage
        Real64 HSGasHeatingPower;    // Full load power at high stage
        Real64 PartLoadRat(0.0);     // part load ratio
        Real64 PLF;                  // part load factor used to calculate RTF

        auto &HeatingCoil(state.dataHeatingCoils->HeatingCoil);

        if (StageNum > 1) {
            StageNumLS = StageNum - 1;
            StageNumHS = StageNum;
            if (StageNum > HeatingCoil(CoilNum).NumOfStages) {
                StageNumLS = HeatingCoil(CoilNum).NumOfStages - 1;
                StageNumHS = HeatingCoil(CoilNum).NumOfStages;
            }
        } else {
            StageNumLS = 1;
            StageNumHS = 1;
        }

        AirMassFlow = HeatingCoil(CoilNum).InletAirMassFlowRate;
        InletAirDryBulbTemp = HeatingCoil(CoilNum).InletAirTemp;
        InletAirEnthalpy = HeatingCoil(CoilNum).InletAirEnthalpy;
        InletAirHumRat = HeatingCoil(CoilNum).InletAirHumRat;

        OutdoorPressure = state.dataEnvrn->OutBaroPress;

        if ((AirMassFlow > 0.0) && (GetCurrentScheduleValue(state, HeatingCoil(CoilNum).SchedPtr) > 0.0) && ((CycRatio > 0.0) || (SpeedRatio > 0.0))) {

            if (StageNum > 1) {

                TotCapLS = HeatingCoil(CoilNum).MSNominalCapacity(StageNumLS);
                TotCapHS = HeatingCoil(CoilNum).MSNominalCapacity(StageNumHS);

                EffLS = HeatingCoil(CoilNum).MSEfficiency(StageNumLS);
                EffHS = HeatingCoil(CoilNum).MSEfficiency(StageNumHS);

                PartLoadRat = min(1.0, SpeedRatio);
                HeatingCoil(CoilNum).RTF = 1.0;

                // Get full load output and power
                LSFullLoadOutAirEnth = InletAirEnthalpy + TotCapLS / MSHPMassFlowRateLow;
                HSFullLoadOutAirEnth = InletAirEnthalpy + TotCapHS / MSHPMassFlowRateHigh;
                LSGasHeatingPower = TotCapLS / EffLS;
                HSGasHeatingPower = TotCapHS / EffHS;
                OutletAirHumRat = InletAirHumRat;

                // if cycling fan, send coil part-load fraction to on/off fan via HVACDataGlobals
                // IF (FanOpMode .EQ. CycFanCycCoil) OnOffFanPartLoadFraction = 1.0d0

                // Power calculation. If PartLoadRat (SpeedRatio) = 0, operate at LS the whole time step
                HeatingCoil(CoilNum).ElecUseLoad = PartLoadRat * HeatingCoil(CoilNum).MSParasiticElecLoad(StageNumHS) +
                                                   (1.0 - PartLoadRat) * HeatingCoil(CoilNum).MSParasiticElecLoad(StageNumLS);

                ElecHeatingCoilPower = HeatingCoil(CoilNum).ElecUseLoad;
                HeatingCoil(CoilNum).HeatingCoilLoad = MSHPMassFlowRateHigh * (HSFullLoadOutAirEnth - InletAirEnthalpy) * PartLoadRat +
                                                       MSHPMassFlowRateLow * (LSFullLoadOutAirEnth - InletAirEnthalpy) * (1.0 - PartLoadRat);
                EffAvg = (EffHS * PartLoadRat) + (EffLS * (1.0 - PartLoadRat));
                HeatingCoil(CoilNum).FuelUseLoad = HeatingCoil(CoilNum).HeatingCoilLoad / EffAvg;
                HeatingCoil(CoilNum).ParasiticFuelRate = 0.0;

                OutletAirEnthalpy = InletAirEnthalpy + HeatingCoil(CoilNum).HeatingCoilLoad / HeatingCoil(CoilNum).InletAirMassFlowRate;
                OutletAirTemp = PsyTdbFnHW(OutletAirEnthalpy, OutletAirHumRat);
                FullLoadOutAirRH = PsyRhFnTdbWPb(state, OutletAirTemp, OutletAirHumRat, OutdoorPressure, RoutineNameAverageLoad);

                if (FullLoadOutAirRH > 1.0) { // Limit to saturated conditions at FullLoadOutAirEnth
                    OutletAirTemp = PsyTsatFnHPb(state, OutletAirEnthalpy, OutdoorPressure, RoutineName);
                    OutletAirHumRat = PsyWFnTdbH(state, OutletAirTemp, OutletAirEnthalpy, RoutineName);
                }

                HeatingCoil(CoilNum).OutletAirTemp = OutletAirTemp;
                HeatingCoil(CoilNum).OutletAirHumRat = OutletAirHumRat;
                HeatingCoil(CoilNum).OutletAirEnthalpy = OutletAirEnthalpy;
                HeatingCoil(CoilNum).OutletAirMassFlowRate = HeatingCoil(CoilNum).InletAirMassFlowRate;

                // Stage 1
            } else if (CycRatio > 0.0) {

                // for cycling fan, reset mass flow to full on rate
                if (FanOpMode == CycFanCycCoil) AirMassFlow /= CycRatio;
                if (FanOpMode == ContFanCycCoil) AirMassFlow = MSHPMassFlowRateLow;

                TotCap = HeatingCoil(CoilNum).MSNominalCapacity(StageNumLS);

                PartLoadRat = min(1.0, CycRatio);
                HeatingCoil(CoilNum).RTF = PartLoadRat;

                // Calculate full load outlet conditions
                FullLoadOutAirEnth = InletAirEnthalpy + TotCap / AirMassFlow;
                FullLoadOutAirHumRat = InletAirHumRat;
                FullLoadOutAirTemp = PsyTdbFnHW(FullLoadOutAirEnth, FullLoadOutAirHumRat);
                FullLoadOutAirRH = PsyRhFnTdbWPb(state, FullLoadOutAirTemp, FullLoadOutAirHumRat, OutdoorPressure, RoutineNameFullLoad);

                if (FullLoadOutAirRH > 1.0) { // Limit to saturated conditions at FullLoadOutAirEnth
                    FullLoadOutAirTemp = PsyTsatFnHPb(state, FullLoadOutAirEnth, OutdoorPressure, RoutineName);
                    //  Eventually inlet air conditions will be used in Gas Coil, these lines are commented out and marked with this comment line
                    //  FullLoadOutAirTemp = PsyTsatFnHPb(FullLoadOutAirEnth,InletAirPressure)
                    FullLoadOutAirHumRat = PsyWFnTdbH(state, FullLoadOutAirTemp, FullLoadOutAirEnth, RoutineName);
                }

                // Set outlet conditions from the full load calculation
                if (FanOpMode == CycFanCycCoil) {
                    OutletAirEnthalpy = FullLoadOutAirEnth;
                    OutletAirHumRat = FullLoadOutAirHumRat;
                    OutletAirTemp = FullLoadOutAirTemp;
                } else {
                    OutletAirEnthalpy =
                        PartLoadRat * AirMassFlow / HeatingCoil(CoilNum).InletAirMassFlowRate * (FullLoadOutAirEnth - InletAirEnthalpy) +
                        InletAirEnthalpy;
                    OutletAirHumRat =
                        PartLoadRat * AirMassFlow / HeatingCoil(CoilNum).InletAirMassFlowRate * (FullLoadOutAirHumRat - InletAirHumRat) +
                        InletAirHumRat;
                    OutletAirTemp = PsyTdbFnHW(OutletAirEnthalpy, OutletAirHumRat);
                }

                EffLS = HeatingCoil(CoilNum).MSEfficiency(StageNumLS);

                HeatingCoil(CoilNum).HeatingCoilLoad = TotCap * PartLoadRat;

                HeatingCoil(CoilNum).FuelUseLoad = HeatingCoil(CoilNum).HeatingCoilLoad / EffLS;
                //   parasitics are calculated when the coil is off (1-PLR)
                HeatingCoil(CoilNum).ElecUseLoad = HeatingCoil(CoilNum).MSParasiticElecLoad(StageNumLS) * (1.0 - PartLoadRat);
                HeatingCoil(CoilNum).ParasiticFuelRate = HeatingCoil(CoilNum).ParasiticFuelCapacity * (1.0 - PartLoadRat);
                ElecHeatingCoilPower = HeatingCoil(CoilNum).ElecUseLoad;

                HeatingCoil(CoilNum).OutletAirTemp = OutletAirTemp;
                HeatingCoil(CoilNum).OutletAirHumRat = OutletAirHumRat;
                HeatingCoil(CoilNum).OutletAirEnthalpy = OutletAirEnthalpy;
                HeatingCoil(CoilNum).OutletAirMassFlowRate = HeatingCoil(CoilNum).InletAirMassFlowRate;
            }

            // This requires a CR to correct (i.e., calculate outputs when coil is off)
        } else {

            // Gas coil is off; just pass through conditions
            HeatingCoil(CoilNum).OutletAirEnthalpy = HeatingCoil(CoilNum).InletAirEnthalpy;
            HeatingCoil(CoilNum).OutletAirHumRat = HeatingCoil(CoilNum).InletAirHumRat;
            HeatingCoil(CoilNum).OutletAirTemp = HeatingCoil(CoilNum).InletAirTemp;
            HeatingCoil(CoilNum).OutletAirMassFlowRate = HeatingCoil(CoilNum).InletAirMassFlowRate;

            // some of these are reset in Init, can be removed to speed up code
            HeatingCoil(CoilNum).ElecUseLoad = 0.0;
            HeatingCoil(CoilNum).HeatingCoilLoad = 0.0;
            HeatingCoil(CoilNum).FuelUseLoad = 0.0;
            HeatingCoil(CoilNum).ParasiticFuelRate = HeatingCoil(CoilNum).ParasiticFuelCapacity;
            ElecHeatingCoilPower = 0.0;
            PartLoadRat = 0.0;

        } // end of on/off if - else

        // If the PLF curve is defined the gas usage needs to be modified.
        // The PLF curve is only used when the coil cycles.
        if (HeatingCoil(CoilNum).PLFCurveIndex > 0) {
            if (PartLoadRat > 0.0 && StageNum < 2) {
                PLF = CurveValue(state, HeatingCoil(CoilNum).PLFCurveIndex, PartLoadRat);
                if (PLF < 0.7) {
                    if (HeatingCoil(CoilNum).PLFErrorCount < 1) {
                        ++HeatingCoil(CoilNum).PLFErrorCount;
                        ShowWarningError(state, "CalcFuelHeatingCoil: " + cAllCoilTypes(HeatingCoil(CoilNum).HCoilType_Num) + "=\"" +
                                         HeatingCoil(CoilNum).Name + "\", PLF curve values");
                        ShowContinueError(state, format("The PLF curve value = {:.5T} for part-load ratio = {:.5T}", PLF, PartLoadRat));
                        ShowContinueError(state, "PLF curve values must be >= 0.7. PLF has been reset to 0.7 and the simulation continues...");
                        ShowContinueError(state, "Check the IO reference manual for PLF curve guidance [Coil:Heating:Fuel].");
                    } else {
                        ShowRecurringWarningErrorAtEnd(state, HeatingCoil(CoilNum).Name + ", Heating coil PLF curve < 0.7 warning continues... ",
                                                       HeatingCoil(CoilNum).PLFErrorIndex,
                                                       PLF,
                                                       PLF);
                    }
                    PLF = 0.7;
                }
                // Modify the Gas Coil Consumption and parasitic loads based on PLF curve
                HeatingCoil(CoilNum).RTF = PartLoadRat / PLF;
                if (HeatingCoil(CoilNum).RTF > 1.0 && std::abs(HeatingCoil(CoilNum).RTF - 1.0) > 0.001) {
                    if (HeatingCoil(CoilNum).RTFErrorCount < 1) {
                        ++HeatingCoil(CoilNum).RTFErrorCount;
                        ShowWarningError(state, "CalcFuelHeatingCoil: " + cAllCoilTypes(HeatingCoil(CoilNum).HCoilType_Num) + "=\"" +
                                         HeatingCoil(CoilNum).Name + "\", runtime fraction");
                        ShowContinueError(state, format("The runtime fraction exceeded 1.0. [{:.4T}].", HeatingCoil(CoilNum).RTF));
                        ShowContinueError(state, "Runtime fraction is set to 1.0 and the simulation continues...");
                        ShowContinueError(state, "Check the IO reference manual for PLF curve guidance [Coil:Heating:Fuel].");
                    } else {
                        ShowRecurringWarningErrorAtEnd(state, HeatingCoil(CoilNum).Name + ", Heating coil runtime fraction > 1.0 warning continues... ",
                                                       HeatingCoil(CoilNum).RTFErrorIndex,
                                                       HeatingCoil(CoilNum).RTF,
                                                       HeatingCoil(CoilNum).RTF);
                    }
                    HeatingCoil(CoilNum).RTF = 1.0; // Reset coil runtime fraction to 1.0
                } else if (HeatingCoil(CoilNum).RTF > 1.0) {
                    HeatingCoil(CoilNum).RTF = 1.0; // Reset coil runtime fraction to 1.0
                }
                HeatingCoil(CoilNum).ElecUseLoad = HeatingCoil(CoilNum).MSParasiticElecLoad(StageNum) * HeatingCoil(CoilNum).RTF;
                HeatingCoil(CoilNum).FuelUseLoad = (HeatingCoil(CoilNum).MSNominalCapacity(StageNum) / EffLS) * HeatingCoil(CoilNum).RTF;
                HeatingCoil(CoilNum).ParasiticFuelRate = HeatingCoil(CoilNum).ParasiticFuelCapacity * (1.0 - HeatingCoil(CoilNum).RTF);
                // Fan power will also be modified by the heating coil's part load fraction
                // OnOffFanPartLoadFraction passed to fan via DataHVACGlobals (cycling fan only)
                if (FanOpMode == CycFanCycCoil) {
                    state.dataHVACGlobal->OnOffFanPartLoadFraction = PLF;
                }
            }
        }

        // set outlet node temp so parent objects can call calc directly without have to simulate entire model
        state.dataLoopNodes->Node(HeatingCoil(CoilNum).AirOutletNodeNum).Temp = HeatingCoil(CoilNum).OutletAirTemp;
    }

    void CalcDesuperheaterHeatingCoil(EnergyPlusData &state, int const CoilNum,     // index to desuperheater heating coil
                                      Real64 const QCoilReq, // load requested by the simulation for load based control [W]
                                      Real64 &QCoilActual    // coil load actually delivered
    )
    {
        // SUBROUTINE INFORMATION:
        //       AUTHOR         Richard Raustad
        //       DATE WRITTEN   January 2005
        //       MODIFIED       Jul. 2016, R. Zhang, Applied the coil supply air temperature sensor offset
        //       RE-ENGINEERED  na

        // PURPOSE OF THIS SUBROUTINE:
        // Simulates a simple desuperheater heating coil with a heat reclaim efficiency
        // (eff = ratio of condenser waste heat reclaimed to total condenser waste heat rejected)

        // METHODOLOGY EMPLOYED:
        // The available capacity of the desuperheater heating coil is determined by the
        // amount of heat rejected at the heating source condenser multiplied by the
        // desuperheater heat reclaim efficiency. This capacity is either applied towards
        // a requested load (load based control) or applied to the air stream to meet a
        // heating setpoint (temperature based control). This subroutine is similar to
        // the electric or gas heating coil except that the NominalCapacity is variable
        // and based on the runtime fraction and heat rejection of the heat source object.

        // REFERENCES:

        // Using/Aliasing
        using DataHVACGlobals::TempControlTol;
        using namespace DXCoils;

        // SUBROUTINE ARGUMENT DEFINITIONS:

        // Locals
        // SUBROUTINE PARAMETER DEFINITIONS:
        // na

        // INTERFACE BLOCK SPECIFICATIONS
        // na

        // DERIVED TYPE DEFINITIONS
        // na

        // SUBROUTINE LOCAL VARIABLE DECLARATIONS:
        Real64 AirMassFlow;     // air mass flow through the desuperheater heating coil [kg/sec]
        Real64 AvailTemp;       // Lowest temperature available from desuperheater (~T condensing)[C]
        Real64 TempAirIn;       // temperature of the air entering the desuperheater heating coil [C]
        Real64 TempAirOut;      // temperature of the air leaving the desuperheater heating coil [C]
        Real64 Win;             // humidity ratio of the air entering the desuperheater heating coil [kg/kg]
        Real64 Effic;           // ratio of condenser waste heat reclaimed to total condenser waste heat rejected
        Real64 CapacitanceAir;  // MdotCp of air entering the desuperheater heating coil
        Real64 HeatingCoilLoad; // actual load delivered by the desuperheater heating coil [W]
        Real64 QCoilCap;        // available capacity of the desuperheater heating coil [W]
        Real64 TempSetPoint;    // setpoint temperature to be met when using temperature based control [C]
        int SourceID;           // waste heat source id number

        auto &HeatingCoil(state.dataHeatingCoils->HeatingCoil);

        Effic = HeatingCoil(CoilNum).Efficiency;
        AirMassFlow = HeatingCoil(CoilNum).InletAirMassFlowRate;
        TempAirIn = HeatingCoil(CoilNum).InletAirTemp;
        Win = HeatingCoil(CoilNum).InletAirHumRat;
        CapacitanceAir = PsyCpAirFnW(Win) * AirMassFlow;
        TempSetPoint = HeatingCoil(CoilNum).DesiredOutletTemp;

        // If there is a fault of coil SAT Sensor
        if (HeatingCoil(CoilNum).FaultyCoilSATFlag && (!state.dataGlobal->WarmupFlag) && (!state.dataGlobal->DoingSizing) && (!state.dataGlobal->KickOffSimulation)) {
            // calculate the sensor offset using fault information
            int FaultIndex = HeatingCoil(CoilNum).FaultyCoilSATIndex;
            HeatingCoil(CoilNum).FaultyCoilSATOffset = state.dataFaultsMgr->FaultsCoilSATSensor(FaultIndex).CalFaultOffsetAct(state);
            // update the TempSetPoint
            TempSetPoint -= HeatingCoil(CoilNum).FaultyCoilSATOffset;
        }

        // Access the appropriate structure to find the available heating capacity of the desuperheater heating coil
        // The nominal capacity of the desuperheater heating coil varies based on the amount of heat rejected by the source
        // Stovall 2011, add comparison to available temperature of heat reclaim source
        if (state.dataHeatingCoils->ValidSourceType(CoilNum)) {
            SourceID = HeatingCoil(CoilNum).ReclaimHeatingSourceIndexNum;
            if (HeatingCoil(CoilNum).ReclaimHeatingSource == HeatObjTypes::COMPRESSORRACK_REFRIGERATEDCASE) {
                // Added last term to available energy equations to avoid double counting reclaimed energy
                // because refrigeration systems are solved outside the hvac time step iterations
                HeatingCoil(CoilNum).RTF = 1.0;
                HeatingCoil(CoilNum).NominalCapacity = state.dataHeatBal->HeatReclaimRefrigeratedRack(SourceID).AvailCapacity * Effic -
                                                       state.dataHeatBal->HeatReclaimRefrigeratedRack(SourceID).WaterHeatingDesuperheaterReclaimedHeatTotal;
            } else if (HeatingCoil(CoilNum).ReclaimHeatingSource == HeatObjTypes::CONDENSER_REFRIGERATION) {
                AvailTemp = state.dataHeatBal->HeatReclaimRefrigCondenser(SourceID).AvailTemperature;
                HeatingCoil(CoilNum).RTF = 1.0;
                if (AvailTemp <= TempAirIn) {
                    HeatingCoil(CoilNum).NominalCapacity = 0.0;
                    ShowRecurringWarningErrorAtEnd(state, "Coil:Heating:Desuperheater " + HeatingCoil(CoilNum).Name +
                                                       " - Waste heat source temperature was too low to be useful.",
                                                   HeatingCoil(CoilNum).InsuffTemperatureWarn);
                } else {
                    HeatingCoil(CoilNum).NominalCapacity = state.dataHeatBal->HeatReclaimRefrigCondenser(SourceID).AvailCapacity * Effic -
                                                           state.dataHeatBal->HeatReclaimRefrigCondenser(SourceID).WaterHeatingDesuperheaterReclaimedHeatTotal;
                }
            } else if (HeatingCoil(CoilNum).ReclaimHeatingSource == HeatObjTypes::COIL_DX_COOLING ||
                       HeatingCoil(CoilNum).ReclaimHeatingSource == HeatObjTypes::COIL_DX_MULTISPEED ||
                       HeatingCoil(CoilNum).ReclaimHeatingSource == HeatObjTypes::COIL_DX_MULTIMODE) {
                HeatingCoil(CoilNum).RTF = state.dataDXCoils->DXCoil(SourceID).CoolingCoilRuntimeFraction;
                HeatingCoil(CoilNum).NominalCapacity =
                    state.dataHeatBal->HeatReclaimDXCoil(SourceID).AvailCapacity * Effic - state.dataHeatBal->HeatReclaimDXCoil(SourceID).WaterHeatingDesuperheaterReclaimedHeatTotal;
            } else if (HeatingCoil(CoilNum).ReclaimHeatingSource == HeatObjTypes::COIL_DX_VARIABLE_COOLING) {
                // condenser heat rejection
                HeatingCoil(CoilNum).RTF = state.dataVariableSpeedCoils->VarSpeedCoil(SourceID).RunFrac;
                HeatingCoil(CoilNum).NominalCapacity = state.dataHeatBal->HeatReclaimVS_DXCoil(SourceID).AvailCapacity * Effic -
                                                       state.dataHeatBal->HeatReclaimVS_DXCoil(SourceID).WaterHeatingDesuperheaterReclaimedHeatTotal;
            }
        } else {
            HeatingCoil(CoilNum).NominalCapacity = 0.0;
        }

        // Control output to meet load (QCoilReq)
        if ((AirMassFlow > 0.0) && (GetCurrentScheduleValue(state, HeatingCoil(CoilNum).SchedPtr) > 0.0) && (QCoilReq > 0.0)) {

            // check to see if the Required heating capacity is greater than the available heating capacity.
            if (QCoilReq > HeatingCoil(CoilNum).NominalCapacity) {
                QCoilCap = HeatingCoil(CoilNum).NominalCapacity;
            } else {
                QCoilCap = QCoilReq;
            }

            // report the runtime fraction of the desuperheater heating coil
            if (HeatingCoil(CoilNum).NominalCapacity > 0.0) {
                HeatingCoil(CoilNum).RTF *= (QCoilCap / HeatingCoil(CoilNum).NominalCapacity);
                TempAirOut = TempAirIn + QCoilCap / CapacitanceAir;
                HeatingCoilLoad = QCoilCap;
            } else {
                HeatingCoil(CoilNum).RTF = 0.0;
                TempAirOut = TempAirIn;
                HeatingCoilLoad = 0.0;
            }

            // Control coil output to meet a setpoint temperature.
        } else if ((AirMassFlow > 0.0 && HeatingCoil(CoilNum).NominalCapacity > 0.0) &&
                   (GetCurrentScheduleValue(state, HeatingCoil(CoilNum).SchedPtr) > 0.0) && (QCoilReq == SensedLoadFlagValue) &&
                   (std::abs(TempSetPoint - TempAirIn) > TempControlTol)) {

            QCoilCap = CapacitanceAir * (TempSetPoint - TempAirIn);
            // check to see if setpoint is above entering air temperature. If not, set output to zero.
            if (QCoilCap <= 0.0) {
                QCoilCap = 0.0;
                TempAirOut = TempAirIn;
                // check to see if the required heating capacity is greater than the available capacity.
            } else if (QCoilCap > HeatingCoil(CoilNum).NominalCapacity) {
                QCoilCap = HeatingCoil(CoilNum).NominalCapacity;
                TempAirOut = TempAirIn + QCoilCap / CapacitanceAir;
            } else {
                TempAirOut = TempSetPoint;
            }

            HeatingCoilLoad = QCoilCap;
            //     report the runtime fraction of the desuperheater heating coil
            HeatingCoil(CoilNum).RTF *= (QCoilCap / HeatingCoil(CoilNum).NominalCapacity);

        } else { // If not running, conditions do not change across heating coil from inlet to outlet

            TempAirOut = TempAirIn;
            HeatingCoilLoad = 0.0;
            HeatingCoil(CoilNum).ElecUseLoad = 0.0;
            HeatingCoil(CoilNum).RTF = 0.0;
        }

        // Set the outlet conditions
        HeatingCoil(CoilNum).HeatingCoilLoad = HeatingCoilLoad;
        HeatingCoil(CoilNum).OutletAirTemp = TempAirOut;

        // This HeatingCoil does not change the moisture or Mass Flow across the component
        HeatingCoil(CoilNum).OutletAirHumRat = HeatingCoil(CoilNum).InletAirHumRat;
        HeatingCoil(CoilNum).OutletAirMassFlowRate = HeatingCoil(CoilNum).InletAirMassFlowRate;
        // Set the outlet enthalpy
        HeatingCoil(CoilNum).OutletAirEnthalpy = PsyHFnTdbW(HeatingCoil(CoilNum).OutletAirTemp, HeatingCoil(CoilNum).OutletAirHumRat);

        HeatingCoil(CoilNum).ElecUseLoad = HeatingCoil(CoilNum).ParasiticElecLoad * HeatingCoil(CoilNum).RTF;
        QCoilActual = HeatingCoilLoad;

        // Update remaining waste heat (just in case multiple users of waste heat use same source)
        if (state.dataHeatingCoils->ValidSourceType(CoilNum)) {
            SourceID = HeatingCoil(CoilNum).ReclaimHeatingSourceIndexNum;
            //   Refrigerated cases are simulated at the zone time step, do not decrement available capacity
            //   (the heat reclaim available capacity will not get reinitialized as the air loop iterates)
            int DesuperheaterNum = CoilNum - state.dataHeatingCoils->NumElecCoil - state.dataHeatingCoils->NumElecCoilMultiStage -
                                   state.dataHeatingCoils->NumFuelCoil -
                                   state.dataHeatingCoils->NumGasCoilMultiStage;
            if (HeatingCoil(CoilNum).ReclaimHeatingSource == HeatObjTypes::COMPRESSORRACK_REFRIGERATEDCASE) {
                state.dataHeatBal->HeatReclaimRefrigeratedRack(SourceID).HVACDesuperheaterReclaimedHeat(DesuperheaterNum) = HeatingCoilLoad;
                state.dataHeatBal->HeatReclaimRefrigeratedRack(SourceID).HVACDesuperheaterReclaimedHeatTotal = 0.0;
                for (auto &num : state.dataHeatBal->HeatReclaimRefrigeratedRack(SourceID).HVACDesuperheaterReclaimedHeat)
                    state.dataHeatBal->HeatReclaimRefrigeratedRack(SourceID).HVACDesuperheaterReclaimedHeatTotal += num;
            } else if (HeatingCoil(CoilNum).ReclaimHeatingSource == HeatObjTypes::CONDENSER_REFRIGERATION) {
                state.dataHeatBal->HeatReclaimRefrigCondenser(SourceID).HVACDesuperheaterReclaimedHeat(DesuperheaterNum) = HeatingCoilLoad;
                state.dataHeatBal->HeatReclaimRefrigCondenser(SourceID).HVACDesuperheaterReclaimedHeatTotal = 0.0;
                for (auto &num : state.dataHeatBal->HeatReclaimRefrigCondenser(SourceID).HVACDesuperheaterReclaimedHeat)
                    state.dataHeatBal->HeatReclaimRefrigCondenser(SourceID).HVACDesuperheaterReclaimedHeatTotal += num;
            } else if (HeatingCoil(CoilNum).ReclaimHeatingSource == HeatObjTypes::COIL_DX_COOLING ||
                       HeatingCoil(CoilNum).ReclaimHeatingSource == HeatObjTypes::COIL_DX_MULTISPEED ||
                       HeatingCoil(CoilNum).ReclaimHeatingSource == HeatObjTypes::COIL_DX_MULTIMODE) {
                state.dataHeatBal->HeatReclaimDXCoil(SourceID).HVACDesuperheaterReclaimedHeat(DesuperheaterNum) = HeatingCoilLoad;
                state.dataHeatBal->HeatReclaimDXCoil(SourceID).HVACDesuperheaterReclaimedHeatTotal = 0.0;
                for (auto &num : state.dataHeatBal->HeatReclaimDXCoil(SourceID).HVACDesuperheaterReclaimedHeat)
                    state.dataHeatBal->HeatReclaimDXCoil(SourceID).HVACDesuperheaterReclaimedHeatTotal += num;
            } else if (HeatingCoil(CoilNum).ReclaimHeatingSource == HeatObjTypes::COIL_DX_VARIABLE_COOLING) {
                state.dataHeatBal->HeatReclaimVS_DXCoil(SourceID).HVACDesuperheaterReclaimedHeat(DesuperheaterNum) = HeatingCoilLoad;
                state.dataHeatBal->HeatReclaimVS_DXCoil(SourceID).HVACDesuperheaterReclaimedHeatTotal = 0.0;
                for (auto &num : state.dataHeatBal->HeatReclaimVS_DXCoil(SourceID).HVACDesuperheaterReclaimedHeat)
                    state.dataHeatBal->HeatReclaimVS_DXCoil(SourceID).HVACDesuperheaterReclaimedHeatTotal += num;
            }
        }
    }

    // End Algorithm Section of the Module
    // *****************************************************************************

    // Beginning of Update subroutines for the HeatingCoil Module
    // *****************************************************************************

    void UpdateHeatingCoil(EnergyPlusData &state, int const CoilNum)
    {
        // SUBROUTINE INFORMATION:
        //       AUTHOR         Richard Liesen
        //       DATE WRITTEN   May 2000
        //       MODIFIED       na
        //       RE-ENGINEERED  na

        // PURPOSE OF THIS SUBROUTINE:
        // This subroutine updates the coil outlet nodes.

        // METHODOLOGY EMPLOYED:
        // Data is moved from the coil data structure to the coil outlet nodes.

        // REFERENCES:
        // na

        // Using/Aliasing
        // Locals
        // SUBROUTINE ARGUMENT DEFINITIONS:

        // SUBROUTINE PARAMETER DEFINITIONS:
        // na

        // INTERFACE BLOCK SPECIFICATIONS
        // na

        // DERIVED TYPE DEFINITIONS
        // na

        // SUBROUTINE LOCAL VARIABLE DECLARATIONS:
        int AirInletNode;
        int AirOutletNode;

        AirInletNode = state.dataHeatingCoils->HeatingCoil(CoilNum).AirInletNodeNum;
        AirOutletNode = state.dataHeatingCoils->HeatingCoil(CoilNum).AirOutletNodeNum;

        // Set the outlet air nodes of the HeatingCoil
        state.dataLoopNodes->Node(AirOutletNode).MassFlowRate = state.dataHeatingCoils->HeatingCoil(CoilNum).OutletAirMassFlowRate;
        state.dataLoopNodes->Node(AirOutletNode).Temp = state.dataHeatingCoils->HeatingCoil(CoilNum).OutletAirTemp;
        state.dataLoopNodes->Node(AirOutletNode).HumRat = state.dataHeatingCoils->HeatingCoil(CoilNum).OutletAirHumRat;
        state.dataLoopNodes->Node(AirOutletNode).Enthalpy = state.dataHeatingCoils->HeatingCoil(CoilNum).OutletAirEnthalpy;

        // Set the outlet nodes for properties that just pass through & not used
        state.dataLoopNodes->Node(AirOutletNode).Quality = state.dataLoopNodes->Node(AirInletNode).Quality;
        state.dataLoopNodes->Node(AirOutletNode).Press = state.dataLoopNodes->Node(AirInletNode).Press;
        state.dataLoopNodes->Node(AirOutletNode).MassFlowRateMin = state.dataLoopNodes->Node(AirInletNode).MassFlowRateMin;
        state.dataLoopNodes->Node(AirOutletNode).MassFlowRateMax = state.dataLoopNodes->Node(AirInletNode).MassFlowRateMax;
        state.dataLoopNodes->Node(AirOutletNode).MassFlowRateMinAvail = state.dataLoopNodes->Node(AirInletNode).MassFlowRateMinAvail;
        state.dataLoopNodes->Node(AirOutletNode).MassFlowRateMaxAvail = state.dataLoopNodes->Node(AirInletNode).MassFlowRateMaxAvail;

        if (state.dataContaminantBalance->Contaminant.CO2Simulation) {
            state.dataLoopNodes->Node(AirOutletNode).CO2 = state.dataLoopNodes->Node(AirInletNode).CO2;
        }

        if (state.dataContaminantBalance->Contaminant.GenericContamSimulation) {
            state.dataLoopNodes->Node(AirOutletNode).GenContam = state.dataLoopNodes->Node(AirInletNode).GenContam;
        }
    }

    //        End of Update subroutines for the HeatingCoil Module
    // *****************************************************************************

    // Beginning of Reporting subroutines for the HeatingCoil Module
    // *****************************************************************************

    void ReportHeatingCoil(EnergyPlusData &state, int const CoilNum, bool const coilIsSuppHeater)
    {

        // SUBROUTINE INFORMATION:
        //       AUTHOR         Richard Liesen
        //       DATE WRITTEN   May 2000
        //       MODIFIED       na
        //       RE-ENGINEERED  na

        // PURPOSE OF THIS SUBROUTINE:
        // This subroutine updates the report variable for the coils.

        // Using/Aliasing
        auto & TimeStepSys = state.dataHVACGlobal->TimeStepSys;

        // SUBROUTINE LOCAL VARIABLE DECLARATIONS:
        Real64 ReportingConstant;

        ReportingConstant = TimeStepSys * DataGlobalConstants::SecInHour;
        // report the HeatingCoil energy from this component
        state.dataHeatingCoils->HeatingCoil(CoilNum).HeatingCoilRate = state.dataHeatingCoils->HeatingCoil(CoilNum).HeatingCoilLoad;
        state.dataHeatingCoils->HeatingCoil(CoilNum).HeatingCoilLoad *= ReportingConstant;

        state.dataHeatingCoils->HeatingCoil(CoilNum).FuelUseRate = state.dataHeatingCoils->HeatingCoil(CoilNum).FuelUseLoad;
        state.dataHeatingCoils->HeatingCoil(CoilNum).ElecUseRate = state.dataHeatingCoils->HeatingCoil(CoilNum).ElecUseLoad;
        if (coilIsSuppHeater) {
<<<<<<< HEAD
            DataHVACGlobals::SuppHeatingCoilPower = state.dataHeatingCoils->HeatingCoil(CoilNum).ElecUseLoad;
        } else {
            DataHVACGlobals::ElecHeatingCoilPower = state.dataHeatingCoils->HeatingCoil(CoilNum).ElecUseLoad;
=======
            state.dataHVACGlobal->SuppHeatingCoilPower = HeatingCoil(CoilNum).ElecUseLoad;
        } else {
            state.dataHVACGlobal->ElecHeatingCoilPower = HeatingCoil(CoilNum).ElecUseLoad;
>>>>>>> be60e9f1
        }
        state.dataHeatingCoils->HeatingCoil(CoilNum).FuelUseLoad *= ReportingConstant;
        state.dataHeatingCoils->HeatingCoil(CoilNum).ElecUseLoad *= ReportingConstant;

        state.dataHeatingCoils->HeatingCoil(CoilNum).ParasiticFuelLoad =
            state.dataHeatingCoils->HeatingCoil(CoilNum).ParasiticFuelRate * ReportingConstant;

        std::string coilObjClassName;
        {
            auto const SELECT_CASE_var(state.dataHeatingCoils->HeatingCoil(CoilNum).HCoilType_Num);
            if (SELECT_CASE_var == Coil_HeatingElectric) {
                coilObjClassName = "Coil:Heating:Electric";
            } else if (SELECT_CASE_var == Coil_HeatingElectric_MultiStage) {
                coilObjClassName = "Coil:Heating:Electric:MultiStage";
            } else if (SELECT_CASE_var == Coil_HeatingGasOrOtherFuel) {
                coilObjClassName = "Coil:Heating:Fuel";
            } else if (SELECT_CASE_var == Coil_HeatingGas_MultiStage) {
                coilObjClassName = "Coil:Heating:Gas:MultiStage";
            } else if (SELECT_CASE_var == Coil_HeatingDesuperheater) {
                coilObjClassName = "Coil:Heating:Desuperheater";
            }
        }
        if (state.dataHeatingCoils->HeatingCoil(CoilNum).reportCoilFinalSizes) {
            if (!state.dataGlobal->WarmupFlag && !state.dataGlobal->DoingHVACSizingSimulations && !state.dataGlobal->DoingSizing) {
                state.dataRptCoilSelection->coilSelectionReportObj->setCoilFinalSizes(state,
                                                                                      state.dataHeatingCoils->HeatingCoil(CoilNum).Name,
                                                          coilObjClassName,
                                                          state.dataHeatingCoils->HeatingCoil(CoilNum).NominalCapacity,
                                                          state.dataHeatingCoils->HeatingCoil(CoilNum).NominalCapacity,
                                                          -999.0,
                                                          -999.0);
                state.dataHeatingCoils->HeatingCoil(CoilNum).reportCoilFinalSizes = false;
            }
        }
    }

    //        End of Reporting subroutines for the HeatingCoil Module

    void GetCoilIndex(EnergyPlusData &state, std::string const &HeatingCoilName, int &HeatingCoilIndex, bool &ErrorsFound)
    {

        // SUBROUTINE INFORMATION:
        //       AUTHOR         Richard Raustad
        //       DATE WRITTEN   March 2005
        //       MODIFIED       na
        //       RE-ENGINEERED  na

        // PURPOSE OF THIS SUBROUTINE:
        // This subroutine sets an index for a given DX Coil -- issues error message if that
        // DX Coil is not a legal DX Coil.

        // Obtains and Allocates HeatingCoil related parameters from input file
        if (state.dataHeatingCoils->GetCoilsInputFlag) { // First time subroutine has been entered
            GetHeatingCoilInput(state);
            state.dataHeatingCoils->GetCoilsInputFlag = false;
        }

        HeatingCoilIndex = UtilityRoutines::FindItem(HeatingCoilName, state.dataHeatingCoils->HeatingCoil);
        if (HeatingCoilIndex == 0) {
            ShowSevereError(state, "GetCoilIndex: Heating coil not found=" + HeatingCoilName);
            ErrorsFound = true;
        }
    }

    void CheckHeatingCoilSchedule(EnergyPlusData &state,
                                  std::string const &CompType, // unused1208
                                  std::string const &CompName,
                                  Real64 &Value,
                                  int &CompIndex)
    {

        // SUBROUTINE INFORMATION:
        //       AUTHOR         Linda Lawrie
        //       DATE WRITTEN   October 2005
        //       MODIFIED       na
        //       RE-ENGINEERED  na

        // PURPOSE OF THIS SUBROUTINE:
        // This routine provides a method for outside routines to check if
        // the heating coil is scheduled to be on.

        // Using/Aliasing

        // SUBROUTINE LOCAL VARIABLE DECLARATIONS:
        int CoilNum;

        // Obtains and Allocates HeatingCoil related parameters from input file
        if (state.dataHeatingCoils->GetCoilsInputFlag) { // First time subroutine has been entered
            GetHeatingCoilInput(state);
            state.dataHeatingCoils->GetCoilsInputFlag = false;
        }

        // Find the correct Coil number
        if (CompIndex == 0) {
            CoilNum = UtilityRoutines::FindItem(CompName, state.dataHeatingCoils->HeatingCoil);
            if (CoilNum == 0) {
                ShowFatalError(state, "CheckHeatingCoilSchedule: Coil not found=\"" + CompName + "\".");
            }
            if (!UtilityRoutines::SameString(CompType, cAllCoilTypes(state.dataHeatingCoils->HeatingCoil(CoilNum).HCoilType_Num))) {
                ShowSevereError(state, "CheckHeatingCoilSchedule: Coil=\"" + CompName + "\"");
                ShowContinueError(state,
                                  "...expected type=\"" + CompType + "\", actual type=\"" +
                                      cAllCoilTypes(state.dataHeatingCoils->HeatingCoil(CoilNum).HCoilType_Num) +
                                  "\".");
                ShowFatalError(state, "Program terminates due to preceding conditions.");
            }
            CompIndex = CoilNum;
            Value = GetCurrentScheduleValue(state, state.dataHeatingCoils->HeatingCoil(CoilNum).SchedPtr); // not scheduled?
        } else {
            CoilNum = CompIndex;
            if (CoilNum > state.dataHeatingCoils->NumHeatingCoils || CoilNum < 1) {
                ShowFatalError(state,
                               format("CheckHeatingCoilSchedule: Invalid CompIndex passed={}, Number of Heating Coils={}, Coil name={}",
                                      CoilNum,
                                      state.dataHeatingCoils->NumHeatingCoils,
                                      CompName));
            }
            if (CompName != state.dataHeatingCoils->HeatingCoil(CoilNum).Name) {
                ShowSevereError(state,
                                format("CheckHeatingCoilSchedule: Invalid CompIndex passed={}, Coil name={}, stored Coil Name for that index={}",
                                       CoilNum,
                                       CompName,
                                       state.dataHeatingCoils->HeatingCoil(CoilNum).Name));
                ShowContinueError(state,
                                  "...expected type=\"" + CompType + "\", actual type=\"" +
                                      cAllCoilTypes(state.dataHeatingCoils->HeatingCoil(CoilNum).HCoilType_Num) +
                                  "\".");
                ShowFatalError(state, "Program terminates due to preceding conditions.");
            }
            Value = GetCurrentScheduleValue(state, state.dataHeatingCoils->HeatingCoil(CoilNum).SchedPtr); // not scheduled?
        }
    }

    Real64 GetCoilCapacity(EnergyPlusData &state,
                           std::string const &CoilType, // must match coil types in this module
                           std::string const &CoilName, // must match coil names for the coil type
                           bool &ErrorsFound            // set to true if problem
    )
    {

        // FUNCTION INFORMATION:
        //       AUTHOR         Linda Lawrie
        //       DATE WRITTEN   February 2006
        //       MODIFIED       na
        //       RE-ENGINEERED  na

        // PURPOSE OF THIS FUNCTION:
        // This function looks up the coil capacity for the given coil and returns it.  If
        // incorrect coil type or name is given, ErrorsFound is returned as true and capacity is returned
        // as negative.

        // Return value
        Real64 CoilCapacity; // returned capacity of matched coil

        // FUNCTION LOCAL VARIABLE DECLARATIONS:
        int WhichCoil;
        int FoundType; // Integer equivalent of coil type

        // Obtains and Allocates HeatingCoil related parameters from input file
        if (state.dataHeatingCoils->GetCoilsInputFlag) { // First time subroutine has been entered
            GetHeatingCoilInput(state);
            state.dataHeatingCoils->GetCoilsInputFlag = false;
        }

        FoundType = UtilityRoutines::FindItem(CoilType, cAllCoilTypes, NumAllCoilTypes);
        if (FoundType == Coil_HeatingElectric || FoundType == Coil_HeatingGasOrOtherFuel || FoundType == Coil_HeatingDesuperheater) {
            WhichCoil = UtilityRoutines::FindItem(CoilName, state.dataHeatingCoils->HeatingCoil);
            if (WhichCoil != 0) {
                CoilCapacity = state.dataHeatingCoils->HeatingCoil(WhichCoil).NominalCapacity;
            }
        } else if (FoundType == Coil_HeatingElectric_MultiStage || FoundType == Coil_HeatingGas_MultiStage) {
            WhichCoil = UtilityRoutines::FindItem(CoilName, state.dataHeatingCoils->HeatingCoil);
            if (WhichCoil != 0) {
                CoilCapacity =
                    state.dataHeatingCoils->HeatingCoil(WhichCoil).MSNominalCapacity(state.dataHeatingCoils->HeatingCoil(WhichCoil).NumOfStages);
            }
        } else {
            WhichCoil = 0;
        }

        if (WhichCoil == 0) { // Autodesk:Return Reworked block to assure CoilCapacity is set before return
            if (FoundType == 0) {
                ShowSevereError(state, "GetCoilCapacity: Could not find Coil, Type=\"" + CoilType + "\" Name=\"" + CoilName + "\"");
            } else if (FoundType > 0) {
                ShowSevereError(state, "GetCoilCapacity: Invalid coil type for capacity, Type=\"" + CoilType + "\" Name=\"" + CoilName + "\"");
                ShowContinueError(state, "...only " + cAllCoilTypes(Coil_HeatingElectric) + ", " + cAllCoilTypes(Coil_HeatingGasOrOtherFuel) + " or " +
                                  cAllCoilTypes(Coil_HeatingDesuperheater) + " are valid in this context.");
            }
            ShowContinueError(state, "... returning Coil Capacity as -1000.");
            ErrorsFound = true;
            CoilCapacity = -1000.0;
        }

        return CoilCapacity;
    }

    int GetCoilAvailScheduleIndex(EnergyPlusData &state,
                                  std::string const &CoilType, // must match coil types in this module
                                  std::string const &CoilName, // must match coil names for the coil type
                                  bool &ErrorsFound            // set to true if problem
    )
    {

        // FUNCTION INFORMATION:
        //       AUTHOR         Richard Raustad, FSEC
        //       DATE WRITTEN   February 2013
        //       MODIFIED       na
        //       RE-ENGINEERED  na

        // PURPOSE OF THIS FUNCTION:
        // This function looks up the given coil and returns the availability schedule index.  If
        // incorrect coil type or name is given, ErrorsFound is returned as true and index is returned
        // as zero.

        // Return value
        int AvailSchIndex; // returned availability schedule of matched coil

        // FUNCTION LOCAL VARIABLE DECLARATIONS:
        int WhichCoil;
        int FoundType; // Integer equivalent of coil type

        // Obtains and Allocates HeatingCoil related parameters from input file
        if (state.dataHeatingCoils->GetCoilsInputFlag) { // First time subroutine has been entered
            GetHeatingCoilInput(state);
            state.dataHeatingCoils->GetCoilsInputFlag = false;
        }

        WhichCoil = 0;
        AvailSchIndex = 0;
        FoundType = UtilityRoutines::FindItem(CoilType, cAllCoilTypes, NumAllCoilTypes);
        if (FoundType == Coil_HeatingElectric || FoundType == Coil_HeatingElectric_MultiStage || FoundType == Coil_HeatingGasOrOtherFuel ||
            FoundType == Coil_HeatingGas_MultiStage || FoundType == Coil_HeatingDesuperheater) {
            WhichCoil = UtilityRoutines::FindItem(CoilName, state.dataHeatingCoils->HeatingCoil);
            if (WhichCoil != 0) {
                AvailSchIndex = state.dataHeatingCoils->HeatingCoil(WhichCoil).SchedPtr;
            }
        } else {
            WhichCoil = 0;
        }

        if (WhichCoil == 0) {
            ShowSevereError(state, "GetCoilAvailScheduleIndex: Could not find Coil, Type=\"" + CoilType + "\" Name=\"" + CoilName + "\"");
            ErrorsFound = true;
            AvailSchIndex = 0;
        }

        return AvailSchIndex;
    }

    int GetCoilInletNode(EnergyPlusData &state,
                         std::string const &CoilType, // must match coil types in this module
                         std::string const &CoilName, // must match coil names for the coil type
                         bool &ErrorsFound            // set to true if problem
    )
    {

        // FUNCTION INFORMATION:
        //       AUTHOR         Linda Lawrie
        //       DATE WRITTEN   February 2006
        //       MODIFIED       na
        //       RE-ENGINEERED  na

        // PURPOSE OF THIS FUNCTION:
        // This function looks up the given coil and returns the inlet node number.  If
        // incorrect coil type or name is given, ErrorsFound is returned as true and node number is returned
        // as zero.

        // Return value
        int NodeNumber; // returned node number of matched coil

        // FUNCTION LOCAL VARIABLE DECLARATIONS:
        int WhichCoil;
        int FoundType; // Integer equivalent of coil type

        // Obtains and Allocates HeatingCoil related parameters from input file
        if (state.dataHeatingCoils->GetCoilsInputFlag) { // First time subroutine has been entered
            GetHeatingCoilInput(state);
            state.dataHeatingCoils->GetCoilsInputFlag = false;
        }

        WhichCoil = 0;
        NodeNumber = 0;
        FoundType = UtilityRoutines::FindItem(CoilType, cAllCoilTypes, NumAllCoilTypes);
        if (FoundType == Coil_HeatingElectric || FoundType == Coil_HeatingElectric_MultiStage || FoundType == Coil_HeatingGasOrOtherFuel ||
            FoundType == Coil_HeatingGas_MultiStage || FoundType == Coil_HeatingDesuperheater) {
            WhichCoil = UtilityRoutines::FindItem(CoilName, state.dataHeatingCoils->HeatingCoil);
            if (WhichCoil != 0) {
                NodeNumber = state.dataHeatingCoils->HeatingCoil(WhichCoil).AirInletNodeNum;
            }
        } else {
            WhichCoil = 0;
        }

        if (WhichCoil == 0) {
            ShowSevereError(state, "GetCoilInletNode: Could not find Coil, Type=\"" + CoilType + "\" Name=\"" + CoilName + "\"");
            ErrorsFound = true;
            NodeNumber = 0;
        }

        return NodeNumber;
    }

    int GetCoilOutletNode(EnergyPlusData &state,
                          std::string const &CoilType, // must match coil types in this module
                          std::string const &CoilName, // must match coil names for the coil type
                          bool &ErrorsFound            // set to true if problem
    )
    {

        // FUNCTION INFORMATION:
        //       AUTHOR         Richard Raustad
        //       DATE WRITTEN   August 2006
        //       MODIFIED       na
        //       RE-ENGINEERED  na

        // PURPOSE OF THIS FUNCTION:
        // This function looks up the given coil and returns the outlet node number.  If
        // incorrect coil type or name is given, ErrorsFound is returned as true and node number is returned
        // as zero.

        // Return value
        int NodeNumber; // returned node number of matched coil

        // FUNCTION LOCAL VARIABLE DECLARATIONS:
        int WhichCoil;
        int FoundType; // Integer equivalent of coil type

        // Obtains and Allocates HeatingCoil related parameters from input file
        if (state.dataHeatingCoils->GetCoilsInputFlag) { // First time subroutine has been entered
            GetHeatingCoilInput(state);
            state.dataHeatingCoils->GetCoilsInputFlag = false;
        }

        WhichCoil = 0;
        NodeNumber = 0;
        FoundType = UtilityRoutines::FindItem(CoilType, cAllCoilTypes, NumAllCoilTypes);
        if (FoundType == Coil_HeatingElectric || FoundType == Coil_HeatingElectric_MultiStage || FoundType == Coil_HeatingGasOrOtherFuel ||
            FoundType == Coil_HeatingGas_MultiStage || FoundType == Coil_HeatingDesuperheater) {
            WhichCoil = UtilityRoutines::FindItem(CoilName, state.dataHeatingCoils->HeatingCoil);
            if (WhichCoil != 0) {
                NodeNumber = state.dataHeatingCoils->HeatingCoil(WhichCoil).AirOutletNodeNum;
            }
        } else {
            WhichCoil = 0;
        }

        if (WhichCoil == 0) {
            ShowSevereError(state, "GetCoilOutletNode: Could not find Coil, Type=\"" + CoilType + "\" Name=\"" + CoilName + "\"");
            ErrorsFound = true;
            NodeNumber = 0;
        }

        return NodeNumber;
    }

    int GetHeatReclaimSourceIndex(EnergyPlusData &state,
                                  std::string const &CoilType, // must match coil types in this module
                                  std::string const &CoilName, // must match coil names for the coil type
                                  bool &ErrorsFound            // set to true if problem
    )
    {

        // FUNCTION INFORMATION:
        //       AUTHOR         Richard Raustad
        //       DATE WRITTEN   June 2007
        //       MODIFIED       na
        //       RE-ENGINEERED  na

        // PURPOSE OF THIS FUNCTION:
        // This function looks up the given coil and returns the heating coil index number if it is a desuperheating coil.
        // If incorrect coil type or name is given, ErrorsFound is returned as true and index number is returned
        // as zero.

        // Return value
        int CoilFound; // returned index number of matched coil

        // FUNCTION LOCAL VARIABLE DECLARATIONS:
        bool GetCoilErrFlag;
        bool SuppressWarning;
        int NumCoil;
        int CoilNum(0);

        // Obtains and Allocates HeatingCoil related parameters from input file
        if (state.dataHeatingCoils->GetCoilsInputFlag) { // First time subroutine has been entered
            GetHeatingCoilInput(state);
            state.dataHeatingCoils->GetCoilsInputFlag = false;
        }

        SuppressWarning = true;
        CoilFound = 0;

        // note should eventually get rid of this string comparison
        if (UtilityRoutines::SameString(CoilType, "COIL:COOLING:DX:SINGLESPEED") ||
            UtilityRoutines::SameString(CoilType, "COIL:COOLING:DX:TWOSPEED") ||
            UtilityRoutines::SameString(CoilType, "COIL:COOLING:DX:TWOSTAGEWITHHUMIDITYCONTROLMODE")) {
            GetDXCoilIndex(state, CoilName, CoilNum, GetCoilErrFlag, CoilType, SuppressWarning);
            for (NumCoil = 1; NumCoil <= state.dataHeatingCoils->NumHeatingCoils; ++NumCoil) {
                if (state.dataHeatingCoils->HeatingCoil(NumCoil).ReclaimHeatingSource != HeatObjTypes::COIL_DX_COOLING &&
                    state.dataHeatingCoils->HeatingCoil(NumCoil).ReclaimHeatingSource != HeatObjTypes::COIL_DX_MULTISPEED &&
                    state.dataHeatingCoils->HeatingCoil(NumCoil).ReclaimHeatingSource != HeatObjTypes::COIL_DX_MULTIMODE &&
                    state.dataHeatingCoils->HeatingCoil(NumCoil).ReclaimHeatingCoilName != CoilName)
                    continue;
                CoilFound = CoilNum;
                break;
            }
        } else if (UtilityRoutines::SameString(CoilType, "COIL:COOLING:DX:VARIABLESPEED")) {
            CoilNum = VariableSpeedCoils::GetCoilIndexVariableSpeed(state, CoilType, CoilName, GetCoilErrFlag);
            for (NumCoil = 1; NumCoil <= state.dataHeatingCoils->NumHeatingCoils; ++NumCoil) {
                if (state.dataHeatingCoils->HeatingCoil(NumCoil).ReclaimHeatingSource != HeatObjTypes::COIL_DX_VARIABLE_COOLING &&
                    state.dataHeatingCoils->HeatingCoil(NumCoil).ReclaimHeatingCoilName != CoilName)
                    continue;
                CoilFound = CoilNum;
                break;
            }
        }

        if (CoilNum == 0) {
            ErrorsFound = true;
        }

        return CoilFound;
    }

    int GetCoilControlNodeNum(EnergyPlusData &state,
                              std::string const &CoilType, // must match coil types in this module
                              std::string const &CoilName, // must match coil names for the coil type
                              bool &ErrorsFound            // set to true if problem
    )
    {

        // FUNCTION INFORMATION:
        //       AUTHOR         Richard Raustad
        //       DATE WRITTEN   June 2007
        //       MODIFIED       na
        //       RE-ENGINEERED  na

        // PURPOSE OF THIS FUNCTION:
        // This function looks up the given coil and returns the control node number.  If
        // incorrect coil type or name is given, ErrorsFound is returned as true and node number is returned
        // as zero.

        // Return value
        int NodeNumber; // returned node number of matched coil

        // FUNCTION LOCAL VARIABLE DECLARATIONS:
        int WhichCoil;
        int FoundType; // Integer equivalent of coil type

        // Obtains and Allocates HeatingCoil related parameters from input file
        if (state.dataHeatingCoils->GetCoilsInputFlag) { // First time subroutine has been entered
            GetHeatingCoilInput(state);
            state.dataHeatingCoils->GetCoilsInputFlag = false;
        }

        WhichCoil = 0;
        NodeNumber = 0;
        FoundType = UtilityRoutines::FindItem(CoilType, cAllCoilTypes, NumAllCoilTypes);
        if (FoundType == Coil_HeatingElectric || FoundType == Coil_HeatingElectric_MultiStage || FoundType == Coil_HeatingGasOrOtherFuel ||
            FoundType == Coil_HeatingGas_MultiStage || FoundType == Coil_HeatingDesuperheater) {
            WhichCoil = UtilityRoutines::FindItem(CoilName, state.dataHeatingCoils->HeatingCoil);
            if (WhichCoil != 0) {
                NodeNumber = state.dataHeatingCoils->HeatingCoil(WhichCoil).TempSetPointNodeNum;
            }
        } else {
            WhichCoil = 0;
        }

        if (WhichCoil == 0) {
            ShowSevereError(state, "GetCoilControlNodeNum: Could not find Coil, Type=\"" + CoilType + "\" Name=\"" + CoilName + "\"");
            ErrorsFound = true;
            NodeNumber = 0;
        }

        return NodeNumber;
    }

    int GetHeatingCoilTypeNum(EnergyPlusData &state,
                              std::string const &CoilType, // must match coil types in this module
                              std::string const &CoilName, // must match coil names for the coil type
                              bool &ErrorsFound            // set to true if problem
    )
    {

        // FUNCTION INFORMATION:
        //       AUTHOR         Richard Raustad
        //       DATE WRITTEN   August 2008
        //       MODIFIED       na
        //       RE-ENGINEERED  na

        // PURPOSE OF THIS FUNCTION:
        // This function looks up the given coil and returns the type number.  If
        // incorrect coil type or name is given, ErrorsFound is returned as true and type number is returned
        // as zero.

        // Return value
        int TypeNum; // returned type number of matched coil

        // FUNCTION LOCAL VARIABLE DECLARATIONS:
        int WhichCoil;
        int FoundType; // Integer equivalent of coil type

        // Obtains and Allocates HeatingCoil related parameters from input file
        if (state.dataHeatingCoils->GetCoilsInputFlag) { // First time subroutine has been entered
            GetHeatingCoilInput(state);
            state.dataHeatingCoils->GetCoilsInputFlag = false;
        }

        WhichCoil = 0;
        TypeNum = 0;
        FoundType = UtilityRoutines::FindItem(CoilType, cAllCoilTypes, NumAllCoilTypes);
        if (FoundType == Coil_HeatingElectric || FoundType == Coil_HeatingElectric_MultiStage || FoundType == Coil_HeatingGasOrOtherFuel ||
            FoundType == Coil_HeatingGas_MultiStage || FoundType == Coil_HeatingDesuperheater) {
            WhichCoil = UtilityRoutines::FindItem(CoilName, state.dataHeatingCoils->HeatingCoil);
            if (WhichCoil != 0) {
                TypeNum = state.dataHeatingCoils->HeatingCoil(WhichCoil).HCoilType_Num;
            }
        } else {
            WhichCoil = 0;
        }

        if (WhichCoil == 0) {
            ShowSevereError(state, "GetHeatingCoilTypeNum: Could not find Coil, Type=\"" + CoilType + "\" Name=\"" + CoilName + "\"");
            ErrorsFound = true;
            TypeNum = 0;
        }

        return TypeNum;
    }

    int GetHeatingCoilIndex(EnergyPlusData &state,
                            std::string const &CoilType, // must match coil types in this module
                            std::string const &CoilName, // must match coil names for the coil type
                            bool &ErrorsFound            // set to true if problem
    )
    {

        // FUNCTION INFORMATION:
        //       AUTHOR         Linda Lawrie
        //       DATE WRITTEN   February 2011
        //       MODIFIED       na
        //       RE-ENGINEERED  na

        // PURPOSE OF THIS FUNCTION:
        // This function looks up the given coil and returns the index into the structure.  If
        // incorrect coil type or name is given, ErrorsFound is returned as true and index is returned
        // as zero.

        // Return value
        int WhichCoil; // returned index number of matched coil

        // FUNCTION LOCAL VARIABLE DECLARATIONS:
        int FoundType; // Integer equivalent of coil type

        // Obtains and Allocates HeatingCoil related parameters from input file
        if (state.dataHeatingCoils->GetCoilsInputFlag) { // First time subroutine has been entered
            GetHeatingCoilInput(state);
            state.dataHeatingCoils->GetCoilsInputFlag = false;
        }

        WhichCoil = 0;
        FoundType = UtilityRoutines::FindItem(CoilType, cAllCoilTypes, NumAllCoilTypes);
        if (FoundType == Coil_HeatingElectric || FoundType == Coil_HeatingElectric_MultiStage || FoundType == Coil_HeatingGasOrOtherFuel ||
            FoundType == Coil_HeatingGas_MultiStage || FoundType == Coil_HeatingDesuperheater) {
            WhichCoil = UtilityRoutines::FindItem(CoilName, state.dataHeatingCoils->HeatingCoil);
        } else {
            WhichCoil = 0;
        }

        if (WhichCoil == 0) {
            ShowSevereError(state, "GetHeatingCoilIndex: Could not find Coil, Type=\"" + CoilType + "\" Name=\"" + CoilName + "\"");
            ErrorsFound = true;
        }

        return WhichCoil;
    }

    int GetHeatingCoilPLFCurveIndex(EnergyPlusData &state,
                                    std::string const &CoilType, // must match coil types in this module
                                    std::string const &CoilName, // must match coil names for the coil type
                                    bool &ErrorsFound            // set to true if problem
    )
    {

        // FUNCTION INFORMATION:
        //       AUTHOR         Richard Raustad
        //       DATE WRITTEN   December 2008
        //       MODIFIED       na
        //       RE-ENGINEERED  na

        // PURPOSE OF THIS FUNCTION:
        // This function looks up the given coil and returns the PLF curve index.  If
        // incorrect coil name is given for gas or electric heating coils, ErrorsFound
        // is returned as true and curve index is returned as zero.
        // If not a gas or electric heating coil, ErrorsFound is unchanged and index is 0.

        // Return value
        int IndexNum; // returned PLF curve index of matched coil

        // FUNCTION LOCAL VARIABLE DECLARATIONS:
        int WhichCoil;
        int FoundType; // Integer equivalent of coil type

        // Obtains and Allocates HeatingCoil related parameters from input file
        if (state.dataHeatingCoils->GetCoilsInputFlag) { // First time subroutine has been entered
            GetHeatingCoilInput(state);
            state.dataHeatingCoils->GetCoilsInputFlag = false;
        }

        FoundType = UtilityRoutines::FindItem(CoilType, cAllCoilTypes, NumAllCoilTypes);
        if (FoundType == Coil_HeatingElectric || FoundType == Coil_HeatingElectric_MultiStage || FoundType == Coil_HeatingGasOrOtherFuel ||
            FoundType == Coil_HeatingGas_MultiStage || FoundType == Coil_HeatingDesuperheater) {
            WhichCoil = UtilityRoutines::FindItem(CoilName, state.dataHeatingCoils->HeatingCoil);
            if (WhichCoil != 0) {
                IndexNum = state.dataHeatingCoils->HeatingCoil(WhichCoil).PLFCurveIndex;
            } else {
                ShowSevereError(state, "GetHeatingCoilPLFCurveIndex: Could not find Coil, Type=\"" + CoilType + "\" Name=\"" + CoilName + "\"");
                ErrorsFound = true;
                IndexNum = 0;
            }
        } else {
            IndexNum = 0;
        }

        return IndexNum;
    }

    int GetHeatingCoilNumberOfStages(EnergyPlusData &state,
                                     std::string const &CoilType, // must match coil types in this module
                                     std::string const &CoilName, // must match coil names for the coil type
                                     bool &ErrorsFound            // set to true if problem
    )
    {

        // FUNCTION INFORMATION:
        //       AUTHOR         Chandan Sharma
        //       DATE WRITTEN   February 2013
        //       MODIFIED       na
        //       RE-ENGINEERED  na

        // PURPOSE OF THIS FUNCTION:
        // This function looks up the given coil and returns the number of speeds for multistage coils.
        // If incorrect coil type or name is given, ErrorsFound is returned as true.

        // Return value
        int NumberOfStages; // returned the number of speed of matched coil

        // FUNCTION LOCAL VARIABLE DECLARATIONS:
        int WhichCoil;

        // Obtains and Allocates HeatingCoils
        if (state.dataHeatingCoils->GetCoilsInputFlag) { // First time subroutine has been entered
            GetHeatingCoilInput(state);
            state.dataHeatingCoils->GetCoilsInputFlag = false;
        }

        WhichCoil = UtilityRoutines::FindItemInList(CoilName, state.dataHeatingCoils->HeatingCoil);
        if (WhichCoil != 0) {
            NumberOfStages = state.dataHeatingCoils->HeatingCoil(WhichCoil).NumOfStages;
        } else {
            ShowSevereError(state, "GetHeatingCoilNumberOfSpeeds: Invalid Heating Coil Type=\"" + CoilType + "\" Name=\"" + CoilName + "\"");
            ErrorsFound = true;
            NumberOfStages = 0;
        }

        return NumberOfStages;
    }

    void SetHeatingCoilData(EnergyPlusData &state,
                            int const CoilNum,                       // Number of electric or gas heating Coil
                            bool &ErrorsFound,                       // Set to true if certain errors found
                            Optional_bool DesiccantRegenerationCoil, // Flag that this coil is used as regeneration air heating coil
                            Optional_int DesiccantDehumIndex         // Index for the desiccant dehum system where this coil is used
    )
    {

        // FUNCTION INFORMATION:
        //       AUTHOR         Bereket Nigusse
        //       DATE WRITTEN   February 2016
        //       MODIFIED       na
        //       RE-ENGINEERED  na

        // PURPOSE OF THIS FUNCTION:
        // This function sets data to Heating Coil using the coil index and arguments passed

        // Using/Aliasing

        if (state.dataHeatingCoils->GetCoilsInputFlag) {
            GetHeatingCoilInput(state);
            state.dataHeatingCoils->GetCoilsInputFlag = false;
        }

        if (CoilNum <= 0 || CoilNum > state.dataHeatingCoils->NumHeatingCoils) {
            ShowSevereError(state,
                            format("SetHeatingCoilData: called with heating coil Number out of range={} should be >0 and <{}",
                                   CoilNum,
                                   state.dataHeatingCoils->NumHeatingCoils));
            ErrorsFound = true;
            return;
        }

        if (present(DesiccantRegenerationCoil)) {
            state.dataHeatingCoils->HeatingCoil(CoilNum).DesiccantRegenerationCoil = DesiccantRegenerationCoil;
        }

        if (present(DesiccantDehumIndex)) {
            state.dataHeatingCoils->HeatingCoil(CoilNum).DesiccantDehumNum = DesiccantDehumIndex;
        }
    }

    void SetHeatingCoilAirLoopNumber(EnergyPlusData &state, std::string const &HeatingCoilName, int AirLoopNum, bool &ErrorsFound)
    {
        // SUBROUTINE INFORMATION:
        //       AUTHOR         L.Gu
        //       DATE WRITTEN   March 2018

        // PURPOSE OF THIS SUBROUTINE:
        // This subroutine sets an AirLoopNum for a given heating Coil

        int HeatingCoilIndex;

        if (state.dataHeatingCoils->GetCoilsInputFlag) { // First time subroutine has been entered
            GetHeatingCoilInput(state);
            state.dataHeatingCoils->GetCoilsInputFlag = false;
        }

        HeatingCoilIndex = UtilityRoutines::FindItem(HeatingCoilName, state.dataHeatingCoils->HeatingCoil);
        if (HeatingCoilIndex == 0) {
            ShowSevereError(state, "GetCoilIndex: Heating coil not found=" + HeatingCoilName);
            ErrorsFound = true;
        } else {
            state.dataHeatingCoils->HeatingCoil(HeatingCoilIndex).AirLoopNum = AirLoopNum;
        }
    }
} // namespace HeatingCoils

} // namespace EnergyPlus<|MERGE_RESOLUTION|>--- conflicted
+++ resolved
@@ -2810,15 +2810,9 @@
         state.dataHeatingCoils->HeatingCoil(CoilNum).FuelUseRate = state.dataHeatingCoils->HeatingCoil(CoilNum).FuelUseLoad;
         state.dataHeatingCoils->HeatingCoil(CoilNum).ElecUseRate = state.dataHeatingCoils->HeatingCoil(CoilNum).ElecUseLoad;
         if (coilIsSuppHeater) {
-<<<<<<< HEAD
-            DataHVACGlobals::SuppHeatingCoilPower = state.dataHeatingCoils->HeatingCoil(CoilNum).ElecUseLoad;
+            state->dataHVACGlobal->SuppHeatingCoilPower = state.dataHeatingCoils->HeatingCoil(CoilNum).ElecUseLoad;
         } else {
-            DataHVACGlobals::ElecHeatingCoilPower = state.dataHeatingCoils->HeatingCoil(CoilNum).ElecUseLoad;
-=======
-            state.dataHVACGlobal->SuppHeatingCoilPower = HeatingCoil(CoilNum).ElecUseLoad;
-        } else {
-            state.dataHVACGlobal->ElecHeatingCoilPower = HeatingCoil(CoilNum).ElecUseLoad;
->>>>>>> be60e9f1
+            state->dataHVACGlobal->ElecHeatingCoilPower = state.dataHeatingCoils->HeatingCoil(CoilNum).ElecUseLoad;
         }
         state.dataHeatingCoils->HeatingCoil(CoilNum).FuelUseLoad *= ReportingConstant;
         state.dataHeatingCoils->HeatingCoil(CoilNum).ElecUseLoad *= ReportingConstant;
