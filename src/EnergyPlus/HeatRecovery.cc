--- conflicted
+++ resolved
@@ -408,7 +408,6 @@
                     }
                 }
             }
-<<<<<<< HEAD
             state.dataHeatRecovery->ExchCond(ExchNum).hARatio = rNumericArgs(1);
             state.dataHeatRecovery->ExchCond(ExchNum).NomSupAirVolFlow = rNumericArgs(2);
             state.dataHeatRecovery->ExchCond(ExchNum).NomSupAirInTemp = rNumericArgs(3);
@@ -417,30 +416,13 @@
             state.dataHeatRecovery->ExchCond(ExchNum).NomSecAirInTemp = rNumericArgs(6);
             state.dataHeatRecovery->ExchCond(ExchNum).NomElecPower = rNumericArgs(7);
             state.dataHeatRecovery->ExchCond(ExchNum).SupInletNode = GetOnlySingleNode(state,
-                cAlphaArgs(5), ErrorsFound, cCurrentModuleObject, cAlphaArgs(1), NodeType_Air, NodeConnectionType_Inlet, 1, ObjectIsNotParent);
+                cAlphaArgs(5), ErrorsFound, cCurrentModuleObject, cAlphaArgs(1), DataLoopNode::NodeFluidType::Air, DataLoopNode::NodeConnectionType::Inlet, 1, ObjectIsNotParent);
             state.dataHeatRecovery->ExchCond(ExchNum).SupOutletNode = GetOnlySingleNode(state,
-                cAlphaArgs(6), ErrorsFound, cCurrentModuleObject, cAlphaArgs(1), NodeType_Air, NodeConnectionType_Outlet, 1, ObjectIsNotParent);
+                cAlphaArgs(6), ErrorsFound, cCurrentModuleObject, cAlphaArgs(1), DataLoopNode::NodeFluidType::Air, DataLoopNode::NodeConnectionType::Outlet, 1, ObjectIsNotParent);
             state.dataHeatRecovery->ExchCond(ExchNum).SecInletNode = GetOnlySingleNode(state,
-                cAlphaArgs(7), ErrorsFound, cCurrentModuleObject, cAlphaArgs(1), NodeType_Air, NodeConnectionType_Inlet, 2, ObjectIsNotParent);
+                cAlphaArgs(7), ErrorsFound, cCurrentModuleObject, cAlphaArgs(1), DataLoopNode::NodeFluidType::Air, DataLoopNode::NodeConnectionType::Inlet, 2, ObjectIsNotParent);
             state.dataHeatRecovery->ExchCond(ExchNum).SecOutletNode = GetOnlySingleNode(state,
-                cAlphaArgs(8), ErrorsFound, cCurrentModuleObject, cAlphaArgs(1), NodeType_Air, NodeConnectionType_Outlet, 2, ObjectIsNotParent);
-=======
-            ExchCond(ExchNum).hARatio = rNumericArgs(1);
-            ExchCond(ExchNum).NomSupAirVolFlow = rNumericArgs(2);
-            ExchCond(ExchNum).NomSupAirInTemp = rNumericArgs(3);
-            ExchCond(ExchNum).NomSupAirOutTemp = rNumericArgs(4);
-            ExchCond(ExchNum).NomSecAirVolFlow = rNumericArgs(5);
-            ExchCond(ExchNum).NomSecAirInTemp = rNumericArgs(6);
-            ExchCond(ExchNum).NomElecPower = rNumericArgs(7);
-            ExchCond(ExchNum).SupInletNode = GetOnlySingleNode(state,
-                cAlphaArgs(5), ErrorsFound, cCurrentModuleObject, cAlphaArgs(1), DataLoopNode::NodeFluidType::Air, DataLoopNode::NodeConnectionType::Inlet, 1, ObjectIsNotParent);
-            ExchCond(ExchNum).SupOutletNode = GetOnlySingleNode(state,
-                cAlphaArgs(6), ErrorsFound, cCurrentModuleObject, cAlphaArgs(1), DataLoopNode::NodeFluidType::Air, DataLoopNode::NodeConnectionType::Outlet, 1, ObjectIsNotParent);
-            ExchCond(ExchNum).SecInletNode = GetOnlySingleNode(state,
-                cAlphaArgs(7), ErrorsFound, cCurrentModuleObject, cAlphaArgs(1), DataLoopNode::NodeFluidType::Air, DataLoopNode::NodeConnectionType::Inlet, 2, ObjectIsNotParent);
-            ExchCond(ExchNum).SecOutletNode = GetOnlySingleNode(state,
                 cAlphaArgs(8), ErrorsFound, cCurrentModuleObject, cAlphaArgs(1), DataLoopNode::NodeFluidType::Air, DataLoopNode::NodeConnectionType::Outlet, 2, ObjectIsNotParent);
->>>>>>> 23ee3fd0
 
             TestCompSet(state, cHXTypes(state.dataHeatRecovery->ExchCond(ExchNum).ExchTypeNum), state.dataHeatRecovery->ExchCond(ExchNum).Name, cAlphaArgs(5), cAlphaArgs(6), "Process Air Nodes");
 
@@ -510,25 +492,14 @@
                                  "\" latent cooling effectiveness at 75% rated flow is less than at 100% rated flow.");
                 ShowContinueError(state, "Latent cooling effectiveness at 75% rated flow is usually greater than at 100% rated flow.");
             }
-<<<<<<< HEAD
             state.dataHeatRecovery->ExchCond(ExchNum).SupInletNode = GetOnlySingleNode(state,
-                cAlphaArgs(3), ErrorsFound, cCurrentModuleObject, cAlphaArgs(1), NodeType_Air, NodeConnectionType_Inlet, 1, ObjectIsNotParent);
+                cAlphaArgs(3), ErrorsFound, cCurrentModuleObject, cAlphaArgs(1), DataLoopNode::NodeFluidType::Air, DataLoopNode::NodeConnectionType::Inlet, 1, ObjectIsNotParent);
             state.dataHeatRecovery->ExchCond(ExchNum).SupOutletNode = GetOnlySingleNode(state,
-                cAlphaArgs(4), ErrorsFound, cCurrentModuleObject, cAlphaArgs(1), NodeType_Air, NodeConnectionType_Outlet, 1, ObjectIsNotParent);
+                cAlphaArgs(4), ErrorsFound, cCurrentModuleObject, cAlphaArgs(1), DataLoopNode::NodeFluidType::Air, DataLoopNode::NodeConnectionType::Outlet, 1, ObjectIsNotParent);
             state.dataHeatRecovery->ExchCond(ExchNum).SecInletNode = GetOnlySingleNode(state,
-                cAlphaArgs(5), ErrorsFound, cCurrentModuleObject, cAlphaArgs(1), NodeType_Air, NodeConnectionType_Inlet, 2, ObjectIsNotParent);
+                cAlphaArgs(5), ErrorsFound, cCurrentModuleObject, cAlphaArgs(1), DataLoopNode::NodeFluidType::Air, DataLoopNode::NodeConnectionType::Inlet, 2, ObjectIsNotParent);
             state.dataHeatRecovery->ExchCond(ExchNum).SecOutletNode = GetOnlySingleNode(state,
-                cAlphaArgs(6), ErrorsFound, cCurrentModuleObject, cAlphaArgs(1), NodeType_Air, NodeConnectionType_Outlet, 2, ObjectIsNotParent);
-=======
-            ExchCond(ExchNum).SupInletNode = GetOnlySingleNode(state,
-                cAlphaArgs(3), ErrorsFound, cCurrentModuleObject, cAlphaArgs(1), DataLoopNode::NodeFluidType::Air, DataLoopNode::NodeConnectionType::Inlet, 1, ObjectIsNotParent);
-            ExchCond(ExchNum).SupOutletNode = GetOnlySingleNode(state,
-                cAlphaArgs(4), ErrorsFound, cCurrentModuleObject, cAlphaArgs(1), DataLoopNode::NodeFluidType::Air, DataLoopNode::NodeConnectionType::Outlet, 1, ObjectIsNotParent);
-            ExchCond(ExchNum).SecInletNode = GetOnlySingleNode(state,
-                cAlphaArgs(5), ErrorsFound, cCurrentModuleObject, cAlphaArgs(1), DataLoopNode::NodeFluidType::Air, DataLoopNode::NodeConnectionType::Inlet, 2, ObjectIsNotParent);
-            ExchCond(ExchNum).SecOutletNode = GetOnlySingleNode(state,
                 cAlphaArgs(6), ErrorsFound, cCurrentModuleObject, cAlphaArgs(1), DataLoopNode::NodeFluidType::Air, DataLoopNode::NodeConnectionType::Outlet, 2, ObjectIsNotParent);
->>>>>>> 23ee3fd0
 
             state.dataHeatRecovery->ExchCond(ExchNum).NomElecPower = rNumericArgs(10);
 
@@ -628,39 +599,21 @@
             // desiccant HX's usually refer to process and regeneration air streams
             // In this module, Sup = Regeneration nodes and Sec = Process nodes
             // regeneration air inlet and outlet nodes
-<<<<<<< HEAD
             state.dataHeatRecovery->ExchCond(ExchNum).SupInletNode = GetOnlySingleNode(state,
-                cAlphaArgs(3), ErrorsFound, cCurrentModuleObject, cAlphaArgs(1), NodeType_Air, NodeConnectionType_Inlet, 1, ObjectIsNotParent);
+                cAlphaArgs(3), ErrorsFound, cCurrentModuleObject, cAlphaArgs(1), DataLoopNode::NodeFluidType::Air, DataLoopNode::NodeConnectionType::Inlet, 1, ObjectIsNotParent);
             state.dataHeatRecovery->ExchCond(ExchNum).SupOutletNode = GetOnlySingleNode(state,
-                cAlphaArgs(4), ErrorsFound, cCurrentModuleObject, cAlphaArgs(1), NodeType_Air, NodeConnectionType_Outlet, 1, ObjectIsNotParent);
+                cAlphaArgs(4), ErrorsFound, cCurrentModuleObject, cAlphaArgs(1), DataLoopNode::NodeFluidType::Air, DataLoopNode::NodeConnectionType::Outlet, 1, ObjectIsNotParent);
             // process air inlet and outlet nodes
             state.dataHeatRecovery->ExchCond(ExchNum).SecInletNode = GetOnlySingleNode(state,
-                cAlphaArgs(5), ErrorsFound, cCurrentModuleObject, cAlphaArgs(1), NodeType_Air, NodeConnectionType_Inlet, 2, ObjectIsNotParent);
+                cAlphaArgs(5), ErrorsFound, cCurrentModuleObject, cAlphaArgs(1), DataLoopNode::NodeFluidType::Air, DataLoopNode::NodeConnectionType::Inlet, 2, ObjectIsNotParent);
             state.dataHeatRecovery->ExchCond(ExchNum).SecOutletNode = GetOnlySingleNode(state,
-                cAlphaArgs(6), ErrorsFound, cCurrentModuleObject, cAlphaArgs(1), NodeType_Air, NodeConnectionType_Outlet, 2, ObjectIsNotParent);
+                cAlphaArgs(6), ErrorsFound, cCurrentModuleObject, cAlphaArgs(1), DataLoopNode::NodeFluidType::Air, DataLoopNode::NodeConnectionType::Outlet, 2, ObjectIsNotParent);
 
             // Set up the component set for the process side of the HX (Sec = Process)
             TestCompSet(state, cHXTypes(state.dataHeatRecovery->ExchCond(ExchNum).ExchTypeNum),
                         state.dataHeatRecovery->ExchCond(ExchNum).Name,
-                        NodeID(state.dataHeatRecovery->ExchCond(ExchNum).SecInletNode),
-                        NodeID(state.dataHeatRecovery->ExchCond(ExchNum).SecOutletNode),
-=======
-            ExchCond(ExchNum).SupInletNode = GetOnlySingleNode(state,
-                cAlphaArgs(3), ErrorsFound, cCurrentModuleObject, cAlphaArgs(1), DataLoopNode::NodeFluidType::Air, DataLoopNode::NodeConnectionType::Inlet, 1, ObjectIsNotParent);
-            ExchCond(ExchNum).SupOutletNode = GetOnlySingleNode(state,
-                cAlphaArgs(4), ErrorsFound, cCurrentModuleObject, cAlphaArgs(1), DataLoopNode::NodeFluidType::Air, DataLoopNode::NodeConnectionType::Outlet, 1, ObjectIsNotParent);
-            // process air inlet and outlet nodes
-            ExchCond(ExchNum).SecInletNode = GetOnlySingleNode(state,
-                cAlphaArgs(5), ErrorsFound, cCurrentModuleObject, cAlphaArgs(1), DataLoopNode::NodeFluidType::Air, DataLoopNode::NodeConnectionType::Inlet, 2, ObjectIsNotParent);
-            ExchCond(ExchNum).SecOutletNode = GetOnlySingleNode(state,
-                cAlphaArgs(6), ErrorsFound, cCurrentModuleObject, cAlphaArgs(1), DataLoopNode::NodeFluidType::Air, DataLoopNode::NodeConnectionType::Outlet, 2, ObjectIsNotParent);
-
-            // Set up the component set for the process side of the HX (Sec = Process)
-            TestCompSet(state, cHXTypes(ExchCond(ExchNum).ExchTypeNum),
-                        ExchCond(ExchNum).Name,
-                        state.dataLoopNodes->NodeID(ExchCond(ExchNum).SecInletNode),
-                        state.dataLoopNodes->NodeID(ExchCond(ExchNum).SecOutletNode),
->>>>>>> 23ee3fd0
+                        state.dataLoopNodes->NodeID(state.dataHeatRecovery->ExchCond(ExchNum).SecInletNode),
+                        state.dataLoopNodes->NodeID(state.dataHeatRecovery->ExchCond(ExchNum).SecOutletNode),
                         "Process Air Nodes");
 
             HeatExchPerfType = cAlphaArgs(7);
@@ -1443,13 +1396,8 @@
 
                 } else if (SELECT_CASE_var == HX_AIRTOAIR_GENERIC) {
 
-<<<<<<< HEAD
                     if (state.dataHeatRecovery->ExchCond(ExIndex).SupOutletNode > 0 && state.dataHeatRecovery->ExchCond(ExIndex).ControlToTemperatureSetPoint) {
-                        if (Node(state.dataHeatRecovery->ExchCond(ExIndex).SupOutletNode).TempSetPoint == SensedNodeFlagValue) {
-=======
-                    if (ExchCond(ExIndex).SupOutletNode > 0 && ExchCond(ExIndex).ControlToTemperatureSetPoint) {
-                        if (state.dataLoopNodes->Node(ExchCond(ExIndex).SupOutletNode).TempSetPoint == SensedNodeFlagValue) {
->>>>>>> 23ee3fd0
+                        if (state.dataLoopNodes->Node(state.dataHeatRecovery->ExchCond(ExIndex).SupOutletNode).TempSetPoint == SensedNodeFlagValue) {
                             if (!state.dataGlobal->AnyEnergyManagementSystemInModel) {
                                 ShowSevereError(state, "Missing temperature setpoint for " + cHXTypes(state.dataHeatRecovery->ExchCond(ExIndex).ExchTypeNum) + " \"" +
                                                 state.dataHeatRecovery->ExchCond(ExIndex).Name + "\" :");
@@ -1491,25 +1439,15 @@
         SecInNode = state.dataHeatRecovery->ExchCond(ExchNum).SecInletNode;
 
         // Get information from inlet nodes
-<<<<<<< HEAD
-        state.dataHeatRecovery->ExchCond(ExchNum).SupInTemp = Node(SupInNode).Temp;
-        state.dataHeatRecovery->ExchCond(ExchNum).SupInHumRat = Node(SupInNode).HumRat;
-        state.dataHeatRecovery->ExchCond(ExchNum).SupInEnth = Node(SupInNode).Enthalpy;
-        state.dataHeatRecovery->ExchCond(ExchNum).SupInMassFlow = Node(SupInNode).MassFlowRate;
-        state.dataHeatRecovery->ExchCond(ExchNum).SecInTemp = Node(SecInNode).Temp;
-        state.dataHeatRecovery->ExchCond(ExchNum).SecInHumRat = Node(SecInNode).HumRat;
-        state.dataHeatRecovery->ExchCond(ExchNum).SecInEnth = Node(SecInNode).Enthalpy;
-        state.dataHeatRecovery->ExchCond(ExchNum).SecInMassFlow = Node(SecInNode).MassFlowRate;
-=======
-        ExchCond(ExchNum).SupInTemp = state.dataLoopNodes->Node(SupInNode).Temp;
-        ExchCond(ExchNum).SupInHumRat = state.dataLoopNodes->Node(SupInNode).HumRat;
-        ExchCond(ExchNum).SupInEnth = state.dataLoopNodes->Node(SupInNode).Enthalpy;
-        ExchCond(ExchNum).SupInMassFlow = state.dataLoopNodes->Node(SupInNode).MassFlowRate;
-        ExchCond(ExchNum).SecInTemp = state.dataLoopNodes->Node(SecInNode).Temp;
-        ExchCond(ExchNum).SecInHumRat = state.dataLoopNodes->Node(SecInNode).HumRat;
-        ExchCond(ExchNum).SecInEnth = state.dataLoopNodes->Node(SecInNode).Enthalpy;
-        ExchCond(ExchNum).SecInMassFlow = state.dataLoopNodes->Node(SecInNode).MassFlowRate;
->>>>>>> 23ee3fd0
+
+        state.dataHeatRecovery->ExchCond(ExchNum).SupInTemp = state.dataLoopNodes->Node(SupInNode).Temp;
+        state.dataHeatRecovery->ExchCond(ExchNum).SupInHumRat = state.dataLoopNodes->Node(SupInNode).HumRat;
+        state.dataHeatRecovery->ExchCond(ExchNum).SupInEnth = state.dataLoopNodes->Node(SupInNode).Enthalpy;
+        state.dataHeatRecovery->ExchCond(ExchNum).SupInMassFlow = state.dataLoopNodes->Node(SupInNode).MassFlowRate;
+        state.dataHeatRecovery->ExchCond(ExchNum).SecInTemp = state.dataLoopNodes->Node(SecInNode).Temp;
+        state.dataHeatRecovery->ExchCond(ExchNum).SecInHumRat = state.dataLoopNodes->Node(SecInNode).HumRat;
+        state.dataHeatRecovery->ExchCond(ExchNum).SecInEnth = state.dataLoopNodes->Node(SecInNode).Enthalpy;
+        state.dataHeatRecovery->ExchCond(ExchNum).SecInMassFlow = state.dataLoopNodes->Node(SecInNode).MassFlowRate;
 
         // initialize the output variables
         state.dataHeatRecovery->ExchCond(ExchNum).SensHeatingRate = 0.0;
@@ -1544,13 +1482,8 @@
 
                 if (state.dataHeatRecovery->MySetPointTest(ExchNum)) {
                     if (!state.dataGlobal->SysSizingCalc && DoSetPointTest) {
-<<<<<<< HEAD
                         if (!state.dataHeatRecovery->CalledFromParentObject) {
-                            if (Node(state.dataHeatRecovery->ExchCond(ExchNum).SecOutletNode).HumRatMax == SensedNodeFlagValue) {
-=======
-                        if (!CalledFromParentObject) {
-                            if (state.dataLoopNodes->Node(ExchCond(ExchNum).SecOutletNode).HumRatMax == SensedNodeFlagValue) {
->>>>>>> 23ee3fd0
+                            if (state.dataLoopNodes->Node(state.dataHeatRecovery->ExchCond(ExchNum).SecOutletNode).HumRatMax == SensedNodeFlagValue) {
                                 if (!state.dataGlobal->AnyEnergyManagementSystemInModel) {
                                     ShowWarningError(state, "Missing optional HumRatMax setpoint for " + cHXTypes(state.dataHeatRecovery->ExchCond(ExchNum).ExchTypeNum) + " \"" +
                                                      state.dataHeatRecovery->ExchCond(ExchNum).Name + "\"");
@@ -1560,13 +1493,8 @@
                                                       "desiccant Heat Exchanger if control is desired.");
                                 } else {
                                     // need call to EMS to check node
-<<<<<<< HEAD
                                     CheckIfNodeSetPointManagedByEMS(state, state.dataHeatRecovery->ExchCond(ExchNum).SecOutletNode, EMSManager::SPControlType::iHumidityRatioMaxSetPoint, LocalWarningError);
-                                    DataLoopNode::NodeSetpointCheck(state.dataHeatRecovery->ExchCond(ExchNum).SecOutletNode).needsSetpointChecking = false;
-=======
-                                    CheckIfNodeSetPointManagedByEMS(state, ExchCond(ExchNum).SecOutletNode, EMSManager::SPControlType::iHumidityRatioMaxSetPoint, LocalWarningError);
-                                    state.dataLoopNodes->NodeSetpointCheck(ExchCond(ExchNum).SecOutletNode).needsSetpointChecking = false;
->>>>>>> 23ee3fd0
+                                    state.dataLoopNodes->NodeSetpointCheck(state.dataHeatRecovery->ExchCond(ExchNum).SecOutletNode).needsSetpointChecking = false;
                                     if (LocalWarningError) {
                                         ShowWarningError(state, "Missing optional HumRatMax setpoint for " + cHXTypes(state.dataHeatRecovery->ExchCond(ExchNum).ExchTypeNum) +
                                                          " \"" + state.dataHeatRecovery->ExchCond(ExchNum).Name + "\"");
@@ -2069,7 +1997,6 @@
         FrostControlFlag = false;
         QSensTrans = 0.0;
         QTotTrans = 0.0;
-<<<<<<< HEAD
         state.dataHeatRecovery->ExchCond(ExNum).DefrostFraction = 0.0;
         state.dataHeatRecovery->ExchCond(ExNum).SensEffectiveness = 0.0;
         state.dataHeatRecovery->ExchCond(ExNum).LatEffectiveness = 0.0;
@@ -2081,21 +2008,7 @@
         state.dataHeatRecovery->ExchCond(ExNum).SupOutEnth = state.dataHeatRecovery->ExchCond(ExNum).SupInEnth;
         state.dataHeatRecovery->ExchCond(ExNum).SecOutEnth = state.dataHeatRecovery->ExchCond(ExNum).SecInEnth;
         SupOutNode = state.dataHeatRecovery->ExchCond(ExNum).SupOutletNode;
-        HXTempSetPoint = Node(SupOutNode).TempSetPoint;
-=======
-        ExchCond(ExNum).DefrostFraction = 0.0;
-        ExchCond(ExNum).SensEffectiveness = 0.0;
-        ExchCond(ExNum).LatEffectiveness = 0.0;
-        ExchCond(ExNum).ElecUseRate = 0.0;
-        ExchCond(ExNum).SupOutTemp = ExchCond(ExNum).SupInTemp;
-        ExchCond(ExNum).SecOutTemp = ExchCond(ExNum).SecInTemp;
-        ExchCond(ExNum).SupOutHumRat = ExchCond(ExNum).SupInHumRat;
-        ExchCond(ExNum).SecOutHumRat = ExchCond(ExNum).SecInHumRat;
-        ExchCond(ExNum).SupOutEnth = ExchCond(ExNum).SupInEnth;
-        ExchCond(ExNum).SecOutEnth = ExchCond(ExNum).SecInEnth;
-        SupOutNode = ExchCond(ExNum).SupOutletNode;
         HXTempSetPoint = state.dataLoopNodes->Node(SupOutNode).TempSetPoint;
->>>>>>> 23ee3fd0
 
         if (present(EconomizerFlag)) {
             EconomizerActiveFlag = EconomizerFlag;
@@ -2814,13 +2727,8 @@
 
                     if (!state.dataHeatRecovery->CalledFromParentObject) {
                         //       calculate part-load ratio for HX
-<<<<<<< HEAD
-                        MaxHumRatNeeded = Node(state.dataHeatRecovery->ExchCond(ExNum).SecOutletNode).HumRatMax;
-                        MinHumRatNeeded = Node(state.dataHeatRecovery->ExchCond(ExNum).SecOutletNode).HumRatMin;
-=======
-                        MaxHumRatNeeded = state.dataLoopNodes->Node(ExchCond(ExNum).SecOutletNode).HumRatMax;
-                        MinHumRatNeeded = state.dataLoopNodes->Node(ExchCond(ExNum).SecOutletNode).HumRatMin;
->>>>>>> 23ee3fd0
+                        MaxHumRatNeeded = state.dataLoopNodes->Node(state.dataHeatRecovery->ExchCond(ExNum).SecOutletNode).HumRatMax;
+                        MinHumRatNeeded = state.dataLoopNodes->Node(state.dataHeatRecovery->ExchCond(ExNum).SecOutletNode).HumRatMin;
                         // Calculate partload fraction of dehumidification capacity required to meet setpoint
 
                         //       check the model output, if the regen delta W is positive, the process air stream is dehumidified
@@ -3178,13 +3086,8 @@
             //    Average SupInMassFlow and SecOutMassFlow rates have been reduced due to frost control
             //      Equipment attached to the supply inlet node may have problems with our setting the
             //      mass flow rate in the next statement. This is done only to simulate exhaust air recirc.
-<<<<<<< HEAD
-            Node(state.dataHeatRecovery->ExchCond(ExNum).SupInletNode).MassFlowRate = state.dataHeatRecovery->ExchCond(ExNum).SupInMassFlow * (1.0 - DFFraction);
+            state.dataLoopNodes->Node(state.dataHeatRecovery->ExchCond(ExNum).SupInletNode).MassFlowRate = state.dataHeatRecovery->ExchCond(ExNum).SupInMassFlow * (1.0 - DFFraction);
             state.dataHeatRecovery->ExchCond(ExNum).SecOutMassFlow *= (1.0 - DFFraction);
-=======
-            state.dataLoopNodes->Node(ExchCond(ExNum).SupInletNode).MassFlowRate = ExchCond(ExNum).SupInMassFlow * (1.0 - DFFraction);
-            ExchCond(ExNum).SecOutMassFlow *= (1.0 - DFFraction);
->>>>>>> 23ee3fd0
 
         } // End of IF (Exhaust Air Recirculation)
 
@@ -3249,25 +3152,14 @@
         SecOutNode = state.dataHeatRecovery->ExchCond(ExNum).SecOutletNode;
 
         // Set the outlet air nodes of the heat exchanger
-<<<<<<< HEAD
-        Node(SupOutNode).Temp = state.dataHeatRecovery->ExchCond(ExNum).SupOutTemp;
-        Node(SupOutNode).HumRat = state.dataHeatRecovery->ExchCond(ExNum).SupOutHumRat;
-        Node(SupOutNode).Enthalpy = state.dataHeatRecovery->ExchCond(ExNum).SupOutEnth;
-        Node(SupOutNode).MassFlowRate = state.dataHeatRecovery->ExchCond(ExNum).SupOutMassFlow;
-        Node(SecOutNode).Temp = state.dataHeatRecovery->ExchCond(ExNum).SecOutTemp;
-        Node(SecOutNode).HumRat = state.dataHeatRecovery->ExchCond(ExNum).SecOutHumRat;
-        Node(SecOutNode).Enthalpy = state.dataHeatRecovery->ExchCond(ExNum).SecOutEnth;
-        Node(SecOutNode).MassFlowRate = state.dataHeatRecovery->ExchCond(ExNum).SecOutMassFlow;
-=======
-        state.dataLoopNodes->Node(SupOutNode).Temp = ExchCond(ExNum).SupOutTemp;
-        state.dataLoopNodes->Node(SupOutNode).HumRat = ExchCond(ExNum).SupOutHumRat;
-        state.dataLoopNodes->Node(SupOutNode).Enthalpy = ExchCond(ExNum).SupOutEnth;
-        state.dataLoopNodes->Node(SupOutNode).MassFlowRate = ExchCond(ExNum).SupOutMassFlow;
-        state.dataLoopNodes->Node(SecOutNode).Temp = ExchCond(ExNum).SecOutTemp;
-        state.dataLoopNodes->Node(SecOutNode).HumRat = ExchCond(ExNum).SecOutHumRat;
-        state.dataLoopNodes->Node(SecOutNode).Enthalpy = ExchCond(ExNum).SecOutEnth;
-        state.dataLoopNodes->Node(SecOutNode).MassFlowRate = ExchCond(ExNum).SecOutMassFlow;
->>>>>>> 23ee3fd0
+        state.dataLoopNodes->Node(SupOutNode).Temp = state.dataHeatRecovery->ExchCond(ExNum).SupOutTemp;
+        state.dataLoopNodes->Node(SupOutNode).HumRat = state.dataHeatRecovery->ExchCond(ExNum).SupOutHumRat;
+        state.dataLoopNodes->Node(SupOutNode).Enthalpy = state.dataHeatRecovery->ExchCond(ExNum).SupOutEnth;
+        state.dataLoopNodes->Node(SupOutNode).MassFlowRate = state.dataHeatRecovery->ExchCond(ExNum).SupOutMassFlow;
+        state.dataLoopNodes->Node(SecOutNode).Temp = state.dataHeatRecovery->ExchCond(ExNum).SecOutTemp;
+        state.dataLoopNodes->Node(SecOutNode).HumRat = state.dataHeatRecovery->ExchCond(ExNum).SecOutHumRat;
+        state.dataLoopNodes->Node(SecOutNode).Enthalpy = state.dataHeatRecovery->ExchCond(ExNum).SecOutEnth;
+        state.dataLoopNodes->Node(SecOutNode).MassFlowRate = state.dataHeatRecovery->ExchCond(ExNum).SecOutMassFlow;
 
         // Set the outlet nodes for properties that just pass through & not used
         state.dataLoopNodes->Node(SupOutNode).Quality = state.dataLoopNodes->Node(SupInNode).Quality;
