// EnergyPlus, Copyright (c) 1996-2025, The Board of Trustees of the University of Illinois,
// The Regents of the University of California, through Lawrence Berkeley National Laboratory
// (subject to receipt of any required approvals from the U.S. Dept. of Energy), Oak Ridge
// National Laboratory, managed by UT-Battelle, Alliance for Sustainable Energy, LLC, and other
// contributors. All rights reserved.
//
// NOTICE: This Software was developed under funding from the U.S. Department of Energy and the
// U.S. Government consequently retains certain rights. As such, the U.S. Government has been
// granted for itself and others acting on its behalf a paid-up, nonexclusive, irrevocable,
// worldwide license in the Software to reproduce, distribute copies to the public, prepare
// derivative works, and perform publicly and display publicly, and to permit others to do so.
//
// Redistribution and use in source and binary forms, with or without modification, are permitted
// provided that the following conditions are met:
//
// (1) Redistributions of source code must retain the above copyright notice, this list of
//     conditions and the following disclaimer.
//
// (2) Redistributions in binary form must reproduce the above copyright notice, this list of
//     conditions and the following disclaimer in the documentation and/or other materials
//     provided with the distribution.
//
// (3) Neither the name of the University of California, Lawrence Berkeley National Laboratory,
//     the University of Illinois, U.S. Dept. of Energy nor the names of its contributors may be
//     used to endorse or promote products derived from this software without specific prior
//     written permission.
//
// (4) Use of EnergyPlus(TM) Name. If Licensee (i) distributes the software in stand-alone form
//     without changes from the version obtained under this License, or (ii) Licensee makes a
//     reference solely to the software portion of its product, Licensee must refer to the
//     software as "EnergyPlus version X" software, where "X" is the version number Licensee
//     obtained under this License and may not use a different name for the software. Except as
//     specifically required in this Section (4), Licensee shall not use in a company name, a
//     product name, in advertising, publicity, or other promotional activities any name, trade
//     name, trademark, logo, or other designation of "EnergyPlus", "E+", "e+" or confusingly
//     similar designation, without the U.S. Department of Energy's prior written consent.
//
// THIS SOFTWARE IS PROVIDED BY THE COPYRIGHT HOLDERS AND CONTRIBUTORS "AS IS" AND ANY EXPRESS OR
// IMPLIED WARRANTIES, INCLUDING, BUT NOT LIMITED TO, THE IMPLIED WARRANTIES OF MERCHANTABILITY
// AND FITNESS FOR A PARTICULAR PURPOSE ARE DISCLAIMED. IN NO EVENT SHALL THE COPYRIGHT OWNER OR
// CONTRIBUTORS BE LIABLE FOR ANY DIRECT, INDIRECT, INCIDENTAL, SPECIAL, EXEMPLARY, OR
// CONSEQUENTIAL DAMAGES (INCLUDING, BUT NOT LIMITED TO, PROCUREMENT OF SUBSTITUTE GOODS OR
// SERVICES; LOSS OF USE, DATA, OR PROFITS; OR BUSINESS INTERRUPTION) HOWEVER CAUSED AND ON ANY
// THEORY OF LIABILITY, WHETHER IN CONTRACT, STRICT LIABILITY, OR TORT (INCLUDING NEGLIGENCE OR
// OTHERWISE) ARISING IN ANY WAY OUT OF THE USE OF THIS SOFTWARE, EVEN IF ADVISED OF THE
// POSSIBILITY OF SUCH DAMAGE.

#ifndef UnitHeater_hh_INCLUDED
#define UnitHeater_hh_INCLUDED

// ObjexxFCL Headers
#include <ObjexxFCL/Array1D.hh>
#include <ObjexxFCL/Optional.hh>

// EnergyPlus Headers
#include <EnergyPlus/Data/BaseData.hh>
#include <EnergyPlus/DataGlobals.hh>
#include <EnergyPlus/EnergyPlus.hh>
#include <EnergyPlus/FluidProperties.hh>

namespace EnergyPlus {

// Forward declarations
struct EnergyPlusData;

namespace UnitHeater {

    struct UnitHeaterData
    {
        // Members
        // Input data
<<<<<<< HEAD
        std::string Name;      // name of unit
        std::string SchedName; // availability schedule
        int SchedPtr;          // index to schedule
        int AirInNode = 0;         // inlet air node number
        int AirOutNode = 0;        // outlet air node number
        HVAC::FanType fanType; // Fan type number (see DataHVACGlobals)
        std::string FanName;   // name of fan
=======
        std::string Name;                      // name of unit
        Sched::Schedule *availSched = nullptr; // availability schedule
        int AirInNode;                         // inlet air node number
        int AirOutNode;                        // outlet air node number
        HVAC::FanType fanType;                 // Fan type number (see DataHVACGlobals)
        std::string FanName;                   // name of fan
>>>>>>> 06b0bead
        int Fan_Index;
        Sched::Schedule *fanOpModeSched = nullptr; // fan operating mode schedule
        Sched::Schedule *fanAvailSched = nullptr;  // fan availability schedule
        int ControlCompTypeNum;
        int CompErrIndex;
        Real64 MaxAirVolFlow;                   // m3/s
        Real64 MaxAirMassFlow;                  // kg/s
        std::string FanOperatesDuringNoHeating; // Indicates whether fan operates or not during no heating
        int FanOutletNode;                      // outlet node number for fan exit
        // (assumes fan is upstream of heating coil)
        HVAC::FanOp fanOp = HVAC::FanOp::Invalid; // mode of operation; 1=cycling fan, cycling coil, 2=continuous fan, cycling coil
        HVAC::CoilType heatCoilType = HVAC::CoilType::Invalid;                           // type of heating coil (water, gas, electric, etc.)

        std::string HeatCoilName;                    // name of heating coil
        int HeatCoilNum = 0;
        DataPlant::PlantEquipmentType HeatCoilPlantType = DataPlant::PlantEquipmentType::Invalid;
        Fluid::RefrigProps *HeatCoilFluid = nullptr;
      
        Real64 MaxVolHotWaterFlow; // m3/s
        Real64 MaxVolHotSteamFlow; // m3/s
        Real64 MaxHotWaterFlow;    // kg/s
        Real64 MaxHotSteamFlow;    // m3/s
        Real64 MinVolHotWaterFlow; // m3/s
        Real64 MinVolHotSteamFlow; // m3/s
        Real64 MinHotWaterFlow;    // kg/s
        Real64 MinHotSteamFlow;    // kg/s
        int HotControlNode = 0.0;        // hot water control node, inlet of coil
        Real64 HotControlOffset = 0.0;   // control tolerance
        int HotCoilOutNodeNum;     // outlet of coil
        PlantLocation HWplantLoc;  // Location of plant component for hot plant coil
        Real64 PartLoadFrac;       // part load fraction for the unit
        // Report data
        Real64 HeatPower;  // unit heating output in watts
        Real64 HeatEnergy; // unit heating output in J
        Real64 ElecPower;
        Real64 ElecEnergy;
        std::string AvailManagerListName; // Name of an availability manager list object
        Avail::Status availStatus = Avail::Status::NoAction;
        bool FanOffNoHeating;    // True when fan is on during no heating load
        Real64 FanPartLoadRatio; // fan part-load ratio for time step
        int ZonePtr;             // pointer to a zone served by a unit heater
        int HVACSizingIndex;     // index of a HVACSizing object for a unit heater
        bool FirstPass;          // detects first time through for resetting sizing data

        // Default Constructor
        UnitHeaterData()
<<<<<<< HEAD
            : SchedPtr(0), fanType(HVAC::FanType::Invalid), Fan_Index(0), FanSchedPtr(0), FanAvailSchedPtr(0),
              ControlCompTypeNum(0), CompErrIndex(0), MaxAirVolFlow(0.0), MaxAirMassFlow(0.0), FanOutletNode(0), 
              MaxVolHotWaterFlow(0.0), MaxVolHotSteamFlow(0.0), MaxHotWaterFlow(0.0),
              MaxHotSteamFlow(0.0), MinVolHotWaterFlow(0.0), MinVolHotSteamFlow(0.0), MinHotWaterFlow(0.0), MinHotSteamFlow(0.0), HotControlNode(0),
              HotControlOffset(0.0), HotCoilOutNodeNum(0), HWplantLoc{}, PartLoadFrac(0.0), HeatPower(0.0), HeatEnergy(0.0), ElecPower(0.0),
              ElecEnergy(0.0), FanOffNoHeating(false), FanPartLoadRatio(0.0), ZonePtr(0), HVACSizingIndex(0), FirstPass(true)
=======
            : AirInNode(0), AirOutNode(0), fanType(HVAC::FanType::Invalid), Fan_Index(0), ControlCompTypeNum(0), CompErrIndex(0), MaxAirVolFlow(0.0),
              MaxAirMassFlow(0.0), FanOutletNode(0), HCoil_Index(0), HeatingCoilType(DataPlant::PlantEquipmentType::Invalid), MaxVolHotWaterFlow(0.0),
              MaxVolHotSteamFlow(0.0), MaxHotWaterFlow(0.0), MaxHotSteamFlow(0.0), MinVolHotWaterFlow(0.0), MinVolHotSteamFlow(0.0),
              MinHotWaterFlow(0.0), MinHotSteamFlow(0.0), HotControlNode(0), HotControlOffset(0.0), HotCoilOutNodeNum(0), HWplantLoc{},
              PartLoadFrac(0.0), HeatPower(0.0), HeatEnergy(0.0), ElecPower(0.0), ElecEnergy(0.0), FanOffNoHeating(false), FanPartLoadRatio(0.0),
              ZonePtr(0), HVACSizingIndex(0), FirstPass(true)
>>>>>>> 06b0bead
        {
        }
    };

    struct UnitHeatNumericFieldData
    {
        // Members
        Array1D_string FieldNames;

        // Default Constructor
        UnitHeatNumericFieldData()
        {
        }
    };

    void SimUnitHeater(EnergyPlusData &state,
                       std::string_view CompName,     // name of the fan coil unit
                       int const ZoneNum,             // number of zone being served
                       bool const FirstHVACIteration, // TRUE if 1st HVAC simulation of system timestep
                       Real64 &PowerMet,              // Sensible power supplied (W)
                       Real64 &LatOutputProvided,     // Latent add/removal supplied by window AC (kg/s), dehumid = negative
                       int &CompIndex);

    void GetUnitHeaterInput(EnergyPlusData &state);

    void InitUnitHeater(EnergyPlusData &state,
                        int const UnitHeatNum,        // index for the current unit heater
                        int const ZoneNum,            // number of zone being served
                        bool const FirstHVACIteration // TRUE if 1st HVAC simulation of system timestep
    );

    void SizeUnitHeater(EnergyPlusData &state, int const UnitHeatNum);

    void CalcUnitHeater(EnergyPlusData &state,
                        int &UnitHeatNum,              // number of the current fan coil unit being simulated
                        int const ZoneNum,             // number of zone being served
                        bool const FirstHVACIteration, // TRUE if 1st HVAC simulation of system timestep
                        Real64 &PowerMet,              // Sensible power supplied (W)
                        Real64 &LatOutputProvided      // Latent power supplied (kg/s), negative = dehumidification
    );

    void CalcUnitHeaterComponents(EnergyPlusData &state,
                                  int const UnitHeatNum,                             // Unit index in unit heater array
                                  bool const FirstHVACIteration,                     // flag for 1st HVAV iteration in the time step
                                  Real64 &LoadMet,                                   // load met by unit (watts)
                                  HVAC::FanOp const fanOp = HVAC::FanOp::Continuous, // fan operating mode
                                  Real64 const PartLoadRatio = 1.0                   // part-load ratio
    );

    // SUBROUTINE UpdateUnitHeater

    // No update routine needed in this module since all of the updates happen on
    // the Node derived type directly and these updates are done by other routines.

    // END SUBROUTINE UpdateUnitHeater

    void ReportUnitHeater(EnergyPlusData &state, int const UnitHeatNum); // Unit index in unit heater array

    int getUnitHeaterIndex(EnergyPlusData &state, std::string_view CompName);
} // namespace UnitHeater

struct UnitHeatersData : BaseGlobalStruct
{

    // MODULE PARAMETER DEFINITIONS
    std::string const cMO_UnitHeater = "ZoneHVAC:UnitHeater";

    // Character parameters for outside air control types:

    bool HCoilOn;       // TRUE if the heating coil (gas or electric especially) should be running
    int NumOfUnitHeats; // Number of unit heaters in the input file
    Real64 QZnReq;      // heating or cooling needed by zone [watts]
    Array1D_bool MySizeFlag;
    Array1D_bool CheckEquipName;

    bool InitUnitHeaterOneTimeFlag = true;
    bool GetUnitHeaterInputFlag = true;
    bool ZoneEquipmentListChecked = false; // True after the Zone Equipment List has been checked for items
    bool SetMassFlowRateToZero = false;    // TRUE when mass flow rates need to be set to zero

    // Object Data
    EPVector<UnitHeater::UnitHeaterData> UnitHeat;
    EPVector<UnitHeater::UnitHeatNumericFieldData> UnitHeatNumericFields;

    Array1D_bool MyEnvrnFlag;
    Array1D_bool MyPlantScanFlag;
    Array1D_bool MyZoneEqFlag; // used to set up zone equipment availability managers

    void init_constant_state([[maybe_unused]] EnergyPlusData &state) override
    {
    }

    void init_state([[maybe_unused]] EnergyPlusData &state) override
    {
    }

    void clear_state() override
    {
        this->HCoilOn = false;
        this->NumOfUnitHeats = 0;
        this->QZnReq = 0.0;
        this->MySizeFlag.deallocate();
        this->CheckEquipName.deallocate();
        this->UnitHeat.deallocate();
        this->UnitHeatNumericFields.deallocate();
        this->InitUnitHeaterOneTimeFlag = true;
        this->GetUnitHeaterInputFlag = true;
        this->ZoneEquipmentListChecked = false;
        this->SetMassFlowRateToZero = false;
        this->MyEnvrnFlag.deallocate();
        this->MyPlantScanFlag.deallocate();
        this->MyZoneEqFlag.deallocate();
    }

    // Default Constructor
    UnitHeatersData() = default;
};

} // namespace EnergyPlus

#endif<|MERGE_RESOLUTION|>--- conflicted
+++ resolved
@@ -69,22 +69,15 @@
     {
         // Members
         // Input data
-<<<<<<< HEAD
+
         std::string Name;      // name of unit
-        std::string SchedName; // availability schedule
-        int SchedPtr;          // index to schedule
+        Sched::Schedule *availSched = nullptr; // availability schedule
+
         int AirInNode = 0;         // inlet air node number
         int AirOutNode = 0;        // outlet air node number
+
         HVAC::FanType fanType; // Fan type number (see DataHVACGlobals)
         std::string FanName;   // name of fan
-=======
-        std::string Name;                      // name of unit
-        Sched::Schedule *availSched = nullptr; // availability schedule
-        int AirInNode;                         // inlet air node number
-        int AirOutNode;                        // outlet air node number
-        HVAC::FanType fanType;                 // Fan type number (see DataHVACGlobals)
-        std::string FanName;                   // name of fan
->>>>>>> 06b0bead
         int Fan_Index;
         Sched::Schedule *fanOpModeSched = nullptr; // fan operating mode schedule
         Sched::Schedule *fanAvailSched = nullptr;  // fan availability schedule
@@ -131,21 +124,12 @@
 
         // Default Constructor
         UnitHeaterData()
-<<<<<<< HEAD
-            : SchedPtr(0), fanType(HVAC::FanType::Invalid), Fan_Index(0), FanSchedPtr(0), FanAvailSchedPtr(0),
+            : fanType(HVAC::FanType::Invalid), Fan_Index(0), 
               ControlCompTypeNum(0), CompErrIndex(0), MaxAirVolFlow(0.0), MaxAirMassFlow(0.0), FanOutletNode(0), 
               MaxVolHotWaterFlow(0.0), MaxVolHotSteamFlow(0.0), MaxHotWaterFlow(0.0),
               MaxHotSteamFlow(0.0), MinVolHotWaterFlow(0.0), MinVolHotSteamFlow(0.0), MinHotWaterFlow(0.0), MinHotSteamFlow(0.0), HotControlNode(0),
               HotControlOffset(0.0), HotCoilOutNodeNum(0), HWplantLoc{}, PartLoadFrac(0.0), HeatPower(0.0), HeatEnergy(0.0), ElecPower(0.0),
               ElecEnergy(0.0), FanOffNoHeating(false), FanPartLoadRatio(0.0), ZonePtr(0), HVACSizingIndex(0), FirstPass(true)
-=======
-            : AirInNode(0), AirOutNode(0), fanType(HVAC::FanType::Invalid), Fan_Index(0), ControlCompTypeNum(0), CompErrIndex(0), MaxAirVolFlow(0.0),
-              MaxAirMassFlow(0.0), FanOutletNode(0), HCoil_Index(0), HeatingCoilType(DataPlant::PlantEquipmentType::Invalid), MaxVolHotWaterFlow(0.0),
-              MaxVolHotSteamFlow(0.0), MaxHotWaterFlow(0.0), MaxHotSteamFlow(0.0), MinVolHotWaterFlow(0.0), MinVolHotSteamFlow(0.0),
-              MinHotWaterFlow(0.0), MinHotSteamFlow(0.0), HotControlNode(0), HotControlOffset(0.0), HotCoilOutNodeNum(0), HWplantLoc{},
-              PartLoadFrac(0.0), HeatPower(0.0), HeatEnergy(0.0), ElecPower(0.0), ElecEnergy(0.0), FanOffNoHeating(false), FanPartLoadRatio(0.0),
-              ZonePtr(0), HVACSizingIndex(0), FirstPass(true)
->>>>>>> 06b0bead
         {
         }
     };
