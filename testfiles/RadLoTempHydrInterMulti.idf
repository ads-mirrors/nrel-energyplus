--- conflicted
+++ resolved
@@ -415,11 +415,7 @@
   ConstructionProperty:InternalHeatSource,
     Floor Source,            !- Name
     Slab Floor with Radiant, !- Construction Name
-<<<<<<< HEAD
-    4,                       !- Source Present After Layer Number
-=======
     4,                       !- Thermal Source Present After Layer Number
->>>>>>> 0eb3e9c1
     4,                       !- Temperature Calculation Requested After Layer Number
     1,                       !- Dimensions for the CTF Calculation
     0.1524,                  !- Tube Spacing {m}
@@ -428,11 +424,7 @@
   ConstructionProperty:InternalHeatSource,
     PARTITION SOURCE,        !- Name
     PARTITION06,             !- Construction Name
-<<<<<<< HEAD
-    2,                       !- Source Present After Layer Number
-=======
     2,                       !- Thermal Source Present After Layer Number
->>>>>>> 0eb3e9c1
     2,                       !- Temperature Calculation Requested After Layer Number
     1,                       !- Dimensions for the CTF Calculation
     0.1524,                  !- Tube Spacing {m}
@@ -441,11 +433,7 @@
   ConstructionProperty:InternalHeatSource,
     ROOF SOURCE,             !- Name
     ROOF34,                  !- Construction Name
-<<<<<<< HEAD
-    3,                       !- Source Present After Layer Number
-=======
     3,                       !- Thermal Source Present After Layer Number
->>>>>>> 0eb3e9c1
     3,                       !- Temperature Calculation Requested After Layer Number
     1,                       !- Dimensions for the CTF Calculation
     0.1524,                  !- Tube Spacing {m}
