// EnergyPlus, Copyright (c) 1996-2020, The Board of Trustees of the University of Illinois,
// The Regents of the University of California, through Lawrence Berkeley National Laboratory
// (subject to receipt of any required approvals from the U.S. Dept. of Energy), Oak Ridge
// National Laboratory, managed by UT-Battelle, Alliance for Sustainable Energy, LLC, and other
// contributors. All rights reserved.
//
// NOTICE: This Software was developed under funding from the U.S. Department of Energy and the
// U.S. Government consequently retains certain rights. As such, the U.S. Government has been
// granted for itself and others acting on its behalf a paid-up, nonexclusive, irrevocable,
// worldwide license in the Software to reproduce, distribute copies to the public, prepare
// derivative works, and perform publicly and display publicly, and to permit others to do so.
//
// Redistribution and use in source and binary forms, with or without modification, are permitted
// provided that the following conditions are met:
//
// (1) Redistributions of source code must retain the above copyright notice, this list of
//     conditions and the following disclaimer.
//
// (2) Redistributions in binary form must reproduce the above copyright notice, this list of
//     conditions and the following disclaimer in the documentation and/or other materials
//     provided with the distribution.
//
// (3) Neither the name of the University of California, Lawrence Berkeley National Laboratory,
//     the University of Illinois, U.S. Dept. of Energy nor the names of its contributors may be
//     used to endorse or promote products derived from this software without specific prior
//     written permission.
//
// (4) Use of EnergyPlus(TM) Name. If Licensee (i) distributes the software in stand-alone form
//     without changes from the version obtained under this License, or (ii) Licensee makes a
//     reference solely to the software portion of its product, Licensee must refer to the
//     software as "EnergyPlus version X" software, where "X" is the version number Licensee
//     obtained under this License and may not use a different name for the software. Except as
//     specifically required in this Section (4), Licensee shall not use in a company name, a
//     product name, in advertising, publicity, or other promotional activities any name, trade
//     name, trademark, logo, or other designation of "EnergyPlus", "E+", "e+" or confusingly
//     similar designation, without the U.S. Department of Energy's prior written consent.
//
// THIS SOFTWARE IS PROVIDED BY THE COPYRIGHT HOLDERS AND CONTRIBUTORS "AS IS" AND ANY EXPRESS OR
// IMPLIED WARRANTIES, INCLUDING, BUT NOT LIMITED TO, THE IMPLIED WARRANTIES OF MERCHANTABILITY
// AND FITNESS FOR A PARTICULAR PURPOSE ARE DISCLAIMED. IN NO EVENT SHALL THE COPYRIGHT OWNER OR
// CONTRIBUTORS BE LIABLE FOR ANY DIRECT, INDIRECT, INCIDENTAL, SPECIAL, EXEMPLARY, OR
// CONSEQUENTIAL DAMAGES (INCLUDING, BUT NOT LIMITED TO, PROCUREMENT OF SUBSTITUTE GOODS OR
// SERVICES; LOSS OF USE, DATA, OR PROFITS; OR BUSINESS INTERRUPTION) HOWEVER CAUSED AND ON ANY
// THEORY OF LIABILITY, WHETHER IN CONTRACT, STRICT LIABILITY, OR TORT (INCLUDING NEGLIGENCE OR
// OTHERWISE) ARISING IN ANY WAY OUT OF THE USE OF THIS SOFTWARE, EVEN IF ADVISED OF THE
// POSSIBILITY OF SUCH DAMAGE.

#ifndef SizingManager_hh_INCLUDED
#define SizingManager_hh_INCLUDED

// ObjexxFCL Headers
#include <ObjexxFCL/Array1D.hh>

// EnergyPlus Headers
#include <EnergyPlus/DataGlobals.hh>
#include <EnergyPlus/EnergyPlus.hh>

namespace EnergyPlus {
<<<<<<< HEAD
    class IOFiles;
=======
    // Forward declarations
    struct EnergyPlusData;
    class OutputFiles;

>>>>>>> 4f18c328
namespace SizingManager {

    // Using/Aliasing

    // Data
    // MODULE PARAMETER DEFINITIONS: none

    // DERIVED TYPE DEFINITIONS: none

    // INTERFACE BLOCK SPECIFICATIONS: none

    // MODULE VARIABLE DECLARATIONS:
    extern int NumAirLoops;

    // SUBROUTINE SPECIFICATIONS FOR MODULE SimulationManager

    // Types

    struct ZoneListData
    {
        // Members
        std::string Name;
        int NumOfZones;
        Array1D_int Zones;

        // Default Constructor
        ZoneListData() : NumOfZones(0)
        {
        }
    };

    // Functions
    void clear_state();

    void ManageSizing(EnergyPlusData &state);

    bool CalcdoLoadComponentPulseNow(bool const isPulseZoneSizing,
                                     bool const WarmupFlag,
                                     int const HourOfDay,
                                     int const TimeStep,
                                     int const KindOfSim,
                                     int const DayOfSim
                                     );

    void ManageSystemSizingAdjustments(EnergyPlusData &state);

    void ManageSystemVentilationAdjustments();

    void DetermineSystemPopulationDiversity();

    void GetOARequirements();

    void ProcessInputOARequirements(std::string const &cCurrentModuleObject,
                                    int const OAIndex,
                                    Array1D_string const &cAlphaArgs,
                                    int &NumAlphas,
                                    Array1D<Real64> const &rNumericArgs,
                                    int &NumNumbers,
                                    Array1D_bool const &lNumericFieldBlanks, // Unused
                                    Array1D_bool const &lAlphaFieldBlanks,
                                    Array1D_string const &cAlphaFieldNames,
                                    Array1D_string const &cNumericFieldNames, // Unused
                                    bool &ErrorsFound                        // If errors found in input
    );

    void GetZoneAirDistribution();

    void GetZoneHVACSizing();

    void GetAirTerminalSizing();

    void GetSizingParams(IOFiles &ioFiles);

    void GetZoneSizingInput();

    void
    GetZoneAndZoneListNames(bool &ErrorsFound, int &NumZones, Array1D_string &ZoneNames, int &NumZoneLists, Array1D<ZoneListData> &ZoneListNames);

    void GetSystemSizingInput();

    void GetPlantSizingInput();

    void SetupZoneSizing(EnergyPlusData &state, bool &ErrorsFound);

    void ReportZoneSizing(IOFiles &ioFiles,
                          std::string const &ZoneName,   // the name of the zone
                          std::string const &LoadType,   // the description of the input variable
                          Real64 const CalcDesLoad,      // the value from the sizing calculation [W]
                          Real64 const UserDesLoad,      // the value from the sizing calculation modified by user input [W]
                          Real64 const CalcDesFlow,      // calculated design air flow rate [m3/s]
                          Real64 const UserDesFlow,      // user input or modified design air flow rate [m3/s]
                          std::string const &DesDayName, // the name of the design day that produced the peak
                          std::string const &PeakHrMin,  // time stamp of the peak
                          Real64 const PeakTemp,         // temperature at peak [C]
                          Real64 const PeakHumRat,       // humidity ratio at peak [kg water/kg dry air]
                          Real64 const FloorArea,        // zone floor area [m2]
                          Real64 const TotOccs,          // design number of occupants for the zone
                          Real64 const MinOAVolFlow,     // zone design minimum outside air flow rate [m3/s]
                          Real64 const DOASHeatAddRate   // zone design heat addition rate from the DOAS [W]
    );

    void ReportSysSizing(IOFiles &ioFiles,
                         std::string const &SysName,      // the name of the zone
                         std::string const &LoadType,     // either "Cooling" or "Heating"
                         std::string const &PeakLoadType, // either "Sensible" or "Total"
                         Real64 const &UserDesCap,        // User  Design Capacity
                         Real64 const &CalcDesVolFlow,    // Calculated  Design Air Flow Rate
                         Real64 const &UserDesVolFlow,    // User Design Air Flow Rate
                         std::string const &DesDayName,   // the name of the design day that produced the peak
                         std::string const &DesDayDate,   // the date that produced the peak
                         int const &TimeStepIndex         // time step of the peak
    );

    std::string TimeIndexToHrMinString(int timeIndex);

    void UpdateFacilitySizing(DataGlobal const &dataGlobals, int const CallIndicator);

    void UpdateTermUnitFinalZoneSizing();

} // namespace SizingManager

} // namespace EnergyPlus

#endif<|MERGE_RESOLUTION|>--- conflicted
+++ resolved
@@ -56,14 +56,9 @@
 #include <EnergyPlus/EnergyPlus.hh>
 
 namespace EnergyPlus {
-<<<<<<< HEAD
     class IOFiles;
-=======
-    // Forward declarations
     struct EnergyPlusData;
-    class OutputFiles;
 
->>>>>>> 4f18c328
 namespace SizingManager {
 
     // Using/Aliasing
