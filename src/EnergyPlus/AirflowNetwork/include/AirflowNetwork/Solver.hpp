// EnergyPlus, Copyright (c) 1996-2020, The Board of Trustees of the University of Illinois,
// The Regents of the University of California, through Lawrence Berkeley National Laboratory
// (subject to receipt of any required approvals from the U.S. Dept. of Energy), Oak Ridge
// National Laboratory, managed by UT-Battelle, Alliance for Sustainable Energy, LLC, and other
// contributors. All rights reserved.
//
// NOTICE: This Software was developed under funding from the U.S. Department of Energy and the
// U.S. Government consequently retains certain rights. As such, the U.S. Government has been
// granted for itself and others acting on its behalf a paid-up, nonexclusive, irrevocable,
// worldwide license in the Software to reproduce, distribute copies to the public, prepare
// derivative works, and perform publicly and display publicly, and to permit others to do so.
//
// Redistribution and use in source and binary forms, with or without modification, are permitted
// provided that the following conditions are met:
//
// (1) Redistributions of source code must retain the above copyright notice, this list of
//     conditions and the following disclaimer.
//
// (2) Redistributions in binary form must reproduce the above copyright notice, this list of
//     conditions and the following disclaimer in the documentation and/or other materials
//     provided with the distribution.
//
// (3) Neither the name of the University of California, Lawrence Berkeley National Laboratory,
//     the University of Illinois, U.S. Dept. of Energy nor the names of its contributors may be
//     used to endorse or promote products derived from this software without specific prior
//     written permission.
//
// (4) Use of EnergyPlus(TM) Name. If Licensee (i) distributes the software in stand-alone form
//     without changes from the version obtained under this License, or (ii) Licensee makes a
//     reference solely to the software portion of its product, Licensee must refer to the
//     software as "EnergyPlus version X" software, where "X" is the version number Licensee
//     obtained under this License and may not use a different name for the software. Except as
//     specifically required in this Section (4), Licensee shall not use in a company name, a
//     product name, in advertising, publicity, or other promotional activities any name, trade
//     name, trademark, logo, or other designation of "EnergyPlus", "E+", "e+" or confusingly
//     similar designation, without the U.S. Department of Energy's prior written consent.
//
// THIS SOFTWARE IS PROVIDED BY THE COPYRIGHT HOLDERS AND CONTRIBUTORS "AS IS" AND ANY EXPRESS OR
// IMPLIED WARRANTIES, INCLUDING, BUT NOT LIMITED TO, THE IMPLIED WARRANTIES OF MERCHANTABILITY
// AND FITNESS FOR A PARTICULAR PURPOSE ARE DISCLAIMED. IN NO EVENT SHALL THE COPYRIGHT OWNER OR
// CONTRIBUTORS BE LIABLE FOR ANY DIRECT, INDIRECT, INCIDENTAL, SPECIAL, EXEMPLARY, OR
// CONSEQUENTIAL DAMAGES (INCLUDING, BUT NOT LIMITED TO, PROCUREMENT OF SUBSTITUTE GOODS OR
// SERVICES; LOSS OF USE, DATA, OR PROFITS; OR BUSINESS INTERRUPTION) HOWEVER CAUSED AND ON ANY
// THEORY OF LIABILITY, WHETHER IN CONTRACT, STRICT LIABILITY, OR TORT (INCLUDING NEGLIGENCE OR
// OTHERWISE) ARISING IN ANY WAY OUT OF THE USE OF THIS SOFTWARE, EVEN IF ADVISED OF THE
// POSSIBILITY OF SUCH DAMAGE.

#ifndef SOLVER_HPP
#define SOLVER_HPP

<<<<<<< HEAD
#include <unordered_map>
=======
// C++ Headers
#include <unordered_map>

>>>>>>> 5d5370f4
// ObjexxFCL Headers
#include <ObjexxFCL/Array2D.hh>

#include "AirflowNetwork/Properties.hpp"

namespace EnergyPlus {

// define this variable to get new code, commenting should yield original
#define SKYLINE_MATRIX_REMOVE_ZERO_COLUMNS

namespace AirflowNetwork {

    struct AirProperties
    {
        Real64 temperature{20.0};
        // Real64 pressure;      //{0.0}; // gage pressure
        Real64 humidityRatio{0.0};
        Real64 density{AIRDENSITY(20.0, 101325.0, 0.0)};
        Real64 sqrtDensity{sqrt(AIRDENSITY(20.0, 101325.0, 0.0))};
        Real64 viscosity{AIRDYNAMICVISCOSITY(20.0)};
    };

    // Forward declaration
    struct AirflowElement;

    struct Solver
    {
        Solver() : PB(0.0)
        {}

        void allocate();
        void initialize();
        void setsky();
        void airmov();
        void solvzp(int &ITER);  // number of iterations
        void filjac(int const NNZE,  // number of nonzero entries in the "AU" array.
                    bool const LFLAG // if = 1, use laminar relationship (initialization).
        );

        void clear()
        {
            PB = 0.0;
            //LIST = 0;
            elements.clear();
            compnum.clear();
            properties.clear();
            AFECTL.deallocate();
            AFLOW2.deallocate();
            AFLOW.deallocate();
            PS.deallocate();
            PW.deallocate();
            SUMAF.deallocate();
            PZ.deallocate();
            ID.deallocate();
            IK.deallocate();
            AD.deallocate();
            AU.deallocate();

#ifdef SKYLINE_MATRIX_REMOVE_ZERO_COLUMNS
            newIK.deallocate();
            newAU.deallocate();
#endif
            SUMF.deallocate();
        }

        std::unordered_map<std::string, AirflowElement *> elements;
        std::unordered_map<std::string, int> compnum; // Stopgap until all the introspection is dealt with

        std::vector<AirProperties> properties;

        //int NetworkNumOfLinks;
        //int NetworkNumOfNodes;

        //int const NrInt; // Number of intervals for a large opening

        // Common block AFEDAT
        Array1D<Real64> AFECTL; // This gets used in calculate, encapsulation fail
        Array1D<Real64> AFLOW2;
        Array1D<Real64> AFLOW; // This gets used in calculate, encapsulation fail
        Array1D<Real64> PS;
        Array1D<Real64> PW;

        // Common block CONTRL
        Real64 PB;
        //int LIST;

        // Common block ZONL
        //Array1D<Real64> RHOZ;
        //Array1D<Real64> SQRTDZ;
        //Array1D<Real64> VISCZ;
        Array1D<Real64> SUMAF;
        //Array1D<Real64> TZ; // Temperature [C]
        //Array1D<Real64> WZ; // Humidity ratio [kg/kg]
        Array1D<Real64> PZ; // Pressure [Pa]

        // Other array variables
        Array1D_int ID;
        Array1D_int IK;
        Array1D<Real64> AD;
        Array1D<Real64> AU;

#ifdef SKYLINE_MATRIX_REMOVE_ZERO_COLUMNS
        Array1D_int newIK;     // noel
        Array1D<Real64> newAU; // noel
#endif

        // REAL(r64), ALLOCATABLE, DIMENSION(:) :: AL
        Array1D<Real64> SUMF;
    };

    // Data
    extern int NetworkNumOfLinks;
    extern int NetworkNumOfNodes;

    extern int const NrInt; // Number of intervals for a large opening

    // Large opening variables
    extern Array1D<Real64> DpProf;   // Differential pressure profile for Large Openings [Pa]
    extern Array1D<Real64> RhoProfF; // Density profile in FROM zone [kg/m3]
    extern Array1D<Real64> RhoProfT; // Density profile in TO zone [kg/m3]
    extern Array2D<Real64> DpL;      // Array of stack pressures in link

    // Functions

    int GenericCrack(Real64 &coef,               // Flow coefficient
                     Real64 const expn,          // Flow exponent
                     bool const LFLAG,           // Initialization flag.If = 1, use laminar relationship
                     Real64 const PDROP,         // Total pressure drop across a component (P1 - P2) [Pa]
                     const AirProperties &propN, // Node 1 properties
                     const AirProperties &propM, // Node 2 properties
                     std::array<Real64, 2> &F,   // Airflow through the component [kg/s]
                     std::array<Real64, 2> &DF   // Partial derivative:  DF/DP
    );

    int GenericDuct(Real64 const Length,        // Duct length
                    Real64 const Diameter,      // Duct diameter
                    bool const LFLAG,           // Initialization flag.If = 1, use laminar relationship
                    Real64 const PDROP,         // Total pressure drop across a component (P1 - P2) [Pa]
                    const AirProperties &propN, // Node 1 properties
                    const AirProperties &propM, // Node 2 properties
                    std::array<Real64, 2> &F,   // Airflow through the component [kg/s]
                    std::array<Real64, 2> &DF   // Partial derivative:  DF/DP
    );

    void FACSKY(Array1D<Real64> &AU,   // the upper triangle of [A] before and after factoring
                Array1D<Real64> &AD,   // the main diagonal of [A] before and after factoring
                Array1D<Real64> &AL,   // the lower triangle of [A] before and after factoring
                const Array1D_int &IK, // pointer to the top of column/row "K"
                int const NEQ,         // number of equations
                int const NSYM         // symmetry:  0 = symmetric matrix, 1 = non-symmetric
    );

    void SLVSKY(const Array1D<Real64> &AU, // the upper triangle of [A] before and after factoring
                const Array1D<Real64> &AD, // the main diagonal of [A] before and after factoring
                const Array1D<Real64> &AL, // the lower triangle of [A] before and after factoring
                Array1D<Real64> &B,        // "B" vector (input); "X" vector (output).
                const Array1D_int &IK,     // pointer to the top of column/row "K"
                int const NEQ,             // number of equations
                int const NSYM             // symmetry:  0 = symmetric matrix, 1 = non-symmetric
    );

    void FILSKY(const Array1D<Real64> &X,    // element array (row-wise sequence)
                std::array<int, 2> const LM, // location matrix
                const Array1D_int &IK,       // pointer to the top of column/row "K"
                Array1D<Real64> &AU,         // the upper triangle of [A] before and after factoring
                Array1D<Real64> &AD,         // the main diagonal of [A] before and after factoring
                int const FLAG               // mode of operation
    );

    void DUMPVD(std::string const &S,     // Description
                const Array1D<Real64> &V, // Output values
                int const n,              // Array size
                std::ostream &UOUT        // Output file
    );

    void DUMPVR(std::string const &S,     // Description
                const Array1D<Real64> &V, // Output values
                int const n,              // Array size
                std::ostream &UOUT        // Output file
    );

    void PresProfile(int const il,                  // Linkage number
                     int const Pprof,               // Opening number
                     Real64 const G,                // gravitation field strength [N/kg]
                     const Array1D<Real64> &DpF,    // Stack pressures at start heights of Layers
                     const Array1D<Real64> &DpT,    // Stack pressures at start heights of Layers
                     const Array1D<Real64> &BetaF,  // Density gradients in the FROM zone (starting at linkheight) [Kg/m3/m]
                     const Array1D<Real64> &BetaT,  // Density gradients in the TO zone (starting at linkheight) [Kg/m3/m]
                     const Array1D<Real64> &RhoStF, // Density at the start heights of Layers in the FROM zone
                     const Array1D<Real64> &RhoStT, // Density at the start heights of Layers in the TO zone
                     int const From,                // Number of FROM zone
                     int const To,                  // Number of To zone
                     Real64 const ActLh,            // Actual height of opening [m]
                     Real64 const OwnHeightFactor   // Cosine of deviation angle of the opening plane from the vertical direction
    );

    void PStack();

    Real64 psz(Real64 const Pz0,  // Pressure at altitude z0 [Pa]
               Real64 const Rho0, // density at altitude z0 [kg/m3]
               Real64 const beta, // density gradient [kg/m4]
               Real64 const z0,   // reference altitude [m]
               Real64 const z,    // altitude[m]
               Real64 const g     // gravity field strength [N/kg]
    );

    void LClimb(Real64 const G,   // gravity field strength [N/kg]
                Real64 &Rho,      // Density link level (initialized with rho zone) [kg/m3]
                Real64 const Z,   // Height of the link above the zone reference [m]
                Real64 &T,        // temperature at link level [C]
                Real64 &X,        // absolute humidity at link level [kg/kg]
                Real64 &Dp,       // Stackpressure to the linklevel [Pa]
                int const zone,   // Zone number
                Real64 const PZ,  // Zone Pressure (reflevel) [Pa]
                Real64 const Pbz, // Barometric pressure at entrance level [Pa]
                Real64 &RhoDr     // Air density of dry air on the link level used
    );

    //*****************************************************************************************

} // namespace AirflowNetwork

extern AirflowNetwork::Solver solver;

} // namespace EnergyPlus

#endif<|MERGE_RESOLUTION|>--- conflicted
+++ resolved
@@ -48,13 +48,9 @@
 #ifndef SOLVER_HPP
 #define SOLVER_HPP
 
-<<<<<<< HEAD
-#include <unordered_map>
-=======
 // C++ Headers
 #include <unordered_map>
 
->>>>>>> 5d5370f4
 // ObjexxFCL Headers
 #include <ObjexxFCL/Array2D.hh>
 
