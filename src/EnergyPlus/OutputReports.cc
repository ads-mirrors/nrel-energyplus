--- conflicted
+++ resolved
@@ -1391,15 +1391,9 @@
     }
 
     for (ZoneNum = 1; ZoneNum <= state.dataGlobal->NumOfZones; ++ZoneNum) {
-<<<<<<< HEAD
-        *eiostream << "Zone Surfaces," << state.dataHeatBal->Zone(ZoneNum).Name << "," << (state.dataHeatBal->Zone(ZoneNum).SurfaceLast - state.dataHeatBal->Zone(ZoneNum).AllSurfaceFirst + 1) << '\n';
+        *eiostream << "Zone Surfaces," << state.dataHeatBal->Zone(ZoneNum).Name << "," << (state.dataHeatBal->Zone(ZoneNum).AllSurfaceLast - state.dataHeatBal->Zone(ZoneNum).AllSurfaceFirst + 1) << '\n';
         for (int surf : state.dataSurface->AllSurfaceListReportOrder) {
             if (state.dataSurface->Surface(surf).Zone != ZoneNum) continue;
-=======
-        *eiostream << "Zone Surfaces," << state.dataHeatBal->Zone(ZoneNum).Name << "," << (state.dataHeatBal->Zone(ZoneNum).AllSurfaceLast - state.dataHeatBal->Zone(ZoneNum).AllSurfaceFirst + 1) << '\n';
-        for (int surf : DataSurfaces::AllSurfaceListReportOrder) {
-            if (Surface(surf).Zone != ZoneNum) continue;
->>>>>>> 1dfd4256
             SolarDiffusing = "";
             if (RptType == 10 || RptType == 11) { // Details and Details with Vertices
                 if (state.dataSurface->Surface(surf).BaseSurf == surf) {
