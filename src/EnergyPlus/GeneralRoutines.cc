--- conflicted
+++ resolved
@@ -835,15 +835,6 @@
     // REFERENCES:
     // Nat. Vent. equations from ASHRAE HoF 2001 Chapt. 26
 
-<<<<<<< HEAD
-    // Using/Aliasing
-    using DataSurfaces::SurfaceData;
-    using Psychrometrics::PsyCpAirFnW;
-    using Psychrometrics::PsyRhoAirFnPbTdbW;
-    using Psychrometrics::PsyWFnTdbTwbPb;
-
-=======
->>>>>>> 37d3fdc2
     // SUBROUTINE PARAMETER DEFINITIONS:
     Real64 constexpr g = 9.807;          // gravitational constant (m/s**2)
     Real64 constexpr nu = 15.66e-6;      // kinematic viscosity (m**2/s) for air at 300 K (Mills 1999 Heat Transfer)
@@ -914,11 +905,7 @@
         // Initializations for this surface
         Real64 HMovInsul = 0.0;
         LocalWindArr(ThisSurf) = state.dataSurface->SurfOutWindSpeed(SurfPtr);
-<<<<<<< HEAD
 	Convect::InitExtConvCoeff(
-=======
-        ConvectionCoefficients::InitExteriorConvectionCoeff(
->>>>>>> 37d3fdc2
             state, SurfPtr, HMovInsul, Roughness, AbsExt, TmpTsBaf, HExtARR(ThisSurf), HSkyARR(ThisSurf), HGroundARR(ThisSurf), HAirARR(ThisSurf));
         int ConstrNum = state.dataSurface->Surface(SurfPtr).Construction;
         Real64 AbsThermSurf =
