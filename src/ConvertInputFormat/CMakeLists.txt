--- conflicted
+++ resolved
@@ -1,23 +1,11 @@
 cmake_minimum_required(VERSION 3.5.1)
 project(ConvertInputFormat)
 
-<<<<<<< HEAD
-set(CMAKE_CXX_STANDARD 17)
-
-# Set the CFLAGS and CXXFLAGS depending on the options the user specified.
-# Only GCC-like compilers support -Wextra, and other compilers give tons of
-# output for -Wall, so only -Wall and -Wextra on GCC.
-if (CMAKE_COMPILER_IS_GNUCC OR "${CMAKE_CXX_COMPILER_ID}" STREQUAL "Clang")
-    set(CMAKE_CXX_FLAGS "${CMAKE_CXX_FLAGS} -Wall -Wextra -pedantic")
-    set(CMAKE_C_FLAGS "${CMAKE_C_FLAGS} -Wall -Wextra -pedantic")
-endif (CMAKE_COMPILER_IS_GNUCC OR "${CMAKE_CXX_COMPILER_ID}" STREQUAL "Clang")
-=======
 if(APPLE OR UNIX)
   add_executable(ConvertInputFormat main.cpp)
 else() # windows
   add_executable(ConvertInputFormat main.cpp) #  "${CMAKE_CURRENT_BINARY_DIR}/energyplus.rc" )
 endif()
->>>>>>> e8bf5eab
 
 # Detect OpenMP support in a compiler. If the compiler supports OpenMP, the
 # flags to compile with OpenMP are returned and added.
@@ -33,7 +21,6 @@
     ( ( "${CMAKE_CXX_COMPILER_ID}" STREQUAL "Clang" OR "${CMAKE_CXX_COMPILER_ID}" STREQUAL "AppleClang") AND (CMAKE_CXX_COMPILER_VERSION VERSION_LESS 9.0)))
   target_link_libraries( ConvertInputFormat stdc++fs )
 endif()
-
 set_target_properties(ConvertInputFormat PROPERTIES VERSION ${ENERGYPLUS_VERSION})
 set_target_properties(ConvertInputFormat PROPERTIES FOLDER Auxiliary)
 
