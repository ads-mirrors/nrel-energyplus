// EnergyPlus, Copyright (c) 1996-2019, The Board of Trustees of the University of Illinois,
// The Regents of the University of California, through Lawrence Berkeley National Laboratory
// (subject to receipt of any required approvals from the U.S. Dept. of Energy), Oak Ridge
// National Laboratory, managed by UT-Battelle, Alliance for Sustainable Energy, LLC, and other
// contributors. All rights reserved.
//
// NOTICE: This Software was developed under funding from the U.S. Department of Energy and the
// U.S. Government consequently retains certain rights. As such, the U.S. Government has been
// granted for itself and others acting on its behalf a paid-up, nonexclusive, irrevocable,
// worldwide license in the Software to reproduce, distribute copies to the public, prepare
// derivative works, and perform publicly and display publicly, and to permit others to do so.
//
// Redistribution and use in source and binary forms, with or without modification, are permitted
// provided that the following conditions are met:
//
// (1) Redistributions of source code must retain the above copyright notice, this list of
//     conditions and the following disclaimer.
//
// (2) Redistributions in binary form must reproduce the above copyright notice, this list of
//     conditions and the following disclaimer in the documentation and/or other materials
//     provided with the distribution.
//
// (3) Neither the name of the University of California, Lawrence Berkeley National Laboratory,
//     the University of Illinois, U.S. Dept. of Energy nor the names of its contributors may be
//     used to endorse or promote products derived from this software without specific prior
//     written permission.
//
// (4) Use of EnergyPlus(TM) Name. If Licensee (i) distributes the software in stand-alone form
//     without changes from the version obtained under this License, or (ii) Licensee makes a
//     reference solely to the software portion of its product, Licensee must refer to the
//     software as "EnergyPlus version X" software, where "X" is the version number Licensee
//     obtained under this License and may not use a different name for the software. Except as
//     specifically required in this Section (4), Licensee shall not use in a company name, a
//     product name, in advertising, publicity, or other promotional activities any name, trade
//     name, trademark, logo, or other designation of "EnergyPlus", "E+", "e+" or confusingly
//     similar designation, without the U.S. Department of Energy's prior written consent.
//
// THIS SOFTWARE IS PROVIDED BY THE COPYRIGHT HOLDERS AND CONTRIBUTORS "AS IS" AND ANY EXPRESS OR
// IMPLIED WARRANTIES, INCLUDING, BUT NOT LIMITED TO, THE IMPLIED WARRANTIES OF MERCHANTABILITY
// AND FITNESS FOR A PARTICULAR PURPOSE ARE DISCLAIMED. IN NO EVENT SHALL THE COPYRIGHT OWNER OR
// CONTRIBUTORS BE LIABLE FOR ANY DIRECT, INDIRECT, INCIDENTAL, SPECIAL, EXEMPLARY, OR
// CONSEQUENTIAL DAMAGES (INCLUDING, BUT NOT LIMITED TO, PROCUREMENT OF SUBSTITUTE GOODS OR
// SERVICES; LOSS OF USE, DATA, OR PROFITS; OR BUSINESS INTERRUPTION) HOWEVER CAUSED AND ON ANY
// THEORY OF LIABILITY, WHETHER IN CONTRACT, STRICT LIABILITY, OR TORT (INCLUDING NEGLIGENCE OR
// OTHERWISE) ARISING IN ANY WAY OUT OF THE USE OF THIS SOFTWARE, EVEN IF ADVISED OF THE
// POSSIBILITY OF SUCH DAMAGE.

// C++ Headers
#include <cassert>
#include <cmath>
#include <cstdlib>

// ObjexxFCL Headers
#include <ObjexxFCL/Fmath.hh>
#include <ObjexxFCL/gio.hh>
#include <ObjexxFCL/string.functions.hh>

// EnergyPlus Headers
#include <DataEnvironment.hh>
#include <DataGlobals.hh>
#include <DataHVACGlobals.hh>
#include <DataIPShortCuts.hh>
#include <DataPrecisionGlobals.hh>
#include <DataRuntimeLanguage.hh>
#include <DataStringGlobals.hh>
#include <DataSurfaces.hh>
#include <General.hh>
#include <InputProcessing/InputProcessor.hh>
#include <UtilityRoutines.hh>

#if defined(_WIN32) && _MSC_VER < 1900
#define snprintf _snprintf
#endif

namespace EnergyPlus {

namespace General {

    // Module containing routines for general use

    // MODULE INFORMATION:
    //       AUTHOR         Fred Buhl, Linda Lawrie
    //       DATE WRITTEN   December 2001
    //       MODIFIED       na
    //       RE-ENGINEERED  na

    // PURPOSE OF THIS MODULE:
    // contains routines (most likely numeric) that may be needed in several parts
    // of EnergyPlus

    // METHODOLOGY EMPLOYED:
    // na

    // REFERENCES: none

    // OTHER NOTES: none

    // Using/Aliasing
    using namespace DataPrecisionGlobals;
    using DataHVACGlobals::Bisection;
    using DataHVACGlobals::HVACSystemRootFinding;

    // Data
    // This module should not contain variables in the module sense as it is
    // intended strictly to provide "interfaces" to routines used by other
    // parts of the simulation.

    // MODULE PARAMETER DEFINITIONS
    static std::string const BlankString;

    // DERIVED TYPE DEFINITIONS
    // na

    // INTERFACE DEFINITIONS

    // MODULE VARIABLE DECLARATIONS:
    // na

    // SUBROUTINE SPECIFICATIONS FOR MODULE General
    // PUBLIC  SaveCompDesWaterFlow
    // PUBLIC  ErfFunction

    // Functions

    void SolveRoot(Real64 const Eps, // required absolute accuracy
                   int const MaxIte, // maximum number of allowed iterations
                   int &Flag,        // integer storing exit status
                   Real64 &XRes,     // value of x that solves f(x,Par) = 0
                   std::function<Real64(Real64 const, Array1<Real64> const &)> f,
                   Real64 const X_0,         // 1st bound of interval that contains the solution
                   Real64 const X_1,         // 2nd bound of interval that contains the solution
                   Array1<Real64> const &Par // array with additional parameters used for function evaluation
    )
    {

        // SUBROUTINE INFORMATION:
        //       AUTHOR         Michael Wetter
        //       DATE WRITTEN   March 1999
        //       MODIFIED       Fred Buhl November 2000, R. Raustad October 2006 - made subroutine RECURSIVE
        //                      L. Gu, May 2017 - allow both Bisection and RegulaFalsi
        //       RE-ENGINEERED  na

        // PURPOSE OF THIS SUBROUTINE:
        // Find the value of x between x0 and x1 such that f(x,Par)
        // is equal to zero.

        // METHODOLOGY EMPLOYED:
        // Uses the Regula Falsi (false position) method (similar to secant method)

        // REFERENCES:
        // See Press et al., Numerical Recipes in Fortran, Cambridge University Press,
        // 2nd edition, 1992. Page 347 ff.

        // USE STATEMENTS:
        // na

        // Argument array dimensioning

        // Locals
        // SUBROUTINE ARGUMENT DEFINITIONS:
        // = -2: f(x0) and f(x1) have the same sign
        // = -1: no convergence
        // >  0: number of iterations performed
        // optional
        // SUBROUTINE PARAMETER DEFINITIONS:
        Real64 const SMALL(1.e-10);

        // INTERFACE BLOCK SPECIFICATIONS

        // DERIVED TYPE DEFINITIONS
        // na

        // SUBROUTINE LOCAL VARIABLE DECLARATIONS:
        Real64 X0;       // present 1st bound
        Real64 X1;       // present 2nd bound
        Real64 XTemp;    // new estimate
        Real64 Y0;       // f at X0
        Real64 Y1;       // f at X1
        Real64 YTemp;    // f at XTemp
        Real64 DY;       // DY = Y0 - Y1
        bool Conv;       // flag, true if convergence is achieved
        bool StopMaxIte; // stop due to exceeding of maximum # of iterations
        bool Cont;       // flag, if true, continue searching
        int NIte;        // number of interations
        int AltIte;      // an accounter used for Alternation choice

        X0 = X_0;
        X1 = X_1;
        XTemp = X0;
        Conv = false;
        StopMaxIte = false;
        Cont = true;
        NIte = 0;
        AltIte = 0;

        Y0 = f(X0, Par);
        Y1 = f(X1, Par);
        // check initial values
        if (Y0 * Y1 > 0) {
            Flag = -2;
            XRes = X0;
            return;
        }

        while (Cont) {

            DY = Y0 - Y1;
            if (std::abs(DY) < SMALL) DY = SMALL;
            if (std::abs(X1 - X0) < SMALL) {
                break;
            }
            // new estimation
            switch (HVACSystemRootFinding.HVACSystemRootSolver) {
            case DataHVACGlobals::HVACSystemRootSolverAlgorithm::RegulaFalsi: {
                XTemp = (Y0 * X1 - Y1 * X0) / DY;
                break;
            }
            case DataHVACGlobals::HVACSystemRootSolverAlgorithm::Bisection: {
                XTemp = (X1 + X0) / 2.0;
                break;
            }
            case DataHVACGlobals::HVACSystemRootSolverAlgorithm::RegulaFalsiThenBisection: {
                if (NIte > HVACSystemRootFinding.NumOfIter) {
                    XTemp = (X1 + X0) / 2.0;
                } else {
                    XTemp = (Y0 * X1 - Y1 * X0) / DY;
                }
                break;
            }
            case DataHVACGlobals::HVACSystemRootSolverAlgorithm::BisectionThenRegulaFalsi: {
                if (NIte <= HVACSystemRootFinding.NumOfIter) {
                    XTemp = (X1 + X0) / 2.0;
                } else {
                    XTemp = (Y0 * X1 - Y1 * X0) / DY;
                }
                break;
            }
            case DataHVACGlobals::HVACSystemRootSolverAlgorithm::Alternation: {
                if (AltIte > HVACSystemRootFinding.NumOfIter) {
                    XTemp = (X1 + X0) / 2.0;
                    if (AltIte >= 2 * HVACSystemRootFinding.NumOfIter) AltIte = 0;
                } else {
                    XTemp = (Y0 * X1 - Y1 * X0) / DY;
                }
                break;
            }
            default: {
                XTemp = (Y0 * X1 - Y1 * X0) / DY;
            }
            }

            YTemp = f(XTemp, Par);

            ++NIte;
            ++AltIte;

            // check convergence
            if (std::abs(YTemp) < Eps) Conv = true;

            if (NIte > MaxIte) StopMaxIte = true;

            if ((!Conv) && (!StopMaxIte)) {
                Cont = true;
            } else {
                Cont = false;
            }

            if (Cont) {

                // reassign values (only if further iteration required)
                if (Y0 < 0.0) {
                    if (YTemp < 0.0) {
                        X0 = XTemp;
                        Y0 = YTemp;
                    } else {
                        X1 = XTemp;
                        Y1 = YTemp;
                    }
                } else {
                    if (YTemp < 0.0) {
                        X1 = XTemp;
                        Y1 = YTemp;
                    } else {
                        X0 = XTemp;
                        Y0 = YTemp;
                    }
                } // ( Y0 < 0 )

            } // (Cont)

        } // Cont

        if (Conv) {
            Flag = NIte;
        } else {
            Flag = -1;
        }
        XRes = XTemp;
    }

    void SolveRoot(Real64 const Eps, // required absolute accuracy
                   int const MaxIte, // maximum number of allowed iterations
                   int &Flag,        // integer storing exit status
                   Real64 &XRes,     // value of x that solves f(x,Par) = 0
                   std::function<Real64(Real64 const, std::vector<Real64> const &)> f,
                   Real64 const X_0,         // 1st bound of interval that contains the solution
                   Real64 const X_1,         // 2nd bound of interval that contains the solution
                   std::vector<Real64> const &Par // array with additional parameters used for function evaluation
    )
    {

        // SUBROUTINE INFORMATION:
        //       AUTHOR         Michael Wetter
        //       DATE WRITTEN   March 1999
        //       MODIFIED       Fred Buhl November 2000, R. Raustad October 2006 - made subroutine RECURSIVE
        //                      L. Gu, May 2017 - allow both Bisection and RegulaFalsi
        //       RE-ENGINEERED  na

        // PURPOSE OF THIS SUBROUTINE:
        // Find the value of x between x0 and x1 such that f(x,Par)
        // is equal to zero.

        // METHODOLOGY EMPLOYED:
        // Uses the Regula Falsi (false position) method (similar to secant method)

        // REFERENCES:
        // See Press et al., Numerical Recipes in Fortran, Cambridge University Press,
        // 2nd edition, 1992. Page 347 ff.

        // USE STATEMENTS:
        // na

        // Argument array dimensioning

        // Locals
        // SUBROUTINE ARGUMENT DEFINITIONS:
        // = -2: f(x0) and f(x1) have the same sign
        // = -1: no convergence
        // >  0: number of iterations performed
        // optional
        // SUBROUTINE PARAMETER DEFINITIONS:
        Real64 const SMALL(1.e-10);

        // INTERFACE BLOCK SPECIFICATIONS

        // DERIVED TYPE DEFINITIONS
        // na

        // SUBROUTINE LOCAL VARIABLE DECLARATIONS:
        Real64 X0;       // present 1st bound
        Real64 X1;       // present 2nd bound
        Real64 XTemp;    // new estimate
        Real64 Y0;       // f at X0
        Real64 Y1;       // f at X1
        Real64 YTemp;    // f at XTemp
        Real64 DY;       // DY = Y0 - Y1
        bool Conv;       // flag, true if convergence is achieved
        bool StopMaxIte; // stop due to exceeding of maximum # of iterations
        bool Cont;       // flag, if true, continue searching
        int NIte;        // number of interations
        int AltIte;      // an accounter used for Alternation choice

        X0 = X_0;
        X1 = X_1;
        XTemp = X0;
        Conv = false;
        StopMaxIte = false;
        Cont = true;
        NIte = 0;
        AltIte = 0;

        Y0 = f(X0, Par);
        Y1 = f(X1, Par);
        // check initial values
        if (Y0 * Y1 > 0) {
            Flag = -2;
            XRes = X0;
            return;
        }

        while (Cont) {

            DY = Y0 - Y1;
            if (std::abs(DY) < SMALL) DY = SMALL;
            if (std::abs(X1 - X0) < SMALL) {
                break;
            }
            // new estimation
            switch (HVACSystemRootFinding.HVACSystemRootSolver) {
            case DataHVACGlobals::HVACSystemRootSolverAlgorithm::RegulaFalsi: {
                XTemp = (Y0 * X1 - Y1 * X0) / DY;
                break;
            }
            case DataHVACGlobals::HVACSystemRootSolverAlgorithm::Bisection: {
                XTemp = (X1 + X0) / 2.0;
                break;
            }
            case DataHVACGlobals::HVACSystemRootSolverAlgorithm::RegulaFalsiThenBisection: {
                if (NIte > HVACSystemRootFinding.NumOfIter) {
                    XTemp = (X1 + X0) / 2.0;
                } else {
                    XTemp = (Y0 * X1 - Y1 * X0) / DY;
                }
                break;
            }
            case DataHVACGlobals::HVACSystemRootSolverAlgorithm::BisectionThenRegulaFalsi: {
                if (NIte <= HVACSystemRootFinding.NumOfIter) {
                    XTemp = (X1 + X0) / 2.0;
                } else {
                    XTemp = (Y0 * X1 - Y1 * X0) / DY;
                }
                break;
            }
            case DataHVACGlobals::HVACSystemRootSolverAlgorithm::Alternation: {
                if (AltIte > HVACSystemRootFinding.NumOfIter) {
                    XTemp = (X1 + X0) / 2.0;
                    if (AltIte >= 2 * HVACSystemRootFinding.NumOfIter) AltIte = 0;
                } else {
                    XTemp = (Y0 * X1 - Y1 * X0) / DY;
                }
                break;
            }
            default: {
                XTemp = (Y0 * X1 - Y1 * X0) / DY;
            }
            }

            YTemp = f(XTemp, Par);

            ++NIte;
            ++AltIte;

            // check convergence
            if (std::abs(YTemp) < Eps) Conv = true;

            if (NIte > MaxIte) StopMaxIte = true;

            if ((!Conv) && (!StopMaxIte)) {
                Cont = true;
            } else {
                Cont = false;
            }

            if (Cont) {

                // reassign values (only if further iteration required)
                if (Y0 < 0.0) {
                    if (YTemp < 0.0) {
                        X0 = XTemp;
                        Y0 = YTemp;
                    } else {
                        X1 = XTemp;
                        Y1 = YTemp;
                    }
                } else {
                    if (YTemp < 0.0) {
                        X1 = XTemp;
                        Y1 = YTemp;
                    } else {
                        X0 = XTemp;
                        Y0 = YTemp;
                    }
                } // ( Y0 < 0 )

            } // (Cont)

        } // Cont

        if (Conv) {
            Flag = NIte;
        } else {
            Flag = -1;
        }
        XRes = XTemp;
    }

    void SolveRoot(Real64 const Eps, // required absolute accuracy
                   int const MaxIte, // maximum number of allowed iterations
                   int &Flag,        // integer storing exit status
                   Real64 &XRes,     // value of x that solves f(x,Par) = 0
                   std::function<Real64(Real64 const, Array1<Real64> const &)> f,
                   Real64 const X_0,           // 1st bound of interval that contains the solution
                   Real64 const X_1,           // 2nd bound of interval that contains the solution
                   Array1<Real64> const &Par,  // array with additional parameters used for function evaluation
                   int const AlgorithmTypeNum, // ALgorithm selection
                   Real64 &XX_0,               // Low bound obtained with maximum number of allowed iterations
                   Real64 &XX_1                // Hign bound obtained with maximum number of allowed iterations
    )
    {

        // SUBROUTINE INFORMATION:
        //       AUTHOR         Michael Wetter
        //       DATE WRITTEN   March 1999
        //       MODIFIED       Fred Buhl November 2000, R. Raustad October 2006 - made subroutine RECURSIVE
        //                      L. Gu, May 2017 - selcte an algorithm and output both bounds
        //       RE-ENGINEERED  na

        // PURPOSE OF THIS SUBROUTINE:
        // Find the value of x between x0 and x1 such that f(x,Par)
        // is equal to zero.

        // METHODOLOGY EMPLOYED:
        // Uses the Regula Falsi (false position) method (similar to secant method)

        // REFERENCES:
        // See Press et al., Numerical Recipes in Fortran, Cambridge University Press,
        // 2nd edition, 1992. Page 347 ff.

        // USE STATEMENTS:
        // na

        // Argument array dimensioning

        // Locals
        // SUBROUTINE ARGUMENT DEFINITIONS:
        // = -2: f(x0) and f(x1) have the same sign
        // = -1: no convergence
        // >  0: number of iterations performed
        // optional
        // SUBROUTINE PARAMETER DEFINITIONS:
        Real64 const SMALL(1.e-10);

        // INTERFACE BLOCK SPECIFICATIONS

        // DERIVED TYPE DEFINITIONS
        // na

        // SUBROUTINE LOCAL VARIABLE DECLARATIONS:
        Real64 X0;       // present 1st bound
        Real64 X1;       // present 2nd bound
        Real64 XTemp;    // new estimate
        Real64 Y0;       // f at X0
        Real64 Y1;       // f at X1
        Real64 YTemp;    // f at XTemp
        Real64 DY;       // DY = Y0 - Y1
        bool Conv;       // flag, true if convergence is achieved
        bool StopMaxIte; // stop due to exceeding of maximum # of iterations
        bool Cont;       // flag, if true, continue searching
        int NIte;        // number of interations

        X0 = X_0;
        X1 = X_1;
        XTemp = X0;
        Conv = false;
        StopMaxIte = false;
        Cont = true;
        NIte = 0;

        Y0 = f(X0, Par);
        Y1 = f(X1, Par);
        // check initial values
        if (Y0 * Y1 > 0) {
            Flag = -2;
            XRes = X0;
            return;
        }

        while (Cont) {

            DY = Y0 - Y1;
            if (std::abs(DY) < SMALL) DY = SMALL;
            if (std::abs(X1 - X0) < SMALL) {
                break;
            }
            // new estimation
            if (AlgorithmTypeNum == Bisection) {
                // Bisection
                XTemp = (X1 + X0) / 2.0;
            } else {
                // Regula Falsi
                XTemp = (Y0 * X1 - Y1 * X0) / DY;
            }
            YTemp = f(XTemp, Par);

            ++NIte;

            // check convergence
            if (std::abs(YTemp) < Eps) Conv = true;

            if (NIte > MaxIte) StopMaxIte = true;

            if ((!Conv) && (!StopMaxIte)) {
                Cont = true;
            } else {
                Cont = false;
            }

            if (Cont) {

                // reassign values (only if further iteration required)
                if (Y0 < 0.0) {
                    if (YTemp < 0.0) {
                        X0 = XTemp;
                        Y0 = YTemp;
                    } else {
                        X1 = XTemp;
                        Y1 = YTemp;
                    }
                } else {
                    if (YTemp < 0.0) {
                        X1 = XTemp;
                        Y1 = YTemp;
                    } else {
                        X0 = XTemp;
                        Y0 = YTemp;
                    }
                } // ( Y0 < 0 )

            } // (Cont)

        } // Cont

        if (Conv) {
            Flag = NIte;
        } else {
            Flag = -1;
        }
        XRes = XTemp;
        XX_0 = X0;
        XX_1 = X1;
    }

    void SolveRoot(Real64 const Eps, // required absolute accuracy
                   int const MaxIte, // maximum number of allowed iterations
                   int &Flag,        // integer storing exit status
                   Real64 &XRes,     // value of x that solves f(x) = 0
                   std::function<Real64(Real64 const)> f,
                   Real64 const X_0, // 1st bound of interval that contains the solution
                   Real64 const X_1  // 2nd bound of interval that contains the solution
    )
    {

        // SUBROUTINE INFORMATION:
        //       AUTHOR         Michael Wetter
        //       DATE WRITTEN   March 1999
        //       MODIFIED       Fred Buhl November 2000, R. Raustad October 2006 - made subroutine RECURSIVE
        //                      L. Gu, May 2017 - allow both Bisection and RegulaFalsi
        //       RE-ENGINEERED  na

        // PURPOSE OF THIS SUBROUTINE:
        // Find the value of x between x0 and x1 such that f(x)
        // is equal to zero.

        // METHODOLOGY EMPLOYED:
        // Uses the Regula Falsi (false position) method (similar to secant method)

        // REFERENCES:
        // See Press et al., Numerical Recipes in Fortran, Cambridge University Press,
        // 2nd edition, 1992. Page 347 ff.

        // USE STATEMENTS:
        // na

        // Argument array dimensioning

        // Locals
        // SUBROUTINE ARGUMENT DEFINITIONS:
        // = -2: f(x0) and f(x1) have the same sign
        // = -1: no convergence
        // >  0: number of iterations performed
        // optional
        // SUBROUTINE PARAMETER DEFINITIONS:
        Real64 const SMALL(1.e-10);

        // INTERFACE BLOCK SPECIFICATIONS

        // DERIVED TYPE DEFINITIONS
        // na

        // SUBROUTINE LOCAL VARIABLE DECLARATIONS:
        Real64 X0;       // present 1st bound
        Real64 X1;       // present 2nd bound
        Real64 XTemp;    // new estimate
        Real64 Y0;       // f at X0
        Real64 Y1;       // f at X1
        Real64 YTemp;    // f at XTemp
        Real64 DY;       // DY = Y0 - Y1
        bool Conv;       // flag, true if convergence is achieved
        bool StopMaxIte; // stop due to exceeding of maximum # of iterations
        bool Cont;       // flag, if true, continue searching
        int NIte;        // number of interations
        int AltIte;      // used for Alternation choice

<<<<<<< HEAD
        static ObjexxFCL::gio::Fmt OpticalFormat("(i3,',',f10.6,',',f10.6)"); // Format descriptor for environ stamp

        static int fileNum(0);

=======
>>>>>>> bbbd5d82
        X0 = X_0;
        X1 = X_1;
        XTemp = X0;
        Conv = false;
        StopMaxIte = false;
        Cont = true;
        NIte = 0;
        AltIte = 0;

        Y0 = f(X0);
        Y1 = f(X1);
        // check initial values
        if (Y0 * Y1 > 0) {
            Flag = -2;
            XRes = X0;
            return;
        }

        while (Cont) {

            DY = Y0 - Y1;
            if (std::abs(DY) < SMALL) DY = SMALL;
            if (std::abs(X1 - X0) < SMALL) {
                break;
            }
            // new estimation
            switch (HVACSystemRootFinding.HVACSystemRootSolver) {
            case DataHVACGlobals::HVACSystemRootSolverAlgorithm::RegulaFalsi: {
                XTemp = (Y0 * X1 - Y1 * X0) / DY;
                break;
            }
            case DataHVACGlobals::HVACSystemRootSolverAlgorithm::Bisection: {
                XTemp = (X1 + X0) / 2.0;
                break;
            }
            case DataHVACGlobals::HVACSystemRootSolverAlgorithm::RegulaFalsiThenBisection: {
                if (NIte > HVACSystemRootFinding.NumOfIter) {
                    XTemp = (X1 + X0) / 2.0;
                } else {
                    XTemp = (Y0 * X1 - Y1 * X0) / DY;
                }
                break;
            }
            case DataHVACGlobals::HVACSystemRootSolverAlgorithm::BisectionThenRegulaFalsi: {
                if (NIte <= HVACSystemRootFinding.NumOfIter) {
                    XTemp = (X1 + X0) / 2.0;
                } else {
                    XTemp = (Y0 * X1 - Y1 * X0) / DY;
                }
                break;
            }
            case DataHVACGlobals::HVACSystemRootSolverAlgorithm::Alternation: {
                if (AltIte > HVACSystemRootFinding.NumOfIter) {
                    XTemp = (X1 + X0) / 2.0;
                    if (AltIte >= 2 * HVACSystemRootFinding.NumOfIter) AltIte = 0;
                } else {
                    XTemp = (Y0 * X1 - Y1 * X0) / DY;
                }
                break;
            }
            default: {
                XTemp = (Y0 * X1 - Y1 * X0) / DY;
            }
            }

            YTemp = f(XTemp);

            ++NIte;
            ++AltIte;

            // check convergence
            if (std::abs(YTemp) < Eps) Conv = true;

            if (NIte > MaxIte) StopMaxIte = true;

            if ((!Conv) && (!StopMaxIte)) {
                Cont = true;
            } else {
                Cont = false;
            }

            if (Cont) {

                // reassign values (only if further iteration required)
                if (Y0 < 0.0) {
                    if (YTemp < 0.0) {
                        X0 = XTemp;
                        Y0 = YTemp;
                    } else {
                        X1 = XTemp;
                        Y1 = YTemp;
                    }
                } else {
                    if (YTemp < 0.0) {
                        X1 = XTemp;
                        Y1 = YTemp;
                    } else {
                        X0 = XTemp;
                        Y0 = YTemp;
                    }
                } // ( Y0 < 0 )

            } // (Cont)

<<<<<<< HEAD
            if (fileNum == 0) {
                fileNum = GetNewUnitNumber();
            }
            if (fileNum > 0) {
                ObjexxFCL::gio::write(fileNum, OpticalFormat) << NIte << X0 << X1;
            }

=======
>>>>>>> bbbd5d82
        } // Cont

        if (Conv) {
            Flag = NIte;
        } else {
            Flag = -1;
        }
        XRes = XTemp;
    }

    void SolveRoot(Real64 const Eps, // required absolute accuracy
                   int const MaxIte, // maximum number of allowed iterations
                   int &Flag,        // integer storing exit status
                   Real64 &XRes,     // value of x that solves f(x) = 0
                   std::function<Real64(Real64 const)> f,
                   Real64 const X_0,           // 1st bound of interval that contains the solution
                   Real64 const X_1,           // 2nd bound of interval that contains the solution
                   int const AlgorithmTypeNum, // ALgorithm selection
                   Real64 &XX_0,               // Low bound obtained with maximum number of allowed iterations
                   Real64 &XX_1                // Hign bound obtained with maximum number of allowed iterations
    )
    {

        // SUBROUTINE INFORMATION:
        //       AUTHOR         Michael Wetter
        //       DATE WRITTEN   March 1999
        //       MODIFIED       Fred Buhl November 2000, R. Raustad October 2006 - made subroutine RECURSIVE
        //                      L. Gu, May 2017 - selcte an algorithm and output both bounds
        //       RE-ENGINEERED  na

        // PURPOSE OF THIS SUBROUTINE:
        // Find the value of x between x0 and x1 such that f(x)
        // is equal to zero.

        // METHODOLOGY EMPLOYED:
        // Uses the Regula Falsi (false position) method (similar to secant method)

        // REFERENCES:
        // See Press et al., Numerical Recipes in Fortran, Cambridge University Press,
        // 2nd edition, 1992. Page 347 ff.

        // USE STATEMENTS:
        // na

        // Argument array dimensioning

        // Locals
        // SUBROUTINE ARGUMENT DEFINITIONS:
        // = -2: f(x0) and f(x1) have the same sign
        // = -1: no convergence
        // >  0: number of iterations performed
        // optional
        // SUBROUTINE PARAMETER DEFINITIONS:
        Real64 const SMALL(1.e-10);

        // INTERFACE BLOCK SPECIFICATIONS

        // DERIVED TYPE DEFINITIONS
        // na

        // SUBROUTINE LOCAL VARIABLE DECLARATIONS:
        Real64 X0;       // present 1st bound
        Real64 X1;       // present 2nd bound
        Real64 XTemp;    // new estimate
        Real64 Y0;       // f at X0
        Real64 Y1;       // f at X1
        Real64 YTemp;    // f at XTemp
        Real64 DY;       // DY = Y0 - Y1
        bool Conv;       // flag, true if convergence is achieved
        bool StopMaxIte; // stop due to exceeding of maximum # of iterations
        bool Cont;       // flag, if true, continue searching
        int NIte;        // number of interations

<<<<<<< HEAD
        static ObjexxFCL::gio::Fmt OpticalFormat("(i3,',',f10.6,',',f10.6)"); // Format descriptor for environ stamp

        static int fileNum(0);

=======
>>>>>>> bbbd5d82
        X0 = X_0;
        X1 = X_1;
        XTemp = X0;
        Conv = false;
        StopMaxIte = false;
        Cont = true;
        NIte = 0;

        Y0 = f(X0);
        Y1 = f(X1);
        // check initial values
        if (Y0 * Y1 > 0) {
            Flag = -2;
            XRes = X0;
            return;
        }

        while (Cont) {

            DY = Y0 - Y1;
            if (std::abs(DY) < SMALL) DY = SMALL;
            if (std::abs(X1 - X0) < SMALL) {
                break;
            }
            // new estimation
            if (AlgorithmTypeNum == Bisection) {
                // Bisection
                XTemp = (X1 + X0) / 2.0;
            } else {
                // Regula Falsi
                XTemp = (Y0 * X1 - Y1 * X0) / DY;
            }
            YTemp = f(XTemp);

            ++NIte;

            // check convergence
            if (std::abs(YTemp) < Eps) Conv = true;

            if (NIte > MaxIte) StopMaxIte = true;

            if ((!Conv) && (!StopMaxIte)) {
                Cont = true;
            } else {
                Cont = false;
            }

            if (Cont) {

                // reassign values (only if further iteration required)
                if (Y0 < 0.0) {
                    if (YTemp < 0.0) {
                        X0 = XTemp;
                        Y0 = YTemp;
                    } else {
                        X1 = XTemp;
                        Y1 = YTemp;
                    }
                } else {
                    if (YTemp < 0.0) {
                        X1 = XTemp;
                        Y1 = YTemp;
                    } else {
                        X0 = XTemp;
                        Y0 = YTemp;
                    }
                } // ( Y0 < 0 )

            } // (Cont)

<<<<<<< HEAD
            if (fileNum == 0) {
                fileNum = GetNewUnitNumber();
            }
            if (fileNum > 0) {
                ObjexxFCL::gio::write(fileNum, OpticalFormat) << NIte << X0 << X1;
            }

=======
>>>>>>> bbbd5d82
        } // Cont

        if (Conv) {
            Flag = NIte;
        } else {
            Flag = -1;
        }
        XRes = XTemp;
        XX_0 = X0;
        XX_1 = X1;
    }

    Real64 InterpSw(Real64 const SwitchFac, // Switching factor: 0.0 if glazing is unswitched, = 1.0 if fully switched
                    Real64 const A,         // Glazing property in unswitched state
                    Real64 const B          // Glazing property in fully switched state
    )
    {
        // FUNCTION INFORMATION:
        //       AUTHOR         Fred Winkelmann
        //       DATE WRITTEN   February 1999

        // PURPOSE OF THIS FUNCTION:
        // For switchable glazing, calculates a weighted average of properties
        // A and B

        // METHODOLOGY EMPLOYED:
        // na

        // REFERENCES:
        // na

        // USE STATEMENTS:
        // na

        // Return value
        Real64 InterpSw;

        // Locals
        // FUNCTION ARGUMENT DEFINITIONS:

        // FUNCTION PARAMETER DEFINITIONS:
        // na

        // INTERFACE BLOCK SPECIFICATIONS
        // na

        // DERIVED TYPE DEFINITIONS
        // na

        // FUNCTION LOCAL VARIABLE DECLARATIONS:
        Real64 locSwitchFac;
        // bound SwitchFac

        locSwitchFac = min(SwitchFac, 1.0);
        locSwitchFac = max(locSwitchFac, 0.0);

        InterpSw = (1.0 - locSwitchFac) * A + locSwitchFac * B;
        return InterpSw;
    }

    Real64 InterpBlind(Real64 const ProfAng,           // Profile angle (rad)
                       Array1A<Real64> const PropArray // Array of blind properties
    )
    {

        // SUBROUTINE INFORMATION:
        //       AUTHOR         Fred Winkelmann
        //       DATE WRITTEN   May 2001
        //       MODIFIED       na
        //       RE-ENGINEERED  na

        // PURPOSE OF THIS SUBROUTINE:
        // Does profile-angle interpolation of window blind solar-thermal properties

        // METHODOLOGY EMPLOYED:
        // Linear interpolation.

        // REFERENCES:
        // na

        // Using/Aliasing
        using DataGlobals::Pi;
        using DataGlobals::PiOvr2;

        // Return value
        Real64 InterpBlind;

        // Argument array dimensioning
        PropArray.dim(37);

        // Locals
        // FUNCTION ARGUMENT DEFINITIONS:

        // FUNCTION PARAMETER DEFINITIONS:
        Real64 const DeltaAngRad(Pi / 36.0); // Profile angle increment (rad)

        // INTERFACE BLOCK SPECIFICATIONS
        // na

        // DERIVED TYPE DEFINITIONS
        // na

        // FUNCTION LOCAL VARIABLE DECLARATIONS:
        Real64 InterpFac; // Interpolation factor
        int IAlpha;       // Profile angle index

        if (ProfAng > PiOvr2 || ProfAng < -PiOvr2) {
            InterpBlind = 0.0;
        } else {
            IAlpha = 1 + int((ProfAng + PiOvr2) / DeltaAngRad);
            InterpFac = (ProfAng - (-PiOvr2 + DeltaAngRad * (IAlpha - 1))) / DeltaAngRad;
            InterpBlind = (1.0 - InterpFac) * PropArray(IAlpha) + InterpFac * PropArray(IAlpha + 1);
        }
        return InterpBlind;
    }

    Real64 InterpProfAng(Real64 const ProfAng,           // Profile angle (rad)
                         Array1S<Real64> const PropArray // Array of blind properties
    )
    {

        // SUBROUTINE INFORMATION:
        //       AUTHOR         Fred Winkelmann
        //       DATE WRITTEN   May 2001
        //       MODIFIED       na
        //       RE-ENGINEERED  na

        // PURPOSE OF THIS SUBROUTINE:
        // Does profile-angle interpolation of window blind solar-thermal properties

        // METHODOLOGY EMPLOYED:
        // Linear interpolation.

        // REFERENCES:na

        // Using/Aliasing
        using DataGlobals::Pi;
        using DataGlobals::PiOvr2;

        // Return value
        Real64 InterpProfAng;

        // Locals
        // FUNCTION ARGUMENT DEFINITIONS:

        // FUNCTION PARAMETER DEFINITIONS:
        Real64 const DeltaAngRad(Pi / 36.0); // Profile angle increment (rad)

        // FUNCTION LOCAL VARIABLE DECLARATIONS:
        Real64 InterpFac; // Interpolation factor
        int IAlpha;       // Profile angle index

        // DeltaAng = Pi/36
        if (ProfAng > PiOvr2 || ProfAng < -PiOvr2) {
            InterpProfAng = 0.0;
        } else {
            IAlpha = 1 + int((ProfAng + PiOvr2) / DeltaAngRad);
            InterpFac = (ProfAng - (-PiOvr2 + DeltaAngRad * (IAlpha - 1))) / DeltaAngRad;
            InterpProfAng = (1.0 - InterpFac) * PropArray(IAlpha) + InterpFac * PropArray(IAlpha + 1);
        }
        return InterpProfAng;
    }

    //	Real64
    //	InterpSlatAng(
    //		Real64 const SlatAng, // Slat angle (rad)
    //		bool const VarSlats, // True if slat angle is variable
    //		Array1A< Real64 > const PropArray // Array of blind properties as function of slat angle
    //	)
    //	{
    //
    //		// SUBROUTINE INFORMATION:
    //		//       AUTHOR         Fred Winkelmann
    //		//       DATE WRITTEN   Dec 2001
    //		//       MODIFIED       na
    //		//       RE-ENGINEERED  na
    //
    //		// PURPOSE OF THIS SUBROUTINE:
    //		// Does slat-angle interpolation of window blind solar-thermal properties that
    //		// do not depend on profile angle
    //
    //		// METHODOLOGY EMPLOYED:
    //		// Linear interpolation.
    //
    //		// REFERENCES:na
    //
    //		// USE STATEMENTS:
    //		// Using/Aliasing
    //		using DataGlobals::Pi;
    //		using DataGlobals::PiOvr2;
    //		using DataSurfaces::MaxSlatAngs;
    //
    //		// Return value
    //		Real64 InterpSlatAng;
    //
    //		// Argument array dimensioning
    //		PropArray.dim( MaxSlatAngs );
    //
    //		// Locals
    //		// FUNCTION ARGUMENT DEFINITIONS:
    //
    //		// FUNCTION PARAMETER DEFINITIONS:
    //		Real64 const DeltaAng( Pi / ( double( MaxSlatAngs ) - 1.0 ) );
    //
    //		// FUNCTION LOCAL VARIABLE DECLARATIONS:
    //		Real64 InterpFac; // Interpolation factor
    //		int IBeta; // Slat angle index
    //		Real64 SlatAng1;
    //
    //		if ( SlatAng > Pi || SlatAng < 0.0 ) {
    //			//  InterpSlatAng = 0.0
    //			//  RETURN
    //			//END IF
    //			SlatAng1 = min( max( SlatAng, 0.0 ), Pi );
    //		} else {
    //			SlatAng1 = SlatAng;
    //		}
    //
    //		if ( VarSlats ) { // Variable-angle slats
    //			IBeta = 1 + int( SlatAng1 / DeltaAng );
    //			InterpFac = ( SlatAng1 - DeltaAng * ( IBeta - 1 ) ) / DeltaAng;
    //			InterpSlatAng = PropArray( IBeta ) + InterpFac * ( PropArray( min( MaxSlatAngs, IBeta + 1 ) ) - PropArray( IBeta ) );
    //		} else { // Fixed-angle slats or shade
    //			InterpSlatAng = PropArray( 1 );
    //		}
    //
    //		return InterpSlatAng;
    //	}

    Real64 InterpSlatAng(Real64 const SlatAng,           // Slat angle (rad)
                         bool const VarSlats,            // True if slat angle is variable
                         Array1S<Real64> const PropArray // Array of blind properties as function of slat angle
    )
    {

        // SUBROUTINE INFORMATION:
        //       AUTHOR         Fred Winkelmann
        //       DATE WRITTEN   Dec 2001
        //       MODIFIED       na
        //       RE-ENGINEERED  na

        // PURPOSE OF THIS SUBROUTINE:
        // Does slat-angle interpolation of window blind solar-thermal properties that
        // do not depend on profile angle

        // METHODOLOGY EMPLOYED:
        // Linear interpolation.

        // REFERENCES:na

        // Using/Aliasing
        using DataGlobals::Pi;
        using DataSurfaces::MaxSlatAngs;

        // Return value
        Real64 InterpSlatAng;

        // Locals
        // FUNCTION ARGUMENT DEFINITIONS:

        // FUNCTION PARAMETER DEFINITIONS:
        static Real64 const DeltaAng(Pi / (double(MaxSlatAngs) - 1.0));
        static Real64 const DeltaAng_inv((double(MaxSlatAngs) - 1.0) / Pi);

        // FUNCTION LOCAL VARIABLE DECLARATIONS:
        Real64 InterpFac; // Interpolation factor
        int IBeta;        // Slat angle index
        Real64 SlatAng1;

        if (SlatAng > Pi || SlatAng < 0.0) {
            //  InterpSlatAng = 0.0
            //  RETURN
            // END IF
            SlatAng1 = min(max(SlatAng, 0.0), Pi);
        } else {
            SlatAng1 = SlatAng;
        }

        if (VarSlats) { // Variable-angle slats
            IBeta = 1 + int(SlatAng1 * DeltaAng_inv);
            InterpFac = (SlatAng1 - DeltaAng * (IBeta - 1)) * DeltaAng_inv;
            InterpSlatAng = PropArray(IBeta) + InterpFac * (PropArray(min(MaxSlatAngs, IBeta + 1)) - PropArray(IBeta));
        } else { // Fixed-angle slats or shade
            InterpSlatAng = PropArray(1);
        }

        return InterpSlatAng;
    }

    Real64 InterpProfSlatAng(Real64 const ProfAng,           // Profile angle (rad)
                             Real64 const SlatAng,           // Slat angle (rad)
                             bool const VarSlats,            // True if variable-angle slats
                             Array2A<Real64> const PropArray // Array of blind properties
    )
    {

        // SUBROUTINE INFORMATION:
        //       AUTHOR         Fred Winkelmann
        //       DATE WRITTEN   Dec 2001
        //       MODIFIED       na
        //       RE-ENGINEERED  na

        // PURPOSE OF THIS SUBROUTINE:
        // Does simultaneous profile-angle and slat-angle interpolation of window
        // blind solar-thermal properties that depend on profile angle and slat angle

        // METHODOLOGY EMPLOYED:
        // Linear interpolation.

        // REFERENCES:na

        // Using/Aliasing
        using DataGlobals::Pi;
        using DataGlobals::PiOvr2;
        using DataSurfaces::MaxSlatAngs;

        // Return value
        Real64 InterpProfSlatAng;

        // Argument array dimensioning
        PropArray.dim(MaxSlatAngs, 37);

        // Locals
        // FUNCTION ARGUMENT DEFINITIONS:

        // FUNCTION PARAMETER DEFINITIONS:
        Real64 const DeltaProfAng(Pi / 36.0);
        Real64 const DeltaSlatAng(Pi / (double(MaxSlatAngs) - 1.0));

        // FUNCTION LOCAL VARIABLE DECLARATIONS:
        Real64 ProfAngRatio; // Profile angle interpolation factor
        Real64 SlatAngRatio; // Slat angle interpolation factor
        int IAlpha;          // Profile angle index
        int IBeta;           // Slat angle index
        Real64 Val1;         // Property values at points enclosing the given ProfAngle and SlatAngle
        Real64 Val2;
        Real64 Val3;
        Real64 Val4;
        Real64 ValA; // Property values at given SlatAngle to be interpolated in profile angle
        Real64 ValB;
        Real64 SlatAng1;
        Real64 ProfAng1;

        if (SlatAng > Pi || SlatAng < 0.0 || ProfAng > PiOvr2 || ProfAng < -PiOvr2) {
            //  InterpProfSlatAng = 0.0
            //  RETURN
            SlatAng1 = min(max(SlatAng, 0.0), Pi);

            // This is not correct, fixed 2/17/2010
            // ProfAng1 = MIN(MAX(SlatAng,-PiOvr2),PiOvr2)
            ProfAng1 = min(max(ProfAng, -PiOvr2), PiOvr2);
        } else {
            SlatAng1 = SlatAng;
            ProfAng1 = ProfAng;
        }

        IAlpha = int((ProfAng1 + PiOvr2) / DeltaProfAng) + 1;
        ProfAngRatio = (ProfAng1 + PiOvr2 - (IAlpha - 1) * DeltaProfAng) / DeltaProfAng;

        if (VarSlats) { // Variable-angle slats: interpolate in profile angle and slat angle
            IBeta = int(SlatAng1 / DeltaSlatAng) + 1;
            SlatAngRatio = (SlatAng1 - (IBeta - 1) * DeltaSlatAng) / DeltaSlatAng;
            Val1 = PropArray(IBeta, IAlpha);
            Val2 = PropArray(min(MaxSlatAngs, IBeta + 1), IAlpha);
            Val3 = PropArray(IBeta, min(37, IAlpha + 1));
            Val4 = PropArray(min(MaxSlatAngs, IBeta + 1), min(37, IAlpha + 1));
            ValA = Val1 + SlatAngRatio * (Val2 - Val1);
            ValB = Val3 + SlatAngRatio * (Val4 - Val3);
            InterpProfSlatAng = ValA + ProfAngRatio * (ValB - ValA);
        } else { // Fixed-angle slats: interpolate only in profile angle
            Val1 = PropArray(1, IAlpha);
            Val2 = PropArray(1, min(37, IAlpha + 1));
            InterpProfSlatAng = Val1 + ProfAngRatio * (Val2 - Val1);
        }

        return InterpProfSlatAng;
    }

    Real64 BlindBeamBeamTrans(Real64 const ProfAng,        // Solar profile angle (rad)
                              Real64 const SlatAng,        // Slat angle (rad)
                              Real64 const SlatWidth,      // Slat width (m)
                              Real64 const SlatSeparation, // Slat separation (distance between surfaces of adjacent slats) (m)
                              Real64 const SlatThickness   // Slat thickness (m)
    )
    {

        // FUNCTION INFORMATION:
        //       AUTHOR         Fred Winkelmann
        //       DATE WRITTEN   Jan 2002
        //       MODIFIED       na
        //       RE-ENGINEERED  na

        // PURPOSE OF THIS SUBROUTINE:
        // Calculates beam-to-beam transmittance of a window blind

        // METHODOLOGY EMPLOYED:
        // Based on solar profile angle and slat geometry

        // REFERENCES:na

        // Using/Aliasing
        using DataGlobals::Pi;
        using DataGlobals::PiOvr2;

        // Return value
        Real64 BlindBeamBeamTrans;

        // Locals
        // FUNCTION ARGUMENT DEFINITIONS:

        // FUNCTION PARAMETER DEFINITIONS:
        // na

        // FUNCTION LOCAL VARIABLE DECLARATIONS:
        Real64 fEdge;      // Slat edge correction factor
        Real64 wbar;       // Intermediate variable
        Real64 gamma;      // Intermediate variable
        Real64 fEdge1;     // Intermediate variable
        Real64 CosProfAng; // Cosine of profile angle

        CosProfAng = std::cos(ProfAng);
        gamma = SlatAng - ProfAng;
        wbar = SlatSeparation;
        if (CosProfAng != 0.0) wbar = SlatWidth * std::cos(gamma) / CosProfAng;
        BlindBeamBeamTrans = max(0.0, 1.0 - std::abs(wbar / SlatSeparation));

        if (BlindBeamBeamTrans > 0.0) {

            // Correction factor that accounts for finite thickness of slats. It is used to modify the
            // blind transmittance to account for reflection and absorption by the slat edges.
            // fEdge is ratio of area subtended by edge of slat to area between tops of adjacent slats.

            fEdge = 0.0;
            fEdge1 = 0.0;
            if (std::abs(std::sin(gamma)) > 0.01) {
                if ((SlatAng > 0.0 && SlatAng <= PiOvr2 && ProfAng <= SlatAng) || (SlatAng > PiOvr2 && SlatAng <= Pi && ProfAng > -(Pi - SlatAng)))
                    fEdge1 =
                        SlatThickness * std::abs(std::sin(gamma)) / ((SlatSeparation + SlatThickness / std::abs(std::sin(SlatAng))) * CosProfAng);
                fEdge = min(1.0, std::abs(fEdge1));
            }
            BlindBeamBeamTrans *= (1.0 - fEdge);
        }

        return BlindBeamBeamTrans;
    }

    Real64 POLYF(Real64 const X,         // Cosine of angle of incidence
                 Array1A<Real64> const A // Polynomial coefficients
    )
    {
        // FUNCTION INFORMATION:
        //       AUTHOR         Fred Winkelmann
        //       DATE WRITTEN   February 1999
        //       DATE MODIFIED  October 1999, FW: change to 6th order polynomial over
        //                        entire incidence angle range

        // PURPOSE OF THIS FUNCTION:
        // Evaluates glazing beam transmittance or absorptance of the form
        // A(1)*X + A(2)*X^2 + A(3)*X^3 + A(4)*X^4 + A(5)*X^5 + A(6)*X^6
        // where X is the cosine of the angle of incidence (0.0 to 1.0)

        // METHODOLOGY EMPLOYED:
        // na

        // REFERENCES:
        // na

        // USE STATEMENTS:
        // na

        // Return value
        Real64 POLYF;

        // Argument array dimensioning
        A.dim(6);

        // Locals
        // FUNCTION ARGUMENT DEFINITIONS:

        // FUNCTION PARAMETER DEFINITIONS:
        // na

        // INTERFACE BLOCK SPECIFICATIONS
        // na

        // DERIVED TYPE DEFINITIONS
        // na

        // FUNCTION LOCAL VARIABLE DECLARATIONS:
        // na

        if (X < 0.0 || X > 1.0) {
            POLYF = 0.0;
        } else {
            POLYF = X * (A(1) + X * (A(2) + X * (A(3) + X * (A(4) + X * (A(5) + X * A(6))))));
        }
        return POLYF;
    }

    Real64 POLYF(Real64 const X,         // Cosine of angle of incidence
                 Array1<Real64> const &A // Polynomial coefficients
    )
    {
        // Return value
        Real64 POLYF;

        if (X < 0.0 || X > 1.0) {
            POLYF = 0.0;
        } else {
            POLYF = X * (A(1) + X * (A(2) + X * (A(3) + X * (A(4) + X * (A(5) + X * A(6))))));
        }
        return POLYF;
    }

    Real64 POLYF(Real64 const X,          // Cosine of angle of incidence
                 Array1S<Real64> const &A // Polynomial coefficients
    )
    {
        // Return value
        Real64 POLYF;

        if (X < 0.0 || X > 1.0) {
            POLYF = 0.0;
        } else {
            POLYF = X * (A(1) + X * (A(2) + X * (A(3) + X * (A(4) + X * (A(5) + X * A(6))))));
        }
        return POLYF;
    }

    Real64 POLY1F(Real64 &X,         // independent variable
                  Array1A<Real64> A, // array of polynomial coefficients
                  int &N             // number of terms in polynomial
    )
    {

        // FUNCTION INFORMATION:
        //       AUTHOR         George N. Walton
        //       DATE WRITTEN   May 1977
        //       MODIFIED       na
        //       RE-ENGINEERED  na

        // PURPOSE OF THIS FUNCTION:
        // This function evaluates a polynomial of the form:
        // POLY = A(1) + A(2)*X + A(3)*X**2 + ... + A(N)*X**(N-1)

        // METHODOLOGY EMPLOYED:
        // Uses Horner's Rule.

        // REFERENCES:
        // na

        // USE STATEMENTS:
        // na

        // Return value
        Real64 POLY1F;

        // Argument array dimensioning
        A.dim(N);

        // Locals
        // FUNCTION ARGUMENT DEFINITIONS:

        // FUNCTION PARAMETER DEFINITIONS:
        // na

        // INTERFACE BLOCK SPECIFICATIONS
        // na

        // DERIVED TYPE DEFINITIONS
        // na

        // FUNCTION LOCAL VARIABLE DECLARATIONS:
        int I;      // Loop parameter
        Real64 SUM; // Temporary summation variable

        SUM = A(N);
        for (I = 2; I <= N; ++I) {
            SUM = SUM * X + A(N - I + 1);
        }

        POLY1F = SUM;

        return POLY1F;
    }

    Real64 POLY2F(Real64 &X,         // independent variable
                  Array1A<Real64> A, // array of polynomial coefficients
                  int &N             // number of terms in polynomial
    )
    {
        // FUNCTION INFORMATION:
        //       AUTHOR         George N. Walton
        //       DATE WRITTEN   May 1977
        //       MODIFIED       na
        //       RE-ENGINEERED  na

        // PURPOSE OF THIS FUNCTION:
        // This function evaluates a polynomial of the form:
        // POLY = A(1)*X + A(2)*X**2 + ... + A(N)*X**N

        // METHODOLOGY EMPLOYED:
        // Uses Horner's Rule.

        // REFERENCES:
        // na

        // USE STATEMENTS:
        // na

        // Return value
        Real64 POLY2F;

        // Argument array dimensioning
        A.dim(N);

        // Locals
        // FUNCTION ARGUMENT DEFINITIONS:

        // FUNCTION PARAMETER DEFINITIONS:
        // na

        // INTERFACE BLOCK SPECIFICATIONS
        // na

        // DERIVED TYPE DEFINITIONS
        // na

        // FUNCTION LOCAL VARIABLE DECLARATIONS:
        int I;      // Loop parameter
        Real64 SUM; // Temporary summation variable

        SUM = A(N) * X;
        for (I = 2; I <= N; ++I) {
            SUM = X * (SUM + A(N - I + 1));
        }

        POLY2F = SUM;

        return POLY2F;
    }

    std::string TrimSigDigits(Real64 const RealValue, int const SigDigits)
    {

        // FUNCTION INFORMATION:
        //       AUTHOR         Linda K. Lawrie
        //       DATE WRITTEN   March 2002
        //       MODIFIED       na
        //       RE-ENGINEERED  na

        // PURPOSE OF THIS FUNCTION:
        // This function accepts a number as parameter as well as the number of
        // significant digits after the decimal point to report and returns a string
        // that is appropriate.

        // METHODOLOGY EMPLOYED:
        // na

        // REFERENCES:
        // na

        // USE STATEMENTS:
        // na

        // USE, INTRINSIC :: IEEE_ARITHMETIC, ONLY : IEEE_IS_NAN ! Use IEEE_IS_NAN when GFortran supports it

        // Locals
        // FUNCTION ARGUMENT DEFINITIONS:

        // FUNCTION PARAMETER DEFINITIONS:
        static std::string const NAN_string("NAN");
        static std::string const ZEROOOO("0.000000000000000000000000000");
        static ObjexxFCL::gio::Fmt fmtLD("*");

        // INTERFACE BLOCK SPECIFICATIONS
        // na

        // DERIVED TYPE DEFINITIONS
        // na

        // FUNCTION LOCAL VARIABLE DECLARATIONS:

        if (std::isnan(RealValue)) return NAN_string;

        std::string String; // Working string
        if (RealValue != 0.0) {
            ObjexxFCL::gio::write(String, fmtLD) << RealValue;
        } else {
            String = ZEROOOO;
        }
        std::string::size_type const EPos = index(String, 'E'); // Position of E in original string format xxEyy
        std::string EString;                                    // E string retained from original string
        if (EPos != std::string::npos) {
            EString = String.substr(EPos);
            String.erase(EPos);
        }
        std::string::size_type const DotPos = index(String, '.'); // Position of decimal point in original string
        std::string::size_type const SLen = len(String);          // Length of String (w/o E part)
        bool IncludeDot;                                          // True when decimal point output
        if (SigDigits > 0 || EString != "") {
            IncludeDot = true;
        } else {
            IncludeDot = false;
        }
        if (IncludeDot) {
            String.erase(min(DotPos + SigDigits + 1, SLen));
            String += EString;
        } else {
            String.erase(DotPos);
        }
        return stripped(String);
    }

    std::string TrimSigDigits(int const IntegerValue,
                              Optional_int_const EP_UNUSED(SigDigits) // ignored
    )
    {

        // FUNCTION INFORMATION:
        //       AUTHOR         Linda K. Lawrie
        //       DATE WRITTEN   March 2002
        //       MODIFIED       na
        //       RE-ENGINEERED  na

        // PURPOSE OF THIS FUNCTION:
        // This function accepts a number as parameter as well as the number of
        // significant digits after the decimal point to report and returns a string
        // that is appropriate.

        // METHODOLOGY EMPLOYED:
        // na

        // REFERENCES:
        // na

        // USE STATEMENTS:
        // na

        // Locals
        // FUNCTION ARGUMENT DEFINITIONS:

        // FUNCTION PARAMETER DEFINITIONS:
        static ObjexxFCL::gio::Fmt fmtLD("*");

        // INTERFACE BLOCK SPECIFICATIONS
        // na

        // DERIVED TYPE DEFINITIONS
        // na

        // FUNCTION LOCAL VARIABLE DECLARATIONS:
        std::string String; // Working string

        ObjexxFCL::gio::write(String, fmtLD) << IntegerValue;
        return stripped(String);
    }

    std::string RoundSigDigits(Real64 const RealValue, int const SigDigits)
    {

        // FUNCTION INFORMATION:
        //       AUTHOR         Linda K. Lawrie
        //       DATE WRITTEN   March 2002
        //       MODIFIED       na
        //       RE-ENGINEERED  na

        // PURPOSE OF THIS FUNCTION:
        // This function accepts a number as parameter as well as the number of
        // significant digits after the decimal point to report and returns a string
        // that is appropriate.

        // METHODOLOGY EMPLOYED:
        // na

        // REFERENCES:
        // na

        // USE STATEMENTS:
        // na

        // USE, INTRINSIC :: IEEE_ARITHMETIC, ONLY : IEEE_IS_NAN ! Use IEEE_IS_NAN when GFortran supports it

        // Locals
        // FUNCTION ARGUMENT DEFINITIONS:

        // FUNCTION PARAMETER DEFINITIONS:
        static std::string const DigitChar("01234567890");
        static std::string const NAN_string("NAN");
        static std::string const ZEROOOO("0.000000000000000000000000000");
        static ObjexxFCL::gio::Fmt fmtLD("*");

        // INTERFACE BLOCK SPECIFICATIONS
        // na

        // DERIVED TYPE DEFINITIONS
        // na

        // FUNCTION LOCAL VARIABLE DECLARATIONS:

        if (std::isnan(RealValue)) return NAN_string;

        std::string String; // Working string
        if (RealValue != 0.0) {
            ObjexxFCL::gio::write(String, fmtLD) << RealValue;
        } else {
            String = ZEROOOO;
        }

        std::string::size_type const EPos = index(String, 'E'); // Position of E in original string format xxEyy
        std::string EString;                                    // E string retained from original string
        if (EPos != std::string::npos) {
            EString = String.substr(EPos);
            String.erase(EPos);
        }

        std::string::size_type const DotPos = index(String, '.'); // Position of decimal point in original string
        assert(DotPos != std::string::npos);
        assert(DotPos > 0); // Or SPos will not be valid
        char TestChar(DotPos + SigDigits + 1 < String.length()
                          ? String[DotPos + SigDigits + 1]
                          : ' '); // Test character (digit) for rounding, if position in digit string >= 5 (digit is 5 or greater) then will round
        std::string::size_type const TPos = index(DigitChar, TestChar); // Position of Testchar in Digit string

        std::string::size_type SPos; // Actual string position being replaced
        if (SigDigits == 0) {
            SPos = DotPos - 1;
        } else {
            SPos = DotPos + SigDigits;
        }

        if ((TPos != std::string::npos) && (TPos >= 5)) {             // Must round to next Digit
            char const Char2Rep = String[SPos];                       // Character (digit) to be replaced
            std::string::size_type NPos = index(DigitChar, Char2Rep); // Position of "next" char in Digit String
            std::string::size_type TPos1;
            assert(NPos != std::string::npos);
            String[SPos] = DigitChar[NPos + 1];
            while (NPos == 9) { // Must change other char too
                if (SigDigits == 1) {
                    assert(SPos >= 2u);
                    TestChar = String[SPos - 2];
                    if (TestChar == '.') {
                        assert(SPos >= 3u);
                        TestChar = String[SPos - 3];
                        SPos -= 2;
                    }
                    if (TestChar == ' ') {
                        TestChar = '0';           // all 999s
                    } else if (TestChar == '-') { // Autodesk Added to fix bug for values like -9.9999
                        assert(SPos >= 3u);
                        String[SPos - 3] = TestChar; // Shift sign left to avoid overwriting it
                        TestChar = '0';              // all 999s
                    }
                    TPos1 = index(DigitChar, TestChar);
                    assert(TPos1 != std::string::npos);
                    assert(SPos >= 2u);
                    String[SPos - 2] = DigitChar[TPos1 + 1];
                } else {
                    assert(SPos >= 1u);
                    TestChar = String[SPos - 1];
                    if (TestChar == '.') {
                        assert(SPos >= 2u);
                        TestChar = String[SPos - 2];
                        --SPos;
                    }
                    if (TestChar == ' ') {
                        TestChar = '0';           // all 999s
                    } else if (TestChar == '-') { // Autodesk Added to fix bug for values like -9.9999
                        assert(SPos >= 2u);
                        String[SPos - 2] = TestChar; // Shift sign left to avoid overwriting it
                        TestChar = '0';              // all 999s
                    }
                    TPos1 = index(DigitChar, TestChar);
                    assert(TPos1 != std::string::npos);
                    assert(SPos >= 1u);
                    String[SPos - 1] = DigitChar[TPos1 + 1];
                }
                --SPos;
                NPos = TPos1;
            }
        }

        bool IncludeDot; // True when decimal point output
        if (SigDigits > 0 || EString != "") {
            IncludeDot = true;
        } else {
            IncludeDot = false;
        }
        if (IncludeDot) {
            String.erase(min(DotPos + SigDigits + 1, len(String)));
            String += EString;
        } else {
            String.erase(DotPos);
        }

        return stripped(String);
    }

    std::string RoundSigDigits(int const IntegerValue,
                               Optional_int_const EP_UNUSED(SigDigits) // ignored
    )
    {

        // FUNCTION INFORMATION:
        //       AUTHOR         Linda K. Lawrie
        //       DATE WRITTEN   March 2002
        //       MODIFIED       na
        //       RE-ENGINEERED  na

        // PURPOSE OF THIS FUNCTION:
        // This function accepts a number as parameter as well as the number of
        // significant digits after the decimal point to report and returns a string
        // that is appropriate.

        // METHODOLOGY EMPLOYED:
        // na

        // REFERENCES:
        // na

        // USE STATEMENTS:
        // na

        // Locals
        // FUNCTION ARGUMENT DEFINITIONS:

        // FUNCTION PARAMETER DEFINITIONS:
        static ObjexxFCL::gio::Fmt fmtLD("*");

        // INTERFACE BLOCK SPECIFICATIONS
        // na

        // DERIVED TYPE DEFINITIONS
        // na

        // FUNCTION LOCAL VARIABLE DECLARATIONS:
        std::string String; // Working string

        ObjexxFCL::gio::write(String, fmtLD) << IntegerValue;
        return stripped(String);
    }

    std::string RemoveTrailingZeros(std::string const &InputString)
    {

        // FUNCTION INFORMATION:
        //       AUTHOR         Linda Lawrie
        //       DATE WRITTEN   September 2005
        //       MODIFIED       na
        //       RE-ENGINEERED  July 2014, Performance and refinements, Stuart Mentzer

        // PURPOSE OF THIS FUNCTION:
        // Remove trailing zeroes from output strings.

        // METHODOLOGY EMPLOYED:
        // na

        // REFERENCES:
        // na

        // USE STATEMENTS:
        // na

        // Return value
        // na

        // Locals
        // FUNCTION ARGUMENT DEFINITIONS:

        // FUNCTION PARAMETER DEFINITIONS:
        static std::string const ED("ED");
        static std::string const zero_string("0.");

        // INTERFACE BLOCK SPECIFICATIONS:
        // na

        // DERIVED TYPE DEFINITIONS:
        // na

        // FUNCTION LOCAL VARIABLE DECLARATIONS:

        assert(!has_any_of(InputString, "ed"));       // Pre Not using lowercase exponent letter
        assert(InputString == stripped(InputString)); // Pre Already stripped surrounding spaces

        if (has(InputString, '.') && (!has_any_of(InputString, ED))) { // In +/-<digits>.<digits> format
            std::string::size_type const pos(InputString.find_last_not_of('0'));
            if (pos + 1 < InputString.length()) {
                switch (pos) { // Handle [+/-].000... format
                case 0u:       // .0*
                    return zero_string;
                case 1u:
                    if (InputString[1] == '.') {
                        char const c0(InputString[0]);
                        if ((c0 == '+') || (c0 == '-')) {
                            return zero_string;
                        }
                    }
                    // fallthrough
                default:
                    return InputString.substr(0, InputString.find_last_not_of('0') + 1);
                }
            } else { // No trailing zeros
                return InputString;
            }
        } else { // Not in +/-<digits>.<digits> format
            return InputString;
        }
    }

    std::string &strip_trailing_zeros(std::string &InputString)
    {
        // FUNCTION INFORMATION:
        //       AUTHOR         Stuart Mentzer (in-place version of RemoveTrailingZeros by Linda Lawrie)
        //       DATE WRITTEN   July 2014
        //       MODIFIED       na
        //       RE-ENGINEERED  na

        // PURPOSE OF THIS FUNCTION:
        // Remove trailing fractional zeros from floating point representation strings in place.

        static std::string const ED("ED");
        static std::string const zero_string("0.");

        assert(!has_any_of(InputString, "ed"));       // Pre Not using lowercase exponent letter
        assert(InputString == stripped(InputString)); // Pre Already stripped surrounding spaces

        if (has(InputString, '.') && (!has_any_of(InputString, ED))) { // Has decimal point and no exponent part
            std::string::size_type const pos(InputString.find_last_not_of('0'));
            if (pos + 1 < InputString.length()) {
                switch (pos) { // Handle [+/-].000... format
                case 0u:       // .0*
                    InputString = zero_string;
                    break;
                case 1u:
                    if (InputString[1] == '.') {
                        char const c0(InputString[0]);
                        if ((c0 == '+') || (c0 == '-')) {
                            InputString = zero_string;
                            break;
                        }
                    }
                    // fallthrough
                default:
                    InputString.erase(pos + 1);
                }
            }
        }
        return InputString; // Allows chaining
    }

    void MovingAvg(Array1A<Real64> const DataIn, // input data that needs smoothing
                   int const NumDataItems,       // number of values in DataIn
                   int const NumItemsInAvg,      // number of items in the averaging window
                   Array1A<Real64> SmoothedData  // output data after smoothing
    )
    {

        // SUBROUTINE INFORMATION:
        //       AUTHOR         Fred Buhl
        //       DATE WRITTEN   January 2003
        //       MODIFIED       na
        //       RE-ENGINEERED  na

        // PURPOSE OF THIS SUBROUTINE:
        // Smooth the data in the 1-d array DataIn by averaging over a window NumItemsInAvg
        // wide. Return the results in the 1-d array SmoothedData

        // METHODOLOGY EMPLOYED:
        // Note that DataIn and SmoothedData should have the same size. This is the reponsibility
        // of the calling routine. NumItemsInAvg should be no bigger than the size of DataIn.

        // REFERENCES:
        // na.

        // USE STATEMENTS:
        // na

        // Argument array dimensioning
        DataIn.dim(NumDataItems);
        SmoothedData.dim(NumDataItems);

        // Locals
        // SUBROUTINE ARGUMENT DEFINITIONS:

        // SUBROUTINE PARAMETER DEFINITIONS:

        // INTERFACE BLOCK SPECIFICATIONS

        // DERIVED TYPE DEFINITIONS

        // SUBROUTINE LOCAL VARIABLE DECLARATIONS:
        Array1D<Real64> TempData(3 * NumDataItems); // a scratch array

        for (int i = 1; i <= NumDataItems; ++i) {
            TempData(i) = TempData(NumDataItems + i) = TempData(2 * NumDataItems + i) = DataIn(i);
            SmoothedData(i) = 0.0;
        }

        for (int i = 1; i <= NumDataItems; ++i) {
            for (int j = 1; j <= NumItemsInAvg; ++j) {
                SmoothedData(i) += TempData(NumDataItems + i - NumItemsInAvg + j);
            }
            SmoothedData(i) /= double(NumItemsInAvg);
        }
    }

    void ProcessDateString(std::string const &String,
                           int &PMonth,
                           int &PDay,
                           int &PWeekDay,
                           int &DateType, // DateType found (-1=invalid, 1=month/day, 2=nth day in month, 3=last day in month)
                           bool &ErrorsFound,
                           Optional_int PYear)
    {

        // SUBROUTINE INFORMATION:
        //       AUTHOR         Linda Lawrie
        //       DATE WRITTEN   December 1999
        //       MODIFIED       na
        //       RE-ENGINEERED  na

        // PURPOSE OF THIS SUBROUTINE:
        // This subroutine will process a date from a string and determine
        // the proper month and day for that date string.

        // Using/Aliasing
        using namespace DataStringGlobals;

        // SUBROUTINE LOCAL VARIABLE DECLARATIONS:
        int FstNum;
        bool errFlag;
        int NumTokens;
        int TokenDay;
        int TokenMonth;
        int TokenWeekday;

        FstNum = int(UtilityRoutines::ProcessNumber(String, errFlag));
        DateType = -1;
        if (!errFlag) {
            // Entered single number, do inverse JDay
            if (FstNum == 0) {
                PMonth = 0;
                PDay = 0;
                DateType = 1;
            } else if (FstNum < 0 || FstNum > 366) {
                ShowSevereError("Invalid Julian date Entered=" + String);
                ErrorsFound = true;
            } else {
                InvOrdinalDay(FstNum, PMonth, PDay, 0);
                DateType = 1;
            }
        } else {
            // Error when processing as number, try x/x
            if (!present(PYear)) {
                DetermineDateTokens(String, NumTokens, TokenDay, TokenMonth, TokenWeekday, DateType, ErrorsFound);
            } else {
                int TokenYear = 0;
                DetermineDateTokens(String, NumTokens, TokenDay, TokenMonth, TokenWeekday, DateType, ErrorsFound, TokenYear);
                PYear = TokenYear;
            }
            if (DateType == 1) {
                PDay = TokenDay;
                PMonth = TokenMonth;
            } else if (DateType == 2 || DateType == 3) {
                // interpret as TokenDay TokenWeekday in TokenMonth
                PDay = TokenDay;
                PMonth = TokenMonth;
                PWeekDay = TokenWeekday;
            }
        }
    }

    void DetermineDateTokens(std::string const &String,
                             int &NumTokens,        // Number of tokens found in string
                             int &TokenDay,         // Value of numeric field found
                             int &TokenMonth,       // Value of Month field found (1=Jan, 2=Feb, etc)
                             int &TokenWeekday,     // Value of Weekday field found (1=Sunday, 2=Monday, etc), 0 if none
                             int &DateType,         // DateType found (-1=invalid, 1=month/day, 2=nth day in month, 3=last day in month)
                             bool &ErrorsFound,     // Set to true if cannot process this string as a date
                             Optional_int TokenYear // Value of Year if one appears to be present and this argument is present
    )
    {

        // SUBROUTINE INFORMATION:
        //       AUTHOR         Linda Lawrie
        //       DATE WRITTEN   August 2000
        //       MODIFIED       na
        //       RE-ENGINEERED  na

        // PURPOSE OF THIS SUBROUTINE:
        // This subroutine is invoked for date fields that appear to be strings (give
        // error when ProcessNumber is used).

        // METHODOLOGY EMPLOYED:
        // Delete everything that is extraneous to the date information needed.  Process what
        // is left.

        // SUBROUTINE PARAMETER DEFINITIONS:
        static int const NumSingleChars(3);
        static Array1D_string const SingleChars(NumSingleChars, {"/", ":", "-"});
        static int const NumDoubleChars(6);
        static Array1D_string const DoubleChars(NumDoubleChars,
                                                {"ST ", "ND ", "RD ", "TH ", "OF ", "IN "}); // Need trailing spaces: Want thse only at end of words
        static Array1D_string const Months(12, {"JAN", "FEB", "MAR", "APR", "MAY", "JUN", "JUL", "AUG", "SEP", "OCT", "NOV", "DEC"});
        static Array1D_string const Weekdays(7, {"SUN", "MON", "TUE", "WED", "THU", "FRI", "SAT"});
        static std::string const Numbers("0123456789");

        // SUBROUTINE LOCAL VARIABLE DECLARATIONS:
        std::string CurrentString;
        std::string::size_type Pos;
        int Loop;
        Array1D_string Fields(3);
        int NumField1;
        int NumField2;
        int NumField3;
        bool errFlag;
        bool InternalError;
        bool WkDayInMonth;

        CurrentString = String;
        NumTokens = 0;
        TokenDay = 0;
        TokenMonth = 0;
        TokenWeekday = 0;
        DateType = -1;
        InternalError = false;
        WkDayInMonth = false;
        if (present(TokenYear)) TokenYear = 0;
        // Take out separator characters, other extraneous stuff

        for (Loop = 1; Loop <= NumSingleChars; ++Loop) {
            Pos = index(CurrentString, SingleChars(Loop));
            while (Pos != std::string::npos) {
                CurrentString[Pos] = ' ';
                Pos = index(CurrentString, SingleChars(Loop));
            }
        }

        for (Loop = 1; Loop <= NumDoubleChars; ++Loop) {
            Pos = index(CurrentString, DoubleChars(Loop));
            while (Pos != std::string::npos) {
                CurrentString.replace(Pos, 2, "  ");
                Pos = index(CurrentString, DoubleChars(Loop));
                WkDayInMonth = true;
            }
        }

        strip(CurrentString);
        if (CurrentString == BlankString) {
            ShowSevereError("Invalid date field=" + String);
            ErrorsFound = true;
        } else {
            Loop = 0;
            while (Loop < 3) { // Max of 3 fields
                if (CurrentString == BlankString) break;
                Pos = index(CurrentString, ' ');
                ++Loop;
                if (Pos == std::string::npos) Pos = CurrentString.length();
                Fields(Loop) = CurrentString.substr(0, Pos);
                CurrentString.erase(0, Pos);
                strip(CurrentString);
            }
            if (not_blank(CurrentString)) {
                ShowSevereError("Invalid date field=" + String);
                ErrorsFound = true;
            } else if (Loop == 2) {
                // Field must be Day Month or Month Day (if both numeric, mon / day)
                InternalError = false;
                NumField1 = int(UtilityRoutines::ProcessNumber(Fields(1), errFlag));
                if (errFlag) {
                    // Month day, but first field is not numeric, 2nd must be
                    NumField2 = int(UtilityRoutines::ProcessNumber(Fields(2), errFlag));
                    if (errFlag) {
                        ShowSevereError("Invalid date field=" + String);
                        InternalError = true;
                    } else {
                        TokenDay = NumField2;
                    }
                    TokenMonth = UtilityRoutines::FindItemInList(Fields(1).substr(0, 3), Months, 12);
                    ValidateMonthDay(String, TokenDay, TokenMonth, InternalError);
                    if (!InternalError) {
                        DateType = 1;
                    } else {
                        ErrorsFound = true;
                    }
                } else {
                    // Month Day, first field was numeric, if 2nd is, then it's month<num> day<num>
                    NumField2 = int(UtilityRoutines::ProcessNumber(Fields(2), errFlag));
                    if (!errFlag) {
                        TokenMonth = NumField1;
                        TokenDay = NumField2;
                        ValidateMonthDay(String, TokenDay, TokenMonth, InternalError);
                        if (!InternalError) {
                            DateType = 1;
                        } else {
                            ErrorsFound = true;
                        }
                    } else { // 2nd field was not numeric.  Must be Month
                        TokenDay = NumField1;
                        TokenMonth = UtilityRoutines::FindItemInList(Fields(2).substr(0, 3), Months, 12);
                        ValidateMonthDay(String, TokenDay, TokenMonth, InternalError);
                        if (!InternalError) {
                            DateType = 1;
                            NumTokens = 2;
                        } else {
                            ErrorsFound = true;
                        }
                    }
                }
            } else if (Loop == 3) {
                // Field must be some combination of <num> Weekday Month (if WkDayInMonth true)
                if (WkDayInMonth) {
                    NumField1 = int(UtilityRoutines::ProcessNumber(Fields(1), errFlag));
                    if (!errFlag) { // the expected result
                        TokenDay = NumField1;
                        TokenWeekday = UtilityRoutines::FindItemInList(Fields(2).substr(0, 3), Weekdays, 7);
                        if (TokenWeekday == 0) {
                            TokenMonth = UtilityRoutines::FindItemInList(Fields(2).substr(0, 3), Months, 12);
                            TokenWeekday = UtilityRoutines::FindItemInList(Fields(3).substr(0, 3), Weekdays, 7);
                            if (TokenMonth == 0 || TokenWeekday == 0) InternalError = true;
                        } else {
                            TokenMonth = UtilityRoutines::FindItemInList(Fields(3).substr(0, 3), Months, 12);
                            if (TokenMonth == 0) InternalError = true;
                        }
                        DateType = 2;
                        NumTokens = 3;
                        if (TokenDay < 0 || TokenDay > 5) InternalError = true;
                    } else { // first field was not numeric....
                        if (Fields(1) == "LA") {
                            DateType = 3;
                            NumTokens = 3;
                            TokenWeekday = UtilityRoutines::FindItemInList(Fields(2).substr(0, 3), Weekdays, 7);
                            if (TokenWeekday == 0) {
                                TokenMonth = UtilityRoutines::FindItemInList(Fields(2).substr(0, 3), Months, 12);
                                TokenWeekday = UtilityRoutines::FindItemInList(Fields(3).substr(0, 3), Weekdays, 7);
                                if (TokenMonth == 0 || TokenWeekday == 0) InternalError = true;
                            } else {
                                TokenMonth = UtilityRoutines::FindItemInList(Fields(3).substr(0, 3), Months, 12);
                                if (TokenMonth == 0) InternalError = true;
                            }
                        } else { // error....
                            ShowSevereError("First date field not numeric, field=" + String);
                        }
                    }
                } else { // mm/dd/yyyy or yyyy/mm/dd
                    NumField1 = int(UtilityRoutines::ProcessNumber(Fields(1), errFlag));
                    NumField2 = int(UtilityRoutines::ProcessNumber(Fields(2), errFlag));
                    NumField3 = int(UtilityRoutines::ProcessNumber(Fields(3), errFlag));
                    DateType = 1;
                    // error detection later..
                    if (NumField1 > 100) {
                        if (present(TokenYear)) {
                            TokenYear = NumField1;
                        }
                        TokenMonth = NumField2;
                        TokenDay = NumField3;
                    } else if (NumField3 > 100) {
                        if (present(TokenYear)) {
                            TokenYear = NumField3;
                        }
                        TokenMonth = NumField1;
                        TokenDay = NumField2;
                    }
                }
            } else {
                // Not enough or too many fields
                ShowSevereError("Invalid date field=" + String);
                ErrorsFound = true;
            }
        }

        if (InternalError) {
            DateType = -1;
            ErrorsFound = true;
        }
    }

    void ValidateMonthDay(std::string const &String, // REAL(r64) string being processed
                          int const Day,
                          int const Month,
                          bool &ErrorsFound)
    {

        // SUBROUTINE INFORMATION:
        //       AUTHOR         Linda Lawrie
        //       DATE WRITTEN   August 2000
        //       MODIFIED       na
        //       RE-ENGINEERED  na

        // PURPOSE OF THIS SUBROUTINE:
        // This subroutine validates a potential Day, Month values, produces an error
        // message when not valid, and sets error flag.

        // SUBROUTINE PARAMETER DEFINITIONS:
        static Array1D_int const EndMonthDay(12, {31, 29, 31, 30, 31, 30, 31, 31, 30, 31, 30, 31});

        // SUBROUTINE LOCAL VARIABLE DECLARATIONS:
        bool InternalError;

        InternalError = false;
        if (Month < 1 || Month > 12) InternalError = true;
        if (!InternalError) {
            if (Day < 1 || Day > EndMonthDay(Month)) InternalError = true;
        }
        if (InternalError) {
            ShowSevereError("Invalid Month Day date format=" + String);
            ErrorsFound = true;
        } else {
            ErrorsFound = false;
        }
    }

    int OrdinalDay(int const Month,        // Month, 1..12
                  int const Day,          // Day of Month, not validated by month
                  int const LeapYearValue // 1 if leap year indicated, 0 if not
    )
    {

        // FUNCTION INFORMATION:
        //       AUTHOR         Linda K. Lawrie
        //       DATE WRITTEN   September 1997
        //       MODIFIED       na
        //       RE-ENGINEERED  from JDAYF in BLAST/IBLAST

        // PURPOSE OF THIS SUBROUTINE:
        // This subroutine returns the appropriate Julian Day value for the input
        // Month and Day.

        // METHODOLOGY EMPLOYED:
        // na

        // REFERENCES:
        // na

        // USE STATEMENTS:
        // na

        // Return value
        int JulianDay;

        // Locals
        // SUBROUTINE ARGUMENT DEFINITIONS:
        // na

        // SUBROUTINE PARAMETER DEFINITIONS:
        // na

        // INTERFACE BLOCK SPECIFICATIONS
        // na

        // DERIVED TYPE DEFINITIONS
        // na

        // SUBROUTINE LOCAL VARIABLE DECLARATIONS:
        static Array1D_int EndDayofMonth(12, {31, 59, 90, 120, 151, 181, 212, 243, 273, 304, 334, 365});
        // End day numbers of each month (without Leap Year)

        if (Month == 1) {
            //                                       CASE 1: JANUARY
            JulianDay = Day;

        } else if (Month == 2) {
            //                                       CASE 2: FEBRUARY
            JulianDay = Day + EndDayofMonth(1);

        } else if ((Month >= 3) && (Month <= 12)) {
            //                                       CASE 3: REMAINING MONTHS
            JulianDay = Day + EndDayofMonth(Month - 1) + LeapYearValue;

        } else {
            JulianDay = 0;
        }

        return JulianDay;
    }

    void InvOrdinalDay(int const Number, int &PMonth, int &PDay, int const LeapYr)
    {

        // SUBROUTINE INFORMATION:
        //       AUTHOR         Linda Lawrie
        //       DATE WRITTEN   December 1999
        //       MODIFIED       na
        //       RE-ENGINEERED  na

        // PURPOSE OF THIS SUBROUTINE:
        // This subroutine performs and inverse Julian Day
        // calculation, using an input JulianDay and returning
        // appropriate Month and Day.

        // METHODOLOGY EMPLOYED:
        // na

        // REFERENCES:
        // na

        // USE STATEMENTS:
        // na

        // Locals
        // SUBROUTINE ARGUMENT DEFINITIONS:

        // SUBROUTINE PARAMETER DEFINITIONS:
        static Array1D_int const EndOfMonth({0, 12}, {0, 31, 59, 90, 120, 151, 181, 212, 243, 273, 304, 334, 365});

        // INTERFACE BLOCK SPECIFICATIONS
        // na

        // DERIVED TYPE DEFINITIONS
        // na

        // SUBROUTINE LOCAL VARIABLE DECLARATIONS:
        int WMonth;
        int LeapAddPrev;
        int LeapAddCur;

        if (Number < 0 || Number > 366) return;
        for (WMonth = 1; WMonth <= 12; ++WMonth) {
            if (WMonth == 1) {
                LeapAddPrev = 0;
                LeapAddCur = 0;
            } else if (WMonth == 2) {
                LeapAddPrev = 0;
                LeapAddCur = LeapYr;
            } else {
                LeapAddPrev = LeapYr;
                LeapAddCur = LeapYr;
            }
            if (Number > (EndOfMonth(WMonth - 1) + LeapAddPrev) && Number <= (EndOfMonth(WMonth) + LeapAddCur)) break;
        }
        PMonth = WMonth;
        PDay = Number - (EndOfMonth(WMonth - 1) + LeapAddCur);
    }

    bool BetweenDates(int const TestDate,  // Date to test
                      int const StartDate, // Start date in sequence
                      int const EndDate    // End date in sequence
    )
    {

        // FUNCTION INFORMATION:
        //       AUTHOR         Linda K. Lawrie
        //       DATE WRITTEN   June 2000
        //       MODIFIED       na
        //       RE-ENGINEERED  na

        // PURPOSE OF THIS FUNCTION:
        // This function returns true if the TestDate is between
        // (StartDate <= TestDate <= EndDate).

        // METHODOLOGY EMPLOYED:
        // The input dates are Julian Day format, year is irrelevant.
        // Thus, if StartDate > EndDate (i.e. StartDate = 1Dec and EndDate = 31Jan),
        // this routine accomodates.

        // REFERENCES:
        // Adapted from BLAST BTWEEN function.

        // USE STATEMENTS:
        // na

        // Return value
        bool BetweenDates;

        // Locals
        // FUNCTION ARGUMENT DEFINITIONS:

        // FUNCTION PARAMETER DEFINITIONS:
        // na

        // INTERFACE BLOCK SPECIFICATIONS
        // na

        // DERIVED TYPE DEFINITIONS
        // na

        // FUNCTION LOCAL VARIABLE DECLARATIONS:
        // na

        BetweenDates = false; // Default case

        if (StartDate <= EndDate) { // Start Date <= End Date
            if (TestDate >= StartDate && TestDate <= EndDate) BetweenDates = true;
        } else { // EndDate <= StartDate
            if (TestDate <= EndDate || TestDate >= StartDate) BetweenDates = true;
        }

        return BetweenDates;
    }

    std::string CreateSysTimeIntervalString()
    {

        // FUNCTION INFORMATION:
        //       AUTHOR         Linda K. Lawrie
        //       DATE WRITTEN   April 2003
        //       MODIFIED       na
        //       RE-ENGINEERED  na

        // PURPOSE OF THIS FUNCTION:
        // This function creates the current time interval of the system
        // time step.

        // METHODOLOGY EMPLOYED:
        // na

        // REFERENCES:
        // na

        // Using/Aliasing
        using DataGlobals::CurrentTime;
        using DataGlobals::TimeStepZone;
        using DataHVACGlobals::SysTimeElapsed;
        using DataHVACGlobals::TimeStepSys;

        // Return value
        std::string OutputString;

        // Locals
        // FUNCTION ARGUMENT DEFINITIONS:

        // FUNCTION PARAMETER DEFINITIONS:
        static ObjexxFCL::gio::Fmt TStmpFmt("(I2.2,':',F3.0)");
        static ObjexxFCL::gio::Fmt TStmpFmti("(I2.2,':',I2.2)");
        Real64 const FracToMin(60.0);

        // INTERFACE BLOCK SPECIFICATIONS
        // na

        // DERIVED TYPE DEFINITIONS
        // na

        // FUNCTION LOCAL VARIABLE DECLARATIONS:
        Real64 ActualTimeS; // Start of current interval (HVAC time step)
        Real64 ActualTimeE; // End of current interval (HVAC time step)
        int ActualTimeHrS;
        //  INTEGER ActualTimeHrE
        std::string TimeStmpS; // Character representation of start of interval
        std::string TimeStmpE; // Character representation of end of interval
        int ActualTimeMinS;

        //  ActualTimeS=INT(CurrentTime)+(SysTimeElapsed+(CurrentTime - INT(CurrentTime)))
        // CR6902  ActualTimeS=INT(CurrentTime-TimeStepZone)+SysTimeElapsed
        // [DC] TODO: Improve display accuracy up to fractional seconds using hh:mm:ss.0 format
        ActualTimeS = CurrentTime - TimeStepZone + SysTimeElapsed;
        ActualTimeE = ActualTimeS + TimeStepSys;
        ActualTimeHrS = int(ActualTimeS);
        //  ActualTimeHrE=INT(ActualTimeE)
        ActualTimeMinS = nint((ActualTimeS - ActualTimeHrS) * FracToMin);

        if (ActualTimeMinS == 60) {
            ++ActualTimeHrS;
            ActualTimeMinS = 0;
        }
        ObjexxFCL::gio::write(TimeStmpS, TStmpFmti) << ActualTimeHrS << ActualTimeMinS;

        ObjexxFCL::gio::write(TimeStmpE, TStmpFmt) << int(ActualTimeE) << (ActualTimeE - int(ActualTimeE)) * FracToMin;
        if (TimeStmpE[3] == ' ') TimeStmpE[3] = '0';
        TimeStmpE[5] = ' ';
        strip(TimeStmpE);

        OutputString = TimeStmpS + " - " + TimeStmpE;

        return OutputString;
    }

    // returns the Julian date for the first, second, etc. day of week for a given month
    int nthDayOfWeekOfMonth(int const &dayOfWeek,  // day of week (Sunday=1, Monday=2, ...)
                            int const &nthTime,    // nth time the day of the week occurs (first monday, third tuesday, ..)
                            int const &monthNumber // January = 1
    )
    {
        // J. Glazer - August 2017
        int firstDayOfMonth = OrdinalDay(monthNumber, 1, DataEnvironment::CurrentYearIsLeapYear);
        int dayOfWeekForFirstDay = (DataEnvironment::RunPeriodStartDayOfWeek + firstDayOfMonth - 1) % 7;
        int jdatForNth;
        if (dayOfWeek >= dayOfWeekForFirstDay) {
            jdatForNth = firstDayOfMonth + (dayOfWeek - dayOfWeekForFirstDay) + 7 * (nthTime - 1);
        } else {
            jdatForNth = firstDayOfMonth + ((dayOfWeek + 7) - dayOfWeekForFirstDay) + 7 * (nthTime - 1);
        }
        return jdatForNth;
    }

    Real64 SafeDivide(Real64 const a, Real64 const b)
    {

        // returns a / b while preventing division by zero

        // Return value
        Real64 c;

        // Locals
        Real64 const SMALL(1.E-10);

        if (std::abs(b) >= SMALL) {
            c = a / b;
        } else {
            c = a / sign(SMALL, b);
        }
        return c;
    }

    // SUBROUTINE SaveCompDesWaterFlow(WaterInletNodeNum,DesWaterFlow)

    //          ! SUBROUTINE INFORMATION:
    //          !       AUTHOR         Fred Buhl
    //          !       DATE WRITTEN   January 2004
    //          !       MODIFIED       na
    //          !       RE-ENGINEERED  na

    //          ! PURPOSE OF THIS SUBROUTINE:
    //          ! Save the design water flow rates of those components using water as an energy source
    //          ! or sink in an array that can be accessed by the water loop managers for sizing calculations.

    //          ! METHODOLOGY EMPLOYED:
    //          ! The design flow rate is stored in a dynamic array along with the water inlet node number
    //          ! (which is used by the water loops as a component identifier instead if name and type).

    //          ! REFERENCES:
    //          ! na

    //          ! USE STATEMENTS:
    //  USE DataSizing

    //  IMPLICIT NONE ! Enforce explicit typing of all variables in this routine

    //          ! SUBROUTINE ARGUMENT DEFINITIONS:
    //  INTEGER :: WaterInletNodeNum ! the component's water inlet node number (condenser side for water / water compoennts)
    //  REAL(r64)    :: DesWaterFlow      ! the component's design water flow rate [m3/s]

    //          ! SUBROUTINE PARAMETER DEFINITIONS:
    //          ! na

    //          ! INTERFACE BLOCK SPECIFICATIONS:
    //          ! na

    //          ! DERIVED TYPE DEFINITIONS:
    //          ! na

    //          ! SUBROUTINE LOCAL VARIABLE DECLARATIONS:
    //  TYPE (CompDesWaterFlowData), ALLOCATABLE, DIMENSION(:) :: CompDesWaterFlow0 ! scratch array to store components'
    //                                                                            ! design water flow rate
    //  INTEGER :: WaterCompNum ! component do loop index

    //  NumWaterComps = NumWaterComps + 1 ! increment the number of components that use water as a source of heat or coolth
    //  ! save the existing data in a scratch array
    //  IF (NumWaterComps > 1) THEN
    //    ALLOCATE(CompDesWaterFlow0(NumWaterComps-1))
    //    DO WaterCompNum=1,NumWaterComps-1
    //      CompDesWaterFlow0(WaterCompNum)%SupNode = CompDesWaterFlow(WaterCompNum)%SupNode
    //      CompDesWaterFlow0(WaterCompNum)%DesVolFlowRate = CompDesWaterFlow(WaterCompNum)%DesVolFlowRate
    //    END DO
    //    ! get rid of the old array
    //    DEALLOCATE(CompDesWaterFlow)
    //  END IF
    //  ! allocate a new array
    //  ALLOCATE(CompDesWaterFlow(NumWaterComps))
    //  ! save the new data
    //  CompDesWaterFlow(NumWaterComps)%SupNode = WaterInletNodeNum
    //  CompDesWaterFlow(NumWaterComps)%DesVolFlowRate = DesWaterFlow
    //  ! move the old data back from the scratch array
    //  IF (NumWaterComps > 1) THEN
    //    DO WaterCompNum=1,NumWaterComps-1
    //      CompDesWaterFlow(WaterCompNum)%SupNode = CompDesWaterFlow0(WaterCompNum)%SupNode
    //      CompDesWaterFlow(WaterCompNum)%DesVolFlowRate = CompDesWaterFlow0(WaterCompNum)%DesVolFlowRate
    //    END DO
    //    DEALLOCATE(CompDesWaterFlow0)
    //  END IF

    //  RETURN

    // END SUBROUTINE SaveCompDesWaterFlow

    void Invert3By3Matrix(Array2A<Real64> const A, // Input 3X3 Matrix
                          Array2A<Real64> InverseA // Output 3X3 Matrix - Inverse Of A
    )
    {

        // SUBROUTINE INFORMATION:
        //       AUTHOR         George Walton
        //       DATE WRITTEN   August 1976
        //       MODIFIED       na
        //       RE-ENGINEERED  na

        // PURPOSE OF THIS SUBROUTINE:
        // This subroutine computes the inverse of a 3x3 matrix by the
        // cofactor method.

        // METHODOLOGY EMPLOYED:
        // na

        // REFERENCES:
        // na

        // Using/Aliasing
        using DataGlobals::OutputFileStandard;

        // Argument array dimensioning
        A.dim(3, 3);
        InverseA.dim(3, 3);

        // Locals
        // SUBROUTINE ARGUMENT DEFINITIONS:

        // SUBROUTINE PARAMETER DEFINITIONS:
        // na

        // INTERFACE BLOCK SPECIFICATIONS
        // na

        // DERIVED TYPE DEFINITIONS
        // na

        // SUBROUTINE LOCAL VARIABLE DECLARATIONS:
        Real64 Determinant; // Determinant of Matrix A

        // Compute Determinant

        Determinant = A(1, 1) * A(2, 2) * A(3, 3) + A(2, 1) * A(3, 2) * A(1, 3) + A(3, 1) * A(1, 2) * A(2, 3) - A(1, 1) * A(2, 3) * A(3, 2) -
                      A(1, 2) * A(2, 1) * A(3, 3) - A(1, 3) * A(2, 2) * A(3, 1);

        if (std::abs(Determinant) < .1E-12) {
            ShowFatalError("Determinant = [Zero] in Invert3By3Matrix", OutputFileStandard);
        }

        // Compute Inverse

        InverseA(1, 1) = (A(2, 2) * A(3, 3) - A(2, 3) * A(3, 2)) / Determinant;
        InverseA(1, 2) = (A(1, 3) * A(3, 2) - A(1, 2) * A(3, 3)) / Determinant;
        InverseA(1, 3) = (A(1, 2) * A(2, 3) - A(1, 3) * A(2, 2)) / Determinant;
        InverseA(2, 1) = (A(2, 3) * A(3, 1) - A(2, 1) * A(3, 3)) / Determinant;
        InverseA(2, 2) = (A(1, 1) * A(3, 3) - A(1, 3) * A(3, 1)) / Determinant;
        InverseA(2, 3) = (A(1, 3) * A(2, 1) - A(1, 1) * A(2, 3)) / Determinant;
        InverseA(3, 1) = (A(2, 1) * A(3, 2) - A(2, 2) * A(3, 1)) / Determinant;
        InverseA(3, 2) = (A(1, 2) * A(3, 1) - A(1, 1) * A(3, 2)) / Determinant;
        InverseA(3, 3) = (A(1, 1) * A(2, 2) - A(1, 2) * A(2, 1)) / Determinant;
    }

    void Iterate(Real64 &ResultX,  // ResultX is the final Iteration result passed back to the calling routine
                 Real64 const Tol, // Tolerance for Convergence
                 Real64 const X0,  // Current value of X
                 Real64 const Y0,  // Current value of the function Y(X)
                 Real64 &X1,       // First Previous values of X
                 Real64 &Y1,       // First Previous values of Y(X1)
                 int const Iter,   // Number of iterations
                 int &Cnvg         // Convergence flag  Cnvg = 0:  Not converged
    )
    {

        // SUBROUTINE INFORMATION:
        //       AUTHOR         Richard Liesen
        //       DATE WRITTEN   March 2004
        //       MODIFIED       na
        //       RE-ENGINEERED  na

        // PURPOSE OF THIS SUBROUTINE:
        // Iterately solves for the value of X which satisfies Y(X)=0.
        // The subroutine tests for convergence and provides a new guess for the value of the
        // independent variable X.

        // METHODOLOGY EMPLOYED:
        // na

        // REFERENCES:
        // Linear Correction based on the RegulaFalsi routine in EnergyPlus

        // Using/Aliasing
        using namespace DataPrecisionGlobals;
        // unused0909  use dataglobals, only: outputfiledebug

        // Locals
        // SUBROUTINE ARGUMENT DEFINITIONS:

        //                  Cnvg = 1:  Converged

        // SUBROUTINE PARAMETER DEFINITIONS:
        Real64 const small(1.e-9); // Small Number used to approximate zero
        Real64 const Perturb(0.1); // Perturbation applied to X to initialize iteration

        // INTERFACE BLOCK SPECIFICATIONS
        // na

        // DERIVED TYPE DEFINITIONS
        // na

        // SUBROUTINE LOCAL VARIABLE DECLARATIONS:

        Real64 DY; // Linear fit result

        // FLOW:

        // Check for convergence by comparing change in X
        if (Iter != 1) {
            if (std::abs(X0 - X1) < Tol || Y0 == 0.0) {
                ResultX = X0;
                Cnvg = 1;
                return;
            }
        }

        // Not converged.
        Cnvg = 0;
        if (Iter == 1) {

            // New guess is specified by Perturb
            if (std::abs(X0) > small) {
                ResultX = X0 * (1.0 + Perturb);
            } else {
                ResultX = Perturb;
            }

        } else {

            // New guess calculated from LINEAR FIT of most recent two points
            DY = Y0 - Y1;
            if (std::abs(DY) < small) DY = small;
            // new estimation

            ResultX = (Y0 * X1 - Y1 * X0) / DY;
        }

        X1 = X0;
        Y1 = Y0;
    }

    int FindNumberInList(int const WhichNumber, Array1A_int const ListOfItems, int const NumItems)
    {

        // FUNCTION INFORMATION:
        //       AUTHOR         Linda K. Lawrie
        //       DATE WRITTEN   September 2001
        //       MODIFIED       na
        //       RE-ENGINEERED  na

        // PURPOSE OF THIS FUNCTION:
        // This function looks up a number(integer) in a similar list of
        // items and returns the index of the item in the list, if
        // found.

        // METHODOLOGY EMPLOYED:
        // na

        // REFERENCES:
        // na

        // USE STATEMENTS:
        // na

        // Return value
        int FindNumberInList;

        // Argument array dimensioning
        ListOfItems.dim(_);

        // Locals
        // SUBROUTINE ARGUMENT DEFINITIONS:

        // SUBROUTINE PARAMETER DEFINITIONS:
        // na

        // INTERFACE BLOCK SPECIFICATIONS
        // na

        // DERIVED TYPE DEFINITIONS
        // na

        // SUBROUTINE LOCAL VARIABLE DECLARATIONS:
        int Count;

        FindNumberInList = 0;

        for (Count = 1; Count <= NumItems; ++Count) {
            if (WhichNumber == ListOfItems(Count)) {
                FindNumberInList = Count;
                break;
            }
        }

        return FindNumberInList;
    }

    void DecodeMonDayHrMin(int const Item, // word containing encoded month, day, hour, minute
                           int &Month,     // month in integer format (1-12)
                           int &Day,       // day in integer format (1-31)
                           int &Hour,      // hour in integer format (1-24)
                           int &Minute     // minute in integer format (0:59)
    )
    {

        // SUBROUTINE INFORMATION:
        //       AUTHOR         Linda Lawrie
        //       DATE WRITTEN   March 2000
        //       MODIFIED       na
        //       RE-ENGINEERED  na

        // PURPOSE OF THIS SUBROUTINE:
        // This subroutine decodes the "packed" integer representation of
        // the Month, Day, Hour, and Minute.  Packed integers are used to
        // save memory allocation.  Original idea for this routine is contained
        // in DECMDH, BLAST code, by Jean Baugh.

        // METHODOLOGY EMPLOYED:
        // Using maximum integer concept the original date can be decoded
        // from the packed single word.  This relies on 4 byte integer representation
        // as a minimum (capable of representing up to 2,147,483,647).

        // REFERENCES:
        // na

        // USE STATEMENTS:
        // na

        // Locals
        // SUBROUTINE ARGUMENT DEFINITIONS:
        // ((month*100 + day)*100 + hour)*100 + minute

        // SUBROUTINE PARAMETER DEFINITIONS:
        int const DecMon(100 * 100 * 100);
        int const DecDay(100 * 100);
        int const DecHr(100);

        // INTERFACE BLOCK SPECIFICATIONS:
        // na

        // DERIVED TYPE DEFINITIONS:
        // na

        // SUBROUTINE LOCAL VARIABLE DECLARATIONS:
        int TmpItem;

        TmpItem = Item;
        Month = TmpItem / DecMon;
        TmpItem = (TmpItem - Month * DecMon);
        Day = TmpItem / DecDay;
        TmpItem -= Day * DecDay;
        Hour = TmpItem / DecHr;
        Minute = mod(TmpItem, DecHr);
    }

    int DetermineMinuteForReporting(int const IndexTypeKey) // kind of reporting, Zone Timestep or System
    {

        // FUNCTION INFORMATION:
        //       AUTHOR         Linda Lawrie
        //       DATE WRITTEN   January 2012
        //       MODIFIED       na
        //       RE-ENGINEERED  na

        // PURPOSE OF THIS FUNCTION:
        // When reporting peaks, minutes are used but not necessarily easily calculated.

        // METHODOLOGY EMPLOYED:
        // Could use the access to the minute as OP (OutputProcessor) does but uses
        // external calculation.

        // REFERENCES:
        // na

        // Using/Aliasing
        using namespace DataPrecisionGlobals;
        using DataGlobals::CurrentTime;
        using DataGlobals::HVACTSReporting;
        using DataGlobals::TimeStepZone;
        using DataHVACGlobals::SysTimeElapsed;
        using DataHVACGlobals::TimeStepSys;

        // Return value
        int ActualTimeMin; // calculated Minute for reporting

        // Locals
        // FUNCTION ARGUMENT DEFINITIONS:

        // FUNCTION PARAMETER DEFINITIONS:
        Real64 const FracToMin(60.0);

        // INTERFACE BLOCK SPECIFICATIONS:
        // na

        // DERIVED TYPE DEFINITIONS:
        // na

        // FUNCTION LOCAL VARIABLE DECLARATIONS:
        Real64 ActualTimeS; // Start of current interval (HVAC time step)
        Real64 ActualTimeE; // End of current interval (HVAC time step)
        int ActualTimeHrS;

        if (IndexTypeKey == HVACTSReporting) {
            ActualTimeS = CurrentTime - TimeStepZone + SysTimeElapsed;
            ActualTimeE = ActualTimeS + TimeStepSys;
            ActualTimeHrS = int(ActualTimeS);
            ActualTimeMin = nint((ActualTimeE - ActualTimeHrS) * FracToMin);
        } else {
            ActualTimeMin = (CurrentTime - int(CurrentTime)) * FracToMin;
        }

        return ActualTimeMin;
    }

    void EncodeMonDayHrMin(int &Item,       // word containing encoded month, day, hour, minute
                           int const Month, // month in integer format (1:12)
                           int const Day,   // day in integer format (1:31)
                           int const Hour,  // hour in integer format (1:24)
                           int const Minute // minute in integer format (0:59)
    )
    {

        // SUBROUTINE INFORMATION:
        //       AUTHOR         Linda Lawrie
        //       DATE WRITTEN   March 2000
        //       MODIFIED       na
        //       RE-ENGINEERED  na

        // PURPOSE OF THIS SUBROUTINE:
        // This subroutine encodes the "packed" integer representation of
        // the Month, Day, Hour, and Minute.  Packed integers are used to
        // save memory allocation.  Original idea for this routine is contained
        // in DECMDH, BLAST code, by Jean Baugh.

        // METHODOLOGY EMPLOYED:
        // Using maximum integer concept the original date can be decoded
        // from the packed single word.  This relies on 4 byte integer representation
        // as a minimum (capable of representing up to 2,147,483,647).

        // REFERENCES:
        // na

        // USE STATEMENTS:
        // na

        // Locals
        // SUBROUTINE ARGUMENT DEFINITIONS:
        // ((month*100 + day)*100 + hour)*100 + minute

        // SUBROUTINE PARAMETER DEFINITIONS:
        // na

        // INTERFACE BLOCK SPECIFICATIONS:
        // na

        // DERIVED TYPE DEFINITIONS:
        // na

        // SUBROUTINE LOCAL VARIABLE DECLARATIONS:
        // na

        Item = ((Month * 100 + Day) * 100 + Hour) * 100 + Minute;
    }

    int LogicalToInteger(bool const Flag)
    {
        // SUBROUTINE INFORMATION:
        //       AUTHOR         Dimitri Curtil
        //       DATE WRITTEN   November 2004
        //       MODIFIED       na
        //       RE-ENGINEERED  na

        // PURPOSE OF THIS FUNCTION:
        // This subroutine uses an input logical and makes
        // an integer (true=1, false=0)

        // METHODOLOGY EMPLOYED:
        // na

        // REFERENCES:
        // na

        // USE STATEMENTS:
        // na

        // Return value
        int LogicalToInteger;

        // Locals
        // FUNCTION ARGUMENT DEFINITIONS:

        // FUNCTION PARAMETER DEFINITIONS:
        // na

        // INTERFACE BLOCK SPECIFICATIONS:
        // na

        // DERIVED TYPE DEFINITIONS:
        // na

        // FUNCTION LOCAL VARIABLE DECLARATIONS:
        // na

        if (Flag) {
            LogicalToInteger = 1;
        } else {
            LogicalToInteger = 0;
        }

        return LogicalToInteger;
    }

    Real64 GetCurrentHVACTime()
    {
        // SUBROUTINE INFORMATION:
        //       AUTHOR         Dimitri Curtil
        //       DATE WRITTEN   November 2004
        //       MODIFIED       na
        //       RE-ENGINEERED  na

        // PURPOSE OF THIS FUNCTION:
        // This routine returns the time in seconds at the end of the current HVAC step.

        // METHODOLOGY EMPLOYED:
        // na

        // REFERENCES:
        // na

        // Using/Aliasing
        using DataGlobals::CurrentTime;
        using DataGlobals::SecInHour;
        using DataGlobals::TimeStepZone;
        using DataHVACGlobals::SysTimeElapsed;
        using DataHVACGlobals::TimeStepSys;

        // Return value
        Real64 GetCurrentHVACTime;

        // Locals
        // FUNCTION ARGUMENT DEFINITIONS:
        // na

        // FUNCTION PARAMETER DEFINITIONS:
        // na

        // INTERFACE BLOCK SPECIFICATIONS:
        // na

        // DERIVED TYPE DEFINITIONS:
        // na

        // FUNCTION LOCAL VARIABLE DECLARATIONS:
        Real64 CurrentHVACTime;

        // This is the correct formula that does not use MinutesPerSystemTimeStep, which would
        // erronously truncate all sub-minute system time steps down to the closest full minute.
        // Maybe later TimeStepZone, TimeStepSys and SysTimeElapsed could also be specified
        // as real.
        CurrentHVACTime = (CurrentTime - TimeStepZone) + SysTimeElapsed + TimeStepSys;
        GetCurrentHVACTime = CurrentHVACTime * SecInHour;

        return GetCurrentHVACTime;
    }

    Real64 GetPreviousHVACTime()
    {
        // SUBROUTINE INFORMATION:
        //       AUTHOR         Dimitri Curtil
        //       DATE WRITTEN   November 2004
        //       MODIFIED       na
        //       RE-ENGINEERED  na

        // PURPOSE OF THIS FUNCTION:
        // This routine returns the time in seconds at the beginning of the current HVAC step.

        // METHODOLOGY EMPLOYED:
        // na

        // REFERENCES:
        // na

        // Using/Aliasing
        using DataGlobals::CurrentTime;
        using DataGlobals::SecInHour;
        using DataGlobals::TimeStepZone;
        using DataHVACGlobals::SysTimeElapsed;

        // Return value
        Real64 GetPreviousHVACTime;

        // Locals
        // FUNCTION ARGUMENT DEFINITIONS:
        // na

        // FUNCTION PARAMETER DEFINITIONS:
        // na

        // INTERFACE BLOCK SPECIFICATIONS:
        // na

        // DERIVED TYPE DEFINITIONS:
        // na

        // FUNCTION LOCAL VARIABLE DECLARATIONS:
        Real64 PreviousHVACTime;

        // This is the correct formula that does not use MinutesPerSystemTimeStep, which would
        // erronously truncate all sub-minute system time steps down to the closest full minute.
        PreviousHVACTime = (CurrentTime - TimeStepZone) + SysTimeElapsed;
        GetPreviousHVACTime = PreviousHVACTime * SecInHour;

        return GetPreviousHVACTime;
    }

    std::string CreateHVACTimeIntervalString()
    {

        // FUNCTION INFORMATION:
        //       AUTHOR         Dimitri Curtil
        //       DATE WRITTEN   January 2005
        //       MODIFIED       na
        //       RE-ENGINEERED  na

        // PURPOSE OF THIS FUNCTION:
        // This function creates the time stamp with the current time interval for the HVAC
        // time step.

        // METHODOLOGY EMPLOYED:
        // na

        // REFERENCES:
        // na

        // USE STATEMENTS:

        // Return value
        std::string OutputString;

        // Locals
        // FUNCTION ARGUMENT DEFINITIONS:

        // FUNCTION PARAMETER DEFINITIONS:
        // na

        // INTERFACE BLOCK SPECIFICATIONS:
        // na

        // DERIVED TYPE DEFINITIONS:
        // na

        // FUNCTION LOCAL VARIABLE DECLARATIONS:
        // na

        OutputString = CreateTimeIntervalString(GetPreviousHVACTime(), GetCurrentHVACTime());

        return OutputString;
    }

    std::string CreateTimeString(Real64 const Time) // Time in seconds
    {

        // FUNCTION INFORMATION:
        //       AUTHOR         Dimitri Curtil
        //       DATE WRITTEN   January 2005
        //       MODIFIED       na
        //       RE-ENGINEERED  na

        // PURPOSE OF THIS FUNCTION:
        // This function creates the time stamp string from the time value specified in seconds.
        // Inspired by similar function CreateSysTimeIntervalString() in General.cc
        // However, this function provides better accuracy for sub-minute time steps
        // by also showing information down to the 10th of a second.
        // Note that Time is expected to be specified in REAL(r64).

        // METHODOLOGY EMPLOYED:
        // na

        // REFERENCES:
        // na

        // USE STATEMENTS:
        // na

        // Return value

        // Locals
        // FUNCTION ARGUMENT DEFINITIONS:

        // FUNCTION PARAMETER DEFINITIONS:

        // INTERFACE BLOCK SPECIFICATIONS:
        // na

        // DERIVED TYPE DEFINITIONS:
        // na

        // FUNCTION LOCAL VARIABLE DECLARATIONS:
        int Hours;      // Number of hours <= 24
        int Minutes;    // Remaining minutes < 60
        Real64 Seconds; // Remaining seconds < 60

        ParseTime(Time, Hours, Minutes, Seconds);

        // TimeStamp written with formatting
        // "hh:mm:ss.s"
        // 10 chars + null terminator = 11
        // This approach should not normally be used due to the fixed width c-style
        // string but in this case the output string is a fixed size so this is more
        // clear for formatting and faster. If formatted string changes, make sure to
        // add more to buffer.
        static char buffer[11];
        int cx = snprintf(buffer, 11, "%02d:%02d:%04.1f", Hours, Minutes, Seconds);

        // Make sure output string is only between 0 and 10 characters so string is
        // not out of bounds of the buffer.
        assert(cx >= 0 && cx < 11);
        // Only done to quiet release compiler warning for unused variable.
        (void)cx;

        return std::string(buffer);
    }

    std::string CreateTimeIntervalString(Real64 const StartTime, // Start of current interval in seconds
                                         Real64 const EndTime    // End of current interval in seconds
    )
    {

        // FUNCTION INFORMATION:
        //       AUTHOR         Dimitri Curtil
        //       DATE WRITTEN   January 2005
        //       MODIFIED       na
        //       RE-ENGINEERED  na

        // PURPOSE OF THIS FUNCTION:
        // This function creates the time stamp with the current time interval from start and end
        // time values specified in seconds.
        // Inspired by similar function CreateSysTimeIntervalString() in General.cc

        // METHODOLOGY EMPLOYED:
        // na

        // REFERENCES:
        // na

        // USE STATEMENTS:
        // na

        // Return value

        // Locals
        // FUNCTION ARGUMENT DEFINITIONS:

        // FUNCTION PARAMETER DEFINITIONS:
        // na

        // INTERFACE BLOCK SPECIFICATIONS:
        // na

        // DERIVED TYPE DEFINITIONS:
        // na

        // FUNCTION LOCAL VARIABLE DECLARATIONS:
        std::string TimeStmpS; // Character representation of start of interval
        std::string TimeStmpE; // Character representation of end of interval

        TimeStmpS = CreateTimeString(StartTime);
        TimeStmpE = CreateTimeString(EndTime);

        return TimeStmpS + " - " + TimeStmpE;
    }

    void ParseTime(Real64 const Time, // Time value in seconds
                   int &Hours,        // Number of hours
                   int &Minutes,      // Number of minutes < 60
                   Real64 &Seconds    // Number of seconds < 60
    )
    {
        // FUNCTION INFORMATION:
        //       AUTHOR         Dimitri Curtil
        //       DATE WRITTEN   January 2005
        //       MODIFIED       na
        //       RE-ENGINEERED  na

        // PURPOSE OF THIS FUNCTION:
        // This subroutine decomposes a time value specified in seconds
        // into a triplet { hours : minutes : seconds } such that
        // - minutes < 60
        // - seconds < 60

        // METHODOLOGY EMPLOYED:
        // na

        // REFERENCES:
        // na

        // USE STATEMENTS:
        // na

        // Locals
        // SUBROUTINE ARGUMENT DEFINITIONS:

        // SUBROUTINE PARAMETER DEFINITIONS:

        // INTERFACE BLOCK SPECIFICATIONS:
        // na

        // DERIVED TYPE DEFINITIONS:
        // na

        // SUBROUTINE LOCAL VARIABLE DECLARATIONS:
        int const MinToSec(60);
        int const HourToSec(MinToSec * 60);
        Real64 Remainder(0.0);

        // Get number of hours
        // This might undershoot the actual number of hours. See DO WHILE loop.
        Hours = int(Time) / HourToSec;

        // Compute remainder in seconds
        Remainder = (Time - Hours * HourToSec);

        // Compute minutes
        Minutes = int(Remainder) / MinToSec;

        // Compute remainder in seconds
        Remainder -= Minutes * MinToSec;

        // Compute seconds
        Seconds = Remainder;
    }

    void
    ScanForReports(std::string const &reportName, bool &DoReport, Optional_string_const ReportKey, Optional_string Option1, Optional_string Option2)
    {

        // SUBROUTINE INFORMATION:
        //       AUTHOR         Linda Lawrie
        //       DATE WRITTEN   March 2009
        //       MODIFIED       na
        //       RE-ENGINEERED  na

        // PURPOSE OF THIS SUBROUTINE:
        // This routine scans for the global "reports" settings, such as Variable Dictionary,
        // Surfaces (and options), Constructions, etc.

        // METHODOLOGY EMPLOYED:
        // First time routine is called, all the viable combinations/settings for the reports are
        // stored in SAVEd variables.  Later callings will retrieve those.

        // Using/Aliasing
        using namespace DataIPShortCuts;
        using DataGlobals::ShowDecayCurvesInEIO;
        using DataRuntimeLanguage::OutputEMSActuatorAvailFull;
        using DataRuntimeLanguage::OutputEMSActuatorAvailSmall;
        using DataRuntimeLanguage::OutputEMSErrors;
        using DataRuntimeLanguage::OutputEMSInternalVarsFull;
        using DataRuntimeLanguage::OutputEMSInternalVarsSmall;
        using DataRuntimeLanguage::OutputFullEMSTrace;

        // SUBROUTINE LOCAL VARIABLE DECLARATIONS:
        int NumReports;
        int RepNum;
        int NumNames;
        int NumNumbers;
        int IOStat;
        static bool SurfVert(false);
        static bool SurfDet(false);
        static bool SurfDetWVert(false);
        static bool DXFReport(false);
        static std::string DXFOption1;
        static std::string DXFOption2;
        static bool DXFWFReport(false);
        static std::string DXFWFOption1;
        static std::string DXFWFOption2;
        static bool VRMLReport(false);
        static std::string VRMLOption1;
        static std::string VRMLOption2;
        static bool CostInfo(false);
        static bool ViewFactorInfo(false);
        static std::string ViewRptOption1;
        static bool Constructions(false);
        static bool Materials(false);
        static bool LineRpt(false);
        static std::string LineRptOption1;
        static bool VarDict(false);
        static bool EMSoutput(false);
        static std::string VarDictOption1;
        static std::string VarDictOption2;
        //  LOGICAL,SAVE :: SchRpt = .FALSE.
        //  CHARACTER(len=MaxNameLength) :: SchRptOption
        static bool GetReportInput(true);

        if (GetReportInput) {

            cCurrentModuleObject = "Output:Surfaces:List";

            NumReports = inputProcessor->getNumObjectsFound(cCurrentModuleObject);
            for (RepNum = 1; RepNum <= NumReports; ++RepNum) {
                inputProcessor->getObjectItem(cCurrentModuleObject,
                                              RepNum,
                                              cAlphaArgs,
                                              NumNames,
                                              rNumericArgs,
                                              NumNumbers,
                                              IOStat,
                                              lNumericFieldBlanks,
                                              lAlphaFieldBlanks,
                                              cAlphaFieldNames,
                                              cNumericFieldNames);

                {
                    auto const SELECT_CASE_var(cAlphaArgs(1));

                    if (SELECT_CASE_var == "LINES") {
                        LineRpt = true;
                        LineRptOption1 = cAlphaArgs(2);

                    } else if (SELECT_CASE_var == "VERTICES") {
                        SurfVert = true;

                    } else if ((SELECT_CASE_var == "DETAILS") || (SELECT_CASE_var == "DETAILED") || (SELECT_CASE_var == "DETAIL")) {
                        SurfDet = true;

                    } else if ((SELECT_CASE_var == "DETAILSWITHVERTICES") || (SELECT_CASE_var == "DETAILVERTICES")) {
                        SurfDetWVert = true;

                    } else if (SELECT_CASE_var == "COSTINFO") {
                        //   Custom case for reporting surface info for cost estimates (for first costs in opitimzing)
                        CostInfo = true;

                    } else if (SELECT_CASE_var == "VIEWFACTORINFO") { // actual reporting is in HeatBalanceIntRadExchange
                        ViewFactorInfo = true;
                        ViewRptOption1 = cAlphaArgs(2);

                    } else if (SELECT_CASE_var == "DECAYCURVESFROMCOMPONENTLOADSSUMMARY") { // Should the Radiant to Convective Decay Curves from the
                                                                                            // load component report appear in the EIO file
                        ShowDecayCurvesInEIO = true;

                    } else if (SELECT_CASE_var == "") {
                        ShowWarningError(cCurrentModuleObject + ": No " + cAlphaFieldNames(1) + " supplied.");
                        ShowContinueError(
                            " Legal values are: \"Lines\", \"Vertices\", \"Details\", \"DetailsWithVertices\", \"CostInfo\", \"ViewFactorIinfo\".");

                    } else {
                        ShowWarningError(cCurrentModuleObject + ": Invalid " + cAlphaFieldNames(1) + "=\"" + cAlphaArgs(1) + "\" supplied.");
                        ShowContinueError(
                            " Legal values are: \"Lines\", \"Vertices\", \"Details\", \"DetailsWithVertices\", \"CostInfo\", \"ViewFactorIinfo\".");
                    }
                }
            }

            cCurrentModuleObject = "Output:Surfaces:Drawing";

            NumReports = inputProcessor->getNumObjectsFound(cCurrentModuleObject);
            for (RepNum = 1; RepNum <= NumReports; ++RepNum) {
                inputProcessor->getObjectItem(cCurrentModuleObject,
                                              RepNum,
                                              cAlphaArgs,
                                              NumNames,
                                              rNumericArgs,
                                              NumNumbers,
                                              IOStat,
                                              lNumericFieldBlanks,
                                              lAlphaFieldBlanks,
                                              cAlphaFieldNames,
                                              cNumericFieldNames);

                {
                    auto const SELECT_CASE_var(cAlphaArgs(1));

                    if (SELECT_CASE_var == "DXF") {
                        DXFReport = true;
                        DXFOption1 = cAlphaArgs(2);
                        DXFOption2 = cAlphaArgs(3);

                    } else if (SELECT_CASE_var == "DXF:WIREFRAME") {
                        DXFWFReport = true;
                        DXFWFOption1 = cAlphaArgs(2);
                        DXFWFOption2 = cAlphaArgs(3);

                    } else if (SELECT_CASE_var == "VRML") {
                        VRMLReport = true;
                        VRMLOption1 = cAlphaArgs(2);
                        VRMLOption2 = cAlphaArgs(3);

                    } else if (SELECT_CASE_var == "") {
                        ShowWarningError(cCurrentModuleObject + ": No " + cAlphaFieldNames(1) + " supplied.");
                        ShowContinueError(" Legal values are: \"DXF\", \"DXF:WireFrame\", \"VRML\".");

                    } else {
                        ShowWarningError(cCurrentModuleObject + ": Invalid " + cAlphaFieldNames(1) + "=\"" + cAlphaArgs(1) + "\" supplied.");
                        ShowContinueError(" Legal values are: \"DXF\", \"DXF:WireFrame\", \"VRML\".");
                    }
                }
            }

            RepNum = inputProcessor->getNumSectionsFound("Report Variable Dictionary");
            if (RepNum > 0) {
                VarDict = true;
                VarDictOption1 = "REGULAR";
                VarDictOption2 = "";
            }

            cCurrentModuleObject = "Output:VariableDictionary";

            NumReports = inputProcessor->getNumObjectsFound(cCurrentModuleObject);
            for (RepNum = 1; RepNum <= NumReports; ++RepNum) {
                inputProcessor->getObjectItem(cCurrentModuleObject,
                                              RepNum,
                                              cAlphaArgs,
                                              NumNames,
                                              rNumericArgs,
                                              NumNumbers,
                                              IOStat,
                                              lNumericFieldBlanks,
                                              lAlphaFieldBlanks,
                                              cAlphaFieldNames,
                                              cNumericFieldNames);
                VarDict = true;
                VarDictOption1 = cAlphaArgs(1);
                VarDictOption2 = cAlphaArgs(2);
            }

            cCurrentModuleObject = "Output:Constructions";
            NumReports = inputProcessor->getNumObjectsFound(cCurrentModuleObject);
            for (RepNum = 1; RepNum <= NumReports; ++RepNum) {
                inputProcessor->getObjectItem(cCurrentModuleObject,
                                              RepNum,
                                              cAlphaArgs,
                                              NumNames,
                                              rNumericArgs,
                                              NumNumbers,
                                              IOStat,
                                              lNumericFieldBlanks,
                                              lAlphaFieldBlanks,
                                              cAlphaFieldNames,
                                              cNumericFieldNames);
                if (has_prefix(cAlphaArgs(1), "CONSTRUCT")) {
                    Constructions = true;
                } else if (has_prefix(cAlphaArgs(1), "MAT")) {
                    Materials = true;
                }
                if (NumNames > 1) {
                    if (has_prefix(cAlphaArgs(2), "CONSTRUCT")) {
                        Constructions = true;
                    } else if (has_prefix(cAlphaArgs(2), "MAT")) {
                        Materials = true;
                    }
                }
            }

            cCurrentModuleObject = "Output:EnergyManagementSystem";
            NumReports = inputProcessor->getNumObjectsFound(cCurrentModuleObject);
            for (RepNum = 1; RepNum <= NumReports; ++RepNum) {
                inputProcessor->getObjectItem(cCurrentModuleObject,
                                              RepNum,
                                              cAlphaArgs,
                                              NumNames,
                                              rNumericArgs,
                                              NumNumbers,
                                              IOStat,
                                              lNumericFieldBlanks,
                                              lAlphaFieldBlanks,
                                              cAlphaFieldNames,
                                              cNumericFieldNames);

                EMSoutput = true;

                {
                    auto const SELECT_CASE_var(cAlphaArgs(1));

                    if (SELECT_CASE_var == "NONE") {
                        OutputEMSActuatorAvailSmall = false;
                        OutputEMSActuatorAvailFull = false;
                    } else if (SELECT_CASE_var == "NOTBYUNIQUEKEYNAMES") {
                        OutputEMSActuatorAvailSmall = true;
                        OutputEMSActuatorAvailFull = false;
                    } else if (SELECT_CASE_var == "VERBOSE") {
                        OutputEMSActuatorAvailSmall = false;
                        OutputEMSActuatorAvailFull = true;

                    } else if (SELECT_CASE_var == "") {
                        ShowWarningError(cCurrentModuleObject + ": Blank " + cAlphaFieldNames(1) + " supplied.");
                        ShowContinueError(" Legal values are: \"None\", \"NotByUniqueKeyNames\", \"Verbose\". \"None\" will be used.");
                        OutputEMSActuatorAvailSmall = false;
                        OutputEMSActuatorAvailFull = false;
                    } else {
                        ShowWarningError(cCurrentModuleObject + ": Invalid " + cAlphaFieldNames(1) + "=\"" + cAlphaArgs(1) + "\" supplied.");
                        ShowContinueError(" Legal values are: \"None\", \"NotByUniqueKeyNames\", \"Verbose\". \"None\" will be used.");
                        OutputEMSActuatorAvailSmall = false;
                        OutputEMSActuatorAvailFull = false;
                    }
                }

                {
                    auto const SELECT_CASE_var(cAlphaArgs(2));

                    if (SELECT_CASE_var == "NONE") {
                        OutputEMSInternalVarsFull = false;
                        OutputEMSInternalVarsSmall = false;
                    } else if (SELECT_CASE_var == "NOTBYUNIQUEKEYNAMES") {
                        OutputEMSInternalVarsFull = false;
                        OutputEMSInternalVarsSmall = true;
                    } else if (SELECT_CASE_var == "VERBOSE") {
                        OutputEMSInternalVarsFull = true;
                        OutputEMSInternalVarsSmall = false;
                    } else if (SELECT_CASE_var == "") {
                        ShowWarningError(cCurrentModuleObject + ": Blank " + cAlphaFieldNames(2) + " supplied.");
                        ShowContinueError(" Legal values are: \"None\", \"NotByUniqueKeyNames\", \"Verbose\". \"None\" will be used.");
                        OutputEMSInternalVarsFull = false;
                        OutputEMSInternalVarsSmall = false;
                    } else {
                        ShowWarningError(cCurrentModuleObject + ": Invalid " + cAlphaFieldNames(2) + "=\"" + cAlphaArgs(1) + "\" supplied.");
                        ShowContinueError(" Legal values are: \"None\", \"NotByUniqueKeyNames\", \"Verbose\". \"None\" will be used.");
                        OutputEMSInternalVarsFull = false;
                        OutputEMSInternalVarsSmall = false;
                    }
                }

                {
                    auto const SELECT_CASE_var(cAlphaArgs(3));

                    if (SELECT_CASE_var == "NONE") {
                        OutputEMSErrors = false;
                        OutputFullEMSTrace = false;
                    } else if (SELECT_CASE_var == "ERRORSONLY") {
                        OutputEMSErrors = true;
                        OutputFullEMSTrace = false;
                    } else if (SELECT_CASE_var == "VERBOSE") {
                        OutputFullEMSTrace = true;
                        OutputEMSErrors = true;
                    } else if (SELECT_CASE_var == "") {
                        ShowWarningError(cCurrentModuleObject + ": Blank " + cAlphaFieldNames(3) + " supplied.");
                        ShowContinueError(" Legal values are: \"None\", \"ErrorsOnly\", \"Verbose\". \"None\" will be used.");
                        OutputEMSErrors = false;
                        OutputFullEMSTrace = false;
                    } else {
                        ShowWarningError(cCurrentModuleObject + ": Invalid " + cAlphaFieldNames(3) + "=\"" + cAlphaArgs(1) + "\" supplied.");
                        ShowContinueError(" Legal values are: \"None\", \"ErrorsOnly\", \"Verbose\". \"None\" will be used.");
                        OutputEMSErrors = false;
                        OutputFullEMSTrace = false;
                    }
                }
            }

            //    cCurrentModuleObject='Output:Schedules'
            //    NumReports=inputProcessor->getNumObjectsFound(cCurrentModuleObject)
            //    DO RepNum=1,NumReports
            //      CALL inputProcessor->getObjectItem(cCurrentModuleObject,RepNum,cAlphaArgs,NumNames,rNumericArgs,NumNumbers,IOStat,  &
            //                     AlphaBlank=lAlphaFieldBlanks,NumBlank=lNumericFieldBlanks,  &
            //                     AlphaFieldNames=cAlphaFieldNames,NumericFieldNames=cNumericFieldNames)
            //      SchRpt=.TRUE.
            //      SchRptOption=cAlphaArgs(1)
            //    ENDDO

            GetReportInput = false;
        }

        // Process the Scan Request
        DoReport = false;

        {
            auto const SELECT_CASE_var(UtilityRoutines::MakeUPPERCase(reportName));
            if (SELECT_CASE_var == "CONSTRUCTIONS") {
                if (present(ReportKey)) {
                    if (UtilityRoutines::SameString(ReportKey, "Constructions")) DoReport = Constructions;
                    if (UtilityRoutines::SameString(ReportKey, "Materials")) DoReport = Materials;
                }
            } else if (SELECT_CASE_var == "VIEWFACTORINFO") {
                DoReport = ViewFactorInfo;
                if (present(Option1)) Option1 = ViewRptOption1;
            } else if (SELECT_CASE_var == "VARIABLEDICTIONARY") {
                DoReport = VarDict;
                if (present(Option1)) Option1 = VarDictOption1;
                if (present(Option2)) Option2 = VarDictOption2;
                //    CASE ('SCHEDULES')
                //     DoReport=SchRpt
                //      IF (PRESENT(Option1)) Option1=SchRptOption
            } else if (SELECT_CASE_var == "SURFACES") {
                {
                    auto const SELECT_CASE_var1(UtilityRoutines::MakeUPPERCase(ReportKey)); // Autodesk:OPTIONAL ReportKey used without PRESENT check
                    if (SELECT_CASE_var1 == "COSTINFO") {
                        DoReport = CostInfo;
                    } else if (SELECT_CASE_var1 == "DXF") {
                        DoReport = DXFReport;
                        if (present(Option1)) Option1 = DXFOption1;
                        if (present(Option2)) Option2 = DXFOption2;
                    } else if (SELECT_CASE_var1 == "DXF:WIREFRAME") {
                        DoReport = DXFWFReport;
                        if (present(Option1)) Option1 = DXFWFOption1;
                        if (present(Option2)) Option2 = DXFWFOption2;
                    } else if (SELECT_CASE_var1 == "VRML") {
                        DoReport = VRMLReport;
                        if (present(Option1)) Option1 = VRMLOption1;
                        if (present(Option2)) Option2 = VRMLOption2;
                    } else if (SELECT_CASE_var1 == "VERTICES") {
                        DoReport = SurfVert;
                    } else if (SELECT_CASE_var1 == "DETAILS") {
                        DoReport = SurfDet;
                    } else if (SELECT_CASE_var1 == "DETAILSWITHVERTICES") {
                        DoReport = SurfDetWVert;
                    } else if (SELECT_CASE_var1 == "LINES") {
                        DoReport = LineRpt;
                        if (present(Option1)) Option1 = LineRptOption1;
                    } else {
                    }
                }
            } else if (SELECT_CASE_var == "ENERGYMANAGEMENTSYSTEM") {
                DoReport = EMSoutput;
            } else {
            }
        }
    }

    void CheckCreatedZoneItemName(std::string const &calledFrom,                  // routine called from
                                  std::string const &CurrentObject,               // object being parsed
                                  std::string const &ZoneName,                    // Zone Name associated
                                  std::string::size_type const MaxZoneNameLength, // maximum length of zonelist zone names
                                  std::string const &ItemName,                    // Item name (People, Lights, etc object)
                                  Array1_string const &ItemNames,                 // Item Names to check for duplication
                                  int const NumItems,                             // Number of items in ItemNames array
                                  std::string &ResultName,                        // Resultant name
                                  bool &errFlag                                   // Error flag set to true if error found here.
    )
    {

        // SUBROUTINE INFORMATION:
        //       AUTHOR         Linda Lawrie
        //       DATE WRITTEN   December 2012
        //       MODIFIED       na
        //       RE-ENGINEERED  na

        // PURPOSE OF THIS SUBROUTINE:
        // This routine checks "global" objects (that is, ones with ZoneList used in the name
        // specification) along with a specific name for the current object for length and duplication
        // with previous objects of that class.

        // METHODOLOGY EMPLOYED:
        // na

        // REFERENCES:
        // na

        // Using/Aliasing
        using DataGlobals::MaxNameLength;

        // Argument array dimensioning

        // Locals
        // SUBROUTINE ARGUMENT DEFINITIONS:

        // SUBROUTINE PARAMETER DEFINITIONS:
        // na

        // INTERFACE BLOCK SPECIFICATIONS:
        // na

        // DERIVED TYPE DEFINITIONS:
        // na

        // SUBROUTINE LOCAL VARIABLE DECLARATIONS:

        errFlag = false;
        std::string::size_type const ItemNameLength = len(ItemName);
        std::string::size_type const ItemLength = len(ZoneName) + ItemNameLength;
        ResultName = ZoneName + ' ' + ItemName;
        bool TooLong = false;
        if (ItemLength > MaxNameLength) {
            ShowWarningError(calledFrom + CurrentObject + " Combination of ZoneList and Object Name generate a name too long.");
            ShowContinueError("Object Name=\"" + ItemName + "\".");
            ShowContinueError("ZoneList/Zone Name=\"" + ZoneName + "\".");
            ShowContinueError("Item length=[" + RoundSigDigits(int(ItemLength)) + "] > Maximum Length=[" + RoundSigDigits(MaxNameLength) +
                              "]. You may need to shorten the names.");
            ShowContinueError("Shortening the Object Name by [" + RoundSigDigits(int(MaxZoneNameLength + 1 + ItemNameLength - MaxNameLength)) +
                              "] characters will assure uniqueness for this ZoneList.");
            ShowContinueError("name that will be used (may be needed in reporting)=\"" + ResultName + "\".");
            TooLong = true;
        }

        int FoundItem = UtilityRoutines::FindItemInList(ResultName, ItemNames, NumItems);

        if (FoundItem != 0) {
            ShowSevereError(calledFrom + CurrentObject + "=\"" + ItemName + "\", Duplicate Generated name encountered.");
            ShowContinueError("name=\"" + ResultName + "\" has already been generated or entered as " + CurrentObject + " item=[" +
                              RoundSigDigits(FoundItem) + "].");
            if (TooLong) ShowContinueError("Duplicate name likely caused by the previous \"too long\" warning.");
            ResultName = "xxxxxxx";
            errFlag = true;
        }
    }

    // This is from OpenStudio
    std::vector<std::string> splitString(const std::string &string, char delimiter)
    {
        std::vector<std::string> results;
        if (!string.empty()) { // Only do work if there is work to do
            std::stringstream stream(string);
            std::string substring;
            while (std::getline(stream, substring, delimiter)) { // Loop and fill the results vector
                results.push_back(substring);
            }
            if (*(string.end() - 1) == ',') { // Add an empty string if the last char is the delimiter
                results.push_back(std::string());
            }
        }
        return results;
    }

} // namespace General

} // namespace EnergyPlus<|MERGE_RESOLUTION|>--- conflicted
+++ resolved
@@ -681,13 +681,6 @@
         int NIte;        // number of interations
         int AltIte;      // used for Alternation choice
 
-<<<<<<< HEAD
-        static ObjexxFCL::gio::Fmt OpticalFormat("(i3,',',f10.6,',',f10.6)"); // Format descriptor for environ stamp
-
-        static int fileNum(0);
-
-=======
->>>>>>> bbbd5d82
         X0 = X_0;
         X1 = X_1;
         XTemp = X0;
@@ -792,16 +785,6 @@
 
             } // (Cont)
 
-<<<<<<< HEAD
-            if (fileNum == 0) {
-                fileNum = GetNewUnitNumber();
-            }
-            if (fileNum > 0) {
-                ObjexxFCL::gio::write(fileNum, OpticalFormat) << NIte << X0 << X1;
-            }
-
-=======
->>>>>>> bbbd5d82
         } // Cont
 
         if (Conv) {
@@ -875,13 +858,6 @@
         bool Cont;       // flag, if true, continue searching
         int NIte;        // number of interations
 
-<<<<<<< HEAD
-        static ObjexxFCL::gio::Fmt OpticalFormat("(i3,',',f10.6,',',f10.6)"); // Format descriptor for environ stamp
-
-        static int fileNum(0);
-
-=======
->>>>>>> bbbd5d82
         X0 = X_0;
         X1 = X_1;
         XTemp = X0;
@@ -952,16 +928,6 @@
 
             } // (Cont)
 
-<<<<<<< HEAD
-            if (fileNum == 0) {
-                fileNum = GetNewUnitNumber();
-            }
-            if (fileNum > 0) {
-                ObjexxFCL::gio::write(fileNum, OpticalFormat) << NIte << X0 << X1;
-            }
-
-=======
->>>>>>> bbbd5d82
         } // Cont
 
         if (Conv) {
