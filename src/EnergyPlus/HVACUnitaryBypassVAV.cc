// EnergyPlus, Copyright (c) 1996-2023, The Board of Trustees of the University of Illinois,
// The Regents of the University of California, through Lawrence Berkeley National Laboratory
// (subject to receipt of any required approvals from the U.S. Dept. of Energy), Oak Ridge
// National Laboratory, managed by UT-Battelle, Alliance for Sustainable Energy, LLC, and other
// contributors. All rights reserved.
//
// NOTICE: This Software was developed under funding from the U.S. Department of Energy and the
// U.S. Government consequently retains certain rights. As such, the U.S. Government has been
// granted for itself and others acting on its behalf a paid-up, nonexclusive, irrevocable,
// worldwide license in the Software to reproduce, distribute copies to the public, prepare
// derivative works, and perform publicly and display publicly, and to permit others to do so.
//
// Redistribution and use in source and binary forms, with or without modification, are permitted
// provided that the following conditions are met:
//
// (1) Redistributions of source code must retain the above copyright notice, this list of
//     conditions and the following disclaimer.
//
// (2) Redistributions in binary form must reproduce the above copyright notice, this list of
//     conditions and the following disclaimer in the documentation and/or other materials
//     provided with the distribution.
//
// (3) Neither the name of the University of California, Lawrence Berkeley National Laboratory,
//     the University of Illinois, U.S. Dept. of Energy nor the names of its contributors may be
//     used to endorse or promote products derived from this software without specific prior
//     written permission.
//
// (4) Use of EnergyPlus(TM) Name. If Licensee (i) distributes the software in stand-alone form
//     without changes from the version obtained under this License, or (ii) Licensee makes a
//     reference solely to the software portion of its product, Licensee must refer to the
//     software as "EnergyPlus version X" software, where "X" is the version number Licensee
//     obtained under this License and may not use a different name for the software. Except as
//     specifically required in this Section (4), Licensee shall not use in a company name, a
//     product name, in advertising, publicity, or other promotional activities any name, trade
//     name, trademark, logo, or other designation of "EnergyPlus", "E+", "e+" or confusingly
//     similar designation, without the U.S. Department of Energy's prior written consent.
//
// THIS SOFTWARE IS PROVIDED BY THE COPYRIGHT HOLDERS AND CONTRIBUTORS "AS IS" AND ANY EXPRESS OR
// IMPLIED WARRANTIES, INCLUDING, BUT NOT LIMITED TO, THE IMPLIED WARRANTIES OF MERCHANTABILITY
// AND FITNESS FOR A PARTICULAR PURPOSE ARE DISCLAIMED. IN NO EVENT SHALL THE COPYRIGHT OWNER OR
// CONTRIBUTORS BE LIABLE FOR ANY DIRECT, INDIRECT, INCIDENTAL, SPECIAL, EXEMPLARY, OR
// CONSEQUENTIAL DAMAGES (INCLUDING, BUT NOT LIMITED TO, PROCUREMENT OF SUBSTITUTE GOODS OR
// SERVICES; LOSS OF USE, DATA, OR PROFITS; OR BUSINESS INTERRUPTION) HOWEVER CAUSED AND ON ANY
// THEORY OF LIABILITY, WHETHER IN CONTRACT, STRICT LIABILITY, OR TORT (INCLUDING NEGLIGENCE OR
// OTHERWISE) ARISING IN ANY WAY OUT OF THE USE OF THIS SOFTWARE, EVEN IF ADVISED OF THE
// POSSIBILITY OF SUCH DAMAGE.

// C++ Headers
#include <cmath>

// ObjexxFCL Headers
#include <ObjexxFCL/Array.functions.hh>
#include <ObjexxFCL/Fmath.hh>

// EnergyPlus Headers
#include <EnergyPlus/Autosizing/Base.hh>
#include <EnergyPlus/BranchNodeConnections.hh>
#include <EnergyPlus/Coils/CoilCoolingDX.hh>
#include <EnergyPlus/DXCoils.hh>
#include <EnergyPlus/Data/EnergyPlusData.hh>
#include <EnergyPlus/DataAirLoop.hh>
#include <EnergyPlus/DataAirSystems.hh>
#include <EnergyPlus/DataEnvironment.hh>
#include <EnergyPlus/DataGlobals.hh>
#include <EnergyPlus/DataLoopNode.hh>
#include <EnergyPlus/DataSizing.hh>
#include <EnergyPlus/DataZoneControls.hh>
#include <EnergyPlus/DataZoneEnergyDemands.hh>
#include <EnergyPlus/DataZoneEquipment.hh>
#include <EnergyPlus/EMSManager.hh>
#include <EnergyPlus/Fans.hh>
#include <EnergyPlus/FluidProperties.hh>
#include <EnergyPlus/General.hh>
#include <EnergyPlus/GeneralRoutines.hh>
#include <EnergyPlus/HVACDXHeatPumpSystem.hh>
#include <EnergyPlus/HVACFan.hh>
#include <EnergyPlus/HVACHXAssistedCoolingCoil.hh>
#include <EnergyPlus/HVACUnitaryBypassVAV.hh>
#include <EnergyPlus/HeatingCoils.hh>
#include <EnergyPlus/InputProcessing/InputProcessor.hh>
#include <EnergyPlus/MixedAir.hh>
#include <EnergyPlus/MixerComponent.hh>
#include <EnergyPlus/NodeInputManager.hh>
#include <EnergyPlus/OutputProcessor.hh>
#include <EnergyPlus/Plant/DataPlant.hh>
#include <EnergyPlus/PlantUtilities.hh>
#include <EnergyPlus/Psychrometrics.hh>
#include <EnergyPlus/ScheduleManager.hh>
#include <EnergyPlus/SetPointManager.hh>
#include <EnergyPlus/SteamCoils.hh>
#include <EnergyPlus/UtilityRoutines.hh>
#include <EnergyPlus/VariableSpeedCoils.hh>
#include <EnergyPlus/WaterCoils.hh>
#include <EnergyPlus/ZonePlenum.hh>

namespace EnergyPlus {

namespace HVACUnitaryBypassVAV {

    // Module containing the routines for modeling changeover-bypass VAV systems

    // MODULE INFORMATION:
    //       AUTHOR         Richard Raustad
    //       DATE WRITTEN   July 2006
    //       MODIFIED       B. Nigusse, FSEC - January 2012 - Added steam and hot water heating coils

    // PURPOSE OF THIS MODULE:
    // To encapsulate the data and algorithms needed to simulate changeover-bypass
    // variable-air-volume (CBVAV) systems, which are considered "Air Loop Equipment" in EnergyPlus

    // METHODOLOGY EMPLOYED:
    // Units are modeled as a collection of components: outside air mixer,
    // supply air fan, DX cooing coil, DX/gas/elec heating coil, and variable volume boxes.
    // Control is accomplished by calculating the load in all zones to determine a mode of operation.
    // The system will either cool, heat, or operate based on fan mode selection.

    // The CBVAV system is initialized with no load (coils off) to determine the outlet temperature.
    // A setpoint temperature is calculated on FirstHVACIteration = TRUE to force one VAV box fully open.
    // Once the setpoint is calculated, the inlet node mass flow rate on FirstHVACIteration = FALSE is used to
    // determine the bypass fraction. The simulation converges quickly on mass flow rate. If the zone
    // temperatures float in the deadband, additional iterations are required to converge on mass flow rate.

    // REFERENCES:
    // "Temp & VVT Commercial Comfort Systems," Engineering Training Manual, Technical Development Program, Carrier Corp., 1995.
    // "VariTrac Changeover Bypass VAV (Tracker System CB)," VAV-PRC003-EN, Trane Company, June 2004.
    // "Ventilation for Changeover-Bypass VAV Systems," D. Stanke, ASHRAE Journal Vol. 46, No. 11, November 2004.
    //  Lawrence Berkeley Laboratory. Nov. 1993. DOE-2 Supplement Version 2.1E, Winklemann et.al.

    static constexpr std::string_view fluidNameSteam("STEAM");

    void SimUnitaryBypassVAV(EnergyPlusData &state,
                             std::string_view CompName,     // Name of the CBVAV system
                             bool const FirstHVACIteration, // TRUE if 1st HVAC simulation of system time step
                             int const AirLoopNum,          // air loop index
                             int &CompIndex                 // Index to changeover-bypass VAV system
    )
    {

        // SUBROUTINE INFORMATION:
        //       AUTHOR         Richard Raustad
        //       DATE WRITTEN   July 2006

        // PURPOSE OF THIS SUBROUTINE:
        // Manages the simulation of a changeover-bypass VAV system. Called from SimAirServingZones.

        // SUBROUTINE LOCAL VARIABLE DECLARATIONS:
        int CBVAVNum = 0;      // Index of CBVAV system being simulated
        Real64 QUnitOut = 0.0; // Sensible capacity delivered by this air loop system

        // First time SimUnitaryBypassVAV is called, get the input for all the CBVAVs
        if (state.dataHVACUnitaryBypassVAV->GetInputFlag) {
            GetCBVAV(state);
            state.dataHVACUnitaryBypassVAV->GetInputFlag = false;
        }

        // Find the correct changeover-bypass VAV unit
        if (CompIndex == 0) {
            CBVAVNum = UtilityRoutines::FindItemInList(CompName, state.dataHVACUnitaryBypassVAV->CBVAV);
            if (CBVAVNum == 0) {
                ShowFatalError(state, format("SimUnitaryBypassVAV: Unit not found={}", CompName));
            }
            CompIndex = CBVAVNum;
        } else {
            CBVAVNum = CompIndex;
            if (CBVAVNum > state.dataHVACUnitaryBypassVAV->NumCBVAV || CBVAVNum < 1) {
                ShowFatalError(state,
                               format("SimUnitaryBypassVAV:  Invalid CompIndex passed={}, Number of Units={}, Entered Unit name={}",
                                      CBVAVNum,
                                      state.dataHVACUnitaryBypassVAV->NumCBVAV,
                                      CompName));
            }
            if (state.dataHVACUnitaryBypassVAV->CheckEquipName(CBVAVNum)) {
                if (CompName != state.dataHVACUnitaryBypassVAV->CBVAV(CBVAVNum).Name) {
                    ShowFatalError(state,
                                   format("SimUnitaryBypassVAV: Invalid CompIndex passed={}, Unit name={}, stored Unit Name for that index={}",
                                          CBVAVNum,
                                          CompName,
                                          state.dataHVACUnitaryBypassVAV->CBVAV(CBVAVNum).Name));
                }
                state.dataHVACUnitaryBypassVAV->CheckEquipName(CBVAVNum) = false;
            }
        }

        Real64 OnOffAirFlowRatio = 0.0; // Ratio of compressor ON airflow to average airflow over timestep
        bool HXUnitOn = true;           // flag to enable heat exchanger

        // Initialize the changeover-bypass VAV system
        InitCBVAV(state, CBVAVNum, FirstHVACIteration, AirLoopNum, OnOffAirFlowRatio, HXUnitOn);

        // Simulate the unit
        SimCBVAV(state, CBVAVNum, FirstHVACIteration, QUnitOut, OnOffAirFlowRatio, HXUnitOn);

        // Report the result of the simulation
        ReportCBVAV(state, CBVAVNum);
    }

    void SimCBVAV(EnergyPlusData &state,
                  int const CBVAVNum,            // Index of the current CBVAV system being simulated
                  bool const FirstHVACIteration, // TRUE if 1st HVAC simulation of system timestep
                  Real64 &QSensUnitOut,          // Sensible delivered capacity [W]
                  Real64 &OnOffAirFlowRatio,     // Ratio of compressor ON airflow to AVERAGE airflow over timestep
                  bool const HXUnitOn            // flag to enable heat exchanger
    )
    {

        // SUBROUTINE INFORMATION:
        //       AUTHOR         Richard Raustad
        //       DATE WRITTEN   July 2006

        // PURPOSE OF THIS SUBROUTINE:
        // Simulate a changeover-bypass VAV system.

        // METHODOLOGY EMPLOYED:
        // Calls ControlCBVAVOutput to obtain the desired unit output

        QSensUnitOut = 0.0; // probably don't need this initialization

        auto &changeOverByPassVAV = state.dataHVACUnitaryBypassVAV->CBVAV(CBVAVNum);

        // zero the fan and DX coils electricity consumption
        state.dataHVACGlobal->DXElecCoolingPower = 0.0;
        state.dataHVACGlobal->DXElecHeatingPower = 0.0;
        state.dataHVACGlobal->ElecHeatingCoilPower = 0.0;
        state.dataHVACUnitaryBypassVAV->SaveCompressorPLR = 0.0;
        state.dataHVACGlobal->DefrostElecPower = 0.0;

        // initialize local variables
        bool UnitOn = true;
        int OutletNode = changeOverByPassVAV.AirOutNode;
        int InletNode = changeOverByPassVAV.AirInNode;
        Real64 AirMassFlow = state.dataLoopNodes->Node(InletNode).MassFlowRate;
        Real64 PartLoadFrac = 0.0;

        // set the on/off flags
        if (changeOverByPassVAV.OpMode == DataHVACGlobals::CycFanCycCoil) {
            // cycling unit only runs if there is a cooling or heating load.
            if (changeOverByPassVAV.HeatCoolMode == 0 || AirMassFlow < DataHVACGlobals::SmallMassFlow) {
                UnitOn = false;
            }
        } else if (changeOverByPassVAV.OpMode == DataHVACGlobals::ContFanCycCoil) {
            // continuous unit: fan runs if scheduled on; coil runs only if there is a cooling or heating load
            if (AirMassFlow < DataHVACGlobals::SmallMassFlow) {
                UnitOn = false;
            }
        }

        state.dataHVACGlobal->OnOffFanPartLoadFraction = 1.0;

        if (UnitOn) {
            ControlCBVAVOutput(state, CBVAVNum, FirstHVACIteration, PartLoadFrac, OnOffAirFlowRatio, HXUnitOn);
        } else {
            CalcCBVAV(state, CBVAVNum, FirstHVACIteration, PartLoadFrac, QSensUnitOut, OnOffAirFlowRatio, HXUnitOn);
        }
        if (changeOverByPassVAV.modeChanged) {
            // set outlet node SP for mixed air SP manager
            state.dataLoopNodes->Node(changeOverByPassVAV.AirOutNode).TempSetPoint = CalcSetPointTempTarget(state, CBVAVNum);
            if (changeOverByPassVAV.OutNodeSPMIndex > 0) { // update mixed air SPM if exists
                state.dataSetPointManager->MixedAirSetPtMgr(changeOverByPassVAV.OutNodeSPMIndex)
                    .calculate(state);                           // update mixed air SP based on new mode
                SetPointManager::UpdateMixedAirSetPoints(state); // need to know control node to fire off just one of these, do this later
            }
        }

        // calculate delivered capacity
        AirMassFlow = state.dataLoopNodes->Node(OutletNode).MassFlowRate;

        Real64 QTotUnitOut = AirMassFlow * (state.dataLoopNodes->Node(OutletNode).Enthalpy - state.dataLoopNodes->Node(InletNode).Enthalpy);

        Real64 MinOutletHumRat = min(state.dataLoopNodes->Node(InletNode).HumRat, state.dataLoopNodes->Node(OutletNode).HumRat);

        QSensUnitOut = AirMassFlow * (Psychrometrics::PsyHFnTdbW(state.dataLoopNodes->Node(OutletNode).Temp, MinOutletHumRat) -
                                      Psychrometrics::PsyHFnTdbW(state.dataLoopNodes->Node(InletNode).Temp, MinOutletHumRat));

        // report variables
        changeOverByPassVAV.CompPartLoadRatio = state.dataHVACUnitaryBypassVAV->SaveCompressorPLR;
        if (UnitOn) {
            changeOverByPassVAV.FanPartLoadRatio = 1.0;
        } else {
            changeOverByPassVAV.FanPartLoadRatio = 0.0;
        }

        changeOverByPassVAV.TotCoolEnergyRate = std::abs(min(0.0, QTotUnitOut));
        changeOverByPassVAV.TotHeatEnergyRate = std::abs(max(0.0, QTotUnitOut));
        changeOverByPassVAV.SensCoolEnergyRate = std::abs(min(0.0, QSensUnitOut));
        changeOverByPassVAV.SensHeatEnergyRate = std::abs(max(0.0, QSensUnitOut));
        changeOverByPassVAV.LatCoolEnergyRate = std::abs(min(0.0, (QTotUnitOut - QSensUnitOut)));
        changeOverByPassVAV.LatHeatEnergyRate = std::abs(max(0.0, (QTotUnitOut - QSensUnitOut)));

        Real64 HeatingPower = 0.0; // DX Htg coil Plus CrankCase electric power use or electric heating coil [W]
        Real64 locDefrostPower = 0.0;
        if (changeOverByPassVAV.HeatCoilType == DataHVACGlobals::CoilType::DXHeatingEmpirical) {
            HeatingPower = state.dataHVACGlobal->DXElecHeatingPower;
            locDefrostPower = state.dataHVACGlobal->DefrostElecPower;
        } else if (changeOverByPassVAV.HeatCoilType == DataHVACGlobals::CoilType::HeatingAirToAirVariableSpeed) {
            HeatingPower = state.dataHVACGlobal->DXElecHeatingPower;
            locDefrostPower = state.dataHVACGlobal->DefrostElecPower;
        } else if (changeOverByPassVAV.HeatCoilType == DataHVACGlobals::CoilType::HeatingElectric) {
            HeatingPower = state.dataHVACGlobal->ElecHeatingCoilPower;
        } else {
            HeatingPower = 0.0;
        }

        Real64 locFanElecPower = 0.0;
        if (changeOverByPassVAV.FanType == DataHVACGlobals::FanType::System) {
            locFanElecPower = state.dataHVACFan->fanObjs[changeOverByPassVAV.FanIndex]->fanPower();
        } else {
            locFanElecPower = Fans::GetFanPower(state, changeOverByPassVAV.FanIndex);
        }

        changeOverByPassVAV.ElecPower = locFanElecPower + state.dataHVACGlobal->DXElecCoolingPower + HeatingPower + locDefrostPower;
    }

    void GetCBVAV(EnergyPlusData &state)
    {

        // SUBROUTINE INFORMATION:
        //       AUTHOR         Richard Raustad
        //       DATE WRITTEN   July 2006
        //       MODIFIED       Bereket Nigusse, FSEC, April 2011: added OA Mixer object type

        // PURPOSE OF THIS SUBROUTINE:
        // Obtains input data for changeover-bypass VAV systems and stores it in CBVAV data structures

        // METHODOLOGY EMPLOYED:
        // Uses "Get" routines to read in data.

        // SUBROUTINE PARAMETER DEFINITIONS:
        static constexpr std::string_view getUnitaryHeatCoolVAVChangeoverBypass("GetUnitaryHeatCool:VAVChangeoverBypass");

        // SUBROUTINE LOCAL VARIABLE DECLARATIONS:
        int NumAlphas;                // Number of Alphas for each GetObjectItem call
        int NumNumbers;               // Number of Numbers for each GetObjectItem call
        int IOStatus;                 // Used in GetObjectItem
        std::string CompSetFanInlet;  // Used in SetUpCompSets call
        std::string CompSetFanOutlet; // Used in SetUpCompSets call
        bool ErrorsFound(false);      // Set to true if errors in input, fatal at end of routine
        bool DXErrorsFound(false);    // Set to true if errors in get coil input
        bool FanErrFlag(false);       // Error flag returned during CALL to GetFanType
        Array1D_int OANodeNums(4);    // Node numbers of OA mixer (OA, EA, RA, MA)
        std::string HXDXCoolCoilName; // Name of DX cooling coil used with Heat Exchanger Assisted Cooling Coil
        bool DXCoilErrFlag;           // used in warning messages

        Array1D_string Alphas(20, "");
        Array1D<Real64> Numbers(9, 0.0);
        Array1D_string cAlphaFields(20, "");
        Array1D_string cNumericFields(9, "");
        Array1D_bool lAlphaBlanks(20, true);
        Array1D_bool lNumericBlanks(9, true);

        // find the number of each type of CBVAV unit
        std::string CurrentModuleObject = "AirLoopHVAC:UnitaryHeatCool:VAVChangeoverBypass";

        // Update Num in state and make local convenience copy
        int NumCBVAV = state.dataHVACUnitaryBypassVAV->NumCBVAV =
            state.dataInputProcessing->inputProcessor->getNumObjectsFound(state, CurrentModuleObject);

        // allocate the data structures
        state.dataHVACUnitaryBypassVAV->CBVAV.resize(NumCBVAV);
        state.dataHVACUnitaryBypassVAV->CheckEquipName.dimension(NumCBVAV, true);

        // loop over CBVAV units; get and load the input data
        for (int CBVAVNum = 1; CBVAVNum <= NumCBVAV; ++CBVAVNum) {
            state.dataInputProcessing->inputProcessor->getObjectItem(state,
                                                                     CurrentModuleObject,
                                                                     CBVAVNum,
                                                                     Alphas,
                                                                     NumAlphas,
                                                                     Numbers,
                                                                     NumNumbers,
                                                                     IOStatus,
                                                                     lNumericBlanks,
                                                                     lAlphaBlanks,
                                                                     cAlphaFields,
                                                                     cNumericFields);

            auto &thisCBVAV = state.dataHVACUnitaryBypassVAV->CBVAV(CBVAVNum);

            thisCBVAV.Name = Alphas(1);
            thisCBVAV.UnitType = CurrentModuleObject;
            thisCBVAV.Sched = Alphas(2);
            if (lAlphaBlanks(2)) {
                thisCBVAV.SchedPtr = ScheduleManager::ScheduleAlwaysOn;
            } else {
                thisCBVAV.SchedPtr = ScheduleManager::GetScheduleIndex(state, Alphas(2)); // convert schedule name to pointer (index number)
                if (thisCBVAV.SchedPtr == 0) {
                    ShowSevereError(state, format("{} {} not found = {}", CurrentModuleObject, cAlphaFields(2), Alphas(2)));
                    ShowContinueError(state, format("Occurs in {} = {}", CurrentModuleObject, thisCBVAV.Name));
                    ErrorsFound = true;
                }
            }

            thisCBVAV.MaxCoolAirVolFlow = Numbers(1);
            if (thisCBVAV.MaxCoolAirVolFlow <= 0.0 && thisCBVAV.MaxCoolAirVolFlow != DataSizing::AutoSize) {
                ShowSevereError(state, format("{} illegal {} = {:.7T}", CurrentModuleObject, cNumericFields(1), Numbers(1)));
                ShowContinueError(state, format("{} must be greater than zero.", cNumericFields(1)));
                ShowContinueError(state, format("Occurs in {} = {}", CurrentModuleObject, thisCBVAV.Name));
                ErrorsFound = true;
            }

            thisCBVAV.MaxHeatAirVolFlow = Numbers(2);
            if (thisCBVAV.MaxHeatAirVolFlow <= 0.0 && thisCBVAV.MaxHeatAirVolFlow != DataSizing::AutoSize) {
                ShowSevereError(state, format("{} illegal {} = {:.7T}", CurrentModuleObject, cNumericFields(2), Numbers(2)));
                ShowContinueError(state, format("{} must be greater than zero.", cNumericFields(2)));
                ShowContinueError(state, format("Occurs in {} = {}", CurrentModuleObject, thisCBVAV.Name));
                ErrorsFound = true;
            }

            thisCBVAV.MaxNoCoolHeatAirVolFlow = Numbers(3);
            if (thisCBVAV.MaxNoCoolHeatAirVolFlow < 0.0 && thisCBVAV.MaxNoCoolHeatAirVolFlow != DataSizing::AutoSize) {
                ShowSevereError(state, format("{} illegal {} = {:.7T}", CurrentModuleObject, cNumericFields(3), Numbers(3)));
                ShowContinueError(state, format("{} must be greater than or equal to zero.", cNumericFields(3)));
                ShowContinueError(state, format("Occurs in {} = {}", CurrentModuleObject, thisCBVAV.Name));
                ErrorsFound = true;
            }

            thisCBVAV.CoolOutAirVolFlow = Numbers(4);
            if (thisCBVAV.CoolOutAirVolFlow < 0.0 && thisCBVAV.CoolOutAirVolFlow != DataSizing::AutoSize) {
                ShowSevereError(state, format("{} illegal {} = {:.7T}", CurrentModuleObject, cNumericFields(4), Numbers(4)));
                ShowContinueError(state, format("{} must be greater than or equal to zero.", cNumericFields(4)));
                ShowContinueError(state, format("Occurs in {} = {}", CurrentModuleObject, thisCBVAV.Name));
                ErrorsFound = true;
            }

            thisCBVAV.HeatOutAirVolFlow = Numbers(5);
            if (thisCBVAV.HeatOutAirVolFlow < 0.0 && thisCBVAV.HeatOutAirVolFlow != DataSizing::AutoSize) {
                ShowSevereError(state, format("{} illegal {} = {:.7T}", CurrentModuleObject, cNumericFields(5), Numbers(5)));
                ShowContinueError(state, format("{} must be greater than or equal to zero.", cNumericFields(5)));
                ShowContinueError(state, format("Occurs in {} = {}", CurrentModuleObject, thisCBVAV.Name));
                ErrorsFound = true;
            }

            thisCBVAV.NoCoolHeatOutAirVolFlow = Numbers(6);
            if (thisCBVAV.NoCoolHeatOutAirVolFlow < 0.0 && thisCBVAV.NoCoolHeatOutAirVolFlow != DataSizing::AutoSize) {
                ShowSevereError(state, format("{} illegal {} = {:.7T}", CurrentModuleObject, cNumericFields(6), Numbers(6)));
                ShowContinueError(state, format("{} must be greater than or equal to zero.", cNumericFields(6)));
                ShowContinueError(state, format("Occurs in {} = {}", CurrentModuleObject, thisCBVAV.Name));
                ErrorsFound = true;
            }

            thisCBVAV.OutAirSchPtr = ScheduleManager::GetScheduleIndex(state, Alphas(3)); // convert schedule name to pointer (index number)
            if (thisCBVAV.OutAirSchPtr != 0) {
                if (!ScheduleManager::CheckScheduleValueMinMax(state, thisCBVAV.OutAirSchPtr, ">=", 0.0, "<=", 1.0)) {
                    ShowSevereError(state, format("{}: {}", CurrentModuleObject, thisCBVAV.Name));
                    ShowContinueError(state, format("The schedule values in {} must be 0 to 1.", cAlphaFields(3)));
                    ErrorsFound = true;
                }
            }

            thisCBVAV.AirInNode =
                NodeInputManager::GetOnlySingleNode(state,
                                                    Alphas(4),
                                                    ErrorsFound,
                                                    DataLoopNode::ConnectionObjectType::AirLoopHVACUnitaryHeatCoolVAVChangeoverBypass,
                                                    Alphas(1),
                                                    DataLoopNode::NodeFluidType::Air,
                                                    DataLoopNode::ConnectionType::Inlet,
                                                    NodeInputManager::CompFluidStream::Primary,
                                                    DataLoopNode::ObjectIsParent);

            std::string MixerInletNodeName = Alphas(5);
            std::string SplitterOutletNodeName = Alphas(6);

            thisCBVAV.AirOutNode =
                NodeInputManager::GetOnlySingleNode(state,
                                                    Alphas(7),
                                                    ErrorsFound,
                                                    DataLoopNode::ConnectionObjectType::AirLoopHVACUnitaryHeatCoolVAVChangeoverBypass,
                                                    Alphas(1),
                                                    DataLoopNode::NodeFluidType::Air,
                                                    DataLoopNode::ConnectionType::Outlet,
                                                    NodeInputManager::CompFluidStream::Primary,
                                                    DataLoopNode::ObjectIsParent);

            thisCBVAV.SplitterOutletAirNode =
                NodeInputManager::GetOnlySingleNode(state,
                                                    SplitterOutletNodeName,
                                                    ErrorsFound,
                                                    DataLoopNode::ConnectionObjectType::AirLoopHVACUnitaryHeatCoolVAVChangeoverBypass,
                                                    Alphas(1),
                                                    DataLoopNode::NodeFluidType::Air,
                                                    DataLoopNode::ConnectionType::Internal,
                                                    NodeInputManager::CompFluidStream::Primary,
                                                    DataLoopNode::ObjectIsParent);

            if (NumAlphas > 19 && !lAlphaBlanks(20)) {
                thisCBVAV.PlenumMixerInletAirNode =
                    NodeInputManager::GetOnlySingleNode(state,
                                                        Alphas(20),
                                                        ErrorsFound,
                                                        DataLoopNode::ConnectionObjectType::AirLoopHVACUnitaryHeatCoolVAVChangeoverBypass,
                                                        Alphas(1),
                                                        DataLoopNode::NodeFluidType::Air,
                                                        DataLoopNode::ConnectionType::Internal,
                                                        NodeInputManager::CompFluidStream::Primary,
                                                        DataLoopNode::ObjectIsParent);
                thisCBVAV.PlenumMixerInletAirNode =
                    NodeInputManager::GetOnlySingleNode(state,
                                                        Alphas(20),
                                                        ErrorsFound,
                                                        DataLoopNode::ConnectionObjectType::AirLoopHVACUnitaryHeatCoolVAVChangeoverBypass,
                                                        Alphas(1) + "_PlenumMixerInlet",
                                                        DataLoopNode::NodeFluidType::Air,
                                                        DataLoopNode::ConnectionType::Outlet,
                                                        NodeInputManager::CompFluidStream::Primary,
                                                        DataLoopNode::ObjectIsParent);
            }

            thisCBVAV.plenumIndex = ZonePlenum::getReturnPlenumIndexFromInletNode(state, thisCBVAV.PlenumMixerInletAirNode);
            thisCBVAV.mixerIndex = MixerComponent::getZoneMixerIndexFromInletNode(state, thisCBVAV.PlenumMixerInletAirNode);
            if (thisCBVAV.plenumIndex > 0 && thisCBVAV.mixerIndex > 0) {
                ShowSevereError(state, format("{}: {}", CurrentModuleObject, thisCBVAV.Name));
                ShowContinueError(state, format("Illegal connection for {} = \"{}\".", cAlphaFields(20), Alphas(20)));
                ShowContinueError(
                    state, format("{} cannot be connected to both an AirloopHVAC:ReturnPlenum and an AirloopHVAC:ZoneMixer.", cAlphaFields(20)));
                ErrorsFound = true;
            } else if (thisCBVAV.plenumIndex == 0 && thisCBVAV.mixerIndex == 0 && thisCBVAV.PlenumMixerInletAirNode > 0) {
                ShowSevereError(state, format("{}: {}", CurrentModuleObject, thisCBVAV.Name));
                ShowContinueError(state, format("Illegal connection for {} = \"{}\".", cAlphaFields(20), Alphas(20)));
                ShowContinueError(
                    state,
                    format("{} must be connected to an AirloopHVAC:ReturnPlenum or AirloopHVAC:ZoneMixer. No connection found.", cAlphaFields(20)));
                ErrorsFound = true;
            }

            thisCBVAV.MixerInletAirNode =
                NodeInputManager::GetOnlySingleNode(state,
                                                    MixerInletNodeName,
                                                    ErrorsFound,
                                                    DataLoopNode::ConnectionObjectType::AirLoopHVACUnitaryHeatCoolVAVChangeoverBypass,
                                                    Alphas(1),
                                                    DataLoopNode::NodeFluidType::Air,
                                                    DataLoopNode::ConnectionType::Internal,
                                                    NodeInputManager::CompFluidStream::Primary,
                                                    DataLoopNode::ObjectIsParent);

            thisCBVAV.MixerInletAirNode =
                NodeInputManager::GetOnlySingleNode(state,
                                                    MixerInletNodeName,
                                                    ErrorsFound,
                                                    DataLoopNode::ConnectionObjectType::AirLoopHVACUnitaryHeatCoolVAVChangeoverBypass,
                                                    Alphas(1) + "_Mixer",
                                                    DataLoopNode::NodeFluidType::Air,
                                                    DataLoopNode::ConnectionType::Outlet,
                                                    NodeInputManager::CompFluidStream::Primary,
                                                    DataLoopNode::ObjectIsParent);

            thisCBVAV.SplitterOutletAirNode =
                NodeInputManager::GetOnlySingleNode(state,
                                                    SplitterOutletNodeName,
                                                    ErrorsFound,
                                                    DataLoopNode::ConnectionObjectType::AirLoopHVACUnitaryHeatCoolVAVChangeoverBypass,
                                                    Alphas(1) + "_Splitter",
                                                    DataLoopNode::NodeFluidType::Air,
                                                    DataLoopNode::ConnectionType::Inlet,
                                                    NodeInputManager::CompFluidStream::Primary,
                                                    DataLoopNode::ObjectIsParent);

            thisCBVAV.OAMixType = Alphas(8);
            thisCBVAV.OAMixName = Alphas(9);

            bool errFlag = false;
            ValidateComponent(state, thisCBVAV.OAMixType, thisCBVAV.OAMixName, errFlag, CurrentModuleObject);
            if (errFlag) {
                ShowContinueError(state, format("specified in {} = \"{}\".", CurrentModuleObject, thisCBVAV.Name));
                ErrorsFound = true;
            } else {
                // Get OA Mixer node numbers
                OANodeNums = MixedAir::GetOAMixerNodeNumbers(state, thisCBVAV.OAMixName, errFlag);
                if (errFlag) {
                    ShowContinueError(state, format("that was specified in {} = {}", CurrentModuleObject, thisCBVAV.Name));
                    ShowContinueError(state, "..OutdoorAir:Mixer is required. Enter an OutdoorAir:Mixer object with this name.");
                    ErrorsFound = true;
                } else {
                    thisCBVAV.MixerOutsideAirNode = OANodeNums(1);
                    thisCBVAV.MixerReliefAirNode = OANodeNums(2);
                    // thisCBVAV%MixerInletAirNode  = OANodeNums(3)
                    thisCBVAV.MixerMixedAirNode = OANodeNums(4);
                }
            }

            if (thisCBVAV.MixerInletAirNode != OANodeNums(3)) {
                ShowSevereError(state, format("{}: {}", CurrentModuleObject, thisCBVAV.Name));
                ShowContinueError(state, format("Illegal {} = {}.", cAlphaFields(5), MixerInletNodeName));
                ShowContinueError(
                    state, format("{} must be the same as the return air stream node specified in the OutdoorAir:Mixer object.", cAlphaFields(5)));
                ErrorsFound = true;
            }

            if (thisCBVAV.MixerInletAirNode == thisCBVAV.AirInNode) {
                ShowSevereError(state, format("{}: {}", CurrentModuleObject, thisCBVAV.Name));
                ShowContinueError(state, format("Illegal {} = {}.", cAlphaFields(5), MixerInletNodeName));
                ShowContinueError(state, format("{} must be different than the {}.", cAlphaFields(5), cAlphaFields(4)));
                ErrorsFound = true;
            }

            if (thisCBVAV.SplitterOutletAirNode == thisCBVAV.AirOutNode) {
                ShowSevereError(state, format("{}: {}", CurrentModuleObject, thisCBVAV.Name));
                ShowContinueError(state, format("Illegal {} = {}.", cAlphaFields(6), SplitterOutletNodeName));
                ShowContinueError(state, format("{} must be different than the {}.", cAlphaFields(6), cAlphaFields(7)));
                ErrorsFound = true;
            }

            // required field must be Key=Fan:ConstantVolume, Fan:OnOff or Fan:SystemModel and read in as upper case
            std::string fanTypeString = Alphas(10);
            thisCBVAV.FanType = static_cast<DataHVACGlobals::FanType>(getEnumValue(DataHVACGlobals::fanTypeNamesUC, fanTypeString));
            thisCBVAV.FanName = Alphas(11);
            int fanOutletNode(0);

            // check that the fan exists
            errFlag = false;
            ValidateComponent(state, fanTypeString, thisCBVAV.FanName, errFlag, CurrentModuleObject);
            if (errFlag) {
                ShowContinueError(state, format("...occurs in {}, unit=\"{}\".", CurrentModuleObject, thisCBVAV.Name));
                ShowContinueError(state, format("check {} and {}", cAlphaFields(10), cAlphaFields(11)));
                ErrorsFound = true;
                thisCBVAV.FanVolFlow = 9999.0;
            } else {
                if (thisCBVAV.FanType == DataHVACGlobals::FanType::System) {
                    thisCBVAV.FanIndex = HVACFan::getFanObjectVectorIndex(state, thisCBVAV.FanName);
                    state.dataHVACFan->fanObjs.emplace_back(new HVACFan::FanSystem(state, thisCBVAV.FanName)); // call constructor
                    thisCBVAV.FanInletNodeNum = state.dataHVACFan->fanObjs[thisCBVAV.FanIndex]->inletNodeNum;
                    fanOutletNode = state.dataHVACFan->fanObjs[thisCBVAV.FanIndex]->outletNodeNum;
                    thisCBVAV.FanVolFlow = state.dataHVACFan->fanObjs[thisCBVAV.FanIndex]->designAirVolFlowRate;
                } else {
                    Fans::GetFanIndex(state, thisCBVAV.FanName, thisCBVAV.FanIndex, FanErrFlag);
                    thisCBVAV.FanInletNodeNum = state.dataFans->Fan(thisCBVAV.FanIndex).InletNodeNum;
                    fanOutletNode = state.dataFans->Fan(thisCBVAV.FanIndex).OutletNodeNum;
                    thisCBVAV.FanVolFlow = state.dataFans->Fan(thisCBVAV.FanIndex).MaxAirFlowRate;
                }
            }

            // required field must be Key=BlowThrough or DrawThrough and read in as BLOWTHROUGH or DRAWTHROUGH
            thisCBVAV.FanPlace = static_cast<DataHVACGlobals::FanLoc>(getEnumValue(DataHVACGlobals::fanLocNamesUC, Alphas(12)));

            if (thisCBVAV.FanPlace == DataHVACGlobals::FanLoc::DrawThrough) {
                if (thisCBVAV.SplitterOutletAirNode != fanOutletNode) {
                    ShowSevereError(state, format("{}: {}", CurrentModuleObject, thisCBVAV.Name));
                    ShowContinueError(state, format("Illegal {} = {}.", cAlphaFields(6), SplitterOutletNodeName));
                    ShowContinueError(state,
                                      format("{} must be the same as the fan outlet node specified in {} = {}: {} when draw through {} is selected.",
                                             cAlphaFields(6),
                                             cAlphaFields(10),
                                             fanTypeString,
                                             thisCBVAV.FanName,
                                             cAlphaFields(11)));
                    ErrorsFound = true;
                }
            }

            if (thisCBVAV.FanVolFlow != DataSizing::AutoSize) {
                if (thisCBVAV.FanVolFlow < thisCBVAV.MaxCoolAirVolFlow && thisCBVAV.MaxCoolAirVolFlow != DataSizing::AutoSize) {
                    ShowWarningError(state,
                                     format("{} - air flow rate = {:.7T} in {} = {} is less than the ",
                                            CurrentModuleObject,
                                            thisCBVAV.FanVolFlow,
                                            cAlphaFields(11),
                                            thisCBVAV.FanName) +
                                         cNumericFields(1));
                    ShowContinueError(state, format(" {} is reset to the fan flow rate and the simulation continues.", cNumericFields(1)));
                    ShowContinueError(state, format(" Occurs in {} = {}", CurrentModuleObject, thisCBVAV.Name));
                    thisCBVAV.MaxCoolAirVolFlow = thisCBVAV.FanVolFlow;
                }
                if (thisCBVAV.FanVolFlow < thisCBVAV.MaxHeatAirVolFlow && thisCBVAV.MaxHeatAirVolFlow != DataSizing::AutoSize) {
                    ShowWarningError(state,
                                     format("{} - air flow rate = {:.7T} in {} = {} is less than the ",
                                            CurrentModuleObject,
                                            thisCBVAV.FanVolFlow,
                                            cAlphaFields(11),
                                            thisCBVAV.FanName) +
                                         cNumericFields(2));
                    ShowContinueError(state, format(" {} is reset to the fan flow rate and the simulation continues.", cNumericFields(2)));
                    ShowContinueError(state, format(" Occurs in {} = {}", CurrentModuleObject, thisCBVAV.Name));
                    thisCBVAV.MaxHeatAirVolFlow = thisCBVAV.FanVolFlow;
                }
            }

            //   only check that OA flow in cooling is >= SA flow in cooling when they are not autosized
            if (thisCBVAV.CoolOutAirVolFlow > thisCBVAV.MaxCoolAirVolFlow && thisCBVAV.CoolOutAirVolFlow != DataSizing::AutoSize &&
                thisCBVAV.MaxCoolAirVolFlow != DataSizing::AutoSize) {
                ShowWarningError(state, format("{}: {} cannot be greater than {}", CurrentModuleObject, cNumericFields(4), cNumericFields(1)));
                ShowContinueError(state, format(" {} is reset to the fan flow rate and the simulation continues.", cNumericFields(4)));
                ShowContinueError(state, format("Occurs in {} = {}", CurrentModuleObject, thisCBVAV.Name));
                thisCBVAV.CoolOutAirVolFlow = thisCBVAV.FanVolFlow;
            }

            //   only check that SA flow in heating is >= OA flow in heating when they are not autosized
            if (thisCBVAV.HeatOutAirVolFlow > thisCBVAV.MaxHeatAirVolFlow && thisCBVAV.HeatOutAirVolFlow != DataSizing::AutoSize &&
                thisCBVAV.MaxHeatAirVolFlow != DataSizing::AutoSize) {
                ShowWarningError(state, format("{}: {} cannot be greater than {}", CurrentModuleObject, cNumericFields(5), cNumericFields(2)));
                ShowContinueError(state, format(" {} is reset to the fan flow rate and the simulation continues.", cNumericFields(5)));
                ShowContinueError(state, format("Occurs in {} = {}", CurrentModuleObject, thisCBVAV.Name));
                thisCBVAV.HeatOutAirVolFlow = thisCBVAV.FanVolFlow;
            }

            std::string thisCoolCoilType = Alphas(14);
            thisCBVAV.CoolCoilType = static_cast<DataHVACGlobals::CoilType>(getEnumValue(DataHVACGlobals::coilTypeNamesUC, thisCoolCoilType));
            thisCBVAV.DXCoolCoilName = Alphas(15);

            if (thisCBVAV.CoolCoilType == DataHVACGlobals::CoilType::DXCoolingSingleSpeed) {
                DXCoilErrFlag = false;
                DXCoils::GetDXCoilIndex(state, thisCBVAV.DXCoolCoilName, thisCBVAV.DXCoolCoilIndexNum, DXCoilErrFlag, thisCoolCoilType);
                if (DXCoilErrFlag) {
                    ShowContinueError(state, format("...occurs in {} \"{}\"", thisCBVAV.UnitType, thisCBVAV.Name));
                    ErrorsFound = true;
                } else {
                    thisCBVAV.DXCoilInletNode = state.dataDXCoils->DXCoil(thisCBVAV.DXCoolCoilIndexNum).AirInNode;
                    thisCBVAV.DXCoilOutletNode = state.dataDXCoils->DXCoil(thisCBVAV.DXCoolCoilIndexNum).AirOutNode;
                    thisCBVAV.CondenserNodeNum = state.dataDXCoils->DXCoil(thisCBVAV.DXCoolCoilIndexNum).CondenserInletNodeNum(1);
                }
            } else if (thisCBVAV.CoolCoilType == DataHVACGlobals::CoilType::CoolingAirToAirVariableSpeed) {
                DXCoilErrFlag = false;
                thisCBVAV.DXCoolCoilIndexNum =
                    VariableSpeedCoils::GetCoilIndexVariableSpeed(state, thisCoolCoilType, thisCBVAV.DXCoolCoilName, DXCoilErrFlag);
                if (DXCoilErrFlag) {
                    ShowContinueError(state, format("...occurs in {} \"{}\"", thisCBVAV.UnitType, thisCBVAV.Name));
                    ErrorsFound = true;
                } else {
                    thisCBVAV.DXCoilInletNode = state.dataVariableSpeedCoils->VarSpeedCoil(thisCBVAV.DXCoolCoilIndexNum).AirInletNodeNum;
                    thisCBVAV.DXCoilOutletNode = state.dataVariableSpeedCoils->VarSpeedCoil(thisCBVAV.DXCoolCoilIndexNum).AirOutletNodeNum;
                    thisCBVAV.CondenserNodeNum = state.dataVariableSpeedCoils->VarSpeedCoil(thisCBVAV.DXCoolCoilIndexNum).CondenserInletNodeNum;
                }
            } else if (thisCBVAV.CoolCoilType == DataHVACGlobals::CoilType::DXCoolingHXAssisted) {
                DXCoilErrFlag = false;
                int ActualCoolCoilType =
                    HVACHXAssistedCoolingCoil::GetCoilObjectTypeNum(state, thisCoolCoilType, thisCBVAV.DXCoolCoilName, DXErrorsFound);
                if (DXErrorsFound) {
                    ShowSevereError(state, format("{}: {}", CurrentModuleObject, thisCBVAV.Name));
                    ShowContinueError(state, format("CoilSystem:Cooling:DX:HeatExchangerAssisted \"{}\" not found.", thisCBVAV.DXCoolCoilName));
                    ErrorsFound = true;
                } else {
                    if (ActualCoolCoilType == DataHVACGlobals::CoilDX_CoolingSingleSpeed) {
                        DXCoils::GetDXCoilIndex(
                            state,
                            HVACHXAssistedCoolingCoil::GetHXDXCoilName(state, thisCoolCoilType, thisCBVAV.DXCoolCoilName, DXCoilErrFlag),
                            thisCBVAV.DXCoolCoilIndexNum,
                            DXCoilErrFlag,
                            "Coil:Cooling:DX:SingleSpeed");
                        if (DXCoilErrFlag) {
                            ShowContinueError(state, format("...occurs in {} \"{}\"", thisCBVAV.UnitType, thisCBVAV.Name));
                            ErrorsFound = true;
                        } else {
                            thisCBVAV.DXCoilInletNode = state.dataDXCoils->DXCoil(thisCBVAV.DXCoolCoilIndexNum).AirInNode;
                            thisCBVAV.DXCoilOutletNode = state.dataDXCoils->DXCoil(thisCBVAV.DXCoolCoilIndexNum).AirOutNode;
                            thisCBVAV.CondenserNodeNum = state.dataDXCoils->DXCoil(thisCBVAV.DXCoolCoilIndexNum).CondenserInletNodeNum(1);
                        }
                    } else if (ActualCoolCoilType == DataHVACGlobals::Coil_CoolingAirToAirVariableSpeed) {
                        thisCBVAV.DXCoolCoilIndexNum = VariableSpeedCoils::GetCoilIndexVariableSpeed(
                            state,
                            "Coil:Cooling:DX:VariableSpeed",
                            HVACHXAssistedCoolingCoil::GetHXDXCoilName(state, thisCoolCoilType, thisCBVAV.DXCoolCoilName, DXCoilErrFlag),
                            DXCoilErrFlag);
                        if (DXCoilErrFlag) {
                            ShowContinueError(state, format("...occurs in {} \"{}\"", thisCBVAV.UnitType, thisCBVAV.Name));
                            ErrorsFound = true;
                        } else {
                            thisCBVAV.DXCoilInletNode = state.dataVariableSpeedCoils->VarSpeedCoil(thisCBVAV.DXCoolCoilIndexNum).AirInletNodeNum;
                            thisCBVAV.DXCoilOutletNode = state.dataVariableSpeedCoils->VarSpeedCoil(thisCBVAV.DXCoolCoilIndexNum).AirOutletNodeNum;
                            thisCBVAV.CondenserNodeNum =
                                state.dataVariableSpeedCoils->VarSpeedCoil(thisCBVAV.DXCoolCoilIndexNum).CondenserInletNodeNum;
                        }
                    } else if (ActualCoolCoilType == DataHVACGlobals::CoilDX_Cooling) {
                        thisCBVAV.DXCoolCoilIndexNum = CoilCoolingDX::factory(state, thisCBVAV.DXCoolCoilName);
                        if (thisCBVAV.DXCoolCoilIndexNum == -1) {
                            ShowContinueError(state, format("...occurs in {} \"{}\"", thisCBVAV.UnitType, thisCBVAV.Name));
                            ErrorsFound = true;
                        } else {
                            auto &newCoil = state.dataCoilCooingDX->coilCoolingDXs[thisCBVAV.DXCoolCoilIndexNum];
                            thisCBVAV.DXCoilInletNode = newCoil.evapInletNodeIndex;
                            thisCBVAV.DXCoilOutletNode = newCoil.evapOutletNodeIndex;
                            thisCBVAV.CondenserNodeNum = newCoil.condInletNodeIndex;
                        }
                    }
                }
            } else if (thisCBVAV.CoolCoilType == DataHVACGlobals::CoilType::DXCoolingTwoStageWHumControl) {
                DXCoilErrFlag = false;
                DXCoils::GetDXCoilIndex(state, thisCBVAV.DXCoolCoilName, thisCBVAV.DXCoolCoilIndexNum, DXCoilErrFlag, thisCoolCoilType);
                if (DXCoilErrFlag) {
                    ShowContinueError(state, format("...occurs in {} \"{}\"", thisCBVAV.UnitType, thisCBVAV.Name));
                    ErrorsFound = true;
                } else {
                    thisCBVAV.DXCoilInletNode = state.dataDXCoils->DXCoil(thisCBVAV.DXCoolCoilIndexNum).AirInNode;
                    thisCBVAV.DXCoilOutletNode = state.dataDXCoils->DXCoil(thisCBVAV.DXCoolCoilIndexNum).AirOutNode;
                    thisCBVAV.CondenserNodeNum = state.dataDXCoils->DXCoil(thisCBVAV.DXCoolCoilIndexNum).CondenserInletNodeNum(1);
                }
            }

            thisCBVAV.FanOpModeSchedPtr = ScheduleManager::GetScheduleIndex(state, Alphas(13)); // convert schedule name to pointer (index number)
            if (thisCBVAV.FanOpModeSchedPtr != 0) {
                if (!ScheduleManager::CheckScheduleValueMinMax(state, thisCBVAV.FanOpModeSchedPtr, ">=", 0.0, "<=", 1.0)) {
                    ShowSevereError(state, format("{}: {}", CurrentModuleObject, thisCBVAV.Name));
                    ShowContinueError(state, format("The schedule values in {} must be 0 to 1.", cAlphaFields(13)));
                    ShowContinueError(state, "A value of 0 represents cycling fan mode, any other value up to 1 represents constant fan mode.");
                    ErrorsFound = true;
                }

                //     Check supply air fan operating mode for cycling fan, if NOT cycling fan set AirFlowControl
                if (!ScheduleManager::CheckScheduleValueMinMax(
                        state, thisCBVAV.FanOpModeSchedPtr, ">=", 0.0, "<=", 0.0)) { // Autodesk:Note Range is 0 to 0?
                    //       set air flow control mode,
                    //       UseCompressorOnFlow  = operate at last cooling or heating air flow requested when compressor is off
                    //       UseCompressorOffFlow = operate at value specified by user (no input for this object type, UseCompONFlow)
                    //       AirFlowControl only valid if fan opmode = DataHVACGlobals::ContFanCycCoil
                    if (thisCBVAV.MaxNoCoolHeatAirVolFlow == 0.0) {
                        thisCBVAV.AirFlowControl = AirFlowCtrlMode::UseCompressorOnFlow;
                    } else {
                        thisCBVAV.AirFlowControl = AirFlowCtrlMode::UseCompressorOffFlow;
                    }
                }

            } else {
                if (!lAlphaBlanks(13)) {
                    ShowWarningError(state, format("{}: {}", CurrentModuleObject, thisCBVAV.Name));
                    ShowContinueError(state,
                                      format("{} = {} not found. Supply air fan operating mode set to constant operation and simulation continues.",
                                             cAlphaFields(13),
                                             Alphas(13)));
                }
                thisCBVAV.OpMode = DataHVACGlobals::ContFanCycCoil;
                if (thisCBVAV.MaxNoCoolHeatAirVolFlow == 0.0) {
                    thisCBVAV.AirFlowControl = AirFlowCtrlMode::UseCompressorOnFlow;
                } else {
                    thisCBVAV.AirFlowControl = AirFlowCtrlMode::UseCompressorOffFlow;
                }
            }

            //   Check FanVolFlow, must be >= CBVAV flow
            if (thisCBVAV.FanVolFlow != DataSizing::AutoSize) {
                if (thisCBVAV.FanVolFlow < thisCBVAV.MaxNoCoolHeatAirVolFlow && thisCBVAV.MaxNoCoolHeatAirVolFlow != DataSizing::AutoSize &&
                    thisCBVAV.MaxNoCoolHeatAirVolFlow != 0.0) {
                    ShowWarningError(state,
                                     format("{} - air flow rate = {:.7T} in {} = {} is less than ",
                                            CurrentModuleObject,
                                            thisCBVAV.FanVolFlow,
                                            cAlphaFields(11),
                                            thisCBVAV.FanName) +
                                         cNumericFields(3));
                    ShowContinueError(state, format(" {} is reset to the fan flow rate and the simulation continues.", cNumericFields(3)));
                    ShowContinueError(state, format(" Occurs in {} = {}", CurrentModuleObject, thisCBVAV.Name));
                    thisCBVAV.MaxNoCoolHeatAirVolFlow = thisCBVAV.FanVolFlow;
                }
            }
            //   only check that OA flow when compressor is OFF is >= SA flow when compressor is OFF when both are not autosized and
            //   that MaxNoCoolHeatAirVolFlow is /= 0 (trigger to use compressor ON flow, see AirFlowControl variable initialization above)
            if (thisCBVAV.NoCoolHeatOutAirVolFlow > thisCBVAV.MaxNoCoolHeatAirVolFlow && thisCBVAV.NoCoolHeatOutAirVolFlow != DataSizing::AutoSize &&
                thisCBVAV.MaxNoCoolHeatAirVolFlow != DataSizing::AutoSize && thisCBVAV.MaxNoCoolHeatAirVolFlow != 0.0) {
                ShowWarningError(state, format("{}: {} cannot be greater than {}", CurrentModuleObject, cNumericFields(6), cNumericFields(3)));
                ShowContinueError(state, format(" {} is reset to the fan flow rate and the simulation continues.", cNumericFields(6)));
                ShowContinueError(state, format("Occurs in {} = {}", CurrentModuleObject, thisCBVAV.Name));
                thisCBVAV.NoCoolHeatOutAirVolFlow = thisCBVAV.FanVolFlow;
            }

            std::string thisHeatCoilType = Alphas(16);
            thisCBVAV.HeatCoilType = static_cast<DataHVACGlobals::CoilType>(getEnumValue(DataHVACGlobals::coilTypeNamesUC, thisHeatCoilType));
            thisCBVAV.HeatCoilName = Alphas(17);

            DXCoilErrFlag = false;
            if (thisCBVAV.HeatCoilType == DataHVACGlobals::CoilType::DXHeatingEmpirical) {
                DXCoils::GetDXCoilIndex(state,
                                        thisCBVAV.HeatCoilName,
                                        thisCBVAV.DXHeatCoilIndexNum,
                                        DXCoilErrFlag,
                                        DataHVACGlobals::coilTypeNamesUC[static_cast<int>(thisCBVAV.HeatCoilType)]);
                if (DXCoilErrFlag) {
                    ShowContinueError(state, format("...occurs in {} \"{}\"", thisCBVAV.UnitType, thisCBVAV.Name));
                    ErrorsFound = true;
                } else {
                    thisCBVAV.MinOATCompressor = state.dataDXCoils->DXCoil(thisCBVAV.DXHeatCoilIndexNum).MinOATCompressor;
                    thisCBVAV.HeatingCoilInletNode = state.dataDXCoils->DXCoil(thisCBVAV.DXHeatCoilIndexNum).AirInNode;
                    thisCBVAV.HeatingCoilOutletNode = state.dataDXCoils->DXCoil(thisCBVAV.DXHeatCoilIndexNum).AirOutNode;
                }
            } else if (thisCBVAV.HeatCoilType == DataHVACGlobals::CoilType::HeatingAirToAirVariableSpeed) {
                thisCBVAV.DXHeatCoilIndexNum = VariableSpeedCoils::GetCoilIndexVariableSpeed(
                    state, DataHVACGlobals::cAllCoilTypes(static_cast<int>(thisCBVAV.HeatCoilType) + 1), thisCBVAV.HeatCoilName, DXCoilErrFlag);
                if (DXCoilErrFlag) {
                    ShowContinueError(state, format("...occurs in {} \"{}\"", thisCBVAV.UnitType, thisCBVAV.Name));
                    ErrorsFound = true;
                } else {
                    thisCBVAV.MinOATCompressor = state.dataVariableSpeedCoils->VarSpeedCoil(thisCBVAV.DXHeatCoilIndexNum).MinOATCompressor;
                    thisCBVAV.HeatingCoilInletNode = state.dataVariableSpeedCoils->VarSpeedCoil(thisCBVAV.DXHeatCoilIndexNum).AirInletNodeNum;
                    thisCBVAV.HeatingCoilOutletNode = state.dataVariableSpeedCoils->VarSpeedCoil(thisCBVAV.DXHeatCoilIndexNum).AirOutletNodeNum;
                }
            } else if (thisCBVAV.HeatCoilType == DataHVACGlobals::CoilType::HeatingGasOrOtherFuel ||
                       thisCBVAV.HeatCoilType == DataHVACGlobals::CoilType::HeatingElectric) {
                HeatingCoils::GetCoilIndex(state, thisCBVAV.HeatCoilName, thisCBVAV.DXHeatCoilIndexNum, DXCoilErrFlag);
                if (DXCoilErrFlag) {
                    ShowContinueError(state, format("...occurs in {} \"{}\"", thisCBVAV.UnitType, thisCBVAV.Name));
                    ErrorsFound = true;
                } else {
                    thisCBVAV.MinOATCompressor = -999.9;
                    thisCBVAV.HeatingCoilInletNode = state.dataHeatingCoils->HeatingCoil(thisCBVAV.DXHeatCoilIndexNum).AirInletNodeNum;
                    thisCBVAV.HeatingCoilOutletNode = state.dataHeatingCoils->HeatingCoil(thisCBVAV.DXHeatCoilIndexNum).AirOutletNodeNum;
                }
            } else if (thisCBVAV.HeatCoilType == DataHVACGlobals::CoilType::HeatingWater) {
                thisCBVAV.DXHeatCoilIndexNum = WaterCoils::GetWaterCoilIndex(state, "COIL:HEATING:WATER", thisCBVAV.HeatCoilName, DXCoilErrFlag);
                if (DXCoilErrFlag) {
                    ShowContinueError(state, format("...occurs in {} \"{}\"", thisCBVAV.UnitType, thisCBVAV.Name));
                    ErrorsFound = true;
                } else {
                    thisCBVAV.CoilControlNode = state.dataWaterCoils->WaterCoil(thisCBVAV.DXHeatCoilIndexNum).WaterInletNodeNum;
                    thisCBVAV.MaxHeatCoilFluidFlow = state.dataWaterCoils->WaterCoil(thisCBVAV.DXHeatCoilIndexNum).MaxWaterVolFlowRate;
                    thisCBVAV.HeatingCoilInletNode = state.dataWaterCoils->WaterCoil(thisCBVAV.DXHeatCoilIndexNum).AirInletNodeNum;
                    thisCBVAV.HeatingCoilOutletNode = state.dataWaterCoils->WaterCoil(thisCBVAV.DXHeatCoilIndexNum).AirOutletNodeNum;
                }
            } else if (thisCBVAV.HeatCoilType == DataHVACGlobals::CoilType::HeatingSteam) {
                thisCBVAV.HeatCoilIndex = SteamCoils::GetSteamCoilIndex(state, "COIL:HEATING:STEAM", thisCBVAV.HeatCoilName, DXCoilErrFlag);
                if (DXCoilErrFlag) {
                    ShowContinueError(state, format("...occurs in {} \"{}\"", thisCBVAV.UnitType, thisCBVAV.Name));
                    ErrorsFound = true;
                } else {
                    thisCBVAV.HeatingCoilInletNode = state.dataSteamCoils->SteamCoil(thisCBVAV.HeatCoilIndex).AirInletNodeNum;
                    thisCBVAV.HeatingCoilOutletNode = state.dataSteamCoils->SteamCoil(thisCBVAV.HeatCoilIndex).AirOutletNodeNum;
                    thisCBVAV.CoilControlNode = state.dataSteamCoils->SteamCoil(thisCBVAV.HeatCoilIndex).SteamInletNodeNum;
                    thisCBVAV.MaxHeatCoilFluidFlow = state.dataSteamCoils->SteamCoil(thisCBVAV.HeatCoilIndex).MaxSteamVolFlowRate;
                    int SteamIndex = 0; // Function GetSatDensityRefrig will look up steam index if 0 is passed
                    Real64 SteamDensity = FluidProperties::GetSatDensityRefrig(
                        state, fluidNameSteam, state.dataHVACUnitaryBypassVAV->TempSteamIn, 1.0, SteamIndex, getUnitaryHeatCoolVAVChangeoverBypass);
                    if (thisCBVAV.MaxHeatCoilFluidFlow > 0.0) {
                        thisCBVAV.MaxHeatCoilFluidFlow = thisCBVAV.MaxHeatCoilFluidFlow * SteamDensity;
                    }
                }
            }

            if (thisCBVAV.DXCoilOutletNode != thisCBVAV.HeatingCoilInletNode) {
                ShowSevereError(state, format("{} illegal coil placement. Cooling coil must be upstream of heating coil.", CurrentModuleObject));
                ShowContinueError(state, format("Occurs in {} = {}", CurrentModuleObject, thisCBVAV.Name));
                ErrorsFound = true;
            }

            if (thisCBVAV.FanPlace == DataHVACGlobals::FanLoc::BlowThrough) {
                if (thisCBVAV.SplitterOutletAirNode != thisCBVAV.HeatingCoilOutletNode) {
                    ShowSevereError(state, format("{}: {}", CurrentModuleObject, thisCBVAV.Name));
                    ShowContinueError(state, format("Illegal {} = {}.", cAlphaFields(6), SplitterOutletNodeName));
                    ShowContinueError(
                        state,
                        format(
                            "{} must be the same as the outlet node specified in the heating coil object = {}: {} when blow through {} is selected.",
                            cAlphaFields(6),
                            DataHVACGlobals::coilTypeNamesUC[static_cast<int>(thisCBVAV.HeatCoilType)],
                            thisCBVAV.HeatCoilName,
                            cAlphaFields(12)));
                    ErrorsFound = true;
                }
                if (thisCBVAV.MixerMixedAirNode != thisCBVAV.FanInletNodeNum) {
                    ShowSevereError(state, format("{}: {}", CurrentModuleObject, thisCBVAV.Name));
                    ShowContinueError(state,
                                      format("Illegal {}. The fan inlet node name must be the same as the mixed air node specified in the {} = {} "
                                             "when blow through {} is selected.",
                                             cAlphaFields(11),
                                             cAlphaFields(9),
                                             thisCBVAV.OAMixName,
                                             cAlphaFields(12)));
                    ErrorsFound = true;
                }
            }

            if (thisCBVAV.FanPlace == DataHVACGlobals::FanLoc::DrawThrough) {
                if (thisCBVAV.MixerMixedAirNode != thisCBVAV.DXCoilInletNode) {
                    ShowSevereError(state, format("{}: {}", CurrentModuleObject, thisCBVAV.Name));
                    ShowContinueError(state,
                                      format("Illegal cooling coil placement. The cooling coil inlet node name must be the same as the mixed air "
                                             "node specified in the {} = {} when draw through {} is selected.",
                                             cAlphaFields(9),
                                             thisCBVAV.OAMixName,
                                             cAlphaFields(12)));
                    ErrorsFound = true;
                }
            }

            if (UtilityRoutines::SameString(Alphas(18), "CoolingPriority")) {
                thisCBVAV.PriorityControl = PriorityCtrlMode::CoolingPriority;
            } else if (UtilityRoutines::SameString(Alphas(18), "HeatingPriority")) {
                thisCBVAV.PriorityControl = PriorityCtrlMode::HeatingPriority;
            } else if (UtilityRoutines::SameString(Alphas(18), "ZonePriority")) {
                thisCBVAV.PriorityControl = PriorityCtrlMode::ZonePriority;
            } else if (UtilityRoutines::SameString(Alphas(18), "LoadPriority")) {
                thisCBVAV.PriorityControl = PriorityCtrlMode::LoadPriority;
            } else {
                ShowSevereError(state, format("{} illegal {} = {}", CurrentModuleObject, cAlphaFields(18), Alphas(18)));
                ShowContinueError(state, format("Occurs in {} = {}", CurrentModuleObject, thisCBVAV.Name));
                ShowContinueError(state, "Valid choices are CoolingPriority, HeatingPriority, ZonePriority or LoadPriority.");
                ErrorsFound = true;
            }

            if (Numbers(7) > 0.0) {
                thisCBVAV.MinLATCooling = Numbers(7);
            } else {
                thisCBVAV.MinLATCooling = 10.0;
            }

            if (Numbers(8) > 0.0) {
                thisCBVAV.MaxLATHeating = Numbers(8);
            } else {
                thisCBVAV.MaxLATHeating = 50.0;
            }

            if (thisCBVAV.MinLATCooling > thisCBVAV.MaxLATHeating) {
                ShowWarningError(state, format("{}: illegal leaving air temperature specified.", CurrentModuleObject));
                ShowContinueError(state, format("Resetting {} equal to {} and the simulation continues.", cNumericFields(7), cNumericFields(8)));
                ShowContinueError(state, format("Occurs in {} = {}", CurrentModuleObject, thisCBVAV.Name));
                thisCBVAV.MinLATCooling = thisCBVAV.MaxLATHeating;
            }

            // Dehumidification control mode
            if (UtilityRoutines::SameString(Alphas(19), "None")) {
                thisCBVAV.DehumidControlType = DehumidControl::None;
            } else if (UtilityRoutines::SameString(Alphas(19), "")) {
                thisCBVAV.DehumidControlType = DehumidControl::None;
            } else if (UtilityRoutines::SameString(Alphas(19), "Multimode")) {
                if (thisCBVAV.CoolCoilType == DataHVACGlobals::CoilType::DXCoolingTwoStageWHumControl) {
                    thisCBVAV.DehumidControlType = DehumidControl::Multimode;
                } else {
                    ShowWarningError(state, format("Invalid {} = {}", cAlphaFields(19), Alphas(19)));
                    ShowContinueError(state, format("In {} \"{}\".", CurrentModuleObject, thisCBVAV.Name));
                    ShowContinueError(state, format("Valid only with {} = Coil:Cooling:DX:TwoStageWithHumidityControlMode.", cAlphaFields(14)));
                    ShowContinueError(state, format("Setting {} to \"None\" and the simulation continues.", cAlphaFields(19)));
                    thisCBVAV.DehumidControlType = DehumidControl::None;
                }
            } else if (UtilityRoutines::SameString(Alphas(19), "CoolReheat")) {
                if (thisCBVAV.CoolCoilType == DataHVACGlobals::CoilType::DXCoolingTwoStageWHumControl) {
                    thisCBVAV.DehumidControlType = DehumidControl::CoolReheat;
                } else {
                    ShowWarningError(state, format("Invalid {} = {}", cAlphaFields(19), Alphas(19)));
                    ShowContinueError(state, format("In {} \"{}\".", CurrentModuleObject, thisCBVAV.Name));
                    ShowContinueError(state, format("Valid only with {} = Coil:Cooling:DX:TwoStageWithHumidityControlMode.", cAlphaFields(14)));
                    ShowContinueError(state, format("Setting {} to \"None\" and the simulation continues.", cAlphaFields(19)));
                    thisCBVAV.DehumidControlType = DehumidControl::None;
                }
            } else {
                ShowSevereError(state, format("Invalid {} ={}", cAlphaFields(19), Alphas(19)));
                ShowContinueError(state, format("In {} \"{}\".", CurrentModuleObject, thisCBVAV.Name));
            }

            if (NumNumbers > 8) {
                thisCBVAV.minModeChangeTime = Numbers(9);
            }

            //   Initialize last mode of compressor operation
            thisCBVAV.LastMode = HeatingMode;

            if (thisCBVAV.FanType == DataHVACGlobals::FanType::OnOff || thisCBVAV.FanType == DataHVACGlobals::FanType::Constant) {
                if (thisCBVAV.FanType == DataHVACGlobals::FanType::OnOff && !UtilityRoutines::SameString(fanTypeString, "Fan:OnOff")) {
                    ShowWarningError(
                        state,
                        format("{} has {} = {} which is inconsistent with the fan object.", CurrentModuleObject, cAlphaFields(10), fanTypeString));
                    ShowContinueError(state, format("Occurs in {} = {}", CurrentModuleObject, thisCBVAV.Name));
                    ShowContinueError(state,
                                      format(" The fan object ({}) is actually a valid fan type and the simulation continues.", thisCBVAV.FanName));
                    ShowContinueError(state, " Node connections errors may result due to the inconsistent fan type.");
                }
                if (thisCBVAV.FanType == DataHVACGlobals::FanType::Constant && !UtilityRoutines::SameString(fanTypeString, "Fan:ConstantVolume")) {
                    ShowWarningError(
                        state, format("{} has {} = {} which is inconsistent with fan object.", CurrentModuleObject, cAlphaFields(10), fanTypeString));
                    ShowContinueError(state, format("Occurs in {} = {}", CurrentModuleObject, thisCBVAV.Name));
                    ShowContinueError(state,
                                      format(" The fan object ({}) is actually a valid fan type and the simulation continues.", thisCBVAV.FanName));
                    ShowContinueError(state, " Node connections errors may result due to the inconsistent fan type.");
                }
            }

            // Add fan to component sets array
            if (thisCBVAV.FanPlace == DataHVACGlobals::FanLoc::BlowThrough) {
                CompSetFanInlet = state.dataLoopNodes->NodeID(thisCBVAV.MixerMixedAirNode);
                CompSetFanOutlet = state.dataLoopNodes->NodeID(thisCBVAV.DXCoilInletNode);
            } else {
                CompSetFanInlet = state.dataLoopNodes->NodeID(thisCBVAV.HeatingCoilOutletNode);
                CompSetFanOutlet = SplitterOutletNodeName;
            }
            std::string CompSetCoolInlet = state.dataLoopNodes->NodeID(thisCBVAV.DXCoilInletNode);
            std::string CompSetCoolOutlet = state.dataLoopNodes->NodeID(thisCBVAV.DXCoilOutletNode);

            // Add fan to component sets array
            BranchNodeConnections::SetUpCompSets(
                state, thisCBVAV.UnitType, thisCBVAV.Name, fanTypeString, thisCBVAV.FanName, CompSetFanInlet, CompSetFanOutlet);

            // Add cooling coil to component sets array
            BranchNodeConnections::SetUpCompSets(state,
                                                 thisCBVAV.UnitType,
                                                 thisCBVAV.Name,
                                                 DataHVACGlobals::coilTypeNamesUC[static_cast<int>(thisCBVAV.CoolCoilType)],
                                                 thisCBVAV.DXCoolCoilName,
                                                 CompSetCoolInlet,
                                                 CompSetCoolOutlet);

            // Add heating coil to component sets array
            BranchNodeConnections::SetUpCompSets(state,
                                                 thisCBVAV.UnitType,
                                                 thisCBVAV.Name,
                                                 DataHVACGlobals::coilTypeNamesUC[static_cast<int>(thisCBVAV.HeatCoilType)],
                                                 thisCBVAV.HeatCoilName,
                                                 state.dataLoopNodes->NodeID(thisCBVAV.HeatingCoilInletNode),
                                                 state.dataLoopNodes->NodeID(thisCBVAV.HeatingCoilOutletNode));

            // Set up component set for OA mixer - use OA node and Mixed air node
            BranchNodeConnections::SetUpCompSets(state,
                                                 thisCBVAV.UnitType,
                                                 thisCBVAV.Name,
                                                 thisCBVAV.OAMixType,
                                                 thisCBVAV.OAMixName,
                                                 state.dataLoopNodes->NodeID(thisCBVAV.MixerOutsideAirNode),
                                                 state.dataLoopNodes->NodeID(thisCBVAV.MixerMixedAirNode));

            BranchNodeConnections::TestCompSet(state,
                                               thisCBVAV.UnitType,
                                               thisCBVAV.Name,
                                               state.dataLoopNodes->NodeID(thisCBVAV.AirInNode),
                                               state.dataLoopNodes->NodeID(thisCBVAV.AirOutNode),
                                               "Air Nodes");

            //   Find air loop associated with CBVAV system
            for (int AirLoopNum = 1; AirLoopNum <= state.dataHVACGlobal->NumPrimaryAirSys; ++AirLoopNum) {
                for (int BranchNum = 1; BranchNum <= state.dataAirSystemsData->PrimaryAirSystems(AirLoopNum).NumBranches; ++BranchNum) {
                    for (int CompNum = 1; CompNum <= state.dataAirSystemsData->PrimaryAirSystems(AirLoopNum).Branch(BranchNum).TotalComponents;
                         ++CompNum) {
                        if (!UtilityRoutines::SameString(state.dataAirSystemsData->PrimaryAirSystems(AirLoopNum).Branch(BranchNum).Comp(CompNum).Name,
                                                         thisCBVAV.Name) ||
                            !UtilityRoutines::SameString(
                                state.dataAirSystemsData->PrimaryAirSystems(AirLoopNum).Branch(BranchNum).Comp(CompNum).TypeOf, thisCBVAV.UnitType))
                            continue;
                        thisCBVAV.AirLoopNumber = AirLoopNum;
                        //         Should EXIT here or do other checking?
                        break;
                    }
                }
            }

            if (thisCBVAV.AirLoopNumber > 0) {
                thisCBVAV.NumControlledZones = state.dataAirLoop->AirToZoneNodeInfo(thisCBVAV.AirLoopNumber).NumZonesCooled;
                thisCBVAV.ControlledZoneNum.allocate(thisCBVAV.NumControlledZones);
                thisCBVAV.ControlledZoneNodeNum.allocate(thisCBVAV.NumControlledZones);
                thisCBVAV.CBVAVBoxOutletNode.allocate(thisCBVAV.NumControlledZones);
                thisCBVAV.ZoneSequenceCoolingNum.allocate(thisCBVAV.NumControlledZones);
                thisCBVAV.ZoneSequenceHeatingNum.allocate(thisCBVAV.NumControlledZones);

                thisCBVAV.ControlledZoneNum = 0;
                for (int AirLoopZoneNum = 1; AirLoopZoneNum <= state.dataAirLoop->AirToZoneNodeInfo(thisCBVAV.AirLoopNumber).NumZonesCooled;
                     ++AirLoopZoneNum) {
                    thisCBVAV.ControlledZoneNum(AirLoopZoneNum) =
                        state.dataAirLoop->AirToZoneNodeInfo(thisCBVAV.AirLoopNumber).CoolCtrlZoneNums(AirLoopZoneNum);
                    if (thisCBVAV.ControlledZoneNum(AirLoopZoneNum) > 0) {
                        thisCBVAV.ControlledZoneNodeNum(AirLoopZoneNum) =
                            state.dataZoneEquip->ZoneEquipConfig(thisCBVAV.ControlledZoneNum(AirLoopZoneNum)).ZoneNode;
                        thisCBVAV.CBVAVBoxOutletNode(AirLoopZoneNum) =
                            state.dataAirLoop->AirToZoneNodeInfo(thisCBVAV.AirLoopNumber).CoolZoneInletNodes(AirLoopZoneNum);
                        // check for thermostat in controlled zone
                        bool FoundTstatZone = false;
                        for (int TstatZoneNum = 1; TstatZoneNum <= state.dataZoneCtrls->NumTempControlledZones; ++TstatZoneNum) {
                            if (state.dataZoneCtrls->TempControlledZone(TstatZoneNum).ActualZoneNum != thisCBVAV.ControlledZoneNum(AirLoopZoneNum))
                                continue;
                            FoundTstatZone = true;
                        }
                        if (!FoundTstatZone) {
                            ShowWarningError(state, format("{} \"{}\"", CurrentModuleObject, thisCBVAV.Name));
                            ShowContinueError(state,
                                              format("Thermostat not found in zone = {} and the simulation continues.",
                                                     state.dataZoneEquip->ZoneEquipConfig(thisCBVAV.ControlledZoneNum(AirLoopZoneNum)).ZoneName));
                            ShowContinueError(state, "This zone will not be controlled to a temperature setpoint.");
                        }
                        int zoneNum = thisCBVAV.ControlledZoneNum(AirLoopZoneNum);
                        int zoneInlet = thisCBVAV.CBVAVBoxOutletNode(AirLoopZoneNum);
                        // setup zone equipment sequence information based on finding matching air terminal
                        if (state.dataZoneEquip->ZoneEquipConfig(zoneNum).EquipListIndex > 0) {
                            int coolingPriority = 0;
                            int heatingPriority = 0;
                            state.dataZoneEquip->ZoneEquipList(state.dataZoneEquip->ZoneEquipConfig(zoneNum).EquipListIndex)
                                .getPrioritiesForInletNode(state, zoneInlet, coolingPriority, heatingPriority);
                            thisCBVAV.ZoneSequenceCoolingNum(AirLoopZoneNum) = coolingPriority;
                            thisCBVAV.ZoneSequenceHeatingNum(AirLoopZoneNum) = heatingPriority;
                        }
                        if (thisCBVAV.ZoneSequenceCoolingNum(AirLoopZoneNum) == 0 || thisCBVAV.ZoneSequenceHeatingNum(AirLoopZoneNum) == 0) {
                            ShowSevereError(
                                state,
                                format("AirLoopHVAC:UnitaryHeatCool:VAVChangeoverBypass, \"{}\": Airloop air terminal in the zone equipment list for "
                                       "zone = {} not found or is not allowed Zone Equipment Cooling or Heating Sequence = 0.",
                                       thisCBVAV.Name,
                                       state.dataZoneEquip->ZoneEquipConfig(zoneNum).ZoneName));
                            ErrorsFound = true;
                        }
                    } else {
                        ShowSevereError(state, "Controlled Zone node not found.");
                        ErrorsFound = true;
                    }
                }
            } else {
            }

        } // CBVAVNum = 1,NumCBVAV

        if (ErrorsFound) {
            ShowFatalError(state, format("GetCBVAV: Errors found in getting {} input.", CurrentModuleObject));
        }

        for (int CBVAVNum = 1; CBVAVNum <= NumCBVAV; ++CBVAVNum) {
            // Setup Report variables
            auto &thisCBVAV = state.dataHVACUnitaryBypassVAV->CBVAV(CBVAVNum);
            SetupOutputVariable(state,
                                "Unitary System Total Heating Rate",
                                OutputProcessor::Unit::W,
                                thisCBVAV.TotHeatEnergyRate,
                                OutputProcessor::SOVTimeStepType::System,
                                OutputProcessor::SOVStoreType::Average,
                                thisCBVAV.Name);
            SetupOutputVariable(state,
                                "Unitary System Total Heating Energy",
                                OutputProcessor::Unit::J,
                                thisCBVAV.TotHeatEnergy,
                                OutputProcessor::SOVTimeStepType::System,
                                OutputProcessor::SOVStoreType::Summed,
                                thisCBVAV.Name);
            SetupOutputVariable(state,
                                "Unitary System Total Cooling Rate",
                                OutputProcessor::Unit::W,
                                thisCBVAV.TotCoolEnergyRate,
                                OutputProcessor::SOVTimeStepType::System,
                                OutputProcessor::SOVStoreType::Average,
                                thisCBVAV.Name);
            SetupOutputVariable(state,
                                "Unitary System Total Cooling Energy",
                                OutputProcessor::Unit::J,
                                thisCBVAV.TotCoolEnergy,
                                OutputProcessor::SOVTimeStepType::System,
                                OutputProcessor::SOVStoreType::Summed,
                                thisCBVAV.Name);
            SetupOutputVariable(state,
                                "Unitary System Sensible Heating Rate",
                                OutputProcessor::Unit::W,
                                thisCBVAV.SensHeatEnergyRate,
                                OutputProcessor::SOVTimeStepType::System,
                                OutputProcessor::SOVStoreType::Average,
                                thisCBVAV.Name);
            SetupOutputVariable(state,
                                "Unitary System Sensible Heating Energy",
                                OutputProcessor::Unit::J,
                                thisCBVAV.SensHeatEnergy,
                                OutputProcessor::SOVTimeStepType::System,
                                OutputProcessor::SOVStoreType::Summed,
                                thisCBVAV.Name);
            SetupOutputVariable(state,
                                "Unitary System Sensible Cooling Rate",
                                OutputProcessor::Unit::W,
                                thisCBVAV.SensCoolEnergyRate,
                                OutputProcessor::SOVTimeStepType::System,
                                OutputProcessor::SOVStoreType::Average,
                                thisCBVAV.Name);
            SetupOutputVariable(state,
                                "Unitary System Sensible Cooling Energy",
                                OutputProcessor::Unit::J,
                                thisCBVAV.SensCoolEnergy,
                                OutputProcessor::SOVTimeStepType::System,
                                OutputProcessor::SOVStoreType::Summed,
                                thisCBVAV.Name);
            SetupOutputVariable(state,
                                "Unitary System Latent Heating Rate",
                                OutputProcessor::Unit::W,
                                thisCBVAV.LatHeatEnergyRate,
                                OutputProcessor::SOVTimeStepType::System,
                                OutputProcessor::SOVStoreType::Average,
                                thisCBVAV.Name);
            SetupOutputVariable(state,
                                "Unitary System Latent Heating Energy",
                                OutputProcessor::Unit::J,
                                thisCBVAV.LatHeatEnergy,
                                OutputProcessor::SOVTimeStepType::System,
                                OutputProcessor::SOVStoreType::Summed,
                                thisCBVAV.Name);
            SetupOutputVariable(state,
                                "Unitary System Latent Cooling Rate",
                                OutputProcessor::Unit::W,
                                thisCBVAV.LatCoolEnergyRate,
                                OutputProcessor::SOVTimeStepType::System,
                                OutputProcessor::SOVStoreType::Average,
                                thisCBVAV.Name);
            SetupOutputVariable(state,
                                "Unitary System Latent Cooling Energy",
                                OutputProcessor::Unit::J,
                                thisCBVAV.LatCoolEnergy,
                                OutputProcessor::SOVTimeStepType::System,
                                OutputProcessor::SOVStoreType::Summed,
                                thisCBVAV.Name);
            SetupOutputVariable(state,
                                "Unitary System Electricity Rate",
                                OutputProcessor::Unit::W,
                                thisCBVAV.ElecPower,
                                OutputProcessor::SOVTimeStepType::System,
                                OutputProcessor::SOVStoreType::Average,
                                thisCBVAV.Name);
            SetupOutputVariable(state,
                                "Unitary System Electricity Energy",
                                OutputProcessor::Unit::J,
                                thisCBVAV.ElecConsumption,
                                OutputProcessor::SOVTimeStepType::System,
                                OutputProcessor::SOVStoreType::Summed,
                                thisCBVAV.Name);
            SetupOutputVariable(state,
                                "Unitary System Fan Part Load Ratio",
                                OutputProcessor::Unit::None,
                                thisCBVAV.FanPartLoadRatio,
                                OutputProcessor::SOVTimeStepType::System,
                                OutputProcessor::SOVStoreType::Average,
                                thisCBVAV.Name);
            SetupOutputVariable(state,
                                "Unitary System Compressor Part Load Ratio",
                                OutputProcessor::Unit::None,
                                thisCBVAV.CompPartLoadRatio,
                                OutputProcessor::SOVTimeStepType::System,
                                OutputProcessor::SOVStoreType::Average,
                                thisCBVAV.Name);
            SetupOutputVariable(state,
                                "Unitary System Bypass Air Mass Flow Rate",
                                OutputProcessor::Unit::kg_s,
                                thisCBVAV.BypassMassFlowRate,
                                OutputProcessor::SOVTimeStepType::System,
                                OutputProcessor::SOVStoreType::Average,
                                thisCBVAV.Name);
            SetupOutputVariable(state,
                                "Unitary System Air Outlet Setpoint Temperature",
                                OutputProcessor::Unit::C,
                                thisCBVAV.OutletTempSetPoint,
                                OutputProcessor::SOVTimeStepType::System,
                                OutputProcessor::SOVStoreType::Average,
                                thisCBVAV.Name);
            SetupOutputVariable(state,
                                "Unitary System Operating Mode Index",
                                OutputProcessor::Unit::None,
                                thisCBVAV.HeatCoolMode,
                                OutputProcessor::SOVTimeStepType::System,
                                OutputProcessor::SOVStoreType::Average,
                                thisCBVAV.Name);
        }
    }

    void InitCBVAV(EnergyPlusData &state,
                   int const CBVAVNum,            // Index of the current CBVAV unit being simulated
                   bool const FirstHVACIteration, // TRUE if first HVAC iteration
                   int const AirLoopNum,          // air loop index
                   Real64 &OnOffAirFlowRatio,     // Ratio of compressor ON airflow to average airflow over timestep
                   bool const HXUnitOn            // flag to enable heat exchanger
    )
    {

        // SUBROUTINE INFORMATION:
        //       AUTHOR         Richard Raustad
        //       DATE WRITTEN   July 2006
        //       MODIFIED       B. Griffith, May 2009, EMS setpoint check

        // PURPOSE OF THIS SUBROUTINE:
        // This subroutine is for initializations of the changeover-bypass VAV system components.

        // METHODOLOGY EMPLOYED:
        // Uses the status flags to trigger initializations. The CBVAV system is simulated with no load (coils off) to
        // determine the outlet temperature. A setpoint temperature is calculated on FirstHVACIteration = TRUE.
        // Once the setpoint is calculated, the inlet mass flow rate on FirstHVACIteration = FALSE is used to
        // determine the bypass fraction. The simulation converges quickly on mass flow rate. If the zone
        // temperatures float in the deadband, additional iterations are required to converge on mass flow rate.

        // SUBROUTINE PARAMETER DEFINITIONS:
        static constexpr std::string_view RoutineName("InitCBVAV");

        // SUBROUTINE LOCAL VARIABLE DECLARATIONS:
        Real64 QSensUnitOut;         // Output of CBVAV system with coils off
        Real64 OutsideAirMultiplier; // Outside air multiplier schedule (= 1.0 if no schedule)
        Real64 QCoilActual;          // actual CBVAV steam heating coil load met (W)
        bool ErrorFlag;              // local error flag returned from data mining
        Real64 mdot;                 // heating coil fluid mass flow rate, kg/s

        auto &cBVAV = state.dataHVACUnitaryBypassVAV->CBVAV(CBVAVNum);
        int NumCBVAV = state.dataHVACUnitaryBypassVAV->NumCBVAV;

        int InNode = cBVAV.AirInNode;
        int OutNode = cBVAV.AirOutNode;

        // Do the one time initializations
        if (state.dataHVACUnitaryBypassVAV->MyOneTimeFlag) {

            state.dataHVACUnitaryBypassVAV->MyEnvrnFlag.allocate(NumCBVAV);
            state.dataHVACUnitaryBypassVAV->MySizeFlag.allocate(NumCBVAV);
            state.dataHVACUnitaryBypassVAV->MyPlantScanFlag.allocate(NumCBVAV);
            state.dataHVACUnitaryBypassVAV->MyEnvrnFlag = true;
            state.dataHVACUnitaryBypassVAV->MySizeFlag = true;
            state.dataHVACUnitaryBypassVAV->MyPlantScanFlag = true;

            state.dataHVACUnitaryBypassVAV->MyOneTimeFlag = false;
            // speed up test based on code from 16 years ago to correct cycling fan economizer defect
            // see https://github.com/NREL/EnergyPlusArchive/commit/a2202f8a168fd0330bf3a45392833405e8bd08f2
            // This test sets simple flag so air loop doesn't iterate twice each pass (reverts above change)
            // AirLoopControlInfo(AirplantLoc.loopNum).Simple = true;
        }

        if (state.dataHVACUnitaryBypassVAV->MyPlantScanFlag(CBVAVNum) && allocated(state.dataPlnt->PlantLoop)) {
            if ((cBVAV.HeatCoilType == DataHVACGlobals::CoilType::HeatingWater) || (cBVAV.HeatCoilType == DataHVACGlobals::CoilType::HeatingSteam)) {
                bool ErrorsFound = false; // Set to true if errors in input, fatal at end of routine
                if (cBVAV.HeatCoilType == DataHVACGlobals::CoilType::HeatingWater) {

                    ErrorFlag = false;
                    PlantUtilities::ScanPlantLoopsForObject(
                        state, cBVAV.HeatCoilName, DataPlant::PlantEquipmentType::CoilWaterSimpleHeating, cBVAV.plantLoc, ErrorFlag, _, _, _, _, _);
                    if (ErrorFlag) {
                        ShowFatalError(state, "InitCBVAV: Program terminated for previous conditions.");
                    }

                    cBVAV.MaxHeatCoilFluidFlow = WaterCoils::GetCoilMaxWaterFlowRate(state, "Coil:Heating:Water", cBVAV.HeatCoilName, ErrorsFound);

                    if (cBVAV.MaxHeatCoilFluidFlow > 0.0) {
                        Real64 FluidDensity = FluidProperties::GetDensityGlycol(state,
                                                                                state.dataPlnt->PlantLoop(cBVAV.plantLoc.loopNum).FluidName,
                                                                                Constant::HWInitConvTemp,
                                                                                state.dataPlnt->PlantLoop(cBVAV.plantLoc.loopNum).FluidIndex,
                                                                                RoutineName);
                        cBVAV.MaxHeatCoilFluidFlow =
                            WaterCoils::GetCoilMaxWaterFlowRate(state, "Coil:Heating:Water", cBVAV.HeatCoilName, ErrorsFound) * FluidDensity;
                    }

                } else if (cBVAV.HeatCoilType == DataHVACGlobals::CoilType::HeatingSteam) {

                    ErrorFlag = false;
                    PlantUtilities::ScanPlantLoopsForObject(
                        state, cBVAV.HeatCoilName, DataPlant::PlantEquipmentType::CoilSteamAirHeating, cBVAV.plantLoc, ErrorFlag, _, _, _, _, _);

                    if (ErrorFlag) {
                        ShowFatalError(state, "InitCBVAV: Program terminated for previous conditions.");
                    }

                    cBVAV.MaxHeatCoilFluidFlow = SteamCoils::GetCoilMaxSteamFlowRate(state, cBVAV.HeatCoilIndex, ErrorsFound);

                    if (cBVAV.MaxHeatCoilFluidFlow > 0.0) {
                        int SteamIndex = 0; // Function GetSatDensityRefrig will look up steam index if 0 is passed
                        Real64 FluidDensity = FluidProperties::GetSatDensityRefrig(
                            state, fluidNameSteam, state.dataHVACUnitaryBypassVAV->TempSteamIn, 1.0, SteamIndex, RoutineName);
                        cBVAV.MaxHeatCoilFluidFlow = SteamCoils::GetCoilMaxSteamFlowRate(state, cBVAV.HeatCoilIndex, ErrorsFound) * FluidDensity;
                    }
                }

                if (ErrorsFound) {
                    ShowContinueError(state, format("Occurs in {} = {}", "AirLoopHVAC:UnitaryHeatCool:VAVChangeoverBypass", cBVAV.Name));
                }
                // fill outlet node for heating coil
                cBVAV.CoilOutletNode = DataPlant::CompData::getPlantComponent(state, cBVAV.plantLoc).NodeNumOut;
                state.dataHVACUnitaryBypassVAV->MyPlantScanFlag(CBVAVNum) = false;

            } else { // CBVAV is not connected to plant
                state.dataHVACUnitaryBypassVAV->MyPlantScanFlag(CBVAVNum) = false;
            }
        } else if (state.dataHVACUnitaryBypassVAV->MyPlantScanFlag(CBVAVNum) && !state.dataGlobal->AnyPlantInModel) {
            state.dataHVACUnitaryBypassVAV->MyPlantScanFlag(CBVAVNum) = false;
        }

        if (!state.dataGlobal->SysSizingCalc && state.dataHVACUnitaryBypassVAV->MySizeFlag(CBVAVNum)) {
            SizeCBVAV(state, CBVAVNum);
            // Pass the fan cycling schedule index up to the air loop. Set the air loop unitary system flag.
            state.dataAirLoop->AirLoopControlInfo(AirLoopNum).CycFanSchedPtr = cBVAV.FanOpModeSchedPtr;
            //   Set UnitarySys flag to FALSE and let the heating coil autosize independently of the cooling coil
            state.dataAirLoop->AirLoopControlInfo(AirLoopNum).UnitarySys = false;
            state.dataAirLoop->AirLoopControlInfo(AirLoopNum).FanOpMode = cBVAV.OpMode;
            // check for set point manager on outlet node of CBVAV
            cBVAV.OutNodeSPMIndex = SetPointManager::getSPMBasedOnNode(state,
                                                                       OutNode,
                                                                       SetPointManager::CtrlVarType::Temp,
                                                                       SetPointManager::SetPointManagerType::MixedAir,
                                                                       SetPointManager::CtrlNodeType::Reference);
            state.dataHVACUnitaryBypassVAV->MySizeFlag(CBVAVNum) = false;
        }

        // Do the Begin Environment initializations
        if (state.dataGlobal->BeginEnvrnFlag && state.dataHVACUnitaryBypassVAV->MyEnvrnFlag(CBVAVNum)) {
            int MixerOutsideAirNode = cBVAV.MixerOutsideAirNode;
            Real64 RhoAir = state.dataEnvrn->StdRhoAir;
            // set the mass flow rates from the input volume flow rates
            cBVAV.MaxCoolAirMassFlow = RhoAir * cBVAV.MaxCoolAirVolFlow;
            cBVAV.CoolOutAirMassFlow = RhoAir * cBVAV.CoolOutAirVolFlow;
            cBVAV.MaxHeatAirMassFlow = RhoAir * cBVAV.MaxHeatAirVolFlow;
            cBVAV.HeatOutAirMassFlow = RhoAir * cBVAV.HeatOutAirVolFlow;
            cBVAV.MaxNoCoolHeatAirMassFlow = RhoAir * cBVAV.MaxNoCoolHeatAirVolFlow;
            cBVAV.NoCoolHeatOutAirMassFlow = RhoAir * cBVAV.NoCoolHeatOutAirVolFlow;
            // set the node max and min mass flow rates
            state.dataLoopNodes->Node(MixerOutsideAirNode).MassFlowRateMax = max(cBVAV.CoolOutAirMassFlow, cBVAV.HeatOutAirMassFlow);
            state.dataLoopNodes->Node(MixerOutsideAirNode).MassFlowRateMaxAvail = max(cBVAV.CoolOutAirMassFlow, cBVAV.HeatOutAirMassFlow);
            state.dataLoopNodes->Node(MixerOutsideAirNode).MassFlowRateMin = 0.0;
            state.dataLoopNodes->Node(MixerOutsideAirNode).MassFlowRateMinAvail = 0.0;
            state.dataLoopNodes->Node(InNode).MassFlowRateMax = max(cBVAV.MaxCoolAirMassFlow, cBVAV.MaxHeatAirMassFlow);
            state.dataLoopNodes->Node(InNode).MassFlowRateMaxAvail = max(cBVAV.MaxCoolAirMassFlow, cBVAV.MaxHeatAirMassFlow);
            state.dataLoopNodes->Node(InNode).MassFlowRateMin = 0.0;
            state.dataLoopNodes->Node(InNode).MassFlowRateMinAvail = 0.0;
            state.dataLoopNodes->Node(OutNode).Temp = state.dataLoopNodes->Node(InNode).Temp;
            state.dataLoopNodes->Node(OutNode).HumRat = state.dataLoopNodes->Node(InNode).HumRat;
            state.dataLoopNodes->Node(OutNode).Enthalpy = state.dataLoopNodes->Node(InNode).Enthalpy;
            state.dataLoopNodes->Node(cBVAV.MixerReliefAirNode) = state.dataLoopNodes->Node(MixerOutsideAirNode);
            state.dataHVACUnitaryBypassVAV->MyEnvrnFlag(CBVAVNum) = false;
            cBVAV.LastMode = HeatingMode;
            cBVAV.changeOverTimer = -1.0;
            //   set fluid-side hardware limits
            if (cBVAV.CoilControlNode > 0) {
                //    If water coil max water flow rate is autosized, simulate once in order to mine max water flow rate
                if (cBVAV.MaxHeatCoilFluidFlow == DataSizing::AutoSize) {
                    if (cBVAV.HeatCoilType == DataHVACGlobals::CoilType::HeatingWater) {
                        WaterCoils::SimulateWaterCoilComponents(state, cBVAV.HeatCoilName, FirstHVACIteration, cBVAV.HeatCoilIndex);
                        ErrorFlag = false;
                        Real64 CoilMaxVolFlowRate = WaterCoils::GetCoilMaxWaterFlowRate(state, "Coil:Heating:Water", cBVAV.HeatCoilName, ErrorFlag);
                        if (ErrorFlag) {
                            ShowContinueError(state, format("Occurs in {} = {}", "AirLoopHVAC:UnitaryHeatCool:VAVChangeoverBypass", cBVAV.Name));
                        }
                        if (CoilMaxVolFlowRate != DataSizing::AutoSize) {
                            Real64 FluidDensity = FluidProperties::GetDensityGlycol(state,
                                                                                    state.dataPlnt->PlantLoop(cBVAV.plantLoc.loopNum).FluidName,
                                                                                    Constant::HWInitConvTemp,
                                                                                    state.dataPlnt->PlantLoop(cBVAV.plantLoc.loopNum).FluidIndex,
                                                                                    RoutineName);
                            cBVAV.MaxHeatCoilFluidFlow = CoilMaxVolFlowRate * FluidDensity;
                        }
                    }
                    if (cBVAV.HeatCoilType == DataHVACGlobals::CoilType::HeatingSteam) {
                        SteamCoils::SimulateSteamCoilComponents(state,
                                                                cBVAV.HeatCoilName,
                                                                FirstHVACIteration,
                                                                cBVAV.HeatCoilIndex,
                                                                1.0,
                                                                QCoilActual); // QCoilReq, simulate any load > 0 to get max capacity of steam coil
                        ErrorFlag = false;
                        Real64 CoilMaxVolFlowRate = SteamCoils::GetCoilMaxSteamFlowRate(state, cBVAV.HeatCoilIndex, ErrorFlag);
                        if (ErrorFlag) {
                            ShowContinueError(state, format("Occurs in {} = {}", "AirLoopHVAC:UnitaryHeatCool:VAVChangeoverBypass", cBVAV.Name));
                        }
                        if (CoilMaxVolFlowRate != DataSizing::AutoSize) {
                            int SteamIndex = 0; // Function GetSatDensityRefrig will look up steam index if 0 is passed
                            Real64 FluidDensity = FluidProperties::GetSatDensityRefrig(
                                state, fluidNameSteam, state.dataHVACUnitaryBypassVAV->TempSteamIn, 1.0, SteamIndex, RoutineName);
                            cBVAV.MaxHeatCoilFluidFlow = CoilMaxVolFlowRate * FluidDensity;
                        }
                    }
                } // end of IF(cBVAV%MaxHeatCoilFluidFlow .EQ. DataSizing::AutoSize)THEN

                PlantUtilities::InitComponentNodes(state, 0.0, cBVAV.MaxHeatCoilFluidFlow, cBVAV.CoilControlNode, cBVAV.CoilOutletNode);

            } // end of IF(cBVAV%CoilControlNode .GT. 0)THEN
        }     // end one time inits

        if (!state.dataGlobal->BeginEnvrnFlag) {
            state.dataHVACUnitaryBypassVAV->MyEnvrnFlag(CBVAVNum) = true;
        }

        // IF CBVAV system was not autosized and the fan is autosized, check that fan volumetric flow rate is greater than CBVAV flow rates
        if (cBVAV.CheckFanFlow) {

            if (!state.dataGlobal->DoingSizing && cBVAV.FanVolFlow != DataSizing::AutoSize) {
                std::string CurrentModuleObject = "AirLoopHVAC:UnitaryHeatCool:VAVChangeoverBypass";
                //     Check fan versus system supply air flow rates
                if (cBVAV.FanVolFlow < cBVAV.MaxCoolAirVolFlow) {
                    ShowWarningError(state,
                                     format("{} - air flow rate = {:.7T} in fan object {} is less than the maximum CBVAV system air flow rate when "
                                            "cooling is required ({:.7T}).",
                                            CurrentModuleObject,
                                            cBVAV.FanVolFlow,
                                            cBVAV.FanName,
                                            cBVAV.MaxCoolAirVolFlow));
                    ShowContinueError(
                        state, " The CBVAV system flow rate when cooling is required is reset to the fan flow rate and the simulation continues.");
                    ShowContinueError(state, format(" Occurs in Changeover-bypass VAV system = {}", cBVAV.Name));
                    cBVAV.MaxCoolAirVolFlow = cBVAV.FanVolFlow;
                }
                if (cBVAV.FanVolFlow < cBVAV.MaxHeatAirVolFlow) {
                    ShowWarningError(state,
                                     format("{} - air flow rate = {:.7T} in fan object {} is less than the maximum CBVAV system air flow rate when "
                                            "heating is required ({:.7T}).",
                                            CurrentModuleObject,
                                            cBVAV.FanVolFlow,
                                            cBVAV.FanName,
                                            cBVAV.MaxHeatAirVolFlow));
                    ShowContinueError(
                        state, " The CBVAV system flow rate when heating is required is reset to the fan flow rate and the simulation continues.");
                    ShowContinueError(state, format(" Occurs in Changeover-bypass VAV system = {}", cBVAV.Name));
                    cBVAV.MaxHeatAirVolFlow = cBVAV.FanVolFlow;
                }
                if (cBVAV.FanVolFlow < cBVAV.MaxNoCoolHeatAirVolFlow && cBVAV.MaxNoCoolHeatAirVolFlow != 0.0) {
                    ShowWarningError(state,
                                     format("{} - air flow rate = {:.7T} in fan object {} is less than the maximum CBVAV system air flow rate when "
                                            "no heating or cooling is needed ({:.7T}).",
                                            CurrentModuleObject,
                                            cBVAV.FanVolFlow,
                                            cBVAV.FanName,
                                            cBVAV.MaxNoCoolHeatAirVolFlow));
                    ShowContinueError(state,
                                      " The CBVAV system flow rate when no heating or cooling is needed is reset to the fan flow rate and the "
                                      "simulation continues.");
                    ShowContinueError(state, format(" Occurs in Changeover-bypass VAV system = {}", cBVAV.Name));
                    cBVAV.MaxNoCoolHeatAirVolFlow = cBVAV.FanVolFlow;
                }
                //     Check fan versus outdoor air flow rates
                if (cBVAV.FanVolFlow < cBVAV.CoolOutAirVolFlow) {
                    ShowWarningError(state,
                                     format("{} - air flow rate = {:.7T} in fan object {} is less than the maximum CBVAV outdoor air flow rate when "
                                            "cooling is required ({:.7T}).",
                                            CurrentModuleObject,
                                            cBVAV.FanVolFlow,
                                            cBVAV.FanName,
                                            cBVAV.CoolOutAirVolFlow));
                    ShowContinueError(
                        state, " The CBVAV outdoor flow rate when cooling is required is reset to the fan flow rate and the simulation continues.");
                    ShowContinueError(state, format(" Occurs in Changeover-bypass VAV system = {}", cBVAV.Name));
                    cBVAV.CoolOutAirVolFlow = cBVAV.FanVolFlow;
                }
                if (cBVAV.FanVolFlow < cBVAV.HeatOutAirVolFlow) {
                    ShowWarningError(state,
                                     format("{} - air flow rate = {:.7T} in fan object {} is less than the maximum CBVAV outdoor air flow rate when "
                                            "heating is required ({:.7T}).",
                                            CurrentModuleObject,
                                            cBVAV.FanVolFlow,
                                            cBVAV.FanName,
                                            cBVAV.HeatOutAirVolFlow));
                    ShowContinueError(
                        state, " The CBVAV outdoor flow rate when heating is required is reset to the fan flow rate and the simulation continues.");
                    ShowContinueError(state, format(" Occurs in Changeover-bypass VAV system = {}", cBVAV.Name));
                    cBVAV.HeatOutAirVolFlow = cBVAV.FanVolFlow;
                }
                if (cBVAV.FanVolFlow < cBVAV.NoCoolHeatOutAirVolFlow) {
                    ShowWarningError(state,
                                     format("{} - air flow rate = {:.7T} in fan object {} is less than the maximum CBVAV outdoor air flow rate when "
                                            "no heating or cooling is needed ({:.7T}).",
                                            CurrentModuleObject,
                                            cBVAV.FanVolFlow,
                                            cBVAV.FanName,
                                            cBVAV.NoCoolHeatOutAirVolFlow));
                    ShowContinueError(state,
                                      " The CBVAV outdoor flow rate when no heating or cooling is needed is reset to the fan flow rate and the "
                                      "simulation continues.");
                    ShowContinueError(state, format(" Occurs in Changeover-bypass VAV system = {}", cBVAV.Name));
                    cBVAV.NoCoolHeatOutAirVolFlow = cBVAV.FanVolFlow;
                }
                int MixerOutsideAirNode = cBVAV.MixerOutsideAirNode;
                Real64 RhoAir = state.dataEnvrn->StdRhoAir;
                // set the mass flow rates from the reset volume flow rates
                cBVAV.MaxCoolAirMassFlow = RhoAir * cBVAV.MaxCoolAirVolFlow;
                cBVAV.CoolOutAirMassFlow = RhoAir * cBVAV.CoolOutAirVolFlow;
                cBVAV.MaxHeatAirMassFlow = RhoAir * cBVAV.MaxHeatAirVolFlow;
                cBVAV.HeatOutAirMassFlow = RhoAir * cBVAV.HeatOutAirVolFlow;
                cBVAV.MaxNoCoolHeatAirMassFlow = RhoAir * cBVAV.MaxNoCoolHeatAirVolFlow;
                cBVAV.NoCoolHeatOutAirMassFlow = RhoAir * cBVAV.NoCoolHeatOutAirVolFlow;
                // set the node max and min mass flow rates based on reset volume flow rates
                state.dataLoopNodes->Node(MixerOutsideAirNode).MassFlowRateMax = max(cBVAV.CoolOutAirMassFlow, cBVAV.HeatOutAirMassFlow);
                state.dataLoopNodes->Node(MixerOutsideAirNode).MassFlowRateMaxAvail = max(cBVAV.CoolOutAirMassFlow, cBVAV.HeatOutAirMassFlow);
                state.dataLoopNodes->Node(MixerOutsideAirNode).MassFlowRateMin = 0.0;
                state.dataLoopNodes->Node(MixerOutsideAirNode).MassFlowRateMinAvail = 0.0;
                state.dataLoopNodes->Node(InNode).MassFlowRateMax = max(cBVAV.MaxCoolAirMassFlow, cBVAV.MaxHeatAirMassFlow);
                state.dataLoopNodes->Node(InNode).MassFlowRateMaxAvail = max(cBVAV.MaxCoolAirMassFlow, cBVAV.MaxHeatAirMassFlow);
                state.dataLoopNodes->Node(InNode).MassFlowRateMin = 0.0;
                state.dataLoopNodes->Node(InNode).MassFlowRateMinAvail = 0.0;
                state.dataLoopNodes->Node(OutNode).Temp = state.dataLoopNodes->Node(InNode).Temp;
                state.dataLoopNodes->Node(OutNode).HumRat = state.dataLoopNodes->Node(InNode).HumRat;
                state.dataLoopNodes->Node(OutNode).Enthalpy = state.dataLoopNodes->Node(InNode).Enthalpy;
                state.dataLoopNodes->Node(cBVAV.MixerReliefAirNode) = state.dataLoopNodes->Node(MixerOutsideAirNode);
                cBVAV.CheckFanFlow = false;
                if (cBVAV.FanVolFlow > 0.0) {
                    cBVAV.HeatingSpeedRatio = cBVAV.MaxHeatAirVolFlow / cBVAV.FanVolFlow;
                    cBVAV.CoolingSpeedRatio = cBVAV.MaxCoolAirVolFlow / cBVAV.FanVolFlow;
                    cBVAV.NoHeatCoolSpeedRatio = cBVAV.MaxNoCoolHeatAirVolFlow / cBVAV.FanVolFlow;
                }
            }
        }

        if (cBVAV.FanOpModeSchedPtr > 0) {
            if (ScheduleManager::GetCurrentScheduleValue(state, cBVAV.FanOpModeSchedPtr) == 0.0) {
                cBVAV.OpMode = DataHVACGlobals::CycFanCycCoil;
            } else {
                cBVAV.OpMode = DataHVACGlobals::ContFanCycCoil;
            }
        }

        // Returns load only for zones requesting cooling (heating). If in deadband, Qzoneload = 0.
        if (FirstHVACIteration) cBVAV.modeChanged = false;
        GetZoneLoads(state, CBVAVNum);

        if (cBVAV.OutAirSchPtr > 0) {
            OutsideAirMultiplier = ScheduleManager::GetCurrentScheduleValue(state, cBVAV.OutAirSchPtr);
        } else {
            OutsideAirMultiplier = 1.0;
        }

        // Set the inlet node mass flow rate
        if (cBVAV.OpMode == DataHVACGlobals::ContFanCycCoil) {
            // constant fan mode
            if (cBVAV.HeatCoolMode == HeatingMode) {
                state.dataHVACUnitaryBypassVAV->CompOnMassFlow = cBVAV.MaxHeatAirMassFlow;
                state.dataHVACUnitaryBypassVAV->CompOnFlowRatio = cBVAV.HeatingSpeedRatio;
                state.dataHVACUnitaryBypassVAV->OACompOnMassFlow = cBVAV.HeatOutAirMassFlow * OutsideAirMultiplier;
            } else if (cBVAV.HeatCoolMode == CoolingMode) {
                state.dataHVACUnitaryBypassVAV->CompOnMassFlow = cBVAV.MaxCoolAirMassFlow;
                state.dataHVACUnitaryBypassVAV->CompOnFlowRatio = cBVAV.CoolingSpeedRatio;
                state.dataHVACUnitaryBypassVAV->OACompOnMassFlow = cBVAV.CoolOutAirMassFlow * OutsideAirMultiplier;
            } else {
                state.dataHVACUnitaryBypassVAV->CompOnMassFlow = cBVAV.MaxNoCoolHeatAirMassFlow;
                state.dataHVACUnitaryBypassVAV->CompOnFlowRatio = cBVAV.NoHeatCoolSpeedRatio;
                state.dataHVACUnitaryBypassVAV->OACompOnMassFlow = cBVAV.NoCoolHeatOutAirMassFlow * OutsideAirMultiplier;
            }

            if (cBVAV.AirFlowControl == AirFlowCtrlMode::UseCompressorOnFlow) {
                if (cBVAV.LastMode == HeatingMode) {
                    state.dataHVACUnitaryBypassVAV->CompOffMassFlow = cBVAV.MaxHeatAirMassFlow;
                    state.dataHVACUnitaryBypassVAV->CompOffFlowRatio = cBVAV.HeatingSpeedRatio;
                    state.dataHVACUnitaryBypassVAV->OACompOffMassFlow = cBVAV.HeatOutAirMassFlow * OutsideAirMultiplier;
                } else {
                    state.dataHVACUnitaryBypassVAV->CompOffMassFlow = cBVAV.MaxCoolAirMassFlow;
                    state.dataHVACUnitaryBypassVAV->CompOffFlowRatio = cBVAV.CoolingSpeedRatio;
                    state.dataHVACUnitaryBypassVAV->OACompOffMassFlow = cBVAV.CoolOutAirMassFlow * OutsideAirMultiplier;
                }
            } else {
                state.dataHVACUnitaryBypassVAV->CompOffMassFlow = cBVAV.MaxNoCoolHeatAirMassFlow;
                state.dataHVACUnitaryBypassVAV->CompOffFlowRatio = cBVAV.NoHeatCoolSpeedRatio;
                state.dataHVACUnitaryBypassVAV->OACompOffMassFlow = cBVAV.NoCoolHeatOutAirMassFlow * OutsideAirMultiplier;
            }
        } else {
            // cycling fan mode
            if (cBVAV.HeatCoolMode == HeatingMode) {
                state.dataHVACUnitaryBypassVAV->CompOnMassFlow = cBVAV.MaxHeatAirMassFlow;
                state.dataHVACUnitaryBypassVAV->CompOnFlowRatio = cBVAV.HeatingSpeedRatio;
                state.dataHVACUnitaryBypassVAV->OACompOnMassFlow = cBVAV.HeatOutAirMassFlow * OutsideAirMultiplier;
            } else if (cBVAV.HeatCoolMode == CoolingMode) {
                state.dataHVACUnitaryBypassVAV->CompOnMassFlow = cBVAV.MaxCoolAirMassFlow;
                state.dataHVACUnitaryBypassVAV->CompOnFlowRatio = cBVAV.CoolingSpeedRatio;
                state.dataHVACUnitaryBypassVAV->OACompOnMassFlow = cBVAV.CoolOutAirMassFlow * OutsideAirMultiplier;
            } else {
                state.dataHVACUnitaryBypassVAV->CompOnMassFlow = cBVAV.MaxCoolAirMassFlow;
                state.dataHVACUnitaryBypassVAV->CompOnFlowRatio = cBVAV.CoolingSpeedRatio;
                state.dataHVACUnitaryBypassVAV->OACompOnMassFlow = cBVAV.CoolOutAirMassFlow * OutsideAirMultiplier;
            }
            state.dataHVACUnitaryBypassVAV->CompOffMassFlow = 0.0;
            state.dataHVACUnitaryBypassVAV->CompOffFlowRatio = 0.0;
            state.dataHVACUnitaryBypassVAV->OACompOffMassFlow = 0.0;
        }

        // Check for correct control node at outlet of unit
        if (cBVAV.HumRatMaxCheck) {
            if (cBVAV.DehumidControlType != DehumidControl::None) {
                if (state.dataLoopNodes->Node(OutNode).HumRatMax == DataLoopNode::SensedNodeFlagValue) {
                    if (!state.dataGlobal->AnyEnergyManagementSystemInModel) {
                        ShowWarningError(state, format("Unitary System:VAV:ChangeOverBypass = {}", cBVAV.Name));
                        ShowContinueError(state,
                                          "Use SetpointManager:SingleZone:Humidity:Maximum to place a humidity setpoint at the air outlet node of "
                                          "the unitary system.");
                        ShowContinueError(state, "Setting Dehumidification Control Type to None and simulation continues.");
                        cBVAV.DehumidControlType = DehumidControl::None;
                    } else {
                        // need call to EMS to check node
                        bool EMSSetPointCheck = false;
                        EMSManager::CheckIfNodeSetPointManagedByEMS(
                            state, OutNode, EMSManager::SPControlType::HumidityRatioMaxSetPoint, EMSSetPointCheck);
                        state.dataLoopNodes->NodeSetpointCheck(OutNode).needsSetpointChecking = false;
                        if (EMSSetPointCheck) {
                            // There is no plugin anyways, so we now we have a bad condition.
                            ShowWarningError(state, format("Unitary System:VAV:ChangeOverBypass = {}", cBVAV.Name));
                            ShowContinueError(state,
                                              "Use SetpointManager:SingleZone:Humidity:Maximum to place a humidity setpoint at the air outlet node "
                                              "of the unitary system.");
                            ShowContinueError(
                                state, "Or use an EMS Actuator to place a maximum humidity setpoint at the air outlet node of the unitary system.");
                            ShowContinueError(state, "Setting Dehumidification Control Type to None and simulation continues.");
                            cBVAV.DehumidControlType = DehumidControl::None;
                        }
                    }
                }
                cBVAV.HumRatMaxCheck = false;
            } else {
                cBVAV.HumRatMaxCheck = false;
            }
        }

        // Set the inlet node mass flow rate
        if (ScheduleManager::GetCurrentScheduleValue(state, cBVAV.SchedPtr) > 0.0 && state.dataHVACUnitaryBypassVAV->CompOnMassFlow != 0.0) {
            OnOffAirFlowRatio = 1.0;
            if (FirstHVACIteration) {
                state.dataLoopNodes->Node(cBVAV.AirInNode).MassFlowRate = state.dataHVACUnitaryBypassVAV->CompOnMassFlow;
                state.dataLoopNodes->Node(cBVAV.MixerInletAirNode).MassFlowRate = state.dataHVACUnitaryBypassVAV->CompOnMassFlow;
                state.dataLoopNodes->Node(cBVAV.MixerOutsideAirNode).MassFlowRate = state.dataHVACUnitaryBypassVAV->OACompOnMassFlow;
                state.dataLoopNodes->Node(cBVAV.MixerReliefAirNode).MassFlowRate = state.dataHVACUnitaryBypassVAV->OACompOnMassFlow;
                state.dataHVACUnitaryBypassVAV->BypassDuctFlowFraction = 0.0;
                state.dataHVACUnitaryBypassVAV->PartLoadFrac = 0.0;
            } else {
                if (cBVAV.HeatCoolMode != 0) {
                    state.dataHVACUnitaryBypassVAV->PartLoadFrac = 1.0;
                } else {
                    state.dataHVACUnitaryBypassVAV->PartLoadFrac = 0.0;
                }
                if (cBVAV.OpMode == DataHVACGlobals::CycFanCycCoil) {
                    state.dataHVACUnitaryBypassVAV->BypassDuctFlowFraction = 0.0;
                } else {
                    if (cBVAV.PlenumMixerInletAirNode == 0) {
                        state.dataHVACUnitaryBypassVAV->BypassDuctFlowFraction = max(
                            0.0, 1.0 - (state.dataLoopNodes->Node(cBVAV.AirInNode).MassFlowRate / state.dataHVACUnitaryBypassVAV->CompOnMassFlow));
                    }
                }
            }
        } else {
            state.dataHVACUnitaryBypassVAV->PartLoadFrac = 0.0;
            state.dataLoopNodes->Node(cBVAV.AirInNode).MassFlowRate = 0.0;
            state.dataLoopNodes->Node(cBVAV.AirOutNode).MassFlowRate = 0.0;
            state.dataLoopNodes->Node(cBVAV.AirOutNode).MassFlowRateMaxAvail = 0.0;

            state.dataLoopNodes->Node(cBVAV.MixerInletAirNode).MassFlowRate = 0.0;
            state.dataLoopNodes->Node(cBVAV.MixerOutsideAirNode).MassFlowRate = 0.0;
            state.dataLoopNodes->Node(cBVAV.MixerReliefAirNode).MassFlowRate = 0.0;

            OnOffAirFlowRatio = 1.0;
            state.dataHVACUnitaryBypassVAV->BypassDuctFlowFraction = 0.0;
        }

        CalcCBVAV(state, CBVAVNum, FirstHVACIteration, state.dataHVACUnitaryBypassVAV->PartLoadFrac, QSensUnitOut, OnOffAirFlowRatio, HXUnitOn);

        // If unit is scheduled OFF, setpoint is equal to inlet node temperature.
        if (ScheduleManager::GetCurrentScheduleValue(state, cBVAV.SchedPtr) == 0.0) {
            cBVAV.OutletTempSetPoint = state.dataLoopNodes->Node(InNode).Temp;
            return;
        }

        SetAverageAirFlow(state, CBVAVNum, OnOffAirFlowRatio);

        if (FirstHVACIteration) cBVAV.OutletTempSetPoint = CalcSetPointTempTarget(state, CBVAVNum);

        // The setpoint is used to control the DX coils at their respective outlet nodes (not the unit outlet), correct
        // for fan heat for draw thru units only (fan heat is included at the outlet of each coil when blowthru is used)
        cBVAV.CoilTempSetPoint = cBVAV.OutletTempSetPoint;
        if (cBVAV.FanPlace == DataHVACGlobals::FanLoc::DrawThrough) {
            cBVAV.CoilTempSetPoint -= (state.dataLoopNodes->Node(cBVAV.AirOutNode).Temp - state.dataLoopNodes->Node(cBVAV.FanInletNodeNum).Temp);
        }

        if (FirstHVACIteration) {
            if (cBVAV.HeatCoilType == DataHVACGlobals::CoilType::HeatingWater) {
                WaterCoils::SimulateWaterCoilComponents(state, cBVAV.HeatCoilName, FirstHVACIteration, cBVAV.HeatCoilIndex);

                //     set air-side and steam-side mass flow rates
                state.dataLoopNodes->Node(cBVAV.HeatingCoilInletNode).MassFlowRate = state.dataHVACUnitaryBypassVAV->CompOnMassFlow;
                mdot = cBVAV.MaxHeatCoilFluidFlow;
                PlantUtilities::SetComponentFlowRate(state, mdot, cBVAV.CoilControlNode, cBVAV.CoilOutletNode, cBVAV.plantLoc);

                //     simulate water coil to find operating capacity
                WaterCoils::SimulateWaterCoilComponents(state, cBVAV.HeatCoilName, FirstHVACIteration, cBVAV.HeatCoilIndex, QCoilActual);
                cBVAV.DesignSuppHeatingCapacity = QCoilActual;

            } // from IF(MSHeatPump(MSHeatPumpNum)%SuppHeatCoilType == DataHVACGlobals::Coil_HeatingWater) THEN

            if (cBVAV.HeatCoilType == DataHVACGlobals::CoilType::HeatingSteam) {

                //     set air-side and steam-side mass flow rates
                state.dataLoopNodes->Node(cBVAV.HeatingCoilInletNode).MassFlowRate = state.dataHVACUnitaryBypassVAV->CompOnMassFlow;
                mdot = cBVAV.MaxHeatCoilFluidFlow;
                PlantUtilities::SetComponentFlowRate(state, mdot, cBVAV.CoilControlNode, cBVAV.CoilOutletNode, cBVAV.plantLoc);

                //     simulate steam coil to find operating capacity
                SteamCoils::SimulateSteamCoilComponents(state,
                                                        cBVAV.HeatCoilName,
                                                        FirstHVACIteration,
                                                        cBVAV.HeatCoilIndex,
                                                        1.0,
                                                        QCoilActual); // QCoilReq, simulate any load > 0 to get max capacity of steam coil
                cBVAV.DesignSuppHeatingCapacity = QCoilActual;

            } // from IF(cBVAV%HeatCoilType == DataHVACGlobals::Coil_HeatingSteam) THEN
        }     // from IF( FirstHVACIteration ) THEN

        if ((cBVAV.HeatCoolMode == 0 && cBVAV.OpMode == DataHVACGlobals::CycFanCycCoil) || state.dataHVACUnitaryBypassVAV->CompOnMassFlow == 0.0) {
            state.dataHVACUnitaryBypassVAV->PartLoadFrac = 0.0;
            state.dataLoopNodes->Node(cBVAV.AirInNode).MassFlowRate = 0.0;
            state.dataLoopNodes->Node(cBVAV.AirOutNode).MassFlowRateMaxAvail = 0.0;
            state.dataLoopNodes->Node(cBVAV.MixerInletAirNode).MassFlowRate = 0.0;
            state.dataLoopNodes->Node(cBVAV.MixerOutsideAirNode).MassFlowRate = 0.0;
            state.dataLoopNodes->Node(cBVAV.MixerReliefAirNode).MassFlowRate = 0.0;
        }
    }

    void SizeCBVAV(EnergyPlusData &state, int const CBVAVNum) // Index to CBVAV system
    {

        // SUBROUTINE INFORMATION:
        //       AUTHOR         Richard Raustad
        //       DATE WRITTEN   July 2006

        // PURPOSE OF THIS SUBROUTINE:
        // This subroutine is for sizing changeover-bypass VAV components.

        // METHODOLOGY EMPLOYED:
        // Obtains flow rates from the zone sizing arrays.

        int curSysNum = state.dataSize->CurSysNum;
        int curOASysNum = state.dataSize->CurOASysNum;

        auto &cBVAV = state.dataHVACUnitaryBypassVAV->CBVAV(CBVAVNum);

        if (curSysNum > 0 && curOASysNum == 0) {
            if (cBVAV.FanType == DataHVACGlobals::FanType::System) {
                state.dataAirSystemsData->PrimaryAirSystems(curSysNum).supFanVecIndex = cBVAV.FanIndex;
                state.dataAirSystemsData->PrimaryAirSystems(curSysNum).supFanModelType = DataAirSystems::ObjectVectorOOFanSystemModel;
            } else {
                state.dataAirSystemsData->PrimaryAirSystems(curSysNum).SupFanNum = cBVAV.FanIndex;
                state.dataAirSystemsData->PrimaryAirSystems(curSysNum).supFanModelType = DataAirSystems::StructArrayLegacyFanModels;
            }
            if (cBVAV.FanPlace == DataHVACGlobals::FanLoc::BlowThrough) {
                state.dataAirSystemsData->PrimaryAirSystems(curSysNum).supFanLocation = DataAirSystems::FanPlacement::BlowThru;
            } else if (cBVAV.FanPlace == DataHVACGlobals::FanLoc::DrawThrough) {
                state.dataAirSystemsData->PrimaryAirSystems(curSysNum).supFanLocation = DataAirSystems::FanPlacement::DrawThru;
            }
        }

        if (cBVAV.MaxCoolAirVolFlow == DataSizing::AutoSize) {

            if (curSysNum > 0) {

                CheckSysSizing(state, cBVAV.UnitType, cBVAV.Name);
                cBVAV.MaxCoolAirVolFlow = state.dataSize->FinalSysSizing(curSysNum).DesMainVolFlow;
                if (cBVAV.FanVolFlow < cBVAV.MaxCoolAirVolFlow && cBVAV.FanVolFlow != DataSizing::AutoSize) {
                    cBVAV.MaxCoolAirVolFlow = cBVAV.FanVolFlow;
                    ShowWarningError(state, format("{} \"{}\"", cBVAV.UnitType, cBVAV.Name));
                    ShowContinueError(state,
                                      "The CBVAV system supply air fan air flow rate is less than the autosized value for the maximum air flow rate "
                                      "in cooling mode. Consider autosizing the fan for this simulation.");
                    ShowContinueError(
                        state, "The maximum air flow rate in cooling mode is reset to the supply air fan flow rate and the simulation continues.");
                }
                if (cBVAV.MaxCoolAirVolFlow < DataHVACGlobals::SmallAirVolFlow) {
                    cBVAV.MaxCoolAirVolFlow = 0.0;
                }
                BaseSizer::reportSizerOutput(state, cBVAV.UnitType, cBVAV.Name, "maximum cooling air flow rate [m3/s]", cBVAV.MaxCoolAirVolFlow);
            }
        }

        if (cBVAV.MaxHeatAirVolFlow == DataSizing::AutoSize) {

            if (curSysNum > 0) {

                CheckSysSizing(state, cBVAV.UnitType, cBVAV.Name);
                cBVAV.MaxHeatAirVolFlow = state.dataSize->FinalSysSizing(curSysNum).DesMainVolFlow;
                if (cBVAV.FanVolFlow < cBVAV.MaxHeatAirVolFlow && cBVAV.FanVolFlow != DataSizing::AutoSize) {
                    cBVAV.MaxHeatAirVolFlow = cBVAV.FanVolFlow;
                    ShowWarningError(state, format("{} \"{}\"", cBVAV.UnitType, cBVAV.Name));
                    ShowContinueError(state,
                                      "The CBVAV system supply air fan air flow rate is less than the autosized value for the maximum air flow rate "
                                      "in heating mode. Consider autosizing the fan for this simulation.");
                    ShowContinueError(
                        state, "The maximum air flow rate in heating mode is reset to the supply air fan flow rate and the simulation continues.");
                }
                if (cBVAV.MaxHeatAirVolFlow < DataHVACGlobals::SmallAirVolFlow) {
                    cBVAV.MaxHeatAirVolFlow = 0.0;
                }
                BaseSizer::reportSizerOutput(state, cBVAV.UnitType, cBVAV.Name, "maximum heating air flow rate [m3/s]", cBVAV.MaxHeatAirVolFlow);
            }
        }

        if (cBVAV.MaxNoCoolHeatAirVolFlow == DataSizing::AutoSize) {

            if (curSysNum > 0) {

                CheckSysSizing(state, cBVAV.UnitType, cBVAV.Name);
                cBVAV.MaxNoCoolHeatAirVolFlow = state.dataSize->FinalSysSizing(curSysNum).DesMainVolFlow;
                if (cBVAV.FanVolFlow < cBVAV.MaxNoCoolHeatAirVolFlow && cBVAV.FanVolFlow != DataSizing::AutoSize) {
                    cBVAV.MaxNoCoolHeatAirVolFlow = cBVAV.FanVolFlow;
                    ShowWarningError(state, format("{} \"{}\"", cBVAV.UnitType, cBVAV.Name));
                    ShowContinueError(state,
                                      "The CBVAV system supply air fan air flow rate is less than the autosized value for the maximum air flow rate "
                                      "when no heating or cooling is needed. Consider autosizing the fan for this simulation.");
                    ShowContinueError(state,
                                      "The maximum air flow rate when no heating or cooling is needed is reset to the supply air fan flow rate and "
                                      "the simulation continues.");
                }
                if (cBVAV.MaxNoCoolHeatAirVolFlow < DataHVACGlobals::SmallAirVolFlow) {
                    cBVAV.MaxNoCoolHeatAirVolFlow = 0.0;
                }

                BaseSizer::reportSizerOutput(
                    state, cBVAV.UnitType, cBVAV.Name, "maximum air flow rate when compressor/coil is off [m3/s]", cBVAV.MaxNoCoolHeatAirVolFlow);
            }
        }

        if (cBVAV.CoolOutAirVolFlow == DataSizing::AutoSize) {

            if (curSysNum > 0) {

                CheckSysSizing(state, cBVAV.UnitType, cBVAV.Name);
                cBVAV.CoolOutAirVolFlow = state.dataSize->FinalSysSizing(curSysNum).DesOutAirVolFlow;
                if (cBVAV.FanVolFlow < cBVAV.CoolOutAirVolFlow && cBVAV.FanVolFlow != DataSizing::AutoSize) {
                    cBVAV.CoolOutAirVolFlow = cBVAV.FanVolFlow;
                    ShowWarningError(state, format("{} \"{}\"", cBVAV.UnitType, cBVAV.Name));
                    ShowContinueError(state,
                                      "The CBVAV system supply air fan air flow rate is less than the autosized value for the outdoor air flow rate "
                                      "in cooling mode. Consider autosizing the fan for this simulation.");
                    ShowContinueError(
                        state, "The outdoor air flow rate in cooling mode is reset to the supply air fan flow rate and the simulation continues.");
                }
                if (cBVAV.CoolOutAirVolFlow < DataHVACGlobals::SmallAirVolFlow) {
                    cBVAV.CoolOutAirVolFlow = 0.0;
                }
                BaseSizer::reportSizerOutput(
                    state, cBVAV.UnitType, cBVAV.Name, "maximum outside air flow rate in cooling [m3/s]", cBVAV.CoolOutAirVolFlow);
            }
        }

        if (cBVAV.HeatOutAirVolFlow == DataSizing::AutoSize) {

            if (curSysNum > 0) {

                CheckSysSizing(state, cBVAV.UnitType, cBVAV.Name);
                cBVAV.HeatOutAirVolFlow = state.dataSize->FinalSysSizing(curSysNum).DesOutAirVolFlow;
                if (cBVAV.FanVolFlow < cBVAV.HeatOutAirVolFlow && cBVAV.FanVolFlow != DataSizing::AutoSize) {
                    cBVAV.HeatOutAirVolFlow = cBVAV.FanVolFlow;
                    ShowContinueError(state,
                                      "The CBVAV system supply air fan air flow rate is less than the autosized value for the outdoor air flow rate "
                                      "in heating mode. Consider autosizing the fan for this simulation.");
                    ShowContinueError(
                        state, "The outdoor air flow rate in heating mode is reset to the supply air fan flow rate and the simulation continues.");
                }
                if (cBVAV.HeatOutAirVolFlow < DataHVACGlobals::SmallAirVolFlow) {
                    cBVAV.HeatOutAirVolFlow = 0.0;
                }
                BaseSizer::reportSizerOutput(
                    state, cBVAV.UnitType, cBVAV.Name, "maximum outdoor air flow rate in heating [m3/s]", cBVAV.CoolOutAirVolFlow);
            }
        }

        if (cBVAV.NoCoolHeatOutAirVolFlow == DataSizing::AutoSize) {

            if (curSysNum > 0) {

                CheckSysSizing(state, cBVAV.UnitType, cBVAV.Name);
                cBVAV.NoCoolHeatOutAirVolFlow = state.dataSize->FinalSysSizing(curSysNum).DesOutAirVolFlow;
                if (cBVAV.FanVolFlow < cBVAV.NoCoolHeatOutAirVolFlow && cBVAV.FanVolFlow != DataSizing::AutoSize) {
                    cBVAV.NoCoolHeatOutAirVolFlow = cBVAV.FanVolFlow;
                    ShowContinueError(state,
                                      "The CBVAV system supply air fan air flow rate is less than the autosized value for the outdoor air flow rate "
                                      "when no heating or cooling is needed. Consider autosizing the fan for this simulation.");
                    ShowContinueError(state,
                                      "The outdoor air flow rate when no heating or cooling is needed is reset to the supply air fan flow rate and "
                                      "the simulation continues.");
                }
                if (cBVAV.NoCoolHeatOutAirVolFlow < DataHVACGlobals::SmallAirVolFlow) {
                    cBVAV.NoCoolHeatOutAirVolFlow = 0.0;
                }
                BaseSizer::reportSizerOutput(
                    state, cBVAV.UnitType, cBVAV.Name, "maximum outdoor air flow rate when compressor is off [m3/s]", cBVAV.NoCoolHeatOutAirVolFlow);
            }
        }
    }

    void ControlCBVAVOutput(EnergyPlusData &state,
                            int const CBVAVNum,            // Index to CBVAV system
                            bool const FirstHVACIteration, // Flag for 1st HVAC iteration
                            Real64 &PartLoadFrac,          // Unit part load fraction
                            Real64 &OnOffAirFlowRatio,     // Ratio of compressor ON airflow to AVERAGE airflow over timestep
                            bool const HXUnitOn            // flag to enable heat exchanger
    )
    {

        // SUBROUTINE INFORMATION:
        //       AUTHOR         Richard Raustad
        //       DATE WRITTEN   July 2006

        // PURPOSE OF THIS SUBROUTINE:
        // Determine the part load fraction of the CBVAV system for this time step.

        // METHODOLOGY EMPLOYED:
        // Use RegulaFalsi technique to iterate on part-load ratio until convergence is achieved.

        // SUBROUTINE LOCAL VARIABLE DECLARATIONS:
        Real64 FullOutput = 0; // Unit full output when compressor is operating [W]
        PartLoadFrac = 0.0;

        auto &cBVAV = state.dataHVACUnitaryBypassVAV->CBVAV(CBVAVNum);

        if (ScheduleManager::GetCurrentScheduleValue(state, cBVAV.SchedPtr) == 0.0) return;

        // Get operating result
        PartLoadFrac = 1.0;
        CalcCBVAV(state, CBVAVNum, FirstHVACIteration, PartLoadFrac, FullOutput, OnOffAirFlowRatio, HXUnitOn);

        if ((state.dataLoopNodes->Node(cBVAV.AirOutNode).Temp - cBVAV.OutletTempSetPoint) > DataHVACGlobals::SmallTempDiff &&
            cBVAV.HeatCoolMode > 0 && PartLoadFrac < 1.0) {
            CalcCBVAV(state, CBVAVNum, FirstHVACIteration, PartLoadFrac, FullOutput, OnOffAirFlowRatio, HXUnitOn);
        }
    }

    void CalcCBVAV(EnergyPlusData &state,
                   int const CBVAVNum,            // Unit index in fan coil array
                   bool const FirstHVACIteration, // Flag for 1st HVAC iteration
                   Real64 &PartLoadFrac,          // Compressor part load fraction
                   Real64 &LoadMet,               // Load met by unit (W)
                   Real64 &OnOffAirFlowRatio,     // Ratio of compressor ON airflow to AVERAGE airflow over timestep
                   bool const HXUnitOn            // flag to enable heat exchanger
    )
    {

        // SUBROUTINE INFORMATION:
        //       AUTHOR         Richard Raustad
        //       DATE WRITTEN   July 2006

        // PURPOSE OF THIS SUBROUTINE:
        // Simulate the components making up the changeover-bypass VAV system.

        // METHODOLOGY EMPLOYED:
        // Simulates the unit components sequentially in the air flow direction.

        // SUBROUTINE PARAMETER DEFINITIONS:
        int constexpr MaxIte(500); // Maximum number of iterations

        // SUBROUTINE LOCAL VARIABLE DECLARATIONS:
        Real64 MinHumRat;     // Minimum humidity ratio for sensible capacity calculation (kg/kg)
        int SolFla;           // Flag of RegulaFalsi solver
        Real64 QHeater;       // Load to be met by heater [W]
        Real64 QHeaterActual; // actual heating load met [W]
        Real64 CpAir;         // Specific heat of air [J/kg-K]
        Real64 ApproachTemp;
        Real64 DesiredDewPoint;
        Real64 OutdoorDryBulbTemp; // Dry-bulb temperature at outdoor condenser
        Real64 OutdoorBaroPress;   // Barometric pressure at outdoor condenser

        auto &cBVAV = state.dataHVACUnitaryBypassVAV->CBVAV(CBVAVNum);

        int OutletNode = cBVAV.AirOutNode;
        int InletNode = cBVAV.AirInNode;
        if (cBVAV.CondenserNodeNum > 0) {
            OutdoorDryBulbTemp = state.dataLoopNodes->Node(cBVAV.CondenserNodeNum).Temp;
            OutdoorBaroPress = state.dataLoopNodes->Node(cBVAV.CondenserNodeNum).Press;
        } else {
            OutdoorDryBulbTemp = state.dataEnvrn->OutDryBulbTemp;
            OutdoorBaroPress = state.dataEnvrn->OutBaroPress;
        }

        state.dataHVACUnitaryBypassVAV->SaveCompressorPLR = 0.0;

        // Bypass excess system air through bypass duct and calculate new mixed air conditions at OA mixer inlet node
        if (cBVAV.plenumIndex > 0 || cBVAV.mixerIndex > 0) {
            Real64 saveMixerInletAirNodeFlow = state.dataLoopNodes->Node(cBVAV.MixerInletAirNode).MassFlowRate;
            state.dataLoopNodes->Node(cBVAV.MixerInletAirNode) = state.dataLoopNodes->Node(InletNode);
            state.dataLoopNodes->Node(cBVAV.MixerInletAirNode).MassFlowRate = saveMixerInletAirNodeFlow;
        } else {
            state.dataLoopNodes->Node(cBVAV.MixerInletAirNode).Temp =
                (1.0 - state.dataHVACUnitaryBypassVAV->BypassDuctFlowFraction) * state.dataLoopNodes->Node(InletNode).Temp +
                state.dataHVACUnitaryBypassVAV->BypassDuctFlowFraction * state.dataLoopNodes->Node(OutletNode).Temp;
            state.dataLoopNodes->Node(cBVAV.MixerInletAirNode).HumRat =
                (1.0 - state.dataHVACUnitaryBypassVAV->BypassDuctFlowFraction) * state.dataLoopNodes->Node(InletNode).HumRat +
                state.dataHVACUnitaryBypassVAV->BypassDuctFlowFraction * state.dataLoopNodes->Node(OutletNode).HumRat;
            state.dataLoopNodes->Node(cBVAV.MixerInletAirNode).Enthalpy = Psychrometrics::PsyHFnTdbW(
                state.dataLoopNodes->Node(cBVAV.MixerInletAirNode).Temp, state.dataLoopNodes->Node(cBVAV.MixerInletAirNode).HumRat);
        }
        MixedAir::SimOAMixer(state, cBVAV.OAMixName, cBVAV.OAMixIndex);

        if (cBVAV.FanPlace == DataHVACGlobals::FanLoc::BlowThrough) {
            if (cBVAV.FanType == DataHVACGlobals::FanType::System) {
                state.dataHVACFan->fanObjs[cBVAV.FanIndex]->simulate(state, 1.0 / OnOffAirFlowRatio, _);
            } else {
                Fans::SimulateFanComponents(state, cBVAV.FanName, FirstHVACIteration, cBVAV.FanIndex, state.dataHVACUnitaryBypassVAV->FanSpeedRatio);
            }
        }
        // Simulate cooling coil if zone load is negative (cooling load)
        if (cBVAV.HeatCoolMode == CoolingMode) {
            if (OutdoorDryBulbTemp >= cBVAV.MinOATCompressor) {
                switch (cBVAV.CoolCoilType) {
                case DataHVACGlobals::CoilType::DXCoolingHXAssisted: {
                    HVACHXAssistedCoolingCoil::SimHXAssistedCoolingCoil(state,
                                                                        cBVAV.DXCoolCoilName,
                                                                        FirstHVACIteration,
                                                                        DataHVACGlobals::CompressorOperation::On,
                                                                        PartLoadFrac,
                                                                        cBVAV.CoolCoilCompIndex,
                                                                        DataHVACGlobals::ContFanCycCoil,
                                                                        HXUnitOn);
                    if (state.dataLoopNodes->Node(cBVAV.DXCoilInletNode).Temp <= cBVAV.CoilTempSetPoint) {
                        //         If coil inlet temp is already below the setpoint, simulated with coil off
                        PartLoadFrac = 0.0;
                        HVACHXAssistedCoolingCoil::SimHXAssistedCoolingCoil(state,
                                                                            cBVAV.DXCoolCoilName,
                                                                            FirstHVACIteration,
                                                                            DataHVACGlobals::CompressorOperation::Off,
                                                                            PartLoadFrac,
                                                                            cBVAV.CoolCoilCompIndex,
                                                                            DataHVACGlobals::ContFanCycCoil,
                                                                            HXUnitOn);
                    } else if (state.dataLoopNodes->Node(cBVAV.DXCoilOutletNode).Temp < cBVAV.CoilTempSetPoint) {
                        auto f = [&state, CBVAVNum, FirstHVACIteration, HXUnitOn](Real64 const PartLoadFrac) {
                            auto &thisCBVAV = state.dataHVACUnitaryBypassVAV->CBVAV(CBVAVNum);
                            HVACHXAssistedCoolingCoil::SimHXAssistedCoolingCoil(state,
                                                                                thisCBVAV.DXCoolCoilName,
                                                                                FirstHVACIteration,
                                                                                DataHVACGlobals::CompressorOperation::On,
                                                                                PartLoadFrac,
                                                                                thisCBVAV.CoolCoilCompIndex,
                                                                                DataHVACGlobals::ContFanCycCoil,
                                                                                HXUnitOn);

                            Real64 OutletAirTemp = state.dataLoopNodes->Node(thisCBVAV.DXCoilOutletNode).Temp;
                            return thisCBVAV.CoilTempSetPoint - OutletAirTemp;
                        };
                        General::SolveRoot(state, DataHVACGlobals::SmallTempDiff, MaxIte, SolFla, PartLoadFrac, f, 0.0, 1.0);
                        HVACHXAssistedCoolingCoil::SimHXAssistedCoolingCoil(state,
                                                                            cBVAV.DXCoolCoilName,
                                                                            FirstHVACIteration,
                                                                            DataHVACGlobals::CompressorOperation::On,
                                                                            PartLoadFrac,
                                                                            cBVAV.CoolCoilCompIndex,
                                                                            DataHVACGlobals::ContFanCycCoil,
                                                                            HXUnitOn);
                        if (SolFla == -1 && !state.dataGlobal->WarmupFlag) {
                            if (cBVAV.HXDXIterationExceeded < 1) {
                                ++cBVAV.HXDXIterationExceeded;
                                ShowWarningError(state,
                                                 format("Iteration limit exceeded calculating HX assisted DX unit part-load ratio, for unit = {}",
                                                        cBVAV.DXCoolCoilName));
                                ShowContinueError(state, format("Calculated part-load ratio = {:.3R}", PartLoadFrac));
                                ShowContinueErrorTimeStamp(
                                    state, "The calculated part-load ratio will be used and the simulation continues. Occurrence info:");
                            } else {
                                ShowRecurringWarningErrorAtEnd(
                                    state,
                                    cBVAV.Name + ", Iteration limit exceeded for HX assisted DX unit part-load ratio error continues.",
                                    cBVAV.HXDXIterationExceededIndex,
                                    PartLoadFrac,
                                    PartLoadFrac);
                            }
                        } else if (SolFla == -2 && !state.dataGlobal->WarmupFlag) {
                            PartLoadFrac = max(0.0,
                                               min(1.0,
                                                   (state.dataLoopNodes->Node(cBVAV.DXCoilInletNode).Temp - cBVAV.CoilTempSetPoint) /
                                                       (state.dataLoopNodes->Node(cBVAV.DXCoilInletNode).Temp -
                                                        state.dataLoopNodes->Node(cBVAV.DXCoilOutletNode).Temp)));
                            if (cBVAV.HXDXIterationFailed < 1) {
                                ++cBVAV.HXDXIterationFailed;
                                ShowSevereError(
                                    state,
                                    format("HX assisted DX unit part-load ratio calculation failed: part-load ratio limits exceeded, for unit = {}",
                                           cBVAV.DXCoolCoilName));
                                ShowContinueErrorTimeStamp(
                                    state,
                                    format("An estimated part-load ratio of {:.3R}will be used and the simulation continues. Occurrence info:",
                                           PartLoadFrac));
                            } else {
                                ShowRecurringWarningErrorAtEnd(state,
                                                               cBVAV.Name +
                                                                   ", Part-load ratio calculation failed for HX assisted DX unit error continues.",
                                                               cBVAV.HXDXIterationFailedIndex,
                                                               PartLoadFrac,
                                                               PartLoadFrac);
                            }
                        }
                    }
                } break;
                case DataHVACGlobals::CoilType::DXCoolingSingleSpeed: {
                    DXCoils::SimDXCoil(state,
                                       cBVAV.DXCoolCoilName,
                                       DataHVACGlobals::CompressorOperation::On,
                                       FirstHVACIteration,
                                       cBVAV.CoolCoilCompIndex,
                                       DataHVACGlobals::ContFanCycCoil,
                                       PartLoadFrac,
                                       OnOffAirFlowRatio);
                    if (state.dataLoopNodes->Node(cBVAV.DXCoilInletNode).Temp <= cBVAV.CoilTempSetPoint) {
                        //         If coil inlet temp is already below the setpoint, simulated with coil off
                        PartLoadFrac = 0.0;
                        DXCoils::SimDXCoil(state,
                                           cBVAV.DXCoolCoilName,
                                           DataHVACGlobals::CompressorOperation::On,
                                           FirstHVACIteration,
                                           cBVAV.CoolCoilCompIndex,
                                           DataHVACGlobals::ContFanCycCoil,
                                           PartLoadFrac,
                                           OnOffAirFlowRatio);
                    } else if (state.dataLoopNodes->Node(cBVAV.DXCoilOutletNode).Temp < cBVAV.CoilTempSetPoint) {
                        auto f = [&state, CBVAVNum, OnOffAirFlowRatio](Real64 const PartLoadFrac) {
                            auto &thisCBVAV = state.dataHVACUnitaryBypassVAV->CBVAV(CBVAVNum);
                            DXCoils::CalcDoe2DXCoil(state,
                                                    thisCBVAV.CoolCoilCompIndex,
                                                    DataHVACGlobals::CompressorOperation::On,
                                                    false,
                                                    PartLoadFrac,
                                                    DataHVACGlobals::ContFanCycCoil,
                                                    _,
                                                    OnOffAirFlowRatio);
                            Real64 OutletAirTemp = state.dataDXCoils->DXCoilOutletTemp(thisCBVAV.CoolCoilCompIndex);
                            return thisCBVAV.CoilTempSetPoint - OutletAirTemp;
                        };
                        General::SolveRoot(state, DataHVACGlobals::SmallTempDiff, MaxIte, SolFla, PartLoadFrac, f, 0.0, 1.0);
                        DXCoils::SimDXCoil(state,
                                           cBVAV.DXCoolCoilName,
                                           DataHVACGlobals::CompressorOperation::On,
                                           FirstHVACIteration,
                                           cBVAV.CoolCoilCompIndex,
                                           DataHVACGlobals::ContFanCycCoil,
                                           PartLoadFrac,
                                           OnOffAirFlowRatio);
                        if (SolFla == -1 && !state.dataGlobal->WarmupFlag) {
                            if (cBVAV.DXIterationExceeded < 1) {
                                ++cBVAV.DXIterationExceeded;
                                ShowWarningError(
                                    state,
                                    format("Iteration limit exceeded calculating DX unit part-load ratio, for unit = {}", cBVAV.DXCoolCoilName));
                                ShowContinueError(state, format("Calculated part-load ratio = {:.3R}", PartLoadFrac));
                                ShowContinueErrorTimeStamp(
                                    state, "The calculated part-load ratio will be used and the simulation continues. Occurrence info:");
                            } else {
                                ShowRecurringWarningErrorAtEnd(
                                    state,
                                    cBVAV.Name + ", Iteration limit exceeded for DX unit part-load ratio calculation error continues.",
                                    cBVAV.DXIterationExceededIndex,
                                    PartLoadFrac,
                                    PartLoadFrac);
                            }
                        } else if (SolFla == -2 && !state.dataGlobal->WarmupFlag) {
                            PartLoadFrac = max(0.0,
                                               min(1.0,
                                                   (state.dataLoopNodes->Node(cBVAV.DXCoilInletNode).Temp - cBVAV.CoilTempSetPoint) /
                                                       (state.dataLoopNodes->Node(cBVAV.DXCoilInletNode).Temp -
                                                        state.dataLoopNodes->Node(cBVAV.DXCoilOutletNode).Temp)));
                            if (cBVAV.DXIterationFailed < 1) {
                                ++cBVAV.DXIterationFailed;
                                ShowSevereError(state,
                                                format("DX unit part-load ratio calculation failed: part-load ratio limits exceeded, for unit = {}",
                                                       cBVAV.DXCoolCoilName));
                                ShowContinueErrorTimeStamp(
                                    state,
                                    format("An estimated part-load ratio of {:.3R}will be used and the simulation continues. Occurrence info:",
                                           PartLoadFrac));
                            } else {
                                ShowRecurringWarningErrorAtEnd(state,
                                                               cBVAV.Name + ", Part-load ratio calculation failed for DX unit error continues.",
                                                               cBVAV.DXIterationFailedIndex,
                                                               PartLoadFrac,
                                                               PartLoadFrac);
                            }
                        }
                    }
                    state.dataHVACUnitaryBypassVAV->SaveCompressorPLR = state.dataDXCoils->DXCoilPartLoadRatio(cBVAV.DXCoolCoilIndexNum);
                } break;
<<<<<<< HEAD
                case DataHVACGlobals::Coil_CoolingAirToAirVariableSpeed: {
                    Real64 QZnReq(0.0);            // Zone load (W), input to variable-speed DX coil
                    Real64 QLatReq(0.0);           // Zone latent load, input to variable-speed DX coil
                    Real64 OnOffAirFlowRatio(1.0); // ratio of compressor on flow to average flow over time step
                    Real64 PartLoadFrac(0.0);
=======
                case DataHVACGlobals::CoilType::CoolingAirToAirVariableSpeed: {
                    Real64 QZnReq(0.0);                 // Zone load (W), input to variable-speed DX coil
                    Real64 QLatReq(0.0);                // Zone latent load, input to variable-speed DX coil
                    Real64 MaxONOFFCyclesperHour(4.0);  // Maximum cycling rate of heat pump [cycles/hr]
                    Real64 HPTimeConstant(0.0);         // Heat pump time constant [s]
                    Real64 FanDelayTime(0.0);           // Fan delay time, time delay for the HP's fan to
                    Real64 LocalOnOffAirFlowRatio(1.0); // ratio of compressor on flow to average flow over time step
                    Real64 LocalPartLoadFrac(0.0);
>>>>>>> 88f7d682
                    Real64 SpeedRatio(0.0);
                    int SpeedNum(1);
                    bool errorFlag(false);
                    int maxNumSpeeds = VariableSpeedCoils::GetVSCoilNumOfSpeeds(state, cBVAV.DXCoolCoilName, errorFlag);
                    Real64 DesOutTemp = cBVAV.CoilTempSetPoint;
                    // Get no load result
                    VariableSpeedCoils::SimVariableSpeedCoils(state,
                                                              cBVAV.DXCoolCoilName,
                                                              cBVAV.CoolCoilCompIndex,
                                                              DataHVACGlobals::ContFanCycCoil,
                                                              DataHVACGlobals::CompressorOperation::Off,
                                                              LocalPartLoadFrac,
                                                              SpeedNum,
                                                              SpeedRatio,
                                                              QZnReq,
                                                              QLatReq);

                    Real64 NoOutput = state.dataLoopNodes->Node(cBVAV.DXCoilInletNode).MassFlowRate *
                                      (Psychrometrics::PsyHFnTdbW(state.dataLoopNodes->Node(cBVAV.DXCoilOutletNode).Temp,
                                                                  state.dataLoopNodes->Node(cBVAV.DXCoilOutletNode).HumRat) -
                                       Psychrometrics::PsyHFnTdbW(state.dataLoopNodes->Node(cBVAV.DXCoilInletNode).Temp,
                                                                  state.dataLoopNodes->Node(cBVAV.DXCoilOutletNode).HumRat));

                    // Get full load result
                    LocalPartLoadFrac = 1.0;
                    SpeedNum = maxNumSpeeds;
                    SpeedRatio = 1.0;
                    QZnReq = 0.001; // to indicate the coil is running
                    VariableSpeedCoils::SimVariableSpeedCoils(state,
                                                              cBVAV.DXCoolCoilName,
                                                              cBVAV.CoolCoilCompIndex,
                                                              DataHVACGlobals::ContFanCycCoil,
                                                              DataHVACGlobals::CompressorOperation::On,
                                                              LocalPartLoadFrac,
                                                              SpeedNum,
                                                              SpeedRatio,
                                                              QZnReq,
                                                              QLatReq);

                    Real64 FullOutput = state.dataLoopNodes->Node(cBVAV.DXCoilInletNode).MassFlowRate *
                                        (Psychrometrics::PsyHFnTdbW(state.dataLoopNodes->Node(cBVAV.DXCoilOutletNode).Temp,
                                                                    state.dataLoopNodes->Node(cBVAV.DXCoilOutletNode).HumRat) -
                                         Psychrometrics::PsyHFnTdbW(state.dataLoopNodes->Node(cBVAV.DXCoilInletNode).Temp,
                                                                    state.dataLoopNodes->Node(cBVAV.DXCoilOutletNode).HumRat));
                    Real64 ReqOutput = state.dataLoopNodes->Node(cBVAV.DXCoilInletNode).MassFlowRate *
                                       (Psychrometrics::PsyHFnTdbW(DesOutTemp, state.dataLoopNodes->Node(cBVAV.DXCoilOutletNode).HumRat) -
                                        Psychrometrics::PsyHFnTdbW(state.dataLoopNodes->Node(cBVAV.DXCoilInletNode).Temp,
                                                                   state.dataLoopNodes->Node(cBVAV.DXCoilOutletNode).HumRat));

                    Real64 loadAccuracy(0.001);                  // Watts, power
                    Real64 tempAccuracy(0.001);                  // delta C, temperature
                    if ((NoOutput - ReqOutput) < loadAccuracy) { //         IF NoOutput is lower than (more cooling than required) or very near
                                                                 //         the ReqOutput, do not run the compressor
                        LocalPartLoadFrac = 0.0;
                        SpeedNum = 1;
                        SpeedRatio = 0.0;
                        QZnReq = 0.0;
                        // Get no load result
                        VariableSpeedCoils::SimVariableSpeedCoils(state,
                                                                  cBVAV.DXCoolCoilName,
                                                                  cBVAV.CoolCoilCompIndex,
                                                                  DataHVACGlobals::ContFanCycCoil,
                                                                  DataHVACGlobals::CompressorOperation::Off,
                                                                  LocalPartLoadFrac,
                                                                  SpeedNum,
                                                                  SpeedRatio,
                                                                  QZnReq,
                                                                  QLatReq);

                    } else if ((FullOutput - ReqOutput) > loadAccuracy) {
                        //         If the FullOutput is greater than (insufficient cooling) or very near the ReqOutput,
                        //         run the compressor at LocalPartLoadFrac = 1.
                        LocalPartLoadFrac = 1.0;
                        SpeedNum = maxNumSpeeds;
                        SpeedRatio = 1.0;
                        //         Else find the PLR to meet the load
                    } else {
                        //           OutletTempDXCoil is the full capacity outlet temperature at LocalPartLoadFrac = 1 from the CALL above. If this
                        //           temp is greater than the desired outlet temp, then run the compressor at LocalPartLoadFrac = 1, otherwise find
                        //           the operating PLR.
                        Real64 OutletTempDXCoil = state.dataVariableSpeedCoils->VarSpeedCoil(cBVAV.CoolCoilCompIndex).OutletAirDBTemp;
                        if (OutletTempDXCoil > DesOutTemp) {
                            LocalPartLoadFrac = 1.0;
                            SpeedNum = maxNumSpeeds;
                            SpeedRatio = 1.0;
                        } else {
                            // run at lowest speed
                            LocalPartLoadFrac = 1.0;
                            SpeedNum = 1;
                            SpeedRatio = 1.0;
                            QZnReq = 0.001; // to indicate the coil is running
                            VariableSpeedCoils::SimVariableSpeedCoils(state,
                                                                      cBVAV.DXCoolCoilName,
                                                                      cBVAV.CoolCoilCompIndex,
                                                                      DataHVACGlobals::ContFanCycCoil,
                                                                      DataHVACGlobals::CompressorOperation::On,
                                                                      LocalPartLoadFrac,
                                                                      SpeedNum,
                                                                      SpeedRatio,
                                                                      QZnReq,
                                                                      QLatReq,
                                                                      LocalOnOffAirFlowRatio);

                            Real64 TempSpeedOut = state.dataLoopNodes->Node(cBVAV.DXCoilInletNode).MassFlowRate *
                                                  (Psychrometrics::PsyHFnTdbW(state.dataLoopNodes->Node(cBVAV.DXCoilOutletNode).Temp,
                                                                              state.dataLoopNodes->Node(cBVAV.DXCoilOutletNode).HumRat) -
                                                   Psychrometrics::PsyHFnTdbW(state.dataLoopNodes->Node(cBVAV.DXCoilInletNode).Temp,
                                                                              state.dataLoopNodes->Node(cBVAV.DXCoilOutletNode).HumRat));
                            Real64 TempSpeedReqst =
                                state.dataLoopNodes->Node(cBVAV.DXCoilInletNode).MassFlowRate *
                                (Psychrometrics::PsyHFnTdbW(DesOutTemp, state.dataLoopNodes->Node(cBVAV.DXCoilOutletNode).HumRat) -
                                 Psychrometrics::PsyHFnTdbW(state.dataLoopNodes->Node(cBVAV.DXCoilInletNode).Temp,
                                                            state.dataLoopNodes->Node(cBVAV.DXCoilOutletNode).HumRat));

                            if ((TempSpeedOut - TempSpeedReqst) > tempAccuracy) {
                                // Check to see which speed to meet the load
                                LocalPartLoadFrac = 1.0;
                                SpeedRatio = 1.0;
                                for (int I = 2; I <= maxNumSpeeds; ++I) {
                                    SpeedNum = I;
                                    VariableSpeedCoils::SimVariableSpeedCoils(state,
                                                                              cBVAV.DXCoolCoilName,
                                                                              cBVAV.CoolCoilCompIndex,
                                                                              DataHVACGlobals::ContFanCycCoil,
                                                                              DataHVACGlobals::CompressorOperation::On,
                                                                              LocalPartLoadFrac,
                                                                              SpeedNum,
                                                                              SpeedRatio,
                                                                              QZnReq,
                                                                              QLatReq,
                                                                              LocalOnOffAirFlowRatio);

                                    TempSpeedOut = state.dataLoopNodes->Node(cBVAV.DXCoilInletNode).MassFlowRate *
                                                   (Psychrometrics::PsyHFnTdbW(state.dataLoopNodes->Node(cBVAV.DXCoilOutletNode).Temp,
                                                                               state.dataLoopNodes->Node(cBVAV.DXCoilOutletNode).HumRat) -
                                                    Psychrometrics::PsyHFnTdbW(state.dataLoopNodes->Node(cBVAV.DXCoilInletNode).Temp,
                                                                               state.dataLoopNodes->Node(cBVAV.DXCoilOutletNode).HumRat));
                                    TempSpeedReqst =
                                        state.dataLoopNodes->Node(cBVAV.DXCoilInletNode).MassFlowRate *
                                        (Psychrometrics::PsyHFnTdbW(DesOutTemp, state.dataLoopNodes->Node(cBVAV.DXCoilOutletNode).HumRat) -
                                         Psychrometrics::PsyHFnTdbW(state.dataLoopNodes->Node(cBVAV.DXCoilInletNode).Temp,
                                                                    state.dataLoopNodes->Node(cBVAV.DXCoilOutletNode).HumRat));

                                    if ((TempSpeedOut - TempSpeedReqst) < tempAccuracy) {
                                        SpeedNum = I;
                                        break;
                                    }
                                }
                                // now find the speed ratio for the found speednum
                                auto f = [&state, CBVAVNum, SpeedNum, DesOutTemp](Real64 const SpeedRatio) {
                                    auto &thisCBVAV = state.dataHVACUnitaryBypassVAV->CBVAV(CBVAVNum);
                                    // FUNCTION LOCAL VARIABLE DECLARATIONS:
                                    Real64 OutletAirTemp; // outlet air temperature [C]
                                    Real64 QZnReqCycling = 0.001;
                                    Real64 QLatReqCycling = 0.0;
                                    Real64 OnOffAirFlowRatioCycling = 1.0;
                                    Real64 partLoadRatio = 1.0;
                                    int CoilIndex = thisCBVAV.CoolCoilCompIndex;
                                    int FanOpMode = DataHVACGlobals::ContFanCycCoil;
                                    VariableSpeedCoils::SimVariableSpeedCoils(state,
                                                                              "",
                                                                              CoilIndex,
                                                                              FanOpMode,
                                                                              DataHVACGlobals::CompressorOperation::On,
                                                                              partLoadRatio,
                                                                              SpeedNum,
                                                                              SpeedRatio,
                                                                              QZnReqCycling,
                                                                              QLatReqCycling,
                                                                              OnOffAirFlowRatioCycling);

                                    OutletAirTemp = state.dataVariableSpeedCoils->VarSpeedCoil(CoilIndex).OutletAirDBTemp;
                                    return DesOutTemp - OutletAirTemp;
                                };
                                General::SolveRoot(state, tempAccuracy, MaxIte, SolFla, SpeedRatio, f, 1.0e-10, 1.0);

                                if (SolFla == -1) {
                                    if (!state.dataGlobal->WarmupFlag) {
                                        if (cBVAV.DXIterationExceeded < 4) {
                                            ++cBVAV.DXIterationExceeded;
                                            ShowWarningError(state,
                                                             format("{} - Iteration limit exceeded calculating VS DX coil speed ratio for coil named "
                                                                    "{}, in Unitary system named{}",
                                                                    DataHVACGlobals::coilTypeNamesUC[static_cast<int>(cBVAV.CoolCoilType)],
                                                                    cBVAV.DXCoolCoilName,
                                                                    cBVAV.Name));
                                            ShowContinueError(state, format("Calculated speed ratio = {:.4R}", SpeedRatio));
                                            ShowContinueErrorTimeStamp(
                                                state, "The calculated speed ratio will be used and the simulation continues. Occurrence info:");
                                        }
                                        ShowRecurringWarningErrorAtEnd(state,
                                                                       format("{} \"{}\" - Iteration limit exceeded calculating speed ratio error "
                                                                              "continues. Speed Ratio statistics follow.",
                                                                              DataHVACGlobals::coilTypeNamesUC[static_cast<int>(cBVAV.CoolCoilType)],
                                                                              cBVAV.DXCoolCoilName),
                                                                       cBVAV.DXIterationExceededIndex,
                                                                       LocalPartLoadFrac,
                                                                       LocalPartLoadFrac);
                                    }
                                } else if (SolFla == -2) {
                                    if (!state.dataGlobal->WarmupFlag) {
                                        if (cBVAV.DXIterationFailed < 4) {
                                            ++cBVAV.DXIterationFailed;
                                            ShowWarningError(state,
                                                             format("{} - DX unit speed ratio calculation failed: solver limits exceeded, for coil "
                                                                    "named {}, in Unitary system named{}",
                                                                    DataHVACGlobals::coilTypeNamesUC[static_cast<int>(cBVAV.CoolCoilType)],
                                                                    cBVAV.DXCoolCoilName,
                                                                    cBVAV.Name));
                                            ShowContinueError(state, format("Estimated speed ratio = {:.3R}", TempSpeedReqst / TempSpeedOut));
                                            ShowContinueErrorTimeStamp(
                                                state, "The estimated part-load ratio will be used and the simulation continues. Occurrence info:");
                                        }
                                        ShowRecurringWarningErrorAtEnd(
                                            state,
                                            format(
                                                "{} \"{}\" - DX unit speed ratio calculation failed error continues. speed ratio statistics follow.",
                                                DataHVACGlobals::coilTypeNamesUC[static_cast<int>(cBVAV.CoolCoilType)],
                                                cBVAV.DXCoolCoilName),
                                            cBVAV.DXIterationFailedIndex,
                                            SpeedRatio,
                                            SpeedRatio);
                                    }
                                    SpeedRatio = TempSpeedReqst / TempSpeedOut;
                                }
                            } else {
                                // cycling compressor at lowest speed number, find part load fraction
                                auto f = [&state, CBVAVNum, DesOutTemp](Real64 const PartLoadRatio) {
                                    auto &thisCBVAV = state.dataHVACUnitaryBypassVAV->CBVAV(CBVAVNum);
                                    int speedNum = 1;
                                    Real64 speedRatio = 0.0;
                                    Real64 QZnReqCycling = 0.001;
                                    Real64 QLatReqCycling = 0.0;
                                    Real64 OnOffAirFlowRatioCycling = 1.0;
                                    VariableSpeedCoils::SimVariableSpeedCoils(state,
                                                                              "",
                                                                              thisCBVAV.CoolCoilCompIndex,
                                                                              DataHVACGlobals::ContFanCycCoil,
                                                                              DataHVACGlobals::CompressorOperation::On,
                                                                              PartLoadRatio,
                                                                              speedNum,
                                                                              speedRatio,
                                                                              QZnReqCycling,
                                                                              QLatReqCycling,
                                                                              OnOffAirFlowRatioCycling);

                                    Real64 OutletAirTemp = state.dataVariableSpeedCoils->VarSpeedCoil(thisCBVAV.CoolCoilCompIndex).OutletAirDBTemp;
                                    return DesOutTemp - OutletAirTemp;
                                };
                                General::SolveRoot(state, tempAccuracy, MaxIte, SolFla, LocalPartLoadFrac, f, 1.0e-10, 1.0);
                                if (SolFla == -1) {
                                    if (!state.dataGlobal->WarmupFlag) {
                                        if (cBVAV.DXCyclingIterationExceeded < 4) {
                                            ++cBVAV.DXCyclingIterationExceeded;
                                            ShowWarningError(state,
                                                             format("{} - Iteration limit exceeded calculating VS DX unit low speed cycling ratio, "
                                                                    "for coil named {}, in Unitary system named{}",
                                                                    DataHVACGlobals::coilTypeNamesUC[static_cast<int>(cBVAV.CoolCoilType)],
                                                                    cBVAV.DXCoolCoilName,
                                                                    cBVAV.Name));
                                            ShowContinueError(state, format("Estimated cycling ratio  = {:.3R}", (TempSpeedReqst / TempSpeedOut)));
                                            ShowContinueError(state, format("Calculated cycling ratio = {:.3R}", LocalPartLoadFrac));
                                            ShowContinueErrorTimeStamp(
                                                state, "The calculated cycling ratio will be used and the simulation continues. Occurrence info:");
                                        }
                                        ShowRecurringWarningErrorAtEnd(
                                            state,
                                            format(" {} \"{}\" - Iteration limit exceeded calculating low speed cycling ratio "
                                                   "error continues. Sensible PLR statistics follow.",
                                                   DataHVACGlobals::coilTypeNamesUC[static_cast<int>(cBVAV.CoolCoilType)],
                                                   cBVAV.DXCoolCoilName),
                                            cBVAV.DXCyclingIterationExceededIndex,
                                            LocalPartLoadFrac,
                                            LocalPartLoadFrac);
                                    }
                                } else if (SolFla == -2) {

                                    if (!state.dataGlobal->WarmupFlag) {
                                        if (cBVAV.DXCyclingIterationFailed < 4) {
                                            ++cBVAV.DXCyclingIterationFailed;
                                            ShowWarningError(
                                                state,
                                                format("{} - DX unit low speed cycling ratio calculation failed: limits exceeded, for unit = {}",
                                                       DataHVACGlobals::coilTypeNamesUC[static_cast<int>(cBVAV.CoolCoilType)],
                                                       cBVAV.Name));
                                            ShowContinueError(state,
                                                              format("Estimated low speed cycling ratio = {:.3R}", TempSpeedReqst / TempSpeedOut));
                                            ShowContinueErrorTimeStamp(state,
                                                                       "The estimated low speed cycling ratio will be used and the simulation "
                                                                       "continues. Occurrence info:");
                                        }
                                        ShowRecurringWarningErrorAtEnd(state,
                                                                       format("{} \"{}\" - DX unit low speed cycling ratio calculation failed error "
                                                                              "continues. cycling ratio statistics follow.",
                                                                              DataHVACGlobals::coilTypeNamesUC[static_cast<int>(cBVAV.CoolCoilType)],
                                                                              cBVAV.DXCoolCoilName),
                                                                       cBVAV.DXCyclingIterationFailedIndex,
                                                                       LocalPartLoadFrac,
                                                                       LocalPartLoadFrac);
                                    }
                                    LocalPartLoadFrac = TempSpeedReqst / TempSpeedOut;
                                }
                            }
                        }
                    }

                    if (LocalPartLoadFrac > 1.0) {
                        LocalPartLoadFrac = 1.0;
                    } else if (LocalPartLoadFrac < 0.0) {
                        LocalPartLoadFrac = 0.0;
                    }
                    state.dataHVACUnitaryBypassVAV->SaveCompressorPLR = VariableSpeedCoils::getVarSpeedPartLoadRatio(state, cBVAV.CoolCoilCompIndex);
                    // variable-speed air-to-air cooling coil, end -------------------------
                } break;
                case DataHVACGlobals::CoilType::DXCoolingTwoStageWHumControl: {
                    // Coil:Cooling:DX:TwoStageWithHumidityControlMode
                    // formerly (v3 and beyond) Coil:DX:MultiMode:CoolingEmpirical

                    // If DXCoolingSystem runs with a cooling load then set PartLoadFrac on Cooling System and the Mass Flow
                    // Multimode coil will switch to enhanced dehumidification if available and needed, but it
                    // still runs to meet the sensible load

                    // Determine required part load for normal mode

                    // Get full load result
                    int DehumidMode = 0; // Dehumidification mode (0=normal, 1=enhanced)
                    cBVAV.DehumidificationMode = DehumidMode;
                    DXCoils::SimDXCoilMultiMode(state,
                                                cBVAV.DXCoolCoilName,
                                                DataHVACGlobals::CompressorOperation::On,
                                                FirstHVACIteration,
                                                PartLoadFrac,
                                                DehumidMode,
                                                cBVAV.CoolCoilCompIndex,
                                                DataHVACGlobals::ContFanCycCoil);
                    if (state.dataLoopNodes->Node(cBVAV.DXCoilInletNode).Temp <= cBVAV.CoilTempSetPoint) {
                        PartLoadFrac = 0.0;
                        DXCoils::SimDXCoilMultiMode(state,
                                                    cBVAV.DXCoolCoilName,
                                                    DataHVACGlobals::CompressorOperation::On,
                                                    FirstHVACIteration,
                                                    PartLoadFrac,
                                                    DehumidMode,
                                                    cBVAV.CoolCoilCompIndex,
                                                    DataHVACGlobals::ContFanCycCoil);
                    } else if (state.dataLoopNodes->Node(cBVAV.DXCoilOutletNode).Temp > cBVAV.CoilTempSetPoint) {
                        PartLoadFrac = 1.0;
                    } else {
                        auto f = [&state, CBVAVNum, DehumidMode](Real64 const PartLoadRatio) {
                            auto &thisCBVAV = state.dataHVACUnitaryBypassVAV->CBVAV(CBVAVNum);
                            int FanOpMode = 2;
                            DXCoils::SimDXCoilMultiMode(state,
                                                        "",
                                                        DataHVACGlobals::CompressorOperation::On,
                                                        false,
                                                        PartLoadRatio,
                                                        DehumidMode,
                                                        thisCBVAV.CoolCoilCompIndex,
                                                        FanOpMode);
                            return thisCBVAV.CoilTempSetPoint - state.dataDXCoils->DXCoilOutletTemp(thisCBVAV.CoolCoilCompIndex);
                        };
                        General::SolveRoot(state, DataHVACGlobals::SmallTempDiff, MaxIte, SolFla, PartLoadFrac, f, 0.0, 1.0);
                        if (SolFla == -1) {
                            if (cBVAV.MMDXIterationExceeded < 1) {
                                ++cBVAV.MMDXIterationExceeded;
                                ShowWarningError(state,
                                                 format("Iteration limit exceeded calculating DX unit part-load ratio, for unit={}", cBVAV.Name));
                                ShowContinueErrorTimeStamp(state, format("Part-load ratio returned = {:.2R}", PartLoadFrac));
                                ShowContinueErrorTimeStamp(
                                    state, "The calculated part-load ratio will be used and the simulation continues. Occurrence info:");
                            } else {
                                ShowRecurringWarningErrorAtEnd(state,
                                                               cBVAV.Name +
                                                                   ", Iteration limit exceeded calculating DX unit part-load ratio error continues.",
                                                               cBVAV.MMDXIterationExceededIndex,
                                                               PartLoadFrac,
                                                               PartLoadFrac);
                            }
                        } else if (SolFla == -2) {
                            PartLoadFrac = max(0.0,
                                               min(1.0,
                                                   (state.dataLoopNodes->Node(cBVAV.DXCoilInletNode).Temp - cBVAV.CoilTempSetPoint) /
                                                       (state.dataLoopNodes->Node(cBVAV.DXCoilInletNode).Temp -
                                                        state.dataLoopNodes->Node(cBVAV.DXCoilOutletNode).Temp)));
                            if (cBVAV.MMDXIterationFailed < 1) {
                                ++cBVAV.MMDXIterationFailed;
                                ShowSevereError(
                                    state,
                                    format("DX unit part-load ratio calculation failed: part-load ratio limits exceeded, for unit={}", cBVAV.Name));
                                ShowContinueError(state, format("Estimated part-load ratio = {:.3R}", PartLoadFrac));
                                ShowContinueErrorTimeStamp(
                                    state, "The estimated part-load ratio will be used and the simulation continues. Occurrence info:");
                            } else {
                                ShowRecurringWarningErrorAtEnd(state,
                                                               cBVAV.Name + ", Part-load ratio calculation failed for DX unit error continues.",
                                                               cBVAV.MMDXIterationFailedIndex,
                                                               PartLoadFrac,
                                                               PartLoadFrac);
                            }
                        }
                    }

                    // If humidity setpoint is not satisfied and humidity control type is Multimode,
                    // then turn on enhanced dehumidification mode 1

                    if ((state.dataLoopNodes->Node(cBVAV.DXCoilOutletNode).HumRat > state.dataLoopNodes->Node(OutletNode).HumRatMax) &&
                        (state.dataLoopNodes->Node(cBVAV.DXCoilInletNode).HumRat > state.dataLoopNodes->Node(OutletNode).HumRatMax) &&
                        (cBVAV.DehumidControlType == DehumidControl::Multimode) && state.dataLoopNodes->Node(OutletNode).HumRatMax > 0.0) {

                        // Determine required part load for enhanced dehumidification mode 1

                        // Get full load result
                        PartLoadFrac = 1.0;
                        DehumidMode = 1;
                        cBVAV.DehumidificationMode = DehumidMode;
                        DXCoils::SimDXCoilMultiMode(state,
                                                    cBVAV.DXCoolCoilName,
                                                    DataHVACGlobals::CompressorOperation::On,
                                                    FirstHVACIteration,
                                                    PartLoadFrac,
                                                    DehumidMode,
                                                    cBVAV.CoolCoilCompIndex,
                                                    DataHVACGlobals::ContFanCycCoil);
                        if (state.dataLoopNodes->Node(cBVAV.DXCoilInletNode).Temp <= cBVAV.CoilTempSetPoint) {
                            PartLoadFrac = 0.0;
                        } else if (state.dataLoopNodes->Node(cBVAV.DXCoilOutletNode).Temp > cBVAV.CoilTempSetPoint) {
                            PartLoadFrac = 1.0;
                        } else {
                            auto f = [&state, CBVAVNum, DehumidMode](Real64 const PartLoadRatio) {
                                auto &thisCBVAV = state.dataHVACUnitaryBypassVAV->CBVAV(CBVAVNum);
                                int FanOpMode = 2;
                                DXCoils::SimDXCoilMultiMode(state,
                                                            "",
                                                            DataHVACGlobals::CompressorOperation::On,
                                                            false,
                                                            PartLoadRatio,
                                                            DehumidMode,
                                                            thisCBVAV.CoolCoilCompIndex,
                                                            FanOpMode);
                                return thisCBVAV.CoilTempSetPoint - state.dataDXCoils->DXCoilOutletTemp(thisCBVAV.CoolCoilCompIndex);
                            };
                            General::SolveRoot(state, DataHVACGlobals::SmallTempDiff, MaxIte, SolFla, PartLoadFrac, f, 0.0, 1.0);
                            if (SolFla == -1) {
                                if (cBVAV.DMDXIterationExceeded < 1) {
                                    ++cBVAV.DMDXIterationExceeded;
                                    ShowWarningError(
                                        state,
                                        format("Iteration limit exceeded calculating DX unit dehumidifying part-load ratio, for unit = {}",
                                               cBVAV.Name));
                                    ShowContinueErrorTimeStamp(state, format("Part-load ratio returned={:.2R}", PartLoadFrac));
                                    ShowContinueErrorTimeStamp(
                                        state, "The calculated part-load ratio will be used and the simulation continues. Occurrence info:");
                                } else {
                                    ShowRecurringWarningErrorAtEnd(
                                        state,
                                        cBVAV.Name + ", Iteration limit exceeded calculating DX unit dehumidifying part-load ratio error continues.",
                                        cBVAV.DMDXIterationExceededIndex,
                                        PartLoadFrac,
                                        PartLoadFrac);
                                }
                            } else if (SolFla == -2) {
                                PartLoadFrac = max(0.0,
                                                   min(1.0,
                                                       (state.dataLoopNodes->Node(cBVAV.DXCoilInletNode).Temp - cBVAV.CoilTempSetPoint) /
                                                           (state.dataLoopNodes->Node(cBVAV.DXCoilInletNode).Temp -
                                                            state.dataLoopNodes->Node(cBVAV.DXCoilOutletNode).Temp)));
                                if (cBVAV.DMDXIterationFailed < 1) {
                                    ++cBVAV.DMDXIterationFailed;
                                    ShowSevereError(state,
                                                    format("DX unit dehumidifying part-load ratio calculation failed: part-load ratio limits "
                                                           "exceeded, for unit = {}",
                                                           cBVAV.Name));
                                    ShowContinueError(state, format("Estimated part-load ratio = {:.3R}", PartLoadFrac));
                                    ShowContinueErrorTimeStamp(
                                        state, "The estimated part-load ratio will be used and the simulation continues. Occurrence info:");
                                } else {
                                    ShowRecurringWarningErrorAtEnd(
                                        state,
                                        cBVAV.Name + ", Dehumidifying part-load ratio calculation failed for DX unit error continues.",
                                        cBVAV.DMDXIterationFailedIndex,
                                        PartLoadFrac,
                                        PartLoadFrac);
                                }
                            }
                        }
                    } // End if humidity ratio setpoint not met - multimode humidity control

                    // If humidity setpoint is not satisfied and humidity control type is CoolReheat,
                    // then run to meet latent load

                    if ((state.dataLoopNodes->Node(cBVAV.DXCoilOutletNode).HumRat > state.dataLoopNodes->Node(OutletNode).HumRatMax) &&
                        (state.dataLoopNodes->Node(cBVAV.DXCoilInletNode).HumRat > state.dataLoopNodes->Node(OutletNode).HumRatMax) &&
                        (cBVAV.DehumidControlType == DehumidControl::CoolReheat) && state.dataLoopNodes->Node(OutletNode).HumRatMax > 0.0) {

                        // Determine revised desired outlet temperature  - use approach temperature control strategy
                        // based on CONTROLLER:SIMPLE TEMPANDHUMRAT control type.

                        // Calculate the approach temperature (difference between SA dry-bulb temp and SA dew point temp)
                        ApproachTemp = state.dataLoopNodes->Node(cBVAV.DXCoilOutletNode).Temp -
                                       Psychrometrics::PsyTdpFnWPb(state, state.dataLoopNodes->Node(OutletNode).HumRat, OutdoorBaroPress);
                        // Calculate the dew point temperature at the SA humidity ratio setpoint
                        DesiredDewPoint = Psychrometrics::PsyTdpFnWPb(state, state.dataLoopNodes->Node(OutletNode).HumRatMax, OutdoorBaroPress);
                        // Adjust the calculated dew point temperature by the approach temp
                        cBVAV.CoilTempSetPoint = min(cBVAV.CoilTempSetPoint, (DesiredDewPoint + ApproachTemp));

                        // Determine required part load for cool reheat at adjusted DesiredOutletTemp

                        // Get full load result
                        PartLoadFrac = 1.0;
                        DehumidMode = 0;
                        cBVAV.DehumidificationMode = DehumidMode;
                        DXCoils::SimDXCoilMultiMode(state,
                                                    cBVAV.DXCoolCoilName,
                                                    DataHVACGlobals::CompressorOperation::On,
                                                    FirstHVACIteration,
                                                    PartLoadFrac,
                                                    DehumidMode,
                                                    cBVAV.CoolCoilCompIndex,
                                                    DataHVACGlobals::ContFanCycCoil);
                        if (state.dataLoopNodes->Node(cBVAV.DXCoilInletNode).Temp <= cBVAV.CoilTempSetPoint) {
                            PartLoadFrac = 0.0;
                        } else if (state.dataLoopNodes->Node(cBVAV.DXCoilOutletNode).Temp > cBVAV.CoilTempSetPoint) {
                            PartLoadFrac = 1.0;
                        } else {
                            auto f = [&state, CBVAVNum, DehumidMode](Real64 const PartLoadRatio) {
                                auto &thisCBVAV = state.dataHVACUnitaryBypassVAV->CBVAV(CBVAVNum);
                                int FanOpMode = 2;
                                DXCoils::SimDXCoilMultiMode(state,
                                                            "",
                                                            DataHVACGlobals::CompressorOperation::On,
                                                            false,
                                                            PartLoadRatio,
                                                            DehumidMode,
                                                            thisCBVAV.CoolCoilCompIndex,
                                                            FanOpMode);
                                return thisCBVAV.CoilTempSetPoint - state.dataDXCoils->DXCoilOutletTemp(thisCBVAV.CoolCoilCompIndex);
                            };
                            General::SolveRoot(state, DataHVACGlobals::SmallTempDiff, MaxIte, SolFla, PartLoadFrac, f, 0.0, 1.0);
                            if (SolFla == -1) {
                                if (cBVAV.CRDXIterationExceeded < 1) {
                                    ++cBVAV.CRDXIterationExceeded;
                                    ShowWarningError(state,
                                                     format("Iteration limit exceeded calculating DX unit cool reheat part-load ratio, for unit = {}",
                                                            cBVAV.Name));
                                    ShowContinueErrorTimeStamp(state, format("Part-load ratio returned = {:.2R}", PartLoadFrac));
                                    ShowContinueErrorTimeStamp(
                                        state, "The calculated part-load ratio will be used and the simulation continues. Occurrence info:");
                                } else {
                                    ShowRecurringWarningErrorAtEnd(
                                        state,
                                        cBVAV.Name + ", Iteration limit exceeded calculating cool reheat part-load ratio DX unit error continues.",
                                        cBVAV.CRDXIterationExceededIndex,
                                        PartLoadFrac,
                                        PartLoadFrac);
                                }
                            } else if (SolFla == -2) {
                                PartLoadFrac = max(0.0,
                                                   min(1.0,
                                                       (state.dataLoopNodes->Node(cBVAV.DXCoilInletNode).Temp - cBVAV.CoilTempSetPoint) /
                                                           (state.dataLoopNodes->Node(cBVAV.DXCoilInletNode).Temp -
                                                            state.dataLoopNodes->Node(cBVAV.DXCoilOutletNode).Temp)));
                                if (cBVAV.CRDXIterationFailed < 1) {
                                    ++cBVAV.CRDXIterationFailed;
                                    ShowSevereError(
                                        state,
                                        format(
                                            "DX unit cool reheat part-load ratio calculation failed: part-load ratio limits exceeded, for unit = {}",
                                            cBVAV.Name));
                                    ShowContinueError(state, format("Estimated part-load ratio = {:.3R}", PartLoadFrac));
                                    ShowContinueErrorTimeStamp(
                                        state, "The estimated part-load ratio will be used and the simulation continues. Occurrence info:");
                                } else {
                                    ShowRecurringWarningErrorAtEnd(
                                        state,
                                        cBVAV.Name + ", Dehumidifying part-load ratio calculation failed for DX unit error continues.",
                                        cBVAV.DMDXIterationFailedIndex,
                                        PartLoadFrac,
                                        PartLoadFrac);
                                }
                            }
                        }
                    } // End if humidity ratio setpoint not met - CoolReheat humidity control

                    if (PartLoadFrac > 1.0) {
                        PartLoadFrac = 1.0;
                    } else if (PartLoadFrac < 0.0) {
                        PartLoadFrac = 0.0;
                    }
                    state.dataHVACUnitaryBypassVAV->SaveCompressorPLR = state.dataDXCoils->DXCoilPartLoadRatio(cBVAV.DXCoolCoilIndexNum);
                } break;
                default: {
                    ShowFatalError(state,
                                   format("SimCBVAV System: Invalid DX Cooling Coil={}",
                                          DataHVACGlobals::coilTypeNamesUC[static_cast<int>(cBVAV.CoolCoilType)]));
                } break;
                }
            } else { // IF(OutdoorDryBulbTemp .GE. cBVAV%MinOATCompressor)THEN
                //     Simulate DX cooling coil with compressor off
                if (cBVAV.CoolCoilType == DataHVACGlobals::CoilType::DXCoolingHXAssisted) {
                    HVACHXAssistedCoolingCoil::SimHXAssistedCoolingCoil(state,
                                                                        cBVAV.DXCoolCoilName,
                                                                        FirstHVACIteration,
                                                                        DataHVACGlobals::CompressorOperation::Off,
                                                                        0.0,
                                                                        cBVAV.CoolCoilCompIndex,
                                                                        DataHVACGlobals::ContFanCycCoil,
                                                                        HXUnitOn);
                    state.dataHVACUnitaryBypassVAV->SaveCompressorPLR = state.dataDXCoils->DXCoilPartLoadRatio(cBVAV.DXCoolCoilIndexNum);
                } else if (cBVAV.CoolCoilType == DataHVACGlobals::CoilType::DXCoolingSingleSpeed) {
                    DXCoils::SimDXCoil(state,
                                       cBVAV.DXCoolCoilName,
                                       DataHVACGlobals::CompressorOperation::Off,
                                       FirstHVACIteration,
                                       cBVAV.CoolCoilCompIndex,
                                       DataHVACGlobals::ContFanCycCoil,
                                       0.0,
                                       OnOffAirFlowRatio);
                    state.dataHVACUnitaryBypassVAV->SaveCompressorPLR = state.dataDXCoils->DXCoilPartLoadRatio(cBVAV.DXCoolCoilIndexNum);
                } else if (cBVAV.CoolCoilType == DataHVACGlobals::CoilType::DXCoolingTwoStageWHumControl) {
                    DXCoils::SimDXCoilMultiMode(state,
                                                cBVAV.DXCoolCoilName,
                                                DataHVACGlobals::CompressorOperation::Off,
                                                FirstHVACIteration,
                                                0.0,
                                                0,
                                                cBVAV.CoolCoilCompIndex,
                                                DataHVACGlobals::ContFanCycCoil);
<<<<<<< HEAD
                    state.dataHVACUnitaryBypassVAV->SaveCompressorPLR = state.dataDXCoils->DXCoilPartLoadRatio(CBVAV(CBVAVNum).DXCoolCoilIndexNum);
                } else if (CBVAV(CBVAVNum).DXCoolCoilType_Num == DataHVACGlobals::Coil_CoolingAirToAirVariableSpeed) {
                    Real64 QZnReq(0.0);  // Zone load (W), input to variable-speed DX coil
                    Real64 QLatReq(0.0); // Zone latent load, input to variable-speed DX coil
                    Real64 PartLoadFrac(0.0);
                    Real64 SpeedRatio(0.0);
                    int SpeedNum(1);
=======
                    state.dataHVACUnitaryBypassVAV->SaveCompressorPLR = state.dataDXCoils->DXCoilPartLoadRatio(cBVAV.DXCoolCoilIndexNum);
                } else if (cBVAV.CoolCoilType == DataHVACGlobals::CoilType::CoolingAirToAirVariableSpeed) {
                    Real64 QZnReq = 0.0;                // Zone load (W), input to variable-speed DX coil
                    Real64 QLatReq = 0.0;               // Zone latent load, input to variable-speed DX coil
                    Real64 MaxONOFFCyclesperHour = 4.0; // Maximum cycling rate of heat pump [cycles/hr]
                    Real64 HPTimeConstant = 0.0;        // Heat pump time constant [s]
                    Real64 FanDelayTime = 0.0;          // Fan delay time, time delay for the HP's fan to
                    Real64 LocalPartLoadFrac = 0.0;
                    Real64 SpeedRatio = 0.0;
                    int SpeedNum = 1;
>>>>>>> 88f7d682
                    // Get no load result
                    VariableSpeedCoils::SimVariableSpeedCoils(state,
                                                              cBVAV.DXCoolCoilName,
                                                              cBVAV.CoolCoilCompIndex,
                                                              DataHVACGlobals::ContFanCycCoil,
                                                              DataHVACGlobals::CompressorOperation::Off,
                                                              LocalPartLoadFrac,
                                                              SpeedNum,
                                                              SpeedRatio,
                                                              QZnReq,
                                                              QLatReq);
                    state.dataHVACUnitaryBypassVAV->SaveCompressorPLR = VariableSpeedCoils::getVarSpeedPartLoadRatio(state, cBVAV.CoolCoilCompIndex);
                }
            }

            // Simulate cooling coil with compressor off if zone requires heating
        } else { // HeatCoolMode == HeatingMode and no cooling is required, set PLR to 0
            if (cBVAV.CoolCoilType == DataHVACGlobals::CoilType::DXCoolingHXAssisted) {
                HVACHXAssistedCoolingCoil::SimHXAssistedCoolingCoil(state,
                                                                    cBVAV.DXCoolCoilName,
                                                                    FirstHVACIteration,
                                                                    DataHVACGlobals::CompressorOperation::Off,
                                                                    0.0,
                                                                    cBVAV.CoolCoilCompIndex,
                                                                    DataHVACGlobals::ContFanCycCoil,
                                                                    HXUnitOn);
            } else if (cBVAV.CoolCoilType == DataHVACGlobals::CoilType::DXCoolingSingleSpeed) {
                DXCoils::SimDXCoil(state,
                                   cBVAV.DXCoolCoilName,
                                   DataHVACGlobals::CompressorOperation::Off,
                                   FirstHVACIteration,
                                   cBVAV.CoolCoilCompIndex,
                                   DataHVACGlobals::ContFanCycCoil,
                                   0.0,
                                   OnOffAirFlowRatio);
<<<<<<< HEAD
            } else if (CBVAV(CBVAVNum).DXCoolCoilType_Num == DataHVACGlobals::Coil_CoolingAirToAirVariableSpeed) {
                Real64 QZnReq(0.0);  // Zone load (W), input to variable-speed DX coil
                Real64 QLatReq(0.0); // Zone latent load, input to variable-speed DX coil
                Real64 PartLoadFrac(0.0);
                Real64 SpeedRatio(0.0);
                int SpeedNum(1);
=======
            } else if (cBVAV.CoolCoilType == DataHVACGlobals::CoilType::CoolingAirToAirVariableSpeed) {
                Real64 QZnReq = 0.0;                // Zone load (W), input to variable-speed DX coil
                Real64 QLatReq = 0.0;               // Zone latent load, input to variable-speed DX coil
                Real64 MaxONOFFCyclesperHour = 4.0; // Maximum cycling rate of heat pump [cycles/hr]
                Real64 HPTimeConstant = 0.0;        // Heat pump time constant [s]
                Real64 FanDelayTime = 0.0;          // Fan delay time, time delay for the HP's fan to
                Real64 LocalPartLoadFrac = 0.0;
                Real64 SpeedRatio = 0.0;
                int SpeedNum = 1;
>>>>>>> 88f7d682
                // run model with no load
                VariableSpeedCoils::SimVariableSpeedCoils(state,
                                                          cBVAV.DXCoolCoilName,
                                                          cBVAV.CoolCoilCompIndex,
                                                          DataHVACGlobals::ContFanCycCoil,
                                                          DataHVACGlobals::CompressorOperation::Off,
                                                          LocalPartLoadFrac,
                                                          SpeedNum,
                                                          SpeedRatio,
                                                          QZnReq,
                                                          QLatReq);

            } else if (cBVAV.CoolCoilType == DataHVACGlobals::CoilType::DXCoolingTwoStageWHumControl) {
                DXCoils::SimDXCoilMultiMode(state,
                                            cBVAV.DXCoolCoilName,
                                            DataHVACGlobals::CompressorOperation::Off,
                                            FirstHVACIteration,
                                            0.0,
                                            0,
                                            cBVAV.CoolCoilCompIndex,
                                            DataHVACGlobals::ContFanCycCoil);
            }
        }

        // Simulate the heating coil based on coil type
        switch (cBVAV.HeatCoilType) {
        case DataHVACGlobals::CoilType::DXHeatingEmpirical: {
            //   Simulate DX heating coil if zone load is positive (heating load)
            if (cBVAV.HeatCoolMode == HeatingMode) {
                if (OutdoorDryBulbTemp > cBVAV.MinOATCompressor) {
                    //       simulate the DX heating coil
                    // vs coil issue

                    DXCoils::SimDXCoil(state,
                                       cBVAV.HeatCoilName,
                                       DataHVACGlobals::CompressorOperation::On,
                                       FirstHVACIteration,
                                       cBVAV.HeatCoilIndex,
                                       DataHVACGlobals::ContFanCycCoil,
                                       PartLoadFrac,
                                       OnOffAirFlowRatio);
                    if (state.dataLoopNodes->Node(cBVAV.HeatingCoilOutletNode).Temp > cBVAV.CoilTempSetPoint &&
                        state.dataLoopNodes->Node(cBVAV.HeatingCoilInletNode).Temp < cBVAV.CoilTempSetPoint) {
                        // iterate to find PLR at CoilTempSetPoint
                        auto f = [&state, CBVAVNum, OnOffAirFlowRatio](Real64 const PartLoadFrac) {
                            auto &thisCBVAV = state.dataHVACUnitaryBypassVAV->CBVAV(CBVAVNum);
                            DXCoils::CalcDXHeatingCoil(
                                state, thisCBVAV.HeatCoilIndex, PartLoadFrac, DataHVACGlobals::ContFanCycCoil, OnOffAirFlowRatio);
                            Real64 OutletAirTemp = state.dataDXCoils->DXCoilOutletTemp(thisCBVAV.HeatCoilIndex);
                            Real64 par2 = min(thisCBVAV.CoilTempSetPoint, thisCBVAV.MaxLATHeating);
                            return par2 - OutletAirTemp;
                        };
                        General::SolveRoot(state, DataHVACGlobals::SmallTempDiff, MaxIte, SolFla, PartLoadFrac, f, 0.0, 1.0);
                        DXCoils::SimDXCoil(state,
                                           cBVAV.HeatCoilName,
                                           DataHVACGlobals::CompressorOperation::On,
                                           FirstHVACIteration,
                                           cBVAV.HeatCoilIndex,
                                           DataHVACGlobals::ContFanCycCoil,
                                           PartLoadFrac,
                                           OnOffAirFlowRatio);
                        if (SolFla == -1 && !state.dataGlobal->WarmupFlag) {
                            ShowWarningError(
                                state, format("Iteration limit exceeded calculating DX unit part-load ratio, for unit = {}", cBVAV.HeatCoilName));
                            ShowContinueError(state, format("Calculated part-load ratio = {:.3R}", PartLoadFrac));
                            ShowContinueErrorTimeStamp(state,
                                                       "The calculated part-load ratio will be used and the simulation continues. Occurrence info:");
                        } else if (SolFla == -2 && !state.dataGlobal->WarmupFlag) {
                            ShowSevereError(state,
                                            format("DX unit part-load ratio calculation failed: part-load ratio limits exceeded, for unit = {}",
                                                   cBVAV.HeatCoilName));
                            ShowContinueErrorTimeStamp(
                                state,
                                format("A part-load ratio of {:.3R}will be used and the simulation continues. Occurrence info:", PartLoadFrac));
                            ShowContinueError(state, "Please send this information to the EnergyPlus support group.");
                        }
                    }
                } else { // OAT .LT. MinOATCompressor
                    //       simulate DX heating coil with compressor off
                    DXCoils::SimDXCoil(state,
                                       cBVAV.HeatCoilName,
                                       DataHVACGlobals::CompressorOperation::Off,
                                       FirstHVACIteration,
                                       cBVAV.HeatCoilIndex,
                                       DataHVACGlobals::ContFanCycCoil,
                                       0.0,
                                       OnOffAirFlowRatio);
                }
                state.dataHVACUnitaryBypassVAV->SaveCompressorPLR = state.dataDXCoils->DXCoilPartLoadRatio(cBVAV.DXHeatCoilIndexNum);
            } else { // HeatCoolMode = CoolingMode
                //     simulate DX heating coil with compressor off when cooling load is required
                DXCoils::SimDXCoil(state,
                                   cBVAV.HeatCoilName,
                                   DataHVACGlobals::CompressorOperation::Off,
                                   FirstHVACIteration,
                                   cBVAV.HeatCoilIndex,
                                   DataHVACGlobals::ContFanCycCoil,
                                   0.0,
                                   OnOffAirFlowRatio);
            }
        } break;
<<<<<<< HEAD
        case DataHVACGlobals::Coil_HeatingAirToAirVariableSpeed: {
            Real64 QZnReq(0.0);            // Zone load (W), input to variable-speed DX coil
            Real64 QLatReq(0.0);           // Zone latent load, input to variable-speed DX coil
            Real64 OnOffAirFlowRatio(1.0); // ratio of compressor on flow to average flow over time step
            Real64 PartLoadFrac(0.0);
            Real64 SpeedRatio(0.0);
            int SpeedNum(1);
            bool errorFlag(false);
            int maxNumSpeeds = VariableSpeedCoils::GetVSCoilNumOfSpeeds(state, CBVAV(CBVAVNum).HeatCoilName, errorFlag);
            Real64 DesOutTemp = CBVAV(CBVAVNum).CoilTempSetPoint;
=======
        case DataHVACGlobals::CoilType::HeatingAirToAirVariableSpeed: {
            Real64 QZnReq = 0.0;                 // Zone load (W), input to variable-speed DX coil
            Real64 QLatReq = 0.0;                // Zone latent load, input to variable-speed DX coil
            Real64 MaxONOFFCyclesperHour = 4.0;  // Maximum cycling rate of heat pump [cycles/hr]
            Real64 HPTimeConstant = 0.0;         // Heat pump time constant [s]
            Real64 FanDelayTime = 0.0;           // Fan delay time, time delay for the HP's fan to
            Real64 LocalOnOffAirFlowRatio = 1.0; // ratio of compressor on flow to average flow over time step
            Real64 LocalPartLoadFrac = 0.0;
            Real64 SpeedRatio = 0.0;
            int SpeedNum = 1;
            bool errorFlag = false;
            int maxNumSpeeds = VariableSpeedCoils::GetVSCoilNumOfSpeeds(state, cBVAV.HeatCoilName, errorFlag);
            Real64 DesOutTemp = cBVAV.CoilTempSetPoint;
>>>>>>> 88f7d682
            // Get no load result
            VariableSpeedCoils::SimVariableSpeedCoils(state,
                                                      cBVAV.HeatCoilName,
                                                      cBVAV.DXHeatCoilIndexNum,
                                                      DataHVACGlobals::ContFanCycCoil,
                                                      DataHVACGlobals::CompressorOperation::Off,
                                                      LocalPartLoadFrac,
                                                      SpeedNum,
                                                      SpeedRatio,
                                                      QZnReq,
                                                      QLatReq);

            Real64 NoOutput = state.dataLoopNodes->Node(cBVAV.HeatingCoilInletNode).MassFlowRate *
                              (Psychrometrics::PsyHFnTdbW(state.dataLoopNodes->Node(cBVAV.HeatingCoilOutletNode).Temp,
                                                          state.dataLoopNodes->Node(cBVAV.HeatingCoilInletNode).HumRat) -
                               Psychrometrics::PsyHFnTdbW(state.dataLoopNodes->Node(cBVAV.HeatingCoilInletNode).Temp,
                                                          state.dataLoopNodes->Node(cBVAV.HeatingCoilOutletNode).HumRat));
            Real64 TempNoOutput = state.dataLoopNodes->Node(cBVAV.HeatingCoilOutletNode).Temp;
            // Real64 NoLoadHumRatOut = VariableSpeedCoils::VarSpeedCoil( CBVAV( CBVAVNum ).CoolCoilCompIndex ).OutletAirHumRat;

            // Get full load result
            LocalPartLoadFrac = 1.0;
            SpeedNum = maxNumSpeeds;
            SpeedRatio = 1.0;
            QZnReq = 0.001; // to indicate the coil is running
            VariableSpeedCoils::SimVariableSpeedCoils(state,
                                                      cBVAV.HeatCoilName,
                                                      cBVAV.DXHeatCoilIndexNum,
                                                      DataHVACGlobals::ContFanCycCoil,
                                                      DataHVACGlobals::CompressorOperation::On,
                                                      LocalPartLoadFrac,
                                                      SpeedNum,
                                                      SpeedRatio,
                                                      QZnReq,
                                                      QLatReq);

            // Real64 FullLoadHumRatOut = VariableSpeedCoils::VarSpeedCoil( CBVAV( CBVAVNum ).CoolCoilCompIndex ).OutletAirHumRat;
            Real64 FullOutput = state.dataLoopNodes->Node(cBVAV.HeatingCoilInletNode).MassFlowRate *
                                (Psychrometrics::PsyHFnTdbW(state.dataLoopNodes->Node(cBVAV.HeatingCoilOutletNode).Temp,
                                                            state.dataLoopNodes->Node(cBVAV.HeatingCoilOutletNode).HumRat) -
                                 Psychrometrics::PsyHFnTdbW(state.dataLoopNodes->Node(cBVAV.HeatingCoilInletNode).Temp,
                                                            state.dataLoopNodes->Node(cBVAV.HeatingCoilOutletNode).HumRat));
            Real64 ReqOutput = state.dataLoopNodes->Node(cBVAV.HeatingCoilInletNode).MassFlowRate *
                               (Psychrometrics::PsyHFnTdbW(DesOutTemp, state.dataLoopNodes->Node(cBVAV.HeatingCoilOutletNode).HumRat) -
                                Psychrometrics::PsyHFnTdbW(state.dataLoopNodes->Node(cBVAV.HeatingCoilInletNode).Temp,
                                                           state.dataLoopNodes->Node(cBVAV.HeatingCoilOutletNode).HumRat));

            Real64 loadAccuracy = 0.001;                  // Watts, power
            Real64 tempAccuracy = 0.001;                  // delta C, temperature
            if ((NoOutput - ReqOutput) > -loadAccuracy) { //         IF NoOutput is higher than (more heating than required) or very near the
                                                          //         ReqOutput, do not run the compressor
                LocalPartLoadFrac = 0.0;
                SpeedNum = 1;
                SpeedRatio = 0.0;
                QZnReq = 0.0;
                // call again with coil off
                VariableSpeedCoils::SimVariableSpeedCoils(state,
                                                          cBVAV.HeatCoilName,
                                                          cBVAV.DXHeatCoilIndexNum,
                                                          DataHVACGlobals::ContFanCycCoil,
                                                          DataHVACGlobals::CompressorOperation::Off,
                                                          LocalPartLoadFrac,
                                                          SpeedNum,
                                                          SpeedRatio,
                                                          QZnReq,
                                                          QLatReq);

            } else if ((FullOutput - ReqOutput) < loadAccuracy) { //         If the FullOutput is less than (insufficient cooling) or very near
                                                                  //         the ReqOutput, run the compressor at LocalPartLoadFrac = 1.
                                                                  // which we just did so nothing to be done

            } else { //  Else find how the coil is modulating (speed level and speed ratio or part load between off and speed 1) to meet the load
                //           OutletTempDXCoil is the full capacity outlet temperature at LocalPartLoadFrac = 1 from the CALL above. If this temp is
                //           greater than the desired outlet temp, then run the compressor at LocalPartLoadFrac = 1, otherwise find the operating PLR.
                Real64 OutletTempDXCoil = state.dataVariableSpeedCoils->VarSpeedCoil(cBVAV.DXHeatCoilIndexNum).OutletAirDBTemp;
                if (OutletTempDXCoil < DesOutTemp) {
                    LocalPartLoadFrac = 1.0;
                    SpeedNum = maxNumSpeeds;
                    SpeedRatio = 1.0;
                    VariableSpeedCoils::SimVariableSpeedCoils(state,
                                                              cBVAV.HeatCoilName,
                                                              cBVAV.DXHeatCoilIndexNum,
                                                              DataHVACGlobals::ContFanCycCoil,
                                                              DataHVACGlobals::CompressorOperation::On,
                                                              LocalPartLoadFrac,
                                                              SpeedNum,
                                                              SpeedRatio,
                                                              QZnReq,
                                                              QLatReq,
                                                              LocalOnOffAirFlowRatio);
                } else {
                    // run at lowest speed
                    LocalPartLoadFrac = 1.0;
                    SpeedNum = 1;
                    SpeedRatio = 1.0;
                    QZnReq = 0.001; // to indicate the coil is running
                    VariableSpeedCoils::SimVariableSpeedCoils(state,
                                                              cBVAV.HeatCoilName,
                                                              cBVAV.DXHeatCoilIndexNum,
                                                              DataHVACGlobals::ContFanCycCoil,
                                                              DataHVACGlobals::CompressorOperation::On,
                                                              LocalPartLoadFrac,
                                                              SpeedNum,
                                                              SpeedRatio,
                                                              QZnReq,
                                                              QLatReq,
                                                              LocalOnOffAirFlowRatio);

                    Real64 TempSpeedOut = state.dataLoopNodes->Node(cBVAV.HeatingCoilOutletNode).Temp;
                    Real64 TempSpeedOutSpeed1 = TempSpeedOut;

                    if ((TempSpeedOut - DesOutTemp) < tempAccuracy) {
                        // Check to see which speed to meet the load
                        LocalPartLoadFrac = 1.0;
                        SpeedRatio = 1.0;
                        for (int I = 2; I <= maxNumSpeeds; ++I) {
                            SpeedNum = I;
                            VariableSpeedCoils::SimVariableSpeedCoils(state,
                                                                      cBVAV.HeatCoilName,
                                                                      cBVAV.DXHeatCoilIndexNum,
                                                                      DataHVACGlobals::ContFanCycCoil,
                                                                      DataHVACGlobals::CompressorOperation::On,
                                                                      LocalPartLoadFrac,
                                                                      SpeedNum,
                                                                      SpeedRatio,
                                                                      QZnReq,
                                                                      QLatReq,
                                                                      LocalOnOffAirFlowRatio);

                            TempSpeedOut = state.dataLoopNodes->Node(cBVAV.HeatingCoilOutletNode).Temp;

                            if ((TempSpeedOut - DesOutTemp) > tempAccuracy) {
                                SpeedNum = I;
                                break;
                            }
                        }
                        // now find the speed ratio for the found speednum
                        int const vsCoilIndex = cBVAV.DXHeatCoilIndexNum;
                        auto f = [&state, vsCoilIndex, DesOutTemp, SpeedNum](Real64 const x) {
                            return HVACDXHeatPumpSystem::VSCoilSpeedResidual(
                                state, x, vsCoilIndex, DesOutTemp, SpeedNum, DataHVACGlobals::ContFanCycCoil);
                        };
                        General::SolveRoot(state, tempAccuracy, MaxIte, SolFla, SpeedRatio, f, 1.0e-10, 1.0);

                        if (SolFla == -1) {
                            if (!state.dataGlobal->WarmupFlag) {
                                if (cBVAV.DXHeatIterationExceeded < 4) {
                                    ++cBVAV.DXHeatIterationExceeded;
                                    ShowWarningError(state,
                                                     format("{} - Iteration limit exceeded calculating VS DX coil speed ratio for coil named {}, in "
                                                            "Unitary system named{}",
                                                            DataHVACGlobals::coilTypeNamesUC[static_cast<int>(cBVAV.HeatCoilType)],
                                                            cBVAV.HeatCoilName,
                                                            cBVAV.Name));
                                    ShowContinueError(state, format("Calculated speed ratio = {:.4R}", SpeedRatio));
                                    ShowContinueErrorTimeStamp(
                                        state, "The calculated speed ratio will be used and the simulation continues. Occurrence info:");
                                }
                                ShowRecurringWarningErrorAtEnd(state,
                                                               format("{} \"{}\" - Iteration limit exceeded calculating speed ratio error continues. "
                                                                      "Speed Ratio statistics follow.",
                                                                      DataHVACGlobals::coilTypeNamesUC[static_cast<int>(cBVAV.HeatCoilType)],
                                                                      cBVAV.HeatCoilName),
                                                               cBVAV.DXHeatIterationExceededIndex,
                                                               LocalPartLoadFrac,
                                                               LocalPartLoadFrac);
                            }
                        } else if (SolFla == -2) {

                            if (!state.dataGlobal->WarmupFlag) {
                                if (cBVAV.DXHeatIterationFailed < 4) {
                                    ++cBVAV.DXHeatIterationFailed;
                                    ShowWarningError(state,
                                                     format("{} - DX unit speed ratio calculation failed: solver limits exceeded, for coil named {}, "
                                                            "in Unitary system named{}",
                                                            DataHVACGlobals::coilTypeNamesUC[static_cast<int>(cBVAV.HeatCoilType)],
                                                            cBVAV.HeatCoilName,
                                                            cBVAV.Name));
                                    ShowContinueErrorTimeStamp(state,
                                                               " Speed ratio will be set to 0.5, and the simulation continues. Occurrence info:");
                                }
                                ShowRecurringWarningErrorAtEnd(
                                    state,
                                    format("{} \"{}\" - DX unit speed ratio calculation failed error continues. speed ratio statistics follow.",
                                           DataHVACGlobals::coilTypeNamesUC[static_cast<int>(cBVAV.HeatCoilType)],
                                           cBVAV.HeatCoilName),
                                    cBVAV.DXHeatIterationFailedIndex,
                                    SpeedRatio,
                                    SpeedRatio);
                            }
                            SpeedRatio = 0.5;
                        }
                        VariableSpeedCoils::SimVariableSpeedCoils(state,
                                                                  cBVAV.HeatCoilName,
                                                                  cBVAV.DXHeatCoilIndexNum,
                                                                  DataHVACGlobals::ContFanCycCoil,
                                                                  DataHVACGlobals::CompressorOperation::On,
                                                                  LocalPartLoadFrac,
                                                                  SpeedNum,
                                                                  SpeedRatio,
                                                                  QZnReq,
                                                                  QLatReq,
                                                                  LocalOnOffAirFlowRatio);
                    } else {
                        // cycling compressor at lowest speed number, find part load fraction
                        int VSCoilIndex = cBVAV.DXHeatCoilIndexNum;
                        auto f = [&state, VSCoilIndex, DesOutTemp](Real64 const x) {
                            return HVACDXHeatPumpSystem::VSCoilCyclingResidual(state, x, VSCoilIndex, DesOutTemp, DataHVACGlobals::ContFanCycCoil);
                        };
                        General::SolveRoot(state, tempAccuracy, MaxIte, SolFla, LocalPartLoadFrac, f, 1.0e-10, 1.0);
                        if (SolFla == -1) {
                            if (!state.dataGlobal->WarmupFlag) {
                                if (cBVAV.DXHeatCyclingIterationExceeded < 4) {
                                    ++cBVAV.DXHeatCyclingIterationExceeded;
                                    ShowWarningError(state,
                                                     format("{} - Iteration limit exceeded calculating VS DX unit low speed cycling ratio, for coil "
                                                            "named {}, in Unitary system named{}",
                                                            DataHVACGlobals::coilTypeNamesUC[static_cast<int>(cBVAV.HeatCoilType)],
                                                            cBVAV.HeatCoilName,
                                                            cBVAV.Name));
                                    ShowContinueError(state, format("Estimated cycling ratio  = {:.3R}", (DesOutTemp / TempSpeedOut)));
                                    ShowContinueError(state, format("Calculated cycling ratio = {:.3R}", LocalPartLoadFrac));
                                    ShowContinueErrorTimeStamp(
                                        state, "The calculated cycling ratio will be used and the simulation continues. Occurrence info:");
                                }
                                ShowRecurringWarningErrorAtEnd(state,
                                                               format("{} \"{}\" - Iteration limit exceeded calculating low speed cycling ratio "
                                                                      "error continues. Sensible PLR statistics follow.",
                                                                      DataHVACGlobals::coilTypeNamesUC[static_cast<int>(cBVAV.HeatCoilType)],
                                                                      cBVAV.HeatCoilName),
                                                               cBVAV.DXHeatCyclingIterationExceededIndex,
                                                               LocalPartLoadFrac,
                                                               LocalPartLoadFrac);
                            }
                        } else if (SolFla == -2) {

                            if (!state.dataGlobal->WarmupFlag) {
                                if (cBVAV.DXHeatCyclingIterationFailed < 4) {
                                    ++cBVAV.DXHeatCyclingIterationFailed;
                                    ShowWarningError(state,
                                                     format("{} - DX unit low speed cycling ratio calculation failed: limits exceeded, for unit = {}",
                                                            DataHVACGlobals::coilTypeNamesUC[static_cast<int>(cBVAV.HeatCoilType)],
                                                            cBVAV.Name));
                                    ShowContinueError(state,
                                                      format("Estimated low speed cycling ratio = {:.3R}",
                                                             (DesOutTemp - TempNoOutput) / (TempSpeedOutSpeed1 - TempNoOutput)));
                                    ShowContinueErrorTimeStamp(
                                        state, "The estimated low speed cycling ratio will be used and the simulation continues. Occurrence info:");
                                }
                                ShowRecurringWarningErrorAtEnd(state,
                                                               format("{} \"{}\" - DX unit low speed cycling ratio calculation failed error "
                                                                      "continues. cycling ratio statistics follow.",
                                                                      DataHVACGlobals::coilTypeNamesUC[static_cast<int>(cBVAV.HeatCoilType)],
                                                                      cBVAV.HeatCoilName),
                                                               cBVAV.DXHeatCyclingIterationFailedIndex,
                                                               LocalPartLoadFrac,
                                                               LocalPartLoadFrac);
                            }
                            LocalPartLoadFrac = (DesOutTemp - TempNoOutput) / (TempSpeedOutSpeed1 - TempNoOutput);
                        }
                        VariableSpeedCoils::SimVariableSpeedCoils(state,
                                                                  cBVAV.HeatCoilName,
                                                                  cBVAV.DXHeatCoilIndexNum,
                                                                  DataHVACGlobals::ContFanCycCoil,
                                                                  DataHVACGlobals::CompressorOperation::On,
                                                                  LocalPartLoadFrac,
                                                                  SpeedNum,
                                                                  SpeedRatio,
                                                                  QZnReq,
                                                                  QLatReq,
                                                                  LocalOnOffAirFlowRatio);
                    }
                }
            }

            if (LocalPartLoadFrac > 1.0) {
                LocalPartLoadFrac = 1.0;
            } else if (LocalPartLoadFrac < 0.0) {
                LocalPartLoadFrac = 0.0;
            }
            state.dataHVACUnitaryBypassVAV->SaveCompressorPLR = VariableSpeedCoils::getVarSpeedPartLoadRatio(state, cBVAV.DXHeatCoilIndexNum);
        } break;
        case DataHVACGlobals::CoilType::HeatingGasOrOtherFuel:
        case DataHVACGlobals::CoilType::HeatingElectric:
        case DataHVACGlobals::CoilType::HeatingWater:
        case DataHVACGlobals::CoilType::HeatingSteam: { // not a DX heating coil
            if (cBVAV.HeatCoolMode == HeatingMode) {
                CpAir = Psychrometrics::PsyCpAirFnW(state.dataLoopNodes->Node(cBVAV.HeatingCoilInletNode).HumRat);
                QHeater = state.dataLoopNodes->Node(cBVAV.HeatingCoilInletNode).MassFlowRate * CpAir *
                          (cBVAV.CoilTempSetPoint - state.dataLoopNodes->Node(cBVAV.HeatingCoilInletNode).Temp);
            } else {
                QHeater = 0.0;
            }
            // Added None DX heating coils calling point
            state.dataLoopNodes->Node(cBVAV.HeatingCoilOutletNode).TempSetPoint = cBVAV.CoilTempSetPoint;
            CalcNonDXHeatingCoils(state, CBVAVNum, FirstHVACIteration, QHeater, cBVAV.OpMode, QHeaterActual);
        } break;
        default: {
            ShowFatalError(
                state, format("SimCBVAV System: Invalid Heating Coil={}", DataHVACGlobals::coilTypeNamesUC[static_cast<int>(cBVAV.HeatCoilType)]));
        } break;
        }

        if (cBVAV.FanPlace == DataHVACGlobals::FanLoc::DrawThrough) {
            if (cBVAV.FanType == DataHVACGlobals::FanType::System) {
                state.dataHVACFan->fanObjs[cBVAV.FanIndex]->simulate(state, 1.0 / OnOffAirFlowRatio, _);
            } else {
                Fans::SimulateFanComponents(state, cBVAV.FanName, FirstHVACIteration, cBVAV.FanIndex, state.dataHVACUnitaryBypassVAV->FanSpeedRatio);
            }
        }
        int splitterOutNode = cBVAV.SplitterOutletAirNode;
        state.dataLoopNodes->Node(splitterOutNode).MassFlowRateSetPoint = state.dataLoopNodes->Node(OutletNode).MassFlowRateSetPoint;
        state.dataLoopNodes->Node(OutletNode) = state.dataLoopNodes->Node(splitterOutNode);
        state.dataLoopNodes->Node(OutletNode).TempSetPoint = cBVAV.OutletTempSetPoint;
        state.dataLoopNodes->Node(OutletNode).MassFlowRate =
            (1.0 - state.dataHVACUnitaryBypassVAV->BypassDuctFlowFraction) * state.dataLoopNodes->Node(cBVAV.MixerInletAirNode).MassFlowRate;
        // report variable
        cBVAV.BypassMassFlowRate =
            state.dataHVACUnitaryBypassVAV->BypassDuctFlowFraction * state.dataLoopNodes->Node(cBVAV.MixerInletAirNode).MassFlowRate;
        // initialize bypass duct connected to mixer or plenum with flow rate and conditions
        if (cBVAV.plenumIndex > 0 || cBVAV.mixerIndex > 0) {
            int plenumOrMixerInletNode = cBVAV.PlenumMixerInletAirNode;
            state.dataLoopNodes->Node(plenumOrMixerInletNode) = state.dataLoopNodes->Node(splitterOutNode);
            state.dataLoopNodes->Node(plenumOrMixerInletNode).MassFlowRate =
                state.dataHVACUnitaryBypassVAV->BypassDuctFlowFraction * state.dataLoopNodes->Node(cBVAV.MixerInletAirNode).MassFlowRate;
            state.dataLoopNodes->Node(plenumOrMixerInletNode).MassFlowRateMaxAvail = state.dataLoopNodes->Node(plenumOrMixerInletNode).MassFlowRate;
            state.dataAirLoop->AirLoopFlow(cBVAV.AirLoopNumber).BypassMassFlow = state.dataLoopNodes->Node(plenumOrMixerInletNode).MassFlowRate;
        }

        // calculate sensible load met using delta enthalpy at a constant (minimum) humidity ratio)
        MinHumRat = min(state.dataLoopNodes->Node(InletNode).HumRat, state.dataLoopNodes->Node(OutletNode).HumRat);
        LoadMet =
            state.dataLoopNodes->Node(OutletNode).MassFlowRate * (Psychrometrics::PsyHFnTdbW(state.dataLoopNodes->Node(OutletNode).Temp, MinHumRat) -
                                                                  Psychrometrics::PsyHFnTdbW(state.dataLoopNodes->Node(InletNode).Temp, MinHumRat));

        // calculate OA fraction used for zone OA volume flow rate calc
        state.dataAirLoop->AirLoopFlow(cBVAV.AirLoopNumber).OAFrac = 0.0;
        if (state.dataLoopNodes->Node(cBVAV.AirOutNode).MassFlowRate > 0.0) {
            state.dataAirLoop->AirLoopFlow(cBVAV.AirLoopNumber).OAFrac =
                state.dataLoopNodes->Node(cBVAV.MixerOutsideAirNode).MassFlowRate / state.dataLoopNodes->Node(cBVAV.AirOutNode).MassFlowRate;
        }
    }

    void GetZoneLoads(EnergyPlusData &state,
                      int const CBVAVNum // Index to CBVAV unit being simulated
    )
    {

        // SUBROUTINE INFORMATION:
        //       AUTHOR         Richard Raustad
        //       DATE WRITTEN   July 2006

        // PURPOSE OF THIS SUBROUTINE:
        // This subroutine is used to poll the thermostats in each zone and determine the
        // mode of operation, either cooling, heating, or none.

        // SUBROUTINE LOCAL VARIABLE DECLARATIONS:
        Real64 ZoneLoad = 0.0; // Total load in controlled zone [W]
        int lastDayOfSim(0);   // used during warmup to reset changeOverTimer since need to do same thing next warmup day

        auto &cBVAV = state.dataHVACUnitaryBypassVAV->CBVAV(CBVAVNum);

        int dayOfSim = state.dataGlobal->DayOfSim; // DayOfSim increments during Warmup when it actually simulates the same day
        if (state.dataGlobal->WarmupFlag) {
            // when warmupday increments then reset timer
            if (lastDayOfSim != dayOfSim) cBVAV.changeOverTimer = -1.0; // reset to default (thisTime always > -1)
            lastDayOfSim = dayOfSim;
            dayOfSim = 1; // reset so that thisTime is <= 24 during warmup
        }
        Real64 thisTime = (dayOfSim - 1) * 24 + state.dataGlobal->HourOfDay - 1 + (state.dataGlobal->TimeStep - 1) * state.dataGlobal->TimeStepZone +
                          state.dataHVACGlobal->SysTimeElapsed;

        if (thisTime <= cBVAV.changeOverTimer) {
            cBVAV.modeChanged = true;
            return;
        }

        Real64 QZoneReqCool = 0.0; // Total cooling load in all controlled zones [W]
        Real64 QZoneReqHeat = 0.0; // Total heating load in all controlled zones [W]
        cBVAV.NumZonesCooled = 0;
        cBVAV.NumZonesHeated = 0;
        cBVAV.HeatCoolMode = 0;

        for (int ZoneNum = 1; ZoneNum <= cBVAV.NumControlledZones; ++ZoneNum) {
            int actualZoneNum = cBVAV.ControlledZoneNum(ZoneNum);
            int coolSeqNum = cBVAV.ZoneSequenceCoolingNum(ZoneNum);
            int heatSeqNum = cBVAV.ZoneSequenceHeatingNum(ZoneNum);
            if (coolSeqNum > 0 && heatSeqNum > 0) {
                Real64 ZoneLoadToCoolSPSequenced =
                    state.dataZoneEnergyDemand->ZoneSysEnergyDemand(actualZoneNum).SequencedOutputRequiredToCoolingSP(coolSeqNum);
                Real64 ZoneLoadToHeatSPSequenced =
                    state.dataZoneEnergyDemand->ZoneSysEnergyDemand(actualZoneNum).SequencedOutputRequiredToHeatingSP(heatSeqNum);
                if (ZoneLoadToHeatSPSequenced > 0.0 && ZoneLoadToCoolSPSequenced > 0.0) {
                    ZoneLoad = ZoneLoadToHeatSPSequenced;
                } else if (ZoneLoadToHeatSPSequenced < 0.0 && ZoneLoadToCoolSPSequenced < 0.0) {
                    ZoneLoad = ZoneLoadToCoolSPSequenced;
                } else if (ZoneLoadToHeatSPSequenced <= 0.0 && ZoneLoadToCoolSPSequenced >= 0.0) {
                    ZoneLoad = 0.0;
                }
            } else {
                ZoneLoad = state.dataZoneEnergyDemand->ZoneSysEnergyDemand(actualZoneNum).RemainingOutputRequired;
            }

            if (!state.dataZoneEnergyDemand->CurDeadBandOrSetback(actualZoneNum)) {
                if (ZoneLoad > DataHVACGlobals::SmallLoad) {
                    QZoneReqHeat += ZoneLoad;
                    ++cBVAV.NumZonesHeated;
                } else if (ZoneLoad < -DataHVACGlobals::SmallLoad) {
                    QZoneReqCool += ZoneLoad;
                    ++cBVAV.NumZonesCooled;
                }
            }
        }

        switch (cBVAV.PriorityControl) {
        case PriorityCtrlMode::CoolingPriority: {
            if (QZoneReqCool < 0.0) {
                cBVAV.HeatCoolMode = CoolingMode;
            } else if (QZoneReqHeat > 0.0) {
                cBVAV.HeatCoolMode = HeatingMode;
            }
        } break;
        case PriorityCtrlMode::HeatingPriority: {
            if (QZoneReqHeat > 0.0) {
                cBVAV.HeatCoolMode = HeatingMode;
            } else if (QZoneReqCool < 0.0) {
                cBVAV.HeatCoolMode = CoolingMode;
            }
        } break;
        case PriorityCtrlMode::ZonePriority: {
            if (cBVAV.NumZonesHeated > cBVAV.NumZonesCooled) {
                if (QZoneReqHeat > 0.0) {
                    cBVAV.HeatCoolMode = HeatingMode;
                } else if (QZoneReqCool < 0.0) {
                    cBVAV.HeatCoolMode = CoolingMode;
                }
            } else if (cBVAV.NumZonesCooled > cBVAV.NumZonesHeated) {
                if (QZoneReqCool < 0.0) {
                    cBVAV.HeatCoolMode = CoolingMode;
                } else if (QZoneReqHeat > 0.0) {
                    cBVAV.HeatCoolMode = HeatingMode;
                }
            } else {
                if (std::abs(QZoneReqCool) > std::abs(QZoneReqHeat) && QZoneReqCool != 0.0) {
                    cBVAV.HeatCoolMode = CoolingMode;
                } else if (std::abs(QZoneReqCool) < std::abs(QZoneReqHeat) && QZoneReqHeat != 0.0) {
                    cBVAV.HeatCoolMode = HeatingMode;
                } else if (std::abs(QZoneReqCool) == std::abs(QZoneReqHeat) && QZoneReqCool != 0.0) {
                    cBVAV.HeatCoolMode = CoolingMode;
                }
            }
        } break;
        case PriorityCtrlMode::LoadPriority: {
            if (std::abs(QZoneReqCool) > std::abs(QZoneReqHeat) && QZoneReqCool != 0.0) {
                cBVAV.HeatCoolMode = CoolingMode;
            } else if (std::abs(QZoneReqCool) < std::abs(QZoneReqHeat) && QZoneReqHeat != 0.0) {
                cBVAV.HeatCoolMode = HeatingMode;
            } else if (cBVAV.NumZonesHeated > cBVAV.NumZonesCooled) {
                if (QZoneReqHeat > 0.0) {
                    cBVAV.HeatCoolMode = HeatingMode;
                } else if (QZoneReqCool < 0.0) {
                    cBVAV.HeatCoolMode = CoolingMode;
                }
            } else if (cBVAV.NumZonesHeated < cBVAV.NumZonesCooled) {
                if (QZoneReqCool < 0.0) {
                    cBVAV.HeatCoolMode = CoolingMode;
                } else if (QZoneReqHeat > 0.0) {
                    cBVAV.HeatCoolMode = HeatingMode;
                }
            } else {
                if (QZoneReqCool < 0.0) {
                    cBVAV.HeatCoolMode = CoolingMode;
                } else if (QZoneReqHeat > 0.0) {
                    cBVAV.HeatCoolMode = HeatingMode;
                }
            }
            break;
        default:
            break;
        }
        }

        if (cBVAV.LastMode != cBVAV.HeatCoolMode) {
            cBVAV.changeOverTimer = thisTime + cBVAV.minModeChangeTime;
            cBVAV.LastMode = cBVAV.HeatCoolMode;
            cBVAV.modeChanged = true;
        }
    }

    Real64 CalcSetPointTempTarget(EnergyPlusData &state, int const CBVAVNumber) // Index to changeover-bypass VAV system
    {

        // FUNCTION INFORMATION:
        //       AUTHOR         Richard Raustad
        //       DATE WRITTEN   August 2006

        // PURPOSE OF THIS FUNCTION:
        //  Calculate outlet air node temperature setpoint

        // METHODOLOGY EMPLOYED:
        //  Calculate an outlet temperature to satisfy zone loads. This temperature is calculated
        //  based on 1 zone's VAV box fully opened. The other VAV boxes are partially open (modulated).

        // Return value
        Real64 CalcSetPointTempTarget;

        // FUNCTION LOCAL VARIABLE DECLARATIONS:
        Real64 ZoneLoad;                 // Zone load sensed by thermostat [W]
        Real64 QToCoolSetPt;             // Zone load to cooling setpoint [W]
        Real64 QToHeatSetPt;             // Zone load to heating setpoint [W]
        Real64 SupplyAirTemp;            // Supply air temperature required to meet load [C]
        Real64 SupplyAirTempToHeatSetPt; // Supply air temperature required to reach the heating setpoint [C]
        Real64 SupplyAirTempToCoolSetPt; // Supply air temperature required to reach the cooling setpoint [C]

        auto &cBVAV = state.dataHVACUnitaryBypassVAV->CBVAV(CBVAVNumber);

        Real64 DXCoolCoilInletTemp = state.dataLoopNodes->Node(cBVAV.DXCoilInletNode).Temp;
        Real64 OutAirTemp = state.dataLoopNodes->Node(cBVAV.AirOutNode).Temp;
        Real64 OutAirHumRat = state.dataLoopNodes->Node(cBVAV.AirOutNode).HumRat;

        if (cBVAV.HeatCoolMode == CoolingMode) { // Cooling required
            CalcSetPointTempTarget = 99999.0;
        } else if (cBVAV.HeatCoolMode == HeatingMode) { // Heating required
            CalcSetPointTempTarget = -99999.0;
        }
        Real64 TSupplyToHeatSetPtMax = -99999.0; // Maximum of the supply air temperatures required to reach the heating setpoint [C]
        Real64 TSupplyToCoolSetPtMin = 99999.0;  // Minimum of the supply air temperatures required to reach the cooling setpoint [C]

        for (int ZoneNum = 1; ZoneNum <= cBVAV.NumControlledZones; ++ZoneNum) {
            int ZoneNodeNum = cBVAV.ControlledZoneNodeNum(ZoneNum);
            int BoxOutletNodeNum = cBVAV.CBVAVBoxOutletNode(ZoneNum);
            if ((cBVAV.ZoneSequenceCoolingNum(ZoneNum) > 0) && (cBVAV.ZoneSequenceHeatingNum(ZoneNum) > 0)) {
                QToCoolSetPt = state.dataZoneEnergyDemand->ZoneSysEnergyDemand(cBVAV.ControlledZoneNum(ZoneNum))
                                   .SequencedOutputRequiredToCoolingSP(cBVAV.ZoneSequenceCoolingNum(ZoneNum));
                QToHeatSetPt = state.dataZoneEnergyDemand->ZoneSysEnergyDemand(cBVAV.ControlledZoneNum(ZoneNum))
                                   .SequencedOutputRequiredToHeatingSP(cBVAV.ZoneSequenceHeatingNum(ZoneNum));
                if (QToHeatSetPt > 0.0 && QToCoolSetPt > 0.0) {
                    ZoneLoad = QToHeatSetPt;
                } else if (QToHeatSetPt < 0.0 && QToCoolSetPt < 0.0) {
                    ZoneLoad = QToCoolSetPt;
                } else if (QToHeatSetPt <= 0.0 && QToCoolSetPt >= 0.0) {
                    ZoneLoad = 0.0;
                }
            } else {
                ZoneLoad = state.dataZoneEnergyDemand->ZoneSysEnergyDemand(cBVAV.ControlledZoneNum(ZoneNum)).RemainingOutputRequired;
                QToCoolSetPt = state.dataZoneEnergyDemand->ZoneSysEnergyDemand(cBVAV.ControlledZoneNum(ZoneNum)).OutputRequiredToCoolingSP;
                QToHeatSetPt = state.dataZoneEnergyDemand->ZoneSysEnergyDemand(cBVAV.ControlledZoneNum(ZoneNum)).OutputRequiredToHeatingSP;
            }

            Real64 CpSupplyAir = Psychrometrics::PsyCpAirFnW(OutAirHumRat);

            // Find the supply air temperature that will force the box to full flow
            if (BoxOutletNodeNum > 0) {
                if (state.dataLoopNodes->Node(BoxOutletNodeNum).MassFlowRateMax == 0.0) {
                    SupplyAirTemp = state.dataLoopNodes->Node(ZoneNodeNum).Temp;
                } else {
                    // The target supply air temperature is based on current zone temp and load and max box flow rate
                    SupplyAirTemp = state.dataLoopNodes->Node(ZoneNodeNum).Temp +
                                    ZoneLoad / (CpSupplyAir * state.dataLoopNodes->Node(BoxOutletNodeNum).MassFlowRateMax);
                }
            } else {
                SupplyAirTemp = state.dataLoopNodes->Node(ZoneNodeNum).Temp;
            }

            //     Save the MIN (cooling) or MAX (heating) temperature for coil control
            //     One box will always operate at maximum damper position minimizing overall system energy use
            if (cBVAV.HeatCoolMode == CoolingMode) {
                CalcSetPointTempTarget = min(SupplyAirTemp, CalcSetPointTempTarget);
            } else if (cBVAV.HeatCoolMode == HeatingMode) {
                CalcSetPointTempTarget = max(SupplyAirTemp, CalcSetPointTempTarget);
            } else {
                //       Should use CpAirAtCoolSetPoint or CpAirAtHeatSetPoint here?
                //       If so, use ZoneThermostatSetPointLo(ZoneNum) and ZoneThermostatSetPointHi(ZoneNum)
                //       along with the zone humidity ratio
                if (state.dataLoopNodes->Node(BoxOutletNodeNum).MassFlowRateMax == 0.0) {
                    SupplyAirTempToHeatSetPt = state.dataLoopNodes->Node(ZoneNodeNum).Temp;
                    SupplyAirTempToCoolSetPt = state.dataLoopNodes->Node(ZoneNodeNum).Temp;
                } else {
                    SupplyAirTempToHeatSetPt = state.dataLoopNodes->Node(ZoneNodeNum).Temp +
                                               QToHeatSetPt / (CpSupplyAir * state.dataLoopNodes->Node(BoxOutletNodeNum).MassFlowRateMax);
                    SupplyAirTempToCoolSetPt = state.dataLoopNodes->Node(ZoneNodeNum).Temp +
                                               QToCoolSetPt / (CpSupplyAir * state.dataLoopNodes->Node(BoxOutletNodeNum).MassFlowRateMax);
                }
                TSupplyToHeatSetPtMax = max(SupplyAirTempToHeatSetPt, TSupplyToHeatSetPtMax);
                TSupplyToCoolSetPtMin = min(SupplyAirTempToCoolSetPt, TSupplyToCoolSetPtMin);
            }
        }

        //   Account for floating condition where cooling/heating is required to avoid overshooting setpoint
        if (cBVAV.HeatCoolMode == 0) {
            if (cBVAV.OpMode == DataHVACGlobals::ContFanCycCoil) {
                if (OutAirTemp > TSupplyToCoolSetPtMin) {
                    CalcSetPointTempTarget = TSupplyToCoolSetPtMin;
                } else if (OutAirTemp < TSupplyToHeatSetPtMax) {
                    CalcSetPointTempTarget = TSupplyToHeatSetPtMax;
                } else {
                    CalcSetPointTempTarget = OutAirTemp;
                }
            } else { // Reset setpoint to inlet air temp if unit is OFF and in cycling fan mode
                CalcSetPointTempTarget = state.dataLoopNodes->Node(cBVAV.AirInNode).Temp;
            }
            //   Reset cooling/heating mode to OFF if mixed air inlet temperature is below/above setpoint temperature.
            //   HeatCoolMode = 0 for OFF, 1 for cooling, 2 for heating
        } else if (cBVAV.HeatCoolMode == CoolingMode) {
            if (DXCoolCoilInletTemp < CalcSetPointTempTarget) CalcSetPointTempTarget = DXCoolCoilInletTemp;
        } else if (cBVAV.HeatCoolMode == HeatingMode) {
            if (DXCoolCoilInletTemp > CalcSetPointTempTarget) CalcSetPointTempTarget = DXCoolCoilInletTemp;
        }

        //   Limit outlet node temperature to MAX/MIN specified in input
        if (CalcSetPointTempTarget < cBVAV.MinLATCooling) CalcSetPointTempTarget = cBVAV.MinLATCooling;
        if (CalcSetPointTempTarget > cBVAV.MaxLATHeating) CalcSetPointTempTarget = cBVAV.MaxLATHeating;

        return CalcSetPointTempTarget;
    }

    void SetAverageAirFlow(EnergyPlusData &state,
                           int const CBVAVNum,       // Index to CBVAV system
                           Real64 &OnOffAirFlowRatio // Ratio of compressor ON airflow to average airflow over timestep
    )
    {

        // SUBROUTINE INFORMATION:
        //       AUTHOR         Richard Raustad
        //       DATE WRITTEN   July 2006

        // PURPOSE OF THIS SUBROUTINE:
        // Set the average air mass flow rates for this time step
        // Set OnOffAirFlowRatio to be used by DX coils

        // SUBROUTINE LOCAL VARIABLE DECLARATIONS:
        Real64 ZoneMassFlow; // Zone mass flow rate required to meet zone load [kg/s]
        Real64 ZoneLoad;     // Zone load calculated by ZoneTempPredictor [W]

        auto &cBVAV = state.dataHVACUnitaryBypassVAV->CBVAV(CBVAVNum);

        int InletNode = cBVAV.AirInNode;                     // Inlet node number for CBVAVNum
        int OutletNode = cBVAV.AirOutNode;                   // Outlet node number for CBVAVNum
        int MixerMixedAirNode = cBVAV.MixerMixedAirNode;     // Mixed air node number in OA mixer
        int MixerOutsideAirNode = cBVAV.MixerOutsideAirNode; // Outside air node number in OA mixer
        int MixerReliefAirNode = cBVAV.MixerReliefAirNode;   // Relief air node number in OA mixer
        int MixerInletAirNode = cBVAV.MixerInletAirNode;     // Inlet air node number in OA mixer

        Real64 SystemMassFlow = 0.0; // System mass flow rate required for all zones [kg/s]
        Real64 CpSupplyAir = Psychrometrics::PsyCpAirFnW(state.dataLoopNodes->Node(OutletNode).HumRat); // Specific heat of outlet air [J/kg-K]
        // Determine zone air flow
        for (int ZoneNum = 1; ZoneNum <= cBVAV.NumControlledZones; ++ZoneNum) {
            int ZoneNodeNum = cBVAV.ControlledZoneNodeNum(ZoneNum);
            int BoxOutletNodeNum = cBVAV.CBVAVBoxOutletNode(ZoneNum); // Zone supply air inlet node number
            if ((cBVAV.ZoneSequenceCoolingNum(ZoneNum) > 0) && (cBVAV.ZoneSequenceHeatingNum(ZoneNum) > 0)) {
                Real64 QToCoolSetPt = state.dataZoneEnergyDemand->ZoneSysEnergyDemand(cBVAV.ControlledZoneNum(ZoneNum))
                                          .SequencedOutputRequiredToCoolingSP(cBVAV.ZoneSequenceCoolingNum(ZoneNum));
                Real64 QToHeatSetPt = state.dataZoneEnergyDemand->ZoneSysEnergyDemand(cBVAV.ControlledZoneNum(ZoneNum))
                                          .SequencedOutputRequiredToHeatingSP(cBVAV.ZoneSequenceHeatingNum(ZoneNum));
                if (QToHeatSetPt > 0.0 && QToCoolSetPt > 0.0) {
                    ZoneLoad = QToHeatSetPt;
                } else if (QToHeatSetPt < 0.0 && QToCoolSetPt < 0.0) {
                    ZoneLoad = QToCoolSetPt;
                } else if (QToHeatSetPt <= 0.0 && QToCoolSetPt >= 0.0) {
                    ZoneLoad = 0.0;
                }
            } else {
                ZoneLoad = state.dataZoneEnergyDemand->ZoneSysEnergyDemand(cBVAV.ControlledZoneNum(ZoneNum)).RemainingOutputRequired;
            }
            Real64 CpZoneAir = Psychrometrics::PsyCpAirFnW(state.dataLoopNodes->Node(ZoneNodeNum).HumRat);
            Real64 DeltaCpTemp = CpSupplyAir * state.dataLoopNodes->Node(OutletNode).Temp - CpZoneAir * state.dataLoopNodes->Node(ZoneNodeNum).Temp;

            // Need to check DeltaCpTemp and ensure that it is not zero
            if (DeltaCpTemp != 0.0) { // .AND. .NOT. CurDeadBandOrSetback(ZoneNum))THEN
                ZoneMassFlow = ZoneLoad / DeltaCpTemp;
            } else {
                //     reset to 0 so we don't add in the last zone's mass flow rate
                ZoneMassFlow = 0.0;
            }
            SystemMassFlow += max(state.dataLoopNodes->Node(BoxOutletNodeNum).MassFlowRateMin,
                                  min(ZoneMassFlow, state.dataLoopNodes->Node(BoxOutletNodeNum).MassFlowRateMax));
        }

        Real64 AverageUnitMassFlow = state.dataHVACUnitaryBypassVAV->CompOnMassFlow;
        Real64 AverageOAMassFlow = state.dataHVACUnitaryBypassVAV->OACompOnMassFlow;
        state.dataHVACUnitaryBypassVAV->FanSpeedRatio = state.dataHVACUnitaryBypassVAV->CompOnFlowRatio;

        state.dataLoopNodes->Node(MixerInletAirNode) = state.dataLoopNodes->Node(InletNode);

        state.dataLoopNodes->Node(MixerMixedAirNode).MassFlowRateMin = 0.0;

        if (ScheduleManager::GetCurrentScheduleValue(state, cBVAV.SchedPtr) == 0.0 || AverageUnitMassFlow == 0.0) {
            state.dataLoopNodes->Node(InletNode).MassFlowRate = 0.0;
            state.dataLoopNodes->Node(MixerOutsideAirNode).MassFlowRate = 0.0;
            state.dataLoopNodes->Node(MixerReliefAirNode).MassFlowRate = 0.0;
            OnOffAirFlowRatio = 0.0;
            state.dataHVACUnitaryBypassVAV->BypassDuctFlowFraction = 0.0;
        } else {
            state.dataLoopNodes->Node(MixerInletAirNode).MassFlowRate = AverageUnitMassFlow;
            state.dataLoopNodes->Node(MixerOutsideAirNode).MassFlowRate = AverageOAMassFlow;
            state.dataLoopNodes->Node(MixerReliefAirNode).MassFlowRate = AverageOAMassFlow;
            OnOffAirFlowRatio = 1.0;
            Real64 boxOutletNodeFlow = 0.0;
            for (int i = 1; i <= cBVAV.NumControlledZones; ++i) {
                boxOutletNodeFlow += state.dataLoopNodes->Node(cBVAV.CBVAVBoxOutletNode(i)).MassFlowRate;
            }
            state.dataHVACUnitaryBypassVAV->BypassDuctFlowFraction = max(0.0, 1.0 - (boxOutletNodeFlow / AverageUnitMassFlow));
        }
    }

    void ReportCBVAV(EnergyPlusData &state, int const CBVAVNum) // Index of the current CBVAV unit being simulated
    {

        // SUBROUTINE INFORMATION:
        //       AUTHOR         Richard Raustad
        //       DATE WRITTEN   July 2006

        // PURPOSE OF THIS SUBROUTINE:
        // Fills some of the report variables for the changeover-bypass VAV system

        auto &thisCBVAV = state.dataHVACUnitaryBypassVAV->CBVAV(CBVAVNum);

        Real64 ReportingConstant = state.dataHVACGlobal->TimeStepSysSec;

        thisCBVAV.TotCoolEnergy = thisCBVAV.TotCoolEnergyRate * ReportingConstant;
        thisCBVAV.TotHeatEnergy = thisCBVAV.TotHeatEnergyRate * ReportingConstant;
        thisCBVAV.SensCoolEnergy = thisCBVAV.SensCoolEnergyRate * ReportingConstant;
        thisCBVAV.SensHeatEnergy = thisCBVAV.SensHeatEnergyRate * ReportingConstant;
        thisCBVAV.LatCoolEnergy = thisCBVAV.LatCoolEnergyRate * ReportingConstant;
        thisCBVAV.LatHeatEnergy = thisCBVAV.LatHeatEnergyRate * ReportingConstant;
        thisCBVAV.ElecConsumption = thisCBVAV.ElecPower * ReportingConstant;

        if (thisCBVAV.FirstPass) {
            if (!state.dataGlobal->SysSizingCalc) {
                DataSizing::resetHVACSizingGlobals(state, state.dataSize->CurZoneEqNum, state.dataSize->CurSysNum, thisCBVAV.FirstPass);
            }
        }

        // reset to 1 in case blow through fan configuration (fan resets to 1, but for blow thru fans coil sets back down < 1)
        state.dataHVACGlobal->OnOffFanPartLoadFraction = 1.0;
    }

    void CalcNonDXHeatingCoils(EnergyPlusData &state,
                               int const CBVAVNum,            // Changeover bypass VAV unit index
                               bool const FirstHVACIteration, // flag for first HVAC iteration in the time step
                               Real64 &HeatCoilLoad,          // heating coil load to be met (Watts)
                               int const FanMode,             // fan operation mode
                               Real64 &HeatCoilLoadmet        // coil heating load met
    )
    {

        // SUBROUTINE INFORMATION:
        //       AUTHOR         Bereket Nigusse, FSEC/UCF
        //       DATE WRITTEN   January 2012

        // PURPOSE OF THIS SUBROUTINE:
        // This subroutine simulates the four non dx heating coil types: Gas, Electric, hot water and steam.

        // METHODOLOGY EMPLOYED:
        // Simply calls the different heating coil component.  The hot water flow rate matching the coil load
        // is calculated iteratively.

        // SUBROUTINE PARAMETER DEFINITIONS:
        Real64 constexpr ErrTolerance = 0.001; // convergence limit for hotwater coil
        int constexpr SolveMaxIter = 50;

        // SUBROUTINE LOCAL VARIABLE DECLARATIONS:
        Real64 mdot;            // heating coil steam or hot water mass flow rate
        Real64 MinWaterFlow;    // minimum water mass flow rate
        Real64 MaxHotWaterFlow; // maximum hot water mass flow rate, kg/s
        Real64 HotWaterMdot;    // actual hot water mass flow rate

        Real64 QCoilActual = 0.0; // actual heating load met

        auto &thisCBVAV = state.dataHVACUnitaryBypassVAV->CBVAV(CBVAVNum);

        if (HeatCoilLoad > DataHVACGlobals::SmallLoad) {
            switch (thisCBVAV.HeatCoilType) {
            case DataHVACGlobals::CoilType::HeatingGasOrOtherFuel:
            case DataHVACGlobals::CoilType::HeatingElectric: {
                HeatingCoils::SimulateHeatingCoilComponents(
                    state, thisCBVAV.HeatCoilName, FirstHVACIteration, HeatCoilLoad, thisCBVAV.HeatCoilIndex, QCoilActual, false, FanMode);
            } break;
            case DataHVACGlobals::CoilType::HeatingWater: {
                // simulate the heating coil at maximum hot water flow rate
                MaxHotWaterFlow = thisCBVAV.MaxHeatCoilFluidFlow;
                PlantUtilities::SetComponentFlowRate(state, MaxHotWaterFlow, thisCBVAV.CoilControlNode, thisCBVAV.CoilOutletNode, thisCBVAV.plantLoc);
                WaterCoils::SimulateWaterCoilComponents(
                    state, thisCBVAV.HeatCoilName, FirstHVACIteration, thisCBVAV.HeatCoilIndex, QCoilActual, FanMode);
                if (QCoilActual > (HeatCoilLoad + DataHVACGlobals::SmallLoad)) {
                    // control water flow to obtain output matching HeatCoilLoad
                    int SolFlag = 0;
                    MinWaterFlow = 0.0;
                    auto f = [&state, CBVAVNum, FirstHVACIteration, HeatCoilLoad](Real64 const HWFlow) {
                        auto &thiscBVAV = state.dataHVACUnitaryBypassVAV->CBVAV(CBVAVNum);
                        Real64 QCoilActual = HeatCoilLoad;
                        Real64 mdot = HWFlow;
                        PlantUtilities::SetComponentFlowRate(state, mdot, thiscBVAV.CoilControlNode, thiscBVAV.CoilOutletNode, thiscBVAV.plantLoc);
                        // simulate the hot water supplemental heating coil
                        WaterCoils::SimulateWaterCoilComponents(
                            state, thiscBVAV.HeatCoilName, FirstHVACIteration, thiscBVAV.HeatCoilIndex, QCoilActual, thiscBVAV.OpMode);
                        if (HeatCoilLoad != 0.0) {
                            return (QCoilActual - HeatCoilLoad) / HeatCoilLoad;
                        } else { // Autodesk:Return Condition added to assure return value is set
                            return 0.0;
                        }
                    };
                    General::SolveRoot(state, ErrTolerance, SolveMaxIter, SolFlag, HotWaterMdot, f, MinWaterFlow, MaxHotWaterFlow);
                    if (SolFlag == -1) {
                        if (thisCBVAV.HotWaterCoilMaxIterIndex == 0) {
                            ShowWarningMessage(
                                state,
                                format("CalcNonDXHeatingCoils: Hot water coil control failed for {}=\"{}\"", thisCBVAV.UnitType, thisCBVAV.Name));
                            ShowContinueErrorTimeStamp(state, "");
                            ShowContinueError(state, format("  Iteration limit [{}] exceeded in calculating hot water mass flow rate", SolveMaxIter));
                        }
                        ShowRecurringWarningErrorAtEnd(
                            state,
                            format("CalcNonDXHeatingCoils: Hot water coil control failed (iteration limit [{}]) for {}=\"{}",
                                   SolveMaxIter,
                                   thisCBVAV.UnitType,
                                   thisCBVAV.Name),
                            thisCBVAV.HotWaterCoilMaxIterIndex);
                    } else if (SolFlag == -2) {
                        if (thisCBVAV.HotWaterCoilMaxIterIndex2 == 0) {
                            ShowWarningMessage(state,
                                               format("CalcNonDXHeatingCoils: Hot water coil control failed (maximum flow limits) for {}=\"{}\"",
                                                      thisCBVAV.UnitType,
                                                      thisCBVAV.Name));
                            ShowContinueErrorTimeStamp(state, "");
                            ShowContinueError(state, "...Bad hot water maximum flow rate limits");
                            ShowContinueError(state, format("...Given minimum water flow rate={:.3R} kg/s", MinWaterFlow));
                            ShowContinueError(state, format("...Given maximum water flow rate={:.3R} kg/s", MaxHotWaterFlow));
                        }
                        ShowRecurringWarningErrorAtEnd(state,
                                                       "CalcNonDXHeatingCoils: Hot water coil control failed (flow limits) for " +
                                                           thisCBVAV.UnitType + "=\"" + thisCBVAV.Name + "\"",
                                                       thisCBVAV.HotWaterCoilMaxIterIndex2,
                                                       MaxHotWaterFlow,
                                                       MinWaterFlow,
                                                       _,
                                                       "[kg/s]",
                                                       "[kg/s]");
                    }
                    // simulate the hot water heating coil
                    QCoilActual = HeatCoilLoad;
                    // simulate the hot water heating coil
                    WaterCoils::SimulateWaterCoilComponents(
                        state, thisCBVAV.HeatCoilName, FirstHVACIteration, thisCBVAV.HeatCoilIndex, QCoilActual, FanMode);
                }
            } break;
            case DataHVACGlobals::CoilType::HeatingSteam: {
                mdot = thisCBVAV.MaxHeatCoilFluidFlow;
                PlantUtilities::SetComponentFlowRate(state, mdot, thisCBVAV.CoilControlNode, thisCBVAV.CoilOutletNode, thisCBVAV.plantLoc);

                // simulate the steam heating coil
                SteamCoils::SimulateSteamCoilComponents(
                    state, thisCBVAV.HeatCoilName, FirstHVACIteration, thisCBVAV.HeatCoilIndex, HeatCoilLoad, QCoilActual, FanMode);
            } break;
            default:
                break;
            }
        } else {
            switch (thisCBVAV.HeatCoilType) {
            case DataHVACGlobals::CoilType::HeatingGasOrOtherFuel:
            case DataHVACGlobals::CoilType::HeatingElectric: {
                HeatingCoils::SimulateHeatingCoilComponents(
                    state, thisCBVAV.HeatCoilName, FirstHVACIteration, HeatCoilLoad, thisCBVAV.HeatCoilIndex, QCoilActual, false, FanMode);
            } break;
            case DataHVACGlobals::CoilType::HeatingWater: {
                mdot = 0.0;
                PlantUtilities::SetComponentFlowRate(state, mdot, thisCBVAV.CoilControlNode, thisCBVAV.CoilOutletNode, thisCBVAV.plantLoc);
                QCoilActual = HeatCoilLoad;
                // simulate the hot water heating coil
                WaterCoils::SimulateWaterCoilComponents(
                    state, thisCBVAV.HeatCoilName, FirstHVACIteration, thisCBVAV.HeatCoilIndex, QCoilActual, FanMode);
            } break;
            case DataHVACGlobals::CoilType::HeatingSteam: {
                mdot = 0.0;
                PlantUtilities::SetComponentFlowRate(state, mdot, thisCBVAV.CoilControlNode, thisCBVAV.CoilOutletNode, thisCBVAV.plantLoc);
                // simulate the steam heating coil
                SteamCoils::SimulateSteamCoilComponents(
                    state, thisCBVAV.HeatCoilName, FirstHVACIteration, thisCBVAV.HeatCoilIndex, HeatCoilLoad, QCoilActual, FanMode);
            } break;
            default:
                break;
            }
        }
        HeatCoilLoadmet = QCoilActual;
    }

} // namespace HVACUnitaryBypassVAV

} // namespace EnergyPlus<|MERGE_RESOLUTION|>--- conflicted
+++ resolved
@@ -2320,22 +2320,11 @@
                     }
                     state.dataHVACUnitaryBypassVAV->SaveCompressorPLR = state.dataDXCoils->DXCoilPartLoadRatio(cBVAV.DXCoolCoilIndexNum);
                 } break;
-<<<<<<< HEAD
-                case DataHVACGlobals::Coil_CoolingAirToAirVariableSpeed: {
-                    Real64 QZnReq(0.0);            // Zone load (W), input to variable-speed DX coil
-                    Real64 QLatReq(0.0);           // Zone latent load, input to variable-speed DX coil
-                    Real64 OnOffAirFlowRatio(1.0); // ratio of compressor on flow to average flow over time step
-                    Real64 PartLoadFrac(0.0);
-=======
                 case DataHVACGlobals::CoilType::CoolingAirToAirVariableSpeed: {
                     Real64 QZnReq(0.0);                 // Zone load (W), input to variable-speed DX coil
                     Real64 QLatReq(0.0);                // Zone latent load, input to variable-speed DX coil
-                    Real64 MaxONOFFCyclesperHour(4.0);  // Maximum cycling rate of heat pump [cycles/hr]
-                    Real64 HPTimeConstant(0.0);         // Heat pump time constant [s]
-                    Real64 FanDelayTime(0.0);           // Fan delay time, time delay for the HP's fan to
                     Real64 LocalOnOffAirFlowRatio(1.0); // ratio of compressor on flow to average flow over time step
                     Real64 LocalPartLoadFrac(0.0);
->>>>>>> 88f7d682
                     Real64 SpeedRatio(0.0);
                     int SpeedNum(1);
                     bool errorFlag(false);
@@ -2963,26 +2952,14 @@
                                                 0,
                                                 cBVAV.CoolCoilCompIndex,
                                                 DataHVACGlobals::ContFanCycCoil);
-<<<<<<< HEAD
-                    state.dataHVACUnitaryBypassVAV->SaveCompressorPLR = state.dataDXCoils->DXCoilPartLoadRatio(CBVAV(CBVAVNum).DXCoolCoilIndexNum);
-                } else if (CBVAV(CBVAVNum).DXCoolCoilType_Num == DataHVACGlobals::Coil_CoolingAirToAirVariableSpeed) {
-                    Real64 QZnReq(0.0);  // Zone load (W), input to variable-speed DX coil
-                    Real64 QLatReq(0.0); // Zone latent load, input to variable-speed DX coil
-                    Real64 PartLoadFrac(0.0);
-                    Real64 SpeedRatio(0.0);
-                    int SpeedNum(1);
-=======
                     state.dataHVACUnitaryBypassVAV->SaveCompressorPLR = state.dataDXCoils->DXCoilPartLoadRatio(cBVAV.DXCoolCoilIndexNum);
                 } else if (cBVAV.CoolCoilType == DataHVACGlobals::CoilType::CoolingAirToAirVariableSpeed) {
-                    Real64 QZnReq = 0.0;                // Zone load (W), input to variable-speed DX coil
-                    Real64 QLatReq = 0.0;               // Zone latent load, input to variable-speed DX coil
-                    Real64 MaxONOFFCyclesperHour = 4.0; // Maximum cycling rate of heat pump [cycles/hr]
-                    Real64 HPTimeConstant = 0.0;        // Heat pump time constant [s]
-                    Real64 FanDelayTime = 0.0;          // Fan delay time, time delay for the HP's fan to
+                    // Real64 PartLoadFrac(0.0);
                     Real64 LocalPartLoadFrac = 0.0;
+                    Real64 QZnReq = 0.0;  // Zone load (W), input to variable-speed DX coil
+                    Real64 QLatReq = 0.0; // Zone latent load, input to variable-speed DX coil
                     Real64 SpeedRatio = 0.0;
                     int SpeedNum = 1;
->>>>>>> 88f7d682
                     // Get no load result
                     VariableSpeedCoils::SimVariableSpeedCoils(state,
                                                               cBVAV.DXCoolCoilName,
@@ -3018,24 +2995,12 @@
                                    DataHVACGlobals::ContFanCycCoil,
                                    0.0,
                                    OnOffAirFlowRatio);
-<<<<<<< HEAD
-            } else if (CBVAV(CBVAVNum).DXCoolCoilType_Num == DataHVACGlobals::Coil_CoolingAirToAirVariableSpeed) {
-                Real64 QZnReq(0.0);  // Zone load (W), input to variable-speed DX coil
-                Real64 QLatReq(0.0); // Zone latent load, input to variable-speed DX coil
-                Real64 PartLoadFrac(0.0);
-                Real64 SpeedRatio(0.0);
-                int SpeedNum(1);
-=======
             } else if (cBVAV.CoolCoilType == DataHVACGlobals::CoilType::CoolingAirToAirVariableSpeed) {
-                Real64 QZnReq = 0.0;                // Zone load (W), input to variable-speed DX coil
-                Real64 QLatReq = 0.0;               // Zone latent load, input to variable-speed DX coil
-                Real64 MaxONOFFCyclesperHour = 4.0; // Maximum cycling rate of heat pump [cycles/hr]
-                Real64 HPTimeConstant = 0.0;        // Heat pump time constant [s]
-                Real64 FanDelayTime = 0.0;          // Fan delay time, time delay for the HP's fan to
+                Real64 QZnReq = 0.0;  // Zone load (W), input to variable-speed DX coil
+                Real64 QLatReq = 0.0; // Zone latent load, input to variable-speed DX coil
                 Real64 LocalPartLoadFrac = 0.0;
                 Real64 SpeedRatio = 0.0;
                 int SpeedNum = 1;
->>>>>>> 88f7d682
                 // run model with no load
                 VariableSpeedCoils::SimVariableSpeedCoils(state,
                                                           cBVAV.DXCoolCoilName,
@@ -3137,24 +3102,9 @@
                                    OnOffAirFlowRatio);
             }
         } break;
-<<<<<<< HEAD
-        case DataHVACGlobals::Coil_HeatingAirToAirVariableSpeed: {
-            Real64 QZnReq(0.0);            // Zone load (W), input to variable-speed DX coil
-            Real64 QLatReq(0.0);           // Zone latent load, input to variable-speed DX coil
-            Real64 OnOffAirFlowRatio(1.0); // ratio of compressor on flow to average flow over time step
-            Real64 PartLoadFrac(0.0);
-            Real64 SpeedRatio(0.0);
-            int SpeedNum(1);
-            bool errorFlag(false);
-            int maxNumSpeeds = VariableSpeedCoils::GetVSCoilNumOfSpeeds(state, CBVAV(CBVAVNum).HeatCoilName, errorFlag);
-            Real64 DesOutTemp = CBVAV(CBVAVNum).CoilTempSetPoint;
-=======
         case DataHVACGlobals::CoilType::HeatingAirToAirVariableSpeed: {
             Real64 QZnReq = 0.0;                 // Zone load (W), input to variable-speed DX coil
             Real64 QLatReq = 0.0;                // Zone latent load, input to variable-speed DX coil
-            Real64 MaxONOFFCyclesperHour = 4.0;  // Maximum cycling rate of heat pump [cycles/hr]
-            Real64 HPTimeConstant = 0.0;         // Heat pump time constant [s]
-            Real64 FanDelayTime = 0.0;           // Fan delay time, time delay for the HP's fan to
             Real64 LocalOnOffAirFlowRatio = 1.0; // ratio of compressor on flow to average flow over time step
             Real64 LocalPartLoadFrac = 0.0;
             Real64 SpeedRatio = 0.0;
@@ -3162,7 +3112,6 @@
             bool errorFlag = false;
             int maxNumSpeeds = VariableSpeedCoils::GetVSCoilNumOfSpeeds(state, cBVAV.HeatCoilName, errorFlag);
             Real64 DesOutTemp = cBVAV.CoilTempSetPoint;
->>>>>>> 88f7d682
             // Get no load result
             VariableSpeedCoils::SimVariableSpeedCoils(state,
                                                       cBVAV.HeatCoilName,
