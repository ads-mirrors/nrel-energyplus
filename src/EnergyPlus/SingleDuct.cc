--- conflicted
+++ resolved
@@ -4554,12 +4554,8 @@
                     Par(6) = double(FanType);
                     Par(7) = double(FanOp);
                     Par(8) = QTotLoad;
-<<<<<<< HEAD
                     SolveRoot(UnitFlowToler, 50, SolFlag, FracDelivered, this->VAVVSHCFanOnResidual, 0.0, 1.0, Par);
-=======
-                    SolveRoot(UnitFlowToler, 50, SolFlag, FracDelivered, VAVVSHCFanOnResidual, 0.0, 1.0, Par);
                     MassFlow = Node(SysInletNode).MassFlowRate;
->>>>>>> a83cb466
                     if (SolFlag == -1) {
                         if (sd_airterminal(SysNum).IterationLimit == 0) {
                             ShowWarningError("Heating coil control failed in VS VAV terminal unit " + sd_airterminal(SysNum).SysName);
@@ -4592,15 +4588,15 @@
         }
 
         // Move mass flow rates to the damper outlet node
-        SysOutlet(SysNum).AirMassFlowRate = MassFlow;
-        SysOutlet(SysNum).AirMassFlowRateMaxAvail = SysInlet(SysNum).AirMassFlowRateMaxAvail;
-        SysOutlet(SysNum).AirMassFlowRateMinAvail = SysInlet(SysNum).AirMassFlowRateMinAvail;
+        sd_airterminalOutlet(SysNum).AirMassFlowRate = MassFlow;
+        sd_airterminalOutlet(SysNum).AirMassFlowRateMaxAvail = sd_airterminalInlet(SysNum).AirMassFlowRateMaxAvail;
+        sd_airterminalOutlet(SysNum).AirMassFlowRateMinAvail = sd_airterminalInlet(SysNum).AirMassFlowRateMinAvail;
 
         // calculate VAV damper Position.
-        if (Sys(SysNum).AirMassFlowRateMax == 0.0) {
-            Sys(SysNum).DamperPosition = 0.0;
+        if (sd_airterminal(SysNum).AirMassFlowRateMax == 0.0) {
+            sd_airterminal(SysNum).DamperPosition = 0.0;
         } else {
-            Sys(SysNum).DamperPosition = MassFlow / Sys(SysNum).AirMassFlowRateMax;
+            sd_airterminal(SysNum).DamperPosition = MassFlow / sd_airterminal(SysNum).AirMassFlowRateMax;
         }
         // update the air terminal outlet node data
         UpdateSys(SysNum);
