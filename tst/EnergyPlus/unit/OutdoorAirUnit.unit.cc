--- conflicted
+++ resolved
@@ -562,13 +562,8 @@
     EXPECT_FALSE(ErrorsFound);
     EXPECT_EQ("THERMAL ZONE 1", Zone(1).Name);
 
-<<<<<<< HEAD
     GetZoneEquipmentData1(state);
-    ProcessScheduleInput(OutputFiles::getSingleton());
-=======
-    GetZoneEquipmentData1();
     ProcessScheduleInput(outputFiles());
->>>>>>> 507eb8d3
     ScheduleInputProcessed = true;
     Fans::GetFanInput(state);
 
@@ -873,13 +868,8 @@
     EXPECT_FALSE(ErrorsFound);
     EXPECT_EQ("THERMAL ZONE 1", Zone(1).Name);
 
-<<<<<<< HEAD
     GetZoneEquipmentData1(state);
-    ProcessScheduleInput(OutputFiles::getSingleton());
-=======
-    GetZoneEquipmentData1();
     ProcessScheduleInput(outputFiles());
->>>>>>> 507eb8d3
     ScheduleInputProcessed = true;
     Fans::GetFanInput(state);
 
