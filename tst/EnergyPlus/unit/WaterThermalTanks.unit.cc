--- conflicted
+++ resolved
@@ -2476,55 +2476,6 @@
 
 }
 
-<<<<<<< HEAD
-
-TEST_F(EnergyPlusFixture, MixedTank_WarnPotentialFreeze)
-{
-    std::string const idf_objects = delimited_string({
-        "  Schedule:Constant, Water Heater Setpoint Temperature, ,12;",
-        "  Schedule:Constant, Tank Ambient Temperature, , -40;", // That's cold!
-
-        "  WaterHeater:Mixed,",
-        "    ChilledWaterTank,        !- Name",
-        "    0.07,                    !- Tank Volume {m3}",
-        "    Water Heater Setpoint Temperature,  !- Setpoint Temperature Schedule Name",
-        "    2,                       !- Deadband Temperature Difference {deltaC}",
-        "    30,                      !- Maximum Temperature Limit {C}",
-        "    Cycle,                   !- Heater Control Type",
-        "    0,                       !- Heater Maximum Capacity {W}",
-        "    ,                        !- Heater Minimum Capacity {W}",
-        "    0,                       !- Heater Ignition Minimum Flow Rate {m3/s}",
-        "    0,                       !- Heater Ignition Delay {s}",
-        "    Electricity,             !- Heater Fuel Type",
-        "    0.8,                     !- Heater Thermal Efficiency",
-        "    ,                        !- Part Load Factor Curve Name",
-        "    0,                       !- Off Cycle Parasitic Fuel Consumption Rate {W}",
-        "    Electricity,             !- Off Cycle Parasitic Fuel Type",
-        "    0.8,                     !- Off Cycle Parasitic Heat Fraction to Tank",
-        "    0,                       !- On Cycle Parasitic Fuel Consumption Rate {W}",
-        "    Electricity,             !- On Cycle Parasitic Fuel Type",
-        "    0,                       !- On Cycle Parasitic Heat Fraction to Tank",
-        "    Schedule,                !- Ambient Temperature Indicator",
-        "    Tank Ambient Temperature,!- Ambient Temperature Schedule Name",
-        "    ,                        !- Ambient Temperature Zone Name",
-        "    ,                        !- Ambient Temperature Outdoor Air Node Name",
-        "    6,                       !- Off Cycle Loss Coefficient to Ambient Temperature {W/K}",
-        "    1,                       !- Off Cycle Loss Fraction to Zone",
-        "    6,                       !- On Cycle Loss Coefficient to Ambient Temperature {W/K}",
-        "    1,                       !- On Cycle Loss Fraction to Zone",
-        "    ,                        !- Peak Use Flow Rate {m3/s}",
-        "    ,                        !- Use Flow Rate Fraction Schedule Name",
-        "    ,                        !- Cold Water Supply Temperature Schedule Name",
-        "    ,                        !- Use Side Inlet Node Name",
-        "    ,                        !- Use Side Outlet Node Name",
-        "    1,                       !- Use Side Effectiveness",
-        "    ,                        !- Source Side Inlet Node Name",
-        "    ,                        !- Source Side Outlet Node Name",
-        "    1,                       !- Source Side Effectiveness",
-        "    Autosize,                !- Use Side Design Flow Rate {m3/s}",
-        "    Autosize,                !- Source Side Design Flow Rate {m3/s}",
-        "    1.5;                     !- Indirect Water Heating Recovery Time {hr}",
-=======
 TEST_F(EnergyPlusFixture, StratifiedTank_GSHP_DesuperheaterSourceHeat)
 {
     using DataLoopNode::Node;
@@ -2543,7 +2494,7 @@
         "Schedule:Constant, Ambient Temp Schedule, , 20.0;",
         "Schedule:Constant, Inlet Water Temperature, , 10.0;",
         "Schedule:Constant, Desuperheater-Schedule, , 60.0;",
-        "Schedule:Constant, WH Setpoint Temp, , 45.0;",        
+        "Schedule:Constant, WH Setpoint Temp, , 45.0;",
 
         "  Zone,",
         "    Zone_TES,                !- Name",
@@ -2639,7 +2590,7 @@
         "    ,                        !- Water Pump Power {W}",
         "    0.2;                     !- Fraction of Pump Heat to Water",
 
-            
+
         "Coil:Cooling:WaterToAirHeatPump:EquationFit,",
         "    GSHP_COIL1,       !- Name",
         "    Node 42,                 !- Water Inlet Node Name",
@@ -2669,117 +2620,11 @@
         "    0,                       !- Cooling Power Consumption Coefficient 5",
         "    1000,                    !- Nominal Time for Condensate Removal to Begin {s}",
         "    1.5;                     !- Ratio of Initial Moisture Evaporation Rate and Steady State Latent Capacity {dimensionless}",
->>>>>>> 0d86e643
     });
 
     ASSERT_TRUE(process_idf(idf_objects));
 
     bool ErrorsFound = false;
-<<<<<<< HEAD
-    //HeatBalanceManager::GetZoneData(ErrorsFound); // read zone data
-    //EXPECT_FALSE(ErrorsFound);
-
-    //InternalHeatGains::GetInternalHeatGainsInput();
-    //ErrorsFound = false;
-    EXPECT_FALSE(WaterThermalTanks::GetWaterThermalTankInputData(ErrorsFound));
-
-    int TankNum(1);
-    WaterThermalTanks::WaterThermalTankData &Tank = WaterThermalTanks::WaterThermalTank(TankNum);
-
-    DataGlobals::HourOfDay = 0;
-    DataGlobals::TimeStep = 1;
-    DataGlobals::TimeStepZone = 1.0 / 60.0; // one-minute system time step
-    DataHVACGlobals::TimeStepSys = DataGlobals::TimeStepZone;
-
-    Tank.TankTemp = 2.0;
-    Tank.AmbientTemp = -40;
-    Tank.UseInletTemp = 3.0;
-    Tank.SetPointTemp = 3.0;
-    Tank.SetPointTemp2 = Tank.SetPointTemp;
-    Tank.TimeElapsed = 0.0;
-
-    // very low use mass flow rate
-    Tank.UseMassFlowRate = 0.00005;
-    // zero source mass flow rate
-    Tank.SourceMassFlowRate = 0.0;
-
-    // Calls CalcWaterThermalTankMixed
-    WaterThermalTanks::CalcWaterThermalTank(TankNum);
-
-    // expected tank avg temp less than starting value of 2 C
-    EXPECT_LT(Tank.TankTempAvg, 2.0);
-    // And the final tank temp too, which is the one triggering the warning
-    EXPECT_LT(Tank.TankTemp, 2.0);
-
-    std::string const error_string = delimited_string({
-      "   ** Warning ** CalcWaterThermalTankMixed: WaterHeater:Mixed = 'CHILLEDWATERTANK':  Temperature of tank < 2C indicates of possibility of freeze. Tank Temperature = 1.95 C.",
-      "   **   ~~~   **  Environment=, at Simulation time= 00:-1 - 00:00"
-    });
-    EXPECT_TRUE(compare_err_stream(error_string, true));
-
-}
-
-TEST_F(EnergyPlusFixture, StratifiedTank_WarnPotentialFreeze)
-{
-    std::string const idf_objects = delimited_string({
-        "  Schedule:Constant, Water Heater Setpoint Temperature, ,12;",
-        "  Schedule:Constant, Tank Ambient Temperature, , -40;", // That's cold!
-
-        "WaterHeater:Stratified,",
-        "  Stratified ChilledWaterTank, !- Name",
-        "  ,                        !- End-Use Subcategory",
-        "  0.17,                    !- Tank Volume {m3}",
-        "  1.4,                     !- Tank Height {m}",
-        "  VerticalCylinder,        !- Tank Shape",
-        "  ,                        !- Tank Perimeter {m}",
-        "  82.2222,                 !- Maximum Temperature Limit {C}",
-        "  MasterSlave,             !- Heater Priority Control",
-        "  Water Heater Setpoint Temperature,  !- Heater 1 Setpoint Temperature Schedule Name",
-        "  2.0,                     !- Heater 1 Deadband Temperature Difference {deltaC}",
-        "  0,                       !- Heater 1 Capacity {W}",
-        "  1.0,                     !- Heater 1 Height {m}",
-        "  Water Heater Setpoint Temperature,  !- Heater 2 Setpoint Temperature Schedule Name",
-        "  5.0,                     !- Heater 2 Deadband Temperature Difference {deltaC}",
-        "  0,                       !- Heater 2 Capacity {W}",
-        "  0.0,                     !- Heater 2 Height {m}",
-        "  ELECTRICITY,             !- Heater Fuel Type",
-        "  1,                       !- Heater Thermal Efficiency",
-        "  ,                        !- Off Cycle Parasitic Fuel Consumption Rate {W}",
-        "  ELECTRICITY,             !- Off Cycle Parasitic Fuel Type",
-        "  ,                        !- Off Cycle Parasitic Heat Fraction to Tank",
-        "  ,                        !- Off Cycle Parasitic Height {m}",
-        "  ,                        !- On Cycle Parasitic Fuel Consumption Rate {W}",
-        "  ELECTRICITY,             !- On Cycle Parasitic Fuel Type",
-        "  ,                        !- On Cycle Parasitic Heat Fraction to Tank",
-        "  ,                        !- On Cycle Parasitic Height {m}",
-        "  SCHEDULE,                !- Ambient Temperature Indicator",
-        "  Tank Ambient Temperature,!- Ambient Temperature Schedule Name",
-        "  ,                        !- Ambient Temperature Zone Name",
-        "  ,                        !- Ambient Temperature Outdoor Air Node Name",
-        "  6,                       !- Uniform Skin Loss Coefficient per Unit Area to Ambient Temperature {W/m2-K}",
-        "  1,                       !- Skin Loss Fraction to Zone",
-        "  6,                       !- Off Cycle Flue Loss Coefficient to Ambient Temperature {W/K}",
-        "  1,                       !- Off Cycle Flue Loss Fraction to Zone",
-        "  ,                        !- Peak Use Flow Rate {m3/s}",
-        "  ,                        !- Use Flow Rate Fraction Schedule Name",
-        "  ,                        !- Cold Water Supply Temperature Schedule Name",
-        "  ,                        !- Use Side Inlet Node Name",
-        "  ,                        !- Use Side Outlet Node Name",
-        "  ,                        !- Use Side Effectiveness",
-        "  1.0,                     !- Use Side Inlet Height {m}",
-        "  0.5,                     !- Use Side Outlet Height {m}",
-        "  ,                        !- Source Side Inlet Node Name",
-        "  ,                        !- Source Side Outlet Node Name",
-        "  ,                        !- Source Side Effectiveness",
-        "  ,                        !- Source Side Inlet Height {m}",
-        "  ,                        !- Source Side Outlet Height {m}",
-        "  FIXED,                   !- Inlet Mode",
-        "  ,                        !- Use Side Design Flow Rate {m3/s}",
-        "  ,                        !- Source Side Design Flow Rate {m3/s}",
-        "  ,                        !- Indirect Water Heating Recovery Time {hr}",
-        "  10,                      !- Number of Nodes",
-        "  0.1;                     !- Additional Destratification Conductivity {W/m-K}",
-=======
     HeatBalanceManager::GetZoneData(ErrorsFound); // read zone data
     EXPECT_FALSE(ErrorsFound);
 
@@ -2864,7 +2709,7 @@
     Desuperheater.SetPointTemp = 60.0;
     Desuperheater.Mode = 1;
     Node(Desuperheater.WaterInletNode).Temp = Tank.SourceOutletTemp;
-    
+
     HourOfDay = 0;
     TimeStep = 1;
     TimeStepZone = 1. / 60.;
@@ -2876,7 +2721,7 @@
     Tank.SetPointTemp = 45;
     Tank.SetPointTemp2 = 45;
     WaterThermalTanks::CalcDesuperheaterWaterHeater(TankNum, true);
-    // If there's no demand in water thermal tank, no heat is reclaimed 
+    // If there's no demand in water thermal tank, no heat is reclaimed
     EXPECT_EQ(Desuperheater.HeaterRate, 0);
 
     for (int i = 1; i <= Tank.Nodes; ++i) {
@@ -2920,7 +2765,7 @@
         "Schedule:Constant, Ambient Temp Schedule, , 20.0;",
         "Schedule:Constant, Inlet Water Temperature, , 10.0;",
         "Schedule:Constant, Desuperheater-Schedule, , 60.0;",
-        "Schedule:Constant, WH Setpoint Temp, , 45.0;",        
+        "Schedule:Constant, WH Setpoint Temp, , 45.0;",
 
         "  Zone,",
         "    Zone_TES,                !- Name",
@@ -3175,64 +3020,11 @@
         "  1,                                      !- Maximum Value of x {BasedOnField A2}",
         "  0.7,                                    !- Minimum Curve Output {BasedOnField A3}",
         "  1;                                      !- Maximum Curve Output {BasedOnField A3}",
->>>>>>> 0d86e643
     });
 
     ASSERT_TRUE(process_idf(idf_objects));
 
     bool ErrorsFound = false;
-<<<<<<< HEAD
-    //HeatBalanceManager::GetZoneData(ErrorsFound); // read zone data
-    //EXPECT_FALSE(ErrorsFound);
-
-    //InternalHeatGains::GetInternalHeatGainsInput();
-    //ErrorsFound = false;
-    EXPECT_FALSE(WaterThermalTanks::GetWaterThermalTankInputData(ErrorsFound));
-
-    int TankNum(1);
-    WaterThermalTanks::WaterThermalTankData &Tank = WaterThermalTanks::WaterThermalTank(TankNum);
-
-    DataGlobals::HourOfDay = 0;
-    DataGlobals::TimeStep = 1;
-    DataGlobals::TimeStepZone = 1.0 / 60.0; // one-minute system time step
-    DataHVACGlobals::TimeStepSys = DataGlobals::TimeStepZone;
-
-    Tank.TankTemp = 2.0;
-    for (auto &node : Tank.Node) {
-        node.Temp = 2.0;
-        node.SavedTemp = 2.0;
-    }
-
-    Tank.AmbientTemp = -40;
-    Tank.UseInletTemp = 3.0;
-    Tank.SetPointTemp = 3.0;
-    Tank.SetPointTemp2 = Tank.SetPointTemp;
-    Tank.TimeElapsed = 0.0;
-
-    // very low use mass flow rate
-    Tank.UseMassFlowRate = 0.00005;
-    // zero source mass flow rate
-    Tank.SourceMassFlowRate = 0.0;
-
-    // Calls CalcWaterThermalTankStratified
-    WaterThermalTanks::CalcWaterThermalTank(TankNum);
-
-    // expected tank avg temp less than starting value of 2 C
-    EXPECT_LT(Tank.TankTempAvg, 2.0);
-    // And the final tank temp too, which is the one triggering the warning
-    EXPECT_LT(Tank.TankTemp, 2.0);
-    // Might as well check the node temps too
-    for (int i = 0; i < Tank.Nodes; ++i) {
-        EXPECT_LT(Tank.Node[i].Temp, 2.0) << "Node i=" << i;
-    }
-
-    std::string const error_string = delimited_string({
-      "   ** Warning ** CalcWaterThermalTankStratified: WaterHeater:Stratified = 'STRATIFIED CHILLEDWATERTANK':  Temperature of tank < 2C indicates of possibility of freeze. Tank Temperature = 1.75 C.",
-      "   **   ~~~   **  Environment=, at Simulation time= 00:-1 - 00:00"
-    });
-    EXPECT_TRUE(compare_err_stream(error_string, true));
-
-=======
     HeatBalanceManager::GetZoneData(ErrorsFound); // read zone data
     EXPECT_FALSE(ErrorsFound);
 
@@ -3332,5 +3124,215 @@
     EXPECT_EQ(Desuperheater.Mode, 0);
     EXPECT_EQ(Desuperheater.HeaterRate, 0.0);
     EXPECT_EQ(Tank.SourceRate, 0.0);
->>>>>>> 0d86e643
+}
+
+TEST_F(EnergyPlusFixture, MixedTank_WarnPotentialFreeze)
+{
+    std::string const idf_objects = delimited_string({
+        "  Schedule:Constant, Water Heater Setpoint Temperature, ,12;",
+        "  Schedule:Constant, Tank Ambient Temperature, , -40;", // That's cold!
+
+        "  WaterHeater:Mixed,",
+        "    ChilledWaterTank,        !- Name",
+        "    0.07,                    !- Tank Volume {m3}",
+        "    Water Heater Setpoint Temperature,  !- Setpoint Temperature Schedule Name",
+        "    2,                       !- Deadband Temperature Difference {deltaC}",
+        "    30,                      !- Maximum Temperature Limit {C}",
+        "    Cycle,                   !- Heater Control Type",
+        "    0,                       !- Heater Maximum Capacity {W}",
+        "    ,                        !- Heater Minimum Capacity {W}",
+        "    0,                       !- Heater Ignition Minimum Flow Rate {m3/s}",
+        "    0,                       !- Heater Ignition Delay {s}",
+        "    Electricity,             !- Heater Fuel Type",
+        "    0.8,                     !- Heater Thermal Efficiency",
+        "    ,                        !- Part Load Factor Curve Name",
+        "    0,                       !- Off Cycle Parasitic Fuel Consumption Rate {W}",
+        "    Electricity,             !- Off Cycle Parasitic Fuel Type",
+        "    0.8,                     !- Off Cycle Parasitic Heat Fraction to Tank",
+        "    0,                       !- On Cycle Parasitic Fuel Consumption Rate {W}",
+        "    Electricity,             !- On Cycle Parasitic Fuel Type",
+        "    0,                       !- On Cycle Parasitic Heat Fraction to Tank",
+        "    Schedule,                !- Ambient Temperature Indicator",
+        "    Tank Ambient Temperature,!- Ambient Temperature Schedule Name",
+        "    ,                        !- Ambient Temperature Zone Name",
+        "    ,                        !- Ambient Temperature Outdoor Air Node Name",
+        "    6,                       !- Off Cycle Loss Coefficient to Ambient Temperature {W/K}",
+        "    1,                       !- Off Cycle Loss Fraction to Zone",
+        "    6,                       !- On Cycle Loss Coefficient to Ambient Temperature {W/K}",
+        "    1,                       !- On Cycle Loss Fraction to Zone",
+        "    ,                        !- Peak Use Flow Rate {m3/s}",
+        "    ,                        !- Use Flow Rate Fraction Schedule Name",
+        "    ,                        !- Cold Water Supply Temperature Schedule Name",
+        "    ,                        !- Use Side Inlet Node Name",
+        "    ,                        !- Use Side Outlet Node Name",
+        "    1,                       !- Use Side Effectiveness",
+        "    ,                        !- Source Side Inlet Node Name",
+        "    ,                        !- Source Side Outlet Node Name",
+        "    1,                       !- Source Side Effectiveness",
+        "    Autosize,                !- Use Side Design Flow Rate {m3/s}",
+        "    Autosize,                !- Source Side Design Flow Rate {m3/s}",
+        "    1.5;                     !- Indirect Water Heating Recovery Time {hr}",
+    });
+
+    ASSERT_TRUE(process_idf(idf_objects));
+
+    bool ErrorsFound = false;
+    //HeatBalanceManager::GetZoneData(ErrorsFound); // read zone data
+    //EXPECT_FALSE(ErrorsFound);
+
+    //InternalHeatGains::GetInternalHeatGainsInput();
+    //ErrorsFound = false;
+    EXPECT_FALSE(WaterThermalTanks::GetWaterThermalTankInputData(ErrorsFound));
+
+    int TankNum(1);
+    WaterThermalTanks::WaterThermalTankData &Tank = WaterThermalTanks::WaterThermalTank(TankNum);
+
+    DataGlobals::HourOfDay = 0;
+    DataGlobals::TimeStep = 1;
+    DataGlobals::TimeStepZone = 1.0 / 60.0; // one-minute system time step
+    DataHVACGlobals::TimeStepSys = DataGlobals::TimeStepZone;
+
+    Tank.TankTemp = 2.0;
+    Tank.AmbientTemp = -40;
+    Tank.UseInletTemp = 3.0;
+    Tank.SetPointTemp = 3.0;
+    Tank.SetPointTemp2 = Tank.SetPointTemp;
+    Tank.TimeElapsed = 0.0;
+
+    // very low use mass flow rate
+    Tank.UseMassFlowRate = 0.00005;
+    // zero source mass flow rate
+    Tank.SourceMassFlowRate = 0.0;
+
+    // Calls CalcWaterThermalTankMixed
+    WaterThermalTanks::CalcWaterThermalTank(TankNum);
+
+    // expected tank avg temp less than starting value of 2 C
+    EXPECT_LT(Tank.TankTempAvg, 2.0);
+    // And the final tank temp too, which is the one triggering the warning
+    EXPECT_LT(Tank.TankTemp, 2.0);
+
+    std::string const error_string = delimited_string({
+      "   ** Warning ** CalcWaterThermalTankMixed: WaterHeater:Mixed = 'CHILLEDWATERTANK':  Temperature of tank < 2C indicates of possibility of freeze. Tank Temperature = 1.95 C.",
+      "   **   ~~~   **  Environment=, at Simulation time= 00:-1 - 00:00"
+    });
+    EXPECT_TRUE(compare_err_stream(error_string, true));
+
+}
+
+TEST_F(EnergyPlusFixture, StratifiedTank_WarnPotentialFreeze)
+{
+    std::string const idf_objects = delimited_string({
+        "  Schedule:Constant, Water Heater Setpoint Temperature, ,12;",
+        "  Schedule:Constant, Tank Ambient Temperature, , -40;", // That's cold!
+
+        "WaterHeater:Stratified,",
+        "  Stratified ChilledWaterTank, !- Name",
+        "  ,                        !- End-Use Subcategory",
+        "  0.17,                    !- Tank Volume {m3}",
+        "  1.4,                     !- Tank Height {m}",
+        "  VerticalCylinder,        !- Tank Shape",
+        "  ,                        !- Tank Perimeter {m}",
+        "  82.2222,                 !- Maximum Temperature Limit {C}",
+        "  MasterSlave,             !- Heater Priority Control",
+        "  Water Heater Setpoint Temperature,  !- Heater 1 Setpoint Temperature Schedule Name",
+        "  2.0,                     !- Heater 1 Deadband Temperature Difference {deltaC}",
+        "  0,                       !- Heater 1 Capacity {W}",
+        "  1.0,                     !- Heater 1 Height {m}",
+        "  Water Heater Setpoint Temperature,  !- Heater 2 Setpoint Temperature Schedule Name",
+        "  5.0,                     !- Heater 2 Deadband Temperature Difference {deltaC}",
+        "  0,                       !- Heater 2 Capacity {W}",
+        "  0.0,                     !- Heater 2 Height {m}",
+        "  ELECTRICITY,             !- Heater Fuel Type",
+        "  1,                       !- Heater Thermal Efficiency",
+        "  ,                        !- Off Cycle Parasitic Fuel Consumption Rate {W}",
+        "  ELECTRICITY,             !- Off Cycle Parasitic Fuel Type",
+        "  ,                        !- Off Cycle Parasitic Heat Fraction to Tank",
+        "  ,                        !- Off Cycle Parasitic Height {m}",
+        "  ,                        !- On Cycle Parasitic Fuel Consumption Rate {W}",
+        "  ELECTRICITY,             !- On Cycle Parasitic Fuel Type",
+        "  ,                        !- On Cycle Parasitic Heat Fraction to Tank",
+        "  ,                        !- On Cycle Parasitic Height {m}",
+        "  SCHEDULE,                !- Ambient Temperature Indicator",
+        "  Tank Ambient Temperature,!- Ambient Temperature Schedule Name",
+        "  ,                        !- Ambient Temperature Zone Name",
+        "  ,                        !- Ambient Temperature Outdoor Air Node Name",
+        "  6,                       !- Uniform Skin Loss Coefficient per Unit Area to Ambient Temperature {W/m2-K}",
+        "  1,                       !- Skin Loss Fraction to Zone",
+        "  6,                       !- Off Cycle Flue Loss Coefficient to Ambient Temperature {W/K}",
+        "  1,                       !- Off Cycle Flue Loss Fraction to Zone",
+        "  ,                        !- Peak Use Flow Rate {m3/s}",
+        "  ,                        !- Use Flow Rate Fraction Schedule Name",
+        "  ,                        !- Cold Water Supply Temperature Schedule Name",
+        "  ,                        !- Use Side Inlet Node Name",
+        "  ,                        !- Use Side Outlet Node Name",
+        "  ,                        !- Use Side Effectiveness",
+        "  1.0,                     !- Use Side Inlet Height {m}",
+        "  0.5,                     !- Use Side Outlet Height {m}",
+        "  ,                        !- Source Side Inlet Node Name",
+        "  ,                        !- Source Side Outlet Node Name",
+        "  ,                        !- Source Side Effectiveness",
+        "  ,                        !- Source Side Inlet Height {m}",
+        "  ,                        !- Source Side Outlet Height {m}",
+        "  FIXED,                   !- Inlet Mode",
+        "  ,                        !- Use Side Design Flow Rate {m3/s}",
+        "  ,                        !- Source Side Design Flow Rate {m3/s}",
+        "  ,                        !- Indirect Water Heating Recovery Time {hr}",
+        "  10,                      !- Number of Nodes",
+        "  0.1;                     !- Additional Destratification Conductivity {W/m-K}",
+    });
+
+    ASSERT_TRUE(process_idf(idf_objects));
+
+    bool ErrorsFound = false;
+    //HeatBalanceManager::GetZoneData(ErrorsFound); // read zone data
+    //EXPECT_FALSE(ErrorsFound);
+
+    //InternalHeatGains::GetInternalHeatGainsInput();
+    //ErrorsFound = false;
+    EXPECT_FALSE(WaterThermalTanks::GetWaterThermalTankInputData(ErrorsFound));
+
+    int TankNum(1);
+    WaterThermalTanks::WaterThermalTankData &Tank = WaterThermalTanks::WaterThermalTank(TankNum);
+
+    DataGlobals::HourOfDay = 0;
+    DataGlobals::TimeStep = 1;
+    DataGlobals::TimeStepZone = 1.0 / 60.0; // one-minute system time step
+    DataHVACGlobals::TimeStepSys = DataGlobals::TimeStepZone;
+
+    Tank.TankTemp = 2.0;
+    for (auto &node : Tank.Node) {
+        node.Temp = 2.0;
+        node.SavedTemp = 2.0;
+    }
+
+    Tank.AmbientTemp = -40;
+    Tank.UseInletTemp = 3.0;
+    Tank.SetPointTemp = 3.0;
+    Tank.SetPointTemp2 = Tank.SetPointTemp;
+    Tank.TimeElapsed = 0.0;
+
+    // very low use mass flow rate
+    Tank.UseMassFlowRate = 0.00005;
+    // zero source mass flow rate
+    Tank.SourceMassFlowRate = 0.0;
+
+    // Calls CalcWaterThermalTankStratified
+    WaterThermalTanks::CalcWaterThermalTank(TankNum);
+
+    // expected tank avg temp less than starting value of 2 C
+    EXPECT_LT(Tank.TankTempAvg, 2.0);
+    // And the final tank temp too, which is the one triggering the warning
+    EXPECT_LT(Tank.TankTemp, 2.0);
+    // Might as well check the node temps too
+    for (int i = 0; i < Tank.Nodes; ++i) {
+        EXPECT_LT(Tank.Node[i].Temp, 2.0) << "Node i=" << i;
+    }
+
+    std::string const error_string = delimited_string({
+      "   ** Warning ** CalcWaterThermalTankStratified: WaterHeater:Stratified = 'STRATIFIED CHILLEDWATERTANK':  Temperature of tank < 2C indicates of possibility of freeze. Tank Temperature = 1.75 C.",
+      "   **   ~~~   **  Environment=, at Simulation time= 00:-1 - 00:00"
+    });
+    EXPECT_TRUE(compare_err_stream(error_string, true));
+
 }