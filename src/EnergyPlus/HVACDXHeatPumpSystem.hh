// EnergyPlus, Copyright (c) 1996-2025, The Board of Trustees of the University of Illinois,
// The Regents of the University of California, through Lawrence Berkeley National Laboratory
// (subject to receipt of any required approvals from the U.S. Dept. of Energy), Oak Ridge
// National Laboratory, managed by UT-Battelle, Alliance for Sustainable Energy, LLC, and other
// contributors. All rights reserved.
//
// NOTICE: This Software was developed under funding from the U.S. Department of Energy and the
// U.S. Government consequently retains certain rights. As such, the U.S. Government has been
// granted for itself and others acting on its behalf a paid-up, nonexclusive, irrevocable,
// worldwide license in the Software to reproduce, distribute copies to the public, prepare
// derivative works, and perform publicly and display publicly, and to permit others to do so.
//
// Redistribution and use in source and binary forms, with or without modification, are permitted
// provided that the following conditions are met:
//
// (1) Redistributions of source code must retain the above copyright notice, this list of
//     conditions and the following disclaimer.
//
// (2) Redistributions in binary form must reproduce the above copyright notice, this list of
//     conditions and the following disclaimer in the documentation and/or other materials
//     provided with the distribution.
//
// (3) Neither the name of the University of California, Lawrence Berkeley National Laboratory,
//     the University of Illinois, U.S. Dept. of Energy nor the names of its contributors may be
//     used to endorse or promote products derived from this software without specific prior
//     written permission.
//
// (4) Use of EnergyPlus(TM) Name. If Licensee (i) distributes the software in stand-alone form
//     without changes from the version obtained under this License, or (ii) Licensee makes a
//     reference solely to the software portion of its product, Licensee must refer to the
//     software as "EnergyPlus version X" software, where "X" is the version number Licensee
//     obtained under this License and may not use a different name for the software. Except as
//     specifically required in this Section (4), Licensee shall not use in a company name, a
//     product name, in advertising, publicity, or other promotional activities any name, trade
//     name, trademark, logo, or other designation of "EnergyPlus", "E+", "e+" or confusingly
//     similar designation, without the U.S. Department of Energy's prior written consent.
//
// THIS SOFTWARE IS PROVIDED BY THE COPYRIGHT HOLDERS AND CONTRIBUTORS "AS IS" AND ANY EXPRESS OR
// IMPLIED WARRANTIES, INCLUDING, BUT NOT LIMITED TO, THE IMPLIED WARRANTIES OF MERCHANTABILITY
// AND FITNESS FOR A PARTICULAR PURPOSE ARE DISCLAIMED. IN NO EVENT SHALL THE COPYRIGHT OWNER OR
// CONTRIBUTORS BE LIABLE FOR ANY DIRECT, INDIRECT, INCIDENTAL, SPECIAL, EXEMPLARY, OR
// CONSEQUENTIAL DAMAGES (INCLUDING, BUT NOT LIMITED TO, PROCUREMENT OF SUBSTITUTE GOODS OR
// SERVICES; LOSS OF USE, DATA, OR PROFITS; OR BUSINESS INTERRUPTION) HOWEVER CAUSED AND ON ANY
// THEORY OF LIABILITY, WHETHER IN CONTRACT, STRICT LIABILITY, OR TORT (INCLUDING NEGLIGENCE OR
// OTHERWISE) ARISING IN ANY WAY OUT OF THE USE OF THIS SOFTWARE, EVEN IF ADVISED OF THE
// POSSIBILITY OF SUCH DAMAGE.

#ifndef HVACDXHeatPumpSystem_hh_INCLUDED
#define HVACDXHeatPumpSystem_hh_INCLUDED

// ObjexxFCL Headers
#include <ObjexxFCL/Array1D.hh>
#include <ObjexxFCL/Optional.hh>

// EnergyPlus Headers
#include <EnergyPlus/Data/BaseData.hh>
#include <EnergyPlus/DataGlobals.hh>
#include <EnergyPlus/EnergyPlus.hh>

namespace EnergyPlus {

// Forward declarations
struct EnergyPlusData;

namespace HVACDXHeatPumpSystem {

    // MODULE PARAMETER DEFINITIONS
    constexpr Real64 MinAirMassFlow(0.001);

    // Types
    struct DXHeatPumpSystemStruct
    {
        // Members
        std::string DXHeatPumpSystemType; // Type of DXHeatingSystem
        std::string Name;                 // Name of the DXHeatingSystem
<<<<<<< HEAD
        int SchedPtr;
        HVAC::CoilType heatPumpCoilType = HVAC::CoilType::Invalid;
=======
        Sched::Schedule *availSched = nullptr;
        std::string HeatPumpCoilType;
        int HeatPumpCoilType_Num;
>>>>>>> 06b0bead
        std::string HeatPumpCoilName;
        int HeatPumpCoilIndex;
        int DXHeatPumpCoilInletNodeNum;
        int DXHeatPumpCoilOutletNodeNum;
        int DXSystemControlNodeNum; // the node number of the node with the set point
        Real64 DesiredOutletTemp;   // the temperature at the unit outlet node needed
        // to meet the supply air set point.
        Real64 PartLoadFrac;                      // part load fraction for current time step (single speed)
        Real64 SpeedRatio;                        // current compressor speed ratio (variable speed)
        Real64 CycRatio;                          // cycling part load ratio (variable speed)
        HVAC::FanOp fanOp = HVAC::FanOp::Invalid; // Fan operating mode (see parameter above)
        // Warning message variables
        int DXCoilSensPLRIter;      // used in DXCoil calculations
        int DXCoilSensPLRIterIndex; // used in DXCoil calculations
        int DXCoilSensPLRFail;      // used in DXCoil calculations
        int DXCoilSensPLRFailIndex; // used in DXCoil calculations
        // When the Dx system is a part of Outdoor Air Unit
        Real64 OAUnitSetTemp; // set
        // variable-speed coil
        int SpeedNum; // select speed number for variable-speed coil
        // Fault model of coil SAT sensor
        bool FaultyCoilSATFlag;     // True if the coil has SAT sensor fault
        int FaultyCoilSATIndex;     // Index of the fault object corresponding to the coil
        Real64 FaultyCoilSATOffset; // Coil SAT sensor offset

        // Default Constructor
        DXHeatPumpSystemStruct()
<<<<<<< HEAD
            : SchedPtr(0), HeatPumpCoilIndex(0), DXHeatPumpCoilInletNodeNum(0), DXHeatPumpCoilOutletNodeNum(0),
              DXSystemControlNodeNum(0), DesiredOutletTemp(0.0), PartLoadFrac(0.0), SpeedRatio(0.0), CycRatio(0.0), DXCoilSensPLRIter(0),
              DXCoilSensPLRIterIndex(0), DXCoilSensPLRFail(0), DXCoilSensPLRFailIndex(0), OAUnitSetTemp(0.0), SpeedNum(0), FaultyCoilSATFlag(false),
              FaultyCoilSATIndex(0), FaultyCoilSATOffset(0.0)
=======
            : HeatPumpCoilType_Num(0), HeatPumpCoilIndex(0), DXHeatPumpCoilInletNodeNum(0), DXHeatPumpCoilOutletNodeNum(0), DXSystemControlNodeNum(0),
              DesiredOutletTemp(0.0), PartLoadFrac(0.0), SpeedRatio(0.0), CycRatio(0.0), DXCoilSensPLRIter(0), DXCoilSensPLRIterIndex(0),
              DXCoilSensPLRFail(0), DXCoilSensPLRFailIndex(0), OAUnitSetTemp(0.0), SpeedNum(0), FaultyCoilSATFlag(false), FaultyCoilSATIndex(0),
              FaultyCoilSATOffset(0.0)
>>>>>>> 06b0bead
        {
        }
    };

    void SimDXHeatPumpSystem(EnergyPlusData &state,
                             std::string_view DXHeatPumpSystemName,                // Name of DXSystem:Airloop object
                             bool const FirstHVACIteration,                        // True when first HVAC iteration
                             int const AirLoopNum,                                 // Primary air loop number
                             int &CompIndex,                                       // Index to CoilSystem:Heating:DX object
                             ObjexxFCL::Optional_int_const OAUnitNum = _,          // If the system is an equipment of OutdoorAirUnit
                             ObjexxFCL::Optional<Real64 const> OAUCoilOutTemp = _, // the coil inlet temperature of OutdoorAirUnit
                             ObjexxFCL::Optional<Real64> QTotOut = _               // the total cooling output of unit
    );

    // Get Input Section of the Module
    //******************************************************************************

    void GetDXHeatPumpSystemInput(EnergyPlusData &state);

    // End of Get Input subroutines for the Module
    //******************************************************************************

    // Beginning of Initialization subroutines for the Module
    // *****************************************************************************

    void InitDXHeatPumpSystem(EnergyPlusData &state,
                              int const DXSystemNum,                               // number of the current DX Sys being simulated
                              int const AirLoopNum,                                // number of the current air loop being simulated
                              ObjexxFCL::Optional_int_const OAUnitNum = _,         // number of the current outdoor air unit being simulated
                              ObjexxFCL::Optional<Real64 const> OAUCoilOutTemp = _ // the coil inlet temperature of OutdoorAirUnit
    );

    // End of Initialization subroutines for the Module
    // *****************************************************************************

    // Beginning of Calculation subroutines for the DXCoolingSystem Module
    // *****************************************************************************

    void ControlDXHeatingSystem(EnergyPlusData &state,
                                int const DXSystemNum,        // index to DXSystem
                                bool const FirstHVACIteration // First HVAC iteration flag
    );

    Real64 VSCoilCyclingResidual(EnergyPlusData &state,
                                 Real64 PartLoadRatio, // compressor cycling ratio (1.0 is continuous, 0.0 is off)
                                 int CoilIndex,
                                 Real64 desiredTemp,
                                 HVAC::FanOp const fanOp);

    //******************************************************************************

    Real64 VSCoilSpeedResidual(EnergyPlusData &state,
                               Real64 SpeedRatio, // compressor cycling ratio (1.0 is continuous, 0.0 is off)
                               int CoilIndex,
                               Real64 desiredTemp,
                               int speedNumber,
                               HVAC::FanOp const fanOp);

    int GetHeatingCoilInletNodeNum(EnergyPlusData &state, std::string const &DXCoilSysName, bool &InletNodeErrFlag);

    int GetHeatingCoilOutletNodeNum(EnergyPlusData &state, std::string const &DXCoilSysName, bool &OutletNodeErrFlag);

} // namespace HVACDXHeatPumpSystem

struct HVACDXHeatPumpSystemData : BaseGlobalStruct
{

    int NumDXHeatPumpSystems = 0; // The Number of DXHeatPumpSystems found in the Input
    bool EconomizerFlag = false;  // holds air loop economizer status
    bool GetInputFlag = true;     // Flag to get input only once
    Array1D_bool CheckEquipName;
    Array1D<HVACDXHeatPumpSystem::DXHeatPumpSystemStruct> DXHeatPumpSystem;

    Real64 QZnReq = 0.001;          // Zone load (W), input to variable-speed DX coil
    Real64 QLatReq = 0.0;           // Zone latent load, input to variable-speed DX coil
    Real64 OnOffAirFlowRatio = 1.0; // ratio of compressor on flow to average flow over time step
    int TotalArgs = 0;              // Total number of alpha and numeric arguments (max) for a certain object in the input file
    bool MySetPointCheckFlag = true;
    int SpeedNum = 1;                  // speed number of variable speed DX cooling coil
    Real64 QZnReqr = 0.001;            // Zone load (W), input to variable-speed DX coil
    Real64 QLatReqr = 0.0;             // Zone latent load, input to variable-speed DX coil
    Real64 OnandOffAirFlowRatio = 1.0; // ratio of compressor on flow to average flow over time step
    Real64 SpeedRatio = 0.0;           // SpeedRatio varies between 1.0 (higher speed) and 0.0 (lower speed)
    int SpeedNumber = 1;               // speed number of variable speed DX cooling coil
    Real64 QZoneReq = 0.001;           // Zone load (W), input to variable-speed DX coil
    Real64 QLatentReq = 0.0;           // Zone latent load, input to variable-speed DX coil
    Real64 AirFlowOnOffRatio = 1.0;    // ratio of compressor on flow to average flow over time step
    Real64 SpeedPartLoadRatio = 1.0;   // SpeedRatio varies between 1.0 (higher speed) and 0.0 (lower speed)

    void init_constant_state([[maybe_unused]] EnergyPlusData &state) override
    {
    }

    void init_state([[maybe_unused]] EnergyPlusData &state) override
    {
    }

    void clear_state() override
    {
        this->GetInputFlag = true;
        this->NumDXHeatPumpSystems = 0;
        this->EconomizerFlag = false;
        this->CheckEquipName.deallocate();
        this->DXHeatPumpSystem.deallocate();
        this->QZnReq = 0.001;
        this->QLatReq = 0.0;
        this->OnOffAirFlowRatio = 1.0;
        this->TotalArgs = 0;
        this->MySetPointCheckFlag = true;
        this->SpeedNum = 1;
        this->QZnReq = 0.001;
        this->QLatReq = 0.0;
        this->OnOffAirFlowRatio = 1.0;
        this->SpeedRatio = 0.0;
        this->SpeedNumber = 1;
        this->QZoneReq = 0.001;
        this->QLatentReq = 0.0;
        this->AirFlowOnOffRatio = 1.0;
        this->SpeedPartLoadRatio = 1.0;
    }
};

} // namespace EnergyPlus

#endif<|MERGE_RESOLUTION|>--- conflicted
+++ resolved
@@ -67,25 +67,24 @@
     // MODULE PARAMETER DEFINITIONS
     constexpr Real64 MinAirMassFlow(0.001);
 
+    // What is the difference between this an a DXCoil?
     // Types
     struct DXHeatPumpSystemStruct
     {
         // Members
+        std::string Name;                 // Name of the DXHeatingSystem
+
         std::string DXHeatPumpSystemType; // Type of DXHeatingSystem
-        std::string Name;                 // Name of the DXHeatingSystem
-<<<<<<< HEAD
-        int SchedPtr;
-        HVAC::CoilType heatPumpCoilType = HVAC::CoilType::Invalid;
-=======
+      
         Sched::Schedule *availSched = nullptr;
-        std::string HeatPumpCoilType;
-        int HeatPumpCoilType_Num;
->>>>>>> 06b0bead
-        std::string HeatPumpCoilName;
-        int HeatPumpCoilIndex;
-        int DXHeatPumpCoilInletNodeNum;
-        int DXHeatPumpCoilOutletNodeNum;
-        int DXSystemControlNodeNum; // the node number of the node with the set point
+      
+        HVAC::CoilType dxCoilType = HVAC::CoilType::Invalid;
+        std::string DXCoilName;
+        int DXCoilNum = 0;
+        int DXCoilInNodeNum = 0;
+        int DXCoilOutNodeNum = 0;
+
+        int DXSystemControlNodeNum = 0; // the node number of the node with the set point
         Real64 DesiredOutletTemp;   // the temperature at the unit outlet node needed
         // to meet the supply air set point.
         Real64 PartLoadFrac;                      // part load fraction for current time step (single speed)
@@ -108,17 +107,9 @@
 
         // Default Constructor
         DXHeatPumpSystemStruct()
-<<<<<<< HEAD
-            : SchedPtr(0), HeatPumpCoilIndex(0), DXHeatPumpCoilInletNodeNum(0), DXHeatPumpCoilOutletNodeNum(0),
-              DXSystemControlNodeNum(0), DesiredOutletTemp(0.0), PartLoadFrac(0.0), SpeedRatio(0.0), CycRatio(0.0), DXCoilSensPLRIter(0),
+            : DesiredOutletTemp(0.0), PartLoadFrac(0.0), SpeedRatio(0.0), CycRatio(0.0), DXCoilSensPLRIter(0),
               DXCoilSensPLRIterIndex(0), DXCoilSensPLRFail(0), DXCoilSensPLRFailIndex(0), OAUnitSetTemp(0.0), SpeedNum(0), FaultyCoilSATFlag(false),
               FaultyCoilSATIndex(0), FaultyCoilSATOffset(0.0)
-=======
-            : HeatPumpCoilType_Num(0), HeatPumpCoilIndex(0), DXHeatPumpCoilInletNodeNum(0), DXHeatPumpCoilOutletNodeNum(0), DXSystemControlNodeNum(0),
-              DesiredOutletTemp(0.0), PartLoadFrac(0.0), SpeedRatio(0.0), CycRatio(0.0), DXCoilSensPLRIter(0), DXCoilSensPLRIterIndex(0),
-              DXCoilSensPLRFail(0), DXCoilSensPLRFailIndex(0), OAUnitSetTemp(0.0), SpeedNum(0), FaultyCoilSATFlag(false), FaultyCoilSATIndex(0),
-              FaultyCoilSATOffset(0.0)
->>>>>>> 06b0bead
         {
         }
     };
@@ -177,10 +168,17 @@
                                int speedNumber,
                                HVAC::FanOp const fanOp);
 
-    int GetHeatingCoilInletNodeNum(EnergyPlusData &state, std::string const &DXCoilSysName, bool &InletNodeErrFlag);
-
-    int GetHeatingCoilOutletNodeNum(EnergyPlusData &state, std::string const &DXCoilSysName, bool &OutletNodeErrFlag);
-
+#ifdef OLD_API
+    int GetCoilAirInletNode(EnergyPlusData &state, std::string const &DXCoilSysName, bool &InletNodeErrFlag);
+
+    int GetCoilAirOutletNode(EnergyPlusData &state, std::string const &DXCoilSysName, bool &OutletNodeErrFlag);
+#endif // OLD_API
+
+    int GetCoilIndex(EnergyPlusData &state, std::string const &coilName);
+
+    int GetCoilAirInletNode(EnergyPlusData &state, int const coilNum);
+
+    int GetCoilAirOutletNode(EnergyPlusData &state, int const coilNum);
 } // namespace HVACDXHeatPumpSystem
 
 struct HVACDXHeatPumpSystemData : BaseGlobalStruct
