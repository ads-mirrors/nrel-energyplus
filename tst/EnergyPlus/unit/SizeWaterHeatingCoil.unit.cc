// EnergyPlus, Copyright (c) 1996-2020, The Board of Trustees of the University of Illinois,
// The Regents of the University of California, through Lawrence Berkeley National Laboratory
// (subject to receipt of any required approvals from the U.S. Dept. of Energy), Oak Ridge
// National Laboratory, managed by UT-Battelle, Alliance for Sustainable Energy, LLC, and other
// contributors. All rights reserved.
//
// NOTICE: This Software was developed under funding from the U.S. Department of Energy and the
// U.S. Government consequently retains certain rights. As such, the U.S. Government has been
// granted for itself and others acting on its behalf a paid-up, nonexclusive, irrevocable,
// worldwide license in the Software to reproduce, distribute copies to the public, prepare
// derivative works, and perform publicly and display publicly, and to permit others to do so.
//
// Redistribution and use in source and binary forms, with or without modification, are permitted
// provided that the following conditions are met:
//
// (1) Redistributions of source code must retain the above copyright notice, this list of
//     conditions and the following disclaimer.
//
// (2) Redistributions in binary form must reproduce the above copyright notice, this list of
//     conditions and the following disclaimer in the documentation and/or other materials
//     provided with the distribution.
//
// (3) Neither the name of the University of California, Lawrence Berkeley National Laboratory,
//     the University of Illinois, U.S. Dept. of Energy nor the names of its contributors may be
//     used to endorse or promote products derived from this software without specific prior
//     written permission.
//
// (4) Use of EnergyPlus(TM) Name. If Licensee (i) distributes the software in stand-alone form
//     without changes from the version obtained under this License, or (ii) Licensee makes a
//     reference solely to the software portion of its product, Licensee must refer to the
//     software as "EnergyPlus version X" software, where "X" is the version number Licensee
//     obtained under this License and may not use a different name for the software. Except as
//     specifically required in this Section (4), Licensee shall not use in a company name, a
//     product name, in advertising, publicity, or other promotional activities any name, trade
//     name, trademark, logo, or other designation of "EnergyPlus", "E+", "e+" or confusingly
//     similar designation, without the U.S. Department of Energy's prior written consent.
//
// THIS SOFTWARE IS PROVIDED BY THE COPYRIGHT HOLDERS AND CONTRIBUTORS "AS IS" AND ANY EXPRESS OR
// IMPLIED WARRANTIES, INCLUDING, BUT NOT LIMITED TO, THE IMPLIED WARRANTIES OF MERCHANTABILITY
// AND FITNESS FOR A PARTICULAR PURPOSE ARE DISCLAIMED. IN NO EVENT SHALL THE COPYRIGHT OWNER OR
// CONTRIBUTORS BE LIABLE FOR ANY DIRECT, INDIRECT, INCIDENTAL, SPECIAL, EXEMPLARY, OR
// CONSEQUENTIAL DAMAGES (INCLUDING, BUT NOT LIMITED TO, PROCUREMENT OF SUBSTITUTE GOODS OR
// SERVICES; LOSS OF USE, DATA, OR PROFITS; OR BUSINESS INTERRUPTION) HOWEVER CAUSED AND ON ANY
// THEORY OF LIABILITY, WHETHER IN CONTRACT, STRICT LIABILITY, OR TORT (INCLUDING NEGLIGENCE OR
// OTHERWISE) ARISING IN ANY WAY OUT OF THE USE OF THIS SOFTWARE, EVEN IF ADVISED OF THE
// POSSIBILITY OF SUCH DAMAGE.

// Google Test Headers
#include <gtest/gtest.h>

// EnergyPlus Headers
#include <EnergyPlus/Data/EnergyPlusData.hh>
#include <EnergyPlus/DataAirLoop.hh>
#include <EnergyPlus/DataAirSystems.hh>
#include <EnergyPlus/DataEnvironment.hh>
#include <EnergyPlus/DataGlobals.hh>
#include <EnergyPlus/DataHVACGlobals.hh>
#include <EnergyPlus/DataHeatBalance.hh>
#include <EnergyPlus/DataLoopNode.hh>
#include <EnergyPlus/DataSizing.hh>
#include <EnergyPlus/DataZoneEquipment.hh>
#include <EnergyPlus/General.hh>
#include <EnergyPlus/GlobalNames.hh>
#include <EnergyPlus/HeatBalanceManager.hh>
#include <EnergyPlus/IOFiles.hh>
#include <EnergyPlus/OutputReportPredefined.hh>
#include <EnergyPlus/Plant/DataPlant.hh>
#include <EnergyPlus/Psychrometrics.hh>
#include <EnergyPlus/ScheduleManager.hh>
#include <EnergyPlus/SimAirServingZones.hh>
#include <EnergyPlus/SingleDuct.hh>
#include <EnergyPlus/SizingManager.hh>
#include <EnergyPlus/UtilityRoutines.hh>
#include <EnergyPlus/WaterCoils.hh>
#include <EnergyPlus/ZoneAirLoopEquipmentManager.hh>
#include <ObjexxFCL/gio.hh>

#include "Fixtures/EnergyPlusFixture.hh"

using namespace ObjexxFCL;
using namespace EnergyPlus;
using namespace EnergyPlus::DataHVACGlobals;
using namespace EnergyPlus::DataLoopNode;
using namespace EnergyPlus::DataGlobals;
using DataEnvironment::StdBaroPress;
using DataEnvironment::StdRhoAir;
using namespace EnergyPlus::GlobalNames;
using namespace EnergyPlus::DataHeatBalance;
using namespace EnergyPlus::DataPlant;
using namespace EnergyPlus::DataSizing;
using namespace EnergyPlus::DataZoneEquipment;
using namespace EnergyPlus::HeatBalanceManager;
using namespace EnergyPlus::Psychrometrics;
using namespace EnergyPlus::ScheduleManager;
using namespace EnergyPlus::SimAirServingZones;
using namespace EnergyPlus::SingleDuct;
using namespace EnergyPlus::SizingManager;
using namespace EnergyPlus::WaterCoils;
using namespace EnergyPlus::ZoneAirLoopEquipmentManager;
using namespace EnergyPlus::DataAirSystems;
using namespace EnergyPlus::DataAirLoop;
using namespace EnergyPlus::OutputReportPredefined;

namespace EnergyPlus {
TEST_F(EnergyPlusFixture, TestSizingRoutineForHotWaterCoils1)
{

    // test whether sizing of zone reheat coil sizing works for performance input method = NominalCapacity
    // with all inputs set by user. The UA for the coil needs to be calculated.

    bool ErrorsFound(false);

    InitializePsychRoutines();
    DataEnvironment::StdRhoAir = 1.20;

    std::string const idf_objects = delimited_string({
        "	Zone,",
        "	SPACE1-1, !- Name",
        "	0, !- Direction of Relative North { deg }",
        "	0, !- X Origin { m }",
        "	0, !- Y Origin { m }",
        "	0, !- Z Origin { m }",
        "	1, !- Type",
        "	1, !- Multiplier",
        "	2.438400269, !- Ceiling Height {m}",
        "	239.247360229; !- Volume {m3}",
        "	Sizing:Zone,",
        "	SPACE1-1, !- Zone or ZoneList Name",
        "	SupplyAirTemperature, !- Zone Cooling Design Supply Air Temperature Input Method",
        "	14., !- Zone Cooling Design Supply Air Temperature { C }",
        "	, !- Zone Cooling Design Supply Air Temperature Difference { deltaC }",
        "	SupplyAirTemperature, !- Zone Heating Design Supply Air Temperature Input Method",
        "	50., !- Zone Heating Design Supply Air Temperature { C }",
        "	, !- Zone Heating Design Supply Air Temperature Difference { deltaC }",
        "	0.009, !- Zone Cooling Design Supply Air Humidity Ratio { kgWater/kgDryAir }",
        "	0.004, !- Zone Heating Design Supply Air Humidity Ratio { kgWater/kgDryAir }",
        "	SZ DSOA SPACE1-1, !- Design Specification Outdoor Air Object Name",
        "	0.0, !- Zone Heating Sizing Factor",
        "	0.0, !- Zone Cooling Sizing Factor",
        "	DesignDayWithLimit, !- Cooling Design Air Flow Method",
        "	, !- Cooling Design Air Flow Rate { m3/s }",
        "	, !- Cooling Minimum Air Flow per Zone Floor Area { m3/s-m2 }",
        "	, !- Cooling Minimum Air Flow { m3/s }",
        "	, !- Cooling Minimum Air Flow Fraction",
        "	DesignDay, !- Heating Design Air Flow Method",
        "	, !- Heating Design Air Flow Rate { m3/s }",
        "	, !- Heating Maximum Air Flow per Zone Floor Area { m3/s-m2 }",
        "	, !- Heating Maximum Air Flow { m3/s }",
        "	, !- Heating Maximum Air Flow Fraction",
        "	SZ DZAD SPACE1-1;        !- Design Specification Zone Air Distribution Object Name",
        "	DesignSpecification:ZoneAirDistribution,",
        "	SZ DZAD SPACE1-1, !- Name",
        "	1, !- Zone Air Distribution Effectiveness in Cooling Mode { dimensionless }",
        "	1; !- Zone Air Distribution Effectiveness in Heating Mode { dimensionless }",
        "	DesignSpecification:OutdoorAir,",
        "	SZ DSOA SPACE1-1, !- Name",
        "	sum, !- Outdoor Air Method",
        "	0.00236, !- Outdoor Air Flow per Person { m3/s-person }",
        "	0.000305, !- Outdoor Air Flow per Zone Floor Area { m3/s-m2 }",
        "	0.0; !- Outdoor Air Flow per Zone { m3/s }",
        "	ScheduleTypeLimits,",
        "	Fraction, !- Name",
        "	0.0, !- Lower Limit Value",
        "	1.0, !- Upper Limit Value",
        "	CONTINUOUS; !- Numeric Type",
        "	Schedule:Compact,",
        "	ReheatCoilAvailSched, !- Name",
        "	Fraction, !- Schedule Type Limits Name",
        "	Through: 12/31, !- Field 1",
        "	For: AllDays, !- Field 2",
        "	Until: 24:00,1.0; !- Field 3",
        "	ZoneHVAC:EquipmentConnections,",
        "	SPACE1-1, !- Zone Name",
        "	SPACE1-1 Eq, !- Zone Conditioning Equipment List Name",
        "	SPACE1-1 In Node, !- Zone Air Inlet Node or NodeList Name",
        "	, !- Zone Air Exhaust Node or NodeList Name",
        "	SPACE1-1 Node, !- Zone Air Node Name",
        "	SPACE1-1 Out Node; !- Zone Return Air Node Name",
        "	ZoneHVAC:EquipmentList,",
        "	SPACE1-1 Eq, !- Name",
        "   SequentialLoad,          !- Load Distribution Scheme",
        "	ZoneHVAC:AirDistributionUnit, !- Zone Equipment 1 Object Type",
        "	SPACE1-1 ATU, !- Zone Equipment 1 Name",
        "	1, !- Zone Equipment 1 Cooling Sequence",
        "	1; !- Zone Equipment 1 Heating or No - Load Sequence",
        "	ZoneHVAC:AirDistributionUnit,",
        "	SPACE1-1 ATU, !- Name",
        "	SPACE1-1 In Node, !- Air Distribution Unit Outlet Node Name",
        "	AirTerminal:SingleDuct:VAV:Reheat, !- Air Terminal Object Type",
        "	SPACE1-1 VAV Reheat; !- Air Terminal Name",
        "	Coil:Heating:Water,",
        "	Gronk1 Zone Coil, !- Name",
        "	ReheatCoilAvailSched, !- Availability Schedule Name",
        "	, !- U-Factor Times Area Value { W/K }",
        "	, !- Maximum Water Flow Rate { m3/s }",
        "	SPACE1-1 Zone Coil Water In Node, !- Water Inlet Node Name",
        "	SPACE1-1 Zone Coil Water Out Node, !- Water Outlet Node Name",
        "	SPACE1-1 Zone Coil Air In Node, !- Air Inlet Node Name",
        "	SPACE1-1 In Node, !- Air Outlet Node Name",
        "	NominalCapacity, !- Performance Input Method",
        "	10000., !- Rated Capacity { W }",
        "	82.2, !- Rated Inlet Water Temperature { C }",
        "	16.6, !- Rated Inlet Air Temperature { C }",
        "	71.1, !- Rated Outlet Water Temperature { C }",
        "	32.2, !- Rated Outlet Air Temperature { C }",
        "	; !- Rated Ratio for Air and Water Convection",
        "	AirTerminal:SingleDuct:VAV:Reheat,",
        "	SPACE1-1 VAV Reheat, !- Name",
        "	ReheatCoilAvailSched, !- Availability Schedule Name",
        "	SPACE1-1 Zone Coil Air In Node, !- Damper Air Outlet Node Name",
        "	SPACE1-1 ATU In Node, !- Air Inlet Node Name",
        "	autosize, !- Maximum Air Flow Rate { m3/s }",
        "	, !- Zone Minimum Air Flow Input Method",
        "	, !- Constant Minimum Air Flow Fraction",
        "	, !- Fixed Minimum Air Flow Rate { m3/s }",
        "	, !- Minimum Air Flow Fraction Schedule Name",
        "	Coil:Heating:Water, !- Reheat Coil Object Type",
        "	Gronk1 Zone Coil, !- Reheat Coil Name",
        "	autosize, !- Maximum Hot Water or Steam Flow Rate { m3/s }",
        "	0.0, !- Minimum Hot Water or Steam Flow Rate { m3/s }",
        "	SPACE1-1 In Node, !- Air Outlet Node Name",
        "	0.001, !- Convergence Tolerance",
        "	, !- Damper Heating Action",
        "	, !- Maximum Flow per Zone Floor Area During Reheat { m3/s-m2 }",
        "	; !- Maximum Flow Fraction During Reheat",

    });

    ASSERT_TRUE(process_idf(idf_objects));

    FinalZoneSizing.allocate(1);
    TermUnitFinalZoneSizing.allocate(1);
    CalcFinalZoneSizing.allocate(1);
    TermUnitSizing.allocate(1);
    ZoneEqSizing.allocate(1);
    TotNumLoops = 1;
    PlantLoop.allocate(TotNumLoops);
    PlantSizData.allocate(1);
    state.dataWaterCoils->MySizeFlag.allocate(1);
    state.dataWaterCoils->MyUAAndFlowCalcFlag.allocate(1);
    NumPltSizInput = 1;
    for (int l = 1; l <= TotNumLoops; ++l) {
        auto &loop(PlantLoop(l));
        loop.LoopSide.allocate(2);
        auto &loopside(PlantLoop(l).LoopSide(1));
        loopside.TotalBranches = 1;
        loopside.Branch.allocate(1);
        auto &loopsidebranch(PlantLoop(l).LoopSide(1).Branch(1));
        loopsidebranch.TotalComponents = 1;
        loopsidebranch.Comp.allocate(1);
    }
    GetZoneData(ErrorsFound);
    EXPECT_EQ("SPACE1-1", Zone(1).Name);
    GetOARequirements();      // get the OA requirements object
    GetZoneAirDistribution(); // get zone air distribution objects
    GetZoneSizingInput();
    GetZoneEquipmentData1(state);
    ProcessScheduleInput(state.files);
    ScheduleInputProcessed = true;
<<<<<<< HEAD
    GetZoneAirLoopEquipment(*state.dataZoneAirLoopEquipmentManager);
    GetWaterCoilInput(state);
    state.dataWaterCoils->GetWaterCoilsInputFlag = false;
    state.dataWaterCoils->MySizeFlag(1) = true;
    state.dataWaterCoils->MyUAAndFlowCalcFlag(1) = false;
=======
    GetZoneAirLoopEquipment(state, state.dataZoneAirLoopEquipmentManager);
    GetWaterCoilInput();
    WaterCoils::GetWaterCoilsInputFlag = false;
    WaterCoils::MySizeFlag(1) = true;
    WaterCoils::MyUAAndFlowCalcFlag(1) = false;
>>>>>>> 42d84720
    GetSysInput(state);
    DataSizing::TermUnitSingDuct = true;
    state.dataWaterCoils->WaterCoil(1).WaterLoopNum = 1;
    state.dataWaterCoils->WaterCoil(1).WaterLoopSide = 1;
    state.dataWaterCoils->WaterCoil(1).WaterLoopBranchNum = 1;
    state.dataWaterCoils->WaterCoil(1).WaterLoopCompNum = 1;
    PlantLoop(1).Name = "HotWaterLoop";
    PlantLoop(1).FluidName = "HotWater";
    PlantLoop(1).FluidIndex = 1;
    PlantLoop(1).FluidName = "WATER";
    PlantLoop(1).LoopSide(1).Branch(1).Comp(1).Name = state.dataWaterCoils->WaterCoil(1).Name;
    PlantLoop(1).LoopSide(1).Branch(1).Comp(1).TypeOf_Num = state.dataWaterCoils->WaterCoil_SimpleHeating;
    PlantLoop(1).LoopSide(1).Branch(1).Comp(1).NodeNumIn = state.dataWaterCoils->WaterCoil(1).WaterInletNodeNum;
    PlantLoop(1).LoopSide(1).Branch(1).Comp(1).NodeNumOut = state.dataWaterCoils->WaterCoil(1).WaterOutletNodeNum;
    sd_airterminal(1).HWLoopNum = 1;
    sd_airterminal(1).HWLoopSide = 1;
    sd_airterminal(1).HWBranchIndex = 1;
    PlantSizData(1).DeltaT = 11.0;
    PlantSizData(1).ExitTemp = 82;
    PlantSizData(1).PlantLoopName = "HotWaterLoop";
    PlantSizData(1).LoopType = 1;
    ZoneSizingRunDone = true;
    CurZoneEqNum = 1;
    CurSysNum = 0;
    Zone(1).FloorArea = 99.16;
    ZoneEqSizing(CurZoneEqNum).DesignSizeFromParent = false;
    ZoneEqSizing(CurZoneEqNum).SizingMethod.allocate(25);
    CurTermUnitSizingNum = 1;
    FinalZoneSizing(CurZoneEqNum).DesCoolVolFlow = 0.28794;
    FinalZoneSizing(CurZoneEqNum).DesHeatVolFlow = 0.12046;
    FinalZoneSizing(CurZoneEqNum).DesHeatCoilInTempTU = 16.7;
    FinalZoneSizing(CurZoneEqNum).DesHeatCoilInHumRatTU = 0.008;
    FinalZoneSizing(CurZoneEqNum).DesCoolVolFlow = 0.28794;
    FinalZoneSizing(CurZoneEqNum).DesHeatVolFlow = 0.12046;
    FinalZoneSizing(CurZoneEqNum).DesCoolMinAirFlowFrac = ZoneSizingInput(CurZoneEqNum).DesCoolMinAirFlowFrac;
    FinalZoneSizing(CurZoneEqNum).NonAirSysDesHeatVolFlow = 0.12046;
    FinalZoneSizing(CurZoneEqNum).HeatSizingFactor = 1.0;
    FinalZoneSizing(CurZoneEqNum).NonAirSysDesHeatLoad = 3191.7;
    FinalZoneSizing(CurZoneEqNum).ZoneTempAtHeatPeak = 21.099;
    FinalZoneSizing(CurZoneEqNum).ZoneHumRatAtHeatPeak = 0.0038485;
    FinalZoneSizing(CurZoneEqNum).DesHeatCoilInTempTU = 16.6;
    TermUnitSizing(CurZoneEqNum).AirVolFlow = 0.12046;
    FinalZoneSizing(CurZoneEqNum).DesCoolMinAirFlow = ZoneSizingInput(CurZoneEqNum).DesCoolMinAirFlow;
    FinalZoneSizing(CurZoneEqNum).DesCoolMinAirFlowFrac = ZoneSizingInput(CurZoneEqNum).DesCoolMinAirFlowFrac;
    FinalZoneSizing(CurZoneEqNum).DesCoolMinAirFlow2 = ZoneSizingInput(CurZoneEqNum).DesCoolMinAirFlowPerArea * Zone(1).FloorArea;
    FinalZoneSizing(CurZoneEqNum).DesCoolVolFlowMin =
        max(FinalZoneSizing(CurZoneEqNum).DesCoolMinAirFlow, FinalZoneSizing(CurZoneEqNum).DesCoolMinAirFlow2,
            FinalZoneSizing(CurZoneEqNum).DesCoolVolFlow * FinalZoneSizing(CurZoneEqNum).DesCoolMinAirFlowFrac);
    FinalZoneSizing(CurZoneEqNum).DesHeatMaxAirFlow = ZoneSizingInput(CurZoneEqNum).DesHeatMaxAirFlow;
    FinalZoneSizing(CurZoneEqNum).DesHeatMaxAirFlowFrac = ZoneSizingInput(CurZoneEqNum).DesHeatMaxAirFlowFrac;
    FinalZoneSizing(CurZoneEqNum).DesHeatMaxAirFlowPerArea = ZoneSizingInput(CurZoneEqNum).DesHeatMaxAirFlowPerArea;
    FinalZoneSizing(CurZoneEqNum).DesHeatMaxAirFlow2 = ZoneSizingInput(CurZoneEqNum).DesHeatMaxAirFlowPerArea * Zone(1).FloorArea;
    FinalZoneSizing(CurZoneEqNum).DesHeatVolFlowMax =
        max(FinalZoneSizing(CurZoneEqNum).DesHeatMaxAirFlow, FinalZoneSizing(CurZoneEqNum).DesHeatMaxAirFlow2,
            max(FinalZoneSizing(CurZoneEqNum).DesCoolVolFlow, FinalZoneSizing(CurZoneEqNum).DesHeatVolFlow) *
                FinalZoneSizing(CurZoneEqNum).DesHeatMaxAirFlowFrac);
    TermUnitFinalZoneSizing(CurTermUnitSizingNum) = FinalZoneSizing(CurZoneEqNum);
    sd_airterminal(1).ZoneFloorArea = Zone(1).FloorArea;
    OutputReportPredefined::SetPredefinedTables();
    sd_airterminal(1).SizeSys(state);
    SizeWaterCoil(state, 1);
    EXPECT_NEAR(state.dataWaterCoils->WaterCoil(1).UACoil, 199.86, 0.01);

    Node.deallocate();
    ZoneEquipConfig.deallocate();
    Zone.deallocate();
    FinalZoneSizing.deallocate();
    TermUnitFinalZoneSizing.deallocate();
    CalcFinalZoneSizing.deallocate();
    TermUnitSizing.deallocate();
    sd_airterminal.deallocate();
    ZoneEqSizing.deallocate();
    PlantLoop.deallocate();
    PlantSizData.deallocate();
    state.dataWaterCoils->MySizeFlag.deallocate();
    state.dataWaterCoils->MyUAAndFlowCalcFlag.deallocate();
}

TEST_F(EnergyPlusFixture, TestSizingRoutineForHotWaterCoils2)
{

    // test whether autosizing of zone reheat coil works for performance input method = UFactorTimesAreaAndDesignWaterFlowRate,
    // all inputs autosized

    bool ErrorsFound(false);

    InitializePsychRoutines();
    DataEnvironment::StdRhoAir = 1.20;

    std::string const idf_objects = delimited_string({
        "	Zone,",
        "	SPACE1-1, !- Name",
        "	0, !- Direction of Relative North { deg }",
        "	0, !- X Origin { m }",
        "	0, !- Y Origin { m }",
        "	0, !- Z Origin { m }",
        "	1, !- Type",
        "	1, !- Multiplier",
        "	2.438400269, !- Ceiling Height {m}",
        "	239.247360229; !- Volume {m3}",
        "	Sizing:Zone,",
        "	SPACE1-1, !- Zone or ZoneList Name",
        "	SupplyAirTemperature, !- Zone Cooling Design Supply Air Temperature Input Method",
        "	14., !- Zone Cooling Design Supply Air Temperature { C }",
        "	, !- Zone Cooling Design Supply Air Temperature Difference { deltaC }",
        "	SupplyAirTemperature, !- Zone Heating Design Supply Air Temperature Input Method",
        "	50., !- Zone Heating Design Supply Air Temperature { C }",
        "	, !- Zone Heating Design Supply Air Temperature Difference { deltaC }",
        "	0.009, !- Zone Cooling Design Supply Air Humidity Ratio { kgWater/kgDryAir }",
        "	0.004, !- Zone Heating Design Supply Air Humidity Ratio { kgWater/kgDryAir }",
        "	SZ DSOA SPACE1-1, !- Design Specification Outdoor Air Object Name",
        "	0.0, !- Zone Heating Sizing Factor",
        "	0.0, !- Zone Cooling Sizing Factor",
        "	DesignDayWithLimit, !- Cooling Design Air Flow Method",
        "	, !- Cooling Design Air Flow Rate { m3/s }",
        "	, !- Cooling Minimum Air Flow per Zone Floor Area { m3/s-m2 }",
        "	, !- Cooling Minimum Air Flow { m3/s }",
        "	, !- Cooling Minimum Air Flow Fraction",
        "	DesignDay, !- Heating Design Air Flow Method",
        "	, !- Heating Design Air Flow Rate { m3/s }",
        "	, !- Heating Maximum Air Flow per Zone Floor Area { m3/s-m2 }",
        "	, !- Heating Maximum Air Flow { m3/s }",
        "	, !- Heating Maximum Air Flow Fraction",
        "	SZ DZAD SPACE1-1;        !- Design Specification Zone Air Distribution Object Name",
        "	DesignSpecification:ZoneAirDistribution,",
        "	SZ DZAD SPACE1-1, !- Name",
        "	1, !- Zone Air Distribution Effectiveness in Cooling Mode { dimensionless }",
        "	1; !- Zone Air Distribution Effectiveness in Heating Mode { dimensionless }",
        "	DesignSpecification:OutdoorAir,",
        "	SZ DSOA SPACE1-1, !- Name",
        "	sum, !- Outdoor Air Method",
        "	0.00236, !- Outdoor Air Flow per Person { m3/s-person }",
        "	0.000305, !- Outdoor Air Flow per Zone Floor Area { m3/s-m2 }",
        "	0.0; !- Outdoor Air Flow per Zone { m3/s }",
        "	ScheduleTypeLimits,",
        "	Fraction, !- Name",
        "	0.0, !- Lower Limit Value",
        "	1.0, !- Upper Limit Value",
        "	CONTINUOUS; !- Numeric Type",
        "	Schedule:Compact,",
        "	ReheatCoilAvailSched, !- Name",
        "	Fraction, !- Schedule Type Limits Name",
        "	Through: 12/31, !- Field 1",
        "	For: AllDays, !- Field 2",
        "	Until: 24:00,1.0; !- Field 3",
        "	ZoneHVAC:EquipmentConnections,",
        "	SPACE1-1, !- Zone Name",
        "	SPACE1-1 Eq, !- Zone Conditioning Equipment List Name",
        "	SPACE1-1 In Node, !- Zone Air Inlet Node or NodeList Name",
        "	, !- Zone Air Exhaust Node or NodeList Name",
        "	SPACE1-1 Node, !- Zone Air Node Name",
        "	SPACE1-1 Out Node; !- Zone Return Air Node Name",
        "	ZoneHVAC:EquipmentList,",
        "	SPACE1-1 Eq, !- Name",
        "   SequentialLoad,          !- Load Distribution Scheme",
        "	ZoneHVAC:AirDistributionUnit, !- Zone Equipment 1 Object Type",
        "	SPACE1-1 ATU, !- Zone Equipment 1 Name",
        "	1, !- Zone Equipment 1 Cooling Sequence",
        "	1; !- Zone Equipment 1 Heating or No - Load Sequence",
        "	ZoneHVAC:AirDistributionUnit,",
        "	SPACE1-1 ATU, !- Name",
        "	SPACE1-1 In Node, !- Air Distribution Unit Outlet Node Name",
        "	AirTerminal:SingleDuct:VAV:Reheat, !- Air Terminal Object Type",
        "	SPACE1-1 VAV Reheat; !- Air Terminal Name",
        "	Coil:Heating:Water,",
        "	Gronk1 Zone Coil, !- Name",
        "	ReheatCoilAvailSched, !- Availability Schedule Name",
        "	, !- U-Factor Times Area Value { W/K }",
        "	, !- Maximum Water Flow Rate { m3/s }",
        "	SPACE1-1 Zone Coil Water In Node, !- Water Inlet Node Name",
        "	SPACE1-1 Zone Coil Water Out Node, !- Water Outlet Node Name",
        "	SPACE1-1 Zone Coil Air In Node, !- Air Inlet Node Name",
        "	SPACE1-1 In Node, !- Air Outlet Node Name",
        "	UFactorTimesAreaAndDesignWaterFlowRate, !- Performance Input Method",
        "	, !- Rated Capacity { W }",
        "	82.2, !- Rated Inlet Water Temperature { C }",
        "	16.6, !- Rated Inlet Air Temperature { C }",
        "	71.1, !- Rated Outlet Water Temperature { C }",
        "	32.2, !- Rated Outlet Air Temperature { C }",
        "	; !- Rated Ratio for Air and Water Convection",
        "	AirTerminal:SingleDuct:VAV:Reheat,",
        "	SPACE1-1 VAV Reheat, !- Name",
        "	ReheatCoilAvailSched, !- Availability Schedule Name",
        "	SPACE1-1 Zone Coil Air In Node, !- Damper Air Outlet Node Name",
        "	SPACE1-1 ATU In Node, !- Air Inlet Node Name",
        "	autosize, !- Maximum Air Flow Rate { m3/s }",
        "	, !- Zone Minimum Air Flow Input Method",
        "	, !- Constant Minimum Air Flow Fraction",
        "	, !- Fixed Minimum Air Flow Rate { m3/s }",
        "	, !- Minimum Air Flow Fraction Schedule Name",
        "	Coil:Heating:Water, !- Reheat Coil Object Type",
        "	Gronk1 Zone Coil, !- Reheat Coil Name",
        "	autosize, !- Maximum Hot Water or Steam Flow Rate { m3/s }",
        "	0.0, !- Minimum Hot Water or Steam Flow Rate { m3/s }",
        "	SPACE1-1 In Node, !- Air Outlet Node Name",
        "	0.001, !- Convergence Tolerance",
        "	, !- Damper Heating Action",
        "	, !- Maximum Flow per Zone Floor Area During Reheat { m3/s-m2 }",
        "	; !- Maximum Flow Fraction During Reheat",

    });

    ASSERT_TRUE(process_idf(idf_objects));

    FinalZoneSizing.allocate(1);
    TermUnitFinalZoneSizing.allocate(1);
    CalcFinalZoneSizing.allocate(1);
    TermUnitSizing.allocate(1);
    ZoneEqSizing.allocate(1);
    TotNumLoops = 1;
    PlantLoop.allocate(TotNumLoops);
    PlantSizData.allocate(1);
    state.dataWaterCoils->MySizeFlag.allocate(1);
    state.dataWaterCoils->MyUAAndFlowCalcFlag.allocate(1);
    NumPltSizInput = 1;
    for (int l = 1; l <= TotNumLoops; ++l) {
        auto &loop(PlantLoop(l));
        loop.LoopSide.allocate(2);
        auto &loopside(PlantLoop(l).LoopSide(1));
        loopside.TotalBranches = 1;
        loopside.Branch.allocate(1);
        auto &loopsidebranch(PlantLoop(l).LoopSide(1).Branch(1));
        loopsidebranch.TotalComponents = 1;
        loopsidebranch.Comp.allocate(1);
    }
    GetZoneData(ErrorsFound);
    EXPECT_EQ("SPACE1-1", Zone(1).Name);
    GetOARequirements();      // get the OA requirements object
    GetZoneAirDistribution(); // get zone air distribution objects
    GetZoneSizingInput();
    GetZoneEquipmentData1(state);
    ProcessScheduleInput(state.files);
    ScheduleInputProcessed = true;
<<<<<<< HEAD
    GetZoneAirLoopEquipment(*state.dataZoneAirLoopEquipmentManager);
    GetWaterCoilInput(state);
    state.dataWaterCoils->GetWaterCoilsInputFlag = false;
    state.dataWaterCoils->MySizeFlag(1) = true;
    state.dataWaterCoils->MyUAAndFlowCalcFlag(1) = false;
=======
    GetZoneAirLoopEquipment(state, state.dataZoneAirLoopEquipmentManager);
    GetWaterCoilInput();
    WaterCoils::GetWaterCoilsInputFlag = false;
    WaterCoils::MySizeFlag(1) = true;
    WaterCoils::MyUAAndFlowCalcFlag(1) = false;
>>>>>>> 42d84720
    GetSysInput(state);
    DataSizing::TermUnitSingDuct = true;
    state.dataWaterCoils->WaterCoil(1).WaterLoopNum = 1;
    state.dataWaterCoils->WaterCoil(1).WaterLoopSide = 1;
    state.dataWaterCoils->WaterCoil(1).WaterLoopBranchNum = 1;
    state.dataWaterCoils->WaterCoil(1).WaterLoopCompNum = 1;
    PlantLoop(1).Name = "HotWaterLoop";
    PlantLoop(1).FluidName = "HotWater";
    PlantLoop(1).FluidIndex = 1;
    PlantLoop(1).FluidName = "WATER";
    PlantLoop(1).LoopSide(1).Branch(1).Comp(1).Name = state.dataWaterCoils->WaterCoil(1).Name;
    PlantLoop(1).LoopSide(1).Branch(1).Comp(1).TypeOf_Num = state.dataWaterCoils->WaterCoil_SimpleHeating;
    PlantLoop(1).LoopSide(1).Branch(1).Comp(1).NodeNumIn = state.dataWaterCoils->WaterCoil(1).WaterInletNodeNum;
    PlantLoop(1).LoopSide(1).Branch(1).Comp(1).NodeNumOut = state.dataWaterCoils->WaterCoil(1).WaterOutletNodeNum;
    sd_airterminal(1).HWLoopNum = 1;
    sd_airterminal(1).HWLoopSide = 1;
    sd_airterminal(1).HWBranchIndex = 1;
    PlantSizData(1).DeltaT = 11.0;
    PlantSizData(1).ExitTemp = 82;
    PlantSizData(1).PlantLoopName = "HotWaterLoop";
    PlantSizData(1).LoopType = 1;
    ZoneSizingRunDone = true;
    CurZoneEqNum = 1;
    CurSysNum = 0;
    Zone(1).FloorArea = 99.16;
    ZoneEqSizing(CurZoneEqNum).DesignSizeFromParent = false;
    ZoneEqSizing(CurZoneEqNum).SizingMethod.allocate(25);
    CurTermUnitSizingNum = 1;
    FinalZoneSizing(CurZoneEqNum).DesCoolVolFlow = 0.28794;
    FinalZoneSizing(CurZoneEqNum).DesHeatVolFlow = 0.12046;
    FinalZoneSizing(CurZoneEqNum).DesHeatCoilInTempTU = 16.6;
    FinalZoneSizing(CurZoneEqNum).DesHeatCoilInHumRatTU = 0.008;
    FinalZoneSizing(CurZoneEqNum).DesCoolVolFlow = 0.28794;
    FinalZoneSizing(CurZoneEqNum).DesHeatVolFlow = 0.12046;
    FinalZoneSizing(CurZoneEqNum).DesCoolMinAirFlowFrac = ZoneSizingInput(CurZoneEqNum).DesCoolMinAirFlowFrac;
    FinalZoneSizing(CurZoneEqNum).NonAirSysDesHeatVolFlow = 0.12046;
    FinalZoneSizing(CurZoneEqNum).HeatSizingFactor = 1.0;
    FinalZoneSizing(CurZoneEqNum).NonAirSysDesHeatLoad = 3191.7;
    FinalZoneSizing(CurZoneEqNum).ZoneTempAtHeatPeak = 21.099;
    FinalZoneSizing(CurZoneEqNum).ZoneHumRatAtHeatPeak = 0.0038485;
    TermUnitSizing(CurTermUnitSizingNum).AirVolFlow = 0.12046;
    FinalZoneSizing(CurZoneEqNum).DesCoolMinAirFlow = ZoneSizingInput(CurZoneEqNum).DesCoolMinAirFlow;
    FinalZoneSizing(CurZoneEqNum).DesCoolMinAirFlowFrac = ZoneSizingInput(CurZoneEqNum).DesCoolMinAirFlowFrac;
    FinalZoneSizing(CurZoneEqNum).DesCoolMinAirFlow2 = ZoneSizingInput(CurZoneEqNum).DesCoolMinAirFlowPerArea * Zone(1).FloorArea;
    FinalZoneSizing(CurZoneEqNum).DesCoolVolFlowMin =
        max(FinalZoneSizing(CurZoneEqNum).DesCoolMinAirFlow, FinalZoneSizing(CurZoneEqNum).DesCoolMinAirFlow2,
            FinalZoneSizing(CurZoneEqNum).DesCoolVolFlow * FinalZoneSizing(CurZoneEqNum).DesCoolMinAirFlowFrac);
    FinalZoneSizing(CurZoneEqNum).DesHeatMaxAirFlow = ZoneSizingInput(CurZoneEqNum).DesHeatMaxAirFlow;
    FinalZoneSizing(CurZoneEqNum).DesHeatMaxAirFlowFrac = ZoneSizingInput(CurZoneEqNum).DesHeatMaxAirFlowFrac;
    FinalZoneSizing(CurZoneEqNum).DesHeatMaxAirFlowPerArea = ZoneSizingInput(CurZoneEqNum).DesHeatMaxAirFlowPerArea;
    FinalZoneSizing(CurZoneEqNum).DesHeatMaxAirFlow2 = ZoneSizingInput(CurZoneEqNum).DesHeatMaxAirFlowPerArea * Zone(1).FloorArea;
    FinalZoneSizing(CurZoneEqNum).DesHeatVolFlowMax =
        max(FinalZoneSizing(CurZoneEqNum).DesHeatMaxAirFlow, FinalZoneSizing(CurZoneEqNum).DesHeatMaxAirFlow2,
            max(FinalZoneSizing(CurZoneEqNum).DesCoolVolFlow, FinalZoneSizing(CurZoneEqNum).DesHeatVolFlow) *
                FinalZoneSizing(CurZoneEqNum).DesHeatMaxAirFlowFrac);
    TermUnitFinalZoneSizing(CurTermUnitSizingNum) = FinalZoneSizing(CurZoneEqNum);
    sd_airterminal(1).ZoneFloorArea = Zone(1).FloorArea;
    sd_airterminal(1).ZoneFloorArea = Zone(1).FloorArea;
    sd_airterminal(1).SizeSys(state);
    SizeWaterCoil(state, 1);
    EXPECT_NEAR(state.dataWaterCoils->WaterCoil(1).MaxWaterVolFlowRate, .0000850575, 0.000000001);
    EXPECT_NEAR(state.dataWaterCoils->WaterCoil(1).UACoil, 85.97495, 0.01);

    Node.deallocate();
    ZoneEquipConfig.deallocate();
    Zone.deallocate();
    FinalZoneSizing.deallocate();
    TermUnitFinalZoneSizing.deallocate();
    CalcFinalZoneSizing.deallocate();
    TermUnitSizing.deallocate();
    sd_airterminal.deallocate();
    ZoneEqSizing.deallocate();
    PlantLoop.deallocate();
    PlantSizData.deallocate();
    state.dataWaterCoils->MySizeFlag.deallocate();
    state.dataWaterCoils->MyUAAndFlowCalcFlag.deallocate();
}

TEST_F(EnergyPlusFixture, TestSizingRoutineForHotWaterCoils3)
{

    // test whether sizing of zone reheat coil sizing works for performance input method = NominalCaoacity
    // with all inputs set by user except rated capacity is autosized
    bool ErrorsFound(false);

    InitializePsychRoutines();
    DataEnvironment::StdRhoAir = 1.20;

    std::string const idf_objects = delimited_string({
        "	Zone,",
        "	SPACE1-1, !- Name",
        "	0, !- Direction of Relative North { deg }",
        "	0, !- X Origin { m }",
        "	0, !- Y Origin { m }",
        "	0, !- Z Origin { m }",
        "	1, !- Type",
        "	1, !- Multiplier",
        "	2.438400269, !- Ceiling Height {m}",
        "	239.247360229; !- Volume {m3}",
        "	Sizing:Zone,",
        "	SPACE1-1, !- Zone or ZoneList Name",
        "	SupplyAirTemperature, !- Zone Cooling Design Supply Air Temperature Input Method",
        "	14., !- Zone Cooling Design Supply Air Temperature { C }",
        "	, !- Zone Cooling Design Supply Air Temperature Difference { deltaC }",
        "	SupplyAirTemperature, !- Zone Heating Design Supply Air Temperature Input Method",
        "	50., !- Zone Heating Design Supply Air Temperature { C }",
        "	, !- Zone Heating Design Supply Air Temperature Difference { deltaC }",
        "	0.009, !- Zone Cooling Design Supply Air Humidity Ratio { kgWater/kgDryAir }",
        "	0.004, !- Zone Heating Design Supply Air Humidity Ratio { kgWater/kgDryAir }",
        "	SZ DSOA SPACE1-1, !- Design Specification Outdoor Air Object Name",
        "	0.0, !- Zone Heating Sizing Factor",
        "	0.0, !- Zone Cooling Sizing Factor",
        "	DesignDayWithLimit, !- Cooling Design Air Flow Method",
        "	, !- Cooling Design Air Flow Rate { m3/s }",
        "	, !- Cooling Minimum Air Flow per Zone Floor Area { m3/s-m2 }",
        "	, !- Cooling Minimum Air Flow { m3/s }",
        "	, !- Cooling Minimum Air Flow Fraction",
        "	DesignDay, !- Heating Design Air Flow Method",
        "	, !- Heating Design Air Flow Rate { m3/s }",
        "	, !- Heating Maximum Air Flow per Zone Floor Area { m3/s-m2 }",
        "	, !- Heating Maximum Air Flow { m3/s }",
        "	, !- Heating Maximum Air Flow Fraction",
        "	SZ DZAD SPACE1-1;        !- Design Specification Zone Air Distribution Object Name",
        "	DesignSpecification:ZoneAirDistribution,",
        "	SZ DZAD SPACE1-1, !- Name",
        "	1, !- Zone Air Distribution Effectiveness in Cooling Mode { dimensionless }",
        "	1; !- Zone Air Distribution Effectiveness in Heating Mode { dimensionless }",
        "	DesignSpecification:OutdoorAir,",
        "	SZ DSOA SPACE1-1, !- Name",
        "	sum, !- Outdoor Air Method",
        "	0.00236, !- Outdoor Air Flow per Person { m3/s-person }",
        "	0.000305, !- Outdoor Air Flow per Zone Floor Area { m3/s-m2 }",
        "	0.0; !- Outdoor Air Flow per Zone { m3/s }",
        "	ScheduleTypeLimits,",
        "	Fraction, !- Name",
        "	0.0, !- Lower Limit Value",
        "	1.0, !- Upper Limit Value",
        "	CONTINUOUS; !- Numeric Type",
        "	Schedule:Compact,",
        "	ReheatCoilAvailSched, !- Name",
        "	Fraction, !- Schedule Type Limits Name",
        "	Through: 12/31, !- Field 1",
        "	For: AllDays, !- Field 2",
        "	Until: 24:00,1.0; !- Field 3",
        "	ZoneHVAC:EquipmentConnections,",
        "	SPACE1-1, !- Zone Name",
        "	SPACE1-1 Eq, !- Zone Conditioning Equipment List Name",
        "	SPACE1-1 In Node, !- Zone Air Inlet Node or NodeList Name",
        "	, !- Zone Air Exhaust Node or NodeList Name",
        "	SPACE1-1 Node, !- Zone Air Node Name",
        "	SPACE1-1 Out Node; !- Zone Return Air Node Name",
        "	ZoneHVAC:EquipmentList,",
        "	SPACE1-1 Eq, !- Name",
        "   SequentialLoad,          !- Load Distribution Scheme",
        "	ZoneHVAC:AirDistributionUnit, !- Zone Equipment 1 Object Type",
        "	SPACE1-1 ATU, !- Zone Equipment 1 Name",
        "	1, !- Zone Equipment 1 Cooling Sequence",
        "	1; !- Zone Equipment 1 Heating or No - Load Sequence",
        "	ZoneHVAC:AirDistributionUnit,",
        "	SPACE1-1 ATU, !- Name",
        "	SPACE1-1 In Node, !- Air Distribution Unit Outlet Node Name",
        "	AirTerminal:SingleDuct:VAV:Reheat, !- Air Terminal Object Type",
        "	SPACE1-1 VAV Reheat; !- Air Terminal Name",
        "	Coil:Heating:Water,",
        "	Gronk1 Zone Coil, !- Name",
        "	ReheatCoilAvailSched, !- Availability Schedule Name",
        "	, !- U-Factor Times Area Value { W/K }",
        "	, !- Maximum Water Flow Rate { m3/s }",
        "	SPACE1-1 Zone Coil Water In Node, !- Water Inlet Node Name",
        "	SPACE1-1 Zone Coil Water Out Node, !- Water Outlet Node Name",
        "	SPACE1-1 Zone Coil Air In Node, !- Air Inlet Node Name",
        "	SPACE1-1 In Node, !- Air Outlet Node Name",
        "	NominalCapacity, !- Performance Input Method",
        "	, !- Rated Capacity { W }",
        "	82.2, !- Rated Inlet Water Temperature { C }",
        "	16.6, !- Rated Inlet Air Temperature { C }",
        "	71.1, !- Rated Outlet Water Temperature { C }",
        "	32.2, !- Rated Outlet Air Temperature { C }",
        "	; !- Rated Ratio for Air and Water Convection",
        "	AirTerminal:SingleDuct:VAV:Reheat,",
        "	SPACE1-1 VAV Reheat, !- Name",
        "	ReheatCoilAvailSched, !- Availability Schedule Name",
        "	SPACE1-1 Zone Coil Air In Node, !- Damper Air Outlet Node Name",
        "	SPACE1-1 ATU In Node, !- Air Inlet Node Name",
        "	autosize, !- Maximum Air Flow Rate { m3/s }",
        "	, !- Zone Minimum Air Flow Input Method",
        "	, !- Constant Minimum Air Flow Fraction",
        "	, !- Fixed Minimum Air Flow Rate { m3/s }",
        "	, !- Minimum Air Flow Fraction Schedule Name",
        "	Coil:Heating:Water, !- Reheat Coil Object Type",
        "	Gronk1 Zone Coil, !- Reheat Coil Name",
        "	autosize, !- Maximum Hot Water or Steam Flow Rate { m3/s }",
        "	0.0, !- Minimum Hot Water or Steam Flow Rate { m3/s }",
        "	SPACE1-1 In Node, !- Air Outlet Node Name",
        "	0.001, !- Convergence Tolerance",
        "	, !- Damper Heating Action",
        "	, !- Maximum Flow per Zone Floor Area During Reheat { m3/s-m2 }",
        "	; !- Maximum Flow Fraction During Reheat",

    });

    ASSERT_TRUE(process_idf(idf_objects));

    FinalZoneSizing.allocate(1);
    TermUnitFinalZoneSizing.allocate(1);
    CalcFinalZoneSizing.allocate(1);
    TermUnitSizing.allocate(1);
    ZoneEqSizing.allocate(1);
    TotNumLoops = 1;
    PlantLoop.allocate(TotNumLoops);
    PlantSizData.allocate(1);
    state.dataWaterCoils->MySizeFlag.allocate(1);
    state.dataWaterCoils->MyUAAndFlowCalcFlag.allocate(1);
    NumPltSizInput = 1;
    for (int l = 1; l <= TotNumLoops; ++l) {
        auto &loop(PlantLoop(l));
        loop.LoopSide.allocate(2);
        auto &loopside(PlantLoop(l).LoopSide(1));
        loopside.TotalBranches = 1;
        loopside.Branch.allocate(1);
        auto &loopsidebranch(PlantLoop(l).LoopSide(1).Branch(1));
        loopsidebranch.TotalComponents = 1;
        loopsidebranch.Comp.allocate(1);
    }
    GetZoneData(ErrorsFound);
    EXPECT_EQ("SPACE1-1", Zone(1).Name);
    GetOARequirements();      // get the OA requirements object
    GetZoneAirDistribution(); // get zone air distribution objects
    GetZoneSizingInput();
    GetZoneEquipmentData1(state);
    ProcessScheduleInput(state.files);
    ScheduleInputProcessed = true;
<<<<<<< HEAD
    GetZoneAirLoopEquipment(*state.dataZoneAirLoopEquipmentManager);
    GetWaterCoilInput(state);
    state.dataWaterCoils->GetWaterCoilsInputFlag = false;
    state.dataWaterCoils->MySizeFlag(1) = true;
    state.dataWaterCoils->MyUAAndFlowCalcFlag(1) = false;
=======
    GetZoneAirLoopEquipment(state, state.dataZoneAirLoopEquipmentManager);
    GetWaterCoilInput();
    WaterCoils::GetWaterCoilsInputFlag = false;
    WaterCoils::MySizeFlag(1) = true;
    WaterCoils::MyUAAndFlowCalcFlag(1) = false;
>>>>>>> 42d84720
    GetSysInput(state);
    DataSizing::TermUnitSingDuct = true;
    state.dataWaterCoils->WaterCoil(1).WaterLoopNum = 1;
    state.dataWaterCoils->WaterCoil(1).WaterLoopSide = 1;
    state.dataWaterCoils->WaterCoil(1).WaterLoopBranchNum = 1;
    state.dataWaterCoils->WaterCoil(1).WaterLoopCompNum = 1;
    PlantLoop(1).Name = "HotWaterLoop";
    PlantLoop(1).FluidName = "HotWater";
    PlantLoop(1).FluidIndex = 1;
    PlantLoop(1).FluidName = "WATER";
    PlantLoop(1).LoopSide(1).Branch(1).Comp(1).Name = state.dataWaterCoils->WaterCoil(1).Name;
    PlantLoop(1).LoopSide(1).Branch(1).Comp(1).TypeOf_Num = state.dataWaterCoils->WaterCoil_SimpleHeating;
    PlantLoop(1).LoopSide(1).Branch(1).Comp(1).NodeNumIn = state.dataWaterCoils->WaterCoil(1).WaterInletNodeNum;
    PlantLoop(1).LoopSide(1).Branch(1).Comp(1).NodeNumOut = state.dataWaterCoils->WaterCoil(1).WaterOutletNodeNum;
    sd_airterminal(1).HWLoopNum = 1;
    sd_airterminal(1).HWLoopSide = 1;
    sd_airterminal(1).HWBranchIndex = 1;
    PlantSizData(1).DeltaT = 11.0;
    PlantSizData(1).ExitTemp = 82;
    PlantSizData(1).PlantLoopName = "HotWaterLoop";
    PlantSizData(1).LoopType = 1;
    ZoneSizingRunDone = true;
    CurZoneEqNum = 1;
    CurSysNum = 0;
    Zone(1).FloorArea = 99.16;
    ZoneEqSizing(CurZoneEqNum).DesignSizeFromParent = false;
    ZoneEqSizing(CurZoneEqNum).SizingMethod.allocate(25);
    CurTermUnitSizingNum = 1;
    TermUnitFinalZoneSizing(CurTermUnitSizingNum).DesCoolVolFlow = 0.28794;
    TermUnitFinalZoneSizing(CurTermUnitSizingNum).DesHeatVolFlow = 0.12046;
    FinalZoneSizing(CurZoneEqNum).DesHeatCoilInTempTU = 16.6;
    FinalZoneSizing(CurZoneEqNum).DesHeatCoilInHumRatTU = 0.008;
    FinalZoneSizing(CurZoneEqNum).DesCoolVolFlow = 0.28794;
    FinalZoneSizing(CurZoneEqNum).DesHeatVolFlow = 0.12046;
    FinalZoneSizing(CurZoneEqNum).DesCoolMinAirFlowFrac = ZoneSizingInput(CurZoneEqNum).DesCoolMinAirFlowFrac;
    FinalZoneSizing(CurZoneEqNum).NonAirSysDesHeatVolFlow = 0.12046;
    FinalZoneSizing(CurZoneEqNum).HeatSizingFactor = 1.0;
    FinalZoneSizing(CurZoneEqNum).NonAirSysDesHeatLoad = 3191.7;
    FinalZoneSizing(CurZoneEqNum).ZoneTempAtHeatPeak = 21.099;
    FinalZoneSizing(CurZoneEqNum).ZoneHumRatAtHeatPeak = 0.0038485;
    TermUnitSizing(CurTermUnitSizingNum).AirVolFlow = 0.12046;
    FinalZoneSizing(CurZoneEqNum).DesCoolMinAirFlow = ZoneSizingInput(CurZoneEqNum).DesCoolMinAirFlow;
    FinalZoneSizing(CurZoneEqNum).DesCoolMinAirFlowFrac = ZoneSizingInput(CurZoneEqNum).DesCoolMinAirFlowFrac;
    FinalZoneSizing(CurZoneEqNum).DesCoolMinAirFlow2 = ZoneSizingInput(CurZoneEqNum).DesCoolMinAirFlowPerArea * Zone(1).FloorArea;
    FinalZoneSizing(CurZoneEqNum).DesCoolVolFlowMin =
        max(FinalZoneSizing(CurZoneEqNum).DesCoolMinAirFlow, FinalZoneSizing(CurZoneEqNum).DesCoolMinAirFlow2,
            FinalZoneSizing(CurZoneEqNum).DesCoolVolFlow * FinalZoneSizing(CurZoneEqNum).DesCoolMinAirFlowFrac);
    FinalZoneSizing(CurZoneEqNum).DesHeatMaxAirFlow = ZoneSizingInput(CurZoneEqNum).DesHeatMaxAirFlow;
    FinalZoneSizing(CurZoneEqNum).DesHeatMaxAirFlowFrac = ZoneSizingInput(CurZoneEqNum).DesHeatMaxAirFlowFrac;
    FinalZoneSizing(CurZoneEqNum).DesHeatMaxAirFlowPerArea = ZoneSizingInput(CurZoneEqNum).DesHeatMaxAirFlowPerArea;
    FinalZoneSizing(CurZoneEqNum).DesHeatMaxAirFlow2 = ZoneSizingInput(CurZoneEqNum).DesHeatMaxAirFlowPerArea * Zone(1).FloorArea;
    FinalZoneSizing(CurZoneEqNum).DesHeatVolFlowMax =
        max(FinalZoneSizing(CurZoneEqNum).DesHeatMaxAirFlow, FinalZoneSizing(CurZoneEqNum).DesHeatMaxAirFlow2,
            max(FinalZoneSizing(CurZoneEqNum).DesCoolVolFlow, FinalZoneSizing(CurZoneEqNum).DesHeatVolFlow) *
                FinalZoneSizing(CurZoneEqNum).DesHeatMaxAirFlowFrac);
    TermUnitFinalZoneSizing(CurTermUnitSizingNum) = FinalZoneSizing(CurZoneEqNum);
    sd_airterminal(1).ZoneFloorArea = Zone(1).FloorArea;
    sd_airterminal(1).SizeSys(state);
    SizeWaterCoil(state, 1);
    EXPECT_NEAR(state.dataWaterCoils->WaterCoil(1).MaxWaterVolFlowRate, .0000850575, 0.000000001);
    EXPECT_NEAR(state.dataWaterCoils->WaterCoil(1).UACoil, 85.97495, 0.01);

    Node.deallocate();
    ZoneEquipConfig.deallocate();
    Zone.deallocate();
    FinalZoneSizing.deallocate();
    TermUnitFinalZoneSizing.deallocate();
    CalcFinalZoneSizing.deallocate();
    TermUnitSizing.deallocate();
    sd_airterminal.deallocate();
    ZoneEqSizing.deallocate();
    PlantLoop.deallocate();
    PlantSizData.deallocate();
    state.dataWaterCoils->MySizeFlag.deallocate();
    state.dataWaterCoils->MyUAAndFlowCalcFlag.deallocate();
}

TEST_F(EnergyPlusFixture, TestSizingRoutineForHotWaterCoils4)
{

    // test whether autosizing of zone reheat coil works for performance input method = UFactorTimesAreaAndDesignWaterFlowRate,
    // UA is user input.

    bool ErrorsFound(false);

    InitializePsychRoutines();
    DataEnvironment::StdRhoAir = 1.20;

    std::string const idf_objects = delimited_string({
        "	Zone,",
        "	SPACE1-1, !- Name",
        "	0, !- Direction of Relative North { deg }",
        "	0, !- X Origin { m }",
        "	0, !- Y Origin { m }",
        "	0, !- Z Origin { m }",
        "	1, !- Type",
        "	1, !- Multiplier",
        "	2.438400269, !- Ceiling Height {m}",
        "	239.247360229; !- Volume {m3}",
        "	Sizing:Zone,",
        "	SPACE1-1, !- Zone or ZoneList Name",
        "	SupplyAirTemperature, !- Zone Cooling Design Supply Air Temperature Input Method",
        "	14., !- Zone Cooling Design Supply Air Temperature { C }",
        "	, !- Zone Cooling Design Supply Air Temperature Difference { deltaC }",
        "	SupplyAirTemperature, !- Zone Heating Design Supply Air Temperature Input Method",
        "	50., !- Zone Heating Design Supply Air Temperature { C }",
        "	, !- Zone Heating Design Supply Air Temperature Difference { deltaC }",
        "	0.009, !- Zone Cooling Design Supply Air Humidity Ratio { kgWater/kgDryAir }",
        "	0.004, !- Zone Heating Design Supply Air Humidity Ratio { kgWater/kgDryAir }",
        "	SZ DSOA SPACE1-1, !- Design Specification Outdoor Air Object Name",
        "	0.0, !- Zone Heating Sizing Factor",
        "	0.0, !- Zone Cooling Sizing Factor",
        "	DesignDayWithLimit, !- Cooling Design Air Flow Method",
        "	, !- Cooling Design Air Flow Rate { m3/s }",
        "	, !- Cooling Minimum Air Flow per Zone Floor Area { m3/s-m2 }",
        "	, !- Cooling Minimum Air Flow { m3/s }",
        "	, !- Cooling Minimum Air Flow Fraction",
        "	DesignDay, !- Heating Design Air Flow Method",
        "	, !- Heating Design Air Flow Rate { m3/s }",
        "	, !- Heating Maximum Air Flow per Zone Floor Area { m3/s-m2 }",
        "	, !- Heating Maximum Air Flow { m3/s }",
        "	, !- Heating Maximum Air Flow Fraction",
        "	SZ DZAD SPACE1-1;        !- Design Specification Zone Air Distribution Object Name",
        "	DesignSpecification:ZoneAirDistribution,",
        "	SZ DZAD SPACE1-1, !- Name",
        "	1, !- Zone Air Distribution Effectiveness in Cooling Mode { dimensionless }",
        "	1; !- Zone Air Distribution Effectiveness in Heating Mode { dimensionless }",
        "	DesignSpecification:OutdoorAir,",
        "	SZ DSOA SPACE1-1, !- Name",
        "	sum, !- Outdoor Air Method",
        "	0.00236, !- Outdoor Air Flow per Person { m3/s-person }",
        "	0.000305, !- Outdoor Air Flow per Zone Floor Area { m3/s-m2 }",
        "	0.0; !- Outdoor Air Flow per Zone { m3/s }",
        "	ScheduleTypeLimits,",
        "	Fraction, !- Name",
        "	0.0, !- Lower Limit Value",
        "	1.0, !- Upper Limit Value",
        "	CONTINUOUS; !- Numeric Type",
        "	Schedule:Compact,",
        "	ReheatCoilAvailSched, !- Name",
        "	Fraction, !- Schedule Type Limits Name",
        "	Through: 12/31, !- Field 1",
        "	For: AllDays, !- Field 2",
        "	Until: 24:00,1.0; !- Field 3",
        "	ZoneHVAC:EquipmentConnections,",
        "	SPACE1-1, !- Zone Name",
        "	SPACE1-1 Eq, !- Zone Conditioning Equipment List Name",
        "	SPACE1-1 In Node, !- Zone Air Inlet Node or NodeList Name",
        "	, !- Zone Air Exhaust Node or NodeList Name",
        "	SPACE1-1 Node, !- Zone Air Node Name",
        "	SPACE1-1 Out Node; !- Zone Return Air Node Name",
        "	ZoneHVAC:EquipmentList,",
        "	SPACE1-1 Eq, !- Name",
        "   SequentialLoad,          !- Load Distribution Scheme",
        "	ZoneHVAC:AirDistributionUnit, !- Zone Equipment 1 Object Type",
        "	SPACE1-1 ATU, !- Zone Equipment 1 Name",
        "	1, !- Zone Equipment 1 Cooling Sequence",
        "	1; !- Zone Equipment 1 Heating or No - Load Sequence",
        "	ZoneHVAC:AirDistributionUnit,",
        "	SPACE1-1 ATU, !- Name",
        "	SPACE1-1 In Node, !- Air Distribution Unit Outlet Node Name",
        "	AirTerminal:SingleDuct:VAV:Reheat, !- Air Terminal Object Type",
        "	SPACE1-1 VAV Reheat; !- Air Terminal Name",
        "	Coil:Heating:Water,",
        "	Gronk1 Zone Coil, !- Name",
        "	ReheatCoilAvailSched, !- Availability Schedule Name",
        "	300., !- U-Factor Times Area Value { W/K }",
        "	, !- Maximum Water Flow Rate { m3/s }",
        "	SPACE1-1 Zone Coil Water In Node, !- Water Inlet Node Name",
        "	SPACE1-1 Zone Coil Water Out Node, !- Water Outlet Node Name",
        "	SPACE1-1 Zone Coil Air In Node, !- Air Inlet Node Name",
        "	SPACE1-1 In Node, !- Air Outlet Node Name",
        "	UFactorTimesAreaAndDesignWaterFlowRate, !- Performance Input Method",
        "	, !- Rated Capacity { W }",
        "	82.2, !- Rated Inlet Water Temperature { C }",
        "	16.6, !- Rated Inlet Air Temperature { C }",
        "	71.1, !- Rated Outlet Water Temperature { C }",
        "	32.2, !- Rated Outlet Air Temperature { C }",
        "	; !- Rated Ratio for Air and Water Convection",
        "	AirTerminal:SingleDuct:VAV:Reheat,",
        "	SPACE1-1 VAV Reheat, !- Name",
        "	ReheatCoilAvailSched, !- Availability Schedule Name",
        "	SPACE1-1 Zone Coil Air In Node, !- Damper Air Outlet Node Name",
        "	SPACE1-1 ATU In Node, !- Air Inlet Node Name",
        "	autosize, !- Maximum Air Flow Rate { m3/s }",
        "	, !- Zone Minimum Air Flow Input Method",
        "	, !- Constant Minimum Air Flow Fraction",
        "	, !- Fixed Minimum Air Flow Rate { m3/s }",
        "	, !- Minimum Air Flow Fraction Schedule Name",
        "	Coil:Heating:Water, !- Reheat Coil Object Type",
        "	Gronk1 Zone Coil, !- Reheat Coil Name",
        "	autosize, !- Maximum Hot Water or Steam Flow Rate { m3/s }",
        "	0.0, !- Minimum Hot Water or Steam Flow Rate { m3/s }",
        "	SPACE1-1 In Node, !- Air Outlet Node Name",
        "	0.001, !- Convergence Tolerance",
        "	, !- Damper Heating Action",
        "	, !- Maximum Flow per Zone Floor Area During Reheat { m3/s-m2 }",
        "	; !- Maximum Flow Fraction During Reheat",

    });

    ASSERT_TRUE(process_idf(idf_objects));

    FinalZoneSizing.allocate(1);
    TermUnitFinalZoneSizing.allocate(1);
    CalcFinalZoneSizing.allocate(1);
    TermUnitSizing.allocate(1);
    ZoneEqSizing.allocate(1);
    TotNumLoops = 1;
    PlantLoop.allocate(TotNumLoops);
    PlantSizData.allocate(1);
    state.dataWaterCoils->MySizeFlag.allocate(1);
    state.dataWaterCoils->MyUAAndFlowCalcFlag.allocate(1);
    NumPltSizInput = 1;
    for (int l = 1; l <= TotNumLoops; ++l) {
        auto &loop(PlantLoop(l));
        loop.LoopSide.allocate(2);
        auto &loopside(PlantLoop(l).LoopSide(1));
        loopside.TotalBranches = 1;
        loopside.Branch.allocate(1);
        auto &loopsidebranch(PlantLoop(l).LoopSide(1).Branch(1));
        loopsidebranch.TotalComponents = 1;
        loopsidebranch.Comp.allocate(1);
    }
    GetZoneData(ErrorsFound);
    EXPECT_EQ("SPACE1-1", Zone(1).Name);
    GetOARequirements();      // get the OA requirements object
    GetZoneAirDistribution(); // get zone air distribution objects
    GetZoneSizingInput();
    GetZoneEquipmentData1(state);
    ProcessScheduleInput(state.files);
    ScheduleInputProcessed = true;
<<<<<<< HEAD
    GetZoneAirLoopEquipment(*state.dataZoneAirLoopEquipmentManager);
    GetWaterCoilInput(state);
    state.dataWaterCoils->GetWaterCoilsInputFlag = false;
    state.dataWaterCoils->MySizeFlag(1) = true;
    state.dataWaterCoils->MyUAAndFlowCalcFlag(1) = false;
=======
    GetZoneAirLoopEquipment(state, state.dataZoneAirLoopEquipmentManager);
    GetWaterCoilInput();
    WaterCoils::GetWaterCoilsInputFlag = false;
    WaterCoils::MySizeFlag(1) = true;
    WaterCoils::MyUAAndFlowCalcFlag(1) = false;
>>>>>>> 42d84720
    GetSysInput(state);
    DataSizing::TermUnitSingDuct = true;
    state.dataWaterCoils->WaterCoil(1).WaterLoopNum = 1;
    state.dataWaterCoils->WaterCoil(1).WaterLoopSide = 1;
    state.dataWaterCoils->WaterCoil(1).WaterLoopBranchNum = 1;
    state.dataWaterCoils->WaterCoil(1).WaterLoopCompNum = 1;
    PlantLoop(1).Name = "HotWaterLoop";
    PlantLoop(1).FluidName = "HotWater";
    PlantLoop(1).FluidIndex = 1;
    PlantLoop(1).FluidName = "WATER";
    PlantLoop(1).LoopSide(1).Branch(1).Comp(1).Name = state.dataWaterCoils->WaterCoil(1).Name;
    PlantLoop(1).LoopSide(1).Branch(1).Comp(1).TypeOf_Num = state.dataWaterCoils->WaterCoil_SimpleHeating;
    PlantLoop(1).LoopSide(1).Branch(1).Comp(1).NodeNumIn = state.dataWaterCoils->WaterCoil(1).WaterInletNodeNum;
    PlantLoop(1).LoopSide(1).Branch(1).Comp(1).NodeNumOut = state.dataWaterCoils->WaterCoil(1).WaterOutletNodeNum;
    sd_airterminal(1).HWLoopNum = 1;
    sd_airterminal(1).HWLoopSide = 1;
    sd_airterminal(1).HWBranchIndex = 1;
    PlantSizData(1).DeltaT = 11.0;
    PlantSizData(1).ExitTemp = 82;
    PlantSizData(1).PlantLoopName = "HotWaterLoop";
    PlantSizData(1).LoopType = 1;
    ZoneSizingRunDone = true;
    CurZoneEqNum = 1;
    CurSysNum = 0;
    Zone(1).FloorArea = 99.16;
    ZoneEqSizing(CurZoneEqNum).DesignSizeFromParent = false;
    ZoneEqSizing(CurZoneEqNum).SizingMethod.allocate(25);
    CurTermUnitSizingNum = 1;
    TermUnitFinalZoneSizing(CurTermUnitSizingNum).DesCoolVolFlow = 0.28794;
    TermUnitFinalZoneSizing(CurTermUnitSizingNum).DesHeatVolFlow = 0.12046;
    FinalZoneSizing(CurZoneEqNum).DesHeatCoilInTempTU = 16.6;
    FinalZoneSizing(CurZoneEqNum).DesHeatCoilInHumRatTU = 0.008;
    FinalZoneSizing(CurZoneEqNum).DesCoolVolFlow = 0.28794;
    FinalZoneSizing(CurZoneEqNum).DesHeatVolFlow = 0.12046;
    FinalZoneSizing(CurZoneEqNum).DesCoolMinAirFlowFrac = ZoneSizingInput(CurZoneEqNum).DesCoolMinAirFlowFrac;
    FinalZoneSizing(CurZoneEqNum).NonAirSysDesHeatVolFlow = 0.12046;
    FinalZoneSizing(CurZoneEqNum).HeatSizingFactor = 1.0;
    FinalZoneSizing(CurZoneEqNum).NonAirSysDesHeatLoad = 3191.7;
    FinalZoneSizing(CurZoneEqNum).ZoneTempAtHeatPeak = 21.099;
    FinalZoneSizing(CurZoneEqNum).ZoneHumRatAtHeatPeak = 0.0038485;
    TermUnitSizing(CurTermUnitSizingNum).AirVolFlow = 0.12046;
    FinalZoneSizing(CurZoneEqNum).DesCoolMinAirFlow = ZoneSizingInput(CurZoneEqNum).DesCoolMinAirFlow;
    FinalZoneSizing(CurZoneEqNum).DesCoolMinAirFlowFrac = ZoneSizingInput(CurZoneEqNum).DesCoolMinAirFlowFrac;
    FinalZoneSizing(CurZoneEqNum).DesCoolMinAirFlow2 = ZoneSizingInput(CurZoneEqNum).DesCoolMinAirFlowPerArea * Zone(1).FloorArea;
    FinalZoneSizing(CurZoneEqNum).DesCoolVolFlowMin =
        max(FinalZoneSizing(CurZoneEqNum).DesCoolMinAirFlow, FinalZoneSizing(CurZoneEqNum).DesCoolMinAirFlow2,
            FinalZoneSizing(CurZoneEqNum).DesCoolVolFlow * FinalZoneSizing(CurZoneEqNum).DesCoolMinAirFlowFrac);
    FinalZoneSizing(CurZoneEqNum).DesHeatMaxAirFlow = ZoneSizingInput(CurZoneEqNum).DesHeatMaxAirFlow;
    FinalZoneSizing(CurZoneEqNum).DesHeatMaxAirFlowFrac = ZoneSizingInput(CurZoneEqNum).DesHeatMaxAirFlowFrac;
    FinalZoneSizing(CurZoneEqNum).DesHeatMaxAirFlowPerArea = ZoneSizingInput(CurZoneEqNum).DesHeatMaxAirFlowPerArea;
    FinalZoneSizing(CurZoneEqNum).DesHeatMaxAirFlow2 = ZoneSizingInput(CurZoneEqNum).DesHeatMaxAirFlowPerArea * Zone(1).FloorArea;
    FinalZoneSizing(CurZoneEqNum).DesHeatVolFlowMax =
        max(FinalZoneSizing(CurZoneEqNum).DesHeatMaxAirFlow, FinalZoneSizing(CurZoneEqNum).DesHeatMaxAirFlow2,
            max(FinalZoneSizing(CurZoneEqNum).DesCoolVolFlow, FinalZoneSizing(CurZoneEqNum).DesHeatVolFlow) *
                FinalZoneSizing(CurZoneEqNum).DesHeatMaxAirFlowFrac);
    TermUnitFinalZoneSizing(CurTermUnitSizingNum) = FinalZoneSizing(CurZoneEqNum);
    sd_airterminal(1).ZoneFloorArea = Zone(1).FloorArea;
    sd_airterminal(1).SizeSys(state);
    SizeWaterCoil(state, 1);
    EXPECT_NEAR(state.dataWaterCoils->WaterCoil(1).MaxWaterVolFlowRate, .0000850575, 0.000000001);
    EXPECT_NEAR(state.dataWaterCoils->WaterCoil(1).UACoil, 300.00, 0.01);

    Node.deallocate();
    ZoneEquipConfig.deallocate();
    Zone.deallocate();
    FinalZoneSizing.deallocate();
    TermUnitFinalZoneSizing.deallocate();
    CalcFinalZoneSizing.deallocate();
    TermUnitSizing.deallocate();
    sd_airterminal.deallocate();
    ZoneEqSizing.deallocate();
    PlantLoop.deallocate();
    PlantSizData.deallocate();
    state.dataWaterCoils->MySizeFlag.deallocate();
    state.dataWaterCoils->MyUAAndFlowCalcFlag.deallocate();
}

TEST_F(EnergyPlusFixture, TestSizingRoutineForHotWaterCoils5)
{

    // test whether autosizing of system heating coil works when capacity is entered in system sizing array

    bool ErrorsFound(false);

    InitializePsychRoutines();
    DataEnvironment::StdRhoAir = 1.20;

    std::string const idf_objects = delimited_string({
        "	Zone,",
        "	SPACE1-1, !- Name",
        "	0, !- Direction of Relative North { deg }",
        "	0, !- X Origin { m }",
        "	0, !- Y Origin { m }",
        "	0, !- Z Origin { m }",
        "	1, !- Type",
        "	1, !- Multiplier",
        "	2.438400269, !- Ceiling Height {m}",
        "	239.247360229; !- Volume {m3}",
        "	Sizing:System,",
        "	VAV Sys 1, !- AirLoop Name",
        "	sensible, !- Type of Load to Size On",
        "	autosize, !- Design Outdoor Air Flow Rate { m3/s }",
        "	0.3, !- Central Heating Maximum System Air Flow Ratio",
        "	7.0, !- Preheat Design Temperature { C }",
        "	0.008, !- Preheat Design Humidity Ratio { kgWater/kgDryAir }",
        "	11.0, !- Precool Design Temperature { C }",
        "	0.008, !- Precool Design Humidity Ratio { kgWater/kgDryAir }",
        "	12.8, !- Central Cooling Design Supply Air Temperature { C }",
        "	16.7, !- Central Heating Design Supply Air Temperature { C }",
        "	noncoincident, !- Type of Zone Sum to Use",
        "	no, !- 100% Outdoor Air in Cooling",
        "	no, !- 100% Outdoor Air in Heating",
        "	0.008, !- Central Cooling Design Supply Air Humidity Ratio { kgWater/kgDryAir }",
        "	0.008, !- Central Heating Design Supply Air Humidity Ratio { kgWater/kgDryAir }",
        "	DesignDay, !- Cooling Design Air Flow Method",
        "	0, !- Cooling Design Air Flow Rate { m3/s }",
        "	, !- Supply Air Flow Rate Per Floor Area During Cooling Operation { m3/s-m2 }",
        "	, !- Fraction of Autosized Design Cooling Supply Air Flow Rate",
        "	, !- Design Supply Air Flow Rate Per Unit Cooling Capacity { m3/s-W }",
        "	FlowPerHeatingCapacity, !- Heating Design Air Flow Method",
        "	0, !- Heating Design Air Flow Rate { m3/s }",
        "	, !- Supply Air Flow Rate Per Floor Area During Heating Operation { m3/s-m2 }",
        "	, !- Fraction of Autosized Design Heating Supply Air Flow Rate",
        "	, !- Fraction of Autosized Design Cooling Supply Air Flow Rate",
        "	0.000174194, !- Design Supply Air Flow Rate Per Unit Heating Capacity { m3/s-W }",
        "	, !- System Outdoor Air Method",
        "	1.0, !- Zone Maximum Outdoor Air Fraction { dimensionless }",
        "	CoolingDesignCapacity, !- Cooling Design Capacity Method",
        "	autosize, !- Cooling Design Capacity { W }",
        "	, !- Cooling Design Capacity Per Floor Area { W/m2 }",
        "	, !- Fraction of Autosized Cooling Design Capacity",
        "	HeatingDesignCapacity, !- Heating Design Capacity Method",
        "	12000, !- Heating Design Capacity { W }",
        "	, !- Heating Design Capacity Per Floor Area { W/m2 }",
        "	, !- Fraction of Autosized Heating Design Capacity",
        "	VAV;                     !- Central Cooling Capacity Control Method",
        "	ScheduleTypeLimits,",
        "	Fraction, !- Name",
        "	0.0, !- Lower Limit Value",
        "	1.0, !- Upper Limit Value",
        "	CONTINUOUS; !- Numeric Type",
        "	Schedule:Compact,",
        "	ReheatCoilAvailSched, !- Name",
        "	Fraction, !- Schedule Type Limits Name",
        "	Through: 12/31, !- Field 1",
        "	For: AllDays, !- Field 2",
        "	Until: 24:00,1.0; !- Field 3",
        "	Coil:Heating:Water,",
        "	Gronk1 Zone Coil, !- Name",
        "	ReheatCoilAvailSched, !- Availability Schedule Name",
        "	, !- U-Factor Times Area Value { W/K }",
        "	, !- Maximum Water Flow Rate { m3/s }",
        "	SPACE1-1 Zone Coil Water In Node, !- Water Inlet Node Name",
        "	SPACE1-1 Zone Coil Water Out Node, !- Water Outlet Node Name",
        "	SPACE1-1 Zone Coil Air In Node, !- Air Inlet Node Name",
        "	SPACE1-1 In Node, !- Air Outlet Node Name",
        "	NominalCapacity, !- Performance Input Method",
        "	, !- Rated Capacity { W }",
        "	82.2, !- Rated Inlet Water Temperature { C }",
        "	16.6, !- Rated Inlet Air Temperature { C }",
        "	71.1, !- Rated Outlet Water Temperature { C }",
        "	32.2, !- Rated Outlet Air Temperature { C }",
        "	; !- Rated Ratio for Air and Water Convection",

    });

    ASSERT_TRUE(process_idf(idf_objects));

    FinalSysSizing.allocate(1);
    UnitarySysEqSizing.allocate(1);
    PrimaryAirSystem.allocate(1);
    state.dataAirLoop->AirLoopControlInfo.allocate(1);
    TotNumLoops = 1;
    PlantLoop.allocate(TotNumLoops);
    PlantSizData.allocate(1);
    state.dataWaterCoils->MySizeFlag.allocate(1);
    state.dataWaterCoils->MyUAAndFlowCalcFlag.allocate(1);
    NumPltSizInput = 1;
    for (int l = 1; l <= TotNumLoops; ++l) {
        auto &loop(PlantLoop(l));
        loop.LoopSide.allocate(2);
        auto &loopside(PlantLoop(l).LoopSide(1));
        loopside.TotalBranches = 1;
        loopside.Branch.allocate(1);
        auto &loopsidebranch(PlantLoop(l).LoopSide(1).Branch(1));
        loopsidebranch.TotalComponents = 1;
        loopsidebranch.Comp.allocate(1);
    }
    GetZoneData(ErrorsFound);
    EXPECT_EQ("SPACE1-1", Zone(1).Name);
    ProcessScheduleInput(state.files);
    ScheduleInputProcessed = true;
    GetWaterCoilInput(state);
    state.dataWaterCoils->GetWaterCoilsInputFlag = false;
    state.dataWaterCoils->MySizeFlag(1) = true;
    state.dataWaterCoils->MyUAAndFlowCalcFlag(1) = false;
    DataSizing::TermUnitSingDuct = true;
    state.dataWaterCoils->WaterCoil(1).WaterLoopNum = 1;
    state.dataWaterCoils->WaterCoil(1).WaterLoopSide = 1;
    state.dataWaterCoils->WaterCoil(1).WaterLoopBranchNum = 1;
    state.dataWaterCoils->WaterCoil(1).WaterLoopCompNum = 1;
    PlantLoop(1).Name = "HotWaterLoop";
    PlantLoop(1).FluidName = "HotWater";
    PlantLoop(1).FluidIndex = 1;
    PlantLoop(1).FluidName = "WATER";
    PlantLoop(1).LoopSide(1).Branch(1).Comp(1).Name = state.dataWaterCoils->WaterCoil(1).Name;
    PlantLoop(1).LoopSide(1).Branch(1).Comp(1).TypeOf_Num = state.dataWaterCoils->WaterCoil_SimpleHeating;
    PlantLoop(1).LoopSide(1).Branch(1).Comp(1).NodeNumIn = state.dataWaterCoils->WaterCoil(1).WaterInletNodeNum;
    PlantLoop(1).LoopSide(1).Branch(1).Comp(1).NodeNumOut = state.dataWaterCoils->WaterCoil(1).WaterOutletNodeNum;
    PlantSizData(1).DeltaT = 11.0;
    PlantSizData(1).ExitTemp = 82;
    PlantSizData(1).PlantLoopName = "HotWaterLoop";
    PlantSizData(1).LoopType = 1;
    ZoneSizingRunDone = true;
    SysSizingRunDone = true;
    CurZoneEqNum = 0;
    CurSysNum = 1;
    CurDuctType = 1;
    Zone(1).FloorArea = 99.16;
    FinalSysSizing(CurSysNum).HeatingCapMethod = 9;
    FinalSysSizing(CurSysNum).HeatingTotalCapacity = 12000.;
    FinalSysSizing(CurSysNum).SysAirMinFlowRat = 0.3;
    FinalSysSizing(CurSysNum).DesMainVolFlow = 3.4;
    FinalSysSizing(CurSysNum).DesOutAirVolFlow = 0.49;
    FinalSysSizing(CurSysNum).HeatOutTemp = -17.3;
    FinalSysSizing(CurSysNum).HeatRetTemp = 21.3;
    FinalSysSizing(CurSysNum).HeatSupTemp = 16.7;
    UnitarySysEqSizing(CurSysNum).CoolingCapacity = false;
    UnitarySysEqSizing(CurSysNum).HeatingCapacity = false;
    DataHVACGlobals::NumPrimaryAirSys = 1;
    SizeWaterCoil(state, 1);
    EXPECT_NEAR(state.dataWaterCoils->WaterCoil(1).MaxWaterMassFlowRate, .258323, 0.00001);
    EXPECT_NEAR(state.dataWaterCoils->WaterCoil(1).UACoil, 239.835, 0.01);

    Node.deallocate();
    Zone.deallocate();
    PlantLoop.deallocate();
    PlantSizData.deallocate();
    state.dataWaterCoils->MySizeFlag.deallocate();
    state.dataWaterCoils->MyUAAndFlowCalcFlag.deallocate();
    FinalSysSizing.deallocate();
    UnitarySysEqSizing.deallocate();
    PrimaryAirSystem.deallocate();
    state.dataAirLoop->AirLoopControlInfo.deallocate();
}

TEST_F(EnergyPlusFixture, TestSizingRoutineForHotWaterCoils6)
{

    // test whether autosizing of zone reheat coil works for performance input method = UFactorTimesAreaAndDesignWaterFlowRate,
    // UA and water flow are user input with rated capacity autosized. No sizing run.

    bool ErrorsFound(false);

    InitializePsychRoutines();
    DataEnvironment::StdRhoAir = 1.20;

    std::string const idf_objects = delimited_string({

        " Zone,",
        "	SPACE1-1,      !- Name",
        "	0,             !- Direction of Relative North { deg }",
        "	0,             !- X Origin { m }",
        "	0,             !- Y Origin { m }",
        "	0,             !- Z Origin { m }",
        "	1,             !- Type",
        "	1,             !- Multiplier",
        "	2.438400269,   !- Ceiling Height {m}",
        "	239.247360229; !- Volume {m3}",

        " Sizing:Zone,",
        "	SPACE1-1,      !- Zone or ZoneList Name",
        "	SupplyAirTemperature, !- Zone Cooling Design Supply Air Temperature Input Method",
        "	14.,           !- Zone Cooling Design Supply Air Temperature { C }",
        "	,              !- Zone Cooling Design Supply Air Temperature Difference { deltaC }",
        "	SupplyAirTemperature, !- Zone Heating Design Supply Air Temperature Input Method",
        "	50.,           !- Zone Heating Design Supply Air Temperature { C }",
        "	,              !- Zone Heating Design Supply Air Temperature Difference { deltaC }",
        "	0.009,         !- Zone Cooling Design Supply Air Humidity Ratio { kgWater/kgDryAir }",
        "	0.004,         !- Zone Heating Design Supply Air Humidity Ratio { kgWater/kgDryAir }",
        "	SZ DSOA SPACE1-1, !- Design Specification Outdoor Air Object Name",
        "	0.0,           !- Zone Heating Sizing Factor",
        "	0.0,           !- Zone Cooling Sizing Factor",
        "	DesignDayWithLimit, !- Cooling Design Air Flow Method",
        "	,              !- Cooling Design Air Flow Rate { m3/s }",
        "	,              !- Cooling Minimum Air Flow per Zone Floor Area { m3/s-m2 }",
        "	,              !- Cooling Minimum Air Flow { m3/s }",
        "	,              !- Cooling Minimum Air Flow Fraction",
        "	DesignDay,     !- Heating Design Air Flow Method",
        "	,              !- Heating Design Air Flow Rate { m3/s }",
        "	,              !- Heating Maximum Air Flow per Zone Floor Area { m3/s-m2 }",
        "	,              !- Heating Maximum Air Flow { m3/s }",
        "	,              !- Heating Maximum Air Flow Fraction",
        "	SZ DZAD SPACE1-1;   !- Design Specification Zone Air Distribution Object Name",

        " DesignSpecification:ZoneAirDistribution,",
        "	SZ DZAD SPACE1-1, !- Name",
        "	1,                !- Zone Air Distribution Effectiveness in Cooling Mode { dimensionless }",
        "	1;                !- Zone Air Distribution Effectiveness in Heating Mode { dimensionless }",

        " DesignSpecification:OutdoorAir,",
        "	SZ DSOA SPACE1-1, !- Name",
        "	sum,              !- Outdoor Air Method",
        "	0.00236,          !- Outdoor Air Flow per Person { m3/s-person }",
        "	0.000305,         !- Outdoor Air Flow per Zone Floor Area { m3/s-m2 }",
        "	0.0;              !- Outdoor Air Flow per Zone { m3/s }",

        " ScheduleTypeLimits,",
        "	Fraction,         !- Name",
        "	0.0,              !- Lower Limit Value",
        "	1.0,              !- Upper Limit Value",
        "	CONTINUOUS;       !- Numeric Type",

        " Schedule:Compact,",
        "	ReheatCoilAvailSched, !- Name",
        "	Fraction,         !- Schedule Type Limits Name",
        "	Through: 12/31,   !- Field 1",
        "	For: AllDays,     !- Field 2",
        "	Until: 24:00,1.0; !- Field 3",

        " ZoneHVAC:EquipmentConnections,",
        "	SPACE1-1,         !- Zone Name",
        "	SPACE1-1 Eq,      !- Zone Conditioning Equipment List Name",
        "	SPACE1-1 In Node, !- Zone Air Inlet Node or NodeList Name",
        "	,                 !- Zone Air Exhaust Node or NodeList Name",
        "	SPACE1-1 Node,    !- Zone Air Node Name",
        "	SPACE1-1 Out Node; !- Zone Return Air Node Name",

        " ZoneHVAC:EquipmentList,",
        "	SPACE1-1 Eq,      !- Name",
        "   SequentialLoad,   !- Load Distribution Scheme",
        "	ZoneHVAC:AirDistributionUnit, !- Zone Equipment 1 Object Type",
        "	SPACE1-1 ATU,     !- Zone Equipment 1 Name",
        "	1,                !- Zone Equipment 1 Cooling Sequence",
        "	1;                !- Zone Equipment 1 Heating or No - Load Sequence",

        " ZoneHVAC:AirDistributionUnit,",
        "	SPACE1-1 ATU,     !- Name",
        "	SPACE1-1 In Node, !- Air Distribution Unit Outlet Node Name",
        "	AirTerminal:SingleDuct:VAV:Reheat, !- Air Terminal Object Type",
        "	SPACE1-1 VAV Reheat; !- Air Terminal Name",

        " Coil:Heating:Water,",
        "	Gronk1 Zone Coil, !- Name",
        "	ReheatCoilAvailSched, !- Availability Schedule Name",
        "	300.,             !- U-Factor Times Area Value { W/K }",
        "	0.0000850575,     !- Maximum Water Flow Rate { m3/s }",
        "	SPACE1-1 Zone Coil Water In Node, !- Water Inlet Node Name",
        "	SPACE1-1 Zone Coil Water Out Node, !- Water Outlet Node Name",
        "	SPACE1-1 Zone Coil Air In Node, !- Air Inlet Node Name",
        "	SPACE1-1 In Node, !- Air Outlet Node Name",
        "	UFactorTimesAreaAndDesignWaterFlowRate, !- Performance Input Method",
        "	autosize,         !- Rated Capacity { W }",
        "	82.2,             !- Rated Inlet Water Temperature { C }",
        "	16.6,             !- Rated Inlet Air Temperature { C }",
        "	71.1,             !- Rated Outlet Water Temperature { C }",
        "	32.2,             !- Rated Outlet Air Temperature { C }",
        "	;                 !- Rated Ratio for Air and Water Convection",

        " AirTerminal:SingleDuct:VAV:Reheat,",
        "	SPACE1-1 VAV Reheat,  !- Name",
        "	ReheatCoilAvailSched, !- Availability Schedule Name",
        "	SPACE1-1 Zone Coil Air In Node, !- Damper Air Outlet Node Name",
        "	SPACE1-1 ATU In Node, !- Air Inlet Node Name",
        "	0.12046,              !- Maximum Air Flow Rate { m3/s }",
        "	,                     !- Zone Minimum Air Flow Input Method",
        "	0.3,                  !- Constant Minimum Air Flow Fraction",
        "	,                     !- Fixed Minimum Air Flow Rate { m3/s }",
        "	,                     !- Minimum Air Flow Fraction Schedule Name",
        "	Coil:Heating:Water,   !- Reheat Coil Object Type",
        "	Gronk1 Zone Coil,     !- Reheat Coil Name",
        "	0.0000850575,         !- Maximum Hot Water or Steam Flow Rate { m3/s }",
        "	0.0,                  !- Minimum Hot Water or Steam Flow Rate { m3/s }",
        "	SPACE1-1 In Node,     !- Air Outlet Node Name",
        "	0.001,                !- Convergence Tolerance",
        "	,                     !- Damper Heating Action",
        "	,                     !- Maximum Flow per Zone Floor Area During Reheat { m3/s-m2 }",
        "	;                     !- Maximum Flow Fraction During Reheat",

    });

    ASSERT_TRUE(process_idf(idf_objects));

    TermUnitSizing.allocate(1);
    TotNumLoops = 1;
    PlantLoop.allocate(TotNumLoops);
    state.dataWaterCoils->MySizeFlag.allocate(1);
    state.dataWaterCoils->MyUAAndFlowCalcFlag.allocate(1);
    for (int l = 1; l <= TotNumLoops; ++l) {
        auto &loop(PlantLoop(l));
        loop.LoopSide.allocate(2);
        auto &loopside(PlantLoop(l).LoopSide(1));
        loopside.TotalBranches = 1;
        loopside.Branch.allocate(1);
        auto &loopsidebranch(PlantLoop(l).LoopSide(1).Branch(1));
        loopsidebranch.TotalComponents = 1;
        loopsidebranch.Comp.allocate(1);
    }
    GetZoneData(ErrorsFound);
    EXPECT_EQ("SPACE1-1", Zone(1).Name);
    GetOARequirements();      // get the OA requirements object
    GetZoneAirDistribution(); // get zone air distribution objects
    GetZoneSizingInput();
    GetZoneEquipmentData1(state);
    ProcessScheduleInput(state.files);
    ScheduleInputProcessed = true;
<<<<<<< HEAD
    GetZoneAirLoopEquipment(*state.dataZoneAirLoopEquipmentManager);
    GetWaterCoilInput(state);
    state.dataWaterCoils->GetWaterCoilsInputFlag = false;
    state.dataWaterCoils->MySizeFlag(1) = true;
    state.dataWaterCoils->MyUAAndFlowCalcFlag(1) = false;
=======
    GetZoneAirLoopEquipment(state, state.dataZoneAirLoopEquipmentManager);
    GetWaterCoilInput();
    WaterCoils::GetWaterCoilsInputFlag = false;
    WaterCoils::MySizeFlag(1) = true;
    WaterCoils::MyUAAndFlowCalcFlag(1) = false;
>>>>>>> 42d84720
    GetSysInput(state);
    DataSizing::TermUnitSingDuct = true;
    state.dataWaterCoils->WaterCoil(1).WaterLoopNum = 1;
    state.dataWaterCoils->WaterCoil(1).WaterLoopSide = 1;
    state.dataWaterCoils->WaterCoil(1).WaterLoopBranchNum = 1;
    state.dataWaterCoils->WaterCoil(1).WaterLoopCompNum = 1;
    PlantLoop(1).Name = "HotWaterLoop";
    PlantLoop(1).FluidName = "HotWater";
    PlantLoop(1).FluidIndex = 1;
    PlantLoop(1).FluidName = "WATER";
    PlantLoop(1).LoopSide(1).Branch(1).Comp(1).Name = state.dataWaterCoils->WaterCoil(1).Name;
    PlantLoop(1).LoopSide(1).Branch(1).Comp(1).TypeOf_Num = state.dataWaterCoils->WaterCoil_SimpleHeating;
    PlantLoop(1).LoopSide(1).Branch(1).Comp(1).NodeNumIn = state.dataWaterCoils->WaterCoil(1).WaterInletNodeNum;
    PlantLoop(1).LoopSide(1).Branch(1).Comp(1).NodeNumOut = state.dataWaterCoils->WaterCoil(1).WaterOutletNodeNum;
    sd_airterminal(1).HWLoopNum = 1;
    sd_airterminal(1).HWLoopSide = 1;
    sd_airterminal(1).HWBranchIndex = 1;
    CurZoneEqNum = 1;
    CurTermUnitSizingNum = 1;
    CurSysNum = 0;
    Zone(1).FloorArea = 99.16;
    sd_airterminal(1).ZoneFloorArea = Zone(1).FloorArea;

    OutputReportPredefined::SetPredefinedTables();
    sd_airterminal(1).SizeSys(state);
    DataGlobals::BeginEnvrnFlag = true;

    // water coil is user input for water flow and UA with performance input method = UFactorTimesAreaAndDesignWaterFlowRate and Rated Capacity =
    // autosize
    EXPECT_NEAR(state.dataWaterCoils->WaterCoil(1).MaxWaterVolFlowRate, .0000850575, 0.000000001); // water flow rate input by user
    EXPECT_NEAR(state.dataWaterCoils->WaterCoil(1).UACoil, 300.00, 0.01);                          // Ua input by user
    EXPECT_EQ(state.dataWaterCoils->WaterCoil(1).DesTotWaterCoilLoad, DataSizing::AutoSize);       // Rated Capacity input by user
    EXPECT_EQ(state.dataWaterCoils->WaterCoil(1).DesWaterHeatingCoilRate, 0.0);                    // model output not yet set

    // sizing will be called and skipped with Init setting DesWaterHeatingCoilRate based on above inputs
    InitWaterCoil(state, 1, false);
    EXPECT_NEAR(state.dataWaterCoils->WaterCoil(1).DesWaterHeatingCoilRate, 7390.73, 0.01);
    // not set in Init for water heating coils and not used elsewhere other than sizing
    EXPECT_EQ(state.dataWaterCoils->WaterCoil(1).DesTotWaterCoilLoad, DataSizing::AutoSize);

    sd_airterminal.deallocate();
}

} // namespace EnergyPlus<|MERGE_RESOLUTION|>--- conflicted
+++ resolved
@@ -257,19 +257,11 @@
     GetZoneEquipmentData1(state);
     ProcessScheduleInput(state.files);
     ScheduleInputProcessed = true;
-<<<<<<< HEAD
-    GetZoneAirLoopEquipment(*state.dataZoneAirLoopEquipmentManager);
+    GetZoneAirLoopEquipment(state, *state.dataZoneAirLoopEquipmentManager);
     GetWaterCoilInput(state);
     state.dataWaterCoils->GetWaterCoilsInputFlag = false;
     state.dataWaterCoils->MySizeFlag(1) = true;
     state.dataWaterCoils->MyUAAndFlowCalcFlag(1) = false;
-=======
-    GetZoneAirLoopEquipment(state, state.dataZoneAirLoopEquipmentManager);
-    GetWaterCoilInput();
-    WaterCoils::GetWaterCoilsInputFlag = false;
-    WaterCoils::MySizeFlag(1) = true;
-    WaterCoils::MyUAAndFlowCalcFlag(1) = false;
->>>>>>> 42d84720
     GetSysInput(state);
     DataSizing::TermUnitSingDuct = true;
     state.dataWaterCoils->WaterCoil(1).WaterLoopNum = 1;
@@ -503,19 +495,11 @@
     GetZoneEquipmentData1(state);
     ProcessScheduleInput(state.files);
     ScheduleInputProcessed = true;
-<<<<<<< HEAD
-    GetZoneAirLoopEquipment(*state.dataZoneAirLoopEquipmentManager);
+    GetZoneAirLoopEquipment(state, *state.dataZoneAirLoopEquipmentManager);
     GetWaterCoilInput(state);
     state.dataWaterCoils->GetWaterCoilsInputFlag = false;
     state.dataWaterCoils->MySizeFlag(1) = true;
     state.dataWaterCoils->MyUAAndFlowCalcFlag(1) = false;
-=======
-    GetZoneAirLoopEquipment(state, state.dataZoneAirLoopEquipmentManager);
-    GetWaterCoilInput();
-    WaterCoils::GetWaterCoilsInputFlag = false;
-    WaterCoils::MySizeFlag(1) = true;
-    WaterCoils::MyUAAndFlowCalcFlag(1) = false;
->>>>>>> 42d84720
     GetSysInput(state);
     DataSizing::TermUnitSingDuct = true;
     state.dataWaterCoils->WaterCoil(1).WaterLoopNum = 1;
@@ -748,19 +732,11 @@
     GetZoneEquipmentData1(state);
     ProcessScheduleInput(state.files);
     ScheduleInputProcessed = true;
-<<<<<<< HEAD
-    GetZoneAirLoopEquipment(*state.dataZoneAirLoopEquipmentManager);
+    GetZoneAirLoopEquipment(state, *state.dataZoneAirLoopEquipmentManager);
     GetWaterCoilInput(state);
     state.dataWaterCoils->GetWaterCoilsInputFlag = false;
     state.dataWaterCoils->MySizeFlag(1) = true;
     state.dataWaterCoils->MyUAAndFlowCalcFlag(1) = false;
-=======
-    GetZoneAirLoopEquipment(state, state.dataZoneAirLoopEquipmentManager);
-    GetWaterCoilInput();
-    WaterCoils::GetWaterCoilsInputFlag = false;
-    WaterCoils::MySizeFlag(1) = true;
-    WaterCoils::MyUAAndFlowCalcFlag(1) = false;
->>>>>>> 42d84720
     GetSysInput(state);
     DataSizing::TermUnitSingDuct = true;
     state.dataWaterCoils->WaterCoil(1).WaterLoopNum = 1;
@@ -993,19 +969,11 @@
     GetZoneEquipmentData1(state);
     ProcessScheduleInput(state.files);
     ScheduleInputProcessed = true;
-<<<<<<< HEAD
-    GetZoneAirLoopEquipment(*state.dataZoneAirLoopEquipmentManager);
+    GetZoneAirLoopEquipment(state, *state.dataZoneAirLoopEquipmentManager);
     GetWaterCoilInput(state);
     state.dataWaterCoils->GetWaterCoilsInputFlag = false;
     state.dataWaterCoils->MySizeFlag(1) = true;
     state.dataWaterCoils->MyUAAndFlowCalcFlag(1) = false;
-=======
-    GetZoneAirLoopEquipment(state, state.dataZoneAirLoopEquipmentManager);
-    GetWaterCoilInput();
-    WaterCoils::GetWaterCoilsInputFlag = false;
-    WaterCoils::MySizeFlag(1) = true;
-    WaterCoils::MyUAAndFlowCalcFlag(1) = false;
->>>>>>> 42d84720
     GetSysInput(state);
     DataSizing::TermUnitSingDuct = true;
     state.dataWaterCoils->WaterCoil(1).WaterLoopNum = 1;
@@ -1412,19 +1380,11 @@
     GetZoneEquipmentData1(state);
     ProcessScheduleInput(state.files);
     ScheduleInputProcessed = true;
-<<<<<<< HEAD
-    GetZoneAirLoopEquipment(*state.dataZoneAirLoopEquipmentManager);
+    GetZoneAirLoopEquipment(state, *state.dataZoneAirLoopEquipmentManager);
     GetWaterCoilInput(state);
     state.dataWaterCoils->GetWaterCoilsInputFlag = false;
     state.dataWaterCoils->MySizeFlag(1) = true;
     state.dataWaterCoils->MyUAAndFlowCalcFlag(1) = false;
-=======
-    GetZoneAirLoopEquipment(state, state.dataZoneAirLoopEquipmentManager);
-    GetWaterCoilInput();
-    WaterCoils::GetWaterCoilsInputFlag = false;
-    WaterCoils::MySizeFlag(1) = true;
-    WaterCoils::MyUAAndFlowCalcFlag(1) = false;
->>>>>>> 42d84720
     GetSysInput(state);
     DataSizing::TermUnitSingDuct = true;
     state.dataWaterCoils->WaterCoil(1).WaterLoopNum = 1;
