--- conflicted
+++ resolved
@@ -459,63 +459,12 @@
 void OutsideEnergySourceSpecs::oneTimeInit_new(EnergyPlusData &state)
 {
 
-<<<<<<< HEAD
     // Locate the unit on the plant loops for later usage
     bool errFlag = false;
     PlantUtilities::ScanPlantLoopsForObject(
         state, this->Name, this->EnergyType, this->LoopNum, this->LoopSideNum, this->BranchNum, this->CompNum, errFlag, _, _, _, _, _);
     if (errFlag) {
         ShowFatalError(state, "InitSimVars: Program terminated due to previous condition(s).");
-=======
-        SetupOutputVariable(state,
-                            reportVarPrefix + hotOrChilled + "Water Energy",
-                            OutputProcessor::Unit::J,
-                            this->EnergyTransfer,
-                            OutputProcessor::SOVTimeStepType::System,
-                            OutputProcessor::SOVStoreType::Summed,
-                            this->Name,
-                            _,
-                            typeName,
-                            heatingOrCooling,
-                            _,
-                            "Plant");
-        SetupOutputVariable(state,
-                            reportVarPrefix + hotOrChilled + "Water Rate",
-                            OutputProcessor::Unit::W,
-                            this->EnergyRate,
-                            OutputProcessor::SOVTimeStepType::System,
-                            OutputProcessor::SOVStoreType::Average,
-                            this->Name);
-
-        SetupOutputVariable(state,
-                            reportVarPrefix + "Rate",
-                            OutputProcessor::Unit::W,
-                            this->EnergyRate,
-                            OutputProcessor::SOVTimeStepType::System,
-                            OutputProcessor::SOVStoreType::Average,
-                            this->Name);
-        SetupOutputVariable(state,
-                            reportVarPrefix + "Inlet Temperature",
-                            OutputProcessor::Unit::C,
-                            this->InletTemp,
-                            OutputProcessor::SOVTimeStepType::System,
-                            OutputProcessor::SOVStoreType::Average,
-                            this->Name);
-        SetupOutputVariable(state,
-                            reportVarPrefix + "Outlet Temperature",
-                            OutputProcessor::Unit::C,
-                            this->OutletTemp,
-                            OutputProcessor::SOVTimeStepType::System,
-                            OutputProcessor::SOVStoreType::Average,
-                            this->Name);
-        SetupOutputVariable(state,
-                            reportVarPrefix + "Mass Flow Rate",
-                            OutputProcessor::Unit::kg_s,
-                            this->MassFlowRate,
-                            OutputProcessor::SOVTimeStepType::System,
-                            OutputProcessor::SOVStoreType::Average,
-                            this->Name);
->>>>>>> e0d2dea7
     }
     // set limits on outlet node temps to plant loop limits
     state.dataPlnt->PlantLoop(this->LoopNum).LoopSide(this->LoopSideNum).Branch(this->BranchNum).Comp(this->CompNum).MinOutletTemp =
@@ -538,26 +487,54 @@
         heatingOrCooling = "Cooling";
         typeName = DataPlant::ccSimPlantEquipTypes(DataPlant::TypeOf_PurchChilledWater);
     }
-
     SetupOutputVariable(state,
                         reportVarPrefix + hotOrChilled + "Water Energy",
                         OutputProcessor::Unit::J,
                         this->EnergyTransfer,
-                        "System",
-                        "Sum",
+                        OutputProcessor::SOVTimeStepType::System,
+                        OutputProcessor::SOVStoreType::Summed,
                         this->Name,
                         _,
                         typeName,
                         heatingOrCooling,
                         _,
                         "Plant");
-    SetupOutputVariable(
-        state, reportVarPrefix + hotOrChilled + "Water Rate", OutputProcessor::Unit::W, this->EnergyRate, "System", "Average", this->Name);
-
-    SetupOutputVariable(state, reportVarPrefix + "Rate", OutputProcessor::Unit::W, this->EnergyRate, "System", "Average", this->Name);
-    SetupOutputVariable(state, reportVarPrefix + "Inlet Temperature", OutputProcessor::Unit::C, this->InletTemp, "System", "Average", this->Name);
-    SetupOutputVariable(state, reportVarPrefix + "Outlet Temperature", OutputProcessor::Unit::C, this->OutletTemp, "System", "Average", this->Name);
-    SetupOutputVariable(state, reportVarPrefix + "Mass Flow Rate", OutputProcessor::Unit::kg_s, this->MassFlowRate, "System", "Average", this->Name);
+    SetupOutputVariable(state,
+                        reportVarPrefix + hotOrChilled + "Water Rate",
+                        OutputProcessor::Unit::W,
+                        this->EnergyRate,
+                        OutputProcessor::SOVTimeStepType::System,
+                        OutputProcessor::SOVStoreType::Average,
+                        this->Name);
+
+    SetupOutputVariable(state,
+                        reportVarPrefix + "Rate",
+                        OutputProcessor::Unit::W,
+                        this->EnergyRate,
+                        OutputProcessor::SOVTimeStepType::System,
+                        OutputProcessor::SOVStoreType::Average,
+                        this->Name);
+    SetupOutputVariable(state,
+                        reportVarPrefix + "Inlet Temperature",
+                        OutputProcessor::Unit::C,
+                        this->InletTemp,
+                        OutputProcessor::SOVTimeStepType::System,
+                        OutputProcessor::SOVStoreType::Average,
+                        this->Name);
+    SetupOutputVariable(state,
+                        reportVarPrefix + "Outlet Temperature",
+                        OutputProcessor::Unit::C,
+                        this->OutletTemp,
+                        OutputProcessor::SOVTimeStepType::System,
+                        OutputProcessor::SOVStoreType::Average,
+                        this->Name);
+    SetupOutputVariable(state,
+                        reportVarPrefix + "Mass Flow Rate",
+                        OutputProcessor::Unit::kg_s,
+                        this->MassFlowRate,
+                        OutputProcessor::SOVTimeStepType::System,
+                        OutputProcessor::SOVStoreType::Average,
+                        this->Name);
 }
 
 void OutsideEnergySourceSpecs::oneTimeInit([[maybe_unused]] EnergyPlusData &state)
