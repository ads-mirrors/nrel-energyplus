--- conflicted
+++ resolved
@@ -197,35 +197,12 @@
         void setCellTemperature(Real64 cellTemp);
         void setPlaneOfArrayIrradiance(Real64 poa);
 
-<<<<<<< HEAD
         // Setters so we can store properties of the attached inverter.
         void setDCtoACRatio(Real64 dc2ac);
         void setInverterEfficiency(Real64 inverterEfficiency);
-=======
+
         void calc(EnergyPlusData &state);
->>>>>>> f04ed6d7
-
-        void calc(EnergyPlusData& state);
         void getResults(Real64 &GeneratorPower, Real64 &GeneratorEnergy, Real64 &ThermalPower, Real64 &ThermalEnergy);
-<<<<<<< HEAD
-=======
-
-        IrradianceOutput processIrradiance(EnergyPlusData &state,
-                                           int year,
-                                           int month,
-                                           int day,
-                                           int hour,
-                                           Real64 minute,
-                                           Real64 ts_hour,
-                                           Real64 lat,
-                                           Real64 lon,
-                                           Real64 tz,
-                                           Real64 dn,
-                                           Real64 df,
-                                           Real64 alb);
-
-        DCPowerOutput powerout(EnergyPlusData &state, Real64 &shad_beam, Real64 shad_diff, Real64 dni, Real64 alb, Real64 wspd, Real64 tdry, IrradianceOutput &irr_st);
->>>>>>> f04ed6d7
     };
 
     extern std::map<int, PVWattsGenerator> PVWattsGenerators;
