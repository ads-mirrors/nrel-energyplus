// EnergyPlus, Copyright (c) 1996-2020, The Board of Trustees of the University of Illinois,
// The Regents of the University of California, through Lawrence Berkeley National Laboratory
// (subject to receipt of any required approvals from the U.S. Dept. of Energy), Oak Ridge
// National Laboratory, managed by UT-Battelle, Alliance for Sustainable Energy, LLC, and other
// contributors. All rights reserved.
//
// NOTICE: This Software was developed under funding from the U.S. Department of Energy and the
// U.S. Government consequently retains certain rights. As such, the U.S. Government has been
// granted for itself and others acting on its behalf a paid-up, nonexclusive, irrevocable,
// worldwide license in the Software to reproduce, distribute copies to the public, prepare
// derivative works, and perform publicly and display publicly, and to permit others to do so.
//
// Redistribution and use in source and binary forms, with or without modification, are permitted
// provided that the following conditions are met:
//
// (1) Redistributions of source code must retain the above copyright notice, this list of
//     conditions and the following disclaimer.
//
// (2) Redistributions in binary form must reproduce the above copyright notice, this list of
//     conditions and the following disclaimer in the documentation and/or other materials
//     provided with the distribution.
//
// (3) Neither the name of the University of California, Lawrence Berkeley National Laboratory,
//     the University of Illinois, U.S. Dept. of Energy nor the names of its contributors may be
//     used to endorse or promote products derived from this software without specific prior
//     written permission.
//
// (4) Use of EnergyPlus(TM) Name. If Licensee (i) distributes the software in stand-alone form
//     without changes from the version obtained under this License, or (ii) Licensee makes a
//     reference solely to the software portion of its product, Licensee must refer to the
//     software as "EnergyPlus version X" software, where "X" is the version number Licensee
//     obtained under this License and may not use a different name for the software. Except as
//     specifically required in this Section (4), Licensee shall not use in a company name, a
//     product name, in advertising, publicity, or other promotional activities any name, trade
//     name, trademark, logo, or other designation of "EnergyPlus", "E+", "e+" or confusingly
//     similar designation, without the U.S. Department of Energy's prior written consent.
//
// THIS SOFTWARE IS PROVIDED BY THE COPYRIGHT HOLDERS AND CONTRIBUTORS "AS IS" AND ANY EXPRESS OR
// IMPLIED WARRANTIES, INCLUDING, BUT NOT LIMITED TO, THE IMPLIED WARRANTIES OF MERCHANTABILITY
// AND FITNESS FOR A PARTICULAR PURPOSE ARE DISCLAIMED. IN NO EVENT SHALL THE COPYRIGHT OWNER OR
// CONTRIBUTORS BE LIABLE FOR ANY DIRECT, INDIRECT, INCIDENTAL, SPECIAL, EXEMPLARY, OR
// CONSEQUENTIAL DAMAGES (INCLUDING, BUT NOT LIMITED TO, PROCUREMENT OF SUBSTITUTE GOODS OR
// SERVICES; LOSS OF USE, DATA, OR PROFITS; OR BUSINESS INTERRUPTION) HOWEVER CAUSED AND ON ANY
// THEORY OF LIABILITY, WHETHER IN CONTRACT, STRICT LIABILITY, OR TORT (INCLUDING NEGLIGENCE OR
// OTHERWISE) ARISING IN ANY WAY OUT OF THE USE OF THIS SOFTWARE, EVEN IF ADVISED OF THE
// POSSIBILITY OF SUCH DAMAGE.

// Google Test Headers
#include <gtest/gtest.h>

// EnergyPlus Headers
#include <EnergyPlus/DataEnvironment.hh>
#include <EnergyPlus/DataAirLoop.hh>
#include <EnergyPlus/DataAirSystems.hh>
#include <EnergyPlus/DataGlobals.hh>
#include <EnergyPlus/DataHVACGlobals.hh>
#include <EnergyPlus/DataHeatBalance.hh>
#include <EnergyPlus/DataLoopNode.hh>
#include <EnergyPlus/Plant/DataPlant.hh>
#include <EnergyPlus/DataSizing.hh>
#include <EnergyPlus/DataZoneEquipment.hh>
#include <EnergyPlus/General.hh>
#include <EnergyPlus/GlobalNames.hh>
#include <EnergyPlus/Data/EnergyPlusData.hh>
#include <EnergyPlus/HeatBalanceManager.hh>
#include <EnergyPlus/OutputFiles.hh>
#include <EnergyPlus/OutputReportPredefined.hh>
#include <EnergyPlus/Psychrometrics.hh>
#include <EnergyPlus/ScheduleManager.hh>
#include <EnergyPlus/SimAirServingZones.hh>
#include <EnergyPlus/SingleDuct.hh>
#include <EnergyPlus/SizingManager.hh>
#include <EnergyPlus/UtilityRoutines.hh>
#include <EnergyPlus/WaterCoils.hh>
#include <EnergyPlus/ZoneAirLoopEquipmentManager.hh>
#include <EnergyPlus/General.hh>
#include <ObjexxFCL/gio.hh>

#include "Fixtures/EnergyPlusFixture.hh"

using namespace ObjexxFCL;
using namespace EnergyPlus;
using namespace EnergyPlus::DataHVACGlobals;
using namespace EnergyPlus::DataLoopNode;
using namespace EnergyPlus::DataGlobals;
using DataEnvironment::StdBaroPress;
using DataEnvironment::StdRhoAir;
using namespace EnergyPlus::GlobalNames;
using namespace EnergyPlus::DataHeatBalance;
using namespace EnergyPlus::DataPlant;
using namespace EnergyPlus::DataSizing;
using namespace EnergyPlus::DataZoneEquipment;
using namespace EnergyPlus::HeatBalanceManager;
using namespace EnergyPlus::Psychrometrics;
using namespace EnergyPlus::ScheduleManager;
using namespace EnergyPlus::SimAirServingZones;
using namespace EnergyPlus::SingleDuct;
using namespace EnergyPlus::SizingManager;
using namespace EnergyPlus::WaterCoils;
using namespace EnergyPlus::ZoneAirLoopEquipmentManager;
using namespace EnergyPlus::DataAirSystems;
using namespace EnergyPlus::DataAirLoop;
using namespace EnergyPlus::OutputReportPredefined;

namespace EnergyPlus {
TEST_F(EnergyPlusFixture, TestSizingRoutineForHotWaterCoils1)
{

    // test whether sizing of zone reheat coil sizing works for performance input method = NominalCapacity
    // with all inputs set by user. The UA for the coil needs to be calculated.

    bool ErrorsFound(false);

    InitializePsychRoutines();
    DataEnvironment::StdRhoAir = 1.20;

    std::string const idf_objects = delimited_string({
        "	Zone,",
        "	SPACE1-1, !- Name",
        "	0, !- Direction of Relative North { deg }",
        "	0, !- X Origin { m }",
        "	0, !- Y Origin { m }",
        "	0, !- Z Origin { m }",
        "	1, !- Type",
        "	1, !- Multiplier",
        "	2.438400269, !- Ceiling Height {m}",
        "	239.247360229; !- Volume {m3}",
        "	Sizing:Zone,",
        "	SPACE1-1, !- Zone or ZoneList Name",
        "	SupplyAirTemperature, !- Zone Cooling Design Supply Air Temperature Input Method",
        "	14., !- Zone Cooling Design Supply Air Temperature { C }",
        "	, !- Zone Cooling Design Supply Air Temperature Difference { deltaC }",
        "	SupplyAirTemperature, !- Zone Heating Design Supply Air Temperature Input Method",
        "	50., !- Zone Heating Design Supply Air Temperature { C }",
        "	, !- Zone Heating Design Supply Air Temperature Difference { deltaC }",
        "	0.009, !- Zone Cooling Design Supply Air Humidity Ratio { kgWater/kgDryAir }",
        "	0.004, !- Zone Heating Design Supply Air Humidity Ratio { kgWater/kgDryAir }",
        "	SZ DSOA SPACE1-1, !- Design Specification Outdoor Air Object Name",
        "	0.0, !- Zone Heating Sizing Factor",
        "	0.0, !- Zone Cooling Sizing Factor",
        "	DesignDayWithLimit, !- Cooling Design Air Flow Method",
        "	, !- Cooling Design Air Flow Rate { m3/s }",
        "	, !- Cooling Minimum Air Flow per Zone Floor Area { m3/s-m2 }",
        "	, !- Cooling Minimum Air Flow { m3/s }",
        "	, !- Cooling Minimum Air Flow Fraction",
        "	DesignDay, !- Heating Design Air Flow Method",
        "	, !- Heating Design Air Flow Rate { m3/s }",
        "	, !- Heating Maximum Air Flow per Zone Floor Area { m3/s-m2 }",
        "	, !- Heating Maximum Air Flow { m3/s }",
        "	, !- Heating Maximum Air Flow Fraction",
        "	SZ DZAD SPACE1-1;        !- Design Specification Zone Air Distribution Object Name",
        "	DesignSpecification:ZoneAirDistribution,",
        "	SZ DZAD SPACE1-1, !- Name",
        "	1, !- Zone Air Distribution Effectiveness in Cooling Mode { dimensionless }",
        "	1; !- Zone Air Distribution Effectiveness in Heating Mode { dimensionless }",
        "	DesignSpecification:OutdoorAir,",
        "	SZ DSOA SPACE1-1, !- Name",
        "	sum, !- Outdoor Air Method",
        "	0.00236, !- Outdoor Air Flow per Person { m3/s-person }",
        "	0.000305, !- Outdoor Air Flow per Zone Floor Area { m3/s-m2 }",
        "	0.0; !- Outdoor Air Flow per Zone { m3/s }",
        "	ScheduleTypeLimits,",
        "	Fraction, !- Name",
        "	0.0, !- Lower Limit Value",
        "	1.0, !- Upper Limit Value",
        "	CONTINUOUS; !- Numeric Type",
        "	Schedule:Compact,",
        "	ReheatCoilAvailSched, !- Name",
        "	Fraction, !- Schedule Type Limits Name",
        "	Through: 12/31, !- Field 1",
        "	For: AllDays, !- Field 2",
        "	Until: 24:00,1.0; !- Field 3",
        "	ZoneHVAC:EquipmentConnections,",
        "	SPACE1-1, !- Zone Name",
        "	SPACE1-1 Eq, !- Zone Conditioning Equipment List Name",
        "	SPACE1-1 In Node, !- Zone Air Inlet Node or NodeList Name",
        "	, !- Zone Air Exhaust Node or NodeList Name",
        "	SPACE1-1 Node, !- Zone Air Node Name",
        "	SPACE1-1 Out Node; !- Zone Return Air Node Name",
        "	ZoneHVAC:EquipmentList,",
        "	SPACE1-1 Eq, !- Name",
        "   SequentialLoad,          !- Load Distribution Scheme",
        "	ZoneHVAC:AirDistributionUnit, !- Zone Equipment 1 Object Type",
        "	SPACE1-1 ATU, !- Zone Equipment 1 Name",
        "	1, !- Zone Equipment 1 Cooling Sequence",
        "	1; !- Zone Equipment 1 Heating or No - Load Sequence",
        "	ZoneHVAC:AirDistributionUnit,",
        "	SPACE1-1 ATU, !- Name",
        "	SPACE1-1 In Node, !- Air Distribution Unit Outlet Node Name",
        "	AirTerminal:SingleDuct:VAV:Reheat, !- Air Terminal Object Type",
        "	SPACE1-1 VAV Reheat; !- Air Terminal Name",
        "	Coil:Heating:Water,",
        "	Gronk1 Zone Coil, !- Name",
        "	ReheatCoilAvailSched, !- Availability Schedule Name",
        "	, !- U-Factor Times Area Value { W/K }",
        "	, !- Maximum Water Flow Rate { m3/s }",
        "	SPACE1-1 Zone Coil Water In Node, !- Water Inlet Node Name",
        "	SPACE1-1 Zone Coil Water Out Node, !- Water Outlet Node Name",
        "	SPACE1-1 Zone Coil Air In Node, !- Air Inlet Node Name",
        "	SPACE1-1 In Node, !- Air Outlet Node Name",
        "	NominalCapacity, !- Performance Input Method",
        "	10000., !- Rated Capacity { W }",
        "	82.2, !- Rated Inlet Water Temperature { C }",
        "	16.6, !- Rated Inlet Air Temperature { C }",
        "	71.1, !- Rated Outlet Water Temperature { C }",
        "	32.2, !- Rated Outlet Air Temperature { C }",
        "	; !- Rated Ratio for Air and Water Convection",
        "	AirTerminal:SingleDuct:VAV:Reheat,",
        "	SPACE1-1 VAV Reheat, !- Name",
        "	ReheatCoilAvailSched, !- Availability Schedule Name",
        "	SPACE1-1 Zone Coil Air In Node, !- Damper Air Outlet Node Name",
        "	SPACE1-1 ATU In Node, !- Air Inlet Node Name",
        "	autosize, !- Maximum Air Flow Rate { m3/s }",
        "	, !- Zone Minimum Air Flow Input Method",
        "	, !- Constant Minimum Air Flow Fraction",
        "	, !- Fixed Minimum Air Flow Rate { m3/s }",
        "	, !- Minimum Air Flow Fraction Schedule Name",
        "	Coil:Heating:Water, !- Reheat Coil Object Type",
        "	Gronk1 Zone Coil, !- Reheat Coil Name",
        "	autosize, !- Maximum Hot Water or Steam Flow Rate { m3/s }",
        "	0.0, !- Minimum Hot Water or Steam Flow Rate { m3/s }",
        "	SPACE1-1 In Node, !- Air Outlet Node Name",
        "	0.001, !- Convergence Tolerance",
        "	, !- Damper Heating Action",
        "	, !- Maximum Flow per Zone Floor Area During Reheat { m3/s-m2 }",
        "	; !- Maximum Flow Fraction During Reheat",

    });

    ASSERT_TRUE(process_idf(idf_objects));

    FinalZoneSizing.allocate(1);
    TermUnitFinalZoneSizing.allocate(1);
    CalcFinalZoneSizing.allocate(1);
    TermUnitSizing.allocate(1);
    ZoneEqSizing.allocate(1);
    TotNumLoops = 1;
    PlantLoop.allocate(TotNumLoops);
    PlantSizData.allocate(1);
    WaterCoils::MySizeFlag.allocate(1);
    WaterCoils::MyUAAndFlowCalcFlag.allocate(1);
    NumPltSizInput = 1;
    for (int l = 1; l <= TotNumLoops; ++l) {
        auto &loop(PlantLoop(l));
        loop.LoopSide.allocate(2);
        auto &loopside(PlantLoop(l).LoopSide(1));
        loopside.TotalBranches = 1;
        loopside.Branch.allocate(1);
        auto &loopsidebranch(PlantLoop(l).LoopSide(1).Branch(1));
        loopsidebranch.TotalComponents = 1;
        loopsidebranch.Comp.allocate(1);
    }
    GetZoneData(ErrorsFound);
    EXPECT_EQ("SPACE1-1", Zone(1).Name);
    GetOARequirements();      // get the OA requirements object
    GetZoneAirDistribution(); // get zone air distribution objects
    GetZoneSizingInput();
<<<<<<< HEAD
    GetZoneEquipmentData1(state);
    ProcessScheduleInput(OutputFiles::getSingleton());
=======
    GetZoneEquipmentData1();
    ProcessScheduleInput(outputFiles());
>>>>>>> 507eb8d3
    ScheduleInputProcessed = true;
    GetZoneAirLoopEquipment();
    GetWaterCoilInput();
    WaterCoils::GetWaterCoilsInputFlag = false;
    WaterCoils::MySizeFlag(1) = true;
    WaterCoils::MyUAAndFlowCalcFlag(1) = false;
    GetSysInput(state);
    DataSizing::TermUnitSingDuct = true;
    WaterCoil(1).WaterLoopNum = 1;
    WaterCoil(1).WaterLoopSide = 1;
    WaterCoil(1).WaterLoopBranchNum = 1;
    WaterCoil(1).WaterLoopCompNum = 1;
    PlantLoop(1).Name = "HotWaterLoop";
    PlantLoop(1).FluidName = "HotWater";
    PlantLoop(1).FluidIndex = 1;
    PlantLoop(1).FluidName = "WATER";
    PlantLoop(1).LoopSide(1).Branch(1).Comp(1).Name = WaterCoil(1).Name;
    PlantLoop(1).LoopSide(1).Branch(1).Comp(1).TypeOf_Num = WaterCoil_SimpleHeating;
    PlantLoop(1).LoopSide(1).Branch(1).Comp(1).NodeNumIn = WaterCoil(1).WaterInletNodeNum;
    PlantLoop(1).LoopSide(1).Branch(1).Comp(1).NodeNumOut = WaterCoil(1).WaterOutletNodeNum;
    sd_airterminal(1).HWLoopNum = 1;
    sd_airterminal(1).HWLoopSide = 1;
    sd_airterminal(1).HWBranchIndex = 1;
    PlantSizData(1).DeltaT = 11.0;
    PlantSizData(1).ExitTemp = 82;
    PlantSizData(1).PlantLoopName = "HotWaterLoop";
    PlantSizData(1).LoopType = 1;
    ZoneSizingRunDone = true;
    CurZoneEqNum = 1;
    CurSysNum = 0;
    Zone(1).FloorArea = 99.16;
    ZoneEqSizing(CurZoneEqNum).DesignSizeFromParent = false;
    ZoneEqSizing(CurZoneEqNum).SizingMethod.allocate(25);
    CurTermUnitSizingNum = 1;
    FinalZoneSizing(CurZoneEqNum).DesCoolVolFlow = 0.28794;
    FinalZoneSizing(CurZoneEqNum).DesHeatVolFlow = 0.12046;
    FinalZoneSizing(CurZoneEqNum).DesHeatCoilInTempTU = 16.7;
    FinalZoneSizing(CurZoneEqNum).DesHeatCoilInHumRatTU = 0.008;
    FinalZoneSizing(CurZoneEqNum).DesCoolVolFlow = 0.28794;
    FinalZoneSizing(CurZoneEqNum).DesHeatVolFlow = 0.12046;
    FinalZoneSizing(CurZoneEqNum).DesCoolMinAirFlowFrac = ZoneSizingInput(CurZoneEqNum).DesCoolMinAirFlowFrac;
    FinalZoneSizing(CurZoneEqNum).NonAirSysDesHeatVolFlow = 0.12046;
    FinalZoneSizing(CurZoneEqNum).HeatSizingFactor = 1.0;
    FinalZoneSizing(CurZoneEqNum).NonAirSysDesHeatLoad = 3191.7;
    FinalZoneSizing(CurZoneEqNum).ZoneTempAtHeatPeak = 21.099;
    FinalZoneSizing(CurZoneEqNum).ZoneHumRatAtHeatPeak = 0.0038485;
    FinalZoneSizing(CurZoneEqNum).DesHeatCoilInTempTU = 16.6;
    TermUnitSizing(CurZoneEqNum).AirVolFlow = 0.12046;
    FinalZoneSizing(CurZoneEqNum).DesCoolMinAirFlow = ZoneSizingInput(CurZoneEqNum).DesCoolMinAirFlow;
    FinalZoneSizing(CurZoneEqNum).DesCoolMinAirFlowFrac = ZoneSizingInput(CurZoneEqNum).DesCoolMinAirFlowFrac;
    FinalZoneSizing(CurZoneEqNum).DesCoolMinAirFlow2 = ZoneSizingInput(CurZoneEqNum).DesCoolMinAirFlowPerArea * Zone(1).FloorArea;
    FinalZoneSizing(CurZoneEqNum).DesCoolVolFlowMin =
        max(FinalZoneSizing(CurZoneEqNum).DesCoolMinAirFlow, FinalZoneSizing(CurZoneEqNum).DesCoolMinAirFlow2,
            FinalZoneSizing(CurZoneEqNum).DesCoolVolFlow * FinalZoneSizing(CurZoneEqNum).DesCoolMinAirFlowFrac);
    FinalZoneSizing(CurZoneEqNum).DesHeatMaxAirFlow = ZoneSizingInput(CurZoneEqNum).DesHeatMaxAirFlow;
    FinalZoneSizing(CurZoneEqNum).DesHeatMaxAirFlowFrac = ZoneSizingInput(CurZoneEqNum).DesHeatMaxAirFlowFrac;
    FinalZoneSizing(CurZoneEqNum).DesHeatMaxAirFlowPerArea = ZoneSizingInput(CurZoneEqNum).DesHeatMaxAirFlowPerArea;
    FinalZoneSizing(CurZoneEqNum).DesHeatMaxAirFlow2 = ZoneSizingInput(CurZoneEqNum).DesHeatMaxAirFlowPerArea * Zone(1).FloorArea;
    FinalZoneSizing(CurZoneEqNum).DesHeatVolFlowMax =
        max(FinalZoneSizing(CurZoneEqNum).DesHeatMaxAirFlow, FinalZoneSizing(CurZoneEqNum).DesHeatMaxAirFlow2,
            max(FinalZoneSizing(CurZoneEqNum).DesCoolVolFlow, FinalZoneSizing(CurZoneEqNum).DesHeatVolFlow) *
                FinalZoneSizing(CurZoneEqNum).DesHeatMaxAirFlowFrac);
    TermUnitFinalZoneSizing(CurTermUnitSizingNum) = FinalZoneSizing(CurZoneEqNum);
    sd_airterminal(1).ZoneFloorArea = Zone(1).FloorArea;
    OutputReportPredefined::SetPredefinedTables();
    sd_airterminal(1).SizeSys();
    SizeWaterCoil(state, 1);
    EXPECT_NEAR(WaterCoil(1).UACoil, 199.86, 0.01);

    Node.deallocate();
    ZoneEquipConfig.deallocate();
    Zone.deallocate();
    FinalZoneSizing.deallocate();
    TermUnitFinalZoneSizing.deallocate();
    CalcFinalZoneSizing.deallocate();
    TermUnitSizing.deallocate();
    sd_airterminal.deallocate();
    ZoneEqSizing.deallocate();
    PlantLoop.deallocate();
    PlantSizData.deallocate();
    WaterCoils::MySizeFlag.deallocate();
    WaterCoils::MyUAAndFlowCalcFlag.deallocate();
}

TEST_F(EnergyPlusFixture, TestSizingRoutineForHotWaterCoils2)
{

    // test whether autosizing of zone reheat coil works for performance input method = UFactorTimesAreaAndDesignWaterFlowRate,
    // all inputs autosized

    bool ErrorsFound(false);

    InitializePsychRoutines();
    DataEnvironment::StdRhoAir = 1.20;

    std::string const idf_objects = delimited_string({
        "	Zone,",
        "	SPACE1-1, !- Name",
        "	0, !- Direction of Relative North { deg }",
        "	0, !- X Origin { m }",
        "	0, !- Y Origin { m }",
        "	0, !- Z Origin { m }",
        "	1, !- Type",
        "	1, !- Multiplier",
        "	2.438400269, !- Ceiling Height {m}",
        "	239.247360229; !- Volume {m3}",
        "	Sizing:Zone,",
        "	SPACE1-1, !- Zone or ZoneList Name",
        "	SupplyAirTemperature, !- Zone Cooling Design Supply Air Temperature Input Method",
        "	14., !- Zone Cooling Design Supply Air Temperature { C }",
        "	, !- Zone Cooling Design Supply Air Temperature Difference { deltaC }",
        "	SupplyAirTemperature, !- Zone Heating Design Supply Air Temperature Input Method",
        "	50., !- Zone Heating Design Supply Air Temperature { C }",
        "	, !- Zone Heating Design Supply Air Temperature Difference { deltaC }",
        "	0.009, !- Zone Cooling Design Supply Air Humidity Ratio { kgWater/kgDryAir }",
        "	0.004, !- Zone Heating Design Supply Air Humidity Ratio { kgWater/kgDryAir }",
        "	SZ DSOA SPACE1-1, !- Design Specification Outdoor Air Object Name",
        "	0.0, !- Zone Heating Sizing Factor",
        "	0.0, !- Zone Cooling Sizing Factor",
        "	DesignDayWithLimit, !- Cooling Design Air Flow Method",
        "	, !- Cooling Design Air Flow Rate { m3/s }",
        "	, !- Cooling Minimum Air Flow per Zone Floor Area { m3/s-m2 }",
        "	, !- Cooling Minimum Air Flow { m3/s }",
        "	, !- Cooling Minimum Air Flow Fraction",
        "	DesignDay, !- Heating Design Air Flow Method",
        "	, !- Heating Design Air Flow Rate { m3/s }",
        "	, !- Heating Maximum Air Flow per Zone Floor Area { m3/s-m2 }",
        "	, !- Heating Maximum Air Flow { m3/s }",
        "	, !- Heating Maximum Air Flow Fraction",
        "	SZ DZAD SPACE1-1;        !- Design Specification Zone Air Distribution Object Name",
        "	DesignSpecification:ZoneAirDistribution,",
        "	SZ DZAD SPACE1-1, !- Name",
        "	1, !- Zone Air Distribution Effectiveness in Cooling Mode { dimensionless }",
        "	1; !- Zone Air Distribution Effectiveness in Heating Mode { dimensionless }",
        "	DesignSpecification:OutdoorAir,",
        "	SZ DSOA SPACE1-1, !- Name",
        "	sum, !- Outdoor Air Method",
        "	0.00236, !- Outdoor Air Flow per Person { m3/s-person }",
        "	0.000305, !- Outdoor Air Flow per Zone Floor Area { m3/s-m2 }",
        "	0.0; !- Outdoor Air Flow per Zone { m3/s }",
        "	ScheduleTypeLimits,",
        "	Fraction, !- Name",
        "	0.0, !- Lower Limit Value",
        "	1.0, !- Upper Limit Value",
        "	CONTINUOUS; !- Numeric Type",
        "	Schedule:Compact,",
        "	ReheatCoilAvailSched, !- Name",
        "	Fraction, !- Schedule Type Limits Name",
        "	Through: 12/31, !- Field 1",
        "	For: AllDays, !- Field 2",
        "	Until: 24:00,1.0; !- Field 3",
        "	ZoneHVAC:EquipmentConnections,",
        "	SPACE1-1, !- Zone Name",
        "	SPACE1-1 Eq, !- Zone Conditioning Equipment List Name",
        "	SPACE1-1 In Node, !- Zone Air Inlet Node or NodeList Name",
        "	, !- Zone Air Exhaust Node or NodeList Name",
        "	SPACE1-1 Node, !- Zone Air Node Name",
        "	SPACE1-1 Out Node; !- Zone Return Air Node Name",
        "	ZoneHVAC:EquipmentList,",
        "	SPACE1-1 Eq, !- Name",
        "   SequentialLoad,          !- Load Distribution Scheme",
        "	ZoneHVAC:AirDistributionUnit, !- Zone Equipment 1 Object Type",
        "	SPACE1-1 ATU, !- Zone Equipment 1 Name",
        "	1, !- Zone Equipment 1 Cooling Sequence",
        "	1; !- Zone Equipment 1 Heating or No - Load Sequence",
        "	ZoneHVAC:AirDistributionUnit,",
        "	SPACE1-1 ATU, !- Name",
        "	SPACE1-1 In Node, !- Air Distribution Unit Outlet Node Name",
        "	AirTerminal:SingleDuct:VAV:Reheat, !- Air Terminal Object Type",
        "	SPACE1-1 VAV Reheat; !- Air Terminal Name",
        "	Coil:Heating:Water,",
        "	Gronk1 Zone Coil, !- Name",
        "	ReheatCoilAvailSched, !- Availability Schedule Name",
        "	, !- U-Factor Times Area Value { W/K }",
        "	, !- Maximum Water Flow Rate { m3/s }",
        "	SPACE1-1 Zone Coil Water In Node, !- Water Inlet Node Name",
        "	SPACE1-1 Zone Coil Water Out Node, !- Water Outlet Node Name",
        "	SPACE1-1 Zone Coil Air In Node, !- Air Inlet Node Name",
        "	SPACE1-1 In Node, !- Air Outlet Node Name",
        "	UFactorTimesAreaAndDesignWaterFlowRate, !- Performance Input Method",
        "	, !- Rated Capacity { W }",
        "	82.2, !- Rated Inlet Water Temperature { C }",
        "	16.6, !- Rated Inlet Air Temperature { C }",
        "	71.1, !- Rated Outlet Water Temperature { C }",
        "	32.2, !- Rated Outlet Air Temperature { C }",
        "	; !- Rated Ratio for Air and Water Convection",
        "	AirTerminal:SingleDuct:VAV:Reheat,",
        "	SPACE1-1 VAV Reheat, !- Name",
        "	ReheatCoilAvailSched, !- Availability Schedule Name",
        "	SPACE1-1 Zone Coil Air In Node, !- Damper Air Outlet Node Name",
        "	SPACE1-1 ATU In Node, !- Air Inlet Node Name",
        "	autosize, !- Maximum Air Flow Rate { m3/s }",
        "	, !- Zone Minimum Air Flow Input Method",
        "	, !- Constant Minimum Air Flow Fraction",
        "	, !- Fixed Minimum Air Flow Rate { m3/s }",
        "	, !- Minimum Air Flow Fraction Schedule Name",
        "	Coil:Heating:Water, !- Reheat Coil Object Type",
        "	Gronk1 Zone Coil, !- Reheat Coil Name",
        "	autosize, !- Maximum Hot Water or Steam Flow Rate { m3/s }",
        "	0.0, !- Minimum Hot Water or Steam Flow Rate { m3/s }",
        "	SPACE1-1 In Node, !- Air Outlet Node Name",
        "	0.001, !- Convergence Tolerance",
        "	, !- Damper Heating Action",
        "	, !- Maximum Flow per Zone Floor Area During Reheat { m3/s-m2 }",
        "	; !- Maximum Flow Fraction During Reheat",

    });

    ASSERT_TRUE(process_idf(idf_objects));

    FinalZoneSizing.allocate(1);
    TermUnitFinalZoneSizing.allocate(1);
    CalcFinalZoneSizing.allocate(1);
    TermUnitSizing.allocate(1);
    ZoneEqSizing.allocate(1);
    TotNumLoops = 1;
    PlantLoop.allocate(TotNumLoops);
    PlantSizData.allocate(1);
    WaterCoils::MySizeFlag.allocate(1);
    WaterCoils::MyUAAndFlowCalcFlag.allocate(1);
    NumPltSizInput = 1;
    for (int l = 1; l <= TotNumLoops; ++l) {
        auto &loop(PlantLoop(l));
        loop.LoopSide.allocate(2);
        auto &loopside(PlantLoop(l).LoopSide(1));
        loopside.TotalBranches = 1;
        loopside.Branch.allocate(1);
        auto &loopsidebranch(PlantLoop(l).LoopSide(1).Branch(1));
        loopsidebranch.TotalComponents = 1;
        loopsidebranch.Comp.allocate(1);
    }
    GetZoneData(ErrorsFound);
    EXPECT_EQ("SPACE1-1", Zone(1).Name);
    GetOARequirements();      // get the OA requirements object
    GetZoneAirDistribution(); // get zone air distribution objects
    GetZoneSizingInput();
<<<<<<< HEAD
    GetZoneEquipmentData1(state);
    ProcessScheduleInput(OutputFiles::getSingleton());
=======
    GetZoneEquipmentData1();
    ProcessScheduleInput(outputFiles());
>>>>>>> 507eb8d3
    ScheduleInputProcessed = true;
    GetZoneAirLoopEquipment();
    GetWaterCoilInput();
    WaterCoils::GetWaterCoilsInputFlag = false;
    WaterCoils::MySizeFlag(1) = true;
    WaterCoils::MyUAAndFlowCalcFlag(1) = false;
    GetSysInput(state);
    DataSizing::TermUnitSingDuct = true;
    WaterCoil(1).WaterLoopNum = 1;
    WaterCoil(1).WaterLoopSide = 1;
    WaterCoil(1).WaterLoopBranchNum = 1;
    WaterCoil(1).WaterLoopCompNum = 1;
    PlantLoop(1).Name = "HotWaterLoop";
    PlantLoop(1).FluidName = "HotWater";
    PlantLoop(1).FluidIndex = 1;
    PlantLoop(1).FluidName = "WATER";
    PlantLoop(1).LoopSide(1).Branch(1).Comp(1).Name = WaterCoil(1).Name;
    PlantLoop(1).LoopSide(1).Branch(1).Comp(1).TypeOf_Num = WaterCoil_SimpleHeating;
    PlantLoop(1).LoopSide(1).Branch(1).Comp(1).NodeNumIn = WaterCoil(1).WaterInletNodeNum;
    PlantLoop(1).LoopSide(1).Branch(1).Comp(1).NodeNumOut = WaterCoil(1).WaterOutletNodeNum;
    sd_airterminal(1).HWLoopNum = 1;
    sd_airterminal(1).HWLoopSide = 1;
    sd_airterminal(1).HWBranchIndex = 1;
    PlantSizData(1).DeltaT = 11.0;
    PlantSizData(1).ExitTemp = 82;
    PlantSizData(1).PlantLoopName = "HotWaterLoop";
    PlantSizData(1).LoopType = 1;
    ZoneSizingRunDone = true;
    CurZoneEqNum = 1;
    CurSysNum = 0;
    Zone(1).FloorArea = 99.16;
    ZoneEqSizing(CurZoneEqNum).DesignSizeFromParent = false;
    ZoneEqSizing(CurZoneEqNum).SizingMethod.allocate(25);
    CurTermUnitSizingNum = 1;
    FinalZoneSizing(CurZoneEqNum).DesCoolVolFlow = 0.28794;
    FinalZoneSizing(CurZoneEqNum).DesHeatVolFlow = 0.12046;
    FinalZoneSizing(CurZoneEqNum).DesHeatCoilInTempTU = 16.6;
    FinalZoneSizing(CurZoneEqNum).DesHeatCoilInHumRatTU = 0.008;
    FinalZoneSizing(CurZoneEqNum).DesCoolVolFlow = 0.28794;
    FinalZoneSizing(CurZoneEqNum).DesHeatVolFlow = 0.12046;
    FinalZoneSizing(CurZoneEqNum).DesCoolMinAirFlowFrac = ZoneSizingInput(CurZoneEqNum).DesCoolMinAirFlowFrac;
    FinalZoneSizing(CurZoneEqNum).NonAirSysDesHeatVolFlow = 0.12046;
    FinalZoneSizing(CurZoneEqNum).HeatSizingFactor = 1.0;
    FinalZoneSizing(CurZoneEqNum).NonAirSysDesHeatLoad = 3191.7;
    FinalZoneSizing(CurZoneEqNum).ZoneTempAtHeatPeak = 21.099;
    FinalZoneSizing(CurZoneEqNum).ZoneHumRatAtHeatPeak = 0.0038485;
    TermUnitSizing(CurTermUnitSizingNum).AirVolFlow = 0.12046;
    FinalZoneSizing(CurZoneEqNum).DesCoolMinAirFlow = ZoneSizingInput(CurZoneEqNum).DesCoolMinAirFlow;
    FinalZoneSizing(CurZoneEqNum).DesCoolMinAirFlowFrac = ZoneSizingInput(CurZoneEqNum).DesCoolMinAirFlowFrac;
    FinalZoneSizing(CurZoneEqNum).DesCoolMinAirFlow2 = ZoneSizingInput(CurZoneEqNum).DesCoolMinAirFlowPerArea * Zone(1).FloorArea;
    FinalZoneSizing(CurZoneEqNum).DesCoolVolFlowMin =
        max(FinalZoneSizing(CurZoneEqNum).DesCoolMinAirFlow, FinalZoneSizing(CurZoneEqNum).DesCoolMinAirFlow2,
            FinalZoneSizing(CurZoneEqNum).DesCoolVolFlow * FinalZoneSizing(CurZoneEqNum).DesCoolMinAirFlowFrac);
    FinalZoneSizing(CurZoneEqNum).DesHeatMaxAirFlow = ZoneSizingInput(CurZoneEqNum).DesHeatMaxAirFlow;
    FinalZoneSizing(CurZoneEqNum).DesHeatMaxAirFlowFrac = ZoneSizingInput(CurZoneEqNum).DesHeatMaxAirFlowFrac;
    FinalZoneSizing(CurZoneEqNum).DesHeatMaxAirFlowPerArea = ZoneSizingInput(CurZoneEqNum).DesHeatMaxAirFlowPerArea;
    FinalZoneSizing(CurZoneEqNum).DesHeatMaxAirFlow2 = ZoneSizingInput(CurZoneEqNum).DesHeatMaxAirFlowPerArea * Zone(1).FloorArea;
    FinalZoneSizing(CurZoneEqNum).DesHeatVolFlowMax =
        max(FinalZoneSizing(CurZoneEqNum).DesHeatMaxAirFlow, FinalZoneSizing(CurZoneEqNum).DesHeatMaxAirFlow2,
            max(FinalZoneSizing(CurZoneEqNum).DesCoolVolFlow, FinalZoneSizing(CurZoneEqNum).DesHeatVolFlow) *
                FinalZoneSizing(CurZoneEqNum).DesHeatMaxAirFlowFrac);
    TermUnitFinalZoneSizing(CurTermUnitSizingNum) = FinalZoneSizing(CurZoneEqNum);
    sd_airterminal(1).ZoneFloorArea = Zone(1).FloorArea;
    sd_airterminal(1).ZoneFloorArea = Zone(1).FloorArea;
    sd_airterminal(1).SizeSys();
    SizeWaterCoil(state, 1);
    EXPECT_NEAR(WaterCoil(1).MaxWaterVolFlowRate, .0000850575, 0.000000001);
    EXPECT_NEAR(WaterCoil(1).UACoil, 85.97495, 0.01);

    Node.deallocate();
    ZoneEquipConfig.deallocate();
    Zone.deallocate();
    FinalZoneSizing.deallocate();
    TermUnitFinalZoneSizing.deallocate();
    CalcFinalZoneSizing.deallocate();
    TermUnitSizing.deallocate();
    sd_airterminal.deallocate();
    ZoneEqSizing.deallocate();
    PlantLoop.deallocate();
    PlantSizData.deallocate();
    WaterCoils::MySizeFlag.deallocate();
    WaterCoils::MyUAAndFlowCalcFlag.deallocate();
}

TEST_F(EnergyPlusFixture, TestSizingRoutineForHotWaterCoils3)
{

    // test whether sizing of zone reheat coil sizing works for performance input method = NominalCaoacity
    // with all inputs set by user except rated capacity is autosized
    bool ErrorsFound(false);

    InitializePsychRoutines();
    DataEnvironment::StdRhoAir = 1.20;

    std::string const idf_objects = delimited_string({
        "	Zone,",
        "	SPACE1-1, !- Name",
        "	0, !- Direction of Relative North { deg }",
        "	0, !- X Origin { m }",
        "	0, !- Y Origin { m }",
        "	0, !- Z Origin { m }",
        "	1, !- Type",
        "	1, !- Multiplier",
        "	2.438400269, !- Ceiling Height {m}",
        "	239.247360229; !- Volume {m3}",
        "	Sizing:Zone,",
        "	SPACE1-1, !- Zone or ZoneList Name",
        "	SupplyAirTemperature, !- Zone Cooling Design Supply Air Temperature Input Method",
        "	14., !- Zone Cooling Design Supply Air Temperature { C }",
        "	, !- Zone Cooling Design Supply Air Temperature Difference { deltaC }",
        "	SupplyAirTemperature, !- Zone Heating Design Supply Air Temperature Input Method",
        "	50., !- Zone Heating Design Supply Air Temperature { C }",
        "	, !- Zone Heating Design Supply Air Temperature Difference { deltaC }",
        "	0.009, !- Zone Cooling Design Supply Air Humidity Ratio { kgWater/kgDryAir }",
        "	0.004, !- Zone Heating Design Supply Air Humidity Ratio { kgWater/kgDryAir }",
        "	SZ DSOA SPACE1-1, !- Design Specification Outdoor Air Object Name",
        "	0.0, !- Zone Heating Sizing Factor",
        "	0.0, !- Zone Cooling Sizing Factor",
        "	DesignDayWithLimit, !- Cooling Design Air Flow Method",
        "	, !- Cooling Design Air Flow Rate { m3/s }",
        "	, !- Cooling Minimum Air Flow per Zone Floor Area { m3/s-m2 }",
        "	, !- Cooling Minimum Air Flow { m3/s }",
        "	, !- Cooling Minimum Air Flow Fraction",
        "	DesignDay, !- Heating Design Air Flow Method",
        "	, !- Heating Design Air Flow Rate { m3/s }",
        "	, !- Heating Maximum Air Flow per Zone Floor Area { m3/s-m2 }",
        "	, !- Heating Maximum Air Flow { m3/s }",
        "	, !- Heating Maximum Air Flow Fraction",
        "	SZ DZAD SPACE1-1;        !- Design Specification Zone Air Distribution Object Name",
        "	DesignSpecification:ZoneAirDistribution,",
        "	SZ DZAD SPACE1-1, !- Name",
        "	1, !- Zone Air Distribution Effectiveness in Cooling Mode { dimensionless }",
        "	1; !- Zone Air Distribution Effectiveness in Heating Mode { dimensionless }",
        "	DesignSpecification:OutdoorAir,",
        "	SZ DSOA SPACE1-1, !- Name",
        "	sum, !- Outdoor Air Method",
        "	0.00236, !- Outdoor Air Flow per Person { m3/s-person }",
        "	0.000305, !- Outdoor Air Flow per Zone Floor Area { m3/s-m2 }",
        "	0.0; !- Outdoor Air Flow per Zone { m3/s }",
        "	ScheduleTypeLimits,",
        "	Fraction, !- Name",
        "	0.0, !- Lower Limit Value",
        "	1.0, !- Upper Limit Value",
        "	CONTINUOUS; !- Numeric Type",
        "	Schedule:Compact,",
        "	ReheatCoilAvailSched, !- Name",
        "	Fraction, !- Schedule Type Limits Name",
        "	Through: 12/31, !- Field 1",
        "	For: AllDays, !- Field 2",
        "	Until: 24:00,1.0; !- Field 3",
        "	ZoneHVAC:EquipmentConnections,",
        "	SPACE1-1, !- Zone Name",
        "	SPACE1-1 Eq, !- Zone Conditioning Equipment List Name",
        "	SPACE1-1 In Node, !- Zone Air Inlet Node or NodeList Name",
        "	, !- Zone Air Exhaust Node or NodeList Name",
        "	SPACE1-1 Node, !- Zone Air Node Name",
        "	SPACE1-1 Out Node; !- Zone Return Air Node Name",
        "	ZoneHVAC:EquipmentList,",
        "	SPACE1-1 Eq, !- Name",
        "   SequentialLoad,          !- Load Distribution Scheme",
        "	ZoneHVAC:AirDistributionUnit, !- Zone Equipment 1 Object Type",
        "	SPACE1-1 ATU, !- Zone Equipment 1 Name",
        "	1, !- Zone Equipment 1 Cooling Sequence",
        "	1; !- Zone Equipment 1 Heating or No - Load Sequence",
        "	ZoneHVAC:AirDistributionUnit,",
        "	SPACE1-1 ATU, !- Name",
        "	SPACE1-1 In Node, !- Air Distribution Unit Outlet Node Name",
        "	AirTerminal:SingleDuct:VAV:Reheat, !- Air Terminal Object Type",
        "	SPACE1-1 VAV Reheat; !- Air Terminal Name",
        "	Coil:Heating:Water,",
        "	Gronk1 Zone Coil, !- Name",
        "	ReheatCoilAvailSched, !- Availability Schedule Name",
        "	, !- U-Factor Times Area Value { W/K }",
        "	, !- Maximum Water Flow Rate { m3/s }",
        "	SPACE1-1 Zone Coil Water In Node, !- Water Inlet Node Name",
        "	SPACE1-1 Zone Coil Water Out Node, !- Water Outlet Node Name",
        "	SPACE1-1 Zone Coil Air In Node, !- Air Inlet Node Name",
        "	SPACE1-1 In Node, !- Air Outlet Node Name",
        "	NominalCapacity, !- Performance Input Method",
        "	, !- Rated Capacity { W }",
        "	82.2, !- Rated Inlet Water Temperature { C }",
        "	16.6, !- Rated Inlet Air Temperature { C }",
        "	71.1, !- Rated Outlet Water Temperature { C }",
        "	32.2, !- Rated Outlet Air Temperature { C }",
        "	; !- Rated Ratio for Air and Water Convection",
        "	AirTerminal:SingleDuct:VAV:Reheat,",
        "	SPACE1-1 VAV Reheat, !- Name",
        "	ReheatCoilAvailSched, !- Availability Schedule Name",
        "	SPACE1-1 Zone Coil Air In Node, !- Damper Air Outlet Node Name",
        "	SPACE1-1 ATU In Node, !- Air Inlet Node Name",
        "	autosize, !- Maximum Air Flow Rate { m3/s }",
        "	, !- Zone Minimum Air Flow Input Method",
        "	, !- Constant Minimum Air Flow Fraction",
        "	, !- Fixed Minimum Air Flow Rate { m3/s }",
        "	, !- Minimum Air Flow Fraction Schedule Name",
        "	Coil:Heating:Water, !- Reheat Coil Object Type",
        "	Gronk1 Zone Coil, !- Reheat Coil Name",
        "	autosize, !- Maximum Hot Water or Steam Flow Rate { m3/s }",
        "	0.0, !- Minimum Hot Water or Steam Flow Rate { m3/s }",
        "	SPACE1-1 In Node, !- Air Outlet Node Name",
        "	0.001, !- Convergence Tolerance",
        "	, !- Damper Heating Action",
        "	, !- Maximum Flow per Zone Floor Area During Reheat { m3/s-m2 }",
        "	; !- Maximum Flow Fraction During Reheat",

    });

    ASSERT_TRUE(process_idf(idf_objects));

    FinalZoneSizing.allocate(1);
    TermUnitFinalZoneSizing.allocate(1);
    CalcFinalZoneSizing.allocate(1);
    TermUnitSizing.allocate(1);
    ZoneEqSizing.allocate(1);
    TotNumLoops = 1;
    PlantLoop.allocate(TotNumLoops);
    PlantSizData.allocate(1);
    WaterCoils::MySizeFlag.allocate(1);
    WaterCoils::MyUAAndFlowCalcFlag.allocate(1);
    NumPltSizInput = 1;
    for (int l = 1; l <= TotNumLoops; ++l) {
        auto &loop(PlantLoop(l));
        loop.LoopSide.allocate(2);
        auto &loopside(PlantLoop(l).LoopSide(1));
        loopside.TotalBranches = 1;
        loopside.Branch.allocate(1);
        auto &loopsidebranch(PlantLoop(l).LoopSide(1).Branch(1));
        loopsidebranch.TotalComponents = 1;
        loopsidebranch.Comp.allocate(1);
    }
    GetZoneData(ErrorsFound);
    EXPECT_EQ("SPACE1-1", Zone(1).Name);
    GetOARequirements();      // get the OA requirements object
    GetZoneAirDistribution(); // get zone air distribution objects
    GetZoneSizingInput();
<<<<<<< HEAD
    GetZoneEquipmentData1(state);
    ProcessScheduleInput(OutputFiles::getSingleton());
=======
    GetZoneEquipmentData1();
    ProcessScheduleInput(outputFiles());
>>>>>>> 507eb8d3
    ScheduleInputProcessed = true;
    GetZoneAirLoopEquipment();
    GetWaterCoilInput();
    WaterCoils::GetWaterCoilsInputFlag = false;
    WaterCoils::MySizeFlag(1) = true;
    WaterCoils::MyUAAndFlowCalcFlag(1) = false;
    GetSysInput(state);
    DataSizing::TermUnitSingDuct = true;
    WaterCoil(1).WaterLoopNum = 1;
    WaterCoil(1).WaterLoopSide = 1;
    WaterCoil(1).WaterLoopBranchNum = 1;
    WaterCoil(1).WaterLoopCompNum = 1;
    PlantLoop(1).Name = "HotWaterLoop";
    PlantLoop(1).FluidName = "HotWater";
    PlantLoop(1).FluidIndex = 1;
    PlantLoop(1).FluidName = "WATER";
    PlantLoop(1).LoopSide(1).Branch(1).Comp(1).Name = WaterCoil(1).Name;
    PlantLoop(1).LoopSide(1).Branch(1).Comp(1).TypeOf_Num = WaterCoil_SimpleHeating;
    PlantLoop(1).LoopSide(1).Branch(1).Comp(1).NodeNumIn = WaterCoil(1).WaterInletNodeNum;
    PlantLoop(1).LoopSide(1).Branch(1).Comp(1).NodeNumOut = WaterCoil(1).WaterOutletNodeNum;
    sd_airterminal(1).HWLoopNum = 1;
    sd_airterminal(1).HWLoopSide = 1;
    sd_airterminal(1).HWBranchIndex = 1;
    PlantSizData(1).DeltaT = 11.0;
    PlantSizData(1).ExitTemp = 82;
    PlantSizData(1).PlantLoopName = "HotWaterLoop";
    PlantSizData(1).LoopType = 1;
    ZoneSizingRunDone = true;
    CurZoneEqNum = 1;
    CurSysNum = 0;
    Zone(1).FloorArea = 99.16;
    ZoneEqSizing(CurZoneEqNum).DesignSizeFromParent = false;
    ZoneEqSizing(CurZoneEqNum).SizingMethod.allocate(25);
    CurTermUnitSizingNum = 1;
    TermUnitFinalZoneSizing(CurTermUnitSizingNum).DesCoolVolFlow = 0.28794;
    TermUnitFinalZoneSizing(CurTermUnitSizingNum).DesHeatVolFlow = 0.12046;
    FinalZoneSizing(CurZoneEqNum).DesHeatCoilInTempTU = 16.6;
    FinalZoneSizing(CurZoneEqNum).DesHeatCoilInHumRatTU = 0.008;
    FinalZoneSizing(CurZoneEqNum).DesCoolVolFlow = 0.28794;
    FinalZoneSizing(CurZoneEqNum).DesHeatVolFlow = 0.12046;
    FinalZoneSizing(CurZoneEqNum).DesCoolMinAirFlowFrac = ZoneSizingInput(CurZoneEqNum).DesCoolMinAirFlowFrac;
    FinalZoneSizing(CurZoneEqNum).NonAirSysDesHeatVolFlow = 0.12046;
    FinalZoneSizing(CurZoneEqNum).HeatSizingFactor = 1.0;
    FinalZoneSizing(CurZoneEqNum).NonAirSysDesHeatLoad = 3191.7;
    FinalZoneSizing(CurZoneEqNum).ZoneTempAtHeatPeak = 21.099;
    FinalZoneSizing(CurZoneEqNum).ZoneHumRatAtHeatPeak = 0.0038485;
    TermUnitSizing(CurTermUnitSizingNum).AirVolFlow = 0.12046;
    FinalZoneSizing(CurZoneEqNum).DesCoolMinAirFlow = ZoneSizingInput(CurZoneEqNum).DesCoolMinAirFlow;
    FinalZoneSizing(CurZoneEqNum).DesCoolMinAirFlowFrac = ZoneSizingInput(CurZoneEqNum).DesCoolMinAirFlowFrac;
    FinalZoneSizing(CurZoneEqNum).DesCoolMinAirFlow2 = ZoneSizingInput(CurZoneEqNum).DesCoolMinAirFlowPerArea * Zone(1).FloorArea;
    FinalZoneSizing(CurZoneEqNum).DesCoolVolFlowMin =
        max(FinalZoneSizing(CurZoneEqNum).DesCoolMinAirFlow, FinalZoneSizing(CurZoneEqNum).DesCoolMinAirFlow2,
            FinalZoneSizing(CurZoneEqNum).DesCoolVolFlow * FinalZoneSizing(CurZoneEqNum).DesCoolMinAirFlowFrac);
    FinalZoneSizing(CurZoneEqNum).DesHeatMaxAirFlow = ZoneSizingInput(CurZoneEqNum).DesHeatMaxAirFlow;
    FinalZoneSizing(CurZoneEqNum).DesHeatMaxAirFlowFrac = ZoneSizingInput(CurZoneEqNum).DesHeatMaxAirFlowFrac;
    FinalZoneSizing(CurZoneEqNum).DesHeatMaxAirFlowPerArea = ZoneSizingInput(CurZoneEqNum).DesHeatMaxAirFlowPerArea;
    FinalZoneSizing(CurZoneEqNum).DesHeatMaxAirFlow2 = ZoneSizingInput(CurZoneEqNum).DesHeatMaxAirFlowPerArea * Zone(1).FloorArea;
    FinalZoneSizing(CurZoneEqNum).DesHeatVolFlowMax =
        max(FinalZoneSizing(CurZoneEqNum).DesHeatMaxAirFlow, FinalZoneSizing(CurZoneEqNum).DesHeatMaxAirFlow2,
            max(FinalZoneSizing(CurZoneEqNum).DesCoolVolFlow, FinalZoneSizing(CurZoneEqNum).DesHeatVolFlow) *
                FinalZoneSizing(CurZoneEqNum).DesHeatMaxAirFlowFrac);
    TermUnitFinalZoneSizing(CurTermUnitSizingNum) = FinalZoneSizing(CurZoneEqNum);
    sd_airterminal(1).ZoneFloorArea = Zone(1).FloorArea;
    sd_airterminal(1).SizeSys();
    SizeWaterCoil(state, 1);
    EXPECT_NEAR(WaterCoil(1).MaxWaterVolFlowRate, .0000850575, 0.000000001);
    EXPECT_NEAR(WaterCoil(1).UACoil, 85.97495, 0.01);

    Node.deallocate();
    ZoneEquipConfig.deallocate();
    Zone.deallocate();
    FinalZoneSizing.deallocate();
    TermUnitFinalZoneSizing.deallocate();
    CalcFinalZoneSizing.deallocate();
    TermUnitSizing.deallocate();
    sd_airterminal.deallocate();
    ZoneEqSizing.deallocate();
    PlantLoop.deallocate();
    PlantSizData.deallocate();
    WaterCoils::MySizeFlag.deallocate();
    WaterCoils::MyUAAndFlowCalcFlag.deallocate();
}

TEST_F(EnergyPlusFixture, TestSizingRoutineForHotWaterCoils4)
{

    // test whether autosizing of zone reheat coil works for performance input method = UFactorTimesAreaAndDesignWaterFlowRate,
    // UA is user input.

    bool ErrorsFound(false);

    InitializePsychRoutines();
    DataEnvironment::StdRhoAir = 1.20;

    std::string const idf_objects = delimited_string({
        "	Zone,",
        "	SPACE1-1, !- Name",
        "	0, !- Direction of Relative North { deg }",
        "	0, !- X Origin { m }",
        "	0, !- Y Origin { m }",
        "	0, !- Z Origin { m }",
        "	1, !- Type",
        "	1, !- Multiplier",
        "	2.438400269, !- Ceiling Height {m}",
        "	239.247360229; !- Volume {m3}",
        "	Sizing:Zone,",
        "	SPACE1-1, !- Zone or ZoneList Name",
        "	SupplyAirTemperature, !- Zone Cooling Design Supply Air Temperature Input Method",
        "	14., !- Zone Cooling Design Supply Air Temperature { C }",
        "	, !- Zone Cooling Design Supply Air Temperature Difference { deltaC }",
        "	SupplyAirTemperature, !- Zone Heating Design Supply Air Temperature Input Method",
        "	50., !- Zone Heating Design Supply Air Temperature { C }",
        "	, !- Zone Heating Design Supply Air Temperature Difference { deltaC }",
        "	0.009, !- Zone Cooling Design Supply Air Humidity Ratio { kgWater/kgDryAir }",
        "	0.004, !- Zone Heating Design Supply Air Humidity Ratio { kgWater/kgDryAir }",
        "	SZ DSOA SPACE1-1, !- Design Specification Outdoor Air Object Name",
        "	0.0, !- Zone Heating Sizing Factor",
        "	0.0, !- Zone Cooling Sizing Factor",
        "	DesignDayWithLimit, !- Cooling Design Air Flow Method",
        "	, !- Cooling Design Air Flow Rate { m3/s }",
        "	, !- Cooling Minimum Air Flow per Zone Floor Area { m3/s-m2 }",
        "	, !- Cooling Minimum Air Flow { m3/s }",
        "	, !- Cooling Minimum Air Flow Fraction",
        "	DesignDay, !- Heating Design Air Flow Method",
        "	, !- Heating Design Air Flow Rate { m3/s }",
        "	, !- Heating Maximum Air Flow per Zone Floor Area { m3/s-m2 }",
        "	, !- Heating Maximum Air Flow { m3/s }",
        "	, !- Heating Maximum Air Flow Fraction",
        "	SZ DZAD SPACE1-1;        !- Design Specification Zone Air Distribution Object Name",
        "	DesignSpecification:ZoneAirDistribution,",
        "	SZ DZAD SPACE1-1, !- Name",
        "	1, !- Zone Air Distribution Effectiveness in Cooling Mode { dimensionless }",
        "	1; !- Zone Air Distribution Effectiveness in Heating Mode { dimensionless }",
        "	DesignSpecification:OutdoorAir,",
        "	SZ DSOA SPACE1-1, !- Name",
        "	sum, !- Outdoor Air Method",
        "	0.00236, !- Outdoor Air Flow per Person { m3/s-person }",
        "	0.000305, !- Outdoor Air Flow per Zone Floor Area { m3/s-m2 }",
        "	0.0; !- Outdoor Air Flow per Zone { m3/s }",
        "	ScheduleTypeLimits,",
        "	Fraction, !- Name",
        "	0.0, !- Lower Limit Value",
        "	1.0, !- Upper Limit Value",
        "	CONTINUOUS; !- Numeric Type",
        "	Schedule:Compact,",
        "	ReheatCoilAvailSched, !- Name",
        "	Fraction, !- Schedule Type Limits Name",
        "	Through: 12/31, !- Field 1",
        "	For: AllDays, !- Field 2",
        "	Until: 24:00,1.0; !- Field 3",
        "	ZoneHVAC:EquipmentConnections,",
        "	SPACE1-1, !- Zone Name",
        "	SPACE1-1 Eq, !- Zone Conditioning Equipment List Name",
        "	SPACE1-1 In Node, !- Zone Air Inlet Node or NodeList Name",
        "	, !- Zone Air Exhaust Node or NodeList Name",
        "	SPACE1-1 Node, !- Zone Air Node Name",
        "	SPACE1-1 Out Node; !- Zone Return Air Node Name",
        "	ZoneHVAC:EquipmentList,",
        "	SPACE1-1 Eq, !- Name",
        "   SequentialLoad,          !- Load Distribution Scheme",
        "	ZoneHVAC:AirDistributionUnit, !- Zone Equipment 1 Object Type",
        "	SPACE1-1 ATU, !- Zone Equipment 1 Name",
        "	1, !- Zone Equipment 1 Cooling Sequence",
        "	1; !- Zone Equipment 1 Heating or No - Load Sequence",
        "	ZoneHVAC:AirDistributionUnit,",
        "	SPACE1-1 ATU, !- Name",
        "	SPACE1-1 In Node, !- Air Distribution Unit Outlet Node Name",
        "	AirTerminal:SingleDuct:VAV:Reheat, !- Air Terminal Object Type",
        "	SPACE1-1 VAV Reheat; !- Air Terminal Name",
        "	Coil:Heating:Water,",
        "	Gronk1 Zone Coil, !- Name",
        "	ReheatCoilAvailSched, !- Availability Schedule Name",
        "	300., !- U-Factor Times Area Value { W/K }",
        "	, !- Maximum Water Flow Rate { m3/s }",
        "	SPACE1-1 Zone Coil Water In Node, !- Water Inlet Node Name",
        "	SPACE1-1 Zone Coil Water Out Node, !- Water Outlet Node Name",
        "	SPACE1-1 Zone Coil Air In Node, !- Air Inlet Node Name",
        "	SPACE1-1 In Node, !- Air Outlet Node Name",
        "	UFactorTimesAreaAndDesignWaterFlowRate, !- Performance Input Method",
        "	, !- Rated Capacity { W }",
        "	82.2, !- Rated Inlet Water Temperature { C }",
        "	16.6, !- Rated Inlet Air Temperature { C }",
        "	71.1, !- Rated Outlet Water Temperature { C }",
        "	32.2, !- Rated Outlet Air Temperature { C }",
        "	; !- Rated Ratio for Air and Water Convection",
        "	AirTerminal:SingleDuct:VAV:Reheat,",
        "	SPACE1-1 VAV Reheat, !- Name",
        "	ReheatCoilAvailSched, !- Availability Schedule Name",
        "	SPACE1-1 Zone Coil Air In Node, !- Damper Air Outlet Node Name",
        "	SPACE1-1 ATU In Node, !- Air Inlet Node Name",
        "	autosize, !- Maximum Air Flow Rate { m3/s }",
        "	, !- Zone Minimum Air Flow Input Method",
        "	, !- Constant Minimum Air Flow Fraction",
        "	, !- Fixed Minimum Air Flow Rate { m3/s }",
        "	, !- Minimum Air Flow Fraction Schedule Name",
        "	Coil:Heating:Water, !- Reheat Coil Object Type",
        "	Gronk1 Zone Coil, !- Reheat Coil Name",
        "	autosize, !- Maximum Hot Water or Steam Flow Rate { m3/s }",
        "	0.0, !- Minimum Hot Water or Steam Flow Rate { m3/s }",
        "	SPACE1-1 In Node, !- Air Outlet Node Name",
        "	0.001, !- Convergence Tolerance",
        "	, !- Damper Heating Action",
        "	, !- Maximum Flow per Zone Floor Area During Reheat { m3/s-m2 }",
        "	; !- Maximum Flow Fraction During Reheat",

    });

    ASSERT_TRUE(process_idf(idf_objects));

    FinalZoneSizing.allocate(1);
    TermUnitFinalZoneSizing.allocate(1);
    CalcFinalZoneSizing.allocate(1);
    TermUnitSizing.allocate(1);
    ZoneEqSizing.allocate(1);
    TotNumLoops = 1;
    PlantLoop.allocate(TotNumLoops);
    PlantSizData.allocate(1);
    WaterCoils::MySizeFlag.allocate(1);
    WaterCoils::MyUAAndFlowCalcFlag.allocate(1);
    NumPltSizInput = 1;
    for (int l = 1; l <= TotNumLoops; ++l) {
        auto &loop(PlantLoop(l));
        loop.LoopSide.allocate(2);
        auto &loopside(PlantLoop(l).LoopSide(1));
        loopside.TotalBranches = 1;
        loopside.Branch.allocate(1);
        auto &loopsidebranch(PlantLoop(l).LoopSide(1).Branch(1));
        loopsidebranch.TotalComponents = 1;
        loopsidebranch.Comp.allocate(1);
    }
    GetZoneData(ErrorsFound);
    EXPECT_EQ("SPACE1-1", Zone(1).Name);
    GetOARequirements();      // get the OA requirements object
    GetZoneAirDistribution(); // get zone air distribution objects
    GetZoneSizingInput();
<<<<<<< HEAD
    GetZoneEquipmentData1(state);
    ProcessScheduleInput(OutputFiles::getSingleton());
=======
    GetZoneEquipmentData1();
    ProcessScheduleInput(outputFiles());
>>>>>>> 507eb8d3
    ScheduleInputProcessed = true;
    GetZoneAirLoopEquipment();
    GetWaterCoilInput();
    WaterCoils::GetWaterCoilsInputFlag = false;
    WaterCoils::MySizeFlag(1) = true;
    WaterCoils::MyUAAndFlowCalcFlag(1) = false;
    GetSysInput(state);
    DataSizing::TermUnitSingDuct = true;
    WaterCoil(1).WaterLoopNum = 1;
    WaterCoil(1).WaterLoopSide = 1;
    WaterCoil(1).WaterLoopBranchNum = 1;
    WaterCoil(1).WaterLoopCompNum = 1;
    PlantLoop(1).Name = "HotWaterLoop";
    PlantLoop(1).FluidName = "HotWater";
    PlantLoop(1).FluidIndex = 1;
    PlantLoop(1).FluidName = "WATER";
    PlantLoop(1).LoopSide(1).Branch(1).Comp(1).Name = WaterCoil(1).Name;
    PlantLoop(1).LoopSide(1).Branch(1).Comp(1).TypeOf_Num = WaterCoil_SimpleHeating;
    PlantLoop(1).LoopSide(1).Branch(1).Comp(1).NodeNumIn = WaterCoil(1).WaterInletNodeNum;
    PlantLoop(1).LoopSide(1).Branch(1).Comp(1).NodeNumOut = WaterCoil(1).WaterOutletNodeNum;
    sd_airterminal(1).HWLoopNum = 1;
    sd_airterminal(1).HWLoopSide = 1;
    sd_airterminal(1).HWBranchIndex = 1;
    PlantSizData(1).DeltaT = 11.0;
    PlantSizData(1).ExitTemp = 82;
    PlantSizData(1).PlantLoopName = "HotWaterLoop";
    PlantSizData(1).LoopType = 1;
    ZoneSizingRunDone = true;
    CurZoneEqNum = 1;
    CurSysNum = 0;
    Zone(1).FloorArea = 99.16;
    ZoneEqSizing(CurZoneEqNum).DesignSizeFromParent = false;
    ZoneEqSizing(CurZoneEqNum).SizingMethod.allocate(25);
    CurTermUnitSizingNum = 1;
    TermUnitFinalZoneSizing(CurTermUnitSizingNum).DesCoolVolFlow = 0.28794;
    TermUnitFinalZoneSizing(CurTermUnitSizingNum).DesHeatVolFlow = 0.12046;
    FinalZoneSizing(CurZoneEqNum).DesHeatCoilInTempTU = 16.6;
    FinalZoneSizing(CurZoneEqNum).DesHeatCoilInHumRatTU = 0.008;
    FinalZoneSizing(CurZoneEqNum).DesCoolVolFlow = 0.28794;
    FinalZoneSizing(CurZoneEqNum).DesHeatVolFlow = 0.12046;
    FinalZoneSizing(CurZoneEqNum).DesCoolMinAirFlowFrac = ZoneSizingInput(CurZoneEqNum).DesCoolMinAirFlowFrac;
    FinalZoneSizing(CurZoneEqNum).NonAirSysDesHeatVolFlow = 0.12046;
    FinalZoneSizing(CurZoneEqNum).HeatSizingFactor = 1.0;
    FinalZoneSizing(CurZoneEqNum).NonAirSysDesHeatLoad = 3191.7;
    FinalZoneSizing(CurZoneEqNum).ZoneTempAtHeatPeak = 21.099;
    FinalZoneSizing(CurZoneEqNum).ZoneHumRatAtHeatPeak = 0.0038485;
    TermUnitSizing(CurTermUnitSizingNum).AirVolFlow = 0.12046;
    FinalZoneSizing(CurZoneEqNum).DesCoolMinAirFlow = ZoneSizingInput(CurZoneEqNum).DesCoolMinAirFlow;
    FinalZoneSizing(CurZoneEqNum).DesCoolMinAirFlowFrac = ZoneSizingInput(CurZoneEqNum).DesCoolMinAirFlowFrac;
    FinalZoneSizing(CurZoneEqNum).DesCoolMinAirFlow2 = ZoneSizingInput(CurZoneEqNum).DesCoolMinAirFlowPerArea * Zone(1).FloorArea;
    FinalZoneSizing(CurZoneEqNum).DesCoolVolFlowMin =
        max(FinalZoneSizing(CurZoneEqNum).DesCoolMinAirFlow, FinalZoneSizing(CurZoneEqNum).DesCoolMinAirFlow2,
            FinalZoneSizing(CurZoneEqNum).DesCoolVolFlow * FinalZoneSizing(CurZoneEqNum).DesCoolMinAirFlowFrac);
    FinalZoneSizing(CurZoneEqNum).DesHeatMaxAirFlow = ZoneSizingInput(CurZoneEqNum).DesHeatMaxAirFlow;
    FinalZoneSizing(CurZoneEqNum).DesHeatMaxAirFlowFrac = ZoneSizingInput(CurZoneEqNum).DesHeatMaxAirFlowFrac;
    FinalZoneSizing(CurZoneEqNum).DesHeatMaxAirFlowPerArea = ZoneSizingInput(CurZoneEqNum).DesHeatMaxAirFlowPerArea;
    FinalZoneSizing(CurZoneEqNum).DesHeatMaxAirFlow2 = ZoneSizingInput(CurZoneEqNum).DesHeatMaxAirFlowPerArea * Zone(1).FloorArea;
    FinalZoneSizing(CurZoneEqNum).DesHeatVolFlowMax =
        max(FinalZoneSizing(CurZoneEqNum).DesHeatMaxAirFlow, FinalZoneSizing(CurZoneEqNum).DesHeatMaxAirFlow2,
            max(FinalZoneSizing(CurZoneEqNum).DesCoolVolFlow, FinalZoneSizing(CurZoneEqNum).DesHeatVolFlow) *
                FinalZoneSizing(CurZoneEqNum).DesHeatMaxAirFlowFrac);
    TermUnitFinalZoneSizing(CurTermUnitSizingNum) = FinalZoneSizing(CurZoneEqNum);
    sd_airterminal(1).ZoneFloorArea = Zone(1).FloorArea;
    sd_airterminal(1).SizeSys();
    SizeWaterCoil(state, 1);
    EXPECT_NEAR(WaterCoil(1).MaxWaterVolFlowRate, .0000850575, 0.000000001);
    EXPECT_NEAR(WaterCoil(1).UACoil, 300.00, 0.01);

    Node.deallocate();
    ZoneEquipConfig.deallocate();
    Zone.deallocate();
    FinalZoneSizing.deallocate();
    TermUnitFinalZoneSizing.deallocate();
    CalcFinalZoneSizing.deallocate();
    TermUnitSizing.deallocate();
    sd_airterminal.deallocate();
    ZoneEqSizing.deallocate();
    PlantLoop.deallocate();
    PlantSizData.deallocate();
    WaterCoils::MySizeFlag.deallocate();
    WaterCoils::MyUAAndFlowCalcFlag.deallocate();
}

TEST_F(EnergyPlusFixture, TestSizingRoutineForHotWaterCoils5)
{

    // test whether autosizing of system heating coil works when capacity is entered in system sizing array

    bool ErrorsFound(false);

    InitializePsychRoutines();
    DataEnvironment::StdRhoAir = 1.20;

    std::string const idf_objects = delimited_string({
        "	Zone,",
        "	SPACE1-1, !- Name",
        "	0, !- Direction of Relative North { deg }",
        "	0, !- X Origin { m }",
        "	0, !- Y Origin { m }",
        "	0, !- Z Origin { m }",
        "	1, !- Type",
        "	1, !- Multiplier",
        "	2.438400269, !- Ceiling Height {m}",
        "	239.247360229; !- Volume {m3}",
        "	Sizing:System,",
        "	VAV Sys 1, !- AirLoop Name",
        "	sensible, !- Type of Load to Size On",
        "	autosize, !- Design Outdoor Air Flow Rate { m3/s }",
        "	0.3, !- Central Heating Maximum System Air Flow Ratio",
        "	7.0, !- Preheat Design Temperature { C }",
        "	0.008, !- Preheat Design Humidity Ratio { kgWater/kgDryAir }",
        "	11.0, !- Precool Design Temperature { C }",
        "	0.008, !- Precool Design Humidity Ratio { kgWater/kgDryAir }",
        "	12.8, !- Central Cooling Design Supply Air Temperature { C }",
        "	16.7, !- Central Heating Design Supply Air Temperature { C }",
        "	noncoincident, !- Type of Zone Sum to Use",
        "	no, !- 100% Outdoor Air in Cooling",
        "	no, !- 100% Outdoor Air in Heating",
        "	0.008, !- Central Cooling Design Supply Air Humidity Ratio { kgWater/kgDryAir }",
        "	0.008, !- Central Heating Design Supply Air Humidity Ratio { kgWater/kgDryAir }",
        "	DesignDay, !- Cooling Design Air Flow Method",
        "	0, !- Cooling Design Air Flow Rate { m3/s }",
        "	, !- Supply Air Flow Rate Per Floor Area During Cooling Operation { m3/s-m2 }",
        "	, !- Fraction of Autosized Design Cooling Supply Air Flow Rate",
        "	, !- Design Supply Air Flow Rate Per Unit Cooling Capacity { m3/s-W }",
        "	FlowPerHeatingCapacity, !- Heating Design Air Flow Method",
        "	0, !- Heating Design Air Flow Rate { m3/s }",
        "	, !- Supply Air Flow Rate Per Floor Area During Heating Operation { m3/s-m2 }",
        "	, !- Fraction of Autosized Design Heating Supply Air Flow Rate",
        "	, !- Fraction of Autosized Design Cooling Supply Air Flow Rate",
        "	0.000174194, !- Design Supply Air Flow Rate Per Unit Heating Capacity { m3/s-W }",
        "	, !- System Outdoor Air Method",
        "	1.0, !- Zone Maximum Outdoor Air Fraction { dimensionless }",
        "	CoolingDesignCapacity, !- Cooling Design Capacity Method",
        "	autosize, !- Cooling Design Capacity { W }",
        "	, !- Cooling Design Capacity Per Floor Area { W/m2 }",
        "	, !- Fraction of Autosized Cooling Design Capacity",
        "	HeatingDesignCapacity, !- Heating Design Capacity Method",
        "	12000, !- Heating Design Capacity { W }",
        "	, !- Heating Design Capacity Per Floor Area { W/m2 }",
        "	, !- Fraction of Autosized Heating Design Capacity",
        "	VAV;                     !- Central Cooling Capacity Control Method",
        "	ScheduleTypeLimits,",
        "	Fraction, !- Name",
        "	0.0, !- Lower Limit Value",
        "	1.0, !- Upper Limit Value",
        "	CONTINUOUS; !- Numeric Type",
        "	Schedule:Compact,",
        "	ReheatCoilAvailSched, !- Name",
        "	Fraction, !- Schedule Type Limits Name",
        "	Through: 12/31, !- Field 1",
        "	For: AllDays, !- Field 2",
        "	Until: 24:00,1.0; !- Field 3",
        "	Coil:Heating:Water,",
        "	Gronk1 Zone Coil, !- Name",
        "	ReheatCoilAvailSched, !- Availability Schedule Name",
        "	, !- U-Factor Times Area Value { W/K }",
        "	, !- Maximum Water Flow Rate { m3/s }",
        "	SPACE1-1 Zone Coil Water In Node, !- Water Inlet Node Name",
        "	SPACE1-1 Zone Coil Water Out Node, !- Water Outlet Node Name",
        "	SPACE1-1 Zone Coil Air In Node, !- Air Inlet Node Name",
        "	SPACE1-1 In Node, !- Air Outlet Node Name",
        "	NominalCapacity, !- Performance Input Method",
        "	, !- Rated Capacity { W }",
        "	82.2, !- Rated Inlet Water Temperature { C }",
        "	16.6, !- Rated Inlet Air Temperature { C }",
        "	71.1, !- Rated Outlet Water Temperature { C }",
        "	32.2, !- Rated Outlet Air Temperature { C }",
        "	; !- Rated Ratio for Air and Water Convection",

    });

    ASSERT_TRUE(process_idf(idf_objects));

    FinalSysSizing.allocate(1);
    UnitarySysEqSizing.allocate(1);
    PrimaryAirSystem.allocate(1);
    AirLoopControlInfo.allocate(1);
    TotNumLoops = 1;
    PlantLoop.allocate(TotNumLoops);
    PlantSizData.allocate(1);
    WaterCoils::MySizeFlag.allocate(1);
    WaterCoils::MyUAAndFlowCalcFlag.allocate(1);
    NumPltSizInput = 1;
    for (int l = 1; l <= TotNumLoops; ++l) {
        auto &loop(PlantLoop(l));
        loop.LoopSide.allocate(2);
        auto &loopside(PlantLoop(l).LoopSide(1));
        loopside.TotalBranches = 1;
        loopside.Branch.allocate(1);
        auto &loopsidebranch(PlantLoop(l).LoopSide(1).Branch(1));
        loopsidebranch.TotalComponents = 1;
        loopsidebranch.Comp.allocate(1);
    }
    GetZoneData(ErrorsFound);
    EXPECT_EQ("SPACE1-1", Zone(1).Name);
    ProcessScheduleInput(outputFiles());
    ScheduleInputProcessed = true;
    GetWaterCoilInput();
    WaterCoils::GetWaterCoilsInputFlag = false;
    WaterCoils::MySizeFlag(1) = true;
    WaterCoils::MyUAAndFlowCalcFlag(1) = false;
    DataSizing::TermUnitSingDuct = true;
    WaterCoil(1).WaterLoopNum = 1;
    WaterCoil(1).WaterLoopSide = 1;
    WaterCoil(1).WaterLoopBranchNum = 1;
    WaterCoil(1).WaterLoopCompNum = 1;
    PlantLoop(1).Name = "HotWaterLoop";
    PlantLoop(1).FluidName = "HotWater";
    PlantLoop(1).FluidIndex = 1;
    PlantLoop(1).FluidName = "WATER";
    PlantLoop(1).LoopSide(1).Branch(1).Comp(1).Name = WaterCoil(1).Name;
    PlantLoop(1).LoopSide(1).Branch(1).Comp(1).TypeOf_Num = WaterCoil_SimpleHeating;
    PlantLoop(1).LoopSide(1).Branch(1).Comp(1).NodeNumIn = WaterCoil(1).WaterInletNodeNum;
    PlantLoop(1).LoopSide(1).Branch(1).Comp(1).NodeNumOut = WaterCoil(1).WaterOutletNodeNum;
    PlantSizData(1).DeltaT = 11.0;
    PlantSizData(1).ExitTemp = 82;
    PlantSizData(1).PlantLoopName = "HotWaterLoop";
    PlantSizData(1).LoopType = 1;
    ZoneSizingRunDone = true;
    SysSizingRunDone = true;
    CurZoneEqNum = 0;
    CurSysNum = 1;
    CurDuctType = 1;
    Zone(1).FloorArea = 99.16;
    FinalSysSizing(CurSysNum).HeatingCapMethod = 9;
    FinalSysSizing(CurSysNum).HeatingTotalCapacity = 12000.;
    FinalSysSizing(CurSysNum).SysAirMinFlowRat = 0.3;
    FinalSysSizing(CurSysNum).DesMainVolFlow = 3.4;
    FinalSysSizing(CurSysNum).DesOutAirVolFlow = 0.49;
    FinalSysSizing(CurSysNum).HeatOutTemp = -17.3;
    FinalSysSizing(CurSysNum).HeatRetTemp = 21.3;
    FinalSysSizing(CurSysNum).HeatSupTemp = 16.7;
    UnitarySysEqSizing(CurSysNum).CoolingCapacity = false;
    UnitarySysEqSizing(CurSysNum).HeatingCapacity = false;
    DataHVACGlobals::NumPrimaryAirSys = 1;
    SizeWaterCoil(state, 1);
    EXPECT_NEAR(WaterCoil(1).MaxWaterMassFlowRate, .258323, 0.00001);
    EXPECT_NEAR(WaterCoil(1).UACoil, 239.835, 0.01);

    Node.deallocate();
    Zone.deallocate();
    PlantLoop.deallocate();
    PlantSizData.deallocate();
    WaterCoils::MySizeFlag.deallocate();
    WaterCoils::MyUAAndFlowCalcFlag.deallocate();
    FinalSysSizing.deallocate();
    UnitarySysEqSizing.deallocate();
    PrimaryAirSystem.deallocate();
    AirLoopControlInfo.deallocate();
}

TEST_F(EnergyPlusFixture, TestSizingRoutineForHotWaterCoils6)
{

    // test whether autosizing of zone reheat coil works for performance input method = UFactorTimesAreaAndDesignWaterFlowRate,
    // UA and water flow are user input with rated capacity autosized. No sizing run.

    bool ErrorsFound(false);

    InitializePsychRoutines();
    DataEnvironment::StdRhoAir = 1.20;

    std::string const idf_objects = delimited_string({

        " Zone,",
        "	SPACE1-1,      !- Name",
        "	0,             !- Direction of Relative North { deg }",
        "	0,             !- X Origin { m }",
        "	0,             !- Y Origin { m }",
        "	0,             !- Z Origin { m }",
        "	1,             !- Type",
        "	1,             !- Multiplier",
        "	2.438400269,   !- Ceiling Height {m}",
        "	239.247360229; !- Volume {m3}",

        " Sizing:Zone,",
        "	SPACE1-1,      !- Zone or ZoneList Name",
        "	SupplyAirTemperature, !- Zone Cooling Design Supply Air Temperature Input Method",
        "	14.,           !- Zone Cooling Design Supply Air Temperature { C }",
        "	,              !- Zone Cooling Design Supply Air Temperature Difference { deltaC }",
        "	SupplyAirTemperature, !- Zone Heating Design Supply Air Temperature Input Method",
        "	50.,           !- Zone Heating Design Supply Air Temperature { C }",
        "	,              !- Zone Heating Design Supply Air Temperature Difference { deltaC }",
        "	0.009,         !- Zone Cooling Design Supply Air Humidity Ratio { kgWater/kgDryAir }",
        "	0.004,         !- Zone Heating Design Supply Air Humidity Ratio { kgWater/kgDryAir }",
        "	SZ DSOA SPACE1-1, !- Design Specification Outdoor Air Object Name",
        "	0.0,           !- Zone Heating Sizing Factor",
        "	0.0,           !- Zone Cooling Sizing Factor",
        "	DesignDayWithLimit, !- Cooling Design Air Flow Method",
        "	,              !- Cooling Design Air Flow Rate { m3/s }",
        "	,              !- Cooling Minimum Air Flow per Zone Floor Area { m3/s-m2 }",
        "	,              !- Cooling Minimum Air Flow { m3/s }",
        "	,              !- Cooling Minimum Air Flow Fraction",
        "	DesignDay,     !- Heating Design Air Flow Method",
        "	,              !- Heating Design Air Flow Rate { m3/s }",
        "	,              !- Heating Maximum Air Flow per Zone Floor Area { m3/s-m2 }",
        "	,              !- Heating Maximum Air Flow { m3/s }",
        "	,              !- Heating Maximum Air Flow Fraction",
        "	SZ DZAD SPACE1-1;   !- Design Specification Zone Air Distribution Object Name",

        " DesignSpecification:ZoneAirDistribution,",
        "	SZ DZAD SPACE1-1, !- Name",
        "	1,                !- Zone Air Distribution Effectiveness in Cooling Mode { dimensionless }",
        "	1;                !- Zone Air Distribution Effectiveness in Heating Mode { dimensionless }",

        " DesignSpecification:OutdoorAir,",
        "	SZ DSOA SPACE1-1, !- Name",
        "	sum,              !- Outdoor Air Method",
        "	0.00236,          !- Outdoor Air Flow per Person { m3/s-person }",
        "	0.000305,         !- Outdoor Air Flow per Zone Floor Area { m3/s-m2 }",
        "	0.0;              !- Outdoor Air Flow per Zone { m3/s }",

        " ScheduleTypeLimits,",
        "	Fraction,         !- Name",
        "	0.0,              !- Lower Limit Value",
        "	1.0,              !- Upper Limit Value",
        "	CONTINUOUS;       !- Numeric Type",

        " Schedule:Compact,",
        "	ReheatCoilAvailSched, !- Name",
        "	Fraction,         !- Schedule Type Limits Name",
        "	Through: 12/31,   !- Field 1",
        "	For: AllDays,     !- Field 2",
        "	Until: 24:00,1.0; !- Field 3",

        " ZoneHVAC:EquipmentConnections,",
        "	SPACE1-1,         !- Zone Name",
        "	SPACE1-1 Eq,      !- Zone Conditioning Equipment List Name",
        "	SPACE1-1 In Node, !- Zone Air Inlet Node or NodeList Name",
        "	,                 !- Zone Air Exhaust Node or NodeList Name",
        "	SPACE1-1 Node,    !- Zone Air Node Name",
        "	SPACE1-1 Out Node; !- Zone Return Air Node Name",

        " ZoneHVAC:EquipmentList,",
        "	SPACE1-1 Eq,      !- Name",
        "   SequentialLoad,   !- Load Distribution Scheme",
        "	ZoneHVAC:AirDistributionUnit, !- Zone Equipment 1 Object Type",
        "	SPACE1-1 ATU,     !- Zone Equipment 1 Name",
        "	1,                !- Zone Equipment 1 Cooling Sequence",
        "	1;                !- Zone Equipment 1 Heating or No - Load Sequence",

        " ZoneHVAC:AirDistributionUnit,",
        "	SPACE1-1 ATU,     !- Name",
        "	SPACE1-1 In Node, !- Air Distribution Unit Outlet Node Name",
        "	AirTerminal:SingleDuct:VAV:Reheat, !- Air Terminal Object Type",
        "	SPACE1-1 VAV Reheat; !- Air Terminal Name",

        " Coil:Heating:Water,",
        "	Gronk1 Zone Coil, !- Name",
        "	ReheatCoilAvailSched, !- Availability Schedule Name",
        "	300.,             !- U-Factor Times Area Value { W/K }",
        "	0.0000850575,     !- Maximum Water Flow Rate { m3/s }",
        "	SPACE1-1 Zone Coil Water In Node, !- Water Inlet Node Name",
        "	SPACE1-1 Zone Coil Water Out Node, !- Water Outlet Node Name",
        "	SPACE1-1 Zone Coil Air In Node, !- Air Inlet Node Name",
        "	SPACE1-1 In Node, !- Air Outlet Node Name",
        "	UFactorTimesAreaAndDesignWaterFlowRate, !- Performance Input Method",
        "	autosize,         !- Rated Capacity { W }",
        "	82.2,             !- Rated Inlet Water Temperature { C }",
        "	16.6,             !- Rated Inlet Air Temperature { C }",
        "	71.1,             !- Rated Outlet Water Temperature { C }",
        "	32.2,             !- Rated Outlet Air Temperature { C }",
        "	;                 !- Rated Ratio for Air and Water Convection",

        " AirTerminal:SingleDuct:VAV:Reheat,",
        "	SPACE1-1 VAV Reheat,  !- Name",
        "	ReheatCoilAvailSched, !- Availability Schedule Name",
        "	SPACE1-1 Zone Coil Air In Node, !- Damper Air Outlet Node Name",
        "	SPACE1-1 ATU In Node, !- Air Inlet Node Name",
        "	0.12046,              !- Maximum Air Flow Rate { m3/s }",
        "	,                     !- Zone Minimum Air Flow Input Method",
        "	0.3,                  !- Constant Minimum Air Flow Fraction",
        "	,                     !- Fixed Minimum Air Flow Rate { m3/s }",
        "	,                     !- Minimum Air Flow Fraction Schedule Name",
        "	Coil:Heating:Water,   !- Reheat Coil Object Type",
        "	Gronk1 Zone Coil,     !- Reheat Coil Name",
        "	0.0000850575,         !- Maximum Hot Water or Steam Flow Rate { m3/s }",
        "	0.0,                  !- Minimum Hot Water or Steam Flow Rate { m3/s }",
        "	SPACE1-1 In Node,     !- Air Outlet Node Name",
        "	0.001,                !- Convergence Tolerance",
        "	,                     !- Damper Heating Action",
        "	,                     !- Maximum Flow per Zone Floor Area During Reheat { m3/s-m2 }",
        "	;                     !- Maximum Flow Fraction During Reheat",

    });

    ASSERT_TRUE(process_idf(idf_objects));

    TermUnitSizing.allocate(1);
    TotNumLoops = 1;
    PlantLoop.allocate(TotNumLoops);
    WaterCoils::MySizeFlag.allocate(1);
    WaterCoils::MyUAAndFlowCalcFlag.allocate(1);
    for (int l = 1; l <= TotNumLoops; ++l) {
        auto &loop(PlantLoop(l));
        loop.LoopSide.allocate(2);
        auto &loopside(PlantLoop(l).LoopSide(1));
        loopside.TotalBranches = 1;
        loopside.Branch.allocate(1);
        auto &loopsidebranch(PlantLoop(l).LoopSide(1).Branch(1));
        loopsidebranch.TotalComponents = 1;
        loopsidebranch.Comp.allocate(1);
    }
    GetZoneData(ErrorsFound);
    EXPECT_EQ("SPACE1-1", Zone(1).Name);
    GetOARequirements();      // get the OA requirements object
    GetZoneAirDistribution(); // get zone air distribution objects
    GetZoneSizingInput();
<<<<<<< HEAD
    GetZoneEquipmentData1(state);
    ProcessScheduleInput(OutputFiles::getSingleton());
=======
    GetZoneEquipmentData1();
    ProcessScheduleInput(outputFiles());
>>>>>>> 507eb8d3
    ScheduleInputProcessed = true;
    GetZoneAirLoopEquipment();
    GetWaterCoilInput();
    WaterCoils::GetWaterCoilsInputFlag = false;
    WaterCoils::MySizeFlag(1) = true;
    WaterCoils::MyUAAndFlowCalcFlag(1) = false;
    GetSysInput(state);
    DataSizing::TermUnitSingDuct = true;
    WaterCoil(1).WaterLoopNum = 1;
    WaterCoil(1).WaterLoopSide = 1;
    WaterCoil(1).WaterLoopBranchNum = 1;
    WaterCoil(1).WaterLoopCompNum = 1;
    PlantLoop(1).Name = "HotWaterLoop";
    PlantLoop(1).FluidName = "HotWater";
    PlantLoop(1).FluidIndex = 1;
    PlantLoop(1).FluidName = "WATER";
    PlantLoop(1).LoopSide(1).Branch(1).Comp(1).Name = WaterCoil(1).Name;
    PlantLoop(1).LoopSide(1).Branch(1).Comp(1).TypeOf_Num = WaterCoil_SimpleHeating;
    PlantLoop(1).LoopSide(1).Branch(1).Comp(1).NodeNumIn = WaterCoil(1).WaterInletNodeNum;
    PlantLoop(1).LoopSide(1).Branch(1).Comp(1).NodeNumOut = WaterCoil(1).WaterOutletNodeNum;
    sd_airterminal(1).HWLoopNum = 1;
    sd_airterminal(1).HWLoopSide = 1;
    sd_airterminal(1).HWBranchIndex = 1;
    CurZoneEqNum = 1;
    CurTermUnitSizingNum = 1;
    CurSysNum = 0;
    Zone(1).FloorArea = 99.16;
    sd_airterminal(1).ZoneFloorArea = Zone(1).FloorArea;

    OutputReportPredefined::SetPredefinedTables();
    sd_airterminal(1).SizeSys();
    DataGlobals::BeginEnvrnFlag = true;

    // water coil is user input for water flow and UA with performance input method = UFactorTimesAreaAndDesignWaterFlowRate and Rated Capacity =
    // autosize
    EXPECT_NEAR(WaterCoil(1).MaxWaterVolFlowRate, .0000850575, 0.000000001); // water flow rate input by user
    EXPECT_NEAR(WaterCoil(1).UACoil, 300.00, 0.01);                          // Ua input by user
    EXPECT_EQ(WaterCoil(1).DesTotWaterCoilLoad, DataSizing::AutoSize);       // Rated Capacity input by user
    EXPECT_EQ(WaterCoil(1).DesWaterHeatingCoilRate, 0.0);                    // model output not yet set

    // sizing will be called and skipped with Init setting DesWaterHeatingCoilRate based on above inputs
<<<<<<< HEAD
    InitWaterCoil(state, OutputFiles::getSingleton(), 1, false);
=======
    InitWaterCoil(outputFiles(), 1, false);
>>>>>>> 507eb8d3
    EXPECT_NEAR(WaterCoil(1).DesWaterHeatingCoilRate, 7390.73, 0.01);
    // not set in Init for water heating coils and not used elsewhere other than sizing
    EXPECT_EQ(WaterCoil(1).DesTotWaterCoilLoad, DataSizing::AutoSize);

    sd_airterminal.deallocate();
}

} // namespace EnergyPlus<|MERGE_RESOLUTION|>--- conflicted
+++ resolved
@@ -255,13 +255,8 @@
     GetOARequirements();      // get the OA requirements object
     GetZoneAirDistribution(); // get zone air distribution objects
     GetZoneSizingInput();
-<<<<<<< HEAD
     GetZoneEquipmentData1(state);
-    ProcessScheduleInput(OutputFiles::getSingleton());
-=======
-    GetZoneEquipmentData1();
     ProcessScheduleInput(outputFiles());
->>>>>>> 507eb8d3
     ScheduleInputProcessed = true;
     GetZoneAirLoopEquipment();
     GetWaterCoilInput();
@@ -498,13 +493,8 @@
     GetOARequirements();      // get the OA requirements object
     GetZoneAirDistribution(); // get zone air distribution objects
     GetZoneSizingInput();
-<<<<<<< HEAD
     GetZoneEquipmentData1(state);
-    ProcessScheduleInput(OutputFiles::getSingleton());
-=======
-    GetZoneEquipmentData1();
     ProcessScheduleInput(outputFiles());
->>>>>>> 507eb8d3
     ScheduleInputProcessed = true;
     GetZoneAirLoopEquipment();
     GetWaterCoilInput();
@@ -740,13 +730,8 @@
     GetOARequirements();      // get the OA requirements object
     GetZoneAirDistribution(); // get zone air distribution objects
     GetZoneSizingInput();
-<<<<<<< HEAD
     GetZoneEquipmentData1(state);
-    ProcessScheduleInput(OutputFiles::getSingleton());
-=======
-    GetZoneEquipmentData1();
     ProcessScheduleInput(outputFiles());
->>>>>>> 507eb8d3
     ScheduleInputProcessed = true;
     GetZoneAirLoopEquipment();
     GetWaterCoilInput();
@@ -982,13 +967,8 @@
     GetOARequirements();      // get the OA requirements object
     GetZoneAirDistribution(); // get zone air distribution objects
     GetZoneSizingInput();
-<<<<<<< HEAD
     GetZoneEquipmentData1(state);
-    ProcessScheduleInput(OutputFiles::getSingleton());
-=======
-    GetZoneEquipmentData1();
     ProcessScheduleInput(outputFiles());
->>>>>>> 507eb8d3
     ScheduleInputProcessed = true;
     GetZoneAirLoopEquipment();
     GetWaterCoilInput();
@@ -1398,13 +1378,8 @@
     GetOARequirements();      // get the OA requirements object
     GetZoneAirDistribution(); // get zone air distribution objects
     GetZoneSizingInput();
-<<<<<<< HEAD
     GetZoneEquipmentData1(state);
-    ProcessScheduleInput(OutputFiles::getSingleton());
-=======
-    GetZoneEquipmentData1();
     ProcessScheduleInput(outputFiles());
->>>>>>> 507eb8d3
     ScheduleInputProcessed = true;
     GetZoneAirLoopEquipment();
     GetWaterCoilInput();
@@ -1446,11 +1421,7 @@
     EXPECT_EQ(WaterCoil(1).DesWaterHeatingCoilRate, 0.0);                    // model output not yet set
 
     // sizing will be called and skipped with Init setting DesWaterHeatingCoilRate based on above inputs
-<<<<<<< HEAD
-    InitWaterCoil(state, OutputFiles::getSingleton(), 1, false);
-=======
-    InitWaterCoil(outputFiles(), 1, false);
->>>>>>> 507eb8d3
+    InitWaterCoil(state, outputFiles(), 1, false);
     EXPECT_NEAR(WaterCoil(1).DesWaterHeatingCoilRate, 7390.73, 0.01);
     // not set in Init for water heating coils and not used elsewhere other than sizing
     EXPECT_EQ(WaterCoil(1).DesTotWaterCoilLoad, DataSizing::AutoSize);
