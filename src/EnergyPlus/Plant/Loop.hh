--- conflicted
+++ resolved
@@ -68,12 +68,10 @@
         Num
     };
 
-<<<<<<< HEAD
     constexpr std::array<std::string_view, (int)LoopType::Num> loopTypeNames = {"PlantLoop", "CondenserLoop", "Both"};
 
-=======
     // This needs to go, it's not helping
->>>>>>> e2c43054
+
     struct HalfLoopContainer : std::array<HalfLoopData, static_cast<int>(DataPlant::LoopSideLocation::Num)>
     {
         HalfLoopData &operator()(LoopSideLocation ls)
