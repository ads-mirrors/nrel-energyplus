--- conflicted
+++ resolved
@@ -5347,13 +5347,8 @@
                             OutputProcessor::SOVTimeStepType::System,
                             OutputProcessor::SOVStoreType::Summed,
                             PurchAir(1).Name,
-<<<<<<< HEAD
-                            _,
+                            {},
                             "DISTRICTHEATINGWATER",
-=======
-                            {},
-                            "DISTRICTHEATING",
->>>>>>> af674b95
                             "Heating",
                             {},
                             "System");
