--- conflicted
+++ resolved
@@ -5740,15 +5740,7 @@
         // Return value
         Real64 sumHATsurf(0.0);
 
-<<<<<<< HEAD
-        for (int surfNum = Zone(ZoneNum).HTSurfaceFirst; surfNum <= Zone(ZoneNum).HTSurfaceLast; ++surfNum) {
-=======
-        auto &Zone(state.dataHeatBal->Zone);
-
-        for (int surfNum = Zone(ZoneNum).SurfaceFirst; surfNum <= Zone(ZoneNum).SurfaceLast; ++surfNum) {
-            if (!Surface(surfNum).HeatTransSurf) continue; // Skip non-heat transfer surfaces
-
->>>>>>> c9fa4f04
+        for (int surfNum = state.dataHeatBal->Zone(ZoneNum).HTSurfaceFirst; surfNum <= state.dataHeatBal->Zone(ZoneNum).HTSurfaceLast; ++surfNum) {
             Real64 Area = Surface(surfNum).Area;
 
             if (Surface(surfNum).Class == SurfaceClass::Window) {
