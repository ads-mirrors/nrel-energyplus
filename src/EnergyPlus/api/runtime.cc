// EnergyPlus, Copyright (c) 1996-2020, The Board of Trustees of the University of Illinois,
// The Regents of the University of California, through Lawrence Berkeley National Laboratory
// (subject to receipt of any required approvals from the U.S. Dept. of Energy), Oak Ridge
// National Laboratory, managed by UT-Battelle, Alliance for Sustainable Energy, LLC, and other
// contributors. All rights reserved.
//
// NOTICE: This Software was developed under funding from the U.S. Department of Energy and the
// U.S. Government consequently retains certain rights. As such, the U.S. Government has been
// granted for itself and others acting on its behalf a paid-up, nonexclusive, irrevocable,
// worldwide license in the Software to reproduce, distribute copies to the public, prepare
// derivative works, and perform publicly and display publicly, and to permit others to do so.
//
// Redistribution and use in source and binary forms, with or without modification, are permitted
// provided that the following conditions are met:
//
// (1) Redistributions of source code must retain the above copyright notice, this list of
//     conditions and the following disclaimer.
//
// (2) Redistributions in binary form must reproduce the above copyright notice, this list of
//     conditions and the following disclaimer in the documentation and/or other materials
//     provided with the distribution.
//
// (3) Neither the name of the University of California, Lawrence Berkeley National Laboratory,
//     the University of Illinois, U.S. Dept. of Energy nor the names of its contributors may be
//     used to endorse or promote products derived from this software without specific prior
//     written permission.
//
// (4) Use of EnergyPlus(TM) Name. If Licensee (i) distributes the software in stand-alone form
//     without changes from the version obtained under this License, or (ii) Licensee makes a
//     reference solely to the software portion of its product, Licensee must refer to the
//     software as "EnergyPlus version X" software, where "X" is the version number Licensee
//     obtained under this License and may not use a different name for the software. Except as
//     specifically required in this Section (4), Licensee shall not use in a company name, a
//     product name, in advertising, publicity, or other promotional activities any name, trade
//     name, trademark, logo, or other designation of "EnergyPlus", "E+", "e+" or confusingly
//     similar designation, without the U.S. Department of Energy's prior written consent.
//
// THIS SOFTWARE IS PROVIDED BY THE COPYRIGHT HOLDERS AND CONTRIBUTORS "AS IS" AND ANY EXPRESS OR
// IMPLIED WARRANTIES, INCLUDING, BUT NOT LIMITED TO, THE IMPLIED WARRANTIES OF MERCHANTABILITY
// AND FITNESS FOR A PARTICULAR PURPOSE ARE DISCLAIMED. IN NO EVENT SHALL THE COPYRIGHT OWNER OR
// CONTRIBUTORS BE LIABLE FOR ANY DIRECT, INDIRECT, INCIDENTAL, SPECIAL, EXEMPLARY, OR
// CONSEQUENTIAL DAMAGES (INCLUDING, BUT NOT LIMITED TO, PROCUREMENT OF SUBSTITUTE GOODS OR
// SERVICES; LOSS OF USE, DATA, OR PROFITS; OR BUSINESS INTERRUPTION) HOWEVER CAUSED AND ON ANY
// THEORY OF LIABILITY, WHETHER IN CONTRACT, STRICT LIABILITY, OR TORT (INCLUDING NEGLIGENCE OR
// OTHERWISE) ARISING IN ANY WAY OUT OF THE USE OF THIS SOFTWARE, EVEN IF ADVISED OF THE
// POSSIBILITY OF SUCH DAMAGE.

#include <EnergyPlus/api/EnergyPlusPgm.hh>
#include <EnergyPlus/DataGlobals.hh>
#include <EnergyPlus/Data/EnergyPlusData.hh>
#include <EnergyPlus/InputProcessing/IdfParser.hh>
#include <EnergyPlus/InputProcessing/InputProcessor.hh>
#include <EnergyPlus/InputProcessing/InputValidation.hh>
#include <EnergyPlus/PluginManager.hh>
#include <EnergyPlus/api/runtime.h>
#include <EnergyPlus/StateManagement.hh>
#include <EnergyPlus/UtilityRoutines.hh>

<<<<<<< HEAD
void cClearAllStates() {
    EnergyPlus::EnergyPlusData state;   //THIS IS TEMPORARY
    EnergyPlus::clearThisState(state);
    EnergyPlus::clearAllStates(state.outputFiles);
    EnergyPlus::inputProcessor = EnergyPlus::InputProcessor::factory();
=======
EnergyPlusState stateNew() {
    auto *state = new EnergyPlus::EnergyPlusData;
    return reinterpret_cast<EnergyPlusState>(state);
>>>>>>> e7001b2e
}

void stateReset(EnergyPlusState state) {
    auto *this_state = reinterpret_cast<EnergyPlus::EnergyPlusData *>(state);
    EnergyPlus::clearAllStates(*this_state);
}

void stateDelete(EnergyPlusState state) {
    delete reinterpret_cast<EnergyPlus::EnergyPlusData *>(state);
}

int energyplus(EnergyPlusState state, int argc, const char *argv[]) {
//    argv[0] = "energyplus";
//    argv[1] = "-d";
//    argv[2] = workingPath.string().c_str();
//    argv[3] = "-w";
//    argv[4] = epcomp->weatherFilePath.c_str();
//    argv[5] = "-i";
//    argv[6] = epcomp->iddPath.c_str();
//    argv[7] = epcomp->idfInputPath.c_str();
    auto *this_state = reinterpret_cast<EnergyPlus::EnergyPlusData *>(state);
    return runEnergyPlusAsLibrary(*this_state, argc, argv);
}

void issueWarning(const char * message) {
    EnergyPlus::ShowWarningError(message);
}
void issueSevere(const char * message) {
    EnergyPlus::ShowSevereError(message);
}
void issueText(const char * message) {
    EnergyPlus::ShowContinueError(message);
}

void registerProgressCallback(EnergyPlusState EP_UNUSED(state), void (*f)(int const)) {
    // auto *this_state = reinterpret_cast<EnergyPlus::EnergyPlusData *>(state);
    EnergyPlus::DataGlobals::progressCallback = f;
}

void registerStdOutCallback(EnergyPlusState EP_UNUSED(state), void (*f)(const char * message)) {
    EnergyPlus::DataGlobals::messageCallback = f;
}

void callbackBeginNewEnvironment(EnergyPlusState state, std::function<void (EnergyPlusState)> const &f) {
    auto *this_state = reinterpret_cast<EnergyPlus::EnergyPlusData *>(state);
    EnergyPlus::PluginManagement::registerNewCallback(*this_state, EnergyPlus::DataGlobals::emsCallFromBeginNewEvironment, f);
}

void callbackBeginNewEnvironment(EnergyPlusState state, void (*f)(EnergyPlusState)) {
    auto *this_state = reinterpret_cast<EnergyPlus::EnergyPlusData *>(state);
    EnergyPlus::PluginManagement::registerNewCallback(*this_state, EnergyPlus::DataGlobals::emsCallFromBeginNewEvironment, f);
}

void callbackAfterNewEnvironmentWarmupComplete(EnergyPlusState state, std::function<void (EnergyPlusState)> const &f) {
    auto *this_state = reinterpret_cast<EnergyPlus::EnergyPlusData *>(state);
    EnergyPlus::PluginManagement::registerNewCallback(*this_state, EnergyPlus::DataGlobals::emsCallFromBeginNewEvironmentAfterWarmUp, f);
}

void callbackAfterNewEnvironmentWarmupComplete(EnergyPlusState state, void (*f)(EnergyPlusState)) {
    auto *this_state = reinterpret_cast<EnergyPlus::EnergyPlusData *>(state);
    EnergyPlus::PluginManagement::registerNewCallback(*this_state, EnergyPlus::DataGlobals::emsCallFromBeginNewEvironmentAfterWarmUp, f);
}

void callbackBeginZoneTimeStepBeforeInitHeatBalance(EnergyPlusState state, std::function<void (EnergyPlusState)> const &f) {
    auto *this_state = reinterpret_cast<EnergyPlus::EnergyPlusData *>(state);
    EnergyPlus::PluginManagement::registerNewCallback(*this_state, EnergyPlus::DataGlobals::emsCallFromBeginZoneTimestepBeforeInitHeatBalance, f);
}

void callbackBeginZoneTimeStepBeforeInitHeatBalance(EnergyPlusState state, void (*f)(EnergyPlusState)) {
    auto *this_state = reinterpret_cast<EnergyPlus::EnergyPlusData *>(state);
    EnergyPlus::PluginManagement::registerNewCallback(*this_state, EnergyPlus::DataGlobals::emsCallFromBeginZoneTimestepBeforeInitHeatBalance, f);
}

void callbackBeginZoneTimeStepAfterInitHeatBalance(EnergyPlusState state, std::function<void (EnergyPlusState)> const &f) {
    auto *this_state = reinterpret_cast<EnergyPlus::EnergyPlusData *>(state);
    EnergyPlus::PluginManagement::registerNewCallback(*this_state, EnergyPlus::DataGlobals::emsCallFromBeginZoneTimestepAfterInitHeatBalance, f);
}

void callbackBeginZoneTimeStepAfterInitHeatBalance(EnergyPlusState state, void (*f)(EnergyPlusState)) {
    auto *this_state = reinterpret_cast<EnergyPlus::EnergyPlusData *>(state);
    EnergyPlus::PluginManagement::registerNewCallback(*this_state, EnergyPlus::DataGlobals::emsCallFromBeginZoneTimestepAfterInitHeatBalance, f);
}

void callbackBeginTimeStepBeforePredictor(EnergyPlusState state, std::function<void (EnergyPlusState)> const &f) {
    auto *this_state = reinterpret_cast<EnergyPlus::EnergyPlusData *>(state);
    EnergyPlus::PluginManagement::registerNewCallback(*this_state, EnergyPlus::DataGlobals::emsCallFromBeginTimestepBeforePredictor, f);
}

void callbackBeginTimeStepBeforePredictor(EnergyPlusState state, void (*f)(EnergyPlusState)) {
    auto *this_state = reinterpret_cast<EnergyPlus::EnergyPlusData *>(state);
    EnergyPlus::PluginManagement::registerNewCallback(*this_state, EnergyPlus::DataGlobals::emsCallFromBeginTimestepBeforePredictor, f);
}

void callbackAfterPredictorBeforeHVACManagers(EnergyPlusState state, std::function<void (EnergyPlusState)> const &f) {
    auto *this_state = reinterpret_cast<EnergyPlus::EnergyPlusData *>(state);
    EnergyPlus::PluginManagement::registerNewCallback(*this_state, EnergyPlus::DataGlobals::emsCallFromBeforeHVACManagers, f);
}

void callbackAfterPredictorBeforeHVACManagers(EnergyPlusState state, void (*f)(EnergyPlusState)) {
    auto *this_state = reinterpret_cast<EnergyPlus::EnergyPlusData *>(state);
    EnergyPlus::PluginManagement::registerNewCallback(*this_state, EnergyPlus::DataGlobals::emsCallFromBeforeHVACManagers, f);
}

void callbackAfterPredictorAfterHVACManagers(EnergyPlusState state, std::function<void (EnergyPlusState)> const &f) {
    auto *this_state = reinterpret_cast<EnergyPlus::EnergyPlusData *>(state);
    EnergyPlus::PluginManagement::registerNewCallback(*this_state, EnergyPlus::DataGlobals::emsCallFromAfterHVACManagers, f);
}

void callbackAfterPredictorAfterHVACManagers(EnergyPlusState state, void (*f)(EnergyPlusState)) {
    auto *this_state = reinterpret_cast<EnergyPlus::EnergyPlusData *>(state);
    EnergyPlus::PluginManagement::registerNewCallback(*this_state, EnergyPlus::DataGlobals::emsCallFromAfterHVACManagers, f);
}

void callbackInsideSystemIterationLoop(EnergyPlusState state, std::function<void (EnergyPlusState)> const &f) {
    auto *this_state = reinterpret_cast<EnergyPlus::EnergyPlusData *>(state);
    EnergyPlus::PluginManagement::registerNewCallback(*this_state, EnergyPlus::DataGlobals::emsCallFromHVACIterationLoop, f);
}

void callbackInsideSystemIterationLoop(EnergyPlusState state, void (*f)(EnergyPlusState)) {
    auto *this_state = reinterpret_cast<EnergyPlus::EnergyPlusData *>(state);
    EnergyPlus::PluginManagement::registerNewCallback(*this_state, EnergyPlus::DataGlobals::emsCallFromHVACIterationLoop, f);
}

void callbackEndOfZoneTimeStepBeforeZoneReporting(EnergyPlusState state, std::function<void (EnergyPlusState)> const &f) {
    auto *this_state = reinterpret_cast<EnergyPlus::EnergyPlusData *>(state);
    EnergyPlus::PluginManagement::registerNewCallback(*this_state, EnergyPlus::DataGlobals::emsCallFromEndZoneTimestepBeforeZoneReporting, f);
}

void callbackEndOfZoneTimeStepBeforeZoneReporting(EnergyPlusState state, void (*f)(EnergyPlusState)) {
    auto *this_state = reinterpret_cast<EnergyPlus::EnergyPlusData *>(state);
    EnergyPlus::PluginManagement::registerNewCallback(*this_state, EnergyPlus::DataGlobals::emsCallFromEndZoneTimestepBeforeZoneReporting, f);
}

void callbackEndOfZoneTimeStepAfterZoneReporting(EnergyPlusState state, std::function<void (EnergyPlusState)> const &f) {
    auto *this_state = reinterpret_cast<EnergyPlus::EnergyPlusData *>(state);
    EnergyPlus::PluginManagement::registerNewCallback(*this_state, EnergyPlus::DataGlobals::emsCallFromEndZoneTimestepAfterZoneReporting, f);
}

void callbackEndOfZoneTimeStepAfterZoneReporting(EnergyPlusState state, void (*f)(EnergyPlusState)) {
    auto *this_state = reinterpret_cast<EnergyPlus::EnergyPlusData *>(state);
    EnergyPlus::PluginManagement::registerNewCallback(*this_state, EnergyPlus::DataGlobals::emsCallFromEndZoneTimestepAfterZoneReporting, f);
}

void callbackEndOfSystemTimeStepBeforeHVACReporting(EnergyPlusState state, std::function<void (EnergyPlusState)> const &f) {
    auto *this_state = reinterpret_cast<EnergyPlus::EnergyPlusData *>(state);
    EnergyPlus::PluginManagement::registerNewCallback(*this_state, EnergyPlus::DataGlobals::emsCallFromEndSystemTimestepBeforeHVACReporting, f);
}

void callbackEndOfSystemTimeStepBeforeHVACReporting(EnergyPlusState state, void (*f)(EnergyPlusState)) {
    auto *this_state = reinterpret_cast<EnergyPlus::EnergyPlusData *>(state);
    EnergyPlus::PluginManagement::registerNewCallback(*this_state, EnergyPlus::DataGlobals::emsCallFromEndSystemTimestepBeforeHVACReporting, f);
}

void callbackEndOfSystemTimeStepAfterHVACReporting(EnergyPlusState state, std::function<void (EnergyPlusState)> const &f) {
    auto *this_state = reinterpret_cast<EnergyPlus::EnergyPlusData *>(state);
    EnergyPlus::PluginManagement::registerNewCallback(*this_state, EnergyPlus::DataGlobals::emsCallFromEndSystemTimestepAfterHVACReporting, f);
}

void callbackEndOfSystemTimeStepAfterHVACReporting(EnergyPlusState state, void (*f)(EnergyPlusState)) {
    auto *this_state = reinterpret_cast<EnergyPlus::EnergyPlusData *>(state);
    EnergyPlus::PluginManagement::registerNewCallback(*this_state, EnergyPlus::DataGlobals::emsCallFromEndSystemTimestepAfterHVACReporting, f);
}

void callbackEndOfZoneSizing(EnergyPlusState state, std::function<void (EnergyPlusState)> const &f) {
    auto *this_state = reinterpret_cast<EnergyPlus::EnergyPlusData *>(state);
    EnergyPlus::PluginManagement::registerNewCallback(*this_state, EnergyPlus::DataGlobals::emsCallFromZoneSizing, f);
}

void callbackEndOfZoneSizing(EnergyPlusState state, void (*f)(EnergyPlusState)) {
    auto *this_state = reinterpret_cast<EnergyPlus::EnergyPlusData *>(state);
    EnergyPlus::PluginManagement::registerNewCallback(*this_state, EnergyPlus::DataGlobals::emsCallFromZoneSizing, f);
}

void callbackEndOfSystemSizing(EnergyPlusState state, std::function<void (EnergyPlusState)> const &f) {
    auto *this_state = reinterpret_cast<EnergyPlus::EnergyPlusData *>(state);
    EnergyPlus::PluginManagement::registerNewCallback(*this_state, EnergyPlus::DataGlobals::emsCallFromSystemSizing, f);
}

void callbackEndOfSystemSizing(EnergyPlusState state, void (*f)(EnergyPlusState)) {
    auto *this_state = reinterpret_cast<EnergyPlus::EnergyPlusData *>(state);
    EnergyPlus::PluginManagement::registerNewCallback(*this_state, EnergyPlus::DataGlobals::emsCallFromSystemSizing, f);
}

void callbackEndOfAfterComponentGetInput(EnergyPlusState state, std::function<void (EnergyPlusState)> const &f) {
    auto *this_state = reinterpret_cast<EnergyPlus::EnergyPlusData *>(state);
    EnergyPlus::PluginManagement::registerNewCallback(*this_state, EnergyPlus::DataGlobals::emsCallFromComponentGetInput, f);
}

void callbackEndOfAfterComponentGetInput(EnergyPlusState state, void (*f)(EnergyPlusState)) {
    auto *this_state = reinterpret_cast<EnergyPlus::EnergyPlusData *>(state);
    EnergyPlus::PluginManagement::registerNewCallback(*this_state, EnergyPlus::DataGlobals::emsCallFromComponentGetInput, f);
}

//void callbackUserDefinedComponentModel(EnergyPlusState state, std::function<void ()> f) {
//    EnergyPlus::PluginManagement::registerNewCallback(EnergyPlus::DataGlobals::emsCallFromUserDefinedComponentModel, f);
//}
//
//void callbackUserDefinedComponentModel(EnergyPlusState state, void (*f)()) {
//    callbackUserDefinedComponentModel(std::function<void ()>(f));
//}

void callbackUnitarySystemSizing(EnergyPlusState state, std::function<void (EnergyPlusState)> const &f) {
    auto *this_state = reinterpret_cast<EnergyPlus::EnergyPlusData *>(state);
    EnergyPlus::PluginManagement::registerNewCallback(*this_state, EnergyPlus::DataGlobals::emsCallFromUnitarySystemSizing, f);
}

void callbackUnitarySystemSizing(EnergyPlusState state, void (*f)(EnergyPlusState)) {
    auto *this_state = reinterpret_cast<EnergyPlus::EnergyPlusData *>(state);
    EnergyPlus::PluginManagement::registerNewCallback(*this_state, EnergyPlus::DataGlobals::emsCallFromUnitarySystemSizing, f);
}
<|MERGE_RESOLUTION|>--- conflicted
+++ resolved
@@ -56,22 +56,16 @@
 #include <EnergyPlus/StateManagement.hh>
 #include <EnergyPlus/UtilityRoutines.hh>
 
-<<<<<<< HEAD
-void cClearAllStates() {
-    EnergyPlus::EnergyPlusData state;   //THIS IS TEMPORARY
-    EnergyPlus::clearThisState(state);
-    EnergyPlus::clearAllStates(state.outputFiles);
-    EnergyPlus::inputProcessor = EnergyPlus::InputProcessor::factory();
-=======
 EnergyPlusState stateNew() {
     auto *state = new EnergyPlus::EnergyPlusData;
     return reinterpret_cast<EnergyPlusState>(state);
->>>>>>> e7001b2e
 }
 
 void stateReset(EnergyPlusState state) {
     auto *this_state = reinterpret_cast<EnergyPlus::EnergyPlusData *>(state);
     EnergyPlus::clearAllStates(*this_state);
+    // also clear out the input processor since the clearAllStates does not do that.
+    EnergyPlus::inputProcessor = EnergyPlus::InputProcessor::factory();
 }
 
 void stateDelete(EnergyPlusState state) {
