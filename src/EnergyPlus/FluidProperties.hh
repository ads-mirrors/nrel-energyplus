--- conflicted
+++ resolved
@@ -233,9 +233,8 @@
                                  Real64 Pressure,              // actual pressure given as input
                                  std::string_view CalledFrom); // routine this function was called from (error messages)
 
-        void setTemperatureLimits(EnergyPlusData &state,
-                                  bool &errorsFound,
-                                  std::string_view calledFrom);
+        void setTempLimits(EnergyPlusData &state, bool &ErrorsFound);
+
     };
 
     enum class GlycolError
@@ -380,15 +379,11 @@
                             Real64 Temperature,           // actual temperature given as input
                             std::string_view CalledFrom); // routine this function was called from (error messages)
 
-<<<<<<< HEAD
-        void setTemperatureLimits(EnergyPlusData &state,
-                                  bool &errorsFound,
-                                  std::string_view calledFrom);
-=======
+        void setTempLimits(EnergyPlusData &state, bool &ErrorsFound);
+      
         void getDensityTemperatureLimits(EnergyPlusData &state, Real64 &MinTempLimit, Real64 &MaxTempLimit);
 
         void getSpecificHeatTemperatureLimits(EnergyPlusData &state, Real64 &MinTempLimit, Real64 &MaxTempLimit);
->>>>>>> b3ae9b9f
     };
 
     struct cached_tsh
@@ -420,6 +415,10 @@
                                    Array1D<Real64> &InterpData         // interpolated output data at proper concentration
     );
 
+    void InitializeGlycolTempLimits(EnergyPlusData &state, bool &ErrorsFound); // set to true if errors found here
+
+    void InitializeRefrigerantLimits(EnergyPlusData &state, bool &ErrorsFound); // set to true if errors found here
+
     void ReportAndTestGlycols(EnergyPlusData &state);
 
     void ReportAndTestRefrigerants(EnergyPlusData &state);
@@ -606,7 +605,7 @@
 
     void init_constant_state([[maybe_unused]] EnergyPlusData &state) override
     {
-        FluidProperties::InitConstantFluidPropertiesData(state);
+        Fluid::InitConstantFluidPropertiesData(state);
     }
 
     void init_state(EnergyPlusData &state) override
