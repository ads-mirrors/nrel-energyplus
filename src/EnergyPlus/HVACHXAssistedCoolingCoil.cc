--- conflicted
+++ resolved
@@ -97,41 +97,6 @@
     // Using/Aliasing
     using namespace DataLoopNode;
     using namespace DataHVACGlobals;
-<<<<<<< HEAD
-    // unused0909USE DataEnvironment, ONLY: CurMnDy, EnvironmentName
-
-    // Data
-    // MODULE PARAMETER DEFINITIONS
-
-    // MODULE VARIABLE DECLARATIONS:
-
-    // Subroutine Specifications for the Module
-    // Driver/Manager Routines
-
-    // Get Input routines for module
-
-    // Initialization routines for module
-
-    // Calculation algorithms for the module
-    // Update routine to update output node information
-    // PRIVATE UpdateHXAssistedCoolingCoil
-    // Not required.  All updates done by the individual components
-    // (cooling coil and air-to-air heat exchanger)
-
-    // Reporting routines for module
-    // PRIVATE ReportHXAssistedCoolingCoil
-    // No reporting variables for this compound component
-
-    // Utility routines for module
-
-    // Object Data
-
-    // MODULE SUBROUTINES:
-    //*************************************************************************
-
-    // Functions
-=======
->>>>>>> ec596b6c
 
     void SimHXAssistedCoolingCoil(EnergyPlusData &state,
                                   std::string const &HXAssistedCoilName, // Name of HXAssistedCoolingCoil
@@ -304,8 +269,6 @@
         int MaxNums(0);            // Maximum number of numeric input fields
         int MaxAlphas(0);          // Maximum number of alpha input fields
         int TotalArgs(0);          // Total number of alpha and numeric arguments (max) for a
-<<<<<<< HEAD
-=======
 
         auto & TotalNumHXAssistedCoils = state.dataHVACAssistedCC->TotalNumHXAssistedCoils;
         auto & HXAssistedCoil = state.dataHVACAssistedCC->HXAssistedCoil;
@@ -313,7 +276,6 @@
         auto & HXAssistedCoilOutletHumRat = state.dataHVACAssistedCC->HXAssistedCoilOutletHumRat;
         auto & CheckEquipName = state.dataHVACAssistedCC->CheckEquipName;
         auto & UniqueHXAssistedCoilNames = state.dataHVACAssistedCC->UniqueHXAssistedCoilNames;
->>>>>>> ec596b6c
 
         NumHXAssistedDXCoils = inputProcessor->getNumObjectsFound(state, "CoilSystem:Cooling:DX:HeatExchangerAssisted");
         NumHXAssistedWaterCoils = inputProcessor->getNumObjectsFound(state, "CoilSystem:Cooling:Water:HeatExchangerAssisted");
@@ -862,10 +824,8 @@
         //  na
 
         // SUBROUTINE LOCAL VARIABLE DECLARATIONS:
-<<<<<<< HEAD
-=======
         auto & CoilOutputTempLast = state.dataHVACAssistedCC->CoilOutputTempLast; // Exiting cooling coil temperature from last iteration
->>>>>>> ec596b6c
+
         Real64 AirMassFlow;               // Inlet air mass flow rate
         Real64 Error;                     // Error (exiting coil temp from last iteration minus current coil exiting temp)
         Real64 ErrorLast;                 // check for oscillations
@@ -980,13 +940,8 @@
             }
         }
 
-<<<<<<< HEAD
         state.dataHVACAssistedCC->HXAssistedCoilOutletTemp(HXAssistedCoilNum) = state.dataLoopNodes->Node(state.dataHVACAssistedCC->HXAssistedCoil(HXAssistedCoilNum).HXAssistedCoilOutletNodeNum).Temp;
         state.dataHVACAssistedCC->HXAssistedCoilOutletHumRat(HXAssistedCoilNum) = state.dataLoopNodes->Node(state.dataHVACAssistedCC->HXAssistedCoil(HXAssistedCoilNum).HXAssistedCoilOutletNodeNum).HumRat;
-=======
-        state.dataHVACAssistedCC->HXAssistedCoilOutletTemp(HXAssistedCoilNum) = state.dataLoopNodes->Node(HXAssistedCoil(HXAssistedCoilNum).HXAssistedCoilOutletNodeNum).Temp;
-        state.dataHVACAssistedCC->HXAssistedCoilOutletHumRat(HXAssistedCoilNum) = state.dataLoopNodes->Node(HXAssistedCoil(HXAssistedCoilNum).HXAssistedCoilOutletNodeNum).HumRat;
->>>>>>> ec596b6c
     }
 
     //        End of Reporting subroutines for the HXAssistedCoil Module
@@ -1116,11 +1071,7 @@
 
         // FUNCTION LOCAL VARIABLE DECLARATIONS:
         int WhichCoil;
-<<<<<<< HEAD
-        int ErrCount(0);
-=======
         auto & ErrCount = state.dataHVACAssistedCC->ErrCount;
->>>>>>> ec596b6c
         bool errFlag;
 
         auto & HXAssistedCoil = state.dataHVACAssistedCC->HXAssistedCoil;
@@ -1135,11 +1086,7 @@
         errFlag = false;
 
         if (state.dataHVACAssistedCC->TotalNumHXAssistedCoils > 0) {
-<<<<<<< HEAD
-            WhichCoil = UtilityRoutines::FindItem(CoilName, state.dataHVACAssistedCC->HXAssistedCoil);
-=======
             WhichCoil = UtilityRoutines::FindItem(CoilName, HXAssistedCoil);
->>>>>>> ec596b6c
         } else {
             WhichCoil = 0;
         }
@@ -1378,11 +1325,7 @@
         }
 
         if (state.dataHVACAssistedCC->TotalNumHXAssistedCoils > 0) {
-<<<<<<< HEAD
-            WhichCoil = UtilityRoutines::FindItem(CoilName, state.dataHVACAssistedCC->HXAssistedCoil);
-=======
             WhichCoil = UtilityRoutines::FindItem(CoilName, HXAssistedCoil);
->>>>>>> ec596b6c
         } else {
             WhichCoil = 0;
         }
@@ -1534,11 +1477,6 @@
             state.dataHVACAssistedCC->GetCoilsInputFlag = false; // Set logic flag to disallow getting the input data on future calls to this subroutine
         }
 
-<<<<<<< HEAD
-        //  state.dataHVACAssistedCC->HXAssistedCoil(HXAssistedCoilNum)%CoolingCoilName            = AlphArray(7)
-=======
-        //  HXAssistedCoil(HXAssistedCoilNum)%CoolingCoilName            = AlphArray(7)
->>>>>>> ec596b6c
         if (state.dataHVACAssistedCC->TotalNumHXAssistedCoils > 0) {
             WhichCoil = UtilityRoutines::FindItem(CoilName, state.dataHVACAssistedCC->HXAssistedCoil);
         } else {
@@ -1720,11 +1658,7 @@
 
         // FUNCTION LOCAL VARIABLE DECLARATIONS:
         int WhichCoil;
-<<<<<<< HEAD
-        int ErrCount(0);
-=======
         auto & ErrCount = state.dataHVACAssistedCC->ErrCount2;
->>>>>>> ec596b6c
 
         // Obtains and allocates HXAssistedCoolingCoil related parameters from input file
         if (state.dataHVACAssistedCC->GetCoilsInputFlag) { // First time subroutine has been called, get input data
