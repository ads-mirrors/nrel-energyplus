--- conflicted
+++ resolved
@@ -395,53 +395,6 @@
 
         // search for duplicate PV arrays on integrated heat transfer surfaces, accumulating source terms across arrays is not supported
         for (PVnum = 1; PVnum <= state.dataPhotovoltaic->NumPVs; ++PVnum) {
-<<<<<<< HEAD
-            {
-                auto const SELECT_CASE_var(state.dataPhotovoltaic->PVarray(PVnum).CellIntegrationMode);
-
-                if ((SELECT_CASE_var == CellIntegration::SurfaceOutsideFace) || (SELECT_CASE_var == CellIntegration::TranspiredCollector) ||
-                    (SELECT_CASE_var == CellIntegration::ExteriorVentedCavity)) {
-                    dupPtr = UtilityRoutines::FindItemInList(state.dataPhotovoltaic->PVarray(PVnum).SurfaceName,
-                                                             state.dataPhotovoltaic->PVarray({PVnum + 1, state.dataPhotovoltaic->NumPVs}),
-                                                             &PVArrayStruct::SurfaceName);
-                    if (dupPtr != 0) dupPtr += PVnum; // to correct for shortened array in find item
-                    if (dupPtr != 0) {
-                        if (state.dataPhotovoltaic->PVarray(dupPtr).CellIntegrationMode == CellIntegration::SurfaceOutsideFace) {
-                            ShowSevereError(state, cCurrentModuleObject + ": problem detected with multiple PV arrays.");
-                            ShowContinueError(state, "When using IntegratedSurfaceOutsideFace heat transfer mode, only one PV array can be coupled");
-                            ShowContinueError(state,
-                                              "Both " + state.dataPhotovoltaic->PVarray(PVnum).Name + " and " +
-                                                  state.dataPhotovoltaic->PVarray(dupPtr).Name + " are using surface " +
-                                                  state.dataPhotovoltaic->PVarray(PVnum).SurfaceName);
-                            ErrorsFound = true;
-                        } else if (state.dataPhotovoltaic->PVarray(dupPtr).CellIntegrationMode == CellIntegration::TranspiredCollector) {
-                            ShowSevereError(state, cCurrentModuleObject + ": problem detected with multiple PV arrays.");
-                            ShowContinueError(state, "When using IntegratedTranspiredCollector heat transfer mode, only one PV array can be coupled");
-                            ShowContinueError(state,
-                                              "Both " + state.dataPhotovoltaic->PVarray(PVnum).Name + " and " +
-                                                  state.dataPhotovoltaic->PVarray(dupPtr).Name +
-                                                  " are using UTSC surface = " + state.dataPhotovoltaic->PVarray(PVnum).SurfaceName);
-                            ErrorsFound = true;
-                        } else if (state.dataPhotovoltaic->PVarray(dupPtr).CellIntegrationMode == CellIntegration::ExteriorVentedCavity) {
-                            ShowSevereError(state, cCurrentModuleObject + ": problem detected with multiple PV arrays.");
-                            ShowContinueError(state,
-                                              "When using IntegratedExteriorVentedCavity heat transfer mode, only one PV array can be coupled");
-                            ShowContinueError(state,
-                                              "Both " + state.dataPhotovoltaic->PVarray(PVnum).Name + " and " +
-                                                  state.dataPhotovoltaic->PVarray(dupPtr).Name +
-                                                  " are using exterior vented surface = " + state.dataPhotovoltaic->PVarray(PVnum).SurfaceName);
-                            ErrorsFound = true;
-                        } else if (state.dataPhotovoltaic->PVarray(dupPtr).CellIntegrationMode == CellIntegration::PVTSolarCollector) {
-                            ShowSevereError(state, cCurrentModuleObject + ": problem detected with multiple PV arrays.");
-                            ShowContinueError(state,
-                                              "When using PhotovoltaicThermalSolarCollector heat transfer mode, only one PV array can be coupled");
-                            ShowContinueError(state,
-                                              "Both " + state.dataPhotovoltaic->PVarray(PVnum).Name + " and " +
-                                                  state.dataPhotovoltaic->PVarray(dupPtr).Name +
-                                                  " are using PVT surface = " + state.dataPhotovoltaic->PVarray(PVnum).SurfaceName);
-                            ErrorsFound = true;
-                        }
-=======
             switch (state.dataPhotovoltaic->PVarray(PVnum).CellIntegrationMode) {
             case CellIntegration::SurfaceOutsideFace:
             case CellIntegration::TranspiredCollector:
@@ -475,7 +428,14 @@
                                               state.dataPhotovoltaic->PVarray(dupPtr).Name +
                                               " are using exterior vented surface = " + state.dataPhotovoltaic->PVarray(PVnum).SurfaceName);
                         ErrorsFound = true;
->>>>>>> d695545c
+                    } else if (state.dataPhotovoltaic->PVarray(dupPtr).CellIntegrationMode == CellIntegration::PVTSolarCollector) {
+                        ShowSevereError(state, cCurrentModuleObject + ": problem detected with multiple PV arrays.");
+                        ShowContinueError(state, "When using PhotovoltaicThermalSolarCollector heat transfer mode, only one PV array can be coupled");
+                        ShowContinueError(state,
+                                          "Both " + state.dataPhotovoltaic->PVarray(PVnum).Name + " and " +
+                                              state.dataPhotovoltaic->PVarray(dupPtr).Name +
+                                              " are using PVT surface = " + state.dataPhotovoltaic->PVarray(PVnum).SurfaceName);
+                        ErrorsFound = true;
                     }
                 }
             } break;
@@ -914,22 +874,6 @@
 
         switch (state.dataPhotovoltaic->PVarray(PVnum).CellIntegrationMode) {
             // SurfaceSink is not multiplied...
-<<<<<<< HEAD
-            if (SELECT_CASE_var == CellIntegration::SurfaceOutsideFace) {
-                state.dataHeatBalFanSys->QPVSysSource(state.dataPhotovoltaic->PVarray(PVnum).SurfacePtr) =
-                    -1.0 * state.dataPhotovoltaic->PVarray(PVnum).SurfaceSink;
-
-            } else if (SELECT_CASE_var == CellIntegration::TranspiredCollector) {
-                SetUTSCQdotSource(state, state.dataPhotovoltaic->PVarray(PVnum).UTSCPtr, -1.0 * state.dataPhotovoltaic->PVarray(PVnum).SurfaceSink);
-
-            } else if (SELECT_CASE_var == CellIntegration::ExteriorVentedCavity) {
-                SetVentedModuleQdotSource(
-                    state, state.dataPhotovoltaic->PVarray(PVnum).ExtVentCavPtr, -1.0 * state.dataPhotovoltaic->PVarray(PVnum).SurfaceSink);
-
-            } else if (SELECT_CASE_var == CellIntegration::PVTSolarCollector) {
-                SetPVTQdotSource(state, state.dataPhotovoltaic->PVarray(PVnum).PVTPtr, -1.0 * state.dataPhotovoltaic->PVarray(PVnum).SurfaceSink);
-            }
-=======
         case CellIntegration::SurfaceOutsideFace: {
             state.dataHeatBalFanSys->QPVSysSource(state.dataPhotovoltaic->PVarray(PVnum).SurfacePtr) =
                 -1.0 * state.dataPhotovoltaic->PVarray(PVnum).SurfaceSink;
@@ -942,10 +886,10 @@
                 state, state.dataPhotovoltaic->PVarray(PVnum).ExtVentCavPtr, -1.0 * state.dataPhotovoltaic->PVarray(PVnum).SurfaceSink);
         } break;
         case CellIntegration::PVTSolarCollector: {
+            SetPVTQdotSource(state, state.dataPhotovoltaic->PVarray(PVnum).PVTPtr, -1.0 * state.dataPhotovoltaic->PVarray(PVnum).SurfaceSink);
         } break;
         default:
             break;
->>>>>>> d695545c
         }
     }
 
@@ -1005,74 +949,6 @@
             (RunFlag)) {
 
             // first determine PV cell temperatures depending on model
-<<<<<<< HEAD
-            {
-                auto const SELECT_CASE_var(state.dataPhotovoltaic->PVarray(PVnum).CellIntegrationMode);
-
-                if (SELECT_CASE_var == CellIntegration::Decoupled) { // Sandia module temperature model for rack mounted PVs
-                    // Calculate back-of-module temperature:
-                    state.dataPhotovoltaic->PVarray(PVnum).SNLPVCalc.Tback =
-                        SandiaModuleTemperature(state.dataPhotovoltaic->PVarray(PVnum).SNLPVinto.IcBeam,
-                                                state.dataPhotovoltaic->PVarray(PVnum).SNLPVinto.IcDiffuse,
-                                                state.dataPhotovoltaic->PVarray(PVnum).SNLPVinto.WindSpeed,
-                                                state.dataPhotovoltaic->PVarray(PVnum).SNLPVinto.Tamb,
-                                                state.dataPhotovoltaic->PVarray(PVnum).SNLPVModule.fd,
-                                                state.dataPhotovoltaic->PVarray(PVnum).SNLPVModule.a,
-                                                state.dataPhotovoltaic->PVarray(PVnum).SNLPVModule.b);
-
-                    // Calculate cell temperature:
-                    state.dataPhotovoltaic->PVarray(PVnum).SNLPVCalc.Tcell =
-                        SandiaTcellFromTmodule(state.dataPhotovoltaic->PVarray(PVnum).SNLPVCalc.Tback,
-                                               state.dataPhotovoltaic->PVarray(PVnum).SNLPVinto.IcBeam,
-                                               state.dataPhotovoltaic->PVarray(PVnum).SNLPVinto.IcDiffuse,
-                                               state.dataPhotovoltaic->PVarray(PVnum).SNLPVModule.fd,
-                                               state.dataPhotovoltaic->PVarray(PVnum).SNLPVModule.DT0);
-
-                } else if (SELECT_CASE_var == CellIntegration::SurfaceOutsideFace) {
-                    // get back-of-module temperature from elsewhere in EnergyPlus
-                    state.dataPhotovoltaic->PVarray(PVnum).SNLPVCalc.Tback =
-                        state.dataHeatBalSurf->SurfTempOut(state.dataPhotovoltaic->PVarray(PVnum).SurfacePtr);
-
-                    state.dataPhotovoltaic->PVarray(PVnum).SNLPVCalc.Tcell =
-                        SandiaTcellFromTmodule(state.dataPhotovoltaic->PVarray(PVnum).SNLPVCalc.Tback,
-                                               state.dataPhotovoltaic->PVarray(PVnum).SNLPVinto.IcBeam,
-                                               state.dataPhotovoltaic->PVarray(PVnum).SNLPVinto.IcDiffuse,
-                                               state.dataPhotovoltaic->PVarray(PVnum).SNLPVModule.fd,
-                                               state.dataPhotovoltaic->PVarray(PVnum).SNLPVModule.DT0);
-
-                } else if (SELECT_CASE_var == CellIntegration::TranspiredCollector) {
-                    GetUTSCTsColl(state, state.dataPhotovoltaic->PVarray(PVnum).UTSCPtr, state.dataPhotovoltaic->PVarray(PVnum).SNLPVCalc.Tback);
-
-                    state.dataPhotovoltaic->PVarray(PVnum).SNLPVCalc.Tcell =
-                        SandiaTcellFromTmodule(state.dataPhotovoltaic->PVarray(PVnum).SNLPVCalc.Tback,
-                                               state.dataPhotovoltaic->PVarray(PVnum).SNLPVinto.IcBeam,
-                                               state.dataPhotovoltaic->PVarray(PVnum).SNLPVinto.IcDiffuse,
-                                               state.dataPhotovoltaic->PVarray(PVnum).SNLPVModule.fd,
-                                               state.dataPhotovoltaic->PVarray(PVnum).SNLPVModule.DT0);
-
-                } else if (SELECT_CASE_var == CellIntegration::ExteriorVentedCavity) {
-                    GetExtVentedCavityTsColl(
-                        state, state.dataPhotovoltaic->PVarray(PVnum).ExtVentCavPtr, state.dataPhotovoltaic->PVarray(PVnum).SNLPVCalc.Tback);
-
-                    state.dataPhotovoltaic->PVarray(PVnum).SNLPVCalc.Tcell =
-                        SandiaTcellFromTmodule(state.dataPhotovoltaic->PVarray(PVnum).SNLPVCalc.Tback,
-                                               state.dataPhotovoltaic->PVarray(PVnum).SNLPVinto.IcBeam,
-                                               state.dataPhotovoltaic->PVarray(PVnum).SNLPVinto.IcDiffuse,
-                                               state.dataPhotovoltaic->PVarray(PVnum).SNLPVModule.fd,
-                                               state.dataPhotovoltaic->PVarray(PVnum).SNLPVModule.DT0);
-
-                } else if (SELECT_CASE_var == CellIntegration::PVTSolarCollector) {
-                    GetPVTTsColl(state, state.dataPhotovoltaic->PVarray(PVnum).PVTPtr, state.dataPhotovoltaic->PVarray(PVnum).SNLPVCalc.Tback);
-                    state.dataPhotovoltaic->PVarray(PVnum).SNLPVCalc.Tcell =
-                        SandiaTcellFromTmodule(state.dataPhotovoltaic->PVarray(PVnum).SNLPVCalc.Tback,
-                                               state.dataPhotovoltaic->PVarray(PVnum).SNLPVinto.IcBeam,
-                                               state.dataPhotovoltaic->PVarray(PVnum).SNLPVinto.IcDiffuse,
-                                               state.dataPhotovoltaic->PVarray(PVnum).SNLPVModule.fd,
-                                               state.dataPhotovoltaic->PVarray(PVnum).SNLPVModule.DT0);
-                } else {
-                    ShowSevereError(state, "Sandia PV Simulation Temperature Modeling Mode Error in " + state.dataPhotovoltaic->PVarray(PVnum).Name);
-                }
-=======
             switch (state.dataPhotovoltaic->PVarray(PVnum).CellIntegrationMode) {
             case CellIntegration::Decoupled: { // Sandia module temperature model for rack mounted PVs
                 // Calculate back-of-module temperature:
@@ -1131,12 +1007,17 @@
 
             } break;
             case CellIntegration::PVTSolarCollector: {
-                // add calls to PVT models here
+                GetPVTTsColl(state, state.dataPhotovoltaic->PVarray(PVnum).PVTPtr, state.dataPhotovoltaic->PVarray(PVnum).SNLPVCalc.Tback);
+                state.dataPhotovoltaic->PVarray(PVnum).SNLPVCalc.Tcell =
+                    SandiaTcellFromTmodule(state.dataPhotovoltaic->PVarray(PVnum).SNLPVCalc.Tback,
+                                           state.dataPhotovoltaic->PVarray(PVnum).SNLPVinto.IcBeam,
+                                           state.dataPhotovoltaic->PVarray(PVnum).SNLPVinto.IcDiffuse,
+                                           state.dataPhotovoltaic->PVarray(PVnum).SNLPVModule.fd,
+                                           state.dataPhotovoltaic->PVarray(PVnum).SNLPVModule.DT0);
             } break;
             default: {
                 ShowSevereError(state, "Sandia PV Simulation Temperature Modeling Mode Error in " + state.dataPhotovoltaic->PVarray(PVnum).Name);
             } break;
->>>>>>> d695545c
             }
 
             // Calculate Air Mass function
@@ -1418,48 +1299,6 @@
             // Begin DO WHILE loop - until the error tolerance is reached.
             ETA = 0.0;
             while (DummyErr > ERR) {
-
-<<<<<<< HEAD
-                {
-                    auto const SELECT_CASE_var(state.dataPhotovoltaic->PVarray(PVnum).CellIntegrationMode);
-                    if (SELECT_CASE_var == CellIntegration::Decoupled) {
-                        //  cell temperature based on energy balance
-                        state.dataPhotovoltaic->PVarray(PVnum).TRNSYSPVModule.HeatLossCoef =
-                            state.dataPhotovoltaic->PVarray(PVnum).TRNSYSPVModule.TauAlpha *
-                            state.dataPhotovoltaic->PVarray(PVnum).TRNSYSPVModule.NOCTInsolation /
-                            (state.dataPhotovoltaic->PVarray(PVnum).TRNSYSPVModule.NOCTCellTemp -
-                             state.dataPhotovoltaic->PVarray(PVnum).TRNSYSPVModule.NOCTAmbTemp);
-                        CellTemp = Tambient + (state.dataPhotovoltaic->PVarray(PVnum).TRNSYSPVcalc.Insolation *
-                                               state.dataPhotovoltaic->PVarray(PVnum).TRNSYSPVModule.TauAlpha /
-                                               state.dataPhotovoltaic->PVarray(PVnum).TRNSYSPVModule.HeatLossCoef) *
-                                                  (1.0 - ETA / state.dataPhotovoltaic->PVarray(PVnum).TRNSYSPVModule.TauAlpha);
-                    } else if (SELECT_CASE_var == CellIntegration::DecoupledUllebergDynamic) {
-                        //  cell temperature based on energy balance with thermal capacity effects
-                        CellTemp = Tambient +
-                                   (state.dataPhotovoltaic->PVarray(PVnum).TRNSYSPVcalc.LastCellTempK - Tambient) *
-                                       std::exp(-state.dataPhotovoltaic->PVarray(PVnum).TRNSYSPVModule.HeatLossCoef /
-                                                state.dataPhotovoltaic->PVarray(PVnum).TRNSYSPVModule.HeatCapacity *
-                                                state.dataPhotovoltaicState->PVTimeStep) +
-                                   (state.dataPhotovoltaic->PVarray(PVnum).TRNSYSPVModule.TauAlpha - ETA) *
-                                       state.dataPhotovoltaic->PVarray(PVnum).TRNSYSPVcalc.Insolation /
-                                       state.dataPhotovoltaic->PVarray(PVnum).TRNSYSPVModule.HeatLossCoef *
-                                       (1.0 - std::exp(-state.dataPhotovoltaic->PVarray(PVnum).TRNSYSPVModule.HeatLossCoef /
-                                                       state.dataPhotovoltaic->PVarray(PVnum).TRNSYSPVModule.HeatCapacity *
-                                                       state.dataPhotovoltaicState->PVTimeStep));
-                    } else if (SELECT_CASE_var == CellIntegration::SurfaceOutsideFace) {
-                        CellTemp =
-                            state.dataHeatBalSurf->SurfTempOut(state.dataPhotovoltaic->PVarray(PVnum).SurfacePtr) + DataGlobalConstants::KelvinConv;
-                    } else if (SELECT_CASE_var == CellIntegration::TranspiredCollector) {
-                        GetUTSCTsColl(state, state.dataPhotovoltaic->PVarray(PVnum).UTSCPtr, CellTemp);
-                        CellTemp += DataGlobalConstants::KelvinConv;
-                    } else if (SELECT_CASE_var == CellIntegration::ExteriorVentedCavity) {
-                        GetExtVentedCavityTsColl(state, state.dataPhotovoltaic->PVarray(PVnum).ExtVentCavPtr, CellTemp);
-                        CellTemp += DataGlobalConstants::KelvinConv;
-                    } else if (SELECT_CASE_var == CellIntegration::PVTSolarCollector) {
-                        GetPVTTsColl(state, state.dataPhotovoltaic->PVarray(PVnum).PVTPtr, CellTemp);
-                        CellTemp += DataGlobalConstants::KelvinConv;
-                    }
-=======
                 switch (state.dataPhotovoltaic->PVarray(PVnum).CellIntegrationMode) {
                 case CellIntegration::Decoupled: {
                     //  cell temperature based on energy balance
@@ -1500,11 +1339,11 @@
                     CellTemp += DataGlobalConstants::KelvinConv;
                 } break;
                 case CellIntegration::PVTSolarCollector: {
-                    // get PVT model result for cell temp..
+                    GetPVTTsColl(state, state.dataPhotovoltaic->PVarray(PVnum).PVTPtr, CellTemp);
+                    CellTemp += DataGlobalConstants::KelvinConv;
                 } break;
                 default:
                     break;
->>>>>>> d695545c
                 }
 
                 //  reference parameters
@@ -1568,32 +1407,6 @@
 
         } else {
             // if there is no incident radiation or if the control switch is 'Off'
-<<<<<<< HEAD
-            {
-                auto const SELECT_CASE_var(state.dataPhotovoltaic->PVarray(PVnum).CellIntegrationMode);
-                if (SELECT_CASE_var == CellIntegration::Decoupled) {
-                    CellTemp = Tambient;
-                } else if (SELECT_CASE_var == CellIntegration::DecoupledUllebergDynamic) {
-                    CellTemp = Tambient + (state.dataPhotovoltaic->PVarray(PVnum).TRNSYSPVcalc.LastCellTempK - Tambient) *
-                                              std::exp(-state.dataPhotovoltaic->PVarray(PVnum).TRNSYSPVModule.HeatLossCoef /
-                                                       state.dataPhotovoltaic->PVarray(PVnum).TRNSYSPVModule.HeatCapacity *
-                                                       state.dataPhotovoltaicState->PVTimeStep);
-                } else if (SELECT_CASE_var == CellIntegration::SurfaceOutsideFace) {
-                    CellTemp =
-                        state.dataHeatBalSurf->SurfTempOut(state.dataPhotovoltaic->PVarray(PVnum).SurfacePtr) + DataGlobalConstants::KelvinConv;
-                } else if (SELECT_CASE_var == CellIntegration::TranspiredCollector) {
-                    GetUTSCTsColl(state, state.dataPhotovoltaic->PVarray(PVnum).UTSCPtr, CellTemp);
-                    CellTemp += DataGlobalConstants::KelvinConv;
-                } else if (SELECT_CASE_var == CellIntegration::ExteriorVentedCavity) {
-                    GetExtVentedCavityTsColl(state, state.dataPhotovoltaic->PVarray(PVnum).ExtVentCavPtr, CellTemp);
-                    CellTemp += DataGlobalConstants::KelvinConv;
-                } else if (SELECT_CASE_var == CellIntegration::PVTSolarCollector) {
-                    GetPVTTsColl(state, state.dataPhotovoltaic->PVarray(PVnum).PVTPtr, CellTemp);
-                    CellTemp += DataGlobalConstants::KelvinConv;
-                } else {
-                    assert(false);
-                }
-=======
             switch (state.dataPhotovoltaic->PVarray(PVnum).CellIntegrationMode) {
             case CellIntegration::Decoupled: {
                 CellTemp = Tambient;
@@ -1616,12 +1429,12 @@
                 CellTemp += DataGlobalConstants::KelvinConv;
             } break;
             case CellIntegration::PVTSolarCollector: {
-                // get PVT model result for cell temp.. //Bug CellTemp not set but used below
+                GetPVTTsColl(state, state.dataPhotovoltaic->PVarray(PVnum).PVTPtr, CellTemp);
+                CellTemp += DataGlobalConstants::KelvinConv;
             } break;
             default: {
                 assert(false);
             } break;
->>>>>>> d695545c
             }
 
             state.dataPhotovoltaic->PVarray(PVnum).TRNSYSPVcalc.Insolation = 0.0;
