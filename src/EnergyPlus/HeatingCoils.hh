// EnergyPlus, Copyright (c) 1996-2025, The Board of Trustees of the University of Illinois,
// The Regents of the University of California, through Lawrence Berkeley National Laboratory
// (subject to receipt of any required approvals from the U.S. Dept. of Energy), Oak Ridge
// National Laboratory, managed by UT-Battelle, Alliance for Sustainable Energy, LLC, and other
// contributors. All rights reserved.
//
// NOTICE: This Software was developed under funding from the U.S. Department of Energy and the
// U.S. Government consequently retains certain rights. As such, the U.S. Government has been
// granted for itself and others acting on its behalf a paid-up, nonexclusive, irrevocable,
// worldwide license in the Software to reproduce, distribute copies to the public, prepare
// derivative works, and perform publicly and display publicly, and to permit others to do so.
//
// Redistribution and use in source and binary forms, with or without modification, are permitted
// provided that the following conditions are met:
//
// (1) Redistributions of source code must retain the above copyright notice, this list of
//     conditions and the following disclaimer.
//
// (2) Redistributions in binary form must reproduce the above copyright notice, this list of
//     conditions and the following disclaimer in the documentation and/or other materials
//     provided with the distribution.
//
// (3) Neither the name of the University of California, Lawrence Berkeley National Laboratory,
//     the University of Illinois, U.S. Dept. of Energy nor the names of its contributors may be
//     used to endorse or promote products derived from this software without specific prior
//     written permission.
//
// (4) Use of EnergyPlus(TM) Name. If Licensee (i) distributes the software in stand-alone form
//     without changes from the version obtained under this License, or (ii) Licensee makes a
//     reference solely to the software portion of its product, Licensee must refer to the
//     software as "EnergyPlus version X" software, where "X" is the version number Licensee
//     obtained under this License and may not use a different name for the software. Except as
//     specifically required in this Section (4), Licensee shall not use in a company name, a
//     product name, in advertising, publicity, or other promotional activities any name, trade
//     name, trademark, logo, or other designation of "EnergyPlus", "E+", "e+" or confusingly
//     similar designation, without the U.S. Department of Energy's prior written consent.
//
// THIS SOFTWARE IS PROVIDED BY THE COPYRIGHT HOLDERS AND CONTRIBUTORS "AS IS" AND ANY EXPRESS OR
// IMPLIED WARRANTIES, INCLUDING, BUT NOT LIMITED TO, THE IMPLIED WARRANTIES OF MERCHANTABILITY
// AND FITNESS FOR A PARTICULAR PURPOSE ARE DISCLAIMED. IN NO EVENT SHALL THE COPYRIGHT OWNER OR
// CONTRIBUTORS BE LIABLE FOR ANY DIRECT, INDIRECT, INCIDENTAL, SPECIAL, EXEMPLARY, OR
// CONSEQUENTIAL DAMAGES (INCLUDING, BUT NOT LIMITED TO, PROCUREMENT OF SUBSTITUTE GOODS OR
// SERVICES; LOSS OF USE, DATA, OR PROFITS; OR BUSINESS INTERRUPTION) HOWEVER CAUSED AND ON ANY
// THEORY OF LIABILITY, WHETHER IN CONTRACT, STRICT LIABILITY, OR TORT (INCLUDING NEGLIGENCE OR
// OTHERWISE) ARISING IN ANY WAY OUT OF THE USE OF THIS SOFTWARE, EVEN IF ADVISED OF THE
// POSSIBILITY OF SUCH DAMAGE.

#ifndef HeatingCoils_hh_INCLUDED
#define HeatingCoils_hh_INCLUDED

// ObjexxFCL Headers
#include <ObjexxFCL/Array1D.hh>
#include <ObjexxFCL/Optional.hh>

// EnergyPlus Headers
#include <EnergyPlus/Data/BaseData.hh>
#include <EnergyPlus/DataGlobals.hh>
#include <EnergyPlus/EnergyPlus.hh>

namespace EnergyPlus {

// Forward declarations
struct EnergyPlusData;

namespace HeatingCoils {

    // MODULE PARAMETER DEFINITIONS
    Real64 constexpr MinAirMassFlow(0.001);

    enum class HeatObjTypes // reclaim heat object types
    {
        Invalid = -1,
        COMPRESSORRACK_REFRIGERATEDCASE,
        COIL_DX_COOLING, // single speed DX
        COIL_DX_MULTISPEED,
        COIL_DX_MULTIMODE,
        CONDENSER_REFRIGERATION,
        COIL_DX_VARIABLE_COOLING,
        COIL_COOLING_DX_NEW, // Coil:Cooling:DX main one-for-all coil
        Num
    };

    struct HeatingCoilEquipConditions
    {
        // Members
        std::string Name;             // Name of the HeatingCoil
        std::string HeatingCoilModel; // Type of HeatingCoil ie. Simple, Detailed, etc.
        HVAC::CoilType coilType = HVAC::CoilType::Invalid;
        Constant::eFuel FuelType = Constant::eFuel::Invalid; // Type of fuel used, reference resource type integers
        Sched::Schedule *availSched = nullptr;               // availability schedule
        int InsuffTemperatureWarn = 0;                       // Used for recurring error message
        Real64 InletAirMassFlowRate = 0.0;                   // MassFlow through the HeatingCoil being Simulated [kg/Sec]
        Real64 OutletAirMassFlowRate = 0.0;
        Real64 InletAirTemp = 0.0;
        Real64 OutletAirTemp = 0.0;
        Real64 InletAirHumRat = 0.0;
        Real64 OutletAirHumRat = 0.0;
        Real64 InletAirEnthalpy = 0.0;
        Real64 OutletAirEnthalpy = 0.0;
        Real64 HeatingCoilLoad = 0.0; // Total Load on the Coil [J]
        Real64 HeatingCoilRate = 0.0; // Total Coil Rate on the Coil [W]
        Real64 FuelUseLoad = 0.0;     // Fuel Usage of Coil [J]
        Real64 ElecUseLoad = 0.0;     // Electric Usage of Coil [J]
        Real64 FuelUseRate = 0.0;     // Fuel Usage of Coil [W]
        Real64 ElecUseRate = 0.0;     // Electric Usage of Coil [W]
        Real64 Efficiency = 0.0;      // HeatingCoil Efficiency Value
        Real64 NominalCapacity = 0.0; // Nominal Capacity of Coil [W]
        Real64 DesiredOutletTemp = 0.0;
        Real64 DesiredOutletHumRat = 0.0;
        Real64 AvailTemperature = 0.0; // Used in heat recovery test [C]
        int AirInletNodeNum = 0;
        int AirOutletNodeNum = 0;
        int TempSetPointNodeNum = 0; // If applicable this is the node number that the temp setpoint exists.
        int Control = 0;
        int PLFCurveIndex = 0;                 // Index for part-load factor curve index for gas heating coil
        Real64 ParasiticElecLoad = 0.0;        // parasitic electric load associated with the gas heating coil
        Real64 ParasiticFuelConsumption = 0.0; // parasitic fuel consumption associated with the gas heating coil (standing pilot light) [J]
        Real64 ParasiticFuelRate = 0.0;        // avg. parasitic fuel consumption rate with the gas heating coil (standing pilot light) [W]
        Real64 ParasiticFuelCapacity = 0.0;    // capacity of parasitic fuel consumption rate, input by user [W]
        Real64 RTF = 0.0;                      // Heater runtime fraction, including PLF curve impacts
        int RTFErrorIndex = 0;                 // used in recurring error warnings
        int RTFErrorCount = 0;                 // used in recurring error warnings
        int PLFErrorIndex = 0;                 // used in recurring error warnings
        int PLFErrorCount = 0;                 // used in recurring error warnings
        std::string ReclaimHeatingCoilName;    // Name of reclaim heating coil
        int ReclaimHeatingSourceIndexNum = 0;  // Index to reclaim heating source (condenser) of a specific type
        HeatObjTypes ReclaimHeatingSource = HeatObjTypes::Invalid; // The source for the Reclaim Heating Coil
        int NumOfStages = 0;                                       // Number of speeds
        Array1D<Real64> MSNominalCapacity;                         // Nominal Capacity MS AC Furnace [W]
        Array1D<Real64> MSEfficiency;                              // Efficiency for MS AC Furnace [dimensionless]
        Array1D<Real64> MSParasiticElecLoad;                       // Parasitic elec load MS AC Furnace (gas only) [W]
        bool DesiccantRegenerationCoil = false; // true if it is a regeneration air heating coil defined in Desiccant Dehumidifier system
        int DesiccantDehumNum = 0;              // index to desiccant dehumidifier object
        bool FaultyCoilSATFlag = false;         // True if the coil has SAT sensor fault
        int FaultyCoilSATIndex = 0;             // Index of the fault object corresponding to the coil
        Real64 FaultyCoilSATOffset = 0.0;       // Coil SAT sensor offset
        bool reportCoilFinalSizes = true;       // one time report of sizes to coil report
        int AirLoopNum = 0;                     // Airloop number
    };

    struct HeatingCoilNumericFieldData
    {
        Array1D_string FieldNames;
    };

    void SimulateHeatingCoilComponents(EnergyPlusData &state,
                                       std::string_view CompName,
                                       bool FirstHVACIteration,
                                       ObjexxFCL::Optional<Real64 const> QCoilReq = _, // coil load to be met
                                       ObjexxFCL::Optional_int CompIndex = _,
                                       ObjexxFCL::Optional<Real64> QCoilActual = _, // coil load actually delivered returned to calling component
                                       ObjexxFCL::Optional_bool_const SuppHeat = _, // True if current heating coil is a supplemental heating coil
                                       ObjexxFCL::Optional<HVAC::FanOp const> fanOp = _,    // fan operating mode, FanOp::Cycling or FanOp::Continuous
                                       ObjexxFCL::Optional<Real64 const> PartLoadRatio = _, // part-load ratio of heating coil
                                       ObjexxFCL::Optional_int StageNum = _,
                                       ObjexxFCL::Optional<Real64 const> SpeedRatio = _ // Speed ratio of MultiStage heating coil
    );

    void GetHeatingCoilInput(EnergyPlusData &state);

    void InitHeatingCoil(EnergyPlusData &state, int CoilNum, bool FirstHVACIteration, Real64 QCoilRequired);

    void SizeHeatingCoil(EnergyPlusData &state, int CoilNum);

    void CalcElectricHeatingCoil(EnergyPlusData &state,
                                 int CoilNum, // index to heating coil
                                 Real64 &QCoilReq,
                                 Real64 &QCoilActual,     // coil load actually delivered (W)
                                 HVAC::FanOp const fanOp, // fan operating mode
                                 Real64 PartLoadRatio     // part-load ratio of heating coil
    );

    void CalcMultiStageElectricHeatingCoil(EnergyPlusData &state,
                                           int const CoilNum,       // the number of the electric heating coil to be simulated
                                           Real64 const SpeedRatio, // SpeedRatio varies between 1.0 (maximum speed) and 0.0 (minimum speed)
                                           Real64 const CycRatio,   // cycling part load ratio
                                           int const StageNum,      // Stage number
                                           HVAC::FanOp const fanOp, // Fan operation mode
                                           Real64 &QCoilActual,     // coil load actually delivered (W)
                                           bool const SuppHeat);

    void CalcFuelHeatingCoil(EnergyPlusData &state,
                             int CoilNum, // index to heating coil
                             Real64 QCoilReq,
                             Real64 &QCoilActual,     // coil load actually delivered (W)
                             HVAC::FanOp const fanOp, // fan operating mode
                             Real64 PartLoadRatio     // part-load ratio of heating coil
    );

    void CalcMultiStageGasHeatingCoil(EnergyPlusData &state,
                                      int const CoilNum,       // the number of the Gas heating coil to be simulated
                                      Real64 const SpeedRatio, // SpeedRatio varies between 1.0 (maximum speed) and 0.0 (minimum speed)
                                      Real64 const CycRatio,   // cycling part load ratio
                                      int const StageNum,      // Speed number
                                      HVAC::FanOp const fanOp  // Fan operation mode
    );

    void CalcDesuperheaterHeatingCoil(EnergyPlusData &state,
                                      int CoilNum,        // index to desuperheater heating coil
                                      Real64 QCoilReq,    // load requested by the simulation for load based control [W]
                                      Real64 &QCoilActual // coil load actually delivered
    );

    void UpdateHeatingCoil(EnergyPlusData &state, int CoilNum);

    void ReportHeatingCoil(EnergyPlusData &state, int CoilNum, bool coilIsSuppHeater);

    void GetCoilIndex(EnergyPlusData &state, std::string const &HeatingCoilName, int &HeatingCoilIndex, bool &ErrorsFound);

    int GetCoilIndex(EnergyPlusData &state, std::string const &HeatingCoilName);

    void CheckHeatingCoilSchedule(EnergyPlusData &state,
                                  std::string const &CompType, // unused1208
                                  std::string_view CompName,
                                  Real64 &Value,
                                  int &CompIndex);

    Real64 GetCoilCapacity(EnergyPlusData &state,
                           std::string const &CoilType, // must match coil types in this module
                           std::string const &CoilName, // must match coil names for the coil type
                           bool &ErrorsFound            // set to true if problem
    );

<<<<<<< HEAD
    Real64 GetCoilCapacity(EnergyPlusData &state,
                           int const coilNum
    );
  
    int GetCoilAvailScheduleIndex(EnergyPlusData &state,
                                  std::string const &CoilType, // must match coil types in this module
                                  std::string const &CoilName, // must match coil names for the coil type
                                  bool &ErrorsFound            // set to true if problem
=======
    Sched::Schedule *GetCoilAvailSched(EnergyPlusData &state,
                                       std::string const &CoilType, // must match coil types in this module
                                       std::string const &CoilName, // must match coil names for the coil type
                                       bool &ErrorsFound            // set to true if problem
>>>>>>> 06b0bead
    );

    int GetCoilInletNode(EnergyPlusData &state,
                         std::string_view CoilType,   // must match coil types in this module
                         std::string const &CoilName, // must match coil names for the coil type
                         bool &ErrorsFound            // set to true if problem
    );

    int GetCoilInletNode(EnergyPlusData &state,
                         int const coilNum
    );
  
    int GetCoilOutletNode(EnergyPlusData &state,
                          std::string_view CoilType,   // must match coil types in this module
                          std::string const &CoilName, // must match coil names for the coil type
                          bool &ErrorsFound            // set to true if problem
    );

    int GetCoilOutletNode(EnergyPlusData &state,
                          int const coilNum
    );
  
    int GetHeatReclaimSourceIndex(EnergyPlusData &state,
                                  std::string const &CoilType, // must match coil types in this module
                                  std::string const &CoilName, // must match coil names for the coil type
                                  bool &ErrorsFound            // set to true if problem
    );

    int GetHeatReclaimSourceIndex(EnergyPlusData &state,
                                  int const coilNum
    );
  
    int GetCoilControlNodeNum(EnergyPlusData &state,
                              std::string const &CoilType, // must match coil types in this module
                              std::string const &CoilName, // must match coil names for the coil type
                              bool &ErrorsFound            // set to true if problem
    );

    int GetCoilControlNodeNum(EnergyPlusData &state,
                              int const coilNum
    );
  
    int GetHeatingCoilTypeNum(EnergyPlusData &state,
                              std::string const &CoilType, // must match coil types in this module
                              std::string const &CoilName, // must match coil names for the coil type
                              bool &ErrorsFound            // set to true if problem
    );

    int GetHeatingCoilIndex(EnergyPlusData &state,
                            std::string const &CoilType, // must match coil types in this module
                            std::string const &CoilName, // must match coil names for the coil type
                            bool &ErrorsFound            // set to true if problem
    );

    int GetHeatingCoilIndex(EnergyPlusData &state,
                            std::string const &CoilName // must match coil names for the coil type
    );
  
    int GetHeatingCoilPLFCurveIndex(EnergyPlusData &state,
                                    std::string const &CoilType, // must match coil types in this module
                                    std::string const &CoilName, // must match coil names for the coil type
                                    bool &ErrorsFound            // set to true if problem
    );

    int GetHeatingCoilPLFCurveIndex(EnergyPlusData &state,
                                    int const coilNum
    );
  
    int GetHeatingCoilNumberOfStages(EnergyPlusData &state,
                                     std::string const &CoilType, // must match coil types in this module
                                     std::string const &CoilName, // must match coil names for the coil type
                                     bool &ErrorsFound            // set to true if problem
    );

    // sets data to a coil that is used as a regeneration air heating coil in
    // desiccant dehumidification system
    void SetHeatingCoilData(EnergyPlusData &state,
                            int CoilNum,                                            // Number of electric or gas heating Coil
                            bool &ErrorsFound,                                      // Set to true if certain errors found
                            ObjexxFCL::Optional_bool DesiccantRegenerationCoil = _, // Flag that this coil is used as regeneration air heating coil
                            ObjexxFCL::Optional_int DesiccantDehumIndex = _         // Index for the desiccant dehum system where this caoil is used
    );

    void SetHeatingCoilAirLoopNumber(EnergyPlusData &state, std::string const &HeatingCoilName, int AirLoopNum, bool &ErrorsFound);

} // namespace HeatingCoils

struct HeatingCoilsData : BaseGlobalStruct
{

    int NumDesuperheaterCoil = 0; // Total number of desuperheater heating coil objects in input
    int NumElecCoil = 0;
    int NumElecCoilMultiStage = 0;
    int NumFuelCoil = 0;
    int NumGasCoilMultiStage = 0;
    int NumHeatingCoils = 0; // The Number of HeatingCoils found in the Input
    Array1D_bool MySizeFlag;
    Array1D_bool ValidSourceType;  // Used to determine if a source for a desuperheater heating coil is valid
    bool GetCoilsInputFlag = true; // Flag set to make sure you get input once
    bool CoilIsSuppHeater = false; // Flag set to indicate the heating coil is a supplemental heater
    Array1D_bool CheckEquipName;
    Array1D<HeatingCoils::HeatingCoilEquipConditions> HeatingCoil;
    Array1D<HeatingCoils::HeatingCoilNumericFieldData> HeatingCoilNumericFields;
    bool MyOneTimeFlag = true; // one time initialization flag
    bool InputErrorsFound = false;

    int MaxNums = 0;                    // Maximum number of numeric input fields
    int MaxAlphas = 0;                  // Maximum number of alpha input fields
    int TotalArgs = 0;                  // Total number of alpha and numeric arguments (max) for a certain object in the input file
    int ValidSourceTypeCounter = 0;     // Counter used to determine if desuperheater source name is valid
    bool HeatingCoilFatalError = false; // used for error checking
    Array1D_bool MySPTestFlag;          // used for error checking
    Array1D_bool ShowSingleWarning;     // Used for single warning message for desuperheater coil
    Array1D_bool MyEnvrnFlag;           // one time environment flag

    void init_constant_state([[maybe_unused]] EnergyPlusData &state) override
    {
    }

    void init_state([[maybe_unused]] EnergyPlusData &state) override
    {
    }

    void clear_state() override
    {
        this->NumDesuperheaterCoil = 0;
        this->NumElecCoil = 0;
        this->NumElecCoilMultiStage = 0;
        this->NumFuelCoil = 0;
        this->NumGasCoilMultiStage = 0;
        this->NumHeatingCoils = 0;
        this->MySizeFlag.deallocate();
        this->ValidSourceType.deallocate();
        this->GetCoilsInputFlag = true;
        this->CoilIsSuppHeater = false;
        this->CheckEquipName.deallocate();
        this->HeatingCoil.deallocate();
        this->HeatingCoilNumericFields.deallocate();
        this->MyOneTimeFlag = true;
        this->InputErrorsFound = false;
        this->MaxNums = 0;
        this->MaxAlphas = 0;
        this->TotalArgs = 0;
        this->ValidSourceTypeCounter = 0;
        this->HeatingCoilFatalError = false;
        this->MySPTestFlag.clear();
        this->ShowSingleWarning.clear();
        this->MyEnvrnFlag.clear();
    }
};

} // namespace EnergyPlus

#endif<|MERGE_RESOLUTION|>--- conflicted
+++ resolved
@@ -66,19 +66,6 @@
 
     // MODULE PARAMETER DEFINITIONS
     Real64 constexpr MinAirMassFlow(0.001);
-
-    enum class HeatObjTypes // reclaim heat object types
-    {
-        Invalid = -1,
-        COMPRESSORRACK_REFRIGERATEDCASE,
-        COIL_DX_COOLING, // single speed DX
-        COIL_DX_MULTISPEED,
-        COIL_DX_MULTIMODE,
-        CONDENSER_REFRIGERATION,
-        COIL_DX_VARIABLE_COOLING,
-        COIL_COOLING_DX_NEW, // Coil:Cooling:DX main one-for-all coil
-        Num
-    };
 
     struct HeatingCoilEquipConditions
     {
@@ -122,9 +109,11 @@
         int RTFErrorCount = 0;                 // used in recurring error warnings
         int PLFErrorIndex = 0;                 // used in recurring error warnings
         int PLFErrorCount = 0;                 // used in recurring error warnings
-        std::string ReclaimHeatingCoilName;    // Name of reclaim heating coil
-        int ReclaimHeatingSourceIndexNum = 0;  // Index to reclaim heating source (condenser) of a specific type
-        HeatObjTypes ReclaimHeatingSource = HeatObjTypes::Invalid; // The source for the Reclaim Heating Coil
+
+        std::string ReclaimHeatSourceName;    // Name of reclaim heating coil
+        int ReclaimHeatSourceNum = 0;  // Index to reclaim heating source (condenser) of a specific type
+        HVAC::HeatReclaimType ReclaimHeatSourceType = HVAC::HeatReclaimType::Invalid; // The source for the Reclaim Heating Coil
+
         int NumOfStages = 0;                                       // Number of speeds
         Array1D<Real64> MSNominalCapacity;                         // Nominal Capacity MS AC Furnace [W]
         Array1D<Real64> MSEfficiency;                              // Efficiency for MS AC Furnace [dimensionless]
@@ -154,8 +143,21 @@
                                        ObjexxFCL::Optional<Real64 const> PartLoadRatio = _, // part-load ratio of heating coil
                                        ObjexxFCL::Optional_int StageNum = _,
                                        ObjexxFCL::Optional<Real64 const> SpeedRatio = _ // Speed ratio of MultiStage heating coil
-    );
-
+
+                                       );
+
+    void SimulateHeatingCoilComponents(EnergyPlusData &state,
+                                       int const coilNum,
+                                       bool FirstHVACIteration,
+                                       ObjexxFCL::Optional<Real64 const> QCoilReq = _, // coil load to be met
+                                       ObjexxFCL::Optional<Real64> QCoilActual = _, // coil load actually delivered returned to calling component
+                                       ObjexxFCL::Optional_bool_const SuppHeat = _, // True if current heating coil is a supplemental heating coil
+                                       ObjexxFCL::Optional<HVAC::FanOp const> fanOp = _,    // fan operating mode, FanOp::Cycling or FanOp::Continuous
+                                       ObjexxFCL::Optional<Real64 const> PartLoadRatio = _, // part-load ratio of heating coil
+                                       ObjexxFCL::Optional_int StageNum = _,
+                                       ObjexxFCL::Optional<Real64 const> SpeedRatio = _ // Speed ratio of MultiStage heating coil
+    );
+  
     void GetHeatingCoilInput(EnergyPlusData &state);
 
     void InitHeatingCoil(EnergyPlusData &state, int CoilNum, bool FirstHVACIteration, Real64 QCoilRequired);
@@ -205,121 +207,50 @@
 
     void ReportHeatingCoil(EnergyPlusData &state, int CoilNum, bool coilIsSuppHeater);
 
-    void GetCoilIndex(EnergyPlusData &state, std::string const &HeatingCoilName, int &HeatingCoilIndex, bool &ErrorsFound);
-
-    int GetCoilIndex(EnergyPlusData &state, std::string const &HeatingCoilName);
-
-    void CheckHeatingCoilSchedule(EnergyPlusData &state,
-                                  std::string const &CompType, // unused1208
-                                  std::string_view CompName,
-                                  Real64 &Value,
-                                  int &CompIndex);
-
-    Real64 GetCoilCapacity(EnergyPlusData &state,
-                           std::string const &CoilType, // must match coil types in this module
-                           std::string const &CoilName, // must match coil names for the coil type
-                           bool &ErrorsFound            // set to true if problem
-    );
-
-<<<<<<< HEAD
-    Real64 GetCoilCapacity(EnergyPlusData &state,
-                           int const coilNum
-    );
-  
-    int GetCoilAvailScheduleIndex(EnergyPlusData &state,
-                                  std::string const &CoilType, // must match coil types in this module
-                                  std::string const &CoilName, // must match coil names for the coil type
-                                  bool &ErrorsFound            // set to true if problem
-=======
-    Sched::Schedule *GetCoilAvailSched(EnergyPlusData &state,
-                                       std::string const &CoilType, // must match coil types in this module
-                                       std::string const &CoilName, // must match coil names for the coil type
-                                       bool &ErrorsFound            // set to true if problem
->>>>>>> 06b0bead
-    );
-
-    int GetCoilInletNode(EnergyPlusData &state,
-                         std::string_view CoilType,   // must match coil types in this module
-                         std::string const &CoilName, // must match coil names for the coil type
-                         bool &ErrorsFound            // set to true if problem
-    );
-
-    int GetCoilInletNode(EnergyPlusData &state,
-                         int const coilNum
-    );
-  
-    int GetCoilOutletNode(EnergyPlusData &state,
-                          std::string_view CoilType,   // must match coil types in this module
-                          std::string const &CoilName, // must match coil names for the coil type
-                          bool &ErrorsFound            // set to true if problem
-    );
-
-    int GetCoilOutletNode(EnergyPlusData &state,
-                          int const coilNum
-    );
-  
-    int GetHeatReclaimSourceIndex(EnergyPlusData &state,
-                                  std::string const &CoilType, // must match coil types in this module
-                                  std::string const &CoilName, // must match coil names for the coil type
-                                  bool &ErrorsFound            // set to true if problem
-    );
-
-    int GetHeatReclaimSourceIndex(EnergyPlusData &state,
-                                  int const coilNum
-    );
-  
-    int GetCoilControlNodeNum(EnergyPlusData &state,
-                              std::string const &CoilType, // must match coil types in this module
-                              std::string const &CoilName, // must match coil names for the coil type
-                              bool &ErrorsFound            // set to true if problem
-    );
-
-    int GetCoilControlNodeNum(EnergyPlusData &state,
-                              int const coilNum
-    );
-  
-    int GetHeatingCoilTypeNum(EnergyPlusData &state,
-                              std::string const &CoilType, // must match coil types in this module
-                              std::string const &CoilName, // must match coil names for the coil type
-                              bool &ErrorsFound            // set to true if problem
-    );
-
-    int GetHeatingCoilIndex(EnergyPlusData &state,
-                            std::string const &CoilType, // must match coil types in this module
-                            std::string const &CoilName, // must match coil names for the coil type
-                            bool &ErrorsFound            // set to true if problem
-    );
-
-    int GetHeatingCoilIndex(EnergyPlusData &state,
-                            std::string const &CoilName // must match coil names for the coil type
-    );
-  
-    int GetHeatingCoilPLFCurveIndex(EnergyPlusData &state,
-                                    std::string const &CoilType, // must match coil types in this module
-                                    std::string const &CoilName, // must match coil names for the coil type
-                                    bool &ErrorsFound            // set to true if problem
-    );
-
-    int GetHeatingCoilPLFCurveIndex(EnergyPlusData &state,
-                                    int const coilNum
-    );
-  
-    int GetHeatingCoilNumberOfStages(EnergyPlusData &state,
-                                     std::string const &CoilType, // must match coil types in this module
-                                     std::string const &CoilName, // must match coil names for the coil type
-                                     bool &ErrorsFound            // set to true if problem
-    );
-
-    // sets data to a coil that is used as a regeneration air heating coil in
-    // desiccant dehumidification system
-    void SetHeatingCoilData(EnergyPlusData &state,
-                            int CoilNum,                                            // Number of electric or gas heating Coil
-                            bool &ErrorsFound,                                      // Set to true if certain errors found
-                            ObjexxFCL::Optional_bool DesiccantRegenerationCoil = _, // Flag that this coil is used as regeneration air heating coil
-                            ObjexxFCL::Optional_int DesiccantDehumIndex = _         // Index for the desiccant dehum system where this caoil is used
-    );
-
-    void SetHeatingCoilAirLoopNumber(EnergyPlusData &state, std::string const &HeatingCoilName, int AirLoopNum, bool &ErrorsFound);
+
+    int GetCoilIndex(EnergyPlusData &state, std::string_view const coilType, std::string const &coilName, bool &ErrorsFound);
+#ifdef OLD_API
+    Real64 GetCoilScheduleValue(EnergyPlusData &state, std::string_view const compType, std::string const &compName, bool &ErrorsFound);
+
+    Real64 GetCoilCapacity(EnergyPlusData &state, std::string_view const coilType, std::string const &coilName, bool &ErrorsFound);
+
+    Sched::Schedule *GetCoilAvailSched(EnergyPlusData &state, std::string_view const coilType, std::string const &coilName, bool &ErrorsFound);
+
+    int GetCoilAirInletNode(EnergyPlusData &state, std::string_view const coilType, std::string const &coilName, bool &ErrorsFound);
+
+    int GetCoilAirOutletNode(EnergyPlusData &state, std::string_view const coilType, std::string const &coilName, bool &ErrorsFound);
+
+    int GetCoilHeatReclaimSourceIndex(EnergyPlusData &state, std::string_view const coilType, std::string const &coilName, bool &ErrorsFound);
+
+    int GetCoilControlNode(EnergyPlusData &state, std::string_view const coilType, std::string const &coilName, bool &ErrorsFound);
+
+    int GetCoilPLFCurve(EnergyPlusData &state, std::string_view const coilType, std::string const &coilName, bool &ErrorsFound);
+
+    int GetCoilNumberOfStages(EnergyPlusData &state, std::string_view const coilType, std::string const &coilName, bool &ErrorsFound);
+#endif // OLD_API
+  
+    // New API
+    int GetCoilIndex(EnergyPlusData &state, std::string const &coilName);
+
+    Real64 GetCoilScheduleValue(EnergyPlusData &state, int const coilNum);
+  
+    Real64 GetCoilCapacity(EnergyPlusData &state, int const coilNum);
+  
+    int GetCoilAirInletNode(EnergyPlusData &state, int const coilNum);
+  
+    int GetCoilAirOutletNode(EnergyPlusData &state, int const coilNum);
+  
+    int GetCoilHeatReclaimSourceIndex(EnergyPlusData &state, int const coilNum);
+  
+    int GetCoilControlNode(EnergyPlusData &state, int const coilNum);
+  
+    int GetCoilPLFCurveIndex(EnergyPlusData &state, int const coilNum);
+  
+    int GetCoilNumberOfStages(EnergyPlusData &state, int const coilNum);
+
+    void SetCoilDesicData(EnergyPlusData &state, int const coilNum, bool desicRegenCoil, int desicDehumNum);
+
+    void SetCoilAirLoopNumber(EnergyPlusData &state, int const coilNum, int AirLoopNum);
 
 } // namespace HeatingCoils
 
@@ -340,11 +271,7 @@
     Array1D<HeatingCoils::HeatingCoilEquipConditions> HeatingCoil;
     Array1D<HeatingCoils::HeatingCoilNumericFieldData> HeatingCoilNumericFields;
     bool MyOneTimeFlag = true; // one time initialization flag
-    bool InputErrorsFound = false;
-
-    int MaxNums = 0;                    // Maximum number of numeric input fields
-    int MaxAlphas = 0;                  // Maximum number of alpha input fields
-    int TotalArgs = 0;                  // Total number of alpha and numeric arguments (max) for a certain object in the input file
+
     int ValidSourceTypeCounter = 0;     // Counter used to determine if desuperheater source name is valid
     bool HeatingCoilFatalError = false; // used for error checking
     Array1D_bool MySPTestFlag;          // used for error checking
@@ -375,10 +302,6 @@
         this->HeatingCoil.deallocate();
         this->HeatingCoilNumericFields.deallocate();
         this->MyOneTimeFlag = true;
-        this->InputErrorsFound = false;
-        this->MaxNums = 0;
-        this->MaxAlphas = 0;
-        this->TotalArgs = 0;
         this->ValidSourceTypeCounter = 0;
         this->HeatingCoilFatalError = false;
         this->MySPTestFlag.clear();
@@ -389,4 +312,4 @@
 
 } // namespace EnergyPlus
 
-#endif+#endif
