--- conflicted
+++ resolved
@@ -228,7 +228,6 @@
     rNumericArgs.dimension(MaxNumNumbers, 0.0);
     lNumericFieldBlanks.dimension(MaxNumNumbers, false);
 
-<<<<<<< HEAD
     if (state.dataPlantHXFluidToFluid->NumberOfHXs > 0) {
         state.dataPlantHXFluidToFluid->FluidHX.allocate(state.dataPlantHXFluidToFluid->NumberOfHXs);
     }
@@ -252,17 +251,17 @@
         state.dataPlantHXFluidToFluid->FluidHX(CompLoop).Name = cAlphaArgs(1);
         state.dataPlantHXFluidToFluid->FluidHX(CompLoop).Type = DataPlant::PlantEquipmentType::FluidToFluidPlantHtExchg;
 
-        if (lAlphaFieldBlanks(2)) {
-            state.dataPlantHXFluidToFluid->FluidHX(CompLoop).AvailSchedNum = DataGlobalConstants::ScheduleAlwaysOn;
-        } else {
-            state.dataPlantHXFluidToFluid->FluidHX(CompLoop).AvailSchedNum = ScheduleManager::GetScheduleIndex(state, cAlphaArgs(2));
-            if (state.dataPlantHXFluidToFluid->FluidHX(CompLoop).AvailSchedNum <= 0) {
-                ShowSevereError(state, std::string{RoutineName} + cCurrentModuleObject + "=\"" + cAlphaArgs(1) + "\", invalid entry.");
-                ShowContinueError(state, "Invalid " + cAlphaFieldNames(2) + " = " + cAlphaArgs(2));
-                ShowContinueError(state, "Schedule was not found ");
-                ErrorsFound = true;
-            }
-        }
+            if (lAlphaFieldBlanks(2)) {
+                state.dataPlantHXFluidToFluid->FluidHX(CompLoop).AvailSchedNum = DataGlobalConstants::ScheduleAlwaysOn;
+            } else {
+                state.dataPlantHXFluidToFluid->FluidHX(CompLoop).AvailSchedNum = ScheduleManager::GetScheduleIndex(state, cAlphaArgs(2));
+                if (state.dataPlantHXFluidToFluid->FluidHX(CompLoop).AvailSchedNum <= 0) {
+                    ShowSevereError(state, format("{}{}=\"{}\", invalid entry.", RoutineName, cCurrentModuleObject, cAlphaArgs(1)));
+                    ShowContinueError(state, format("Invalid {} = {}", cAlphaFieldNames(2), cAlphaArgs(2)));
+                    ShowContinueError(state, "Schedule was not found ");
+                    ErrorsFound = true;
+                }
+            }
 
         state.dataPlantHXFluidToFluid->FluidHX(CompLoop).DemandSideLoop.inletNodeNum =
             NodeInputManager::GetOnlySingleNode(state,
@@ -316,236 +315,6 @@
             state.dataPlantHXFluidToFluid->FluidHX(CompLoop).SupplySideLoop.DesignVolumeFlowRateWasAutoSized = true;
         }
 
-        if (UtilityRoutines::SameString(cAlphaArgs(7), "CrossFlowBothUnMixed")) {
-            state.dataPlantHXFluidToFluid->FluidHX(CompLoop).HeatExchangeModelType = FluidHXType::CrossFlowBothUnMixed;
-        } else if (UtilityRoutines::SameString(cAlphaArgs(7), "CrossFlowBothMixed")) {
-            state.dataPlantHXFluidToFluid->FluidHX(CompLoop).HeatExchangeModelType = FluidHXType::CrossFlowBothMixed;
-        } else if (UtilityRoutines::SameString(cAlphaArgs(7), "CrossFlowSupplyMixedDemandUnMixed")) {
-            state.dataPlantHXFluidToFluid->FluidHX(CompLoop).HeatExchangeModelType = FluidHXType::CrossFlowSupplyLoopMixedDemandLoopUnMixed;
-        } else if (UtilityRoutines::SameString(cAlphaArgs(7), "CrossFlowSupplyUnMixedDemandMixed")) {
-            state.dataPlantHXFluidToFluid->FluidHX(CompLoop).HeatExchangeModelType = FluidHXType::CrossFlowSupplyLoopUnMixedDemandLoopMixed;
-        } else if (UtilityRoutines::SameString(cAlphaArgs(7), "CounterFlow")) {
-            state.dataPlantHXFluidToFluid->FluidHX(CompLoop).HeatExchangeModelType = FluidHXType::CounterFlow;
-        } else if (UtilityRoutines::SameString(cAlphaArgs(7), "ParallelFlow")) {
-            state.dataPlantHXFluidToFluid->FluidHX(CompLoop).HeatExchangeModelType = FluidHXType::ParallelFlow;
-        } else if (UtilityRoutines::SameString(cAlphaArgs(7), "Ideal")) {
-            state.dataPlantHXFluidToFluid->FluidHX(CompLoop).HeatExchangeModelType = FluidHXType::Ideal;
-        } else {
-            ShowSevereError(state, std::string{RoutineName} + cCurrentModuleObject + "=\"" + cAlphaArgs(1) + "\", invalid entry.");
-            ShowContinueError(state, "Invalid " + cAlphaFieldNames(7) + " = " + cAlphaArgs(7));
-            ErrorsFound = true;
-        }
-
-        if (!lNumericFieldBlanks(3)) {
-            state.dataPlantHXFluidToFluid->FluidHX(CompLoop).UA = rNumericArgs(3);
-            if (state.dataPlantHXFluidToFluid->FluidHX(CompLoop).UA == DataSizing::AutoSize) {
-                state.dataPlantHXFluidToFluid->FluidHX(CompLoop).UAWasAutoSized = true;
-            }
-        } else {
-            if (state.dataPlantHXFluidToFluid->FluidHX(CompLoop).HeatExchangeModelType != FluidHXType::Ideal) {
-                ShowSevereError(state, std::string{RoutineName} + cCurrentModuleObject + "=\"" + cAlphaArgs(1) + "\", invalid entry.");
-                ShowContinueError(state, "Missing entry for " + cNumericFieldNames(3));
-                ErrorsFound = true;
-            }
-        }
-
-        if (UtilityRoutines::SameString(cAlphaArgs(8), "UncontrolledOn")) {
-            state.dataPlantHXFluidToFluid->FluidHX(CompLoop).controlMode = ControlType::UncontrolledOn;
-        } else if (UtilityRoutines::SameString(cAlphaArgs(8), "OperationSchemeModulated")) {
-            state.dataPlantHXFluidToFluid->FluidHX(CompLoop).controlMode = ControlType::OperationSchemeModulated;
-        } else if (UtilityRoutines::SameString(cAlphaArgs(8), "OperationSchemeOnOff")) {
-            state.dataPlantHXFluidToFluid->FluidHX(CompLoop).controlMode = ControlType::OperationSchemeOnOff;
-        } else if (UtilityRoutines::SameString(cAlphaArgs(8), "HeatingSetpointModulated")) {
-            state.dataPlantHXFluidToFluid->FluidHX(CompLoop).controlMode = ControlType::HeatingSetPointModulated;
-        } else if (UtilityRoutines::SameString(cAlphaArgs(8), "HeatingSetpointOnOff")) {
-            state.dataPlantHXFluidToFluid->FluidHX(CompLoop).controlMode = ControlType::HeatingSetPointOnOff;
-        } else if (UtilityRoutines::SameString(cAlphaArgs(8), "CoolingSetpointModulated")) {
-            state.dataPlantHXFluidToFluid->FluidHX(CompLoop).controlMode = ControlType::CoolingSetPointModulated;
-        } else if (UtilityRoutines::SameString(cAlphaArgs(8), "CoolingSetpointOnOff")) {
-            state.dataPlantHXFluidToFluid->FluidHX(CompLoop).controlMode = ControlType::CoolingSetPointOnOff;
-        } else if (UtilityRoutines::SameString(cAlphaArgs(8), "DualDeadbandSetpointModulated")) {
-            state.dataPlantHXFluidToFluid->FluidHX(CompLoop).controlMode = ControlType::DualDeadBandSetPointModulated;
-        } else if (UtilityRoutines::SameString(cAlphaArgs(8), "DualDeadbandSetpointOnOff")) {
-            state.dataPlantHXFluidToFluid->FluidHX(CompLoop).controlMode = ControlType::DualDeadBandSetPointOnOff;
-        } else if (UtilityRoutines::SameString(cAlphaArgs(8), "CoolingDifferentialOnOff")) {
-            state.dataPlantHXFluidToFluid->FluidHX(CompLoop).controlMode = ControlType::CoolingDifferentialOnOff;
-        } else if (UtilityRoutines::SameString(cAlphaArgs(8), "CoolingSetpointOnOffWithComponentOverride")) {
-            state.dataPlantHXFluidToFluid->FluidHX(CompLoop).controlMode = ControlType::CoolingSetPointOnOffWithComponentOverride;
-        } else if (UtilityRoutines::SameString(cAlphaArgs(8), "TrackComponentOnOff")) {
-            state.dataPlantHXFluidToFluid->FluidHX(CompLoop).controlMode = ControlType::TrackComponentOnOff;
-        } else {
-            ShowSevereError(state, std::string{RoutineName} + cCurrentModuleObject + "=\"" + cAlphaArgs(1) + "\", invalid entry.");
-            ShowContinueError(state, "Invalid " + cAlphaFieldNames(8) + " = " + cAlphaArgs(8));
-            ErrorsFound = true;
-        }
-
-        if (!lAlphaFieldBlanks(9)) {
-            state.dataPlantHXFluidToFluid->FluidHX(CompLoop).SetPointNodeNum = NodeInputManager::GetOnlySingleNode(
-                state,
-                cAlphaArgs(9),
-                ErrorsFound,
-                DataLoopNode::ConnectionObjectType::HeatExchangerFluidToFluid,
-                cAlphaArgs(1),
-                DataLoopNode::NodeFluidType::Water,
-                DataLoopNode::ConnectionType::Sensor,
-                NodeInputManager::CompFluidStream::Primary, // TODO: check if this should be Secondary since the setpoint node is for Loop Supply Side
-                DataLoopNode::ObjectIsNotParent);
-            // check that node actually has setpoints on it
-            if ((state.dataPlantHXFluidToFluid->FluidHX(CompLoop).controlMode == ControlType::HeatingSetPointModulated) ||
-                (state.dataPlantHXFluidToFluid->FluidHX(CompLoop).controlMode == ControlType::HeatingSetPointOnOff) ||
-                (state.dataPlantHXFluidToFluid->FluidHX(CompLoop).controlMode == ControlType::CoolingSetPointModulated) ||
-                (state.dataPlantHXFluidToFluid->FluidHX(CompLoop).controlMode == ControlType::CoolingSetPointOnOff) ||
-                (state.dataPlantHXFluidToFluid->FluidHX(CompLoop).controlMode == ControlType::CoolingSetPointOnOffWithComponentOverride)) {
-                if (state.dataLoopNodes->Node(state.dataPlantHXFluidToFluid->FluidHX(CompLoop).SetPointNodeNum).TempSetPoint ==
-                    DataLoopNode::SensedNodeFlagValue) {
-                    if (!state.dataGlobal->AnyEnergyManagementSystemInModel) {
-                        ShowSevereError(state, std::string{RoutineName} + " Missing temperature setpoint for DataLoopNode::Node = " + cAlphaArgs(9));
-                        ShowContinueError(state, "Occurs for " + cCurrentModuleObject + "=\"" + cAlphaArgs(1));
-                        ShowContinueError(state, " Use a setpoint manager to place a single temperature setpoint on the node");
-                        ErrorsFound = true;
-                    } else {
-                        // need call to EMS to check node
-                        bool NodeEMSSetPointMissing = false;
-                        EMSManager::CheckIfNodeSetPointManagedByEMS(state,
-                                                                    state.dataPlantHXFluidToFluid->FluidHX(CompLoop).SetPointNodeNum,
-                                                                    EMSManager::SPControlType::TemperatureSetPoint,
-                                                                    NodeEMSSetPointMissing);
-                        if (NodeEMSSetPointMissing) {
-                            ShowSevereError(state, std::string{RoutineName} + " Missing temperature setpoint for node = " + cAlphaArgs(9));
-                            ShowContinueError(state, "Occurs for " + cCurrentModuleObject + "=\"" + cAlphaArgs(1));
-                            ShowContinueError(state, "Use a setpoint manager or EMS actuator to place a single temperature setpoint on the node");
-                            ErrorsFound = true;
-                        }
-                    }
-                }
-            } else if ((state.dataPlantHXFluidToFluid->FluidHX(CompLoop).controlMode == ControlType::DualDeadBandSetPointModulated) ||
-                       (state.dataPlantHXFluidToFluid->FluidHX(CompLoop).controlMode == ControlType::DualDeadBandSetPointOnOff)) {
-                if ((state.dataLoopNodes->Node(state.dataPlantHXFluidToFluid->FluidHX(CompLoop).SetPointNodeNum).TempSetPointHi ==
-                     DataLoopNode::SensedNodeFlagValue) ||
-                    (state.dataLoopNodes->Node(state.dataPlantHXFluidToFluid->FluidHX(CompLoop).SetPointNodeNum).TempSetPointLo ==
-                     DataLoopNode::SensedNodeFlagValue)) {
-                    if (!state.dataGlobal->AnyEnergyManagementSystemInModel) {
-                        ShowSevereError(state, std::string{RoutineName} + " Missing dual temperature setpoints for node = " + cAlphaArgs(9));
-                        ShowContinueError(state, "Occurs for " + cCurrentModuleObject + "=\"" + cAlphaArgs(1));
-                        ShowContinueError(state, " Use a setpoint manager to place a dual temperature setpoint on the node");
-                        ErrorsFound = true;
-                    } else {
-                        // need call to EMS to check node
-                        bool NodeEMSSetPointMissing = false;
-                        EMSManager::CheckIfNodeSetPointManagedByEMS(state,
-                                                                    state.dataPlantHXFluidToFluid->FluidHX(CompLoop).SetPointNodeNum,
-                                                                    EMSManager::SPControlType::TemperatureMinSetPoint,
-                                                                    NodeEMSSetPointMissing);
-                        EMSManager::CheckIfNodeSetPointManagedByEMS(state,
-                                                                    state.dataPlantHXFluidToFluid->FluidHX(CompLoop).SetPointNodeNum,
-                                                                    EMSManager::SPControlType::TemperatureMaxSetPoint,
-                                                                    NodeEMSSetPointMissing);
-                        if (NodeEMSSetPointMissing) {
-                            ShowSevereError(state, std::string{RoutineName} + " Missing temperature setpoint for node = " + cAlphaArgs(9));
-                            ShowContinueError(state, "Occurs for " + cCurrentModuleObject + "=\"" + cAlphaArgs(1));
-                            ShowContinueError(state, "Use a setpoint manager or EMS actuators to place a dual temperature setpoints on the node");
-                            ErrorsFound = true;
-                        }
-                    }
-=======
-    if (state.dataPlantHXFluidToFluid->NumberOfPlantFluidHXs > 0) {
-        state.dataPlantHXFluidToFluid->FluidHX.allocate(state.dataPlantHXFluidToFluid->NumberOfPlantFluidHXs);
-        for (int CompLoop = 1; CompLoop <= state.dataPlantHXFluidToFluid->NumberOfPlantFluidHXs; ++CompLoop) {
-            state.dataInputProcessing->inputProcessor->getObjectItem(state,
-                                                                     cCurrentModuleObject,
-                                                                     CompLoop,
-                                                                     cAlphaArgs,
-                                                                     NumAlphas,
-                                                                     rNumericArgs,
-                                                                     NumNums,
-                                                                     IOStat,
-                                                                     lNumericFieldBlanks,
-                                                                     lAlphaFieldBlanks,
-                                                                     cAlphaFieldNames,
-                                                                     cNumericFieldNames);
-            UtilityRoutines::IsNameEmpty(state, cAlphaArgs(1), cCurrentModuleObject, ErrorsFound);
-
-            state.dataPlantHXFluidToFluid->FluidHX(CompLoop).Name = cAlphaArgs(1);
-
-            if (lAlphaFieldBlanks(2)) {
-                state.dataPlantHXFluidToFluid->FluidHX(CompLoop).AvailSchedNum = DataGlobalConstants::ScheduleAlwaysOn;
-            } else {
-                state.dataPlantHXFluidToFluid->FluidHX(CompLoop).AvailSchedNum = ScheduleManager::GetScheduleIndex(state, cAlphaArgs(2));
-                if (state.dataPlantHXFluidToFluid->FluidHX(CompLoop).AvailSchedNum <= 0) {
-                    ShowSevereError(state, format("{}{}=\"{}\", invalid entry.", RoutineName, cCurrentModuleObject, cAlphaArgs(1)));
-                    ShowContinueError(state, format("Invalid {} = {}", cAlphaFieldNames(2), cAlphaArgs(2)));
-                    ShowContinueError(state, "Schedule was not found ");
-                    ErrorsFound = true;
->>>>>>> 3bbb554e
-                }
-            }
-
-        } else {
-            // need to name a setpoint node if using a setpoint type control mode
-            if ((state.dataPlantHXFluidToFluid->FluidHX(CompLoop).controlMode == ControlType::HeatingSetPointModulated) ||
-                (state.dataPlantHXFluidToFluid->FluidHX(CompLoop).controlMode == ControlType::HeatingSetPointOnOff) ||
-                (state.dataPlantHXFluidToFluid->FluidHX(CompLoop).controlMode == ControlType::CoolingSetPointModulated) ||
-                (state.dataPlantHXFluidToFluid->FluidHX(CompLoop).controlMode == ControlType::CoolingSetPointOnOff) ||
-                (state.dataPlantHXFluidToFluid->FluidHX(CompLoop).controlMode == ControlType::DualDeadBandSetPointModulated) ||
-                (state.dataPlantHXFluidToFluid->FluidHX(CompLoop).controlMode == ControlType::DualDeadBandSetPointOnOff) ||
-                (state.dataPlantHXFluidToFluid->FluidHX(CompLoop).controlMode == ControlType::CoolingSetPointOnOffWithComponentOverride)) {
-                ShowSevereError(state, std::string{RoutineName} + cCurrentModuleObject + "=\"" + cAlphaArgs(1) + "\", invalid entry.");
-                ShowContinueError(state, "Missing entry for " + cAlphaFieldNames(9));
-                ErrorsFound = true;
-            }
-        }
-
-        if (!lNumericFieldBlanks(4)) {
-            state.dataPlantHXFluidToFluid->FluidHX(CompLoop).TempControlTol = rNumericArgs(4);
-        } else {
-            state.dataPlantHXFluidToFluid->FluidHX(CompLoop).TempControlTol = 0.01;
-        }
-
-        state.dataPlantHXFluidToFluid->FluidHX(CompLoop).HeatTransferMeteringEndUse = cAlphaArgs(10);
-
-        if (!lAlphaFieldBlanks(11)) {
-            state.dataPlantHXFluidToFluid->FluidHX(CompLoop).OtherCompSupplySideLoop.inletNodeNum =
-                NodeInputManager::GetOnlySingleNode(state,
-                                                    cAlphaArgs(11),
-                                                    ErrorsFound,
-                                                    DataLoopNode::ConnectionObjectType::HeatExchangerFluidToFluid,
-                                                    cAlphaArgs(1),
-                                                    DataLoopNode::NodeFluidType::Water,
-                                                    DataLoopNode::ConnectionType::Actuator,
-                                                    NodeInputManager::CompFluidStream::Primary,
-                                                    DataLoopNode::ObjectIsNotParent);
-        } else {
-            if (state.dataPlantHXFluidToFluid->FluidHX(CompLoop).controlMode == ControlType::CoolingSetPointOnOffWithComponentOverride) {
-                ShowSevereError(state, std::string{RoutineName} + cCurrentModuleObject + "=\"" + cAlphaArgs(1) + "\", invalid entry.");
-                ShowContinueError(state, "Missing entry for " + cAlphaFieldNames(11));
-                ErrorsFound = true;
-            }
-        }
-
-        if (!lAlphaFieldBlanks(12)) {
-            state.dataPlantHXFluidToFluid->FluidHX(CompLoop).OtherCompDemandSideLoop.inletNodeNum =
-                NodeInputManager::GetOnlySingleNode(state,
-                                                    cAlphaArgs(12),
-                                                    ErrorsFound,
-                                                    DataLoopNode::ConnectionObjectType::HeatExchangerFluidToFluid,
-                                                    cAlphaArgs(1),
-                                                    DataLoopNode::NodeFluidType::Water,
-                                                    DataLoopNode::ConnectionType::Actuator,
-                                                    NodeInputManager::CompFluidStream::Primary,
-                                                    DataLoopNode::ObjectIsNotParent);
-<<<<<<< HEAD
-        } else {
-            if (state.dataPlantHXFluidToFluid->FluidHX(CompLoop).controlMode == ControlType::CoolingSetPointOnOffWithComponentOverride) {
-                ShowSevereError(state, std::string{RoutineName} + cCurrentModuleObject + "=\"" + cAlphaArgs(1) + "\", invalid entry.");
-                ShowContinueError(state, "Missing entry for " + cAlphaFieldNames(12));
-=======
-            BranchNodeConnections::TestCompSet(
-                state, cCurrentModuleObject, cAlphaArgs(1), cAlphaArgs(5), cAlphaArgs(6), "Loop Supply Side Plant Nodes");
-            state.dataPlantHXFluidToFluid->FluidHX(CompLoop).SupplySideLoop.DesignVolumeFlowRate = rNumericArgs(2);
-            if (state.dataPlantHXFluidToFluid->FluidHX(CompLoop).SupplySideLoop.DesignVolumeFlowRate == DataSizing::AutoSize) {
-                state.dataPlantHXFluidToFluid->FluidHX(CompLoop).SupplySideLoop.DesignVolumeFlowRateWasAutoSized = true;
-            }
-
             if (UtilityRoutines::SameString(cAlphaArgs(7), "CrossFlowBothUnMixed")) {
                 state.dataPlantHXFluidToFluid->FluidHX(CompLoop).HeatExchangeModelType = FluidHXType::CrossFlowBothUnMixed;
             } else if (UtilityRoutines::SameString(cAlphaArgs(7), "CrossFlowBothMixed")) {
@@ -563,26 +332,9 @@
             } else {
                 ShowSevereError(state, format("{}{}=\"{}\", invalid entry.", RoutineName, cCurrentModuleObject, cAlphaArgs(1)));
                 ShowContinueError(state, format("Invalid {} = {}", cAlphaFieldNames(7), cAlphaArgs(7)));
->>>>>>> 3bbb554e
                 ErrorsFound = true;
             }
-        }
-
-<<<<<<< HEAD
-        if (!lAlphaFieldBlanks(13)) {
-            if (UtilityRoutines::SameString(cAlphaArgs(13), "WetBulbTemperature")) {
-                state.dataPlantHXFluidToFluid->FluidHX(CompLoop).ControlSignalTemp = CtrlTempType::WetBulbTemperature;
-            } else if (UtilityRoutines::SameString(cAlphaArgs(13), "DryBulbTemperature")) {
-                state.dataPlantHXFluidToFluid->FluidHX(CompLoop).ControlSignalTemp = CtrlTempType::DryBulbTemperature;
-            } else if (UtilityRoutines::SameString(cAlphaArgs(13), "Loop")) {
-                state.dataPlantHXFluidToFluid->FluidHX(CompLoop).ControlSignalTemp = CtrlTempType::LoopTemperature;
-            }
-        } else {
-            if (state.dataPlantHXFluidToFluid->FluidHX(CompLoop).controlMode == ControlType::CoolingSetPointOnOffWithComponentOverride) {
-                ShowSevereError(state, std::string{RoutineName} + cCurrentModuleObject + "=\"" + cAlphaArgs(1) + "\", invalid entry.");
-                ShowContinueError(state, "Missing entry for " + cAlphaFieldNames(13));
-                ErrorsFound = true;
-=======
+
             if (!lNumericFieldBlanks(3)) {
                 state.dataPlantHXFluidToFluid->FluidHX(CompLoop).UA = rNumericArgs(3);
                 if (state.dataPlantHXFluidToFluid->FluidHX(CompLoop).UA == DataSizing::AutoSize) {
@@ -594,59 +346,8 @@
                     ShowContinueError(state, format("Missing entry for {}", cNumericFieldNames(3)));
                     ErrorsFound = true;
                 }
->>>>>>> 3bbb554e
-            }
-        }
-
-<<<<<<< HEAD
-        if (!lNumericFieldBlanks(5)) {
-            state.dataPlantHXFluidToFluid->FluidHX(CompLoop).SizingFactor = rNumericArgs(5);
-        } else {
-            state.dataPlantHXFluidToFluid->FluidHX(CompLoop).SizingFactor = 1.0;
-        }
-
-        if (!lNumericFieldBlanks(6)) {
-            state.dataPlantHXFluidToFluid->FluidHX(CompLoop).MinOperationTemp = rNumericArgs(6);
-        } else {
-            state.dataPlantHXFluidToFluid->FluidHX(CompLoop).MinOperationTemp = -9999.0;
-        }
-
-        if (!lNumericFieldBlanks(7)) {
-            state.dataPlantHXFluidToFluid->FluidHX(CompLoop).MaxOperationTemp = rNumericArgs(7);
-        } else {
-            state.dataPlantHXFluidToFluid->FluidHX(CompLoop).MaxOperationTemp = 9999.0;
-        }
-    }
-
-    cCurrentModuleObject = "HeatExchanger:SteamToWater";
-    for (int SteamCompLoop = 1; SteamCompLoop <= state.dataPlantHXFluidToFluid->NumberOfSteamToWaterHXs; ++SteamCompLoop) {
-        int CompLoop = SteamCompLoop + state.dataPlantHXFluidToFluid->NumberOfPlantFluidHXs;
-        state.dataInputProcessing->inputProcessor->getObjectItem(state,
-                                                                 cCurrentModuleObject,
-                                                                 CompLoop,
-                                                                 cAlphaArgs,
-                                                                 NumAlphas,
-                                                                 rNumericArgs,
-                                                                 NumNums,
-                                                                 IOStat,
-                                                                 lNumericFieldBlanks,
-                                                                 lAlphaFieldBlanks,
-                                                                 cAlphaFieldNames,
-                                                                 cNumericFieldNames);
-        UtilityRoutines::IsNameEmpty(state, cAlphaArgs(1), cCurrentModuleObject, ErrorsFound);
-
-        state.dataPlantHXFluidToFluid->FluidHX(CompLoop).Name = cAlphaArgs(1);
-        state.dataPlantHXFluidToFluid->FluidHX(CompLoop).Type = DataPlant::PlantEquipmentType::SteamToWaterPlantHtExchg;
-
-        if (lAlphaFieldBlanks(2)) {
-            state.dataPlantHXFluidToFluid->FluidHX(CompLoop).AvailSchedNum = DataGlobalConstants::ScheduleAlwaysOn;
-        } else {
-            state.dataPlantHXFluidToFluid->FluidHX(CompLoop).AvailSchedNum = ScheduleManager::GetScheduleIndex(state, cAlphaArgs(2));
-            if (state.dataPlantHXFluidToFluid->FluidHX(CompLoop).AvailSchedNum <= 0) {
-                ShowSevereError(state, std::string{RoutineName} + cCurrentModuleObject + "=\"" + cAlphaArgs(1) + "\", invalid entry.");
-                ShowContinueError(state, "Invalid " + cAlphaFieldNames(2) + " = " + cAlphaArgs(2));
-                ShowContinueError(state, "Schedule was not found ");
-=======
+            }
+
             if (UtilityRoutines::SameString(cAlphaArgs(8), "UncontrolledOn")) {
                 state.dataPlantHXFluidToFluid->FluidHX(CompLoop).controlMode = ControlType::UncontrolledOn;
             } else if (UtilityRoutines::SameString(cAlphaArgs(8), "OperationSchemeModulated")) {
@@ -674,138 +375,9 @@
             } else {
                 ShowSevereError(state, format("{}{}=\"{}\", invalid entry.", RoutineName, cCurrentModuleObject, cAlphaArgs(1)));
                 ShowContinueError(state, format("Invalid {} = {}", cAlphaFieldNames(8), cAlphaArgs(8)));
->>>>>>> 3bbb554e
                 ErrorsFound = true;
             }
-        }
-
-<<<<<<< HEAD
-        state.dataPlantHXFluidToFluid->FluidHX(CompLoop).DemandSideLoop.inletNodeNum =
-            NodeInputManager::GetOnlySingleNode(state,
-                                                cAlphaArgs(3),
-                                                ErrorsFound,
-                                                DataLoopNode::ConnectionObjectType::HeatExchangerSteamToWater,
-                                                cAlphaArgs(1),
-                                                DataLoopNode::NodeFluidType::Steam,
-                                                DataLoopNode::ConnectionType::Inlet,
-                                                NodeInputManager::CompFluidStream::Primary,
-                                                DataLoopNode::ObjectIsNotParent);
-        state.dataPlantHXFluidToFluid->FluidHX(CompLoop).DemandSideLoop.outletNodeNum =
-            NodeInputManager::GetOnlySingleNode(state,
-                                                cAlphaArgs(4),
-                                                ErrorsFound,
-                                                DataLoopNode::ConnectionObjectType::HeatExchangerSteamToWater,
-                                                cAlphaArgs(1),
-                                                DataLoopNode::NodeFluidType::Steam,
-                                                DataLoopNode::ConnectionType::Outlet,
-                                                NodeInputManager::CompFluidStream::Primary,
-                                                DataLoopNode::ObjectIsNotParent);
-        BranchNodeConnections::TestCompSet(state, cCurrentModuleObject, cAlphaArgs(1), cAlphaArgs(3), cAlphaArgs(4), "Steam Side Plant Nodes");
-        state.dataPlantHXFluidToFluid->FluidHX(CompLoop).DemandSideLoop.DesignVolumeFlowRate = rNumericArgs(1);
-        if (state.dataPlantHXFluidToFluid->FluidHX(CompLoop).DemandSideLoop.DesignVolumeFlowRate == DataSizing::AutoSize) {
-            state.dataPlantHXFluidToFluid->FluidHX(CompLoop).DemandSideLoop.DesignVolumeFlowRateWasAutoSized = true;
-        }
-
-        state.dataPlantHXFluidToFluid->FluidHX(CompLoop).SupplySideLoop.inletNodeNum =
-            NodeInputManager::GetOnlySingleNode(state,
-                                                cAlphaArgs(5),
-                                                ErrorsFound,
-                                                DataLoopNode::ConnectionObjectType::HeatExchangerSteamToWater,
-                                                cAlphaArgs(1),
-                                                DataLoopNode::NodeFluidType::Water,
-                                                DataLoopNode::ConnectionType::Inlet,
-                                                NodeInputManager::CompFluidStream::Secondary,
-                                                DataLoopNode::ObjectIsNotParent);
-        state.dataPlantHXFluidToFluid->FluidHX(CompLoop).SupplySideLoop.outletNodeNum =
-            NodeInputManager::GetOnlySingleNode(state,
-                                                cAlphaArgs(6),
-                                                ErrorsFound,
-                                                DataLoopNode::ConnectionObjectType::HeatExchangerSteamToWater,
-                                                cAlphaArgs(1),
-                                                DataLoopNode::NodeFluidType::Water,
-                                                DataLoopNode::ConnectionType::Outlet,
-                                                NodeInputManager::CompFluidStream::Secondary,
-                                                DataLoopNode::ObjectIsNotParent);
-        BranchNodeConnections::TestCompSet(state, cCurrentModuleObject, cAlphaArgs(1), cAlphaArgs(5), cAlphaArgs(6), "Water Side Plant Nodes");
-        state.dataPlantHXFluidToFluid->FluidHX(CompLoop).SupplySideLoop.DesignVolumeFlowRate = rNumericArgs(2);
-        if (state.dataPlantHXFluidToFluid->FluidHX(CompLoop).SupplySideLoop.DesignVolumeFlowRate == DataSizing::AutoSize) {
-            state.dataPlantHXFluidToFluid->FluidHX(CompLoop).SupplySideLoop.DesignVolumeFlowRateWasAutoSized = true;
-        }
-
-        state.dataPlantHXFluidToFluid->FluidHX(CompLoop).HeatExchangeModelType = FluidHXType::PhaseChangeProcess;
-
-        if (!lNumericFieldBlanks(3)) {
-            state.dataPlantHXFluidToFluid->FluidHX(CompLoop).UA = rNumericArgs(3);
-            if (state.dataPlantHXFluidToFluid->FluidHX(CompLoop).UA == DataSizing::AutoSize) {
-                state.dataPlantHXFluidToFluid->FluidHX(CompLoop).UAWasAutoSized = true;
-            }
-        } else {
-            ShowSevereError(state, std::string{RoutineName} + cCurrentModuleObject + "=\"" + cAlphaArgs(1) + "\", invalid entry.");
-            ShowContinueError(state, "Missing entry for " + cNumericFieldNames(3));
-            ErrorsFound = true;
-        }
-
-        if (UtilityRoutines::SameString(cAlphaArgs(7), "UncontrolledOn")) {
-            state.dataPlantHXFluidToFluid->FluidHX(CompLoop).controlMode = ControlType::UncontrolledOn;
-        } else if (UtilityRoutines::SameString(cAlphaArgs(7), "OperationSchemeModulated")) {
-            state.dataPlantHXFluidToFluid->FluidHX(CompLoop).controlMode = ControlType::OperationSchemeModulated;
-        } else if (UtilityRoutines::SameString(cAlphaArgs(7), "OperationSchemeOnOff")) {
-            state.dataPlantHXFluidToFluid->FluidHX(CompLoop).controlMode = ControlType::OperationSchemeOnOff;
-        } else if (UtilityRoutines::SameString(cAlphaArgs(7), "HeatingSetpointModulated")) {
-            state.dataPlantHXFluidToFluid->FluidHX(CompLoop).controlMode = ControlType::HeatingSetPointModulated;
-        } else if (UtilityRoutines::SameString(cAlphaArgs(7), "HeatingSetpointOnOff")) {
-            state.dataPlantHXFluidToFluid->FluidHX(CompLoop).controlMode = ControlType::HeatingSetPointOnOff;
-        } else {
-            ShowSevereError(state, std::string{RoutineName} + cCurrentModuleObject + "=\"" + cAlphaArgs(1) + "\", invalid entry.");
-            ShowContinueError(state, "Invalid " + cAlphaFieldNames(7) + " = " + cAlphaArgs(7));
-            ErrorsFound = true;
-        }
-
-        if (!lAlphaFieldBlanks(8)) {
-            state.dataPlantHXFluidToFluid->FluidHX(CompLoop).SetPointNodeNum =
-                NodeInputManager::GetOnlySingleNode(state,
-                                                    cAlphaArgs(8),
-                                                    ErrorsFound,
-                                                    DataLoopNode::ConnectionObjectType::HeatExchangerSteamToWater,
-                                                    cAlphaArgs(1),
-                                                    DataLoopNode::NodeFluidType::Water,
-                                                    DataLoopNode::ConnectionType::Sensor,
-                                                    NodeInputManager::CompFluidStream::Primary,
-                                                    DataLoopNode::ObjectIsNotParent);
-            // check that node actually has setpoints on it
-            if ((state.dataPlantHXFluidToFluid->FluidHX(CompLoop).controlMode == ControlType::HeatingSetPointModulated) ||
-                (state.dataPlantHXFluidToFluid->FluidHX(CompLoop).controlMode == ControlType::HeatingSetPointOnOff)) {
-                if (state.dataLoopNodes->Node(state.dataPlantHXFluidToFluid->FluidHX(CompLoop).SetPointNodeNum).TempSetPoint ==
-                    DataLoopNode::SensedNodeFlagValue) {
-                    if (!state.dataGlobal->AnyEnergyManagementSystemInModel) {
-                        ShowSevereError(state, std::string{RoutineName} + " Missing temperature setpoint for DataLoopNode::Node = " + cAlphaArgs(8));
-                        ShowContinueError(state, "Occurs for " + cCurrentModuleObject + "=\"" + cAlphaArgs(1));
-                        ShowContinueError(state, " Use a setpoint manager to place a single temperature setpoint on the node");
-                        ErrorsFound = true;
-                    } else {
-                        // need call to EMS to check node
-                        bool NodeEMSSetPointMissing = false;
-                        EMSManager::CheckIfNodeSetPointManagedByEMS(state,
-                                                                    state.dataPlantHXFluidToFluid->FluidHX(CompLoop).SetPointNodeNum,
-                                                                    EMSManager::SPControlType::TemperatureSetPoint,
-                                                                    NodeEMSSetPointMissing);
-                        if (NodeEMSSetPointMissing) {
-                            ShowSevereError(state, std::string{RoutineName} + " Missing temperature setpoint for node = " + cAlphaArgs(8));
-                            ShowContinueError(state, "Occurs for " + cCurrentModuleObject + "=\"" + cAlphaArgs(1));
-                            ShowContinueError(state, "Use a setpoint manager or EMS actuator to place a single temperature setpoint on the node");
-                            ErrorsFound = true;
-                        }
-                    }
-                }
-            }
-        } else {
-            // need to name a setpoint node if using a setpoint type control mode
-            if ((state.dataPlantHXFluidToFluid->FluidHX(CompLoop).controlMode == ControlType::HeatingSetPointModulated) ||
-                (state.dataPlantHXFluidToFluid->FluidHX(CompLoop).controlMode == ControlType::HeatingSetPointOnOff)) {
-                ShowSevereError(state, std::string{RoutineName} + cCurrentModuleObject + "=\"" + cAlphaArgs(1) + "\", invalid entry.");
-                ShowContinueError(state, "Missing entry for " + cAlphaFieldNames(8));
-                ErrorsFound = true;
-=======
+
             if (!lAlphaFieldBlanks(9)) {
                 state.dataPlantHXFluidToFluid->FluidHX(CompLoop).SetPointNodeNum =
                     NodeInputManager::GetOnlySingleNode(state,
@@ -892,13 +464,13 @@
                 }
             }
 
-            if (!lNumericFieldBlanks(4)) {
-                state.dataPlantHXFluidToFluid->FluidHX(CompLoop).TempControlTol = rNumericArgs(4);
-            } else {
-                state.dataPlantHXFluidToFluid->FluidHX(CompLoop).TempControlTol = 0.01;
-            }
-
-            state.dataPlantHXFluidToFluid->FluidHX(CompLoop).HeatTransferMeteringEndUse = cAlphaArgs(10);
+        if (!lNumericFieldBlanks(4)) {
+            state.dataPlantHXFluidToFluid->FluidHX(CompLoop).TempControlTol = rNumericArgs(4);
+        } else {
+            state.dataPlantHXFluidToFluid->FluidHX(CompLoop).TempControlTol = 0.01;
+        }
+
+        state.dataPlantHXFluidToFluid->FluidHX(CompLoop).HeatTransferMeteringEndUse = cAlphaArgs(10);
 
             if (!lAlphaFieldBlanks(11)) {
                 state.dataPlantHXFluidToFluid->FluidHX(CompLoop).OtherCompSupplySideLoop.inletNodeNum =
@@ -917,19 +489,8 @@
                     ShowContinueError(state, format("Missing entry for {}", cAlphaFieldNames(11)));
                     ErrorsFound = true;
                 }
->>>>>>> 3bbb554e
-            }
-        }
-
-<<<<<<< HEAD
-        if (!lNumericFieldBlanks(4)) {
-            state.dataPlantHXFluidToFluid->FluidHX(CompLoop).TempControlTol = rNumericArgs(4);
-        } else {
-            state.dataPlantHXFluidToFluid->FluidHX(CompLoop).TempControlTol = 0.01;
-        }
-
-        state.dataPlantHXFluidToFluid->FluidHX(CompLoop).HeatTransferMeteringEndUse = cAlphaArgs(9);
-=======
+            }
+
             if (!lAlphaFieldBlanks(12)) {
                 state.dataPlantHXFluidToFluid->FluidHX(CompLoop).OtherCompDemandSideLoop.inletNodeNum =
                     NodeInputManager::GetOnlySingleNode(state,
@@ -964,7 +525,193 @@
                     ErrorsFound = true;
                 }
             }
->>>>>>> 3bbb554e
+
+        if (!lNumericFieldBlanks(5)) {
+            state.dataPlantHXFluidToFluid->FluidHX(CompLoop).SizingFactor = rNumericArgs(5);
+        } else {
+            state.dataPlantHXFluidToFluid->FluidHX(CompLoop).SizingFactor = 1.0;
+        }
+
+        if (!lNumericFieldBlanks(6)) {
+            state.dataPlantHXFluidToFluid->FluidHX(CompLoop).MinOperationTemp = rNumericArgs(6);
+        } else {
+            state.dataPlantHXFluidToFluid->FluidHX(CompLoop).MinOperationTemp = -9999.0;
+        }
+
+        if (!lNumericFieldBlanks(7)) {
+            state.dataPlantHXFluidToFluid->FluidHX(CompLoop).MaxOperationTemp = rNumericArgs(7);
+        } else {
+            state.dataPlantHXFluidToFluid->FluidHX(CompLoop).MaxOperationTemp = 9999.0;
+        }
+    }
+
+    cCurrentModuleObject = "HeatExchanger:SteamToWater";
+    for (int SteamCompLoop = 1; SteamCompLoop <= state.dataPlantHXFluidToFluid->NumberOfSteamToWaterHXs; ++SteamCompLoop) {
+        int CompLoop = SteamCompLoop + state.dataPlantHXFluidToFluid->NumberOfPlantFluidHXs;
+        state.dataInputProcessing->inputProcessor->getObjectItem(state,
+                                                                 cCurrentModuleObject,
+                                                                 CompLoop,
+                                                                 cAlphaArgs,
+                                                                 NumAlphas,
+                                                                 rNumericArgs,
+                                                                 NumNums,
+                                                                 IOStat,
+                                                                 lNumericFieldBlanks,
+                                                                 lAlphaFieldBlanks,
+                                                                 cAlphaFieldNames,
+                                                                 cNumericFieldNames);
+        UtilityRoutines::IsNameEmpty(state, cAlphaArgs(1), cCurrentModuleObject, ErrorsFound);
+
+        state.dataPlantHXFluidToFluid->FluidHX(CompLoop).Name = cAlphaArgs(1);
+        state.dataPlantHXFluidToFluid->FluidHX(CompLoop).Type = DataPlant::PlantEquipmentType::SteamToWaterPlantHtExchg;
+
+        if (lAlphaFieldBlanks(2)) {
+            state.dataPlantHXFluidToFluid->FluidHX(CompLoop).AvailSchedNum = DataGlobalConstants::ScheduleAlwaysOn;
+        } else {
+            state.dataPlantHXFluidToFluid->FluidHX(CompLoop).AvailSchedNum = ScheduleManager::GetScheduleIndex(state, cAlphaArgs(2));
+            if (state.dataPlantHXFluidToFluid->FluidHX(CompLoop).AvailSchedNum <= 0) {
+                ShowSevereError(state, std::string{RoutineName} + cCurrentModuleObject + "=\"" + cAlphaArgs(1) + "\", invalid entry.");
+                ShowContinueError(state, "Invalid " + cAlphaFieldNames(2) + " = " + cAlphaArgs(2));
+                ShowContinueError(state, "Schedule was not found ");
+                ErrorsFound = true;
+            }
+        }
+
+        state.dataPlantHXFluidToFluid->FluidHX(CompLoop).DemandSideLoop.inletNodeNum =
+            NodeInputManager::GetOnlySingleNode(state,
+                                                cAlphaArgs(3),
+                                                ErrorsFound,
+                                                DataLoopNode::ConnectionObjectType::HeatExchangerSteamToWater,
+                                                cAlphaArgs(1),
+                                                DataLoopNode::NodeFluidType::Steam,
+                                                DataLoopNode::ConnectionType::Inlet,
+                                                NodeInputManager::CompFluidStream::Primary,
+                                                DataLoopNode::ObjectIsNotParent);
+        state.dataPlantHXFluidToFluid->FluidHX(CompLoop).DemandSideLoop.outletNodeNum =
+            NodeInputManager::GetOnlySingleNode(state,
+                                                cAlphaArgs(4),
+                                                ErrorsFound,
+                                                DataLoopNode::ConnectionObjectType::HeatExchangerSteamToWater,
+                                                cAlphaArgs(1),
+                                                DataLoopNode::NodeFluidType::Steam,
+                                                DataLoopNode::ConnectionType::Outlet,
+                                                NodeInputManager::CompFluidStream::Primary,
+                                                DataLoopNode::ObjectIsNotParent);
+        BranchNodeConnections::TestCompSet(state, cCurrentModuleObject, cAlphaArgs(1), cAlphaArgs(3), cAlphaArgs(4), "Steam Side Plant Nodes");
+        state.dataPlantHXFluidToFluid->FluidHX(CompLoop).DemandSideLoop.DesignVolumeFlowRate = rNumericArgs(1);
+        if (state.dataPlantHXFluidToFluid->FluidHX(CompLoop).DemandSideLoop.DesignVolumeFlowRate == DataSizing::AutoSize) {
+            state.dataPlantHXFluidToFluid->FluidHX(CompLoop).DemandSideLoop.DesignVolumeFlowRateWasAutoSized = true;
+        }
+
+        state.dataPlantHXFluidToFluid->FluidHX(CompLoop).SupplySideLoop.inletNodeNum =
+            NodeInputManager::GetOnlySingleNode(state,
+                                                cAlphaArgs(5),
+                                                ErrorsFound,
+                                                DataLoopNode::ConnectionObjectType::HeatExchangerSteamToWater,
+                                                cAlphaArgs(1),
+                                                DataLoopNode::NodeFluidType::Water,
+                                                DataLoopNode::ConnectionType::Inlet,
+                                                NodeInputManager::CompFluidStream::Secondary,
+                                                DataLoopNode::ObjectIsNotParent);
+        state.dataPlantHXFluidToFluid->FluidHX(CompLoop).SupplySideLoop.outletNodeNum =
+            NodeInputManager::GetOnlySingleNode(state,
+                                                cAlphaArgs(6),
+                                                ErrorsFound,
+                                                DataLoopNode::ConnectionObjectType::HeatExchangerSteamToWater,
+                                                cAlphaArgs(1),
+                                                DataLoopNode::NodeFluidType::Water,
+                                                DataLoopNode::ConnectionType::Outlet,
+                                                NodeInputManager::CompFluidStream::Secondary,
+                                                DataLoopNode::ObjectIsNotParent);
+        BranchNodeConnections::TestCompSet(state, cCurrentModuleObject, cAlphaArgs(1), cAlphaArgs(5), cAlphaArgs(6), "Water Side Plant Nodes");
+        state.dataPlantHXFluidToFluid->FluidHX(CompLoop).SupplySideLoop.DesignVolumeFlowRate = rNumericArgs(2);
+        if (state.dataPlantHXFluidToFluid->FluidHX(CompLoop).SupplySideLoop.DesignVolumeFlowRate == DataSizing::AutoSize) {
+            state.dataPlantHXFluidToFluid->FluidHX(CompLoop).SupplySideLoop.DesignVolumeFlowRateWasAutoSized = true;
+        }
+
+        state.dataPlantHXFluidToFluid->FluidHX(CompLoop).HeatExchangeModelType = FluidHXType::PhaseChangeProcess;
+
+        if (!lNumericFieldBlanks(3)) {
+            state.dataPlantHXFluidToFluid->FluidHX(CompLoop).UA = rNumericArgs(3);
+            if (state.dataPlantHXFluidToFluid->FluidHX(CompLoop).UA == DataSizing::AutoSize) {
+                state.dataPlantHXFluidToFluid->FluidHX(CompLoop).UAWasAutoSized = true;
+            }
+        } else {
+            ShowSevereError(state, std::string{RoutineName} + cCurrentModuleObject + "=\"" + cAlphaArgs(1) + "\", invalid entry.");
+            ShowContinueError(state, "Missing entry for " + cNumericFieldNames(3));
+            ErrorsFound = true;
+        }
+
+        if (UtilityRoutines::SameString(cAlphaArgs(7), "UncontrolledOn")) {
+            state.dataPlantHXFluidToFluid->FluidHX(CompLoop).controlMode = ControlType::UncontrolledOn;
+        } else if (UtilityRoutines::SameString(cAlphaArgs(7), "OperationSchemeModulated")) {
+            state.dataPlantHXFluidToFluid->FluidHX(CompLoop).controlMode = ControlType::OperationSchemeModulated;
+        } else if (UtilityRoutines::SameString(cAlphaArgs(7), "OperationSchemeOnOff")) {
+            state.dataPlantHXFluidToFluid->FluidHX(CompLoop).controlMode = ControlType::OperationSchemeOnOff;
+        } else if (UtilityRoutines::SameString(cAlphaArgs(7), "HeatingSetpointModulated")) {
+            state.dataPlantHXFluidToFluid->FluidHX(CompLoop).controlMode = ControlType::HeatingSetPointModulated;
+        } else if (UtilityRoutines::SameString(cAlphaArgs(7), "HeatingSetpointOnOff")) {
+            state.dataPlantHXFluidToFluid->FluidHX(CompLoop).controlMode = ControlType::HeatingSetPointOnOff;
+        } else {
+            ShowSevereError(state, std::string{RoutineName} + cCurrentModuleObject + "=\"" + cAlphaArgs(1) + "\", invalid entry.");
+            ShowContinueError(state, "Invalid " + cAlphaFieldNames(7) + " = " + cAlphaArgs(7));
+            ErrorsFound = true;
+        }
+
+        if (!lAlphaFieldBlanks(8)) {
+            state.dataPlantHXFluidToFluid->FluidHX(CompLoop).SetPointNodeNum =
+                NodeInputManager::GetOnlySingleNode(state,
+                                                    cAlphaArgs(8),
+                                                    ErrorsFound,
+                                                    DataLoopNode::ConnectionObjectType::HeatExchangerSteamToWater,
+                                                    cAlphaArgs(1),
+                                                    DataLoopNode::NodeFluidType::Water,
+                                                    DataLoopNode::ConnectionType::Sensor,
+                                                    NodeInputManager::CompFluidStream::Primary,
+                                                    DataLoopNode::ObjectIsNotParent);
+            // check that node actually has setpoints on it
+            if ((state.dataPlantHXFluidToFluid->FluidHX(CompLoop).controlMode == ControlType::HeatingSetPointModulated) ||
+                (state.dataPlantHXFluidToFluid->FluidHX(CompLoop).controlMode == ControlType::HeatingSetPointOnOff)) {
+                if (state.dataLoopNodes->Node(state.dataPlantHXFluidToFluid->FluidHX(CompLoop).SetPointNodeNum).TempSetPoint ==
+                    DataLoopNode::SensedNodeFlagValue) {
+                    if (!state.dataGlobal->AnyEnergyManagementSystemInModel) {
+                        ShowSevereError(state, std::string{RoutineName} + " Missing temperature setpoint for DataLoopNode::Node = " + cAlphaArgs(8));
+                        ShowContinueError(state, "Occurs for " + cCurrentModuleObject + "=\"" + cAlphaArgs(1));
+                        ShowContinueError(state, " Use a setpoint manager to place a single temperature setpoint on the node");
+                        ErrorsFound = true;
+                    } else {
+                        // need call to EMS to check node
+                        bool NodeEMSSetPointMissing = false;
+                        EMSManager::CheckIfNodeSetPointManagedByEMS(state,
+                                                                    state.dataPlantHXFluidToFluid->FluidHX(CompLoop).SetPointNodeNum,
+                                                                    EMSManager::SPControlType::TemperatureSetPoint,
+                                                                    NodeEMSSetPointMissing);
+                        if (NodeEMSSetPointMissing) {
+                            ShowSevereError(state, std::string{RoutineName} + " Missing temperature setpoint for node = " + cAlphaArgs(8));
+                            ShowContinueError(state, "Occurs for " + cCurrentModuleObject + "=\"" + cAlphaArgs(1));
+                            ShowContinueError(state, "Use a setpoint manager or EMS actuator to place a single temperature setpoint on the node");
+                            ErrorsFound = true;
+                        }
+                    }
+                }
+            }
+        } else {
+            // need to name a setpoint node if using a setpoint type control mode
+            if ((state.dataPlantHXFluidToFluid->FluidHX(CompLoop).controlMode == ControlType::HeatingSetPointModulated) ||
+                (state.dataPlantHXFluidToFluid->FluidHX(CompLoop).controlMode == ControlType::HeatingSetPointOnOff)) {
+                ShowSevereError(state, std::string{RoutineName} + cCurrentModuleObject + "=\"" + cAlphaArgs(1) + "\", invalid entry.");
+                ShowContinueError(state, "Missing entry for " + cAlphaFieldNames(8));
+                ErrorsFound = true;
+            }
+        }
+
+        if (!lNumericFieldBlanks(4)) {
+            state.dataPlantHXFluidToFluid->FluidHX(CompLoop).TempControlTol = rNumericArgs(4);
+        } else {
+            state.dataPlantHXFluidToFluid->FluidHX(CompLoop).TempControlTol = 0.01;
+        }
+
+        state.dataPlantHXFluidToFluid->FluidHX(CompLoop).HeatTransferMeteringEndUse = cAlphaArgs(9);
 
         if (!lNumericFieldBlanks(5)) {
             state.dataPlantHXFluidToFluid->FluidHX(CompLoop).SizingFactor = rNumericArgs(5);
@@ -1269,13 +1016,8 @@
             }
         } else {
             if (state.dataPlnt->PlantFirstSizesOkayToFinalize) {
-<<<<<<< HEAD
-                ShowSevereError(state, RoutineName + ": Autosizing of requires a loop Sizing:Plant object");
-                ShowContinueError(state, "Occurs in heat exchanger object=" + this->Name);
-=======
                 ShowSevereError(state, "SizeFluidHeatExchanger: Autosizing of requires a loop Sizing:Plant object");
                 ShowContinueError(state, format("Occurs in heat exchanger object={}", this->Name));
->>>>>>> 3bbb554e
             }
         }
     }
