--- conflicted
+++ resolved
@@ -125,6 +125,9 @@
                 thisPlantLoop.OperationScheme = "Heating Loop Operation Scheme List";
             }
 
+            thisPlantLoop.FluidName = "WATER";
+            thisPlantLoop.glycol = Fluid::GetWater(*state);
+            
             thisPlantLoop.NumOpSchemes = 1;
             thisPlantLoop.OpScheme.allocate(thisPlantLoop.NumOpSchemes);
             auto &opSch1 = thisPlantLoop.OpScheme(1);
@@ -273,18 +276,9 @@
      )IDF";
 
     ASSERT_TRUE(process_idf(idf_objects));
-<<<<<<< HEAD
-    state->init_state(*state);
+
+    state->init_state(*state); 
     
-=======
-
-    // There is an init_state() ordering issue that will not be addressed in this PR
-    for (auto &thisPlantLoop : state->dataPlnt->PlantLoop) {
-        thisPlantLoop.FluidName = "WATER";
-        thisPlantLoop.glycol = Fluid::GetWater(*state);
-    }
-
->>>>>>> b3ae9b9f
     auto &heatBranch1 = state->dataPlnt->PlantLoop(2).LoopSide(DataPlant::LoopSideLocation::Supply).Branch(1);
     auto &heatComp1 = state->dataPlnt->PlantLoop(2).LoopSide(DataPlant::LoopSideLocation::Supply).Branch(1).Comp(1);
     heatComp1.Type = DataPlant::PlantEquipmentType::HeatPumpEIRHeating;
@@ -513,18 +507,9 @@
      )IDF";
 
     ASSERT_TRUE(process_idf(idf_objects));
-<<<<<<< HEAD
-    state->init_state(*state);
-    
-=======
-
-    // There is an init_state() ordering issue that will not be addressed in this PR
-    for (auto &thisPlantLoop : state->dataPlnt->PlantLoop) {
-        thisPlantLoop.FluidName = "WATER";
-        thisPlantLoop.glycol = Fluid::GetWater(*state);
-    }
-
->>>>>>> b3ae9b9f
+
+    state->init_state(*state); 
+
     auto &heatBranch1 = state->dataPlnt->PlantLoop(2).LoopSide(DataPlant::LoopSideLocation::Supply).Branch(1);
     auto &heatComp1 = state->dataPlnt->PlantLoop(2).LoopSide(DataPlant::LoopSideLocation::Supply).Branch(1).Comp(1);
     heatComp1.Type = DataPlant::PlantEquipmentType::HeatPumpEIRHeating;
