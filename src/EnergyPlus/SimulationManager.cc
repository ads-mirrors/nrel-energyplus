// EnergyPlus, Copyright (c) 1996-2020, The Board of Trustees of the University of Illinois,
// The Regents of the University of California, through Lawrence Berkeley National Laboratory
// (subject to receipt of any required approvals from the U.S. Dept. of Energy), Oak Ridge
// National Laboratory, managed by UT-Battelle, Alliance for Sustainable Energy, LLC, and other
// contributors. All rights reserved.
//
// NOTICE: This Software was developed under funding from the U.S. Department of Energy and the
// U.S. Government consequently retains certain rights. As such, the U.S. Government has been
// granted for itself and others acting on its behalf a paid-up, nonexclusive, irrevocable,
// worldwide license in the Software to reproduce, distribute copies to the public, prepare
// derivative works, and perform publicly and display publicly, and to permit others to do so.
//
// Redistribution and use in source and binary forms, with or without modification, are permitted
// provided that the following conditions are met:
//
// (1) Redistributions of source code must retain the above copyright notice, this list of
//     conditions and the following disclaimer.
//
// (2) Redistributions in binary form must reproduce the above copyright notice, this list of
//     conditions and the following disclaimer in the documentation and/or other materials
//     provided with the distribution.
//
// (3) Neither the name of the University of California, Lawrence Berkeley National Laboratory,
//     the University of Illinois, U.S. Dept. of Energy nor the names of its contributors may be
//     used to endorse or promote products derived from this software without specific prior
//     written permission.
//
// (4) Use of EnergyPlus(TM) Name. If Licensee (i) distributes the software in stand-alone form
//     without changes from the version obtained under this License, or (ii) Licensee makes a
//     reference solely to the software portion of its product, Licensee must refer to the
//     software as "EnergyPlus version X" software, where "X" is the version number Licensee
//     obtained under this License and may not use a different name for the software. Except as
//     specifically required in this Section (4), Licensee shall not use in a company name, a
//     product name, in advertising, publicity, or other promotional activities any name, trade
//     name, trademark, logo, or other designation of "EnergyPlus", "E+", "e+" or confusingly
//     similar designation, without the U.S. Department of Energy's prior written consent.
//
// THIS SOFTWARE IS PROVIDED BY THE COPYRIGHT HOLDERS AND CONTRIBUTORS "AS IS" AND ANY EXPRESS OR
// IMPLIED WARRANTIES, INCLUDING, BUT NOT LIMITED TO, THE IMPLIED WARRANTIES OF MERCHANTABILITY
// AND FITNESS FOR A PARTICULAR PURPOSE ARE DISCLAIMED. IN NO EVENT SHALL THE COPYRIGHT OWNER OR
// CONTRIBUTORS BE LIABLE FOR ANY DIRECT, INDIRECT, INCIDENTAL, SPECIAL, EXEMPLARY, OR
// CONSEQUENTIAL DAMAGES (INCLUDING, BUT NOT LIMITED TO, PROCUREMENT OF SUBSTITUTE GOODS OR
// SERVICES; LOSS OF USE, DATA, OR PROFITS; OR BUSINESS INTERRUPTION) HOWEVER CAUSED AND ON ANY
// THEORY OF LIABILITY, WHETHER IN CONTRACT, STRICT LIABILITY, OR TORT (INCLUDING NEGLIGENCE OR
// OTHERWISE) ARISING IN ANY WAY OUT OF THE USE OF THIS SOFTWARE, EVEN IF ADVISED OF THE
// POSSIBILITY OF SUCH DAMAGE.

// FMI-Related Headers
extern "C" {
#include <FMI/main.h>
}

// C++ Headers
#include <cmath>
#include <memory>
#include <string>

// ObjexxFCL Headers
#include <ObjexxFCL/Array.functions.hh>
#include <ObjexxFCL/Array1D.hh>
#include <ObjexxFCL/Fmath.hh>
#include <ObjexxFCL/environment.hh>
#include <ObjexxFCL/gio.hh>
#include <ObjexxFCL/string.functions.hh>

// EnergyPlus Headers
#include <EnergyPlus/BranchInputManager.hh>
#include <EnergyPlus/BranchNodeConnections.hh>
#include <EnergyPlus/CommandLineInterface.hh>
#include <EnergyPlus/CostEstimateManager.hh>
#include <EnergyPlus/CurveManager.hh>
#include <EnergyPlus/Data/EnergyPlusData.hh>
#include <EnergyPlus/DataAirLoop.hh>
#include <EnergyPlus/DataBranchNodeConnections.hh>
#include <EnergyPlus/DataContaminantBalance.hh>
#include <EnergyPlus/DataConvergParams.hh>
#include <EnergyPlus/DataEnvironment.hh>
#include <EnergyPlus/DataErrorTracking.hh>
#include <EnergyPlus/DataGlobalConstants.hh>
#include <EnergyPlus/DataGlobals.hh>
#include <EnergyPlus/DataHVACGlobals.hh>
#include <EnergyPlus/DataHeatBalFanSys.hh>
#include <EnergyPlus/DataHeatBalance.hh>
#include <EnergyPlus/DataIPShortCuts.hh>
#include <EnergyPlus/DataLoopNode.hh>
#include <EnergyPlus/DataOutputs.hh>
#include <EnergyPlus/DataPrecisionGlobals.hh>
#include <EnergyPlus/DataReportingFlags.hh>
#include <EnergyPlus/DataRuntimeLanguage.hh>
#include <EnergyPlus/DataSizing.hh>
#include <EnergyPlus/DataStringGlobals.hh>
#include <EnergyPlus/DataSurfaces.hh>
#include <EnergyPlus/DataSystemVariables.hh>
#include <EnergyPlus/DataTimings.hh>
#include <EnergyPlus/DataZoneEquipment.hh>
#include <EnergyPlus/DemandManager.hh>
#include <EnergyPlus/DisplayRoutines.hh>
#include <EnergyPlus/DualDuct.hh>
#include <EnergyPlus/EMSManager.hh>
#include <EnergyPlus/EconomicLifeCycleCost.hh>
#include <EnergyPlus/EconomicTariff.hh>
#include <EnergyPlus/ElectricPowerServiceManager.hh>
#include <EnergyPlus/ExteriorEnergyUse.hh>
#include <EnergyPlus/ExternalInterface.hh>
#include <EnergyPlus/FaultsManager.hh>
#include <EnergyPlus/FileSystem.hh>
#include <EnergyPlus/FluidProperties.hh>
#include <EnergyPlus/General.hh>
#include <EnergyPlus/GeneralRoutines.hh>
#include <EnergyPlus/HVACControllers.hh>
#include <EnergyPlus/HVACManager.hh>
#include <EnergyPlus/HVACSizingSimulationManager.hh>
#include <EnergyPlus/HeatBalanceAirManager.hh>
#include <EnergyPlus/HeatBalanceIntRadExchange.hh>
#include <EnergyPlus/HeatBalanceManager.hh>
#include <EnergyPlus/HeatBalanceSurfaceManager.hh>
#include <EnergyPlus/IOFiles.hh>
#include <EnergyPlus/InputProcessing/InputProcessor.hh>
#include <EnergyPlus/MixedAir.hh>
#include <EnergyPlus/NodeInputManager.hh>
#include <EnergyPlus/OutAirNodeManager.hh>
#include <EnergyPlus/OutputProcessor.hh>
#include <EnergyPlus/OutputReportPredefined.hh>
#include <EnergyPlus/OutputReportTabular.hh>
#include <EnergyPlus/OutputReports.hh>
#include <EnergyPlus/Plant/DataPlant.hh>
#include <EnergyPlus/Plant/PlantManager.hh>
#include <EnergyPlus/PlantPipingSystemsManager.hh>
#include <EnergyPlus/PluginManager.hh>
#include <EnergyPlus/PollutionModule.hh>
#include <EnergyPlus/Psychrometrics.hh>
#include <EnergyPlus/RefrigeratedCase.hh>
#include <EnergyPlus/ReportCoilSelection.hh>
#include <EnergyPlus/ResultsSchema.hh>
#include <EnergyPlus/ScheduleManager.hh>
#include <EnergyPlus/SetPointManager.hh>
#include <EnergyPlus/SimulationManager.hh>
#include <EnergyPlus/SizingManager.hh>
#include <EnergyPlus/SolarShading.hh>
#include <EnergyPlus/SurfaceGeometry.hh>
#include <EnergyPlus/SystemReports.hh>
#include <EnergyPlus/Timer.h>
#include <EnergyPlus/UtilityRoutines.hh>
#include <EnergyPlus/Vectors.hh>
#include <EnergyPlus/WeatherManager.hh>
#include <EnergyPlus/ZoneContaminantPredictorCorrector.hh>
#include <EnergyPlus/ZoneEquipmentManager.hh>
#include <EnergyPlus/ZoneTempPredictorCorrector.hh>
#include <EnergyPlus/api/datatransfer.h>

namespace EnergyPlus {
namespace SimulationManager {

    // MODULE INFORMATION:
    //       AUTHOR         Rick Strand
    //       DATE WRITTEN   January 1997
    //       MODIFIED       na
    //       RE-ENGINEERED  na

    // PURPOSE OF THIS MODULE:
    // This module contains the main driver routine which manages the major
    // control loops of the EnergyPlus simulation.  This module is also
    // responsible for setting the global environment flags for these
    // loops.

    // METHODOLOGY EMPLOYED:
    // This module was constructed from the remnants of (I)BLAST routines
    // SIMBLD (Simulate Building), SIMZG (Simulate Zone Group), and SIMZGD
    // (Simulate Zone Group for a Day).

    // REFERENCES:
    // (I)BLAST legacy code, internal Reverse Engineering documentation,
    // and internal Evolutionary Engineering documentation.

    // Using/Aliasing
    using namespace DataPrecisionGlobals;
    using namespace DataGlobals;
    using namespace DataSizing;
    using namespace DataReportingFlags;
    using namespace DataSystemVariables;
    using namespace HeatBalanceManager;
    using namespace WeatherManager;
    using namespace ExternalInterface;

    // MODULE PARAMETER DEFINITIONS:
    static std::string const BlankString;

    // MODULE VARIABLE DECLARATIONS:
    bool RunPeriodsInInput(false);
    bool RunControlInInput(false);

    namespace {
        // These were static variables within different functions. They were pulled out into the namespace
        // to facilitate easier unit testing of those functions.
        // These are purposefully not in the header file as an extern variable. No one outside of SimulationManager should
        // use these. They are cleared by clear_state() for use by unit tests, but normal simulations should be unaffected.
        // This is purposefully in an anonymous namespace so nothing outside this implementation file can use it.
        bool PreP_Fatal(false);
        bool WarningOut(true);
    } // namespace

    // Functions
    void clear_state()
    {
        RunPeriodsInInput = false;
        RunControlInInput = false;
        PreP_Fatal = false;
        WarningOut = true;
    }

    void ManageSimulation(EnergyPlusData &state)
    {

        // SUBROUTINE INFORMATION:
        //       AUTHOR         Rick Strand
        //       DATE WRITTEN   January 1997
        //       MODIFIED       na
        //       RE-ENGINEERED  na

        // PURPOSE OF THIS SUBROUTINE:
        // This subroutine is the main driver of the simulation manager module.
        // It contains the main environment-time loops for the building
        // simulation.  This includes the environment loop, a day loop, an
        // hour loop, and a time step loop.

        // METHODOLOGY EMPLOYED:
        // na

        // REFERENCES:
        // na

        // Using/Aliasing
        using DataEnvironment::CurMnDy;
        using DataEnvironment::CurrentOverallSimDay;
        using DataEnvironment::CurrentYearIsLeapYear;
        using DataEnvironment::EndMonthFlag;
        using DataEnvironment::EnvironmentName;
        using DataEnvironment::TotalOverallSimDays;
        using DataEnvironment::TotDesDays;
        using DataEnvironment::TotRunDesPersDays;
        using DataHVACGlobals::TimeStepSys;

        using BranchInputManager::ManageBranchInput;
        using BranchInputManager::TestBranchIntegrity;
        using BranchNodeConnections::CheckNodeConnections;
        using BranchNodeConnections::TestCompSetInletOutletNodes;
        using CostEstimateManager::SimCostEstimate;
        using CurveManager::InitCurveReporting;
        using DataErrorTracking::AskForConnectionsReport;
        using DataErrorTracking::ExitDuringSimulations;
        using DemandManager::InitDemandManagers;
        using EconomicLifeCycleCost::ComputeLifeCycleCostAndReport;
        using EconomicLifeCycleCost::GetInputForLifeCycleCost;
        using EconomicTariff::ComputeTariff; // added for computing annual utility costs
        using EconomicTariff::WriteTabularTariffReports;
        using EMSManager::CheckIfAnyEMS;
        using EMSManager::ManageEMS;
        using ExteriorEnergyUse::ManageExteriorEnergyUse;
        using General::TrimSigDigits;
        using HVACControllers::DumpAirLoopStatistics;
        using MixedAir::CheckControllerLists;
        using NodeInputManager::CheckMarkedNodes;
        using NodeInputManager::SetupNodeVarsForReporting;
        using OutputProcessor::ReportForTabularReports;
        using OutputProcessor::SetupTimePointers;
        using OutputReportPredefined::SetPredefinedTables;
        using OutputReportTabular::CloseOutputTabularFile;
        using OutputReportTabular::OpenOutputTabularFile;
        using OutputReportTabular::ResetTabularReports;
        using OutputReportTabular::WriteTabularReports;
        using PlantManager::CheckIfAnyPlant;
        using PollutionModule::CheckPollutionMeterReporting;
        using PollutionModule::SetupPollutionCalculations;
        using PollutionModule::SetupPollutionMeterReporting;
        using SizingManager::ManageSizing;
        using SystemReports::CreateEnergyReportStructure;
        using SystemReports::ReportAirLoopConnections;
        using namespace DataTimings;
        using DataSystemVariables::FullAnnualRun;
        using FaultsManager::CheckAndReadFaults;
        using OutputProcessor::isFinalYear;
        using OutputProcessor::ResetAccumulationWhenWarmupComplete;
        using PlantPipingSystemsManager::CheckIfAnyBasements;
        using PlantPipingSystemsManager::CheckIfAnySlabs;
        using PlantPipingSystemsManager::SimulateGroundDomains;
        using Psychrometrics::InitializePsychRoutines;
        using SetPointManager::CheckIfAnyIdealCondEntSetPoint;
        using WeatherManager::CheckIfAnyUnderwaterBoundaries;

        // Locals
        // SUBROUTINE PARAMETER DEFINITIONS:
        // na

        // INTERFACE BLOCK SPECIFICATIONS:
        // na

        // DERIVED TYPE DEFINITIONS:
        // na

        // SUBROUTINE LOCAL VARIABLE DECLARATIONS:
        bool Available; // an environment is available to process
        bool ErrorsFound(false);
        bool TerminalError(false);
        bool SimsDone;
        bool ErrFound;
        bool oneTimeUnderwaterBoundaryCheck = true;
        bool AnyUnderwaterBoundaries = false;
        int EnvCount;

        // Windows: ensure that EnergyPlusAPI.dll's notion of the "static singleton IOFiles" matches
        // the exe's notion.
        // TODO: Remove this after we have eliminated all remaining calls to IOFiles::getSingleton
        IOFiles::setSingleton(&state.files);

        // CreateSQLiteDatabase();
        sqlite = EnergyPlus::CreateSQLiteDatabase();

        if (sqlite) {
            sqlite->sqliteBegin();
            sqlite->createSQLiteSimulationsRecord(1, DataStringGlobals::VerString, DataStringGlobals::CurrentDateTime);
            sqlite->sqliteCommit();
        }

        // FLOW:
        PostIPProcessing();

        InitializePsychRoutines();

        BeginSimFlag = true;
        BeginFullSimFlag = false;
        DoOutputReporting = false;
        DisplayPerfSimulationFlag = false;
        DoWeatherInitReporting = false;
        RunPeriodsInInput =
            (inputProcessor->getNumObjectsFound("RunPeriod") > 0 || inputProcessor->getNumObjectsFound("RunPeriod:CustomRange") > 0 || FullAnnualRun);
        AskForConnectionsReport = false; // set to false until sizing is finished

        OpenOutputFiles(state.files);
        GetProjectData(state);
        CheckForMisMatchedEnvironmentSpecifications(state.files);
        CheckForRequestedReporting();
        SetPredefinedTables();
        SetPreConstructionInputParameters(); // establish array bounds for constructions early

        SetupTimePointers("Zone", TimeStepZone); // Set up Time pointer for HB/Zone Simulation
        SetupTimePointers("HVAC", TimeStepSys);

        CheckIfAnyEMS(state.files);
        CheckIfAnyPlant();
        CheckIfAnySlabs();
        CheckIfAnyBasements(state);
        CheckIfAnyIdealCondEntSetPoint();
        createFacilityElectricPowerServiceObject();
        createCoilSelectionReportObj();

        ManageBranchInput(state.dataBranchInputManager); // just gets input and returns.

        // Create a new plugin manager which starts up the Python interpreter
        // Note this cannot be done if we are running within the library environment, nor would you really to do so
        // If we are already within a Python interpreter context, and we try to start up a new Python interpreter environment, it segfaults
        // Note that some setup is deferred until later such as setting up output variables
        if (!eplusRunningViaAPI) {
            EnergyPlus::PluginManagement::pluginManager =
                std::unique_ptr<EnergyPlus::PluginManagement::PluginManager>(new EnergyPlus::PluginManagement::PluginManager);
        } else {
            // if we ARE running via API, we should warn if any plugin objects are found and fail rather than running silently without them
            bool invalidPluginObjects = EnergyPlus::PluginManagement::PluginManager::anyUnexpectedPluginObjects();
            if (invalidPluginObjects) {
                ShowFatalError("Invalid Python Plugin object encounter causes program termination");
            }
        }

        DoingSizing = true;
        ManageSizing(state);

        BeginFullSimFlag = true;
        SimsDone = false;
        if (DoDesDaySim || DoWeathSim || DoHVACSizingSimulation) {
            DoOutputReporting = true;
        }
        DoingSizing = false;

        if ((DoZoneSizing || DoSystemSizing || DoPlantSizing) && !(DoDesDaySim || (DoWeathSim && RunPeriodsInInput))) {
            ShowWarningError("ManageSimulation: Input file has requested Sizing Calculations but no Simulations are requested (in SimulationControl "
                             "object). Succeeding warnings/errors may be confusing.");
        }
        Available = true;

        if (state.dataBranchInputManager.InvalidBranchDefinitions) {
            ShowFatalError("Preceding error(s) in Branch Input cause termination.");
        }

        DisplayString("Adjusting Air System Sizing");
        SizingManager::ManageSystemSizingAdjustments(state);

        DisplayString("Adjusting Standard 62.1 Ventilation Sizing");
        SizingManager::ManageSystemVentilationAdjustments();

        DisplayString("Initializing Simulation");
        KickOffSimulation = true;

        ResetEnvironmentCounter();
        SetupSimulation(state, ErrorsFound);

        CheckAndReadFaults(state);

        InitCurveReporting();

        AskForConnectionsReport = true; // set to true now that input processing and sizing is done.
        KickOffSimulation = false;
        WarmupFlag = false;
        DoWeatherInitReporting = true;

        //  Note:  All the inputs have been 'gotten' by the time we get here.
        ErrFound = false;
        if (DoOutputReporting) {
            DisplayString("Reporting Surfaces");

            ReportSurfaces(state.files);

            SetupNodeVarsForReporting(state.files);
            MetersHaveBeenInitialized = true;
            SetupPollutionMeterReporting();
            SystemReports::AllocateAndSetUpVentReports();
            if (EnergyPlus::PluginManagement::pluginManager) {
                EnergyPlus::PluginManagement::PluginManager::setupOutputVariables();
            }
            UpdateMeterReporting(state.files);
            CheckPollutionMeterReporting();
            facilityElectricServiceObj->verifyCustomMetersElecPowerMgr();
            SetupPollutionCalculations(state.files);
            InitDemandManagers(state);
            TestBranchIntegrity(state.dataBranchInputManager, state.files, ErrFound);
            if (ErrFound) TerminalError = true;
            TestAirPathIntegrity(state, state.files, ErrFound);
            if (ErrFound) TerminalError = true;
            CheckMarkedNodes(ErrFound);
            if (ErrFound) TerminalError = true;
            CheckNodeConnections(ErrFound);
            if (ErrFound) TerminalError = true;
            TestCompSetInletOutletNodes(ErrFound);
            if (ErrFound) TerminalError = true;
            CheckControllerLists(state, ErrFound);
            if (ErrFound) TerminalError = true;

            if (DoDesDaySim || DoWeathSim) {
                ReportLoopConnections(state.files);
                ReportAirLoopConnections(state.files);
                ReportNodeConnections(state.files);
                // Debug reports
                //      CALL ReportCompSetMeterVariables
                //      CALL ReportParentChildren
            }
            CreateEnergyReportStructure();
            bool anyEMSRan;
            ManageEMS(state,
                      emsCallFromSetupSimulation,
                      anyEMSRan,
                      ObjexxFCL::Optional_int_const()); // point to finish setup processing EMS, sensor ready now

            ProduceRDDMDD();

            if (TerminalError) {
                ShowFatalError("Previous Conditions cause program termination.");
            }
        }

        // up until this point, output vars, meters, actuators, etc., may not have been registered; they are now
        PluginManagement::fullyReady = true;

        if (sqlite) {
            sqlite->sqliteBegin();
            sqlite->updateSQLiteSimulationRecord(1, DataGlobals::NumOfTimeStepInHour);
            sqlite->sqliteCommit();
        }

        GetInputForLifeCycleCost(); // must be prior to WriteTabularReports -- do here before big simulation stuff.

        // check for variable latitude/location/etc
        WeatherManager::ReadVariableLocationOrientation();

        // if user requested HVAC Sizing Simulation, call HVAC sizing simulation manager
        if (DoHVACSizingSimulation) {
            ManageHVACSizingSimulation(state, ErrorsFound);
        }

        ShowMessage("Beginning Simulation");
        DisplayString("Beginning Primary Simulation");

        ResetEnvironmentCounter();

        EnvCount = 0;
        WarmupFlag = true;

        while (Available) {

            GetNextEnvironment(state, Available, ErrorsFound);

            if (!Available) break;
            if (ErrorsFound) break;
            if ((!DoDesDaySim) && (KindOfSim != ksRunPeriodWeather)) continue;
            if ((!DoWeathSim) && (KindOfSim == ksRunPeriodWeather)) continue;
            if (KindOfSim == ksHVACSizeDesignDay) continue; // don't run these here, only for sizing simulations

            if (KindOfSim == ksHVACSizeRunPeriodDesign) continue; // don't run these here, only for sizing simulations

            ++EnvCount;

            if (sqlite) {
                sqlite->sqliteBegin();
                sqlite->createSQLiteEnvironmentPeriodRecord(DataEnvironment::CurEnvirNum, DataEnvironment::EnvironmentName, DataGlobals::KindOfSim);
                sqlite->sqliteCommit();
            }

            ExitDuringSimulations = true;
            SimsDone = true;
            DisplayString("Initializing New Environment Parameters");

            BeginEnvrnFlag = true;
            if ((KindOfSim == ksDesignDay) && (WeatherManager::DesDayInput(Environment(Envrn).DesignDayNum).suppressBegEnvReset)) {
                // user has input in SizingPeriod:DesignDay directing to skip begin environment rests, for accuracy-with-speed as zones can more
                // easily converge fewer warmup days are allowed
                DisplayString("Design Day Fast Warmup Mode: Suppressing Initialization of New Environment Parameters");
                DataGlobals::beginEnvrnWarmStartFlag = true;
            } else {
                DataGlobals::beginEnvrnWarmStartFlag = false;
            }
            EndEnvrnFlag = false;
            EndMonthFlag = false;
            WarmupFlag = true;
            DayOfSim = 0;
            state.dataGlobals.DayOfSimChr = "0";
            NumOfWarmupDays = 0;
            if (CurrentYearIsLeapYear) {
                if (NumOfDayInEnvrn <= 366) {
                    isFinalYear = true;
                }
            } else {
                if (NumOfDayInEnvrn <= 365) {
                    isFinalYear = true;
                }
            }

            HVACManager::ResetNodeData(); // Reset here, because some zone calcs rely on node data (e.g. ZoneITEquip)

            bool anyEMSRan;
            ManageEMS(state, DataGlobals::emsCallFromBeginNewEvironment, anyEMSRan, ObjexxFCL::Optional_int_const()); // calling point

            while ((DayOfSim < NumOfDayInEnvrn) || (WarmupFlag)) { // Begin day loop ...

                if (sqlite) sqlite->sqliteBegin(); // setup for one transaction per day

                ++DayOfSim;
                state.dataGlobals.DayOfSimChr = fmt::to_string(DayOfSim);
                if (!WarmupFlag) {
                    ++CurrentOverallSimDay;
                    DisplaySimDaysProgress(CurrentOverallSimDay, TotalOverallSimDays);
                } else {
                    state.dataGlobals.DayOfSimChr = "0";
                }
                BeginDayFlag = true;
                EndDayFlag = false;

                if (WarmupFlag) {
                    ++NumOfWarmupDays;
                    cWarmupDay = TrimSigDigits(NumOfWarmupDays);
                    DisplayString("Warming up {" + cWarmupDay + '}');
                } else if (DayOfSim == 1) {
                    if (KindOfSim == ksRunPeriodWeather) {
                        DisplayString("Starting Simulation at " + DataEnvironment::CurMnDyYr + " for " + EnvironmentName);
                    } else {
                        DisplayString("Starting Simulation at " + DataEnvironment::CurMnDy + " for " + EnvironmentName);
                    }
                    static constexpr auto Format_700("Environment:WarmupDays,{:3}\n");
                    print(state.files.eio, Format_700, NumOfWarmupDays);
                    ResetAccumulationWhenWarmupComplete();
                } else if (DisplayPerfSimulationFlag) {
                    if (KindOfSim == ksRunPeriodWeather) {
                        DisplayString("Continuing Simulation at " + DataEnvironment::CurMnDyYr + " for " + EnvironmentName);
                    } else {
                        DisplayString("Continuing Simulation at " + DataEnvironment::CurMnDy + " for " + EnvironmentName);
                    }
                    DisplayPerfSimulationFlag = false;
                }
                // for simulations that last longer than a week, identify when the last year of the simulation is started
                if ((DayOfSim > 365) && ((NumOfDayInEnvrn - DayOfSim) == 364) && !WarmupFlag) {
                    DisplayString("Starting last  year of environment at:  " + state.dataGlobals.DayOfSimChr);
                    ResetTabularReports();
                }

                for (HourOfDay = 1; HourOfDay <= 24; ++HourOfDay) { // Begin hour loop ...

                    BeginHourFlag = true;
                    EndHourFlag = false;

                    for (TimeStep = 1; TimeStep <= NumOfTimeStepInHour; ++TimeStep) {
                        if (AnySlabsInModel || AnyBasementsInModel) {
                            SimulateGroundDomains(state, false);
                        }

                        if (AnyUnderwaterBoundaries) {
                            WeatherManager::UpdateUnderwaterBoundaries();
                        }

                        if (DataEnvironment::varyingLocationSchedIndexLat > 0 || DataEnvironment::varyingLocationSchedIndexLong > 0 ||
                            DataEnvironment::varyingOrientationSchedIndex > 0) {
                            WeatherManager::UpdateLocationAndOrientation();
                        }

                        BeginTimeStepFlag = true;
                        ExternalInterfaceExchangeVariables(state);

                        // Set the End__Flag variables to true if necessary.  Note that
                        // each flag builds on the previous level.  EndDayFlag cannot be
                        // .TRUE. unless EndHourFlag is also .TRUE., etc.  Note that the
                        // EndEnvrnFlag and the EndSimFlag cannot be set during warmup.
                        // Note also that BeginTimeStepFlag, EndTimeStepFlag, and the
                        // SubTimeStepFlags can/will be set/reset in the HVAC Manager.

                        if (TimeStep == NumOfTimeStepInHour) {
                            EndHourFlag = true;
                            if (HourOfDay == 24) {
                                EndDayFlag = true;
                                if ((!WarmupFlag) && (DayOfSim == NumOfDayInEnvrn)) {
                                    EndEnvrnFlag = true;
                                }
                            }
                        }

                        ManageWeather(state.files);

                        ManageExteriorEnergyUse(state.exteriorEnergyUse);

                        ManageHeatBalance(state);

                        if (oneTimeUnderwaterBoundaryCheck) {
                            AnyUnderwaterBoundaries = WeatherManager::CheckIfAnyUnderwaterBoundaries();
                            oneTimeUnderwaterBoundaryCheck = false;
                        }

                        BeginHourFlag = false;
                        BeginDayFlag = false;
                        BeginEnvrnFlag = false;
                        BeginSimFlag = false;
                        BeginFullSimFlag = false;
                    } // TimeStep loop

                    PreviousHour = HourOfDay;

                } // ... End hour loop.

                if (sqlite) sqlite->sqliteCommit(); // one transaction per day

            } // ... End day loop.

            // Need one last call to send latest states to middleware
            ExternalInterfaceExchangeVariables(state);

        } // ... End environment loop.

        WarmupFlag = false;
        if (!SimsDone && DoDesDaySim) {
            if ((TotDesDays + TotRunDesPersDays) == 0) { // if sum is 0, then there was no sizing done.
                ShowWarningError("ManageSimulation: SizingPeriod:* were requested in SimulationControl but no SizingPeriod:* objects in input.");
            }
        }

        if (!SimsDone && DoWeathSim) {
            if (!RunPeriodsInInput) { // if no run period requested, and sims not done
                ShowWarningError("ManageSimulation: Weather Simulation was requested in SimulationControl but no RunPeriods in input.");
            }
        }

        PlantManager::CheckOngoingPlantWarnings();

        if (sqlite) sqlite->sqliteBegin(); // for final data to write

#ifdef EP_Detailed_Timings
        epStartTime("Closeout Reporting=");
#endif
        SimCostEstimate(state);

        ComputeTariff(); //     Compute the utility bills

        EMSManager::checkForUnusedActuatorsAtEnd();

        ReportForTabularReports(); // For Energy Meters (could have other things that need to be pushed to after simulation)

        OpenOutputTabularFile();

        WriteTabularReports(state); //     Create the tabular reports at completion of each

        WriteTabularTariffReports(state.dataCostEstimateManager);

        ComputeLifeCycleCostAndReport(state.dataCostEstimateManager); // must be after WriteTabularReports and WriteTabularTariffReports

        CloseOutputTabularFile();

        DumpAirLoopStatistics(); // Dump runtime statistics for air loop controller simulation to csv file

#ifdef EP_Detailed_Timings
        epStopTime("Closeout Reporting=");
#endif
        CloseOutputFiles(state.files);

        // sqlite->createZoneExtendedOutput();
        CreateSQLiteZoneExtendedOutput();

        if (sqlite) {
            DisplayString("Writing final SQL reports");
            sqlite->sqliteCommit();      // final transactions
            sqlite->initializeIndexes(); // do not create indexes (SQL) until all is done.
        }

        if (ErrorsFound) {
            ShowFatalError("Error condition occurred.  Previous Severe Errors cause termination.");
        }
    }

    void GetProjectData(EnergyPlusData &state)
    {

        // SUBROUTINE INFORMATION:
        //       AUTHOR         Linda K. Lawrie
        //       DATE WRITTEN   November 1997
        //       MODIFIED       na
        //       RE-ENGINEERED  na

        // PURPOSE OF THIS SUBROUTINE:
        // This subroutine gets global project data from the input file.

        // METHODOLOGY EMPLOYED:
        // Use GetObjectItem from the Input Processor

        // Using/Aliasing
        using DataStringGlobals::MatchVersion;
        using namespace DataConvergParams;
        using namespace DataSystemVariables;
        using DataEnvironment::DisplayWeatherMissingDataWarnings;
        using DataEnvironment::IgnoreBeamRadiation;
        using DataEnvironment::IgnoreDiffuseRadiation;
        using DataEnvironment::IgnoreSolarRadiation;
        using DataHVACGlobals::deviationFromSetPtThresholdClg;
        using DataHVACGlobals::deviationFromSetPtThresholdHtg;
        using DataHVACGlobals::LimitNumSysSteps;
        using General::RoundSigDigits;
        using namespace DataIPShortCuts;

        // SUBROUTINE PARAMETER DEFINITIONS:
        static Array1D_int const Div60(12, {1, 2, 3, 4, 5, 6, 10, 12, 15, 20, 30, 60});

        // SUBROUTINE LOCAL VARIABLE DECLARATIONS:
        Array1D_string Alphas(10);
        Array1D<Real64> Number(4);
        int NumAlpha;
        int NumNumber;
        int IOStat;
        int NumDebugOut;
        int MinInt;
        int Num;
        int Which;
        bool ErrorsFound;
        int NumRunControl;
        static std::string VersionID;
        std::string CurrentModuleObject;
        bool CondFDAlgo;
        int Item;

        ErrorsFound = false;

        CurrentModuleObject = "Version";
        Num = inputProcessor->getNumObjectsFound(CurrentModuleObject);
        if (Num == 1) {
            inputProcessor->getObjectItem(CurrentModuleObject,
                                          1,
                                          Alphas,
                                          NumAlpha,
                                          Number,
                                          NumNumber,
                                          IOStat,
                                          lNumericFieldBlanks,
                                          lAlphaFieldBlanks,
                                          cAlphaFieldNames,
                                          cNumericFieldNames);
            std::string::size_type const lenVer(len(MatchVersion));
            if ((lenVer > 0) && (MatchVersion[lenVer - 1] == '0')) {
                Which = static_cast<int>(index(Alphas(1).substr(0, lenVer - 2), MatchVersion.substr(0, lenVer - 2)));
            } else {
                Which = static_cast<int>(index(Alphas(1), MatchVersion));
            }
            if (Which != 0) {
                ShowWarningError(CurrentModuleObject + ": in IDF=\"" + Alphas(1) + "\" not the same as expected=\"" + MatchVersion + "\"");
            }
            VersionID = Alphas(1);
        } else if (Num == 0) {
            ShowWarningError(CurrentModuleObject + ": missing in IDF, processing for EnergyPlus version=\"" + MatchVersion + "\"");
        } else {
            ShowSevereError("Too many " + CurrentModuleObject + " Objects found.");
            ErrorsFound = true;
        }

        // Do Mini Gets on HB Algorithm and by-surface overrides
        CurrentModuleObject = "HeatBalanceAlgorithm";
        Num = inputProcessor->getNumObjectsFound(CurrentModuleObject);
        CondFDAlgo = false;
        if (Num > 0) {
            inputProcessor->getObjectItem(CurrentModuleObject,
                                          1,
                                          Alphas,
                                          NumAlpha,
                                          Number,
                                          NumNumber,
                                          IOStat,
                                          lNumericFieldBlanks,
                                          lAlphaFieldBlanks,
                                          cAlphaFieldNames,
                                          cNumericFieldNames);
            {
                auto const SELECT_CASE_var(Alphas(1));
                if ((SELECT_CASE_var == "CONDUCTIONFINITEDIFFERENCE") || (SELECT_CASE_var == "CONDFD") ||
                    (SELECT_CASE_var == "CONDUCTIONFINITEDIFFERENCEDETAILED") || (SELECT_CASE_var == "CONDUCTIONFINITEDIFFERENCESIMPLIFIED")) {
                    CondFDAlgo = true;
                } else {
                }
            }
        }
        CurrentModuleObject = "SurfaceProperty:HeatTransferAlgorithm";
        Num = inputProcessor->getNumObjectsFound(CurrentModuleObject);
        if (Num > 0) {
            for (Item = 1; Item <= Num; ++Item) {
                inputProcessor->getObjectItem(CurrentModuleObject,
                                              Item,
                                              Alphas,
                                              NumAlpha,
                                              Number,
                                              NumNumber,
                                              IOStat,
                                              lNumericFieldBlanks,
                                              lAlphaFieldBlanks,
                                              cAlphaFieldNames,
                                              cNumericFieldNames);
                {
                    auto const SELECT_CASE_var(Alphas(2));
                    if (SELECT_CASE_var == "CONDUCTIONFINITEDIFFERENCE") {
                        CondFDAlgo = true;

                    } else {
                    }
                }
            }
        }
        CurrentModuleObject = "SurfaceProperty:HeatTransferAlgorithm:MultipleSurface";
        Num = inputProcessor->getNumObjectsFound(CurrentModuleObject);
        if (Num > 0) {
            for (Item = 1; Item <= Num; ++Item) {
                inputProcessor->getObjectItem(CurrentModuleObject,
                                              1,
                                              Alphas,
                                              NumAlpha,
                                              Number,
                                              NumNumber,
                                              IOStat,
                                              lNumericFieldBlanks,
                                              lAlphaFieldBlanks,
                                              cAlphaFieldNames,
                                              cNumericFieldNames);
                {
                    auto const SELECT_CASE_var(Alphas(3));
                    if (SELECT_CASE_var == "CONDUCTIONFINITEDIFFERENCE") {
                        CondFDAlgo = true;
                    } else {
                    }
                }
            }
        }
        CurrentModuleObject = "SurfaceProperty:HeatTransferAlgorithm:SurfaceList";
        Num = inputProcessor->getNumObjectsFound(CurrentModuleObject);
        if (Num > 0) {
            for (Item = 1; Item <= Num; ++Item) {
                inputProcessor->getObjectItem(CurrentModuleObject,
                                              1,
                                              cAlphaArgs,
                                              NumAlpha,
                                              Number,
                                              NumNumber,
                                              IOStat,
                                              lNumericFieldBlanks,
                                              lAlphaFieldBlanks,
                                              cAlphaFieldNames,
                                              cNumericFieldNames);
                {
                    auto const SELECT_CASE_var(cAlphaArgs(2));
                    if (SELECT_CASE_var == "CONDUCTIONFINITEDIFFERENCE") {
                        CondFDAlgo = true;
                    } else {
                    }
                }
            }
        }
        CurrentModuleObject = "SurfaceProperty:HeatTransferAlgorithm:Construction";
        Num = inputProcessor->getNumObjectsFound(CurrentModuleObject);
        if (Num > 0) {
            for (Item = 1; Item <= Num; ++Item) {
                inputProcessor->getObjectItem(CurrentModuleObject,
                                              1,
                                              cAlphaArgs,
                                              NumAlpha,
                                              Number,
                                              NumNumber,
                                              IOStat,
                                              lNumericFieldBlanks,
                                              lAlphaFieldBlanks,
                                              cAlphaFieldNames,
                                              cNumericFieldNames);
                {
                    auto const SELECT_CASE_var(cAlphaArgs(2));
                    if (SELECT_CASE_var == "CONDUCTIONFINITEDIFFERENCE") {
                        CondFDAlgo = true;
                    } else {
                    }
                }
            }
        }

        CurrentModuleObject = "Timestep";
        Num = inputProcessor->getNumObjectsFound(CurrentModuleObject);
        if (Num == 1) {
            inputProcessor->getObjectItem(CurrentModuleObject,
                                          1,
                                          Alphas,
                                          NumAlpha,
                                          Number,
                                          NumNumber,
                                          IOStat,
                                          lNumericFieldBlanks,
                                          lAlphaFieldBlanks,
                                          cAlphaFieldNames,
                                          cNumericFieldNames);
            NumOfTimeStepInHour = Number(1);
            if (NumOfTimeStepInHour <= 0 || NumOfTimeStepInHour > 60) {
                Alphas(1) = RoundSigDigits(NumOfTimeStepInHour);
                ShowWarningError(CurrentModuleObject + ": Requested number (" + Alphas(1) + ") invalid, Defaulted to 4");
                NumOfTimeStepInHour = 4;
            } else if (mod(60, NumOfTimeStepInHour) != 0) {
                MinInt = 9999;
                for (Num = 1; Num <= 12; ++Num) {
                    if (std::abs(NumOfTimeStepInHour - Div60(Num)) > MinInt) continue;
                    MinInt = NumOfTimeStepInHour - Div60(Num);
                    Which = Num;
                }
                ShowWarningError(CurrentModuleObject + ": Requested number (" + RoundSigDigits(NumOfTimeStepInHour) +
                                 ") not evenly divisible into 60, defaulted to nearest (" + RoundSigDigits(Div60(Which)) + ").");
                NumOfTimeStepInHour = Div60(Which);
            }
            if (CondFDAlgo && NumOfTimeStepInHour < 20) {
                ShowWarningError(CurrentModuleObject + ": Requested number (" + RoundSigDigits(NumOfTimeStepInHour) +
                                 ") cannot be used when Conduction Finite Difference algorithm is selected.");
                ShowContinueError("..." + CurrentModuleObject + " is set to 20.");
                NumOfTimeStepInHour = 20;
            }
            if (NumOfTimeStepInHour < 4 && inputProcessor->getNumObjectsFound("Zone") > 0) {
                ShowWarningError(CurrentModuleObject + ": Requested number (" + RoundSigDigits(NumOfTimeStepInHour) +
                                 ") is less than the suggested minimum of 4.");
                ShowContinueError("Please see entry for " + CurrentModuleObject + " in Input/Output Reference for discussion of considerations.");
            }
        } else if (Num == 0 && inputProcessor->getNumObjectsFound("Zone") > 0 && !CondFDAlgo) {
            ShowWarningError("No " + CurrentModuleObject + " object found.  Number of TimeSteps in Hour defaulted to 4.");
            NumOfTimeStepInHour = 4;
        } else if (Num == 0 && !CondFDAlgo) {
            NumOfTimeStepInHour = 4;
        } else if (Num == 0 && inputProcessor->getNumObjectsFound("Zone") > 0 && CondFDAlgo) {
            ShowWarningError("No " + CurrentModuleObject + " object found.  Number of TimeSteps in Hour defaulted to 20.");
            ShowContinueError("...Due to presence of Conduction Finite Difference Algorithm selection.");
            NumOfTimeStepInHour = 20;
        } else if (Num == 0 && CondFDAlgo) {
            NumOfTimeStepInHour = 20;
        } else {
            ShowSevereError("Too many " + CurrentModuleObject + " Objects found.");
            ErrorsFound = true;
        }

        TimeStepZone = 1.0 / double(NumOfTimeStepInHour);
        MinutesPerTimeStep = TimeStepZone * 60;
        TimeStepZoneSec = TimeStepZone * SecInHour;

        CurrentModuleObject = "ConvergenceLimits";
        Num = inputProcessor->getNumObjectsFound(CurrentModuleObject);
        if (Num == 1) {
            inputProcessor->getObjectItem(CurrentModuleObject,
                                          1,
                                          Alphas,
                                          NumAlpha,
                                          Number,
                                          NumNumber,
                                          IOStat,
                                          lNumericFieldBlanks,
                                          lAlphaFieldBlanks,
                                          cAlphaFieldNames,
                                          cNumericFieldNames);
            MinInt = int(Number(1));
            if (MinInt > MinutesPerTimeStep) {
                MinInt = MinutesPerTimeStep;
            }
            if (MinInt < 0 || MinInt > 60) {
                ShowWarningError(CurrentModuleObject + ": Requested " + cNumericFieldNames(1) + " (" + RoundSigDigits(MinInt) +
                                 ") invalid. Set to 1 minute.");
                MinTimeStepSys = 1.0 / 60.0;
            } else if (MinInt == 0) { // Set to TimeStepZone
                MinTimeStepSys = TimeStepZone;
            } else {
                MinTimeStepSys = double(MinInt) / 60.0;
            }
            MaxIter = int(Number(2));
            if (MaxIter <= 0) {
                MaxIter = 20;
            }
            if (!lNumericFieldBlanks(3)) MinPlantSubIterations = int(Number(3));
            if (!lNumericFieldBlanks(4)) MaxPlantSubIterations = int(Number(4));
            // trap bad values
            if (MinPlantSubIterations < 1) MinPlantSubIterations = 1;
            if (MaxPlantSubIterations < 3) MaxPlantSubIterations = 3;
            if (MinPlantSubIterations > MaxPlantSubIterations) MaxPlantSubIterations = MinPlantSubIterations + 1;

        } else if (Num == 0) {
            MinTimeStepSys = 1.0 / 60.0;
            MaxIter = 20;
            MinPlantSubIterations = 2;
            MaxPlantSubIterations = 8;
        } else {
            ShowSevereError("Too many " + CurrentModuleObject + " Objects found.");
            ErrorsFound = true;
        }

        LimitNumSysSteps = int(TimeStepZone / MinTimeStepSys);

        DebugOutput = false;
        EvenDuringWarmup = false;
        CurrentModuleObject = "Output:DebuggingData";
        NumDebugOut = inputProcessor->getNumObjectsFound(CurrentModuleObject);
        if (NumDebugOut > 1) {
            ShowWarningError(CurrentModuleObject + ": More than 1 occurrence of this object found, only first will be used.");
        }
        if (NumDebugOut > 0) {
            inputProcessor->getObjectItem(CurrentModuleObject, 1, Alphas, NumAlpha, Number, NumNumber, IOStat);
            if (NumAlpha >= 1) {
                DebugOutput = UtilityRoutines::SameString(Alphas(1), "Yes");
            }
            if (NumAlpha >= 2) {
                EvenDuringWarmup = UtilityRoutines::SameString(Alphas(2), "Yes");
            }
        }

        {
            CurrentModuleObject = "Output:Diagnostics";
            Num = inputProcessor->getNumObjectsFound(CurrentModuleObject);
            if (Num > 1) {
                // Let it slide, but warn
                // ErrorsFound = true;
                ShowWarningError(CurrentModuleObject + ": More than 1 occurrence of this object found, only first will be used.");
            }
            auto const instances = inputProcessor->epJSON.find(CurrentModuleObject);

            if (instances != inputProcessor->epJSON.end()) {
                auto &instancesValue = instances.value();
                for (auto instance = instancesValue.begin(); instance != instancesValue.end(); ++instance) {
                    auto const &fields = instance.value();
                    auto const &thisObjectName = instance.key();
                    inputProcessor->markObjectAsUsed(CurrentModuleObject, thisObjectName);

                    auto diagnosticsExtensibles = fields.find("diagnostics");
                    if (diagnosticsExtensibles != fields.end()) {
                        auto diagnosticsExtensiblesArray = diagnosticsExtensibles.value();
                        for (auto diagnosticsExtensible : diagnosticsExtensiblesArray) {

                            // We want to avoid cryptic failures such as this one: "[json.exception.out_of_range.403] key 'key' not found"
                            // Which happens if you put an "empty" entry in the extensible portion
                            auto it = diagnosticsExtensible.find("key");
                            if (it == diagnosticsExtensible.end()) {
                                ShowWarningError(CurrentModuleObject + ": empty key found, consider removing it to avoid this warning.");
                                continue;
                            }
                            std::string diagnosticName = *it;

                            if (UtilityRoutines::SameString(diagnosticName, "DisplayExtraWarnings")) {
                                DisplayExtraWarnings = true;
                            } else if (UtilityRoutines::SameString(diagnosticName, "DisplayAdvancedReportVariables")) {
                                DisplayAdvancedReportVariables = true;
                            } else if (UtilityRoutines::SameString(diagnosticName, "DisplayAllWarnings")) {
                                DisplayAllWarnings = true;
                                DisplayExtraWarnings = true;
                                DisplayUnusedObjects = true;
                                DisplayUnusedSchedules = true;
                            } else if (UtilityRoutines::SameString(diagnosticName, "DisplayUnusedObjects")) {
                                DisplayUnusedObjects = true;
                            } else if (UtilityRoutines::SameString(diagnosticName, "DisplayUnusedSchedules")) {
                                DisplayUnusedSchedules = true;
                            } else if (UtilityRoutines::SameString(diagnosticName, "DisplayZoneAirHeatBalanceOffBalance")) {
                                DisplayZoneAirHeatBalanceOffBalance = true;
                            } else if (UtilityRoutines::SameString(diagnosticName, "DoNotMirrorDetachedShading")) {
                                MakeMirroredDetachedShading = false;
                            } else if (UtilityRoutines::SameString(diagnosticName, "DoNotMirrorAttachedShading")) {
                                MakeMirroredAttachedShading = false;
                            } else if (UtilityRoutines::SameString(diagnosticName, "ReportDuringWarmup")) {
                                ReportDuringWarmup = true;
                            } else if (UtilityRoutines::SameString(diagnosticName, "DisplayWeatherMissingDataWarnings")) {
                                DisplayWeatherMissingDataWarnings = true;
                            } else if (UtilityRoutines::SameString(diagnosticName, "IgnoreSolarRadiation")) { // TODO: Not a valid key choice
                                IgnoreSolarRadiation = true;
                            } else if (UtilityRoutines::SameString(diagnosticName, "IgnoreBeamRadiation")) { // TODO: Not a valid key choice
                                IgnoreBeamRadiation = true;
                            } else if (UtilityRoutines::SameString(diagnosticName, "IgnoreDiffuseRadiation")) { // TODO: Not a valid key choice
                                IgnoreDiffuseRadiation = true;
                            } else if (UtilityRoutines::SameString(diagnosticName, "DeveloperFlag")) { // TODO: Not a valid key choice
                                DeveloperFlag = true;
                            } else if (UtilityRoutines::SameString(diagnosticName, "TimingFlag")) { // TODO: Not a valid key choice
                                TimingFlag = true;
                            } else if (UtilityRoutines::SameString(diagnosticName, "ReportDetailedWarmupConvergence")) {
                                ReportDetailedWarmupConvergence = true;
                            } else if (UtilityRoutines::SameString(diagnosticName, "ReportDuringHVACSizingSimulation")) {
                                ReportDuringHVACSizingSimulation = true;
                            } else if (UtilityRoutines::SameString(diagnosticName, "CreateMinimalSurfaceVariables")) { // TODO: Not a valid key choice
                                continue;
                                //        CreateMinimalSurfaceVariables=.TRUE.
                            } else if (UtilityRoutines::SameString(diagnosticName, "CreateNormalSurfaceVariables")) { // TODO: Not a valid key choice
                                continue;
                                //        IF (CreateMinimalSurfaceVariables) THEN
                                //          CALL ShowWarningError('GetProjectData: '//TRIM(CurrentModuleObject)//'=''//  &
                                //             TRIM(diagnosticName)//'', prior set=true for this condition reverts to false.')
                                //        ENDIF
                                //        CreateMinimalSurfaceVariables=.FALSE.
                            } else if (!diagnosticName.empty()) {
                                ShowWarningError("GetProjectData: " + CurrentModuleObject + "=\"" + diagnosticName +
                                                 "\", Invalid value for field, entered value ignored.");
                            }
                        }
                    }

                    // Don't process the duplicate ones
                    break;
                }
            }
        }

        CurrentModuleObject = "OutputControl:ReportingTolerances";
        Num = inputProcessor->getNumObjectsFound(CurrentModuleObject);
        if (Num > 0) {
            inputProcessor->getObjectItem(CurrentModuleObject,
                                          1,
                                          Alphas,
                                          NumAlpha,
                                          Number,
                                          NumNumber,
                                          IOStat,
                                          lNumericFieldBlanks,
                                          lAlphaFieldBlanks,
                                          cAlphaFieldNames,
                                          cNumericFieldNames);
            if (!lNumericFieldBlanks(1)) {
                deviationFromSetPtThresholdHtg = -Number(1);
            } else {
                deviationFromSetPtThresholdHtg = -0.2;
            }
            if (!lNumericFieldBlanks(2)) {
                deviationFromSetPtThresholdClg = Number(2);
            } else {
                deviationFromSetPtThresholdClg = 0.2;
            }
        }

        DoZoneSizing = false;
        DoSystemSizing = false;
        DoPlantSizing = false;
        DoDesDaySim = true;
        DoWeathSim = true;
        DoHVACSizingSimulation = false;
        HVACSizingSimMaxIterations = 0;
        CurrentModuleObject = "SimulationControl";
        NumRunControl = inputProcessor->getNumObjectsFound(CurrentModuleObject);
        if (NumRunControl > 0) {
            RunControlInInput = true;
            inputProcessor->getObjectItem(CurrentModuleObject,
                                          1,
                                          Alphas,
                                          NumAlpha,
                                          Number,
                                          NumNumber,
                                          IOStat,
                                          lNumericFieldBlanks,
                                          lAlphaFieldBlanks,
                                          cAlphaFieldNames,
                                          cNumericFieldNames);
            if (Alphas(1) == "YES") DoZoneSizing = true;
            if (Alphas(2) == "YES") DoSystemSizing = true;
            if (Alphas(3) == "YES") DoPlantSizing = true;
            if (Alphas(4) == "NO") DoDesDaySim = false;
            if (Alphas(5) == "NO") DoWeathSim = false;
            if (NumAlpha > 5) {
                if (Alphas(6) == "YES") DoHVACSizingSimulation = true;
            }
        }
        if (DDOnly) {
            DoDesDaySim = true;
            DoWeathSim = false;
        }
        if (FullAnnualRun) {
            DoDesDaySim = false;
            DoWeathSim = true;
        }

        CurrentModuleObject = "PerformancePrecisionTradeoffs";
        auto const instances = inputProcessor->epJSON.find(CurrentModuleObject);
        Num = inputProcessor->getNumObjectsFound(CurrentModuleObject);
        if (Num > 1) {
            ErrorsFound = true;
            ShowFatalError("GetProjectData: Only one (\"1\") " + CurrentModuleObject + " object per simulation is allowed.");
        }
        DataGlobals::createPerfLog = Num > 0;
        std::string overrideModeValue = "Normal";
        if (instances != inputProcessor->epJSON.end()) {
            auto &instancesValue = instances.value();
            for (auto instance = instancesValue.begin(); instance != instancesValue.end(); ++instance) {
                auto const &fields = instance.value();
                auto const &thisObjectName = instance.key();
                inputProcessor->markObjectAsUsed(CurrentModuleObject, thisObjectName);
                if (fields.find("use_coil_direct_solutions") != fields.end()) {
                    DataGlobals::DoCoilDirectSolutions = UtilityRoutines::MakeUPPERCase(fields.at("use_coil_direct_solutions")) == "YES";
                }
                if (fields.find("zone_radiant_exchange_algorithm") != fields.end()) {
                    HeatBalanceIntRadExchange::CarrollMethod =
                        UtilityRoutines::MakeUPPERCase(fields.at("zone_radiant_exchange_algorithm")) == "CARROLLMRT";
                }
                bool overrideTimestep(false);
                bool overrideZoneAirHeatBalAlg(false);
                bool overrideMinNumWarmupDays(false);
                bool overrideBeginEnvResetSuppress(false);
                bool overrideMaxZoneTempDiff(false);
                bool overrideSystemTimestep(false);
                bool overrideMaxAllowedDelTemp(false);
                // ZoneTempPredictorCorrector::OscillationVariablesNeeded = true;
                // dataZoneTempPredictorCorrector.OscillationVariablesNeeded = true;
                state.dataZoneTempPredictorCorrector.OscillationVariablesNeeded = true;
                if (fields.find("override_mode") != fields.end()) {
                    overrideModeValue = UtilityRoutines::MakeUPPERCase(fields.at("override_mode"));
                    if (overrideModeValue == "NORMAL") {
                        // no overrides
                    } else if (overrideModeValue == "MODE01") {
                        // Zone Time step (TimeStep object) will be set to one timestep per hour
                        overrideTimestep = true;
                    } else if (overrideModeValue == "MODE02") {
                        // Mode01 plus ZoneAirHeatBalanceAlgorithm will be set to Euler
                        overrideTimestep = true;
                        overrideZoneAirHeatBalAlg = true;
                    } else if (overrideModeValue == "MODE03") {
                        // Mode02 plus Minimum Number of Warmup Days will be set to 1
                        overrideTimestep = true;
                        overrideZoneAirHeatBalAlg = true;
                        overrideMinNumWarmupDays = true;
                    } else if (overrideModeValue == "MODE04") {
                        // Mode03 plus Begin Environment Reset Mode will be set to SuppressAllBeginEnvironmentResets
                        overrideTimestep = true;
                        overrideZoneAirHeatBalAlg = true;
                        overrideMinNumWarmupDays = true;
                        overrideBeginEnvResetSuppress = true;
                    } else if (overrideModeValue == "MODE05") {
                        // Mode04 plus Minimun System Timestep will be set to 1hr
                        overrideTimestep = true;
                        overrideZoneAirHeatBalAlg = true;
                        overrideMinNumWarmupDays = true;
                        overrideBeginEnvResetSuppress = true;
                        overrideSystemTimestep = true;
                    } else if (overrideModeValue == "MODE06") {
                        // Mode05 plus internal variable MaxZoneTempDiff will be set to 1.00
                        overrideTimestep = true;
                        overrideZoneAirHeatBalAlg = true;
                        overrideMinNumWarmupDays = true;
                        overrideBeginEnvResetSuppress = true;
                        overrideSystemTimestep = true;
                        overrideMaxZoneTempDiff = true;
                    } else if (overrideModeValue == "MODE07") {
                        // Mode06 plus internal variable MaxAllowedDelTemp will be set to 0.1
                        overrideTimestep = true;
                        overrideZoneAirHeatBalAlg = true;
                        overrideMinNumWarmupDays = true;
                        overrideBeginEnvResetSuppress = true;
                        overrideSystemTimestep = true;
                        overrideMaxZoneTempDiff = true;
                        overrideMaxAllowedDelTemp = true; 
                    } else if (overrideModeValue == "ADVANCED") {
                        bool advancedModeUsed = false;
                        if (fields.find("maxzonetempdiff") != fields.end()) { // not required field, has default value
                            DataConvergParams::MaxZoneTempDiff = fields.at("maxzonetempdiff");
                            ShowWarningError("PerformancePrecisionTradeoffs using the Advanced Override Mode, MaxZoneTempDiff set to: " +
                                             RoundSigDigits(DataConvergParams::MaxZoneTempDiff, 4));
                            advancedModeUsed = true;
                        }
                        if (fields.find("maxalloweddeltemp") != fields.end()) { // not required field, has default value
                            DataHeatBalance::MaxAllowedDelTemp = fields.at("maxalloweddeltemp");
                            ShowWarningError("PerformancePrecisionTradeoffs using the Advanced Override Mode, MaxAllowedDelTemp set to: " +
                                             RoundSigDigits(DataHeatBalance::MaxAllowedDelTemp, 4));
                            advancedModeUsed = true;
                        }
                        if (advancedModeUsed) {
                            ShowContinueError("...Care should be used when using the Advanced Overrude Mode. Results may be signficantly different "
                                              "than a simulation not using this mode.");
                        } else {
                            ShowWarningError(
                                "PerformancePrecisionTradeoffs using the Advanced Override Mode but no specific parameters have been set.");
                        }
                    } else {
                        ShowSevereError("Invalid over ride mode specified in PerformancePrecisionTradeoffs object: " + overrideModeValue);
                    }

                    if (overrideTimestep) {
                        ShowWarningError("Due to PerformancePrecisionTradeoffs Override Mode, the Number of TimeSteps has been changed to 1.");
                        DataGlobals::NumOfTimeStepInHour = 1;
                        DataGlobals::TimeStepZone = 1.0 / double(DataGlobals::NumOfTimeStepInHour);
                        DataGlobals::MinutesPerTimeStep = DataGlobals::TimeStepZone * 60;
                        DataGlobals::TimeStepZoneSec = DataGlobals::TimeStepZone * SecInHour;
                    }
                    if (overrideZoneAirHeatBalAlg) {
                        ShowWarningError(
                            "Due to PerformancePrecisionTradeoffs Override Mode, the ZoneAirHeatBalanceAlgorithm has been changed to EulerMethod.");
                        DataHeatBalance::OverrideZoneAirSolutionAlgo = true;
                    }
                    if (overrideMinNumWarmupDays) {
                        ShowWarningError(
                            "Due to PerformancePrecisionTradeoffs Override Mode, the Minimum Number of Warmup Days has been changed to 1.");
                        DataHeatBalance::MinNumberOfWarmupDays = 1;
                    }
                    if (overrideBeginEnvResetSuppress) {
                        ShowWarningError("Due to PerformancePrecisionTradeoffs Override Mode, the Begin Environment Reset Mode has been changed to "
                                         "SuppressAllBeginEnvironmentResets.");
                        DataEnvironment::forceBeginEnvResetSuppress = true;
                    }
                    if (overrideSystemTimestep) {
                        ShowWarningError(
                            "Due to PerformancePrecisionTradeoffs Override Mode, the minimum System TimeSteps has been changed to 1 hr.");
                        int MinTimeStepSysOverrideValue = 60.0; 
                        if (MinTimeStepSysOverrideValue > MinutesPerTimeStep) {
                            MinTimeStepSysOverrideValue = MinutesPerTimeStep;
                        }
                        MinTimeStepSys = MinTimeStepSysOverrideValue / 60.0;
                        LimitNumSysSteps = int(TimeStepZone / MinTimeStepSys);
                    }
                    if (overrideMaxZoneTempDiff) {
                        ShowWarningError(
                            "Due to PerformancePrecisionTradeoffs Override Mode, internal variable MaxZoneTempDiff will be set to 1.0 .");
                        DataConvergParams::MaxZoneTempDiff = 1.0;
                    }
                    if (overrideMaxAllowedDelTemp) {
                        ShowWarningError(
                            "Due to PerformancePrecisionTradeoffs Override Mode, internal variable MaxAllowedDelTemp will be set to 0.1 .");
                        DataHeatBalance::MaxAllowedDelTemp = 0.1;
                    }
                }
            }
        }

        if (ErrorsFound) {
            ShowFatalError("Errors found getting Project Input");
        }

        print(state.files.eio, "{}\n", "! <Version>, Version ID");
        static constexpr auto Format_721(" Version, {}\n");
        print(state.files.eio, Format_721, VersionID);

        print(state.files.eio, "{}\n", "! <Timesteps per Hour>, #TimeSteps, Minutes per TimeStep {minutes}");
        static constexpr auto Format_731(" Timesteps per Hour, {:2}, {:2}\n");
        print(state.files.eio, Format_731, NumOfTimeStepInHour, MinutesPerTimeStep);

        print(state.files.eio,
              "{}\n",
              "! <System Convergence Limits>, Minimum System TimeStep {minutes}, Max HVAC Iterations, Minimum Plant "
              "Iterations, Maximum Plant Iterations");
        MinInt = MinTimeStepSys * 60.0;
        static constexpr auto Format_733(" System Convergence Limits, {}, {}, {}, {}\n");
        print(state.files.eio,
              Format_733,
              RoundSigDigits(MinInt),
              RoundSigDigits(MaxIter),
              RoundSigDigits(MinPlantSubIterations),
              RoundSigDigits(MaxPlantSubIterations));

        if (DoZoneSizing) {
            Alphas(1) = "Yes";
        } else {
            Alphas(1) = "No";
        }
        if (DoSystemSizing) {
            Alphas(2) = "Yes";
        } else {
            Alphas(2) = "No";
        }
        if (DoPlantSizing) {
            Alphas(3) = "Yes";
        } else {
            Alphas(3) = "No";
        }
        if (DoDesDaySim) {
            Alphas(4) = "Yes";
        } else {
            Alphas(4) = "No";
        }
        if (DoWeathSim) {
            Alphas(5) = "Yes";
        } else {
            Alphas(5) = "No";
        }
        if (DoHVACSizingSimulation) {
            Alphas(6) = "Yes";
            if (NumNumber >= 1) {
                HVACSizingSimMaxIterations = Number(1);
            }
        } else {
            Alphas(6) = "No";
        }

        print(state.files.eio,
              "{}\n",
              "! <Simulation Control>, Do Zone Sizing, Do System Sizing, Do Plant Sizing, Do Design Days, Do Weather "
              "Simulation, Do HVAC Sizing Simulation");
        print(state.files.eio, " Simulation Control");
        for (Num = 1; Num <= 6; ++Num) {
            print(state.files.eio, ", {}", Alphas(Num));
        }
        print(state.files.eio, "\n");

        // Performance Precision Tradeoffs
        if (DataGlobals::DoCoilDirectSolutions) {
            Alphas(1) = "Yes";
            ShowWarningError("PerformancePrecisionTradeoffs: Coil Direct Solution simulation is selected.");
        } else {
            Alphas(1) = "No";
        }
        if (HeatBalanceIntRadExchange::CarrollMethod) {
            Alphas(2) = "CarrollMRT";
            ShowWarningError("PerformancePrecisionTradeoffs: Carroll MRT radiant exchange method is selected.");
        } else {
            Alphas(2) = "ScriptF";
        }
        Alphas(3) = overrideModeValue;
        Alphas(4) = General::RoundSigDigits(DataGlobals::NumOfTimeStepInHour);
        if (DataHeatBalance::OverrideZoneAirSolutionAlgo) {
            Alphas(5) = "Yes";
        } else {
            Alphas(5) = "No";
        }
        Alphas(6) = General::RoundSigDigits(DataHeatBalance::MinNumberOfWarmupDays);
        if (DataEnvironment::forceBeginEnvResetSuppress) {
            Alphas(7) = "Yes";
        } else {
            Alphas(7) = "No";
        }
        Alphas(8) = General::RoundSigDigits(DataConvergParams::MinTimeStepSys * 60.0, 1); 
        Alphas(9) = General::RoundSigDigits(DataConvergParams::MaxZoneTempDiff, 3);
        Alphas(10) = General::RoundSigDigits(DataHeatBalance::MaxAllowedDelTemp, 4);
        std::string pptHeader = "! <Performance Precision Tradeoffs>, Use Coil Direct Simulation, "
                                "Zone Radiant Exchange Algorithm, Override Mode, Number of Timestep In Hour, "
                                "Force Euler Method, Minimum Number of Warmup Days, Force Suppress All Begin Environment Resets, "
<<<<<<< HEAD
                                "Minimum System Timestep, MaxZoneTempDiff, MaxAllowedDelTemp";
        print(outputFiles.eio, "{}\n", pptHeader);
        print(outputFiles.eio, " Performance Precision Tradeoffs");
        for (Num = 1; Num <= 10; ++Num) {
            print(outputFiles.eio, ", {}", Alphas(Num));
=======
                                "MaxZoneTempDiff";
        print(state.files.eio, "{}\n", pptHeader);
        print(state.files.eio, " Performance Precision Tradeoffs");
        for (Num = 1; Num <= 8; ++Num) {
            print(state.files.eio, ", {}", Alphas(Num));
>>>>>>> 2b65de01
        }
        print(state.files.eio, "\n");

        print(state.files.eio,
              "{}\n",
              "! <Output Reporting Tolerances>, Tolerance for Time Heating Setpoint Not Met, Tolerance for Zone Cooling Setpoint Not Met Time");
        // Formats
        static constexpr auto Format_751(" Output Reporting Tolerances, {:.3R}, {:.3R}, \n");

        print(state.files.eio, Format_751, std::abs(deviationFromSetPtThresholdHtg), deviationFromSetPtThresholdClg);

        //  IF (DisplayExtraWarnings) THEN
        //    Write(OutputFileInits,740)
        //    Write(OutputFileInits,741) (TRIM(Alphas(Num)),Num=1,5)
        // 742 Format('! <Display Extra Warnings>, Display Advanced Report Variables, Do Not Mirror Detached Shading')
        //    IF (DisplayAdvancedReportVariables) THEN
        //      NumOut1='Yes'
        //    ELSE
        //      NumOut2='No'
        //    ENDIF
        //    IF (.not. MakeMirroredDetachedShading) THEN
        //      NumOut1='Yes'
        //    ELSE
        //      NumOut2='No'
        //    ENDIF
        // unused0909743 Format(' Display Extra Warnings',2(', ',A))
        //  ENDIF
        if (DataGlobals::createPerfLog) {
            writeIntialPerfLogValues(overrideModeValue);
        }
    }

    void writeIntialPerfLogValues(std::string const &currentOverrideModeValue)
    // write the input related portions of the .perflog
    // J.Glazer February 2020
    {
        UtilityRoutines::appendPerfLog("Program, Version, TimeStamp",
                                       DataStringGlobals::VerString); // this string already includes three portions and has commas
        UtilityRoutines::appendPerfLog("Use Coil Direct Solution", bool_to_string(DoCoilDirectSolutions));
        if (HeatBalanceIntRadExchange::CarrollMethod) {
            UtilityRoutines::appendPerfLog("Zone Radiant Exchange Algorithm", "CarrollMRT");
        } else {
            UtilityRoutines::appendPerfLog("Zone Radiant Exchange Algorithm", "ScriptF");
        }
        UtilityRoutines::appendPerfLog("Override Mode", currentOverrideModeValue);
        UtilityRoutines::appendPerfLog("Number of Timesteps per Hour", General::RoundSigDigits(DataGlobals::NumOfTimeStepInHour));
        UtilityRoutines::appendPerfLog("Minimum Number of Warmup Days", General::RoundSigDigits(DataHeatBalance::MinNumberOfWarmupDays));
        UtilityRoutines::appendPerfLog("SuppressAllBeginEnvironmentResets", bool_to_string(DataEnvironment::forceBeginEnvResetSuppress));
        UtilityRoutines::appendPerfLog("Minimum System Timestep", General::RoundSigDigits(DataConvergParams::MinTimeStepSys * 60.0, 1));
        UtilityRoutines::appendPerfLog("MaxZoneTempDiff", General::RoundSigDigits(DataConvergParams::MaxZoneTempDiff, 2));
        UtilityRoutines::appendPerfLog("MaxAllowedDelTemp", General::RoundSigDigits(DataHeatBalance::MaxAllowedDelTemp, 4));
    }

    std::string bool_to_string(bool logical)
    {
        if (logical) {
            return ("True");
        } else {
            return ("False");
        }
    }

    void CheckForMisMatchedEnvironmentSpecifications(IOFiles &ioFiles)
    {

        // SUBROUTINE INFORMATION:
        //       AUTHOR         Linda Lawrie
        //       DATE WRITTEN   August 2008
        //       MODIFIED       na
        //       RE-ENGINEERED  na

        // PURPOSE OF THIS SUBROUTINE:
        // In response to CR 7518, this routine will check to see if a proper combination of SimulationControl, RunPeriod,
        // SizingPeriod:*, etc are entered to proceed with a simulation.

        // METHODOLOGY EMPLOYED:
        // For now (8/2008), the routine will query several objects in the input.  And try to produce warnings or
        // fatals as a result.

        // SUBROUTINE LOCAL VARIABLE DECLARATIONS:
        int NumZoneSizing;
        int NumSystemSizing;
        int NumPlantSizing;
        int NumDesignDays;
        int NumRunPeriodDesign;
        int NumSizingDays;
        bool WeatherFileAttached;
        bool ErrorsFound;

        ErrorsFound = false;
        NumZoneSizing = inputProcessor->getNumObjectsFound("Sizing:Zone");
        NumSystemSizing = inputProcessor->getNumObjectsFound("Sizing:System");
        NumPlantSizing = inputProcessor->getNumObjectsFound("Sizing:Plant");
        NumDesignDays = inputProcessor->getNumObjectsFound("SizingPeriod:DesignDay");
        NumRunPeriodDesign = inputProcessor->getNumObjectsFound("SizingPeriod:WeatherFileDays") +
                             inputProcessor->getNumObjectsFound("SizingPeriod:WeatherFileConditionType");
        NumSizingDays = NumDesignDays + NumRunPeriodDesign;

        WeatherFileAttached = FileSystem::fileExists(ioFiles.inputWeatherFileName.fileName);

        if (RunControlInInput) {
            if (DoZoneSizing) {
                if (NumZoneSizing > 0 && NumSizingDays == 0) {
                    ErrorsFound = true;
                    ShowSevereError(
                        "CheckEnvironmentSpecifications: Sizing for Zones has been requested but there are no design environments specified.");
                    ShowContinueError("...Add appropriate SizingPeriod:* objects for your simulation.");
                }
                if (NumZoneSizing > 0 && NumRunPeriodDesign > 0 && !WeatherFileAttached) {
                    ErrorsFound = true;
                    ShowSevereError("CheckEnvironmentSpecifications: Sizing for Zones has been requested; Design period from the weather file "
                                    "requested; but no weather file specified.");
                }
            }
            if (DoSystemSizing) {
                if (NumSystemSizing > 0 && NumSizingDays == 0) {
                    ErrorsFound = true;
                    ShowSevereError(
                        "CheckEnvironmentSpecifications: Sizing for Systems has been requested but there are no design environments specified.");
                    ShowContinueError("...Add appropriate SizingPeriod:* objects for your simulation.");
                }
                if (NumSystemSizing > 0 && NumRunPeriodDesign > 0 && !WeatherFileAttached) {
                    ErrorsFound = true;
                    ShowSevereError("CheckEnvironmentSpecifications: Sizing for Systems has been requested; Design period from the weather file "
                                    "requested; but no weather file specified.");
                }
            }
            if (DoPlantSizing) {
                if (NumPlantSizing > 0 && NumSizingDays == 0) {
                    ErrorsFound = true;
                    ShowSevereError("CheckEnvironmentSpecifications: Sizing for Equipment/Plants has been requested but there are no design "
                                    "environments specified.");
                    ShowContinueError("...Add appropriate SizingPeriod:* objects for your simulation.");
                }
                if (NumPlantSizing > 0 && NumRunPeriodDesign > 0 && !WeatherFileAttached) {
                    ErrorsFound = true;
                    ShowSevereError("CheckEnvironmentSpecifications: Sizing for Equipment/Plants has been requested; Design period from the weather "
                                    "file requested; but no weather file specified.");
                }
            }
            if (DoDesDaySim && NumSizingDays == 0) {
                ShowWarningError("CheckEnvironmentSpecifications: SimulationControl specified doing design day simulations, but no design "
                                 "environments specified.");
                ShowContinueError(
                    "...No design environment results produced. For these results, add appropriate SizingPeriod:* objects for your simulation.");
            }
            if (DoDesDaySim && NumRunPeriodDesign > 0 && !WeatherFileAttached) {
                ErrorsFound = true;
                ShowSevereError("CheckEnvironmentSpecifications: SimulationControl specified doing design day simulations; weather file design "
                                "environments specified; but no weather file specified.");
            }
            if (DoWeathSim && !RunPeriodsInInput) {
                ShowWarningError("CheckEnvironmentSpecifications: SimulationControl specified doing weather simulations, but no run periods for "
                                 "weather file specified.  No annual results produced.");
            }
            if (DoWeathSim && RunPeriodsInInput && !WeatherFileAttached) {
                ShowWarningError("CheckEnvironmentSpecifications: SimulationControl specified doing weather simulations; run periods for weather "
                                 "file specified; but no weather file specified.");
            }
        }
        if (!DoDesDaySim && !DoWeathSim) {
            ShowWarningError("\"Do the design day simulations\" and \"Do the weather file simulation\" are both set to \"No\".  No simulations will "
                             "be performed, and most input will not be read.");
        }
        if (!DoZoneSizing && !DoSystemSizing && !DoPlantSizing && !DoDesDaySim && !DoWeathSim) {
            ShowSevereError("All elements of SimulationControl are set to \"No\". No simulations can be done.  Program terminates.");
            ErrorsFound = true;
        }

        if (ErrorsFound) {
            ShowFatalError("Program terminates due to preceding conditions.");
        }
    }

    void CheckForRequestedReporting()
    {

        // SUBROUTINE INFORMATION:
        //       AUTHOR         Linda Lawrie
        //       DATE WRITTEN   January 2009
        //       MODIFIED       na
        //       RE-ENGINEERED  na

        // PURPOSE OF THIS SUBROUTINE:
        // EnergyPlus does not automatically produce any results files.  Because of this, users may not request
        // reports and may get confused when nothing is produced.  This routine will provide a warning when
        // results should be produced (either sizing periods or weather files are run) but no reports are
        // requested.

        // SUBROUTINE LOCAL VARIABLE DECLARATIONS:
        bool SimPeriods;
        bool ReportingRequested;

        ReportingRequested = false;
        SimPeriods =
            (inputProcessor->getNumObjectsFound("SizingPeriod:DesignDay") > 0 ||
             inputProcessor->getNumObjectsFound("SizingPeriod:WeatherFileDays") > 0 ||
             inputProcessor->getNumObjectsFound("SizingPeriod:WeatherFileConditionType") > 0 || inputProcessor->getNumObjectsFound("RunPeriod") > 0);

        if ((DoDesDaySim || DoWeathSim) && SimPeriods) {
            ReportingRequested =
                (inputProcessor->getNumObjectsFound("Output:Table:SummaryReports") > 0 ||
                 inputProcessor->getNumObjectsFound("Output:Table:TimeBins") > 0 || inputProcessor->getNumObjectsFound("Output:Table:Monthly") > 0 ||
                 inputProcessor->getNumObjectsFound("Output:Variable") > 0 || inputProcessor->getNumObjectsFound("Output:Meter") > 0 ||
                 inputProcessor->getNumObjectsFound("Output:Meter:MeterFileOnly") > 0 ||
                 inputProcessor->getNumObjectsFound("Output:Meter:Cumulative") > 0 ||
                 inputProcessor->getNumObjectsFound("Output:Meter:Cumulative:MeterFileOnly") > 0);
            // Not testing for : Output:SQLite or Output:EnvironmentalImpactFactors
            if (!ReportingRequested) {
                ShowWarningError("No reporting elements have been requested. No simulation results produced.");
                ShowContinueError("...Review requirements such as \"Output:Table:SummaryReports\", \"Output:Table:Monthly\", \"Output:Variable\", "
                                  "\"Output:Meter\" and others.");
            }
        }
    }

    std::unique_ptr<std::ostream> OpenStreamFile(const std::string &fileName)
    {
        auto result = std::unique_ptr<std::ofstream>(new std::ofstream(fileName));
        if (!result->good()) {
            ShowFatalError("OpenOutputFiles: Could not open file " + fileName + " for output (write).");
        }
        return result;
    }

    void OpenOutputJsonFiles(JsonOutputStreams &jsonOutputStreams)
    {

        //// timeSeriesAndTabularEnabled() will return true if only timeSeriesAndTabular is set, that's the only time we write to that file
        if (ResultsFramework::OutputSchema->timeSeriesAndTabularEnabled()) {
            if (ResultsFramework::OutputSchema->JSONEnabled()) {
                jsonOutputStreams.json_stream = OpenStreamFile(jsonOutputStreams.outputJsonFileName);
            }
            if (ResultsFramework::OutputSchema->CBOREnabled()) {
                jsonOutputStreams.cbor_stream = OpenStreamFile(jsonOutputStreams.outputCborFileName);
            }
            if (ResultsFramework::OutputSchema->MsgPackEnabled()) {
                jsonOutputStreams.msgpack_stream = OpenStreamFile(jsonOutputStreams.outputMsgPackFileName);
            }
        }
        //// timeSeriesEnabled() will return true if timeSeries is set, so we can write meter reports
        if (ResultsFramework::OutputSchema->timeSeriesEnabled()) {
            // Output detailed Zone time series file
            if (ResultsFramework::OutputSchema->RIDetailedZoneTSData.rDataFrameEnabled() ||
                ResultsFramework::OutputSchema->RIDetailedZoneTSData.iDataFrameEnabled()) {
                if (ResultsFramework::OutputSchema->JSONEnabled()) {
                    jsonOutputStreams.json_TSstream_Zone = OpenStreamFile(jsonOutputStreams.outputTSZoneJsonFileName);
                }
                if (ResultsFramework::OutputSchema->CBOREnabled()) {
                    jsonOutputStreams.cbor_TSstream_Zone = OpenStreamFile(jsonOutputStreams.outputTSZoneCborFileName);
                }
                if (ResultsFramework::OutputSchema->MsgPackEnabled()) {
                    jsonOutputStreams.msgpack_TSstream_Zone = OpenStreamFile(jsonOutputStreams.outputTSZoneMsgPackFileName);
                }
            }

            // Output detailed HVAC time series file
            if (ResultsFramework::OutputSchema->RIDetailedHVACTSData.iDataFrameEnabled() ||
                ResultsFramework::OutputSchema->RIDetailedHVACTSData.rDataFrameEnabled()) {
                if (ResultsFramework::OutputSchema->JSONEnabled()) {
                    jsonOutputStreams.json_TSstream_HVAC = OpenStreamFile(jsonOutputStreams.outputTSHvacJsonFileName);
                }
                if (ResultsFramework::OutputSchema->CBOREnabled()) {
                    jsonOutputStreams.cbor_TSstream_HVAC = OpenStreamFile(jsonOutputStreams.outputTSHvacCborFileName);
                }
                if (ResultsFramework::OutputSchema->MsgPackEnabled()) {
                    jsonOutputStreams.msgpack_TSstream_HVAC = OpenStreamFile(jsonOutputStreams.outputTSHvacMsgPackFileName);
                }
            }

            // Output timestep time series file
            if (ResultsFramework::OutputSchema->RITimestepTSData.iDataFrameEnabled() ||
                ResultsFramework::OutputSchema->RITimestepTSData.rDataFrameEnabled()) {
                if (ResultsFramework::OutputSchema->JSONEnabled()) {
                    jsonOutputStreams.json_TSstream = OpenStreamFile(jsonOutputStreams.outputTSJsonFileName);
                }
                if (ResultsFramework::OutputSchema->CBOREnabled()) {
                    jsonOutputStreams.cbor_TSstream = OpenStreamFile(jsonOutputStreams.outputTSCborFileName);
                }
                if (ResultsFramework::OutputSchema->MsgPackEnabled()) {
                    jsonOutputStreams.msgpack_TSstream = OpenStreamFile(jsonOutputStreams.outputTSMsgPackFileName);
                }
            }

            // Output hourly time series file
            if (ResultsFramework::OutputSchema->RIHourlyTSData.iDataFrameEnabled() ||
                ResultsFramework::OutputSchema->RIHourlyTSData.rDataFrameEnabled()) {
                if (ResultsFramework::OutputSchema->JSONEnabled()) {
                    jsonOutputStreams.json_HRstream = OpenStreamFile(jsonOutputStreams.outputHRJsonFileName);
                }
                if (ResultsFramework::OutputSchema->CBOREnabled()) {
                    jsonOutputStreams.cbor_HRstream = OpenStreamFile(jsonOutputStreams.outputHRCborFileName);
                }
                if (ResultsFramework::OutputSchema->MsgPackEnabled()) {
                    jsonOutputStreams.msgpack_HRstream = OpenStreamFile(jsonOutputStreams.outputHRMsgPackFileName);
                }
            }

            // Output daily time series file
            if (ResultsFramework::OutputSchema->RIDailyTSData.iDataFrameEnabled() ||
                ResultsFramework::OutputSchema->RIDailyTSData.rDataFrameEnabled()) {
                if (ResultsFramework::OutputSchema->JSONEnabled()) {
                    jsonOutputStreams.json_DYstream = OpenStreamFile(jsonOutputStreams.outputDYJsonFileName);
                }
                if (ResultsFramework::OutputSchema->CBOREnabled()) {
                    jsonOutputStreams.cbor_DYstream = OpenStreamFile(jsonOutputStreams.outputDYCborFileName);
                }
                if (ResultsFramework::OutputSchema->MsgPackEnabled()) {
                    jsonOutputStreams.msgpack_DYstream = OpenStreamFile(jsonOutputStreams.outputDYMsgPackFileName);
                }
            }

            // Output monthly time series file
            if (ResultsFramework::OutputSchema->RIMonthlyTSData.iDataFrameEnabled() ||
                ResultsFramework::OutputSchema->RIMonthlyTSData.rDataFrameEnabled()) {
                if (ResultsFramework::OutputSchema->JSONEnabled()) {
                    jsonOutputStreams.json_MNstream = OpenStreamFile(jsonOutputStreams.outputMNJsonFileName);
                }
                if (ResultsFramework::OutputSchema->CBOREnabled()) {
                    jsonOutputStreams.cbor_MNstream = OpenStreamFile(jsonOutputStreams.outputMNCborFileName);
                }
                if (ResultsFramework::OutputSchema->MsgPackEnabled()) {
                    jsonOutputStreams.msgpack_MNstream = OpenStreamFile(jsonOutputStreams.outputMNMsgPackFileName);
                }
            }

            // Output run period time series file
            if (ResultsFramework::OutputSchema->RIRunPeriodTSData.iDataFrameEnabled() ||
                ResultsFramework::OutputSchema->RIRunPeriodTSData.rDataFrameEnabled()) {
                if (ResultsFramework::OutputSchema->JSONEnabled()) {
                    jsonOutputStreams.json_SMstream = OpenStreamFile(jsonOutputStreams.outputSMJsonFileName);
                }
                if (ResultsFramework::OutputSchema->CBOREnabled()) {
                    jsonOutputStreams.cbor_SMstream = OpenStreamFile(jsonOutputStreams.outputSMCborFileName);
                }
                if (ResultsFramework::OutputSchema->MsgPackEnabled()) {
                    jsonOutputStreams.msgpack_SMstream = OpenStreamFile(jsonOutputStreams.outputSMMsgPackFileName);
                }
            }
        }
    }

    void OpenOutputFiles(IOFiles &ioFiles)
    {

        // SUBROUTINE INFORMATION:
        //       AUTHOR         Rick Strand
        //       DATE WRITTEN   June 1997
        //       MODIFIED       na
        //       RE-ENGINEERED  na

        // PURPOSE OF THIS SUBROUTINE:
        // This subroutine opens all of the input and output files needed for
        // an EnergyPlus run.

        // METHODOLOGY EMPLOYED:
        // na

        // REFERENCES:
        // na

        // Using/Aliasing
        using DataStringGlobals::VerString;

        // Locals
        // SUBROUTINE ARGUMENT DEFINITIONS:
        // na

        // SUBROUTINE PARAMETER DEFINITIONS:
        // na

        // INTERFACE BLOCK SPECIFICATIONS:
        // na

        // DERIVED TYPE DEFINITIONS:
        // na

        // FLOW:
        StdOutputRecordCount = 0;
        ioFiles.eso.ensure_open("OpenOutputFiles");
        print(ioFiles.eso, "Program Version,{}\n", VerString);

        // Open the Initialization Output File
        ioFiles.eio.ensure_open("OpenOutputFiles");
        print(ioFiles.eio, "Program Version,{}\n", VerString);

        // Open the Meters Output File
        ioFiles.mtr.ensure_open("OpenOutputFiles");
        print(ioFiles.mtr, "Program Version,{}\n", VerString);

        // Open the Branch-Node Details Output File
        ioFiles.bnd.ensure_open("OpenOutputFiles");
        print(ioFiles.bnd, "Program Version,{}\n", VerString);
    }

    void CloseOutputFiles(IOFiles &ioFiles)
    {

        // SUBROUTINE INFORMATION:
        //       AUTHOR         Rick Strand
        //       DATE WRITTEN   June 1997
        //       MODIFIED       na
        //       RE-ENGINEERED  na

        // PURPOSE OF THIS SUBROUTINE:
        // This subroutine closes all of the input and output files needed for
        // an EnergyPlus run.  It also prints the end of data marker for each
        // output file.

        // METHODOLOGY EMPLOYED:
        // na

        // REFERENCES:
        // na

        // Using/Aliasing
        using namespace DataOutputs;
        using OutputProcessor::InstMeterCacheSize;
        using OutputProcessor::MaxIVariable;
        using OutputProcessor::MaxRVariable;
        using OutputProcessor::NumEnergyMeters;
        using OutputProcessor::NumOfIVariable;
        using OutputProcessor::NumOfIVariable_Setup;
        using OutputProcessor::NumOfIVariable_Sum;
        using OutputProcessor::NumOfRVariable;
        using OutputProcessor::NumOfRVariable_Meter;
        using OutputProcessor::NumOfRVariable_Setup;
        using OutputProcessor::NumOfRVariable_Sum;
        using OutputProcessor::NumReportList;
        using OutputProcessor::NumTotalIVariable;
        using OutputProcessor::NumTotalRVariable;
        using OutputProcessor::NumVarMeterArrays;
        using OutputReportTabular::maxUniqueKeyCount;
        using OutputReportTabular::MonthlyFieldSetInputCount;
        using SolarShading::MAXHCArrayBounds;
        using SolarShading::maxNumberOfFigures;
        using namespace DataRuntimeLanguage;
        using DataBranchNodeConnections::MaxNumOfNodeConnections;
        using DataBranchNodeConnections::NumOfNodeConnections;
        using DataHeatBalance::CondFDRelaxFactor;
        using DataHeatBalance::CondFDRelaxFactorInput;
        using General::RoundSigDigits;
        using namespace DataSystemVariables; // , ONLY: MaxNumberOfThreads,NumberIntRadThreads,iEnvSetThreads
        using DataSurfaces::MaxVerticesPerSurface;
        using namespace DataTimings;

        // Locals
        // SUBROUTINE ARGUMENT DEFINITIONS:
        // na

        // SUBROUTINE PARAMETER DEFINITIONS:
        static constexpr auto EndOfDataString("End of Data"); // Signifies the end of the data block in the output file

        // INTERFACE BLOCK SPECIFICATIONS:
        // na

        // DERIVED TYPE DEFINITIONS:
        // na

        // SUBROUTINE LOCAL VARIABLE DECLARATIONS:
        std::string cEnvSetThreads;
        std::string cepEnvSetThreads;
        std::string cIDFSetThreads;

        ioFiles.audit.ensure_open("CloseOutputFiles");
        constexpr static auto variable_fmt{" {}={:12}\n"};
        // Record some items on the audit file
        print(ioFiles.audit, variable_fmt, "NumOfRVariable", NumOfRVariable_Setup);
        print(ioFiles.audit, variable_fmt, "NumOfRVariable(Total)", NumTotalRVariable);
        print(ioFiles.audit, variable_fmt, "NumOfRVariable(Actual)", NumOfRVariable);
        print(ioFiles.audit, variable_fmt, "NumOfRVariable(Summed)", NumOfRVariable_Sum);
        print(ioFiles.audit, variable_fmt, "NumOfRVariable(Meter)", NumOfRVariable_Meter);
        print(ioFiles.audit, variable_fmt, "NumOfIVariable", NumOfIVariable_Setup);
        print(ioFiles.audit, variable_fmt, "NumOfIVariable(Total)", NumTotalIVariable);
        print(ioFiles.audit, variable_fmt, "NumOfIVariable(Actual)", NumOfIVariable);
        print(ioFiles.audit, variable_fmt, "NumOfIVariable(Summed)", NumOfIVariable_Sum);
        print(ioFiles.audit, variable_fmt, "MaxRVariable", MaxRVariable);
        print(ioFiles.audit, variable_fmt, "MaxIVariable", MaxIVariable);
        print(ioFiles.audit, variable_fmt, "NumEnergyMeters", NumEnergyMeters);
        print(ioFiles.audit, variable_fmt, "NumVarMeterArrays", NumVarMeterArrays);
        print(ioFiles.audit, variable_fmt, "maxUniqueKeyCount", maxUniqueKeyCount);
        print(ioFiles.audit, variable_fmt, "maxNumberOfFigures", maxNumberOfFigures);
        print(ioFiles.audit, variable_fmt, "MAXHCArrayBounds", MAXHCArrayBounds);
        print(ioFiles.audit, variable_fmt, "MaxVerticesPerSurface", MaxVerticesPerSurface);
        print(ioFiles.audit, variable_fmt, "NumReportList", NumReportList);
        print(ioFiles.audit, variable_fmt, "InstMeterCacheSize", InstMeterCacheSize);
        if (SutherlandHodgman) {
            if (SlaterBarsky) {
                print(ioFiles.audit, " {}\n", "ClippingAlgorithm=SlaterBarskyandSutherlandHodgman");
            } else {
                print(ioFiles.audit, " {}\n", "ClippingAlgorithm=SutherlandHodgman");
            }
        } else {
            print(ioFiles.audit, "{}\n", "ClippingAlgorithm=ConvexWeilerAtherton");
        }
        print(ioFiles.audit, variable_fmt, "MonthlyFieldSetInputCount", MonthlyFieldSetInputCount);
        print(ioFiles.audit, variable_fmt, "NumConsideredOutputVariables", NumConsideredOutputVariables);
        print(ioFiles.audit, variable_fmt, "MaxConsideredOutputVariables", MaxConsideredOutputVariables);

        print(ioFiles.audit, variable_fmt, "numActuatorsUsed", numActuatorsUsed);
        print(ioFiles.audit, variable_fmt, "numEMSActuatorsAvailable", numEMSActuatorsAvailable);
        print(ioFiles.audit, variable_fmt, "maxEMSActuatorsAvailable", maxEMSActuatorsAvailable);
        print(ioFiles.audit, variable_fmt, "numInternalVariablesUsed", NumInternalVariablesUsed);
        print(ioFiles.audit, variable_fmt, "numEMSInternalVarsAvailable", numEMSInternalVarsAvailable);
        print(ioFiles.audit, variable_fmt, "maxEMSInternalVarsAvailable", maxEMSInternalVarsAvailable);

        print(ioFiles.audit, variable_fmt, "NumOfNodeConnections", NumOfNodeConnections);
        print(ioFiles.audit, variable_fmt, "MaxNumOfNodeConnections", MaxNumOfNodeConnections);
#ifdef EP_Count_Calls
        print(ioFiles.audit, variable_fmt, "NumShadow_Calls", NumShadow_Calls);
        print(ioFiles.audit, variable_fmt, "NumShadowAtTS_Calls", NumShadowAtTS_Calls);
        print(ioFiles.audit, variable_fmt, "NumClipPoly_Calls", NumClipPoly_Calls);
        print(ioFiles.audit, variable_fmt, "NumInitSolar_Calls", NumInitSolar_Calls);
        print(ioFiles.audit, variable_fmt, "NumAnisoSky_Calls", NumAnisoSky_Calls);
        print(ioFiles.audit, variable_fmt, "NumDetPolyOverlap_Calls", NumDetPolyOverlap_Calls);
        print(ioFiles.audit, variable_fmt, "NumCalcPerSolBeam_Calls", NumCalcPerSolBeam_Calls);
        print(ioFiles.audit, variable_fmt, "NumDetShadowCombs_Calls", NumDetShadowCombs_Calls);
        print(ioFiles.audit, variable_fmt, "NumIntSolarDist_Calls", NumIntSolarDist_Calls);
        print(ioFiles.audit, variable_fmt, "NumIntRadExchange_Calls", NumIntRadExchange_Calls);
        print(ioFiles.audit, variable_fmt, "NumIntRadExchangeZ_Calls", NumIntRadExchangeZ_Calls);
        print(ioFiles.audit, variable_fmt, "NumIntRadExchangeMain_Calls", NumIntRadExchangeMain_Calls);
        print(ioFiles.audit, variable_fmt, "NumIntRadExchangeOSurf_Calls", NumIntRadExchangeOSurf_Calls);
        print(ioFiles.audit, variable_fmt, "NumIntRadExchangeISurf_Calls", NumIntRadExchangeISurf_Calls);
        print(ioFiles.audit, variable_fmt, "NumMaxInsideSurfIterations", NumMaxInsideSurfIterations);
        print(ioFiles.audit, variable_fmt, "NumCalcScriptF_Calls", NumCalcScriptF_Calls);
#endif

        print(ioFiles.eso, "{}\n", EndOfDataString);
        if (StdOutputRecordCount > 0) {
            print(ioFiles.eso, variable_fmt, "Number of Records Written", StdOutputRecordCount);
            ioFiles.eso.close();
        } else {
            ioFiles.eso.del();
        }

        if (DataHeatBalance::AnyCondFD) { // echo out relaxation factor, it may have been changed by the program
            print(
                ioFiles.eio, "{}\n", "! <ConductionFiniteDifference Numerical Parameters>, Starting Relaxation Factor, Final Relaxation Factor");
            print(ioFiles.eio, "ConductionFiniteDifference Numerical Parameters, {:.3R}, {:.3R}\n", CondFDRelaxFactorInput, CondFDRelaxFactor);
        }
        // Report number of threads to eio file
        static constexpr auto ThreadingHeader("! <Program Control Information:Threads/Parallel Sims>, Threading Supported,Maximum Number of "
                                              "Threads, Env Set Threads (OMP_NUM_THREADS), EP Env Set Threads (EP_OMP_NUM_THREADS), IDF Set "
                                              "Threads, Number of Threads Used (Interior Radiant Exchange), Number Nominal Surfaces, Number "
                                              "Parallel Sims");
        print(ioFiles.eio, "{}\n", ThreadingHeader);
        static constexpr auto ThreadReport("Program Control:Threads/Parallel Sims, {},{}, {}, {}, {}, {}, {}, {}\n");
        if (Threading) {
            if (iEnvSetThreads == 0) {
                cEnvSetThreads = "Not Set";
            } else {
                cEnvSetThreads = RoundSigDigits(iEnvSetThreads);
            }
            if (iepEnvSetThreads == 0) {
                cepEnvSetThreads = "Not Set";
            } else {
                cepEnvSetThreads = RoundSigDigits(iepEnvSetThreads);
            }
            if (iIDFSetThreads == 0) {
                cIDFSetThreads = "Not Set";
            } else {
                cIDFSetThreads = RoundSigDigits(iIDFSetThreads);
            }
            if (lnumActiveSims) {
                print(ioFiles.eio,
                      ThreadReport,
                      "Yes",
                      MaxNumberOfThreads,
                      cEnvSetThreads,
                      cepEnvSetThreads,
                      cIDFSetThreads,
                      NumberIntRadThreads,
                      iNominalTotSurfaces,
                      inumActiveSims);
            } else {
                print(ioFiles.eio,
                      ThreadReport,
                      "Yes",
                      MaxNumberOfThreads,
                      cEnvSetThreads,
                      cepEnvSetThreads,
                      cIDFSetThreads,
                      NumberIntRadThreads,
                      iNominalTotSurfaces,
                      "N/A");
            }
        } else { // no threading
            if (lnumActiveSims) {
                print(ioFiles.eio, ThreadReport, "No", MaxNumberOfThreads, "N/A", "N/A", "N/A", "N/A", "N/A", inumActiveSims);
            } else {
                print(ioFiles.eio, ThreadReport, "No", MaxNumberOfThreads, "N/A", "N/A", "N/A", "N/A", "N/A", "N/A");
            }
        }

        // Close the Initialization Output File
        print(ioFiles.eio, "{}\n", EndOfDataString);
        ioFiles.eio.close();

        // Close the Meters Output File
        print(ioFiles.mtr, "{}\n", EndOfDataString);
        print(ioFiles.mtr, " Number of Records Written={:12}\n", StdMeterRecordCount);
        if (StdMeterRecordCount > 0) {
            ioFiles.mtr.close();
        } else {
            ioFiles.mtr.del();
        }

        // Close the External Shading Output File
        ioFiles.shade.close();
    }

    void SetupSimulation(EnergyPlusData &state, bool &ErrorsFound)
    {

        // SUBROUTINE INFORMATION:
        //       AUTHOR         B. Griffith/L. Lawrie
        //       DATE WRITTEN   May 2008
        //       MODIFIED       na
        //       RE-ENGINEERED  na

        // PURPOSE OF THIS SUBROUTINE:
        //  execute a few time steps of a simulation to facilitate setting up model
        //  developed to resolve reverse DD problems caused be the differences
        //  that stem from setup and information gathering that occurs during the first pass.

        // METHODOLOGY EMPLOYED:
        // Using global flag (kickoff simulation), only a few time steps are executed.
        // global flag is used in other parts of simulation to terminate quickly.

        // Using/Aliasing
        using CostEstimateManager::SimCostEstimate;
        using DataEnvironment::EndMonthFlag;
        using DataEnvironment::EnvironmentName;
        using ExteriorEnergyUse::ManageExteriorEnergyUse;
        using General::TrimSigDigits;
        using namespace DataTimings;
        using PlantPipingSystemsManager::CheckIfAnyBasements;
        using PlantPipingSystemsManager::CheckIfAnySlabs;
        using PlantPipingSystemsManager::SimulateGroundDomains;

        bool Available = true;

        while (Available) { // do for each environment

            GetNextEnvironment(state, Available, ErrorsFound);

            if (!Available) break;
            if (ErrorsFound) break;

            BeginEnvrnFlag = true;
            EndEnvrnFlag = false;
            EndMonthFlag = false;
            WarmupFlag = true;
            DayOfSim = 0;

            ++DayOfSim;
            BeginDayFlag = true;
            EndDayFlag = false;

            HourOfDay = 1;

            BeginHourFlag = true;
            EndHourFlag = false;

            TimeStep = 1;

            if (DeveloperFlag) DisplayString("Initializing Simulation - timestep 1:" + EnvironmentName);

            BeginTimeStepFlag = true;

            ManageWeather(state.files);

            ManageExteriorEnergyUse(state.exteriorEnergyUse);

            ManageHeatBalance(state);

            BeginHourFlag = false;
            BeginDayFlag = false;
            BeginEnvrnFlag = false;
            BeginSimFlag = false;
            BeginFullSimFlag = false;

            //          ! do another timestep=1
            if (DeveloperFlag) DisplayString("Initializing Simulation - 2nd timestep 1:" + EnvironmentName);

            ManageWeather(state.files);

            ManageExteriorEnergyUse(state.exteriorEnergyUse);

            ManageHeatBalance(state);

            //         do an end of day, end of environment time step

            HourOfDay = 24;
            TimeStep = NumOfTimeStepInHour;
            EndEnvrnFlag = true;

            if (DeveloperFlag) DisplayString("Initializing Simulation - hour 24 timestep 1:" + EnvironmentName);
            ManageWeather(state.files);

            ManageExteriorEnergyUse(state.exteriorEnergyUse);

            ManageHeatBalance(state);

        } // ... End environment loop.

        if (AnySlabsInModel || AnyBasementsInModel) {
            SimulateGroundDomains(state, true);
        }

        if (!ErrorsFound) SimCostEstimate(state); // basically will get and check input
        if (ErrorsFound) ShowFatalError("Previous conditions cause program termination.");
    }

    void ReportNodeConnections(IOFiles &ioFiles)
    {

        // SUBROUTINE INFORMATION:
        //       AUTHOR         Linda Lawrie
        //       DATE WRITTEN   February 2004
        //       MODIFIED       na
        //       RE-ENGINEERED  na

        // PURPOSE OF THIS SUBROUTINE:
        // This subroutine 'reports' the NodeConnection data structure.  It groups the
        // report/dump by parent, non-parent objects.

        // Using/Aliasing
        using namespace DataBranchNodeConnections;
        using DataLoopNode::NodeID;
        using DataLoopNode::NumOfNodes;


        // Formats
        static constexpr auto Format_702("! <#{0} Node Connections>,<Number of {0} Node Connections>\n");
        static constexpr auto Format_703(
            "! <{} Node Connection>,<Node Name>,<Node ObjectType>,<Node ObjectName>,<Node ConnectionType>,<Node FluidStream>\n");

        NonConnectedNodes.dimension(NumOfNodes, true);

        int NumNonParents = 0;
        for (int Loop = 1; Loop <= NumOfNodeConnections; ++Loop) {
            if (NodeConnections(Loop).ObjectIsParent) continue;
            ++NumNonParents;
        }
        const auto NumParents = NumOfNodeConnections - NumNonParents;
        ParentNodeList.allocate(NumParents);

        //  Do Parent Objects
        print(ioFiles.bnd, "{}\n", "! ===============================================================");
        print(ioFiles.bnd, Format_702, "Parent");
        print(ioFiles.bnd, " #Parent Node Connections,{}\n", NumParents);
        print(ioFiles.bnd, Format_703, "Parent");

        for (int Loop = 1; Loop <= NumOfNodeConnections; ++Loop) {
            if (!NodeConnections(Loop).ObjectIsParent) continue;
            NonConnectedNodes(NodeConnections(Loop).NodeNumber) = false;
            print(ioFiles.bnd,
                  " Parent Node Connection,{},{},{},{},{}\n",
                  NodeConnections(Loop).NodeName,
                  NodeConnections(Loop).ObjectType,
                  NodeConnections(Loop).ObjectName,
                  NodeConnections(Loop).ConnectionType,
                  NodeConnections(Loop).FluidStream);
            // Build ParentNodeLists
            if (UtilityRoutines::SameString(NodeConnections(Loop).ConnectionType, "Inlet") ||
                UtilityRoutines::SameString(NodeConnections(Loop).ConnectionType, "Outlet")) {
                bool ParentComponentFound = false;
                for (int Loop1 = 1; Loop1 <= NumOfActualParents; ++Loop1) {
                    if (ParentNodeList(Loop1).CType != NodeConnections(Loop).ObjectType ||
                        ParentNodeList(Loop1).CName != NodeConnections(Loop).ObjectName)
                        continue;
                    ParentComponentFound = true;
                    {
                        auto const SELECT_CASE_var(UtilityRoutines::MakeUPPERCase(NodeConnections(Loop).ConnectionType));
                        if (SELECT_CASE_var == "INLET") {
                            ParentNodeList(Loop1).InletNodeName = NodeConnections(Loop).NodeName;
                        } else if (SELECT_CASE_var == "OUTLET") {
                            ParentNodeList(Loop1).OutletNodeName = NodeConnections(Loop).NodeName;
                        }
                    }
                }
                if (!ParentComponentFound) {
                    ++NumOfActualParents;
                    ParentNodeList(NumOfActualParents).CType = NodeConnections(Loop).ObjectType;
                    ParentNodeList(NumOfActualParents).CName = NodeConnections(Loop).ObjectName;
                    {
                        auto const SELECT_CASE_var(UtilityRoutines::MakeUPPERCase(NodeConnections(Loop).ConnectionType));
                        if (SELECT_CASE_var == "INLET") {
                            ParentNodeList(NumOfActualParents).InletNodeName = NodeConnections(Loop).NodeName;
                        } else if (SELECT_CASE_var == "OUTLET") {
                            ParentNodeList(NumOfActualParents).OutletNodeName = NodeConnections(Loop).NodeName;
                        }
                    }
                }
            }
        }

        //  Do non-Parent Objects
        print(ioFiles.bnd, "{}\n", "! ===============================================================");
        print(ioFiles.bnd, Format_702, "Non-Parent");
        print(ioFiles.bnd, " #Non-Parent Node Connections,{}\n", NumNonParents);
        print(ioFiles.bnd, Format_703, "Non-Parent");

        for (int Loop = 1; Loop <= NumOfNodeConnections; ++Loop) {
            if (NodeConnections(Loop).ObjectIsParent) continue;
            NonConnectedNodes(NodeConnections(Loop).NodeNumber) = false;
            print(ioFiles.bnd,
                  " Non-Parent Node Connection,{},{},{},{},{}\n",
                  NodeConnections(Loop).NodeName,
                  NodeConnections(Loop).ObjectType,
                  NodeConnections(Loop).ObjectName,
                  NodeConnections(Loop).ConnectionType,
                  NodeConnections(Loop).FluidStream);
        }

        int NumNonConnected = 0;
        for (int Loop = 1; Loop <= NumOfNodes; ++Loop) {
            if (NonConnectedNodes(Loop)) ++NumNonConnected;
        }

        if (NumNonConnected > 0) {
            print(ioFiles.bnd, "{}\n", "! ===============================================================");
            static constexpr auto Format_705("! <#NonConnected Nodes>,<Number of NonConnected Nodes>\n #NonConnected Nodes,{}\n");
            print(ioFiles.bnd, Format_705, NumNonConnected);
            static constexpr auto Format_706("! <NonConnected Node>,<NonConnected Node Number>,<NonConnected Node Name>");
            print(ioFiles.bnd, "{}\n", Format_706);
            for (int Loop = 1; Loop <= NumOfNodes; ++Loop) {
                if (!NonConnectedNodes(Loop)) continue;
                print(ioFiles.bnd, " NonConnected Node,{},{}\n", Loop, NodeID(Loop));
            }
        }

        NonConnectedNodes.deallocate();
    }

    void ReportLoopConnections(IOFiles &ioFiles)
    {

        // SUBROUTINE INFORMATION:
        //       AUTHOR         Linda Lawrie
        //       DATE WRITTEN   December 2001
        //       MODIFIED       March 2003; added other reporting
        //       RE-ENGINEERED  na

        // PURPOSE OF THIS SUBROUTINE:
        // This subroutine reports on the node connections in various parts of the
        // HVAC systen: Component Sets, Air Loop, Plant and Condenser Loop, Supply and
        // return air paths, controlled zones.
        // This information should be useful in diagnosing node connection input errors.

        // Using/Aliasing
        using namespace DataAirLoop;
        using namespace DataBranchNodeConnections;
        using DataLoopNode::NodeID;
        using DataLoopNode::NumOfNodes;
        using namespace DataHVACGlobals;
        using namespace DataPlant;
        using namespace DataZoneEquipment;
        using DataErrorTracking::AbortProcessing; // used here to turn off Node Connection Error reporting
        using DataErrorTracking::AskForConnectionsReport;
        using DualDuct::ReportDualDuctConnections;
        using OutAirNodeManager::NumOutsideAirNodes;
        using OutAirNodeManager::OutsideAirNodeList;

        // SUBROUTINE PARAMETER DEFINITIONS:
        constexpr static auto errstring("**error**");

        // Formats
        static constexpr auto Format_700("! <#Component Sets>,<Number of Component Sets>");
        static constexpr auto Format_702("! <Component Set>,<Component Set Count>,<Parent Object Type>,<Parent Object Name>,<Component "
                                         "Type>,<Component Name>,<Inlet Node ID>,<Outlet Node ID>,<Description>");
        static constexpr auto Format_720("! <#Zone Equipment Lists>,<Number of Zone Equipment Lists>");
        static constexpr auto Format_722(
            "! <Zone Equipment List>,<Zone Equipment List Count>,<Zone Equipment List Name>,<Zone Name>,<Number of Components>");
        static constexpr auto Format_723("! <Zone Equipment Component>,<Component Count>,<Component Type>,<Component Name>,<Zone Name>,<Heating "
                                         "Priority>,<Cooling Priority>");

        // Report outside air node names on the Branch-Node Details file
        print(ioFiles.bnd, "{}\n", "! ===============================================================");
        print(ioFiles.bnd, "{}\n", "! #Outdoor Air Nodes,<Number of Outdoor Air Nodes>");
        print(ioFiles.bnd, " #Outdoor Air Nodes,{}\n", NumOutsideAirNodes);
        if (NumOutsideAirNodes > 0) {
            print(ioFiles.bnd, "{}\n", "! <Outdoor Air Node>,<NodeNumber>,<Node Name>");
        }
        for (int Count = 1; Count <= NumOutsideAirNodes; ++Count) {
            print(ioFiles.bnd, " Outdoor Air Node,{},{}\n", OutsideAirNodeList(Count), NodeID(OutsideAirNodeList(Count)));
        }
        // Component Sets
        print(ioFiles.bnd, "{}\n", "! ===============================================================");
        print(ioFiles.bnd, "{}\n", Format_700);
        print(ioFiles.bnd, " #Component Sets,{}\n", NumCompSets);
        print(ioFiles.bnd, "{}\n", Format_702);

        for (int Count = 1; Count <= NumCompSets; ++Count) {
            print(ioFiles.bnd,
                  " Component Set,{},{},{},{},{},{},{},{}\n",
                  Count,
                  CompSets(Count).ParentCType,
                  CompSets(Count).ParentCName,
                  CompSets(Count).CType,
                  CompSets(Count).CName,
                  CompSets(Count).InletNodeName,
                  CompSets(Count).OutletNodeName,
                  CompSets(Count).Description);

            if (CompSets(Count).ParentCType == "UNDEFINED" || CompSets(Count).InletNodeName == "UNDEFINED" ||
                CompSets(Count).OutletNodeName == "UNDEFINED") {
                if (AbortProcessing && WarningOut) {
                    ShowWarningError("Node Connection errors shown during \"fatal error\" processing may be false because not all inputs may have "
                                     "been retrieved.");
                    WarningOut = false;
                }
                ShowWarningError("Node Connection Error for object " + CompSets(Count).CType + ", name=" + CompSets(Count).CName);
                ShowContinueError("  " + CompSets(Count).Description + " not on any Branch or Parent Object");
                ShowContinueError("  Inlet Node : " + CompSets(Count).InletNodeName);
                ShowContinueError("  Outlet Node: " + CompSets(Count).OutletNodeName);
                ++NumNodeConnectionErrors;
                if (UtilityRoutines::SameString(CompSets(Count).CType, "SolarCollector:UnglazedTranspired")) {
                    ShowContinueError("This report does not necessarily indicate a problem for a MultiSystem Transpired Collector");
                }
            }
            if (CompSets(Count).Description == "UNDEFINED") {
                if (AbortProcessing && WarningOut) {
                    ShowWarningError("Node Connection errors shown during \"fatal error\" processing may be false because not all inputs may have "
                                     "been retrieved.");
                    WarningOut = false;
                }
                ShowWarningError("Potential Node Connection Error for object " + CompSets(Count).CType + ", name=" + CompSets(Count).CName);
                ShowContinueError("  Node Types are still UNDEFINED -- See Branch/Node Details file for further information");
                ShowContinueError("  Inlet Node : " + CompSets(Count).InletNodeName);
                ShowContinueError("  Outlet Node: " + CompSets(Count).OutletNodeName);
                ++NumNodeConnectionErrors;
            }
        }

        for (int Count = 1; Count <= NumCompSets; ++Count) {
            for (int Count1 = Count + 1; Count1 <= NumCompSets; ++Count1) {
                if (CompSets(Count).CType != CompSets(Count1).CType) continue;
                if (CompSets(Count).CName != CompSets(Count1).CName) continue;
                if (CompSets(Count).InletNodeName != CompSets(Count1).InletNodeName) continue;
                if (CompSets(Count).OutletNodeName != CompSets(Count1).OutletNodeName) continue;
                if (AbortProcessing && WarningOut) {
                    ShowWarningError("Node Connection errors shown during \"fatal error\" processing may be false because not all inputs may have "
                                     "been retrieved.");
                    WarningOut = false;
                }
                ShowWarningError("Component plus inlet/outlet node pair used more than once:");
                ShowContinueError("  Component  : " + CompSets(Count).CType + ", name=" + CompSets(Count).CName);
                ShowContinueError("  Inlet Node : " + CompSets(Count).InletNodeName);
                ShowContinueError("  Outlet Node: " + CompSets(Count).OutletNodeName);
                ShowContinueError("  Used by    : " + CompSets(Count).ParentCType + ' ' + CompSets(Count).ParentCName);
                ShowContinueError("  and  by    : " + CompSets(Count1).ParentCType + ' ' + CompSets(Count1).ParentCName);
                ++NumNodeConnectionErrors;
            }
        }
        //  Plant Loops
        print(ioFiles.bnd, "{}\n", "! ===============================================================");
        print(ioFiles.bnd, "{}\n", "! <# Plant Loops>,<Number of Plant Loops>");
        print(ioFiles.bnd, " #Plant Loops,{}\n", NumPlantLoops);
        print(ioFiles.bnd,
              "{}\n",
              "! <Plant Loop>,<Plant Loop Name>,<Loop Type>,<Inlet Node Name>,<Outlet Node Name>,<Branch List>,<Connector List>");
        print(
            ioFiles.bnd, "{}\n", "! <Plant Loop Connector>,<Connector Type>,<Connector Name>,<Loop Name>,<Loop Type>,<Number of Inlets/Outlets>");
        print(ioFiles.bnd,
              "{}\n",
              "! <Plant Loop Connector Branches>,<Connector Node Count>,<Connector Type>,<Connector Name>,<Inlet Branch>,<Outlet Branch>,<Loop "
              "Name>,<Loop Type>");
        print(ioFiles.bnd,
              "{}\n",
              "! <Plant Loop Connector Nodes>,<Connector Node Count>,<Connector Type>,<Connector Name>,<Inlet Node>,<Outlet Node>,<Loop Name>,<Loop "
              "Type>");
        print(ioFiles.bnd,
              "{}\n",
              "! <Plant Loop Supply Connection>,<Plant Loop Name>,<Supply Side Outlet Node Name>,<Demand Side Inlet Node Name>");
        print(ioFiles.bnd,
              "{}\n",
              "! <Plant Loop Return Connection>,<Plant Loop Name>,<Demand Side Outlet Node Name>,<Supply Side Inlet Node Name>");
        for (int Count = 1; Count <= NumPlantLoops; ++Count) {
            for (int LoopSideNum = DemandSide; LoopSideNum <= SupplySide; ++LoopSideNum) {
                //  Plant Supply Side Loop
                // Demandside and supplyside is parametrized in DataPlant
                const auto LoopString = [&]() {
                    if (LoopSideNum == DemandSide) {
                        return "Demand";
                    } else if (LoopSideNum == SupplySide) {
                        return "Supply";
                    } else {
                        return "";
                    }
                }();

                print(ioFiles.bnd,
                      " Plant Loop,{},{},{},{},{},{}\n",
                      PlantLoop(Count).Name,
                      LoopString,
                      PlantLoop(Count).LoopSide(LoopSideNum).NodeNameIn,
                      PlantLoop(Count).LoopSide(LoopSideNum).NodeNameOut,
                      PlantLoop(Count).LoopSide(LoopSideNum).BranchList,
                      PlantLoop(Count).LoopSide(LoopSideNum).ConnectList);
                //  Plant Supply Side Splitter
                if (PlantLoop(Count).LoopSide(LoopSideNum).Splitter.Exists) {
                    print(ioFiles.bnd,
                          "   Plant Loop Connector,Splitter,{},{},{},{}\n",
                          PlantLoop(Count).LoopSide(LoopSideNum).Splitter.Name,
                          PlantLoop(Count).Name,
                          LoopString,
                          PlantLoop(Count).LoopSide(LoopSideNum).Splitter.TotalOutletNodes);
                    for (int Count1 = 1; Count1 <= PlantLoop(Count).LoopSide(LoopSideNum).Splitter.TotalOutletNodes; ++Count1) {
                        print(ioFiles.bnd,
                              "     Plant Loop Connector Branches,{},Splitter,{},",
                              Count1,
                              PlantLoop(Count).LoopSide(LoopSideNum).Splitter.Name);

                        if (PlantLoop(Count).LoopSide(LoopSideNum).Splitter.BranchNumIn <= 0) {
                            print(ioFiles.bnd, "{},\n", errstring);
                        } else {
                            print(ioFiles.bnd,
                                  "{},",
                                  PlantLoop(Count).LoopSide(LoopSideNum).Branch(PlantLoop(Count).LoopSide(LoopSideNum).Splitter.BranchNumIn).Name);
                        }

                        if (PlantLoop(Count).LoopSide(LoopSideNum).Splitter.BranchNumOut(Count1) <= 0) {
                            print(ioFiles.bnd, "{},{},{}\n", errstring, PlantLoop(Count).Name, LoopString);
                        } else {
                            print(ioFiles.bnd,
                                  "{},{},{}\n",
                                  PlantLoop(Count)
                                      .LoopSide(LoopSideNum)
                                      .Branch(PlantLoop(Count).LoopSide(LoopSideNum).Splitter.BranchNumOut(Count1))
                                      .Name,
                                  PlantLoop(Count).Name,
                                  LoopString);
                        }

                        print(ioFiles.bnd,
                              "     Plant Loop Connector Nodes,   {},Splitter,{},{},{},{},{}\n",
                              Count1,
                              PlantLoop(Count).LoopSide(LoopSideNum).Splitter.Name,
                              PlantLoop(Count).LoopSide(LoopSideNum).Splitter.NodeNameIn,
                              PlantLoop(Count).LoopSide(LoopSideNum).Splitter.NodeNameOut(Count1),
                              PlantLoop(Count).Name,
                              LoopString);
                    }
                }

                //  Plant Supply Side Mixer
                if (PlantLoop(Count).LoopSide(LoopSideNum).Mixer.Exists) {
                    print(ioFiles.bnd,
                          "   Plant Loop Connector,Mixer,{},{},{},{}\n",
                          PlantLoop(Count).LoopSide(LoopSideNum).Mixer.Name,
                          PlantLoop(Count).Name,
                          LoopString,
                          PlantLoop(Count).LoopSide(LoopSideNum).Mixer.TotalInletNodes); //',Supply,'//  &

                    for (int Count1 = 1; Count1 <= PlantLoop(Count).LoopSide(LoopSideNum).Mixer.TotalInletNodes; ++Count1) {
                        print(ioFiles.bnd,
                              "     Plant Loop Connector Branches,{},Mixer,{},",
                              Count1,
                              PlantLoop(Count).LoopSide(LoopSideNum).Mixer.Name);
                        if (PlantLoop(Count).LoopSide(LoopSideNum).Mixer.BranchNumIn(Count1) <= 0) {
                            print(ioFiles.bnd, "{},", errstring);
                        } else {
                            print(
                                ioFiles.bnd,
                                "{},",
                                PlantLoop(Count).LoopSide(LoopSideNum).Branch(PlantLoop(Count).LoopSide(LoopSideNum).Mixer.BranchNumIn(Count1)).Name);
                        }
                        if (PlantLoop(Count).LoopSide(LoopSideNum).Mixer.BranchNumOut <= 0) {
                            print(ioFiles.bnd, "{},{},Supply\n", errstring, PlantLoop(Count).Name);
                        } else {
                            print(ioFiles.bnd,
                                  "{},{},{}\n",
                                  PlantLoop(Count).LoopSide(LoopSideNum).Branch(PlantLoop(Count).LoopSide(LoopSideNum).Mixer.BranchNumOut).Name,
                                  PlantLoop(Count).Name,
                                  LoopString);
                        }
                        print(ioFiles.bnd,
                              "     Plant Loop Connector Nodes,   {},Mixer,{},{},{},{},{}\n",
                              Count1,
                              PlantLoop(Count).LoopSide(LoopSideNum).Mixer.Name,
                              PlantLoop(Count).LoopSide(LoopSideNum).Mixer.NodeNameIn(Count1),
                              PlantLoop(Count).LoopSide(LoopSideNum).Mixer.NodeNameOut,
                              PlantLoop(Count).Name,
                              LoopString);
                    }
                }
            }
            print(ioFiles.bnd,
                  " Plant Loop Supply Connection,{},{},{}\n",
                  PlantLoop(Count).Name,
                  PlantLoop(Count).LoopSide(SupplySide).NodeNameOut,
                  PlantLoop(Count).LoopSide(DemandSide).NodeNameIn);
            print(ioFiles.bnd,
                  " Plant Loop Return Connection,{},{},{}\n",
                  PlantLoop(Count).Name,
                  PlantLoop(Count).LoopSide(DemandSide).NodeNameOut,
                  PlantLoop(Count).LoopSide(SupplySide).NodeNameIn);

        } //  Plant Demand Side Loop

        //  Condenser Loops
        print(ioFiles.bnd, "{}\n", "! ===============================================================");
        print(ioFiles.bnd, "{}\n", "! <# Condenser Loops>,<Number of Condenser Loops>");
        print(ioFiles.bnd, " #Condenser Loops,{}\n", NumCondLoops);
        print(ioFiles.bnd,
              "{}\n",
              "! <Condenser Loop>,<Condenser Loop Name>,<Loop Type>,<Inlet Node Name>,<Outlet Node Name>,<Branch List>,<Connector List>");
        print(ioFiles.bnd,
              "{}\n",
              "! <Condenser Loop Connector>,<Connector Type>,<Connector Name>,<Loop Name>,<Loop Type>,<Number of Inlets/Outlets>");
        print(ioFiles.bnd,
              "{}\n",
              "! <Condenser Loop Connector Branches>,<Connector Node Count>,<Connector Type>,<Connector Name>,<Inlet Branch>,<Outlet Branch>,<Loop "
              "Name>,<Loop Type>");
        print(ioFiles.bnd,
              "{}\n",
              "! <Condenser Loop Connector Nodes>,<Connector Node Count>,<Connector Type>,<Connector Name>,<Inlet Node>,<Outlet Node>,<Loop "
              "Name>,<Loop Type>");
        print(ioFiles.bnd,
              "{}\n",
              "! <Condenser Loop Supply Connection>,<Condenser Loop Name>,<Supply Side Outlet Node Name>,<Demand Side Inlet Node Name>");
        print(ioFiles.bnd,
              "{}\n",
              "! <Condenser Loop Return Connection>,<Condenser Loop Name>,<Demand Side Outlet Node Name>,<Supply Side Inlet Node Name>");

        for (int Count = NumPlantLoops + 1; Count <= TotNumLoops; ++Count) {
            for (int LoopSideNum = DemandSide; LoopSideNum <= SupplySide; ++LoopSideNum) {
                //  Plant Supply Side Loop
                // Demandside and supplyside is parametrized in DataPlant
                const auto LoopString = [&]() {
                    if (LoopSideNum == DemandSide) {
                        return "Demand";
                    } else if (LoopSideNum == SupplySide) {
                        return "Supply";
                    } else {
                        return "";
                    }
                }();

                print(ioFiles.bnd,
                      " Plant Loop,{},{},{},{},{},{}\n",
                      PlantLoop(Count).Name,
                      LoopString,
                      PlantLoop(Count).LoopSide(LoopSideNum).NodeNameIn,
                      PlantLoop(Count).LoopSide(LoopSideNum).NodeNameOut,
                      PlantLoop(Count).LoopSide(LoopSideNum).BranchList,
                      PlantLoop(Count).LoopSide(LoopSideNum).ConnectList);
                //  Plant Supply Side Splitter
                if (PlantLoop(Count).LoopSide(LoopSideNum).Splitter.Exists) {
                    print(ioFiles.bnd,
                          "   Plant Loop Connector,Splitter,{},{},{},{}\n",
                          PlantLoop(Count).LoopSide(LoopSideNum).Splitter.Name,
                          PlantLoop(Count).Name,
                          LoopString,
                          PlantLoop(Count).LoopSide(LoopSideNum).Splitter.TotalOutletNodes);
                    for (int Count1 = 1; Count1 <= PlantLoop(Count).LoopSide(LoopSideNum).Splitter.TotalOutletNodes; ++Count1) {
                        print(ioFiles.bnd,
                              "     Plant Loop Connector Branches,{},Splitter,{},",
                              Count1,
                              PlantLoop(Count).LoopSide(LoopSideNum).Splitter.Name);

                        if (PlantLoop(Count).LoopSide(LoopSideNum).Splitter.BranchNumIn <= 0) {
                            print(ioFiles.bnd, "{},", errstring);
                        } else {
                            print(ioFiles.bnd,
                                  "{},",
                                  PlantLoop(Count).LoopSide(LoopSideNum).Branch(PlantLoop(Count).LoopSide(LoopSideNum).Splitter.BranchNumIn).Name);
                        }
                        if (PlantLoop(Count).LoopSide(LoopSideNum).Splitter.BranchNumOut(Count1) <= 0) {
                            print(ioFiles.bnd, "{},{},{}\n", errstring, PlantLoop(Count).Name, LoopString);
                        } else {

                            print(ioFiles.bnd,
                                  "{},{},{}\n",
                                  PlantLoop(Count)
                                      .LoopSide(LoopSideNum)
                                      .Branch(PlantLoop(Count).LoopSide(LoopSideNum).Splitter.BranchNumOut(Count1))
                                      .Name,
                                  PlantLoop(Count).Name,
                                  LoopString);
                        }

                        print(ioFiles.bnd,
                              "     Plant Loop Connector Nodes,   {},Splitter,{},{},{},{},{}\n",
                              Count1,
                              PlantLoop(Count).LoopSide(LoopSideNum).Splitter.Name,
                              PlantLoop(Count).LoopSide(LoopSideNum).Splitter.NodeNameIn,
                              PlantLoop(Count).LoopSide(LoopSideNum).Splitter.NodeNameOut(Count1),
                              PlantLoop(Count).Name,
                              LoopString);
                    }
                }

                //  Plant Supply Side Mixer
                if (PlantLoop(Count).LoopSide(LoopSideNum).Mixer.Exists) {
                    const auto totalInletNodes = PlantLoop(Count).LoopSide(LoopSideNum).Mixer.TotalInletNodes;
                    print(ioFiles.bnd,
                          "   Plant Loop Connector,Mixer,{},{},{},{}\n",
                          PlantLoop(Count).LoopSide(LoopSideNum).Mixer.Name,
                          PlantLoop(Count).Name,
                          LoopString,
                          totalInletNodes); //',Supply,'//  &

                    for (int Count1 = 1; Count1 <= totalInletNodes; ++Count1) {
                        print(ioFiles.bnd,
                              "     Plant Loop Connector Branches,{},Mixer,{},",
                              Count1,
                              PlantLoop(Count).LoopSide(LoopSideNum).Mixer.Name);

                        if (PlantLoop(Count).LoopSide(LoopSideNum).Mixer.BranchNumIn(Count1) <= 0) {
                            print(ioFiles.bnd, "{},", errstring);
                        } else {
                            print(
                                ioFiles.bnd,
                                "{},",
                                PlantLoop(Count).LoopSide(LoopSideNum).Branch(PlantLoop(Count).LoopSide(LoopSideNum).Mixer.BranchNumIn(Count1)).Name);
                        }
                        if (PlantLoop(Count).LoopSide(LoopSideNum).Mixer.BranchNumOut <= 0) {
                            print(ioFiles.bnd, "{},{},{}\n", errstring, PlantLoop(Count).Name, LoopString);
                        } else {
                            print(ioFiles.bnd,
                                  "{},{},{}\n",
                                  PlantLoop(Count).LoopSide(LoopSideNum).Branch(PlantLoop(Count).LoopSide(LoopSideNum).Mixer.BranchNumOut).Name,
                                  PlantLoop(Count).Name,
                                  LoopString);
                        }
                        print(ioFiles.bnd,
                              "     Plant Loop Connector Nodes,   {},Mixer,{},{},{},{},{}\n",
                              Count1,
                              PlantLoop(Count).LoopSide(LoopSideNum).Mixer.Name,
                              PlantLoop(Count).LoopSide(LoopSideNum).Mixer.NodeNameIn(Count1),
                              PlantLoop(Count).LoopSide(LoopSideNum).Mixer.NodeNameOut,
                              PlantLoop(Count).Name,
                              LoopString);
                    }
                }
            }
            print(ioFiles.bnd,
                  " Plant Loop Supply Connection,{},{},{}\n",
                  PlantLoop(Count).Name,
                  PlantLoop(Count).LoopSide(SupplySide).NodeNameOut,
                  PlantLoop(Count).LoopSide(DemandSide).NodeNameIn);
            print(ioFiles.bnd,
                  " Plant Loop Return Connection,{},{},{}\n",
                  PlantLoop(Count).Name,
                  PlantLoop(Count).LoopSide(DemandSide).NodeNameOut,
                  PlantLoop(Count).LoopSide(SupplySide).NodeNameIn);

        } //  Plant Demand Side Loop

        print(ioFiles.bnd, "{}\n", "! ===============================================================");
        int NumOfControlledZones = 0;
        for (int Count = 1; Count <= NumOfZones; ++Count) {
            if (!allocated(ZoneEquipConfig)) continue;
            if (ZoneEquipConfig(Count).IsControlled) ++NumOfControlledZones;
        }

        if (NumOfControlledZones > 0) {
            print(ioFiles.bnd, "{}\n", "! <# Controlled Zones>,<Number of Controlled Zones>");
            print(ioFiles.bnd, " #Controlled Zones,{}\n", NumOfControlledZones);
            print(ioFiles.bnd,
                  "{}\n",
                  "! <Controlled Zone>,<Controlled Zone Name>,<Equip List Name>,<Control List Name>,<Zone Node Name>,<# Inlet Nodes>,<# Exhaust "
                  "Nodes>,<# Return Nodes>");
            print(ioFiles.bnd,
                  "{}\n",
                  "! <Controlled Zone Inlet>,<Inlet Node Count>,<Controlled Zone Name>,<Supply Air Inlet Node Name>,<SD Sys:Cooling/Heating "
                  "[DD:Cooling] Inlet Node Name>,<DD Sys:Heating Inlet Node Name>");
            print(ioFiles.bnd, "{}\n", "! <Controlled Zone Exhaust>,<Exhaust Node Count>,<Controlled Zone Name>,<Exhaust Air Node Name>");

            for (int Count = 1; Count <= NumOfZones; ++Count) {
                if (!ZoneEquipConfig(Count).IsControlled) continue;

                print(ioFiles.bnd,
                      " Controlled Zone,{},{},{},{},{},{},{}\n",
                      ZoneEquipConfig(Count).ZoneName,
                      ZoneEquipConfig(Count).EquipListName,
                      ZoneEquipConfig(Count).ControlListName,
                      NodeID(ZoneEquipConfig(Count).ZoneNode),
                      ZoneEquipConfig(Count).NumInletNodes,
                      ZoneEquipConfig(Count).NumExhaustNodes,
                      ZoneEquipConfig(Count).NumReturnNodes);
                for (int Count1 = 1; Count1 <= ZoneEquipConfig(Count).NumInletNodes; ++Count1) {
                    auto ChrName = NodeID(ZoneEquipConfig(Count).AirDistUnitHeat(Count1).InNode);
                    if (ChrName == "Undefined") ChrName = "N/A";
                    print(ioFiles.bnd,
                          "   Controlled Zone Inlet,{},{},{},{},{}\n",
                          Count1,
                          ZoneEquipConfig(Count).ZoneName,
                          NodeID(ZoneEquipConfig(Count).InletNode(Count1)),
                          NodeID(ZoneEquipConfig(Count).AirDistUnitCool(Count1).InNode),
                          ChrName);
                }
                for (int Count1 = 1; Count1 <= ZoneEquipConfig(Count).NumExhaustNodes; ++Count1) {
                    print(ioFiles.bnd,
                          "   Controlled Zone Exhaust,{},{},{}\n",
                          Count1,
                          ZoneEquipConfig(Count).ZoneName,
                          NodeID(ZoneEquipConfig(Count).ExhaustNode(Count1)));
                }
                for (int Count1 = 1; Count1 <= ZoneEquipConfig(Count).NumReturnNodes; ++Count1) {
                    print(ioFiles.bnd,
                          "   Controlled Zone Return,{},{},{}\n",
                          Count1,
                          ZoneEquipConfig(Count).ZoneName,
                          NodeID(ZoneEquipConfig(Count).ReturnNode(Count1)));
                }
            }

            // Report Zone Equipment Lists to BND File
            print(ioFiles.bnd, "{}\n", "! ===============================================================");
            print(ioFiles.bnd, "{}\n", Format_720);
            print(ioFiles.bnd, " #Zone Equipment Lists,{}\n", NumOfControlledZones);
            print(ioFiles.bnd, "{}\n", Format_722);
            print(ioFiles.bnd, "{}\n", Format_723);

            for (int Count = 1; Count <= NumOfZones; ++Count) {
                // Zone equipment list array parallels controlled zone equipment array, so
                // same index finds corresponding data from both arrays
                if (!ZoneEquipConfig(Count).IsControlled) continue;

                print(ioFiles.bnd,
                      " Zone Equipment List,{},{},{},{}\n",
                      Count,
                      ZoneEquipList(Count).Name,
                      ZoneEquipConfig(Count).ZoneName,
                      ZoneEquipList(Count).NumOfEquipTypes);

                for (int Count1 = 1; Count1 <= ZoneEquipList(Count).NumOfEquipTypes; ++Count1) {
                    print(ioFiles.bnd,
                          "   Zone Equipment Component,{},{},{},{},{},{}\n",
                          Count1,
                          ZoneEquipList(Count).EquipType(Count1),
                          ZoneEquipList(Count).EquipName(Count1),
                          ZoneEquipConfig(Count).ZoneName,
                          ZoneEquipList(Count).CoolingPriority(Count1),
                          ZoneEquipList(Count).HeatingPriority(Count1));
                }
            }
        }

        // Report Dual Duct Dampers to BND File
        ReportDualDuctConnections(ioFiles);

        if (NumNodeConnectionErrors == 0) {
            ShowMessage("No node connection errors were found.");
        } else {
            if (NumNodeConnectionErrors > 1) {
                ShowMessage("There were " + std::to_string(NumNodeConnectionErrors) + " node connection errors noted.");
            } else {
                ShowMessage("There was " + std::to_string(NumNodeConnectionErrors) + " node connection error noted.");
            }
        }

        AskForConnectionsReport = false;
    }

    void ReportParentChildren(IOFiles &ioFiles)
    {

        // SUBROUTINE INFORMATION:
        //       AUTHOR         Linda Lawrie
        //       DATE WRITTEN   May 2005
        //       MODIFIED       na
        //       RE-ENGINEERED  na

        // PURPOSE OF THIS SUBROUTINE:
        // Reports parent compsets with ensuing children data.

        // METHODOLOGY EMPLOYED:
        // Uses IsParentObject,GetNumChildren,GetChildrenData

        // REFERENCES:
        // na

        // USE STATEMENTS:
        // na
        // Using/Aliasing
        using General::TrimSigDigits;
        using namespace DataBranchNodeConnections;
        using namespace BranchNodeConnections;

        // Locals
        // SUBROUTINE ARGUMENT DEFINITIONS:
        // na

        // SUBROUTINE PARAMETER DEFINITIONS:
        // na

        // INTERFACE BLOCK SPECIFICATIONS:
        // na

        // DERIVED TYPE DEFINITIONS:
        // na

        // SUBROUTINE LOCAL VARIABLE DECLARATIONS:
        int Loop;
        int Loop1;
        Array1D_string ChildCType;
        Array1D_string ChildCName;
        Array1D_string ChildInNodeName;
        Array1D_string ChildOutNodeName;
        Array1D_int ChildInNodeNum;
        Array1D_int ChildOutNodeNum;
        int NumChildren;
        bool ErrorsFound;

        ErrorsFound = false;
        print(ioFiles.debug, "{}\n", "Node Type,CompSet Name,Inlet Node,OutletNode");
        for (Loop = 1; Loop <= NumOfActualParents; ++Loop) {
            NumChildren = GetNumChildren(ParentNodeList(Loop).CType, ParentNodeList(Loop).CName);
            if (NumChildren > 0) {
                ChildCType.allocate(NumChildren);
                ChildCName.allocate(NumChildren);
                ChildInNodeName.allocate(NumChildren);
                ChildOutNodeName.allocate(NumChildren);
                ChildInNodeNum.allocate(NumChildren);
                ChildOutNodeNum.allocate(NumChildren);
                ChildCType = BlankString;
                ChildCName = BlankString;
                ChildInNodeName = BlankString;
                ChildOutNodeName = BlankString;
                ChildInNodeNum = 0;
                ChildOutNodeNum = 0;
                GetChildrenData(ParentNodeList(Loop).CType,
                                ParentNodeList(Loop).CName,
                                NumChildren,
                                ChildCType,
                                ChildCName,
                                ChildInNodeName,
                                ChildInNodeNum,
                                ChildOutNodeName,
                                ChildOutNodeNum,
                                ErrorsFound);
                if (Loop > 1) print(ioFiles.debug, "{}\n", std::string(60, '='));

                print(ioFiles.debug,
                      " Parent Node,{}:{},{},{}\n",
                      ParentNodeList(Loop).CType,
                      ParentNodeList(Loop).CName,
                      ParentNodeList(Loop).InletNodeName,
                      ParentNodeList(Loop).OutletNodeName);
                for (Loop1 = 1; Loop1 <= NumChildren; ++Loop1) {
                    print(ioFiles.debug,
                          "..ChildNode,{}:{},{},{}\n",
                          ChildCType(Loop1),
                          ChildCName(Loop1),
                          ChildInNodeName(Loop1),
                          ChildOutNodeName(Loop1));
                }
                ChildCType.deallocate();
                ChildCName.deallocate();
                ChildInNodeName.deallocate();
                ChildOutNodeName.deallocate();
                ChildInNodeNum.deallocate();
                ChildOutNodeNum.deallocate();
            } else {
                if (Loop > 1) print(ioFiles.debug, "{}\n", std::string(60, '='));
                print(ioFiles.debug,
                      " Parent Node (no children),{}:{},{},{}\n",
                      ParentNodeList(Loop).CType,
                      ParentNodeList(Loop).CName,
                      ParentNodeList(Loop).InletNodeName,
                      ParentNodeList(Loop).OutletNodeName);
            }
        }
    }

    void ReportCompSetMeterVariables(IOFiles &ioFiles)
    {

        // SUBROUTINE INFORMATION:
        //       AUTHOR         Linda Lawrie
        //       DATE WRITTEN   May 2005
        //       MODIFIED       na
        //       RE-ENGINEERED  na

        // PURPOSE OF THIS SUBROUTINE:
        // Reports comp set meter variables.

        // METHODOLOGY EMPLOYED:
        // na

        // REFERENCES:
        // na

        // Using/Aliasing
        using namespace DataBranchNodeConnections;
        using namespace BranchNodeConnections;
        using namespace DataGlobalConstants;

        // Locals
        // SUBROUTINE ARGUMENT DEFINITIONS:
        // na

        // SUBROUTINE PARAMETER DEFINITIONS:
        // na

        // INTERFACE BLOCK SPECIFICATIONS:

        // DERIVED TYPE DEFINITIONS:
        // na

        // SUBROUTINE LOCAL VARIABLE DECLARATIONS:
        int Loop;
        int Loop1;
        int NumVariables;
        Array1D_int VarIndexes;
        Array1D_int VarIDs;
        Array1D<OutputProcessor::TimeStepType> IndexTypes;
        Array1D_int VarTypes;
        Array1D<OutputProcessor::Unit> unitsForVar; // units from enum for each variable
        Array1D_string VarNames;
        Array1D_int ResourceTypes;
        Array1D_string EndUses;
        Array1D_string Groups;

        print(ioFiles.debug, "{}\n", " CompSet,ComponentType,ComponentName,NumMeteredVariables");
        print(ioFiles.debug, "{}\n", " RepVar,ReportIndex,ReportID,ReportName,Units,ResourceType,EndUse,Group,IndexType");

        for (Loop = 1; Loop <= NumCompSets; ++Loop) {
            NumVariables = GetNumMeteredVariables(CompSets(Loop).CType, CompSets(Loop).CName);
            print(ioFiles.debug, "CompSet, {}, {}, {:5}\n", CompSets(Loop).CType, CompSets(Loop).CName, NumVariables);
            if (NumVariables <= 0) continue;
            VarIndexes.dimension(NumVariables, 0);
            VarIDs.dimension(NumVariables, 0);
            IndexTypes.dimension(NumVariables, 0);
            VarTypes.dimension(NumVariables, 0);
            VarNames.allocate(NumVariables);
            unitsForVar.allocate(NumVariables);
            ResourceTypes.dimension(NumVariables, 0);
            EndUses.allocate(NumVariables);
            Groups.allocate(NumVariables);
            GetMeteredVariables(CompSets(Loop).CType,
                                CompSets(Loop).CName,
                                VarIndexes,
                                VarTypes,
                                IndexTypes,
                                unitsForVar,
                                ResourceTypes,
                                EndUses,
                                Groups,
                                VarNames,
                                VarIDs);
            for (Loop1 = 1; Loop1 <= NumVariables; ++Loop1) {
                print(ioFiles.debug,
                      "RepVar,{:5},{:5},{},[{}],{},{},{},{:5}\n",
                      VarIndexes(Loop1),
                      VarIDs(Loop1),
                      VarNames(Loop1),
                      unitEnumToString(unitsForVar(Loop1)),
                      GetResourceTypeChar(ResourceTypes(Loop1)),
                      EndUses(Loop1),
                      Groups(Loop1)
                      // TODO: Should call OutputProcessor::StandardTimeStepTypeKey(IndexTypes(Loop1)) to return "Zone" or "HVAC"
                      ,
                      static_cast<int>(IndexTypes(Loop1)));
            }
            VarIndexes.deallocate();
            IndexTypes.deallocate();
            VarTypes.deallocate();
            VarIDs.deallocate();
            VarNames.deallocate();
            unitsForVar.deallocate();
            ResourceTypes.deallocate();
            EndUses.deallocate();
            Groups.deallocate();
        }
    }

    void PostIPProcessing()
    {
        // SUBROUTINE INFORMATION:
        //       AUTHOR         Linda Lawrie
        //       DATE WRITTEN   August 2010

        // PURPOSE OF THIS SUBROUTINE:
        // This provides post processing (for errors, etc) directly after the InputProcessor
        // finishes.  Code originally in the Input Processor.

        // Using/Aliasing
        // using SQLiteProcedures::CreateSQLiteDatabase;
        using FluidProperties::FindGlycol;
        using FluidProperties::FluidIndex_EthyleneGlycol;
        using FluidProperties::FluidIndex_PropoleneGlycol;
        using FluidProperties::FluidIndex_Water;

        DoingInputProcessing = false;

        inputProcessor->preProcessorCheck(PreP_Fatal); // Check Preprocessor objects for warning, severe, etc errors.

        if (PreP_Fatal) {
            ShowFatalError("Preprocessor condition(s) cause termination.");
        }

        // Set up more globals - process fluid input.
        FluidIndex_Water = FindGlycol("Water");
        FluidIndex_EthyleneGlycol = FindGlycol("EthyleneGlycol");
        FluidIndex_PropoleneGlycol = FindGlycol("PropoleneGlycol");

        inputProcessor->preScanReportingVariables();
    }

} // namespace SimulationManager

// EXTERNAL SUBROUTINES:

void Resimulate(EnergyPlusData &state, bool &ResimExt, // Flag to resimulate the exterior energy use simulation
                bool &ResimHB,  // Flag to resimulate the heat balance simulation (including HVAC)
                bool &ResimHVAC // Flag to resimulate the HVAC simulation
)
{

    // SUBROUTINE INFORMATION:
    //       AUTHOR         Peter Graham Ellis
    //       DATE WRITTEN   August 2005
    //       MODIFIED       Sep 2011 LKL/BG - resimulate only zones needing it for Radiant systems
    //       RE-ENGINEERED  na

    // PURPOSE OF THIS SUBROUTINE:
    // This subroutine is called as necessary by the Demand Manager to resimulate some of the modules that have
    // already been simulated for the current timestep.  For example, if LIGHTS are demand limited, the lighting
    // power is reduced which also impacts the zone internal heat gains and therefore requires that the entire
    // zone heat balance must be resimulated.

    // METHODOLOGY EMPLOYED:
    // If the zone heat balance must be resimulated, all the major subroutines are called sequentially in order
    // to recalculate the impacts of demand limiting.  This routine is called from ManageHVAC _before_ any variables
    // are reported or histories are updated.  This routine can be called multiple times without the overall
    // simulation moving forward in time.
    // If only HVAC components are demand limited, then the HVAC system is resimulated, not the entire heat balance.
    // Similarly, if ony exterior lights and equipment are demand limited, it is only necessary to resimulate the
    // exterior energy use, not the entire heat balance, nor the HVAC system.
    // Below is the hierarchy of subroutine calls.  The calls marked with an asterisk are resimulated here.
    // ManageSimulation
    //     ManageWeather
    //     ManageDemand
    //   * ManageExteriorEnergyUse
    //     ManageHeatBalance
    //       * InitHeatBalance
    //             PerformSolarCalculations
    //         ManageSurfaceHeatBalance
    //           * InitSurfaceHeatBalance
    //                 ManageInternalHeatGains
    //           * CalcHeatBalanceOutsideSurf
    //           * CalcHeatBalanceInsideSurf
    //             ManageAirHeatBalance
    //                *InitAirHeatBalance
    //                 CalcHeatBalanceAir
    //                   * CalcAirFlow
    //                   * ManageRefrigeratedCaseRacks
    //                     ManageHVAC
    //                       * ManageZoneAirUpdates 'GET ZONE SETPOINTS'
    //                       * ManageZoneAirUpdates 'PREDICT'
    //                       * SimHVAC
    //                         UpdateDataandReport
    //                 ReportAirHeatBalance
    //             UpdateFinalSurfaceHeatBalance
    //             UpdateThermalHistories
    //             UpdateMoistureHistories
    //             ManageThermalComfort
    //             ReportSurfaceHeatBalance
    //         RecKeepHeatBalance
    //         ReportHeatBalance

    // Using/Aliasing
    using namespace DataPrecisionGlobals;
    using DataHeatBalFanSys::iGetZoneSetPoints;
    using DataHeatBalFanSys::iPredictStep;
    using DemandManager::DemandManagerExtIterations;
    using DemandManager::DemandManagerHBIterations;
    using DemandManager::DemandManagerHVACIterations;
    using ExteriorEnergyUse::ManageExteriorEnergyUse;
    using HeatBalanceAirManager::InitAirHeatBalance;
    using HeatBalanceSurfaceManager::InitSurfaceHeatBalance;
    using HVACManager::SimHVAC;
    using RefrigeratedCase::ManageRefrigeratedCaseRacks;
    using ZoneTempPredictorCorrector::ManageZoneAirUpdates;
    // using HVACManager::CalcAirFlowSimple;
    using DataContaminantBalance::Contaminant;
    using DataHeatBalance::ZoneAirMassFlow;
    using DataHVACGlobals::UseZoneTimeStepHistory; // , InitDSwithZoneHistory
    using ZoneContaminantPredictorCorrector::ManageZoneContaminanUpdates;
    using namespace ZoneEquipmentManager;
    // using ZoneEquipmentManager::CalcAirFlowSimple;

    // SUBROUTINE LOCAL VARIABLE DECLARATIONS:
    Real64 ZoneTempChange(0.0); // Dummy variable needed for calling ManageZoneAirUpdates

    // FLOW:
    if (ResimExt) {
        ManageExteriorEnergyUse(state.exteriorEnergyUse);

        ++DemandManagerExtIterations;
    }

    if (ResimHB) {
        // Surface simulation
        InitSurfaceHeatBalance(state);
        HeatBalanceSurfaceManager::CalcHeatBalanceOutsideSurf(state.dataConvectionCoefficients, state.files);
        HeatBalanceSurfaceManager::CalcHeatBalanceInsideSurf(state);

        // Air simulation
        InitAirHeatBalance();
        ManageRefrigeratedCaseRacks(state);

        ++DemandManagerHBIterations;
        ResimHVAC = true; // Make sure HVAC is resimulated too
    }

    if (ResimHVAC) {
        // HVAC simulation
        ManageZoneAirUpdates(state, iGetZoneSetPoints, ZoneTempChange, false, UseZoneTimeStepHistory, 0.0);
        if (Contaminant.SimulateContaminants) ManageZoneContaminanUpdates(state, iGetZoneSetPoints, false, UseZoneTimeStepHistory, 0.0);
        CalcAirFlowSimple(state, 0, ZoneAirMassFlow.EnforceZoneMassBalance);
        ManageZoneAirUpdates(state, iPredictStep, ZoneTempChange, false, UseZoneTimeStepHistory, 0.0);
        if (Contaminant.SimulateContaminants) ManageZoneContaminanUpdates(state, iPredictStep, false, UseZoneTimeStepHistory, 0.0);
        SimHVAC(state);

        ++DemandManagerHVACIterations;
    }
}

} // namespace EnergyPlus<|MERGE_RESOLUTION|>--- conflicted
+++ resolved
@@ -1457,19 +1457,11 @@
         std::string pptHeader = "! <Performance Precision Tradeoffs>, Use Coil Direct Simulation, "
                                 "Zone Radiant Exchange Algorithm, Override Mode, Number of Timestep In Hour, "
                                 "Force Euler Method, Minimum Number of Warmup Days, Force Suppress All Begin Environment Resets, "
-<<<<<<< HEAD
                                 "Minimum System Timestep, MaxZoneTempDiff, MaxAllowedDelTemp";
-        print(outputFiles.eio, "{}\n", pptHeader);
-        print(outputFiles.eio, " Performance Precision Tradeoffs");
-        for (Num = 1; Num <= 10; ++Num) {
-            print(outputFiles.eio, ", {}", Alphas(Num));
-=======
-                                "MaxZoneTempDiff";
         print(state.files.eio, "{}\n", pptHeader);
         print(state.files.eio, " Performance Precision Tradeoffs");
-        for (Num = 1; Num <= 8; ++Num) {
+        for (Num = 1; Num <= 10; ++Num) {
             print(state.files.eio, ", {}", Alphas(Num));
->>>>>>> 2b65de01
         }
         print(state.files.eio, "\n");
 
