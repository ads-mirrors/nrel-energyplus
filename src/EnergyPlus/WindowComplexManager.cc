--- conflicted
+++ resolved
@@ -3292,13 +3292,8 @@
             SurfOutsideTemp = theta(1) - DataGlobalConstants::KelvinConv;
             SurfOutsideEmiss = emis(1);
 
-<<<<<<< HEAD
             IncidentSolar = Surface(SurfNum).Area * state.dataHeatBal->SurfQRadSWOutIncident(SurfNum);
-            if (ShadeFlag == IntShadeOn || ShadeFlag == IntBlindOn) {
-=======
-            IncidentSolar = Surface(SurfNum).Area * SurfQRadSWOutIncident(SurfNum);
             if (ANY_INTERIOR_SHADE_BLIND(ShadeFlag)) {
->>>>>>> e003a916
                 // Interior shade or blind
                 ConvHeatFlowNatural = -qv(nlayer) * height * width;
 
