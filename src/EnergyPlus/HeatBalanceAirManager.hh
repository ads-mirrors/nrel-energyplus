--- conflicted
+++ resolved
@@ -52,14 +52,10 @@
 #include <EnergyPlus/EnergyPlus.hh>
 
 namespace EnergyPlus {
-<<<<<<< HEAD
-    class IOFiles;
-=======
     // Forward declarations
     struct EnergyPlusData;
-    class OutputFiles;
->>>>>>> 4f18c328
-    
+    class IOFiles;
+
 namespace HeatBalanceAirManager {
 
     // Data
