--- conflicted
+++ resolved
@@ -373,7 +373,9 @@
 	);
 
 	void
-<<<<<<< HEAD
+	OverrideAirSetPointsforEMSCntrl();
+
+	void
 	FillPredefinedTableOnThermostatSetpoints();
 
 	std::tuple< Real64, int, std::string >
@@ -383,10 +385,6 @@
 		int const & dayOfWeek,
 		int const & hourOfDay
 	);
-=======
-	OverrideAirSetPointsforEMSCntrl();
-
->>>>>>> 9548ea95
 
 } // ZoneTempPredictorCorrector
 
