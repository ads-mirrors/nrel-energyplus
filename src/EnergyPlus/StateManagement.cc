--- conflicted
+++ resolved
@@ -372,16 +372,13 @@
     SizingAnalysisObjects_clear_state(); // SizingAnalysisObjects does not have a namespace
     SizingManager::clear_state();
     SurfaceGeometry::clear_state();
-<<<<<<< HEAD
     SurfaceGroundHeatExchanger::clear_state();
     SystemAvailabilityManager::clear_state();
     SwimmingPool::clear_state();
     ThermalChimney::clear_state();
     ThermalComfort::clear_state();
     TranspiredCollector::clear_state();
-=======
     UtilityRoutines::clear_state();
->>>>>>> 99b739fc
     EIRPlantLoopHeatPumps::EIRPlantLoopHeatPump::clear_state();
     ResultsFramework::clear_state();
 }