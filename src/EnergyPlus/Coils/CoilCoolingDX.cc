--- conflicted
+++ resolved
@@ -801,7 +801,6 @@
 
 void CoilCoolingDX::reportAllStandardRatings(OutputFiles &outputFiles) {
 
-<<<<<<< HEAD
     if (coilCoolingDXs.size() > 0) {
         Real64 const ConvFromSIToIP(3.412141633);              // Conversion from SI to IP [3.412 Btu/hr-W]
         static constexpr auto Format_990(
@@ -837,34 +836,6 @@
                                                      coil.performance.standardRatingIEER * ConvFromSIToIP, 2);
             OutputReportPredefined::addFootNoteSubTable(OutputReportPredefined::pdstDXCoolCoil,
                                                         "ANSI/AHRI ratings account for supply air fan heat and electric power.");
-=======
-    Real64 constexpr ConvFromSIToIP(3.412141633);              // Conversion from SI to IP [3.412 Btu/hr-W]
-    static constexpr auto Format_990("! <DX Cooling Coil Standard Rating Information>, Component Type, Component Name, Standard Rating (Net) "
-                                     "Cooling Capacity {W}, Standard Rated Net COP {W/W}, EER {Btu/W-h}, SEER {Btu/W-h}, IEER {Btu/W-h}\n");
-    print(outputFiles.eio, "{}", Format_990);
-    for (auto & coil : coilCoolingDXs) {
-        coil.performance.calcStandardRatings210240();
-
-        static constexpr auto Format_991(" DX Cooling Coil Standard Rating Information, {}, {}, {:.1R}, {:.2R}, {:.2R}, {:.2R}, {:.2R}\n");
-        print(outputFiles.eio, Format_991,
-                "Coil:Cooling:DX", coil.name,
-                coil.performance.standardRatingCoolingCapacity,
-                coil.performance.standardRatingEER,
-                coil.performance.standardRatingEER * ConvFromSIToIP,
-                coil.performance.standardRatingSEER * ConvFromSIToIP,
-                coil.performance.standardRatingIEER * ConvFromSIToIP);
-
-        OutputReportPredefined::PreDefTableEntry(OutputReportPredefined::pdchDXCoolCoilType, coil.name, "Coil:Cooling:DX");
-        OutputReportPredefined::PreDefTableEntry(OutputReportPredefined::pdchDXCoolCoilNetCapSI, coil.name, coil.performance.standardRatingCoolingCapacity, 1);
-        // W/W is the same as Btuh/Btuh so that's fine too
-        OutputReportPredefined::PreDefTableEntry(OutputReportPredefined::pdchDXCoolCoilCOP, coil.name, coil.performance.standardRatingEER, 2);
-        // Btu/W-h will convert to itself
-        OutputReportPredefined::PreDefTableEntry(OutputReportPredefined::pdchDXCoolCoilEERIP, coil.name, coil.performance.standardRatingEER * ConvFromSIToIP, 2);
-        OutputReportPredefined::PreDefTableEntry(OutputReportPredefined::pdchDXCoolCoilSEERIP, coil.name, coil.performance.standardRatingSEER * ConvFromSIToIP, 2);
-        OutputReportPredefined::PreDefTableEntry(OutputReportPredefined::pdchDXCoolCoilIEERIP, coil.name, coil.performance.standardRatingIEER * ConvFromSIToIP, 2);
-        OutputReportPredefined::addFootNoteSubTable(OutputReportPredefined::pdstDXCoolCoil, "ANSI/AHRI ratings account for supply air fan heat and electric power.");
->>>>>>> 87c3b4ac
-
         }
     }
     stillNeedToReportStandardRatings = false;
