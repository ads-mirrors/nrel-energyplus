--- conflicted
+++ resolved
@@ -453,17 +453,10 @@
 
             if (state.dataConstruction->Construct(ConstrNum).CTFCross(0) > 0.01) {
                 QuickConductionSurf = true;
-<<<<<<< HEAD
                 F1temp = state.dataConstruction->Construct(ConstrNum).CTFCross(0) / (state.dataConstruction->Construct(ConstrNum).CTFInside(0) + HConvIn(SurfNum));
-                Qsoilpart1 = -CTFConstOutPart(SurfNum) + F1temp * (CTFConstInPart(SurfNum) + QRadSWInAbs(SurfNum) + QRadThermInAbs(SurfNum) +
+                Qsoilpart1 = -CTFConstOutPart(SurfNum) + F1temp * (CTFConstInPart(SurfNum) + SurfOpaqQRadSWInAbs(SurfNum) + SurfQRadThermInAbs(SurfNum) +
                                                                    state.dataConstruction->Construct(ConstrNum).CTFSourceIn(0) * QsrcHist(SurfNum, 1) +
-                                                                   HConvIn(SurfNum) * MAT(ZoneNum) + NetLWRadToSurf(SurfNum));
-=======
-                F1temp = dataConstruction.Construct(ConstrNum).CTFCross(0) / (dataConstruction.Construct(ConstrNum).CTFInside(0) + HConvIn(SurfNum));
-                Qsoilpart1 = -CTFConstOutPart(SurfNum) + F1temp * (CTFConstInPart(SurfNum) + SurfOpaqQRadSWInAbs(SurfNum) + SurfQRadThermInAbs(SurfNum) +
-                                                                   dataConstruction.Construct(ConstrNum).CTFSourceIn(0) * QsrcHist(SurfNum, 1) +
                                                                    HConvIn(SurfNum) * MAT(ZoneNum) + SurfNetLWRadToSurf(SurfNum));
->>>>>>> ed7cef8e
             } else {
                 Qsoilpart1 = -CTFConstOutPart(SurfNum) + state.dataConstruction->Construct(ConstrNum).CTFCross(0) * TempSurfIn(SurfNum);
                 F1temp = 0.0;
