// EnergyPlus, Copyright (c) 1996-2020, The Board of Trustees of the University of Illinois,
// The Regents of the University of California, through Lawrence Berkeley National Laboratory
// (subject to receipt of any required approvals from the U.S. Dept. of Energy), Oak Ridge
// National Laboratory, managed by UT-Battelle, Alliance for Sustainable Energy, LLC, and other
// contributors. All rights reserved.
//
// NOTICE: This Software was developed under funding from the U.S. Department of Energy and the
// U.S. Government consequently retains certain rights. As such, the U.S. Government has been
// granted for itself and others acting on its behalf a paid-up, nonexclusive, irrevocable,
// worldwide license in the Software to reproduce, distribute copies to the public, prepare
// derivative works, and perform publicly and display publicly, and to permit others to do so.
//
// Redistribution and use in source and binary forms, with or without modification, are permitted
// provided that the following conditions are met:
//
// (1) Redistributions of source code must retain the above copyright notice, this list of
//     conditions and the following disclaimer.
//
// (2) Redistributions in binary form must reproduce the above copyright notice, this list of
//     conditions and the following disclaimer in the documentation and/or other materials
//     provided with the distribution.
//
// (3) Neither the name of the University of California, Lawrence Berkeley National Laboratory,
//     the University of Illinois, U.S. Dept. of Energy nor the names of its contributors may be
//     used to endorse or promote products derived from this software without specific prior
//     written permission.
//
// (4) Use of EnergyPlus(TM) Name. If Licensee (i) distributes the software in stand-alone form
//     without changes from the version obtained under this License, or (ii) Licensee makes a
//     reference solely to the software portion of its product, Licensee must refer to the
//     software as "EnergyPlus version X" software, where "X" is the version number Licensee
//     obtained under this License and may not use a different name for the software. Except as
//     specifically required in this Section (4), Licensee shall not use in a company name, a
//     product name, in advertising, publicity, or other promotional activities any name, trade
//     name, trademark, logo, or other designation of "EnergyPlus", "E+", "e+" or confusingly
//     similar designation, without the U.S. Department of Energy's prior written consent.
//
// THIS SOFTWARE IS PROVIDED BY THE COPYRIGHT HOLDERS AND CONTRIBUTORS "AS IS" AND ANY EXPRESS OR
// IMPLIED WARRANTIES, INCLUDING, BUT NOT LIMITED TO, THE IMPLIED WARRANTIES OF MERCHANTABILITY
// AND FITNESS FOR A PARTICULAR PURPOSE ARE DISCLAIMED. IN NO EVENT SHALL THE COPYRIGHT OWNER OR
// CONTRIBUTORS BE LIABLE FOR ANY DIRECT, INDIRECT, INCIDENTAL, SPECIAL, EXEMPLARY, OR
// CONSEQUENTIAL DAMAGES (INCLUDING, BUT NOT LIMITED TO, PROCUREMENT OF SUBSTITUTE GOODS OR
// SERVICES; LOSS OF USE, DATA, OR PROFITS; OR BUSINESS INTERRUPTION) HOWEVER CAUSED AND ON ANY
// THEORY OF LIABILITY, WHETHER IN CONTRACT, STRICT LIABILITY, OR TORT (INCLUDING NEGLIGENCE OR
// OTHERWISE) ARISING IN ANY WAY OUT OF THE USE OF THIS SOFTWARE, EVEN IF ADVISED OF THE
// POSSIBILITY OF SUCH DAMAGE.


#include <ObjexxFCL/Array1D.hh> // needs to be in BranchNodeConnections.hh

#include <EnergyPlus/BranchNodeConnections.hh>
#include <EnergyPlus/Coils/CoilCoolingDX.hh>
#include <EnergyPlus/DataAirLoop.hh>
#include <EnergyPlus/DataEnvironment.hh>
#include <EnergyPlus/DataGlobals.hh>
#include <EnergyPlus/DataGlobalConstants.hh>
#include <EnergyPlus/DataHVACGlobals.hh>
#include <EnergyPlus/DataIPShortCuts.hh>
#include <EnergyPlus/DataLoopNode.hh>
#include <EnergyPlus/DataWater.hh>
#include <EnergyPlus/Data/EnergyPlusData.hh>
#include <EnergyPlus/GeneralRoutines.hh>
#include <EnergyPlus/HVACFan.hh>
#include <EnergyPlus/InputProcessing/InputProcessor.hh>
#include <EnergyPlus/NodeInputManager.hh>
#include <EnergyPlus/OutAirNodeManager.hh>
#include <EnergyPlus/OutputProcessor.hh>
#include <EnergyPlus/OutputReportPredefined.hh>
#include <EnergyPlus/Psychrometrics.hh>
#include <EnergyPlus/ReportCoilSelection.hh>
#include <EnergyPlus/ScheduleManager.hh>
#include <EnergyPlus/SimAirServingZones.hh>
#include <EnergyPlus/WaterManager.hh>
#include <EnergyPlus/Fans.hh>

using namespace EnergyPlus;
using namespace DataIPShortCuts;

namespace EnergyPlus {

    std::vector<CoilCoolingDX> coilCoolingDXs;
    bool coilCoolingDXGetInputFlag = true;
    std::string const coilCoolingDXObjectName = "Coil:Cooling:DX";
    bool stillNeedToReportStandardRatings = true;
}

int CoilCoolingDX::factory(EnergyPlus::EnergyPlusData &state, std::string const & coilName) {
    if (coilCoolingDXGetInputFlag) {
        CoilCoolingDX::getInput(state);
        coilCoolingDXGetInputFlag = false;
    }
    int handle = -1;
    for (auto const & thisCoil : coilCoolingDXs) {
        handle++;
        if (EnergyPlus::UtilityRoutines::MakeUPPERCase(coilName) == EnergyPlus::UtilityRoutines::MakeUPPERCase(thisCoil.name)) {
            return handle;
        }
    }
    ShowSevereError(state, "Coil:Cooling:DX Coil not found=" + coilName);
    return -1;
}

void CoilCoolingDX::clear_state() {
    coilCoolingDXs.clear();
    coilCoolingDXGetInputFlag = true;
    stillNeedToReportStandardRatings = true;
}

void CoilCoolingDX::getInput(EnergyPlus::EnergyPlusData &state) {
    int numCoolingCoilDXs = inputProcessor->getNumObjectsFound(state, coilCoolingDXObjectName);
    if (numCoolingCoilDXs <= 0) {
        ShowFatalError(state, R"(No "Coil:Cooling:DX" objects in input file)");
    }
    for (int coilNum = 1; coilNum <= numCoolingCoilDXs; ++coilNum) {
        int NumAlphas;  // Number of Alphas for each GetObjectItem call
        int NumNumbers; // Number of Numbers for each GetObjectItem call
        int IOStatus;
        inputProcessor->getObjectItem(state, coilCoolingDXObjectName, coilNum, cAlphaArgs, NumAlphas, rNumericArgs, NumNumbers, IOStatus);
        CoilCoolingDXInputSpecification input_specs;
        input_specs.name = cAlphaArgs(1);
        input_specs.evaporator_inlet_node_name = cAlphaArgs(2);
        input_specs.evaporator_outlet_node_name = cAlphaArgs(3);
        input_specs.availability_schedule_name = cAlphaArgs(4);
        input_specs.condenser_zone_name = cAlphaArgs(5);
        input_specs.condenser_inlet_node_name = cAlphaArgs(6);
        input_specs.condenser_outlet_node_name = cAlphaArgs(7);
        input_specs.performance_object_name = cAlphaArgs(8);
        input_specs.condensate_collection_water_storage_tank_name = cAlphaArgs(9);
        input_specs.evaporative_condenser_supply_water_storage_tank_name = cAlphaArgs(10);
        CoilCoolingDX thisCoil;
        thisCoil.instantiateFromInputSpec(state, input_specs);
        coilCoolingDXs.push_back(thisCoil);
    }
}

void CoilCoolingDX::instantiateFromInputSpec(EnergyPlus::EnergyPlusData &state, const CoilCoolingDXInputSpecification& input_data)
{
    static const std::string routineName("CoilCoolingDX::instantiateFromInputSpec: ");
    this->original_input_specs = input_data;
    bool errorsFound = false;
    this->name = input_data.name;
    this->performance = CoilCoolingDXCurveFitPerformance(state, input_data.performance_object_name);

    if (!this->performance.original_input_specs.base_operating_mode_name.empty() &&
        !this->performance.original_input_specs.alternate_operating_mode_name.empty() &&
        !this->performance.original_input_specs.alternate_operating_mode2_name.empty()) {
        this->SubcoolReheatFlag = true;
    }

    // other construction below
    this->evapInletNodeIndex = NodeInputManager::GetOnlySingleNode(state, input_data.evaporator_inlet_node_name,
                                                                   errorsFound,
                                                                   coilCoolingDXObjectName,
                                                                   input_data.name,
                                                                   DataLoopNode::NodeType_Air,
                                                                   DataLoopNode::NodeConnectionType_Inlet,
                                                                   1,
                                                                   DataLoopNode::ObjectIsNotParent);
    this->evapOutletNodeIndex = NodeInputManager::GetOnlySingleNode(state, input_data.evaporator_outlet_node_name,
                                                                    errorsFound,
                                                                    coilCoolingDXObjectName,
                                                                    input_data.name,
                                                                    DataLoopNode::NodeType_Air,
                                                                    DataLoopNode::NodeConnectionType_Outlet,
                                                                    1,
                                                                    DataLoopNode::ObjectIsNotParent);

    this->condInletNodeIndex = NodeInputManager::GetOnlySingleNode(state, input_data.condenser_inlet_node_name,
                                                                   errorsFound,
                                                                   coilCoolingDXObjectName,
                                                                   input_data.name,
                                                                   DataLoopNode::NodeType_Air,
                                                                   DataLoopNode::NodeConnectionType_Inlet,
                                                                   2,
                                                                   DataLoopNode::ObjectIsNotParent);

    // Ultimately, this restriction should go away - condenser inlet node could be from anywhere
    if (!OutAirNodeManager::CheckOutAirNodeNumber(state, this->condInletNodeIndex)) {
        ShowWarningError(state, routineName + coilCoolingDXObjectName + "=\"" + this->name + "\", may be invalid");
        ShowContinueError(state, "Condenser Inlet Node Name=\"" + input_data.condenser_inlet_node_name +
                          "\", node does not appear in an OutdoorAir:NodeList or as an OutdoorAir:Node.");
        ShowContinueError(state, "This node needs to be included in an air system or the coil model will not be valid, and the simulation continues");
    }

    this->condOutletNodeIndex = NodeInputManager::GetOnlySingleNode(state, input_data.condenser_outlet_node_name,
                                                                        errorsFound,
                                                                        coilCoolingDXObjectName,
                                                                        input_data.name,
                                                                        DataLoopNode::NodeType_Air,
                                                                        DataLoopNode::NodeConnectionType_Outlet,
                                                                        2,
                                                                        DataLoopNode::ObjectIsNotParent);

    if (!input_data.condensate_collection_water_storage_tank_name.empty()) {
        WaterManager::SetupTankSupplyComponent(state, this->name,
                                               coilCoolingDXObjectName,
                                 input_data.condensate_collection_water_storage_tank_name,
                                 errorsFound,
                                 this->condensateTankIndex,
                                 this->condensateTankSupplyARRID);
    }

    if (!input_data.evaporative_condenser_supply_water_storage_tank_name.empty()) {
        WaterManager::SetupTankDemandComponent(state, this->name,
                                               coilCoolingDXObjectName,
                                 input_data.evaporative_condenser_supply_water_storage_tank_name,
                                 errorsFound,
                                 this->evaporativeCondSupplyTankIndex,
                                 this->evaporativeCondSupplyTankARRID);
    }

    if (input_data.availability_schedule_name.empty()) {
      this->availScheduleIndex = DataGlobalConstants::ScheduleAlwaysOn();
    } else {
        this->availScheduleIndex = ScheduleManager::GetScheduleIndex(state, input_data.availability_schedule_name);
    }

    if (this->availScheduleIndex == 0) {
        ShowSevereError(state, routineName + coilCoolingDXObjectName + "=\"" + this->name + "\", invalid");
        ShowContinueError(state, "...Availability Schedule Name=\"" + input_data.availability_schedule_name + "\".");
        errorsFound = true;
    }

<<<<<<< HEAD
    if (!input_data.condenser_zone_name.empty()) {
        this->isSecondaryDXCoilInZone = true;
        // Setup zone data here
    }

    BranchNodeConnections::TestCompSet(
=======
    BranchNodeConnections::TestCompSet(state,
>>>>>>> cdc98a54
            coilCoolingDXObjectName, this->name, input_data.evaporator_inlet_node_name, input_data.evaporator_outlet_node_name, "Air Nodes");

    if (errorsFound) {
        ShowFatalError(state, routineName + "Errors found in getting " + coilCoolingDXObjectName + " input. Preceding condition(s) causes termination.");
    }
}

void CoilCoolingDX::oneTimeInit(EnergyPlus::EnergyPlusData &state) {

    // setup output variables, needs to be done after object is instantiated and emplaced
    SetupOutputVariable(state, "Cooling Coil Total Cooling Rate",
                        OutputProcessor::Unit::W,
                        this->totalCoolingEnergyRate,
                        "System",
                        "Average",
                        this->name);
    SetupOutputVariable(state, "Cooling Coil Total Cooling Energy",
                        OutputProcessor::Unit::J,
                        this->totalCoolingEnergy,
                        "System",
                        "Sum",
                        this->name,
                        _,
                        "ENERGYTRANSFER",
                        "COOLINGCOILS",
                        _,
                        "System");
    SetupOutputVariable(state, "Cooling Coil Sensible Cooling Rate", OutputProcessor::Unit::W, this->sensCoolingEnergyRate, "System", "Average", this->name);
    SetupOutputVariable(state, "Cooling Coil Sensible Cooling Energy", OutputProcessor::Unit::J, this->sensCoolingEnergy, "System", "Sum", this->name);
    SetupOutputVariable(state, "Cooling Coil Latent Cooling Rate", OutputProcessor::Unit::W, this->latCoolingEnergyRate, "System", "Average", this->name);
    SetupOutputVariable(state, "Cooling Coil Latent Cooling Energy", OutputProcessor::Unit::J, this->latCoolingEnergy, "System", "Sum", this->name);
    SetupOutputVariable(state, "Cooling Coil Electricity Rate", OutputProcessor::Unit::W, this->performance.powerUse, "System", "Average", this->name);
    SetupOutputVariable(state, "Cooling Coil Electricity Energy",
                        OutputProcessor::Unit::J,
                        this->performance.electricityConsumption,
                        "System",
                        "Sum",
                        this->name,
                        _,
                        "Electricity",
                        "COOLING",
                        _,
                        "System");

    if (this->performance.compressorFuelType != DataGlobalConstants::ResourceType::Electricity) {
        SetupOutputVariable(state, "Cooling Coil " + this->performance.compressorFuelTypeForOutput + " Rate",
                            OutputProcessor::Unit::W,
                            this->performance.compressorFuelRate,
                            "System",
                            "Average",
                            this->name);
        SetupOutputVariable(state, "Cooling Coil " + this->performance.compressorFuelTypeForOutput + " Energy",
                            OutputProcessor::Unit::J,
                            this->performance.compressorFuelConsumption,
                            "System",
                            "Sum",
                            this->name,
                            _,
                            this->performance.compressorFuelTypeForOutput,
                            "COOLING",
                            _,
                            "System");
    }

    SetupOutputVariable(state, "Cooling Coil Runtime Fraction",
                        OutputProcessor::Unit::None,
                        this->coolingCoilRuntimeFraction,
                        "System",
                        "Average",
                        this->name);
    SetupOutputVariable(state, "Cooling Coil Crankcase Heater Electricity Rate",
                        OutputProcessor::Unit::W,
                        this->performance.crankcaseHeaterPower,
                        "System",
                        "Average",
                        this->name);
    SetupOutputVariable(state, "Cooling Coil Crankcase Heater Electricity Energy",
                        OutputProcessor::Unit::J,
                        this->performance.crankcaseHeaterElectricityConsumption,
                        "System",
                        "Sum",
                        this->name,
                        _,
                        "Electricity",
                        "Cooling",
                        _,
                        "System");
   // Ported from variable speed coil
    SetupOutputVariable(state, "Cooling Coil Air Mass Flow Rate",
                        OutputProcessor::Unit::kg_s,
                        this->airMassFlowRate,
                        "System",
                        "Average",
                        this->name);
    SetupOutputVariable(state, "Cooling Coil Air Inlet Temperature",
                        OutputProcessor::Unit::C,
                        this->inletAirDryBulbTemp,
                        "System",
                        "Average",
                        this->name);
    SetupOutputVariable(state, "Cooling Coil Air Inlet Humidity Ratio",
                        OutputProcessor::Unit::kgWater_kgDryAir,
                        this->inletAirHumRat,
                        "System",
                        "Average",
                        this->name);
    SetupOutputVariable(state, "Cooling Coil Air Outlet Temperature",
                        OutputProcessor::Unit::C,
                        this->outletAirDryBulbTemp,
                        "System",
                        "Average",
                        this->name);
    SetupOutputVariable(state, "Cooling Coil Air Outlet Humidity Ratio",
                        OutputProcessor::Unit::kgWater_kgDryAir,
                        this->outletAirHumRat,
                        "System",
                        "Average",
                        this->name);
    SetupOutputVariable(state, "Cooling Coil Part Load Ratio",
                        OutputProcessor::Unit::None,
                        this->partLoadRatioReport,
                        "System",
                        "Average",
                        this->name);
    SetupOutputVariable(state, "Cooling Coil Upper Speed Level",
                        OutputProcessor::Unit::None,
                        this->speedNumReport,
                        "System",
                        "Average",
                        this->name);
    SetupOutputVariable(state, "Cooling Coil Neighboring Speed Levels Ratio",
                        OutputProcessor::Unit::None,
                        this->speedRatioReport,
                        "System",
                        "Average",
                        this->name);
    SetupOutputVariable(state, "Cooling Coil Condenser Inlet Temperature",
                        OutputProcessor::Unit::C,
                        this->condenserInletTemperature,
                        "System",
                        "Average",
                        this->name);
    SetupOutputVariable(state, "Cooling Coil Dehumidification Mode",
                        OutputProcessor::Unit::None,
                        this->dehumidificationMode,
                        "System",
                        "Average",
                        this->name);
    SetupOutputVariable(state, "Cooling Coil Waste Heat Power",
                        OutputProcessor::Unit::W,
                        this->wasteHeatEnergyRate,
                        "System",
                        "Average",
                        this->name);
    SetupOutputVariable(state, "Cooling Coil Waste Heat Energy",
                        OutputProcessor::Unit::J,
                        this->wasteHeatEnergy,
                        "System",
                        "Sum",
                        this->name);

    if (this->performance.evapCondBasinHeatCap > 0) {
        SetupOutputVariable(state, "Cooling Coil Basin Heater Electricity Rate",
                            OutputProcessor::Unit::W,
                            this->performance.basinHeaterPower,
                            "System",
                            "Average",
                            this->name);
        SetupOutputVariable(state, "Cooling Coil Basin Heater Electricity Energy",
                            OutputProcessor::Unit::J,
                            this->performance.basinHeaterElectricityConsumption,
                            "System",
                            "Sum",
                            this->name,
                            _,
                            "Electricity",
                            "COOLING",
                            _,
                            "System");
    }
    if (this->condensateTankIndex > 0) {
        SetupOutputVariable(state, "Cooling Coil Condensate Volume Flow Rate",
                            OutputProcessor::Unit::m3_s,
                            this->condensateVolumeFlow,
                            "System",
                            "Average",
                            this->name);
        SetupOutputVariable(state, "Cooling Coil Condensate Volume",
                            OutputProcessor::Unit::m3,
                            this->condensateVolumeConsumption,
                            "System",
                            "Sum",
                            this->name,
                            _,
                            "OnSiteWater",
                            "Condensate",
                            _,
                            "System");
    }
    if (this->evaporativeCondSupplyTankIndex > 0) {
        SetupOutputVariable(state, "Cooling Coil Evaporative Condenser Pump Electricity Rate",
                            OutputProcessor::Unit::W,
                            this->evapCondPumpElecPower,
                            "System",
                            "Average",
                            this->name);
        SetupOutputVariable(state, "Cooling Coil Evaporative Condenser Pump Electricity Energy",
                            OutputProcessor::Unit::J,
                            this->evapCondPumpElecConsumption,
                            "System",
                            "Sum",
                            this->name,
                            _,
                            "Electricity",
                            "COOLING",
                            _,
                            "System");
        SetupOutputVariable(state, "Cooling Coil Evaporative Condenser Water Volume Flow Rate",
                            OutputProcessor::Unit::m3_s,
                            this->evaporativeCondSupplyTankVolumeFlow,
                            "System",
                            "Average",
                            this->name);
        SetupOutputVariable(state, "Cooling Coil Evaporative Condenser Water Volume",
                            OutputProcessor::Unit::m3,
                            this->evaporativeCondSupplyTankConsump,
                            "System",
                            "Sum",
                            this->name,
                            _,
                            "Water",
                            "Cooling",
                            _,
                            "System");
        SetupOutputVariable(state, "Cooling Coil Evaporative Condenser Mains Supply Water Volume",
                            OutputProcessor::Unit::m3,
                            this->evaporativeCondSupplyTankConsump,
                            "System",
                            "Sum",
                            this->name,
                            _,
                            "MainsWater",
                            "Cooling",
                            _,
                            "System");
    }
    if (this->SubcoolReheatFlag) {
        SetupOutputVariable(state, "SubcoolReheat Cooling Coil Operation Mode",
                            OutputProcessor::Unit::None,
                            this->performance.OperatingMode,
                            "System",
                            "Average",
                            this->name);
        SetupOutputVariable(state, "SubcoolReheat Cooling Coil Operation Mode Ratio",
                            OutputProcessor::Unit::None,
                            this->performance.ModeRatio,
                            "System",
                            "Average",
                            this->name);
        SetupOutputVariable(state, "SubcoolReheat Cooling Coil Recovered Heat Energy Rate",
                            OutputProcessor::Unit::W,
                            this->recoveredHeatEnergyRate,
                            "System",
                            "Average",
                            this->name);
        SetupOutputVariable(state, "SubcoolReheat Cooling Coil Recovered Heat Energy",
                            OutputProcessor::Unit::J,
                            this->recoveredHeatEnergy,
                            "System",
                            "Sum",
                            this->name,
                            _,
                            "ENERGYTRANSFER",
                            "HEATRECOVERY",
                            _,
                            "System");
    }

    if (this->isSecondaryDXCoilInZone) {
        SetupOutputVariable(state, "Secondary Coil Heat Rejection Rate",
                            OutputProcessor::Unit::W,
                            this->secCoilSensHeatRejEnergyRate,
                            "System",
                            "Average",
                            this->name);

        SetupOutputVariable(state, "Secondary Coil Heat Rejection Energy",
                            OutputProcessor::Unit::J,
                            this->secCoilSensHeatRejEnergy,
                            "System",
                            "Sum",
                            this->name);
    }

}

int CoilCoolingDX::getNumModes() {
    int numModes = 1;
    if (this->performance.hasAlternateMode) {
        numModes++;
    }
    return numModes;
}

int CoilCoolingDX::getOpModeCapFTIndex(bool const useAlternateMode)
{
    if (useAlternateMode) {
        return this->altModeNomSpeed().indexCapFT;
    } else {
        return this->normModeNomSpeed().indexCapFT;
    }
}

void CoilCoolingDX::setData(int fanIndex, int fanType, std::string const &fanName, int _airLoopNum) {
    this->supplyFanIndex = fanIndex;
    this->supplyFanName = fanName;
    this->supplyFanType = fanType;
    this->airLoopNum = _airLoopNum;
}

void CoilCoolingDX::getFixedData(int &_evapInletNodeIndex,
                            int &_evapOutletNodeIndex,
                            int &_condInletNodeIndex,
                            int &_normalModeNumSpeeds,
                            CoilCoolingDXCurveFitPerformance::CapControlMethod &_capacityControlMethod,
                            Real64 &_minOutdoorDryBulb)
{
    _evapInletNodeIndex = this->evapInletNodeIndex;
    _evapOutletNodeIndex = this->evapOutletNodeIndex;
    _condInletNodeIndex = this->condInletNodeIndex;
    _normalModeNumSpeeds = (int)this->performance.normalMode.speeds.size();
    _capacityControlMethod = this->performance.capControlMethod;
    _minOutdoorDryBulb = this->performance.minOutdoorDrybulb;
}

void CoilCoolingDX::getDataAfterSizing(Real64 &_normalModeRatedEvapAirFlowRate,
                                 Real64 &_normalModeRatedCapacity,
                                 std::vector<Real64> &_normalModeFlowRates,
                                 std::vector<Real64> &_normalModeRatedCapacities)
{
    _normalModeRatedEvapAirFlowRate = this->performance.normalMode.ratedEvapAirFlowRate;
    _normalModeFlowRates.clear();
    _normalModeRatedCapacities.clear();
    for (auto const &thisSpeed : this->performance.normalMode.speeds) {
        _normalModeFlowRates.push_back(thisSpeed.evap_air_flow_rate);
        _normalModeRatedCapacities.push_back(thisSpeed.rated_total_capacity);
    }
    _normalModeRatedCapacity = this->performance.normalMode.ratedGrossTotalCap;
}

CoilCoolingDXCurveFitSpeed & CoilCoolingDX::normModeNomSpeed()
{
    return this->performance.normalMode.speeds[this->performance.normalMode.nominalSpeedIndex];
}

CoilCoolingDXCurveFitSpeed & CoilCoolingDX::altModeNomSpeed()
{
    return this->performance.alternateMode.speeds[this->performance.alternateMode.nominalSpeedIndex];
}

Real64 CoilCoolingDX::condMassFlowRate(bool const useAlternateMode)
{
    if (useAlternateMode) {
        return this->altModeNomSpeed().condenser_air_flow_rate;
    } else {
        return this->normModeNomSpeed().condenser_air_flow_rate;
    }
}

void CoilCoolingDX::size(EnergyPlus::EnergyPlusData &state) {
    this->performance.parentName = this->name;
    this->performance.size(state);
}

void CoilCoolingDX::simulate(EnergyPlus::EnergyPlusData &state, int useAlternateMode, Real64 PLR, int speedNum, Real64 speedRatio, int const fanOpMode, bool const singleMode, Real64 LoadSHR)
{
    if (this->myOneTimeInitFlag) {
        this->oneTimeInit(state);
        this->myOneTimeInitFlag = false;
    }

    std::string RoutineName = "CoilCoolingDX::simulate";

    // get node references
    auto &evapInletNode = DataLoopNode::Node(this->evapInletNodeIndex);
    auto &evapOutletNode = DataLoopNode::Node(this->evapOutletNodeIndex);
    auto &condInletNode = DataLoopNode::Node(this->condInletNodeIndex);
    auto &condOutletNode = DataLoopNode::Node(this->condOutletNodeIndex);

    // set some reporting variables
    this->condenserInletTemperature = condInletNode.Temp;
    this->dehumidificationMode = useAlternateMode;

    // set condenser inlet/outlet nodes
    // once condenser inlet is connected to upstream components, will need to revisit
    condInletNode.MassFlowRate = this->condMassFlowRate(useAlternateMode);
    condOutletNode.MassFlowRate = condInletNode.MassFlowRate;

    // call the simulation, which returns useful data
    // TODO: check the avail schedule and reset data/pass through data as needed
    // TODO: check the minOATcompressor and reset data/pass through data as needed
    this->performance.OperatingMode = 0;
    this->performance.ModeRatio = 0.0;
    this->performance.simulate(state,
        evapInletNode, evapOutletNode, useAlternateMode, PLR, speedNum, speedRatio, fanOpMode, condInletNode, condOutletNode, singleMode, LoadSHR);
    EnergyPlus::CoilCoolingDX::passThroughNodeData(evapInletNode, evapOutletNode);

    // calculate energy conversion factor
    Real64 reportingConstant = DataHVACGlobals::TimeStepSys * DataGlobalConstants::SecInHour();

    // update condensate collection tank
    if (this->condensateTankIndex > 0) {
        if (speedNum > 0) {
            // calculate and report condensation rates  (how much water extracted from the air stream)
            // water flow of water in m3/s for water system interactions
            Real64 averageTemp = (evapInletNode.Temp - evapOutletNode.Temp) / 2.0;
            Real64 waterDensity = Psychrometrics::RhoH2O(averageTemp);
            Real64 inHumidityRatio = evapInletNode.HumRat;
            Real64 outHumidityRatio = evapOutletNode.HumRat;
            this->condensateVolumeFlow = max(0.0, (evapInletNode.MassFlowRate * (inHumidityRatio - outHumidityRatio) / waterDensity));
            this->condensateVolumeConsumption = this->condensateVolumeFlow * reportingConstant;
            state.dataWaterData->WaterStorage(this->condensateTankIndex).VdotAvailSupply(this->condensateTankSupplyARRID) = this->condensateVolumeFlow;
            state.dataWaterData->WaterStorage(this->condensateTankIndex).TwaterSupply(this->condensateTankSupplyARRID) = evapOutletNode.Temp;
        } else {
            state.dataWaterData->WaterStorage(this->condensateTankIndex).VdotAvailSupply(this->condensateTankSupplyARRID) = 0.0;
            state.dataWaterData->WaterStorage(this->condensateTankIndex).TwaterSupply(this->condensateTankSupplyARRID) = evapOutletNode.Temp;
        }
    }

    // update requests for evaporative condenser tank
    if (this->evaporativeCondSupplyTankIndex > 0) {
        if (speedNum > 0) {
            Real64 condInletTemp =
                DataEnvironment::OutWetBulbTemp + (DataEnvironment::OutDryBulbTemp - DataEnvironment::OutWetBulbTemp) *
                                                      (1.0 - this->performance.normalMode.speeds[speedNum - 1].evap_condenser_effectiveness);
<<<<<<< HEAD
            Real64 condInletHumRat = Psychrometrics::PsyWFnTdbTwbPb(condInletTemp, DataEnvironment::OutWetBulbTemp, DataEnvironment::OutBaroPress, RoutineName);
=======
            Real64 condInletHumRat = Psychrometrics::PsyWFnTdbTwbPb(state, condInletTemp, DataEnvironment::OutWetBulbTemp, DataEnvironment::OutBaroPress);
>>>>>>> cdc98a54
            Real64 outdoorHumRat = DataEnvironment::OutHumRat;
            Real64 condAirMassFlow = condInletNode.MassFlowRate;
            Real64 waterDensity = Psychrometrics::RhoH2O(DataEnvironment::OutDryBulbTemp);
            this->evaporativeCondSupplyTankVolumeFlow = (condInletHumRat - outdoorHumRat) * condAirMassFlow / waterDensity;
            this->evaporativeCondSupplyTankConsump = this->evaporativeCondSupplyTankVolumeFlow * reportingConstant;
            if (useAlternateMode == DataHVACGlobals::coilNormalMode) {
                this->evapCondPumpElecPower = this->performance.normalMode.getCurrentEvapCondPumpPower(speedNum);
            }
            state.dataWaterData->WaterStorage(this->evaporativeCondSupplyTankIndex).VdotRequestDemand(this->evaporativeCondSupplyTankARRID) =
                this->evaporativeCondSupplyTankVolumeFlow;
        } else {
            state.dataWaterData->WaterStorage(this->evaporativeCondSupplyTankIndex).VdotRequestDemand(this->evaporativeCondSupplyTankARRID) = 0.0;
        }
    }

    // update report variables
    this->airMassFlowRate = evapOutletNode.MassFlowRate;
    this->inletAirDryBulbTemp = evapInletNode.Temp;
    this->inletAirHumRat = evapInletNode.HumRat;
    this->outletAirDryBulbTemp = evapOutletNode.Temp;
    this->outletAirHumRat = evapOutletNode.HumRat;

    CalcComponentSensibleLatentOutput(evapOutletNode.MassFlowRate,
                                      evapInletNode.Temp,
                                      evapInletNode.HumRat,
                                      evapOutletNode.Temp,
                                      evapOutletNode.HumRat,
                                      this->sensCoolingEnergyRate,
                                      this->latCoolingEnergyRate,
                                      this->totalCoolingEnergyRate);
    this->totalCoolingEnergy = this->totalCoolingEnergyRate * reportingConstant;
    this->sensCoolingEnergy = this->sensCoolingEnergyRate * reportingConstant;
    this->latCoolingEnergy = this->latCoolingEnergyRate * reportingConstant;

    this->evapCondPumpElecConsumption = this->evapCondPumpElecPower * reportingConstant;

    this->coolingCoilRuntimeFraction = this->performance.RTF;
    this->elecCoolingPower = this->performance.powerUse;
    this->elecCoolingConsumption = this->performance.powerUse * reportingConstant;
    this->wasteHeatEnergyRate = this->performance.wasteHeatRate;
    this->wasteHeatEnergy = this->performance.wasteHeatRate * reportingConstant;

    this->partLoadRatioReport = PLR;
    this->speedNumReport = speedNum;
    this->speedRatioReport = speedRatio;

    if (useAlternateMode == DataHVACGlobals::coilSubcoolReheatMode) {
        this->recoveredHeatEnergyRate = this->performance.recoveredEnergyRate;
        this->recoveredHeatEnergy = this->recoveredHeatEnergyRate * reportingConstant;
    }

    if (this->isSecondaryDXCoilInZone) {
        // call CalcSecondaryDXCoils ???
        this->secCoilSensHeatRejEnergyRate = this->totalCoolingEnergyRate + this->elecCoolingPower;
        this->secCoilSensHeatRejEnergy = this->totalCoolingEnergy + this->elecCoolingConsumption;
    }

    // Fishy global things that need to be set here, try to set the AFN stuff now
    // This appears to be the only location where airLoopNum gets used
    //DataAirLoop::LoopDXCoilRTF = max(this->coolingCoilRuntimeFraction, DXCoil(DXCoilNum).HeatingCoilRuntimeFraction);
    state.dataAirLoop->LoopDXCoilRTF = this->coolingCoilRuntimeFraction;
    DataHVACGlobals::DXElecCoolingPower = this->elecCoolingPower;
    if (this->airLoopNum > 0) {
        state.dataAirLoop->AirLoopAFNInfo(this->airLoopNum).AFNLoopDXCoilRTF = this->coolingCoilRuntimeFraction;
        // The original calculation is below, but no heating yet
        //        max(DXCoil(DXCoilNum).CoolingCoilRuntimeFraction, DXCoil(DXCoilNum).HeatingCoilRuntimeFraction);
    }

    // report out to the coil sizing report if needed
    if (this->reportCoilFinalSizes) {
        if (!DataGlobals::WarmupFlag && !DataGlobals::DoingHVACSizingSimulations && !DataGlobals::DoingSizing) {

            // report out final coil sizing info
            Real64 ratedSensCap(0.0);
            ratedSensCap = this->performance.normalMode.ratedGrossTotalCap * this->normModeNomSpeed().grossRatedSHR;
            coilSelectionReportObj->setCoilFinalSizes(this->name,
                                                      coilCoolingDXObjectName,
                                                      this->performance.normalMode.ratedGrossTotalCap,
                                                      ratedSensCap,
                                                      this->performance.normalMode.ratedEvapAirFlowRate,
                                                      -999.0);

            // report out fan information
            if (this->supplyFanType == DataHVACGlobals::FanType_SystemModelObject) {
                if (this->supplyFanIndex >= 0) {
                    coilSelectionReportObj->setCoilSupplyFanInfo(state, this->name,
                                                                 coilCoolingDXObjectName,
                                                                 HVACFan::fanObjs[this->supplyFanIndex]->name,
                                                                 DataAirSystems::objectVectorOOFanSystemModel,
                                                                 this->supplyFanIndex);
                }
            } else {
                if (this->supplyFanIndex >= 1) {
                    coilSelectionReportObj->setCoilSupplyFanInfo(state, this->name,
                                                                 coilCoolingDXObjectName,
                                                                 Fans::Fan(this->supplyFanIndex).FanName,
                                                                 DataAirSystems::structArrayLegacyFanModels,
                                                                 this->supplyFanIndex);
                }
            }

            // report out coil rating conditions, just create a set of dummy nodes and run calculate on them
            DataLoopNode::NodeData dummyEvapInlet;
            DataLoopNode::NodeData dummyEvapOutlet;
            DataLoopNode::NodeData dummyCondInlet;
            DataLoopNode::NodeData dummyCondOutlet;
            Real64 dummyPLR = 1.0;
            int dummySpeedNum = 1;
            Real64 dummySpeedRatio = 1.0;
            int dummyFanOpMode = 1.0;
            bool dummySingleMode = false;

            Real64 const RatedInletAirTemp(26.6667);        // 26.6667C or 80F
            Real64 const RatedInletWetBulbTemp(19.44);      // 19.44 or 67F
            Real64 const RatedOutdoorAirTemp(35.0);         // 35 C or 95F
            Real64 ratedOutdoorAirWetBulb = 23.9; // from I/O ref. more precise value?

            Real64 ratedInletEvapMassFlowRate = this->performance.normalMode.ratedEvapAirMassFlowRate;
            dummyEvapInlet.MassFlowRate = ratedInletEvapMassFlowRate;
            dummyEvapInlet.Temp = RatedInletAirTemp;
            Real64 dummyInletAirHumRat = Psychrometrics::PsyWFnTdbTwbPb(RatedInletAirTemp, RatedInletWetBulbTemp, DataEnvironment::StdPressureSeaLevel, RoutineName);
            dummyEvapInlet.Press = DataEnvironment::StdPressureSeaLevel;
            dummyEvapInlet.HumRat = dummyInletAirHumRat;
            dummyEvapInlet.Enthalpy = Psychrometrics::PsyHFnTdbW(RatedInletAirTemp, dummyInletAirHumRat);

            // maybe we don't actually need to override weather below, we'll see
            dummyCondInlet.Temp = RatedOutdoorAirTemp;
            dummyCondInlet.HumRat = Psychrometrics::PsyWFnTdbTwbPb(RatedOutdoorAirTemp, ratedOutdoorAirWetBulb, DataEnvironment::StdPressureSeaLevel, RoutineName);
            dummyCondInlet.OutAirWetBulb = ratedOutdoorAirWetBulb;
            dummyCondInlet.Press = condInletNode.Press; // for now; TODO: Investigate

            // overriding outdoor conditions temporarily
            Real64 holdOutDryBulbTemp = DataEnvironment::OutDryBulbTemp;
            Real64 holdOutHumRat = DataEnvironment::OutHumRat;
            Real64 holdOutWetBulb = DataEnvironment::OutWetBulbTemp;
            Real64 holdOutBaroPress = DataEnvironment::OutBaroPress;
            DataEnvironment::OutDryBulbTemp = RatedOutdoorAirTemp;
            DataEnvironment::OutWetBulbTemp = ratedOutdoorAirWetBulb;
            DataEnvironment::OutBaroPress = DataEnvironment::StdPressureSeaLevel; // assume rating is for sea level.
            DataEnvironment::OutHumRat = Psychrometrics::PsyWFnTdbTwbPb(RatedOutdoorAirTemp, ratedOutdoorAirWetBulb, DataEnvironment::StdPressureSeaLevel, RoutineName);

            this->performance.simulate(state,
                                       dummyEvapInlet,
                                       dummyEvapOutlet,
                                       false,
                                       dummyPLR,
                                       dummySpeedNum,
                                       dummySpeedRatio,
                                       dummyFanOpMode,
                                       dummyCondInlet,
                                       dummyCondOutlet,
                                       dummySingleMode);

            // reset outdoor conditions back to previous state
            DataEnvironment::OutDryBulbTemp = holdOutDryBulbTemp;
            DataEnvironment::OutWetBulbTemp = holdOutWetBulb;
            DataEnvironment::OutBaroPress = holdOutBaroPress;
            DataEnvironment::OutHumRat = holdOutHumRat;

            Real64 const coolingRate = dummyEvapInlet.MassFlowRate * (dummyEvapInlet.Enthalpy - dummyEvapOutlet.Enthalpy);
            Real64 const thisMinAirHumRat = min(dummyEvapInlet.HumRat, dummyEvapOutlet.HumRat);
            Real64 const sensCoolingRate = dummyEvapInlet.MassFlowRate * (Psychrometrics::PsyHFnTdbW(dummyEvapInlet.Temp, thisMinAirHumRat) - Psychrometrics::PsyHFnTdbW(dummyEvapOutlet.Temp, thisMinAirHumRat));
            Real64 const ratedOutletWetBulb = Psychrometrics::PsyTwbFnTdbWPb(dummyEvapOutlet.Temp, dummyEvapOutlet.HumRat, DataEnvironment::StdPressureSeaLevel, "Coil:Cooling:DX::simulate");
            coilSelectionReportObj->setRatedCoilConditions(this->name,
                                                           coilCoolingDXObjectName,
                                                           coolingRate,
                                                           sensCoolingRate,
                                                           ratedInletEvapMassFlowRate,
                                                           RatedInletAirTemp,
                                                           dummyInletAirHumRat,
                                                           RatedInletWetBulbTemp,
                                                           dummyEvapOutlet.Temp,
                                                           dummyEvapOutlet.HumRat,
                                                           ratedOutletWetBulb,
                                                           RatedOutdoorAirTemp,
                                                           ratedOutdoorAirWetBulb,
                                                           this->normModeNomSpeed().RatedCBF, -999.0);

            this->reportCoilFinalSizes = false;
        }
    }

}

void CoilCoolingDX::setToHundredPercentDOAS() {
    for (auto & speed : this->performance.normalMode.speeds) {
        speed.minRatedVolFlowPerRatedTotCap = DataHVACGlobals::MinRatedVolFlowPerRatedTotCap2;
        speed.maxRatedVolFlowPerRatedTotCap = DataHVACGlobals::MaxRatedVolFlowPerRatedTotCap2;
    }
    if (this->performance.hasAlternateMode) {
        for (auto &speed : this->performance.alternateMode.speeds) {
            speed.minRatedVolFlowPerRatedTotCap = DataHVACGlobals::MinRatedVolFlowPerRatedTotCap2;
            speed.maxRatedVolFlowPerRatedTotCap = DataHVACGlobals::MaxRatedVolFlowPerRatedTotCap2;
        }
    }
}

void CoilCoolingDX::passThroughNodeData(EnergyPlus::DataLoopNode::NodeData &in, EnergyPlus::DataLoopNode::NodeData &out)
{
    // pass through all the other node variables that we don't update as a part of this model calculation
    out.MassFlowRate = in.MassFlowRate;
    out.Press = in.Press;
    out.Quality = in.Quality;
    out.MassFlowRateMax = in.MassFlowRateMax;
    out.MassFlowRateMin = in.MassFlowRateMin;
    out.MassFlowRateMaxAvail = in.MassFlowRateMaxAvail;
    out.MassFlowRateMinAvail = in.MassFlowRateMinAvail;
}

void CoilCoolingDX::reportAllStandardRatings(EnergyPlus::EnergyPlusData &state) {

    if (!coilCoolingDXs.empty()) {
        Real64 const ConvFromSIToIP(3.412141633);              // Conversion from SI to IP [3.412 Btu/hr-W]
        static constexpr auto Format_990(
                "! <DX Cooling Coil Standard Rating Information>, Component Type, Component Name, Standard Rating (Net) "
                "Cooling Capacity {W}, Standard Rated Net COP {W/W}, EER {Btu/W-h}, SEER {Btu/W-h}, IEER {Btu/W-h}\n");
        print(state.files.eio, "{}", Format_990);
        for (auto &coil : coilCoolingDXs) {
            coil.performance.calcStandardRatings210240(state);

            static constexpr auto Format_991(
                    " DX Cooling Coil Standard Rating Information, {}, {}, {:.1R}, {:.2R}, {:.2R}, {:.2R}, {:.2R}\n");
            print(state.files.eio, Format_991,
                  "Coil:Cooling:DX", coil.name,
                  coil.performance.standardRatingCoolingCapacity,
                  coil.performance.standardRatingEER,
                  coil.performance.standardRatingEER * ConvFromSIToIP,
                  coil.performance.standardRatingSEER * ConvFromSIToIP,
                  coil.performance.standardRatingIEER * ConvFromSIToIP);

            OutputReportPredefined::PreDefTableEntry(OutputReportPredefined::pdchDXCoolCoilType, coil.name,
                                                     "Coil:Cooling:DX");
            OutputReportPredefined::PreDefTableEntry(OutputReportPredefined::pdchDXCoolCoilNetCapSI, coil.name,
                                                     coil.performance.standardRatingCoolingCapacity, 1);
            // W/W is the same as Btuh/Btuh so that's fine too
            OutputReportPredefined::PreDefTableEntry(OutputReportPredefined::pdchDXCoolCoilCOP, coil.name,
                                                     coil.performance.standardRatingEER, 2);
            // Btu/W-h will convert to itself
            OutputReportPredefined::PreDefTableEntry(OutputReportPredefined::pdchDXCoolCoilEERIP, coil.name,
                                                     coil.performance.standardRatingEER * ConvFromSIToIP, 2);
            OutputReportPredefined::PreDefTableEntry(OutputReportPredefined::pdchDXCoolCoilSEERUserIP, coil.name,
                                                     coil.performance.standardRatingSEER * ConvFromSIToIP, 2);
            OutputReportPredefined::PreDefTableEntry(OutputReportPredefined::pdchDXCoolCoilIEERIP, coil.name,
                                                     coil.performance.standardRatingIEER * ConvFromSIToIP, 2);
            OutputReportPredefined::addFootNoteSubTable(OutputReportPredefined::pdstDXCoolCoil,
                                                        "ANSI/AHRI ratings account for supply air fan heat and electric power.");
        }
    }
    stillNeedToReportStandardRatings = false;
}<|MERGE_RESOLUTION|>--- conflicted
+++ resolved
@@ -221,16 +221,12 @@
         errorsFound = true;
     }
 
-<<<<<<< HEAD
     if (!input_data.condenser_zone_name.empty()) {
         this->isSecondaryDXCoilInZone = true;
         // Setup zone data here
     }
 
-    BranchNodeConnections::TestCompSet(
-=======
-    BranchNodeConnections::TestCompSet(state,
->>>>>>> cdc98a54
+    BranchNodeConnections::TestCompSet(state
             coilCoolingDXObjectName, this->name, input_data.evaporator_inlet_node_name, input_data.evaporator_outlet_node_name, "Air Nodes");
 
     if (errorsFound) {
@@ -666,11 +662,7 @@
             Real64 condInletTemp =
                 DataEnvironment::OutWetBulbTemp + (DataEnvironment::OutDryBulbTemp - DataEnvironment::OutWetBulbTemp) *
                                                       (1.0 - this->performance.normalMode.speeds[speedNum - 1].evap_condenser_effectiveness);
-<<<<<<< HEAD
-            Real64 condInletHumRat = Psychrometrics::PsyWFnTdbTwbPb(condInletTemp, DataEnvironment::OutWetBulbTemp, DataEnvironment::OutBaroPress, RoutineName);
-=======
-            Real64 condInletHumRat = Psychrometrics::PsyWFnTdbTwbPb(state, condInletTemp, DataEnvironment::OutWetBulbTemp, DataEnvironment::OutBaroPress);
->>>>>>> cdc98a54
+            Real64 condInletHumRat = Psychrometrics::PsyWFnTdbTwbPb(state, condInletTemp, DataEnvironment::OutWetBulbTemp, DataEnvironment::OutBaroPress, RoutineName);
             Real64 outdoorHumRat = DataEnvironment::OutHumRat;
             Real64 condAirMassFlow = condInletNode.MassFlowRate;
             Real64 waterDensity = Psychrometrics::RhoH2O(DataEnvironment::OutDryBulbTemp);
