--- conflicted
+++ resolved
@@ -126,23 +126,14 @@
         std::string SysName;                                // Name of the Sys
         std::string sysType;                                // Type of Sys ie. VAV, Mixing, Inducing, etc.
         SysType SysType_Num;                                // Numeric Equivalent for System type
-<<<<<<< HEAD
-        std::string Schedule;                               // Sys Operation Schedule
-        int SchedPtr;                                       // Pointer to the correct schedule
-
-        HVAC::CoilType reheatCoilType = HVAC::CoilType::Invalid; // Coil type
+
+        Sched::Schedule *availSched = nullptr;              // availability schedule
+
+      HVAC::CoilType reheatCoilType = HVAC::CoilType::Invalid; // Coil type
         int ReheatCoilNum = 0;                               // Returned Index number from other routines
         std::string ReheatCoilName;                             // name of reheat coil
-        DataPlant::PlantEquipmentType ReheatCoil_PlantType = DataPlant::PlantEquipmentType::Invalid; // plant type of heating coil
+        DataPlant::PlantEquipmentType ReheatCoilPlantType = DataPlant::PlantEquipmentType::Invalid; // plant type of heating coil
       
-=======
-        Sched::Schedule *availSched = nullptr;              // availability schedule
-        std::string ReheatComp;                             // Type of the Reheat Coil Object
-        HeatingCoilType ReheatComp_Num;                     // Numeric Equivalent in this module for Coil type
-        int ReheatComp_Index;                               // Returned Index number from other routines
-        std::string ReheatName;                             // name of reheat coil
-        DataPlant::PlantEquipmentType ReheatComp_PlantType; // typeOf_ number for plant type of heating coil
->>>>>>> 06b0bead
         HVAC::FanType fanType;                              // Numeric Equivalent in this module for fan type
         int Fan_Index;                                      // Returned Index number from other routines
         int ControlCompTypeNum;
@@ -222,13 +213,8 @@
 
         // Default Constructor
         SingleDuctAirTerminal()
-<<<<<<< HEAD
-            : SysNum(-1), SysType_Num(SysType::Invalid), SchedPtr(0), 
+            : SysNum(-1), SysType_Num(SysType::Invalid), 
               fanType(HVAC::FanType::Invalid), Fan_Index(0), ControlCompTypeNum(0),
-=======
-            : SysNum(-1), SysType_Num(SysType::Invalid), ReheatComp_Num(HeatingCoilType::None), ReheatComp_Index(0),
-              ReheatComp_PlantType(DataPlant::PlantEquipmentType::Invalid), fanType(HVAC::FanType::Invalid), Fan_Index(0), ControlCompTypeNum(0),
->>>>>>> 06b0bead
               CompErrIndex(0), MaxAirVolFlowRate(0.0), AirMassFlowRateMax(0.0), MaxHeatAirVolFlowRate(0.0), HeatAirMassFlowRateMax(0.0),
               ZoneMinAirFracMethod(MinFlowFraction::Constant), ZoneMinAirFracDes(0.0), ZoneMinAirFrac(0.0), ZoneMinAirFracReport(0.0),
               ZoneFixedMinAir(0.0), ConstantMinAirFracSetByUser(false), FixedMinAirSetByUser(false), DesignMinAirFrac(0.0), DesignFixedMinAir(0.0),
