--- conflicted
+++ resolved
@@ -266,19 +266,11 @@
         int resIndex = 0; // result index - pointer to BinResults array
         int numTables = 0;
         OutputProcessor::VariableType typeOfVar = OutputProcessor::VariableType::Invalid; // Was NotFound
-<<<<<<< HEAD
-        OutputProcessor::StoreType avgSum = OutputProcessor::StoreType::Average;     // Variable  is Averaged=1 or Summed=2
-        OutputProcessor::TimeStepType stepType = OutputProcessor::TimeStepType::Zone; // Variable time step is Zone=1 or HVAC=2
-        Constant::Units units = Constant::Units::Invalid;                             // the units enumeration
-        std::string ScheduleName;                                                     // the name of the schedule
-        int scheduleIndex = 0;                                                        // index to the schedule specified - if no schedule use zero
-=======
         OutputProcessor::StoreType avgSum = OutputProcessor::StoreType::Average;          // Variable  is Averaged=1 or Summed=2
         OutputProcessor::TimeStepType stepType = OutputProcessor::TimeStepType::Zone;     // Variable time step is Zone=1 or HVAC=2
         Constant::Units units = Constant::Units::Invalid;                                 // the units enumeration
         std::string ScheduleName;                                                         // the name of the schedule
         int scheduleIndex = 0;                                                            // index to the schedule specified - if no schedule use zero
->>>>>>> 0643f1d0
     };
 
     struct BinResultsType
