--- conflicted
+++ resolved
@@ -2059,14 +2059,6 @@
 
         // Using/Aliasing
         using namespace DataBSDFWindow;
-<<<<<<< HEAD
-        using Psychrometrics::PsyCpAirFnW;
-        using Psychrometrics::PsyTdpFnWPb;
-        // unused0909  USE DataEnvironment, ONLY: CurMnDyHr
-        using WindowComplexManager::CalcComplexWindowThermal;
-        using WindowEquivalentLayer::EQLWindowSurfaceHeatBalance;
-=======
->>>>>>> acda84e3
 
         // SUBROUTINE ARGUMENT DEFINITIONS:
         // (temperature of innermost face) [C]
