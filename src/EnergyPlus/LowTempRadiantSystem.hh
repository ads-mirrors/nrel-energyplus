--- conflicted
+++ resolved
@@ -83,17 +83,6 @@
     int constexpr CoolingMode = -1; // Parameter for use with OperatingMode variable, set for cooling
 
     // Control types:
-<<<<<<< HEAD
-    enum class LowTempRadiantControlTypes {
-      MATControl,           // Controls system using mean air temperature
-      MRTControl,           // Controls system using mean radiant temperature
-      OperativeControl,     // Controls system using operative temperature
-      ODBControl,           // Controls system using outside air dry-bulb temperature
-      OWBControl,           // Controls system using outside air wet-bulb temperature
-      SurfFaceTempControl,  // Controls system using the surface inside face temperature
-      SurfIntTempControl,   // Controls system using a temperature inside the radiant system construction as defined by the Construction + ConstructionProperty:InternalHeatSource inputs
-      RunningMeanODBControl // Controls system using the running mean outdoor dry-bulb temperature
-=======
     enum class LowTempRadiantControlTypes
     {
         MATControl,           // Controls system using mean air temperature
@@ -105,7 +94,6 @@
         SurfIntTempControl,   // Controls system using a temperature inside the radiant system construction as defined by the Construction +
                               // ConstructionProperty:InternalHeatSource inputs
         RunningMeanODBControl // Controls system using the running mean outdoor dry-bulb temperature
->>>>>>> 0eb3e9c1
     };
     // Setpoint Types:
     enum class LowTempRadiantSetpointTypes
