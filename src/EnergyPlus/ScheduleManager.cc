--- conflicted
+++ resolved
@@ -4162,13 +4162,8 @@
                         auto &weekSch = state.dataScheduleMgr->WeekSchedule(WkSch);
                         for (int jType = 1; jType <= maxDayTypes; ++jType) {
                             if (dayTypeFilter[jType - 1]) {
-<<<<<<< HEAD
                                 auto const &daySch = state.dataScheduleMgr->DaySchedule(weekSch.DaySchedulePointer(jType));
-                                // use precalcuated min and max from SetScheduleMinMax
-=======
-                                auto &daySch = state.dataScheduleMgr->DaySchedule(weekSch.DaySchedulePointer(jType));
                                 // use precalculated min and max from SetScheduleMinMax
->>>>>>> 4a17be90
                                 MinValue = min(MinValue, daySch.TSValMin);
                                 MaxValue = max(MaxValue, daySch.TSValMax);
                             }
