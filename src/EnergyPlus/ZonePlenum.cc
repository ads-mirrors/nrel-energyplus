// EnergyPlus, Copyright (c) 1996-2024, The Board of Trustees of the University of Illinois,
// The Regents of the University of California, through Lawrence Berkeley National Laboratory
// (subject to receipt of any required approvals from the U.S. Dept. of Energy), Oak Ridge
// National Laboratory, managed by UT-Battelle, Alliance for Sustainable Energy, LLC, and other
// contributors. All rights reserved.
//
// NOTICE: This Software was developed under funding from the U.S. Department of Energy and the
// U.S. Government consequently retains certain rights. As such, the U.S. Government has been
// granted for itself and others acting on its behalf a paid-up, nonexclusive, irrevocable,
// worldwide license in the Software to reproduce, distribute copies to the public, prepare
// derivative works, and perform publicly and display publicly, and to permit others to do so.
//
// Redistribution and use in source and binary forms, with or without modification, are permitted
// provided that the following conditions are met:
//
// (1) Redistributions of source code must retain the above copyright notice, this list of
//     conditions and the following disclaimer.
//
// (2) Redistributions in binary form must reproduce the above copyright notice, this list of
//     conditions and the following disclaimer in the documentation and/or other materials
//     provided with the distribution.
//
// (3) Neither the name of the University of California, Lawrence Berkeley National Laboratory,
//     the University of Illinois, U.S. Dept. of Energy nor the names of its contributors may be
//     used to endorse or promote products derived from this software without specific prior
//     written permission.
//
// (4) Use of EnergyPlus(TM) Name. If Licensee (i) distributes the software in stand-alone form
//     without changes from the version obtained under this License, or (ii) Licensee makes a
//     reference solely to the software portion of its product, Licensee must refer to the
//     software as "EnergyPlus version X" software, where "X" is the version number Licensee
//     obtained under this License and may not use a different name for the software. Except as
//     specifically required in this Section (4), Licensee shall not use in a company name, a
//     product name, in advertising, publicity, or other promotional activities any name, trade
//     name, trademark, logo, or other designation of "EnergyPlus", "E+", "e+" or confusingly
//     similar designation, without the U.S. Department of Energy's prior written consent.
//
// THIS SOFTWARE IS PROVIDED BY THE COPYRIGHT HOLDERS AND CONTRIBUTORS "AS IS" AND ANY EXPRESS OR
// IMPLIED WARRANTIES, INCLUDING, BUT NOT LIMITED TO, THE IMPLIED WARRANTIES OF MERCHANTABILITY
// AND FITNESS FOR A PARTICULAR PURPOSE ARE DISCLAIMED. IN NO EVENT SHALL THE COPYRIGHT OWNER OR
// CONTRIBUTORS BE LIABLE FOR ANY DIRECT, INDIRECT, INCIDENTAL, SPECIAL, EXEMPLARY, OR
// CONSEQUENTIAL DAMAGES (INCLUDING, BUT NOT LIMITED TO, PROCUREMENT OF SUBSTITUTE GOODS OR
// SERVICES; LOSS OF USE, DATA, OR PROFITS; OR BUSINESS INTERRUPTION) HOWEVER CAUSED AND ON ANY
// THEORY OF LIABILITY, WHETHER IN CONTRACT, STRICT LIABILITY, OR TORT (INCLUDING NEGLIGENCE OR
// OTHERWISE) ARISING IN ANY WAY OUT OF THE USE OF THIS SOFTWARE, EVEN IF ADVISED OF THE
// POSSIBILITY OF SUCH DAMAGE.

// C++ Headers
#include <algorithm>
#include <cmath>

// ObjexxFCL Headers
#include <ObjexxFCL/Fmath.hh>

// EnergyPlus Headers
#include <EnergyPlus/Data/EnergyPlusData.hh>
#include <EnergyPlus/DataContaminantBalance.hh>
#include <EnergyPlus/DataEnvironment.hh>
#include <EnergyPlus/DataHeatBalance.hh>
#include <EnergyPlus/DataLoopNode.hh>
#include <EnergyPlus/DataZoneEquipment.hh>
#include <EnergyPlus/InputProcessing/InputProcessor.hh>
#include <EnergyPlus/NodeInputManager.hh>
#include <EnergyPlus/PoweredInductionUnits.hh>
#include <EnergyPlus/Psychrometrics.hh>
#include <EnergyPlus/PurchasedAirManager.hh>
#include <EnergyPlus/UtilityRoutines.hh>
#include <EnergyPlus/ZonePlenum.hh>

namespace EnergyPlus::ZonePlenum {
// Module containing simulation routines for both zone return and zone supply plenums

// MODULE INFORMATION:
//       AUTHOR         Peter Graham Ellis
//       DATE WRITTEN   November 2000
//       MODIFIED       na
//       RE-ENGINEERED  na

// PURPOSE OF THIS MODULE:
// To encapsulate the data and algorithms required to
// manage Air Path Zone Return Plenum Components

// METHODOLOGY EMPLOYED:
// The Zone Plenum

// Using/Aliasing
using Psychrometrics::PsyHFnTdbW;
using Psychrometrics::PsyTdbFnHW;

// Functions

void SimAirZonePlenum(EnergyPlusData &state,
                      std::string_view CompName,
                      DataZoneEquipment::AirLoopHVACZone const iCompType,
                      int &CompIndex,
                      ObjexxFCL::Optional_bool_const FirstHVACIteration, // Autodesk:OPTIONAL Used without PRESENT check
                      ObjexxFCL::Optional_bool_const FirstCall,          // Autodesk:OPTIONAL Used without PRESENT check
                      ObjexxFCL::Optional_bool PlenumInletChanged        // Autodesk:OPTIONAL Used without PRESENT check
)
{

    // SUBROUTINE INFORMATION:
    //       AUTHOR         Peter Graham Ellis
    //       DATE WRITTEN   November 2000
    //       MODIFIED       March 2000
    //       RE-ENGINEERED  na

    // PURPOSE OF THIS SUBROUTINE:
    // This subroutine manages the ZonePlenum component simulation for both
    // return and supply plenums.
    // It is called from the SimAirLoopComponent at the system time step.

    // SUBROUTINE LOCAL VARIABLE DECLARATIONS:
    int ZonePlenumNum; // The ZonePlenum that you are currently loading input into

    // Obtains and Allocates ZonePlenum related parameters from input file
    if (state.dataZonePlenum->GetInputFlag) { // First time subroutine has been entered
        GetZonePlenumInput(state);
        state.dataZonePlenum->GetInputFlag = false;
    }

    if (iCompType == DataZoneEquipment::AirLoopHVACZone::ReturnPlenum) { // 'AirLoopHVAC:ReturnPlenum'
        // Find the correct ZonePlenumNumber
        if (CompIndex == 0) {
            ZonePlenumNum = Util::FindItemInList(CompName, state.dataZonePlenum->ZoneRetPlenCond, &ZoneReturnPlenumConditions::ZonePlenumName);
            if (ZonePlenumNum == 0) {
                ShowFatalError(state, format("SimAirZonePlenum: AirLoopHVAC:ReturnPlenum not found={}", CompName));
            }
            CompIndex = ZonePlenumNum;
        } else {
            ZonePlenumNum = CompIndex;
            if (ZonePlenumNum > state.dataZonePlenum->NumZoneReturnPlenums || ZonePlenumNum < 1) {
                ShowFatalError(
                    state,
                    format("SimAirZonePlenum: Invalid CompIndex passed={}, Number of AirLoopHVAC:ReturnPlenum={}, AirLoopHVAC:ReturnPlenum name={}",
                           ZonePlenumNum,
                           state.dataZonePlenum->NumZoneReturnPlenums,
                           CompName));
            }
            if (state.dataZonePlenum->ZoneRetPlenCond(ZonePlenumNum).checkEquipName) {
                if (CompName != state.dataZonePlenum->ZoneRetPlenCond(ZonePlenumNum).ZonePlenumName) {
                    ShowFatalError(state,
                                   format("SimAirZonePlenum: Invalid CompIndex passed={}, AirLoopHVAC:ReturnPlenum name={}, stored "
                                          "AirLoopHVAC:ReturnPlenum Name for that index={}",
                                          ZonePlenumNum,
                                          CompName,
                                          state.dataZonePlenum->ZoneRetPlenCond(ZonePlenumNum).ZonePlenumName));
                }
                state.dataZonePlenum->ZoneRetPlenCond(ZonePlenumNum).checkEquipName = false;
            }
        }

        InitAirZoneReturnPlenum(state, ZonePlenumNum); // Initialize all ZonePlenum related parameters

        CalcAirZoneReturnPlenum(state, ZonePlenumNum);

        UpdateAirZoneReturnPlenum(state, ZonePlenumNum); // Update the current ZonePlenum to the outlet nodes

    } else if (iCompType == DataZoneEquipment::AirLoopHVACZone::SupplyPlenum) { // 'AirLoopHVAC:SupplyPlenum'
        // Find the correct ZonePlenumNumber
        if (CompIndex == 0) {
            ZonePlenumNum = Util::FindItemInList(CompName, state.dataZonePlenum->ZoneSupPlenCond, &ZoneSupplyPlenumConditions::ZonePlenumName);
            if (ZonePlenumNum == 0) {
                ShowFatalError(state, format("SimAirZonePlenum: AirLoopHVAC:SupplyPlenum not found={}", CompName));
            }
            CompIndex = ZonePlenumNum;
        } else {
            ZonePlenumNum = CompIndex;
            if (ZonePlenumNum > state.dataZonePlenum->NumZoneSupplyPlenums || ZonePlenumNum < 1) {
                ShowFatalError(
                    state,
                    format("SimAirZonePlenum: Invalid CompIndex passed={}, Number of AirLoopHVAC:SupplyPlenum={}, AirLoopHVAC:SupplyPlenum name={}",
                           ZonePlenumNum,
                           state.dataZonePlenum->NumZoneReturnPlenums,
                           CompName));
            }
            if (state.dataZonePlenum->ZoneSupPlenCond(ZonePlenumNum).checkEquipName) {
                if (CompName != state.dataZonePlenum->ZoneSupPlenCond(ZonePlenumNum).ZonePlenumName) {
                    ShowFatalError(state,
                                   format("SimAirZonePlenum: Invalid CompIndex passed={}, AirLoopHVAC:SupplyPlenum name={}, stored "
                                          "AirLoopHVAC:SupplyPlenum Name for that index={}",
                                          ZonePlenumNum,
                                          CompName,
                                          state.dataZonePlenum->ZoneSupPlenCond(ZonePlenumNum).ZonePlenumName));
                }
                state.dataZonePlenum->ZoneSupPlenCond(ZonePlenumNum).checkEquipName = false;
            }
        }

        InitAirZoneSupplyPlenum(state, ZonePlenumNum, FirstHVACIteration, FirstCall); // Initialize all ZonePlenum related parameters

        CalcAirZoneSupplyPlenum(state, ZonePlenumNum, FirstCall);
        // Update the current ZonePlenum to the outlet nodes
        UpdateAirZoneSupplyPlenum(state, ZonePlenumNum, PlenumInletChanged, FirstCall);

    } else {
        ShowSevereError(state, format("SimAirZonePlenum: Errors in Plenum={}", CompName));
        ShowContinueError(state, format("ZonePlenum: Unhandled plenum type found:{}", iCompType));
        ShowFatalError(state, "Preceding conditions cause termination.");
    }
}

void GetZonePlenumInput(EnergyPlusData &state)
{

    // SUBROUTINE INFORMATION:
    //       AUTHOR         Peter Graham Ellis
    //       DATE WRITTEN   November 2000
    //       MODIFIED       August 2003, FCW: For each zone with a return air plenum put the ZoneRetPlenCond
    //                       number for the return air plenum in the ZoneEquipConfig array for the zone
    //                       for later access to the zone's return air plenum conditions.
    //       RE-ENGINEERED  na

    // PURPOSE OF THIS SUBROUTINE:
    // This subroutine is the main routine to call other input routines and Get routines

    // METHODOLOGY EMPLOYED:
    // Uses the status flags to trigger events.

    // Using/Aliasing
    using DataZoneEquipment::EquipConfiguration;
    using Node::CheckUniqueNodeNumbers;
    using Node::EndUniqueNodeCheck;
    using Node::GetNodeNums;
    using Node::GetSingleNode;
    using Node::InitUniqueNodeCheck;
    using PoweredInductionUnits::PIUInducesPlenumAir;
    using PurchasedAirManager::CheckPurchasedAirForReturnPlenum;

    // SUBROUTINE LOCAL VARIABLE DECLARATIONS:
    int ZoneEquipConfigLoop;
    int NumAlphas;
    int NumNums;
    int NumArgs;
    int NumNodes;
    Array1D_int NodeNums;
    int MaxNums;
    int MaxAlphas;
    int NodeNum;
    int IOStat;
    Array1D<Real64> NumArray;        // Numeric input items for object
    std::string CurrentModuleObject; // for ease in getting objects
    Array1D_string AlphArray;        // Alpha input items for object
    Array1D_string cAlphaFields;     // Alpha field names
    Array1D_string cNumericFields;   // Numeric field names
    Array1D_bool lAlphaBlanks;       // Logical array, alpha field input BLANK = .TRUE.
    Array1D_bool lNumericBlanks;     // Logical array, numeric field input BLANK = .TRUE.
    bool ErrorsFound(false);
    bool NodeListError; // Flag for node list error
    bool UniqueNodeError;
    static constexpr std::string_view RoutineName("GetZonePlenumInput: "); // include trailing blank space
    std::string InducedNodeListName;

    state.dataInputProcessing->inputProcessor->getObjectDefMaxArgs(state, "AirLoopHVAC:ReturnPlenum", NumArgs, NumAlphas, NumNums);
    MaxNums = NumNums;
    MaxAlphas = NumAlphas;
    state.dataInputProcessing->inputProcessor->getObjectDefMaxArgs(state, "AirLoopHVAC:SupplyPlenum", NumArgs, NumAlphas, NumNums);
    MaxNums = max(NumNums, MaxNums);
    MaxAlphas = max(NumAlphas, MaxAlphas);
    AlphArray.allocate(MaxAlphas);
    cAlphaFields.allocate(MaxAlphas);
    cNumericFields.allocate(MaxNums);
    NumArray.dimension(MaxNums, 0.0);
    lAlphaBlanks.dimension(MaxAlphas, true);
    lNumericBlanks.dimension(MaxNums, true);
    state.dataInputProcessing->inputProcessor->getObjectDefMaxArgs(state, "NodeList", NumArgs, NumAlphas, NumNums);
    NodeNums.dimension(NumArgs, 0);

    InducedNodeListName = "";

    state.dataZonePlenum->NumZoneReturnPlenums = state.dataInputProcessing->inputProcessor->getNumObjectsFound(state, "AirLoopHVAC:ReturnPlenum");
    state.dataZonePlenum->NumZoneSupplyPlenums = state.dataInputProcessing->inputProcessor->getNumObjectsFound(state, "AirLoopHVAC:SupplyPlenum");

    if (state.dataZonePlenum->NumZoneReturnPlenums > 0) {
        state.dataZonePlenum->ZoneRetPlenCond.allocate(state.dataZonePlenum->NumZoneReturnPlenums);
    }
    if (state.dataZonePlenum->NumZoneSupplyPlenums > 0) {
        state.dataZonePlenum->ZoneSupPlenCond.allocate(state.dataZonePlenum->NumZoneSupplyPlenums);
    }

    InitUniqueNodeCheck(state, "AirLoopHVAC:ReturnPlenum");
    for (int ZonePlenumNum = 1; ZonePlenumNum <= state.dataZonePlenum->NumZoneReturnPlenums; ++ZonePlenumNum) {

        CurrentModuleObject = "AirLoopHVAC:ReturnPlenum";

        state.dataInputProcessing->inputProcessor->getObjectItem(state,
                                                                 CurrentModuleObject,
                                                                 ZonePlenumNum,
                                                                 AlphArray,
                                                                 NumAlphas,
                                                                 NumArray,
                                                                 NumNums,
                                                                 IOStat,
                                                                 lNumericBlanks,
                                                                 lAlphaBlanks,
                                                                 cAlphaFields,
                                                                 cNumericFields);
        Util::IsNameEmpty(state, AlphArray(1), CurrentModuleObject, ErrorsFound);

        auto &thisRetPlenum = state.dataZonePlenum->ZoneRetPlenCond(ZonePlenumNum);
        thisRetPlenum.ZonePlenumName = AlphArray(1);

        // Check if this zone is also used in another return plenum
        IOStat = Util::FindItemInList(AlphArray(2), state.dataZonePlenum->ZoneRetPlenCond, &ZoneReturnPlenumConditions::ZoneName, ZonePlenumNum - 1);
        if (IOStat != 0) {
            ShowSevereError(state,
                            format("{}{} \"{}\" is used more than once as a {}.", RoutineName, cAlphaFields(2), AlphArray(2), CurrentModuleObject));
            ShowContinueError(state, format("..Only one {} object may be connected to a given zone.", CurrentModuleObject));
            ShowContinueError(state, format("..occurs in {} = {}", CurrentModuleObject, AlphArray(1)));
            ErrorsFound = true;
        }
        thisRetPlenum.ZoneName = AlphArray(2);
        // put the X-Ref to the zone heat balance data structure
        thisRetPlenum.ActualZoneNum = Util::FindItemInList(AlphArray(2), state.dataHeatBal->Zone);
        if (thisRetPlenum.ActualZoneNum == 0) {
            ShowSevereError(state, format("For {} = {}, {} = {} not found.", CurrentModuleObject, AlphArray(1), cAlphaFields(2), AlphArray(2)));
            ErrorsFound = true;
            continue;
        } else {
            state.dataHeatBal->Zone(thisRetPlenum.ActualZoneNum).IsReturnPlenum = true;
            state.dataHeatBal->Zone(thisRetPlenum.ActualZoneNum).PlenumCondNum = ZonePlenumNum;
        }
        //  Check if this zone is used as a controlled zone
        ZoneEquipConfigLoop = Util::FindItemInList(AlphArray(2), state.dataZoneEquip->ZoneEquipConfig, &EquipConfiguration::ZoneName);
        if (ZoneEquipConfigLoop != 0) {
            ShowSevereError(
                state,
                format(
                    "{}{} \"{}\" is a controlled zone. It cannot be used as a {}", RoutineName, cAlphaFields(2), AlphArray(2), CurrentModuleObject));
            ShowContinueError(state, format("..occurs in {} = {}", CurrentModuleObject, AlphArray(1)));
            ErrorsFound = true;
        }

        thisRetPlenum.ZoneNodeName = AlphArray(3);
        thisRetPlenum.ZoneNodeNum = GetSingleNode(state,
                                                      AlphArray(3),
                                                      ErrorsFound,
                                                      Node::ConnObjType::AirLoopHVACReturnPlenum,
                                                      AlphArray(1),
                                                      Node::FluidType::Air,
                                                      Node::ConnType::ZoneNode,
                                                      Node::CompFluidStream::Primary,
                                                  Node::ObjectIsNotParent);
        // Insert the Plenum Zone Number into the Zone Heat Balance data structure for later reference
        state.dataHeatBal->Zone(thisRetPlenum.ActualZoneNum).SystemZoneNodeNum = thisRetPlenum.ZoneNodeNum;
        // SpaceHB TODO: For now, assign the same system node to the spaces in the zone
        for (int spaceNum : state.dataHeatBal->Zone(thisRetPlenum.ActualZoneNum).spaceIndexes) {
            state.dataHeatBal->space(spaceNum).SystemZoneNodeNum = thisRetPlenum.ZoneNodeNum;
        }

        thisRetPlenum.AirOutNodeNum = GetSingleNode(state,
                                                     AlphArray(4),
                                                     ErrorsFound,
                                                     Node::ConnObjType::AirLoopHVACReturnPlenum,
                                                     AlphArray(1),
                                                     Node::FluidType::Air,
                                                     Node::ConnType::Outlet,
                                                     Node::CompFluidStream::Primary,
                                                 Node::ObjectIsNotParent);

        InducedNodeListName = AlphArray(5);
        NodeListError = false;
        GetNodeNums(state,
                    InducedNodeListName,
                    NumNodes,
                    NodeNums,
                    NodeListError,
                    Node::FluidType::Air,
                    Node::ConnObjType::AirLoopHVACReturnPlenum,
                    thisRetPlenum.ZonePlenumName,
                    Node::ConnType::InducedAir,
                    Node::CompFluidStream::Primary,
                    Node::ObjectIsNotParent,
                    false,
                    cAlphaFields(5));

        if (!NodeListError) {
            thisRetPlenum.NumInducedNodes = NumNodes;
            thisRetPlenum.InducedNodeNums.allocate(thisRetPlenum.NumInducedNodes);
            thisRetPlenum.InducedMassFlowRate.allocate(thisRetPlenum.NumInducedNodes);
            thisRetPlenum.InducedMassFlowRateMaxAvail.allocate(thisRetPlenum.NumInducedNodes);
            thisRetPlenum.InducedMassFlowRateMinAvail.allocate(thisRetPlenum.NumInducedNodes);
            thisRetPlenum.InducedTemp.allocate(thisRetPlenum.NumInducedNodes);
            thisRetPlenum.InducedHumRat.allocate(thisRetPlenum.NumInducedNodes);
            thisRetPlenum.InducedEnthalpy.allocate(thisRetPlenum.NumInducedNodes);
            thisRetPlenum.InducedPressure.allocate(thisRetPlenum.NumInducedNodes);
            thisRetPlenum.InducedCO2.allocate(thisRetPlenum.NumInducedNodes);
            thisRetPlenum.InducedGenContam.allocate(thisRetPlenum.NumInducedNodes);
            thisRetPlenum.InducedMassFlowRate = 0.0;
            thisRetPlenum.InducedMassFlowRateMaxAvail = 0.0;
            thisRetPlenum.InducedMassFlowRateMinAvail = 0.0;
            thisRetPlenum.InducedTemp = 0.0;
            thisRetPlenum.InducedHumRat = 0.0;
            thisRetPlenum.InducedEnthalpy = 0.0;
            thisRetPlenum.InducedPressure = 0.0;
            thisRetPlenum.InducedCO2 = 0.0;
            thisRetPlenum.InducedGenContam = 0.0;
            for (NodeNum = 1; NodeNum <= NumNodes; ++NodeNum) {
                thisRetPlenum.InducedNodeNums(NodeNum) = NodeNums(NodeNum);
                UniqueNodeError = false;
                if (!CheckPurchasedAirForReturnPlenum(state, ZonePlenumNum)) {
                    CheckUniqueNodeNumbers(state, "Return Plenum Induced Air Nodes", UniqueNodeError, NodeNums(NodeNum), CurrentModuleObject);
                    if (UniqueNodeError) {
                        ShowContinueError(state, format("Occurs for ReturnPlenum = {}", AlphArray(1)));
                        ErrorsFound = true;
                    }
<<<<<<< HEAD
                    PIUInducesPlenumAir(state, thisRetPlenum.InducedNodeNums(NodeNum));
=======
                    PIUInducesPlenumAir(state, thisRetPlenum.InducedNode(NodeNum), ZonePlenumNum);
>>>>>>> 15f64911
                }
            }
        } else {
            ShowContinueError(
                state,
                format("Invalid Induced Air Outlet Node or NodeList name in AirLoopHVAC:ReturnPlenum object = {}", thisRetPlenum.ZonePlenumName));
            ErrorsFound = true;
        }

        thisRetPlenum.NumInNodes = NumAlphas - 5;

        for (auto &e : state.dataZonePlenum->ZoneRetPlenCond) {
            e.InitFlag = true;
        }

        thisRetPlenum.InNodeNums.allocate(thisRetPlenum.NumInNodes);
        thisRetPlenum.InletMassFlowRate.allocate(thisRetPlenum.NumInNodes);
        thisRetPlenum.InletMassFlowRateMaxAvail.allocate(thisRetPlenum.NumInNodes);
        thisRetPlenum.InletMassFlowRateMinAvail.allocate(thisRetPlenum.NumInNodes);
        thisRetPlenum.InletTemp.allocate(thisRetPlenum.NumInNodes);
        thisRetPlenum.InletHumRat.allocate(thisRetPlenum.NumInNodes);
        thisRetPlenum.InletEnthalpy.allocate(thisRetPlenum.NumInNodes);
        thisRetPlenum.InletPressure.allocate(thisRetPlenum.NumInNodes);
        thisRetPlenum.ZoneEqNum.allocate(thisRetPlenum.NumInNodes);

        thisRetPlenum.InNodeNums = 0;
        thisRetPlenum.InletMassFlowRate = 0.0;
        thisRetPlenum.InletMassFlowRateMaxAvail = 0.0;
        thisRetPlenum.InletMassFlowRateMinAvail = 0.0;
        thisRetPlenum.InletTemp = 0.0;
        thisRetPlenum.InletHumRat = 0.0;
        thisRetPlenum.InletEnthalpy = 0.0;
        thisRetPlenum.InletPressure = 0.0;
        thisRetPlenum.OutletMassFlowRate = 0.0;
        thisRetPlenum.OutletMassFlowRateMaxAvail = 0.0;
        thisRetPlenum.OutletMassFlowRateMinAvail = 0.0;
        thisRetPlenum.OutletTemp = 0.0;
        thisRetPlenum.OutletHumRat = 0.0;
        thisRetPlenum.OutletEnthalpy = 0.0;
        thisRetPlenum.OutletPressure = 0.0;
        thisRetPlenum.ZoneTemp = 0.0;
        thisRetPlenum.ZoneHumRat = 0.0;
        thisRetPlenum.ZoneEnthalpy = 0.0;

        for (NodeNum = 1; NodeNum <= thisRetPlenum.NumInNodes; ++NodeNum) {

            thisRetPlenum.InNodeNums(NodeNum) = GetSingleNode(state,
                                                                 AlphArray(5 + NodeNum),
                                                                 ErrorsFound,
                                                                 Node::ConnObjType::AirLoopHVACReturnPlenum,
                                                                 AlphArray(1),
                                                                 Node::FluidType::Air,
                                                                 Node::ConnType::Inlet,
                                                                 Node::CompFluidStream::Primary,
                                                             Node::ObjectIsNotParent);
        }

    } // end AirLoopHVAC:ReturnPlenum Loop
    EndUniqueNodeCheck(state, "AirLoopHVAC:ReturnPlenum");

    for (int ZonePlenumNum = 1; ZonePlenumNum <= state.dataZonePlenum->NumZoneSupplyPlenums; ++ZonePlenumNum) {
        CurrentModuleObject = "AirLoopHVAC:SupplyPlenum";

        state.dataInputProcessing->inputProcessor->getObjectItem(state,
                                                                 CurrentModuleObject,
                                                                 ZonePlenumNum,
                                                                 AlphArray,
                                                                 NumAlphas,
                                                                 NumArray,
                                                                 NumNums,
                                                                 IOStat,
                                                                 lNumericBlanks,
                                                                 lAlphaBlanks,
                                                                 cAlphaFields,
                                                                 cNumericFields);
        Util::IsNameEmpty(state, AlphArray(1), CurrentModuleObject, ErrorsFound);

        auto &thisSupPlenum = state.dataZonePlenum->ZoneSupPlenCond(ZonePlenumNum);
        thisSupPlenum.ZonePlenumName = AlphArray(1);

        // Check if this zone is also used in another plenum
        IOStat = Util::FindItemInList(AlphArray(2), state.dataZonePlenum->ZoneSupPlenCond, &ZoneSupplyPlenumConditions::ZoneName, ZonePlenumNum - 1);
        if (IOStat != 0) {
            ShowSevereError(state,
                            format("{}{} \"{}\" is used more than once as a {}.", RoutineName, cAlphaFields(2), AlphArray(2), CurrentModuleObject));
            ShowContinueError(state, format("..Only one {} object may be connected to a given zone.", CurrentModuleObject));
            ShowContinueError(state, format("..occurs in {} = {}", CurrentModuleObject, AlphArray(1)));
            ErrorsFound = true;
        }
        if (state.dataZonePlenum->NumZoneReturnPlenums > 0) { // Check if this zone is also used in another plenum
            IOStat = Util::FindItemInList(AlphArray(2), state.dataZonePlenum->ZoneRetPlenCond, &ZoneReturnPlenumConditions::ZoneName);
            if (IOStat != 0) {
                ShowSevereError(state,
                                format("{}{} \"{}\" is used more than once as a {} or AirLoopHVAC:ReturnPlenum.",
                                       RoutineName,
                                       cAlphaFields(2),
                                       AlphArray(2),
                                       CurrentModuleObject));
                ShowContinueError(state,
                                  format("..Only one {} or AirLoopHVAC:ReturnPlenum object may be connected to a given zone.", CurrentModuleObject));
                ShowContinueError(state, format("..occurs in {} = {}", CurrentModuleObject, AlphArray(1)));
                ErrorsFound = true;
            }
        }
        thisSupPlenum.ZoneName = AlphArray(2);
        // put the X-Ref to the zone heat balance data structure
        thisSupPlenum.ActualZoneNum = Util::FindItemInList(AlphArray(2), state.dataHeatBal->Zone);
        if (thisSupPlenum.ActualZoneNum == 0) {
            ShowSevereError(state, format("For {} = {}, {} = {} not found.", CurrentModuleObject, AlphArray(1), cAlphaFields(2), AlphArray(2)));
            ErrorsFound = true;
            continue;
        } else {
            state.dataHeatBal->Zone(thisSupPlenum.ActualZoneNum).IsSupplyPlenum = true;
            state.dataHeatBal->Zone(thisSupPlenum.ActualZoneNum).PlenumCondNum = ZonePlenumNum;
        }
        //  Check if this zone is used as a controlled zone
        if (std::any_of(state.dataZoneEquip->ZoneEquipConfig.begin(), state.dataZoneEquip->ZoneEquipConfig.end(), [](EquipConfiguration const &e) {
                return e.IsControlled;
            })) {
            ZoneEquipConfigLoop = Util::FindItemInList(AlphArray(2), state.dataZoneEquip->ZoneEquipConfig, &EquipConfiguration::ZoneName);
            if (ZoneEquipConfigLoop != 0) {
                ShowSevereError(state,
                                format("{}{} \"{}\" is a controlled zone. It cannot be used as a {} or AirLoopHVAC:ReturnPlenum.",
                                       RoutineName,
                                       cAlphaFields(2),
                                       AlphArray(2),
                                       CurrentModuleObject));
                ShowContinueError(state, format("..occurs in {} = {}", CurrentModuleObject, AlphArray(1)));
                ErrorsFound = true;
            }
        }
        // Check if this is also used as a return plenum
        //  *** This next IF loop looks wrong.  Sent e-mail to Peter/Brent 8/14/08 for clarification ****
        //      IF (NumZoneReturnPlenums > 0) THEN
        //        IOSTAT=Util::FindItemInList(AlphArray(1),ZoneRetPlenCond%ZoneName,NumZoneReturnPlenums)
        //        IF (IOStat /= 0) THEN
        //          CALL ShowSevereError(state, RoutineName//'Plenum "'//TRIM(AlphArray(2))//  &
        //                               '" is a controlled zone.  It cannot be used as a '//  &
        //                               'SUPPLY PLENUM or RETURN PLENUM.')
        //          CALL ShowContinueError(state, '..occurs in '//TRIM(CurrentModuleObject)//' = '//TRIM(AlphArray(1)))
        //          ErrorsFound=.TRUE.
        //        ENDIF
        //      ENDIF

        thisSupPlenum.ZoneNodeName = AlphArray(3);
        thisSupPlenum.ZoneNodeNum = GetSingleNode(state,
                                                      AlphArray(3),
                                                      ErrorsFound,
                                                      Node::ConnObjType::AirLoopHVACSupplyPlenum,
                                                      AlphArray(1),
                                                      Node::FluidType::Air,
                                                      Node::ConnType::ZoneNode,
                                                      Node::CompFluidStream::Primary,
                                                  Node::ObjectIsNotParent);
        // Insert the Plenum Zone Number into the Zone Heat Balance data structure for later reference
        state.dataHeatBal->Zone(thisSupPlenum.ActualZoneNum).SystemZoneNodeNum = thisSupPlenum.ZoneNodeNum;
        // SpaceHB TODO: For now, assign the same system node to the spaces in the zone
        for (int spaceNum : state.dataHeatBal->Zone(thisSupPlenum.ActualZoneNum).spaceIndexes) {
            state.dataHeatBal->space(spaceNum).SystemZoneNodeNum = thisSupPlenum.ZoneNodeNum;
        }

        thisSupPlenum.InNodeNum = GetSingleNode(state,
                                                    AlphArray(4),
                                                    ErrorsFound,
                                                    Node::ConnObjType::AirLoopHVACSupplyPlenum,
                                                    AlphArray(1),
                                                    Node::FluidType::Air,
                                                    Node::ConnType::Inlet,
                                                    Node::CompFluidStream::Primary,
                                                Node::ObjectIsNotParent);

        thisSupPlenum.NumOutNodes = NumAlphas - 4;

        for (auto &e : state.dataZonePlenum->ZoneSupPlenCond) {
            e.InitFlag = true;
        }

        thisSupPlenum.OutNodeNums.allocate(thisSupPlenum.NumOutNodes);
        thisSupPlenum.OutletMassFlowRate.allocate(thisSupPlenum.NumOutNodes);
        thisSupPlenum.OutletMassFlowRateMaxAvail.allocate(thisSupPlenum.NumOutNodes);
        thisSupPlenum.OutletMassFlowRateMinAvail.allocate(thisSupPlenum.NumOutNodes);
        thisSupPlenum.OutletTemp.allocate(thisSupPlenum.NumOutNodes);
        thisSupPlenum.OutletHumRat.allocate(thisSupPlenum.NumOutNodes);
        thisSupPlenum.OutletEnthalpy.allocate(thisSupPlenum.NumOutNodes);
        thisSupPlenum.OutletPressure.allocate(thisSupPlenum.NumOutNodes);

        thisSupPlenum.OutNodeNums = 0;
        thisSupPlenum.OutletMassFlowRate = 0.0;
        thisSupPlenum.OutletMassFlowRateMaxAvail = 0.0;
        thisSupPlenum.OutletMassFlowRateMinAvail = 0.0;
        thisSupPlenum.OutletTemp = 0.0;
        thisSupPlenum.OutletHumRat = 0.0;
        thisSupPlenum.OutletEnthalpy = 0.0;
        thisSupPlenum.OutletPressure = 0.0;
        thisSupPlenum.InletMassFlowRate = 0.0;
        thisSupPlenum.InletMassFlowRateMaxAvail = 0.0;
        thisSupPlenum.InletMassFlowRateMinAvail = 0.0;
        thisSupPlenum.InletTemp = 0.0;
        thisSupPlenum.InletHumRat = 0.0;
        thisSupPlenum.InletEnthalpy = 0.0;
        thisSupPlenum.InletPressure = 0.0;
        thisSupPlenum.ZoneTemp = 0.0;
        thisSupPlenum.ZoneHumRat = 0.0;
        thisSupPlenum.ZoneEnthalpy = 0.0;

        for (NodeNum = 1; NodeNum <= thisSupPlenum.NumOutNodes; ++NodeNum) {

            thisSupPlenum.OutNodeNums(NodeNum) = GetSingleNode(state,
                                                                  AlphArray(4 + NodeNum),
                                                                  ErrorsFound,
                                                                  Node::ConnObjType::AirLoopHVACSupplyPlenum,
                                                                  AlphArray(1),
                                                                  Node::FluidType::Air,
                                                                  Node::ConnType::Outlet,
                                                                  Node::CompFluidStream::Primary,
                                                              Node::ObjectIsNotParent);
        }

    } // end AirLoopHVAC:SupplyPlenum Loop

    AlphArray.deallocate();
    NumArray.deallocate();
    cAlphaFields.deallocate();
    cNumericFields.deallocate();
    lAlphaBlanks.deallocate();
    lNumericBlanks.deallocate();
    NodeNums.deallocate();

    if (ErrorsFound) {
        ShowFatalError(state, format("{}Errors found in input.  Preceding condition(s) cause termination.", RoutineName));
    }
}

void InitAirZoneReturnPlenum(EnergyPlusData &state, int const ZonePlenumNum)
{

    // SUBROUTINE INFORMATION:
    //       AUTHOR         Peter Graham Ellis
    //       DATE WRITTEN   November 2000
    //       MODIFIED       na
    //       RE-ENGINEERED  na

    // PURPOSE OF THIS SUBROUTINE:
    // This subroutine is for initializations of the ZonePlenum components.

    // METHODOLOGY EMPLOYED:
    // Uses the status flags to trigger events.

    // Using/Aliasing

    // SUBROUTINE LOCAL VARIABLE DECLARATIONS:
    int InletNode;
    int InletNodeLoop;
    int NodeNum;
    int ZonePlenumLoop;
    int PlenumZoneNum;
    int ZoneEquipConfigLoop; // Loop number of ZoneEquipConfig derived type
    int ADUNum;              // air distribution unit index
    int NumADUsToPlen;       // number of ADUs that might leak to this plenum
    int ADUsToPlenIndex;     // index of an ADU that might leak to this plenum in the plenum ADU list

    auto &dln = state.dataLoopNodes;
    
    // Do the one time initializations
    if (state.dataZonePlenum->InitAirZoneReturnPlenumOneTimeFlag) {

        // For each zone with a return air plenum put the ZoneRetPlenCond number for the return air plenum
        // in the ZoneEquipConfig array for the zone. This allows direct access of the zone's return air
        // plenum conditions, such as plenum temperature and air flow. Also establish and save connections
        // to the Air Distribution Units. This is needed for the simple duct leakage calculation.

        for (ZonePlenumLoop = 1; ZonePlenumLoop <= state.dataZonePlenum->NumZoneReturnPlenums; ++ZonePlenumLoop) {
            ADUsToPlenIndex = 0;
            NumADUsToPlen = 0;
            if (state.dataZonePlenum->ZoneRetPlenCond(ZonePlenumLoop).NumInNodes > 0) {
                for (InletNodeLoop = 1; InletNodeLoop <= state.dataZonePlenum->ZoneRetPlenCond(ZonePlenumLoop).NumInNodes; ++InletNodeLoop) {
                    InletNode = state.dataZonePlenum->ZoneRetPlenCond(ZonePlenumLoop).InNodeNums(InletNodeLoop);
                    // Loop through ZoneEquipConfig's and look for return air node value = InletNode
                    for (ZoneEquipConfigLoop = 1; ZoneEquipConfigLoop <= state.dataGlobal->NumOfZones; ++ZoneEquipConfigLoop) {
                        if (!state.dataZoneEquip->ZoneEquipConfig(ZoneEquipConfigLoop).IsControlled) continue;
                        for (int retNode = 1; retNode <= state.dataZoneEquip->ZoneEquipConfig(ZoneEquipConfigLoop).NumReturnNodes; ++retNode) {
                            if (state.dataZoneEquip->ZoneEquipConfig(ZoneEquipConfigLoop).ReturnNodeNums(retNode) == InletNode) {
                                state.dataZoneEquip->ZoneEquipConfig(ZoneEquipConfigLoop).ReturnNodePlenumNum = ZonePlenumLoop;
                                state.dataZonePlenum->ZoneRetPlenCond(ZonePlenumLoop).ZoneEqNum(InletNodeLoop) = ZoneEquipConfigLoop;
                            }
                        }
                    }
                    // count the ADUs that can leak to this plenum
                    for (ADUNum = 1; ADUNum <= (int)state.dataDefineEquipment->AirDistUnit.size(); ++ADUNum) {
                        if (state.dataDefineEquipment->AirDistUnit(ADUNum).ZoneEqNum ==
                            state.dataZonePlenum->ZoneRetPlenCond(ZonePlenumLoop).ZoneEqNum(InletNodeLoop)) {
                            state.dataDefineEquipment->AirDistUnit(ADUNum).RetPlenumNum = ZonePlenumLoop;
                            ++NumADUsToPlen;
                        }
                    }
                }
            }
            state.dataZonePlenum->ZoneRetPlenCond(ZonePlenumLoop).ADUIndex.allocate(NumADUsToPlen);
            state.dataZonePlenum->ZoneRetPlenCond(ZonePlenumLoop).NumADUs = NumADUsToPlen;
            // fill the list of air distribution units that can leak to this plenum
            if (NumADUsToPlen > 0) {
                for (ADUNum = 1; ADUNum <= (int)state.dataDefineEquipment->AirDistUnit.size(); ++ADUNum) {
                    if (state.dataDefineEquipment->AirDistUnit(ADUNum).RetPlenumNum == ZonePlenumLoop) {
                        ++ADUsToPlenIndex;
                        state.dataZonePlenum->ZoneRetPlenCond(ZonePlenumLoop).ADUIndex(ADUsToPlenIndex) = ADUNum;
                    }
                }
            }
        }

        // Check that all ADUs with leakage found a return plenum
        for (ADUNum = 1; ADUNum <= (int)state.dataDefineEquipment->AirDistUnit.size(); ++ADUNum) {
            auto &thisADU(state.dataDefineEquipment->AirDistUnit(ADUNum));
            // TODO: the first half of this IF condition was a duplicated OR, if issues around this code, might want to check the history of this line
            if (thisADU.DownStreamLeak && (thisADU.RetPlenumNum == 0)) {
                ShowWarningError(state,
                                 format("No return plenum found for simple duct leakage for ZoneHVAC:AirDistributionUnit={} in Zone={}",
                                        thisADU.Name,
                                        state.dataZoneEquip->ZoneEquipConfig(thisADU.ZoneEqNum).ZoneName));
                ShowContinueError(state, "Leakage will be ignored for this ADU.");
                thisADU.UpStreamLeak = false;
                thisADU.DownStreamLeak = false;
                thisADU.UpStreamLeakFrac = 0.0;
                thisADU.DownStreamLeakFrac = 0.0;
            }
        }

        state.dataZonePlenum->InitAirZoneReturnPlenumOneTimeFlag = false;
    }

    // Do the Begin Environment initializations
    if (state.dataZonePlenum->InitAirZoneReturnPlenumEnvrnFlag && state.dataGlobal->BeginEnvrnFlag) {

        for (PlenumZoneNum = 1; PlenumZoneNum <= state.dataZonePlenum->NumZoneReturnPlenums; ++PlenumZoneNum) {

            auto *zoneNode = dln->nodes(state.dataZonePlenum->ZoneRetPlenCond(PlenumZoneNum).ZoneNodeNum);
            zoneNode->Temp = 20.0;
            zoneNode->MassFlowRate = 0.0;
            zoneNode->Quality = 1.0;
            zoneNode->Press = state.dataEnvrn->OutBaroPress;
            zoneNode->HumRat = state.dataEnvrn->OutHumRat;
            zoneNode->Enthalpy =
                PsyHFnTdbW(zoneNode->Temp, zoneNode->HumRat);

            state.dataZonePlenum->ZoneRetPlenCond(PlenumZoneNum).ZoneTemp = 20.0;
            state.dataZonePlenum->ZoneRetPlenCond(PlenumZoneNum).ZoneHumRat = 0.0;
            state.dataZonePlenum->ZoneRetPlenCond(PlenumZoneNum).ZoneEnthalpy = 0.0;
            state.dataZonePlenum->ZoneRetPlenCond(PlenumZoneNum).InletTemp = 0.0;
            state.dataZonePlenum->ZoneRetPlenCond(PlenumZoneNum).InletHumRat = 0.0;
            state.dataZonePlenum->ZoneRetPlenCond(PlenumZoneNum).InletEnthalpy = 0.0;
            state.dataZonePlenum->ZoneRetPlenCond(PlenumZoneNum).InletPressure = 0.0;
            state.dataZonePlenum->ZoneRetPlenCond(PlenumZoneNum).InletMassFlowRate = 0.0;
            state.dataZonePlenum->ZoneRetPlenCond(PlenumZoneNum).InletMassFlowRateMaxAvail = 0.0;
            state.dataZonePlenum->ZoneRetPlenCond(PlenumZoneNum).InletMassFlowRateMinAvail = 0.0;
        }

        state.dataZonePlenum->InitAirZoneReturnPlenumEnvrnFlag = false;
    }

    if (!state.dataGlobal->BeginEnvrnFlag) {
        state.dataZonePlenum->InitAirZoneReturnPlenumEnvrnFlag = true;
    }

    // Transfer the node data to ZoneRetPlenCond data structure
    for (NodeNum = 1; NodeNum <= state.dataZonePlenum->ZoneRetPlenCond(ZonePlenumNum).NumInNodes; ++NodeNum) {

        auto const *inNode = dln->nodes(state.dataZonePlenum->ZoneRetPlenCond(ZonePlenumNum).InNodeNums(NodeNum));
        // Set all of the inlet mass flow variables from the nodes
        state.dataZonePlenum->ZoneRetPlenCond(ZonePlenumNum).InletMassFlowRate(NodeNum) = inNode->MassFlowRate;
        state.dataZonePlenum->ZoneRetPlenCond(ZonePlenumNum).InletMassFlowRateMaxAvail(NodeNum) = inNode->MassFlowRateMaxAvail;
        state.dataZonePlenum->ZoneRetPlenCond(ZonePlenumNum).InletMassFlowRateMinAvail(NodeNum) = inNode->MassFlowRateMinAvail;
        //    ! Set all of the inlet state variables from the inlet nodes
        //    ZoneRetPlenCond(ZonePlenumNum)%InletTemp(NodeNum)         = Node(InletNode)%Temp
        //    ZoneRetPlenCond(ZonePlenumNum)%InletHumRat(NodeNum)       = Node(InletNode)%HumRat
        //    ZoneRetPlenCond(ZonePlenumNum)%InletEnthalpy(NodeNum)     = Node(InletNode)%Enthalpy
        state.dataZonePlenum->ZoneRetPlenCond(ZonePlenumNum).InletPressure(NodeNum) = inNode->Press;
    }

    auto const *zoneNode = dln->nodes(state.dataZonePlenum->ZoneRetPlenCond(ZonePlenumNum).ZoneNodeNum);
    // Set the induced air flow rates and conditions
    for (NodeNum = 1; NodeNum <= state.dataZonePlenum->ZoneRetPlenCond(ZonePlenumNum).NumInducedNodes; ++NodeNum) {
        auto *inducedNode = dln->nodes(state.dataZonePlenum->ZoneRetPlenCond(ZonePlenumNum).InducedNodeNums(NodeNum));
        state.dataZonePlenum->ZoneRetPlenCond(ZonePlenumNum).InducedMassFlowRate(NodeNum) = inducedNode->MassFlowRate;
        state.dataZonePlenum->ZoneRetPlenCond(ZonePlenumNum).InducedMassFlowRateMaxAvail(NodeNum) = inducedNode->MassFlowRateMaxAvail;
        state.dataZonePlenum->ZoneRetPlenCond(ZonePlenumNum).InducedMassFlowRateMinAvail(NodeNum) = inducedNode->MassFlowRateMinAvail;

        state.dataZonePlenum->ZoneRetPlenCond(ZonePlenumNum).InducedTemp(NodeNum) = zoneNode->Temp;
        state.dataZonePlenum->ZoneRetPlenCond(ZonePlenumNum).InducedHumRat(NodeNum) = zoneNode->HumRat;
        state.dataZonePlenum->ZoneRetPlenCond(ZonePlenumNum).InducedEnthalpy(NodeNum) = zoneNode->Enthalpy;
        state.dataZonePlenum->ZoneRetPlenCond(ZonePlenumNum).InducedPressure(NodeNum) = zoneNode->Press;
        if (state.dataContaminantBalance->Contaminant.CO2Simulation) {
            state.dataZonePlenum->ZoneRetPlenCond(ZonePlenumNum).InducedCO2(NodeNum) = zoneNode->CO2;
        }
        if (state.dataContaminantBalance->Contaminant.GenericContamSimulation) {
            state.dataZonePlenum->ZoneRetPlenCond(ZonePlenumNum).InducedGenContam(NodeNum) = zoneNode->GenContam;
        }
    }

    // Add stuff to calculate conduction inputs to the zone plenum
    // Now load the zone conditions
    state.dataZonePlenum->ZoneRetPlenCond(ZonePlenumNum).ZoneTemp = zoneNode->Temp;
    state.dataZonePlenum->ZoneRetPlenCond(ZonePlenumNum).ZoneHumRat = zoneNode->HumRat;
    state.dataZonePlenum->ZoneRetPlenCond(ZonePlenumNum).ZoneEnthalpy = zoneNode->Enthalpy;
}

void InitAirZoneSupplyPlenum(EnergyPlusData &state, int const ZonePlenumNum, bool const FirstHVACIteration, bool const FirstCall)
{

    // SUBROUTINE INFORMATION:
    //       AUTHOR         Peter Graham Ellis
    //       DATE WRITTEN   March 2000
    //       MODIFIED       na
    //       RE-ENGINEERED  na

    // PURPOSE OF THIS SUBROUTINE:
    // This subroutine is for initializations of the ZonePlenum components.

    // METHODOLOGY EMPLOYED:
    // Similar to the Zone Splitter component but with interactions to the plenum zone.

    // SUBROUTINE LOCAL VARIABLE DECLARATIONS:
    int PlenumZoneNum;
    int NodeIndex;

    auto &dln = state.dataLoopNodes;

    // Do the Begin Environment initializations
    if (state.dataZonePlenum->MyEnvrnFlag && state.dataGlobal->BeginEnvrnFlag) {

        for (PlenumZoneNum = 1; PlenumZoneNum <= state.dataZonePlenum->NumZoneSupplyPlenums; ++PlenumZoneNum) {

            auto *zoneNode = dln->nodes(state.dataZonePlenum->ZoneSupPlenCond(PlenumZoneNum).ZoneNodeNum);
            zoneNode->Temp = 20.0;
            zoneNode->MassFlowRate = 0.0;
            zoneNode->Quality = 1.0;
            zoneNode->Press = state.dataEnvrn->OutBaroPress;
            zoneNode->HumRat = state.dataEnvrn->OutHumRat;
            zoneNode->Enthalpy = PsyHFnTdbW(zoneNode->Temp, zoneNode->HumRat);

            state.dataZonePlenum->ZoneSupPlenCond(PlenumZoneNum).ZoneTemp = 20.0;
            state.dataZonePlenum->ZoneSupPlenCond(PlenumZoneNum).ZoneHumRat = 0.0;
            state.dataZonePlenum->ZoneSupPlenCond(PlenumZoneNum).ZoneEnthalpy = 0.0;
            state.dataZonePlenum->ZoneSupPlenCond(PlenumZoneNum).InletTemp = 0.0;
            state.dataZonePlenum->ZoneSupPlenCond(PlenumZoneNum).InletHumRat = 0.0;
            state.dataZonePlenum->ZoneSupPlenCond(PlenumZoneNum).InletEnthalpy = 0.0;
            state.dataZonePlenum->ZoneSupPlenCond(PlenumZoneNum).InletPressure = 0.0;
            state.dataZonePlenum->ZoneSupPlenCond(PlenumZoneNum).InletMassFlowRate = 0.0;
            state.dataZonePlenum->ZoneSupPlenCond(PlenumZoneNum).InletMassFlowRateMaxAvail = 0.0;
            state.dataZonePlenum->ZoneSupPlenCond(PlenumZoneNum).InletMassFlowRateMinAvail = 0.0;
        }

        state.dataZonePlenum->MyEnvrnFlag = false;
    }

    if (!state.dataGlobal->BeginEnvrnFlag) {
        state.dataZonePlenum->MyEnvrnFlag = true;
    }

    // Do the following initializations (every time step): This should be the info from
    // the previous components outlets or the node data in this section.

    auto *inNode = dln->nodes(state.dataZonePlenum->ZoneSupPlenCond(ZonePlenumNum).InNodeNum);
    auto *zoneNode = dln->nodes(state.dataZonePlenum->ZoneSupPlenCond(ZonePlenumNum).ZoneNodeNum);

    if (FirstHVACIteration && FirstCall) {
        if (inNode->MassFlowRate > 0.0) {
            zoneNode->MassFlowRate = inNode->MassFlowRate;
            for (NodeIndex = 1; NodeIndex <= state.dataZonePlenum->ZoneSupPlenCond(ZonePlenumNum).NumOutNodes; ++NodeIndex) {
                auto *outNode = dln->nodes(state.dataZonePlenum->ZoneSupPlenCond(ZonePlenumNum).OutNodeNums(NodeIndex));
                outNode->MassFlowRate = inNode->MassFlowRate / state.dataZonePlenum->ZoneSupPlenCond(ZonePlenumNum).NumOutNodes;
            }
        }
        if (inNode->MassFlowRateMaxAvail > 0.0) {
            zoneNode->MassFlowRateMaxAvail = inNode->MassFlowRateMaxAvail;
            for (NodeIndex = 1; NodeIndex <= state.dataZonePlenum->ZoneSupPlenCond(ZonePlenumNum).NumOutNodes; ++NodeIndex) {
                auto *outNode = dln->nodes(state.dataZonePlenum->ZoneSupPlenCond(ZonePlenumNum).OutNodeNums(NodeIndex));
                outNode->MassFlowRateMaxAvail =
                    inNode->MassFlowRateMaxAvail / state.dataZonePlenum->ZoneSupPlenCond(ZonePlenumNum).NumOutNodes;
            }
        }

    } // For FirstHVACIteration and FirstCall

    if (FirstCall) {

        if (inNode->MassFlowRateMaxAvail == 0.0) { // For Node inlet Max Avail = 0.0

            for (NodeIndex = 1; NodeIndex <= state.dataZonePlenum->ZoneSupPlenCond(ZonePlenumNum).NumOutNodes; ++NodeIndex) {
                auto *outNode = dln->nodes(state.dataZonePlenum->ZoneSupPlenCond(ZonePlenumNum).OutNodeNums(NodeIndex));
                outNode->MassFlowRate = 0.0;
                outNode->MassFlowRateMaxAvail = 0.0;
                outNode->MassFlowRateMinAvail = 0.0;
            }

            zoneNode->MassFlowRate = 0.0;
            zoneNode->MassFlowRateMaxAvail = 0.0;
            zoneNode->MassFlowRateMinAvail = 0.0;

        } // For Node inlet Max Avail = 0.0

        // Add stuff to calculate conduction inputs to the zone plenum
        // Now load the zone conditions
        state.dataZonePlenum->ZoneSupPlenCond(ZonePlenumNum).ZoneTemp = zoneNode->Temp;
        state.dataZonePlenum->ZoneSupPlenCond(ZonePlenumNum).ZoneHumRat = zoneNode->HumRat;
        state.dataZonePlenum->ZoneSupPlenCond(ZonePlenumNum).ZoneEnthalpy = zoneNode->Enthalpy;

        for (NodeIndex = 1; NodeIndex <= state.dataZonePlenum->ZoneSupPlenCond(ZonePlenumNum).NumOutNodes; ++NodeIndex) {
            auto *outNode = dln->nodes(state.dataZonePlenum->ZoneSupPlenCond(ZonePlenumNum).OutNodeNums(NodeIndex));
            outNode->Press = inNode->Press;
            outNode->Quality = inNode->Quality;
        }

        zoneNode->Press = inNode->Press;
        zoneNode->Quality = inNode->Quality;

    } else { // On the second call from the ZoneEquipManager this is where the flows are passed back to
        // the supply plenum inlet.
        for (NodeIndex = 1; NodeIndex <= state.dataZonePlenum->ZoneSupPlenCond(ZonePlenumNum).NumOutNodes; ++NodeIndex) {
            auto *outNode = dln->nodes(state.dataZonePlenum->ZoneSupPlenCond(ZonePlenumNum).OutNodeNums(NodeIndex));
            state.dataZonePlenum->ZoneSupPlenCond(ZonePlenumNum).OutletMassFlowRate(NodeIndex) = outNode->MassFlowRate;
            state.dataZonePlenum->ZoneSupPlenCond(ZonePlenumNum).OutletMassFlowRateMaxAvail(NodeIndex) = outNode->MassFlowRateMaxAvail;
            state.dataZonePlenum->ZoneSupPlenCond(ZonePlenumNum).OutletMassFlowRateMinAvail(NodeIndex) = outNode->MassFlowRateMinAvail;
        }

    } // For FirstCall
}

void CalcAirZoneReturnPlenum(EnergyPlusData &state, int const ZonePlenumNum)
{

    // SUBROUTINE INFORMATION:
    //       AUTHOR         Peter Graham Ellis
    //       DATE WRITTEN   November 2000
    //       MODIFIED       na
    //       RE-ENGINEERED  na

    // Using/Aliasing
    // SUBROUTINE LOCAL VARIABLE DECLARATIONS:
    int InletNodeNum(0);            // inlet node number
    int IndNum(0);                  // induced air index
    int ADUNum(0);                  // air distribution unit number
    int ADUListIndex(0);            // air distribution unit index in zone return plenum data structure
    Real64 TotIndMassFlowRate(0.0); // total induced air mass flow rate [kg/s]

    // Reset the totals to zero before they are summed.
    state.dataZonePlenum->ZoneRetPlenCond(ZonePlenumNum).OutletMassFlowRate = 0.0;
    state.dataZonePlenum->ZoneRetPlenCond(ZonePlenumNum).OutletMassFlowRateMaxAvail = 0.0;
    state.dataZonePlenum->ZoneRetPlenCond(ZonePlenumNum).OutletMassFlowRateMinAvail = 0.0;
    state.dataZonePlenum->ZoneRetPlenCond(ZonePlenumNum).OutletTemp = 0.0;
    state.dataZonePlenum->ZoneRetPlenCond(ZonePlenumNum).OutletHumRat = 0.0;
    state.dataZonePlenum->ZoneRetPlenCond(ZonePlenumNum).OutletPressure = 0.0;
    state.dataZonePlenum->ZoneRetPlenCond(ZonePlenumNum).OutletEnthalpy = 0.0;
    TotIndMassFlowRate = 0.0;

    for (InletNodeNum = 1; InletNodeNum <= state.dataZonePlenum->ZoneRetPlenCond(ZonePlenumNum).NumInNodes; ++InletNodeNum) {
        state.dataZonePlenum->ZoneRetPlenCond(ZonePlenumNum).OutletMassFlowRate +=
            state.dataZonePlenum->ZoneRetPlenCond(ZonePlenumNum).InletMassFlowRate(InletNodeNum);
        state.dataZonePlenum->ZoneRetPlenCond(ZonePlenumNum).OutletMassFlowRateMaxAvail +=
            state.dataZonePlenum->ZoneRetPlenCond(ZonePlenumNum).InletMassFlowRateMaxAvail(InletNodeNum);
        state.dataZonePlenum->ZoneRetPlenCond(ZonePlenumNum).OutletMassFlowRateMinAvail +=
            state.dataZonePlenum->ZoneRetPlenCond(ZonePlenumNum).InletMassFlowRateMinAvail(InletNodeNum);
    }

    if (state.dataZonePlenum->ZoneRetPlenCond(ZonePlenumNum).OutletMassFlowRate > 0.0) {

        // "Momentum balance" to get outlet air pressure
        for (InletNodeNum = 1; InletNodeNum <= state.dataZonePlenum->ZoneRetPlenCond(ZonePlenumNum).NumInNodes; ++InletNodeNum) {

            state.dataZonePlenum->ZoneRetPlenCond(ZonePlenumNum).OutletPressure +=
                state.dataZonePlenum->ZoneRetPlenCond(ZonePlenumNum).InletPressure(InletNodeNum) *
                state.dataZonePlenum->ZoneRetPlenCond(ZonePlenumNum).InletMassFlowRate(InletNodeNum) /
                state.dataZonePlenum->ZoneRetPlenCond(ZonePlenumNum).OutletMassFlowRate;
        }

    } else {
        // Mass Flow in air loop is zero and loop is not operating.
        // Arbitrarily set the output to the first inlet leg
        state.dataZonePlenum->ZoneRetPlenCond(ZonePlenumNum).OutletPressure = state.dataZonePlenum->ZoneRetPlenCond(ZonePlenumNum).InletPressure(1);
    }

    // add in the leak flow rate, if any. Don't alter the pressure calc (it is not used anyway)
    for (ADUListIndex = 1; ADUListIndex <= state.dataZonePlenum->ZoneRetPlenCond(ZonePlenumNum).NumADUs; ++ADUListIndex) {
        ADUNum = state.dataZonePlenum->ZoneRetPlenCond(ZonePlenumNum).ADUIndex(ADUListIndex);
        if (state.dataDefineEquipment->AirDistUnit(ADUNum).UpStreamLeak || state.dataDefineEquipment->AirDistUnit(ADUNum).DownStreamLeak) {
            state.dataZonePlenum->ZoneRetPlenCond(ZonePlenumNum).OutletMassFlowRate +=
                state.dataDefineEquipment->AirDistUnit(ADUNum).MassFlowRateUpStrLk +
                state.dataDefineEquipment->AirDistUnit(ADUNum).MassFlowRateDnStrLk;
            state.dataZonePlenum->ZoneRetPlenCond(ZonePlenumNum).OutletMassFlowRateMaxAvail +=
                state.dataDefineEquipment->AirDistUnit(ADUNum).MaxAvailDelta;
            state.dataZonePlenum->ZoneRetPlenCond(ZonePlenumNum).OutletMassFlowRateMinAvail +=
                state.dataDefineEquipment->AirDistUnit(ADUNum).MinAvailDelta;
        }
    }
    // Sum up induced air flow rate
    for (IndNum = 1; IndNum <= state.dataZonePlenum->ZoneRetPlenCond(ZonePlenumNum).NumInducedNodes; ++IndNum) {
        TotIndMassFlowRate += state.dataZonePlenum->ZoneRetPlenCond(ZonePlenumNum).InducedMassFlowRate(IndNum);
    }

    state.dataZonePlenum->ZoneRetPlenCond(ZonePlenumNum).OutletMassFlowRate -= TotIndMassFlowRate;

    // Set the Plenum Outlet to the Zone Node conditions
    state.dataZonePlenum->ZoneRetPlenCond(ZonePlenumNum).OutletHumRat = state.dataZonePlenum->ZoneRetPlenCond(ZonePlenumNum).ZoneHumRat;
    state.dataZonePlenum->ZoneRetPlenCond(ZonePlenumNum).OutletEnthalpy = state.dataZonePlenum->ZoneRetPlenCond(ZonePlenumNum).ZoneEnthalpy;
    state.dataZonePlenum->ZoneRetPlenCond(ZonePlenumNum).OutletTemp = state.dataZonePlenum->ZoneRetPlenCond(ZonePlenumNum).ZoneTemp;
    // make sure the MassFlowMaxAvail >= MassFlowRate
    state.dataZonePlenum->ZoneRetPlenCond(ZonePlenumNum).OutletMassFlowRateMaxAvail =
        max(state.dataZonePlenum->ZoneRetPlenCond(ZonePlenumNum).OutletMassFlowRateMaxAvail,
            state.dataZonePlenum->ZoneRetPlenCond(ZonePlenumNum).OutletMassFlowRate);
}

void CalcAirZoneSupplyPlenum(EnergyPlusData &state, int const ZonePlenumNum, bool const FirstCall)
{

    // SUBROUTINE INFORMATION:
    //       AUTHOR         Peter Graham Ellis
    //       DATE WRITTEN   March 2000
    //       MODIFIED       na
    //       RE-ENGINEERED  na

    // METHODOLOGY EMPLOYED:
    // Similar to the Zone Splitter component but with interactions to the plenum zone.

    // SUBROUTINE LOCAL VARIABLE DECLARATIONS:
    int NodeIndex;

    // The first time through the State properties are passed through
    if (FirstCall) {
        // Moisture balance to get outlet air humidity ratio
        for (NodeIndex = 1; NodeIndex <= state.dataZonePlenum->ZoneSupPlenCond(ZonePlenumNum).NumOutNodes; ++NodeIndex) {
            state.dataZonePlenum->ZoneSupPlenCond(ZonePlenumNum).OutletHumRat(NodeIndex) =
                state.dataZonePlenum->ZoneSupPlenCond(ZonePlenumNum).ZoneHumRat;
        }

        // Energy balance to get outlet air enthalpy
        for (NodeIndex = 1; NodeIndex <= state.dataZonePlenum->ZoneSupPlenCond(ZonePlenumNum).NumOutNodes; ++NodeIndex) {
            state.dataZonePlenum->ZoneSupPlenCond(ZonePlenumNum).OutletEnthalpy(NodeIndex) =
                state.dataZonePlenum->ZoneSupPlenCond(ZonePlenumNum).ZoneEnthalpy;
        }

        // Set outlet temperatures equal to inlet temperature
        for (NodeIndex = 1; NodeIndex <= state.dataZonePlenum->ZoneSupPlenCond(ZonePlenumNum).NumOutNodes; ++NodeIndex) {
            state.dataZonePlenum->ZoneSupPlenCond(ZonePlenumNum).OutletTemp(NodeIndex) =
                state.dataZonePlenum->ZoneSupPlenCond(ZonePlenumNum).ZoneTemp;
        }

    } else {
        // This is the second time through and this is where the mass flows from the outlets are
        // summed and then assigned upstream to the inlet node.
        state.dataZonePlenum->ZoneSupPlenCond(ZonePlenumNum).InletMassFlowRate = 0.0;
        state.dataZonePlenum->ZoneSupPlenCond(ZonePlenumNum).InletMassFlowRateMaxAvail = 0.0;
        state.dataZonePlenum->ZoneSupPlenCond(ZonePlenumNum).InletMassFlowRateMinAvail = 0.0;
        for (NodeIndex = 1; NodeIndex <= state.dataZonePlenum->ZoneSupPlenCond(ZonePlenumNum).NumOutNodes; ++NodeIndex) {
            state.dataZonePlenum->ZoneSupPlenCond(ZonePlenumNum).InletMassFlowRate +=
                state.dataZonePlenum->ZoneSupPlenCond(ZonePlenumNum).OutletMassFlowRate(NodeIndex);
            state.dataZonePlenum->ZoneSupPlenCond(ZonePlenumNum).InletMassFlowRateMaxAvail +=
                state.dataZonePlenum->ZoneSupPlenCond(ZonePlenumNum).OutletMassFlowRateMaxAvail(NodeIndex);
            state.dataZonePlenum->ZoneSupPlenCond(ZonePlenumNum).InletMassFlowRateMinAvail +=
                state.dataZonePlenum->ZoneSupPlenCond(ZonePlenumNum).OutletMassFlowRateMinAvail(NodeIndex);
        }
    }
}

// End Algorithm Section of the Module
// *****************************************************************************

// Beginning of Update subroutines for the ZonePlenum Module
// *****************************************************************************

void UpdateAirZoneReturnPlenum(EnergyPlusData &state, int const ZonePlenumNum)
{

    // SUBROUTINE INFORMATION:
    //       AUTHOR         Peter Graham Ellis
    //       DATE WRITTEN   November 2000
    //       MODIFIED       na
    //       RE-ENGINEERED  na

    // Using/Aliasing
    // SUBROUTINE LOCAL VARIABLE DECLARATIONS:
    int InletNodeNum;
    int IndNum;      // the induced air outlet index in ZoneRetPlenCond

    auto &dln = state.dataLoopNodes;

    auto *outNode = dln->nodes(state.dataZonePlenum->ZoneRetPlenCond(ZonePlenumNum).AirOutNodeNum);
    auto *inNode = dln->nodes(state.dataZonePlenum->ZoneRetPlenCond(ZonePlenumNum).InNodeNums(1));
    auto *zoneNode = dln->nodes(state.dataZonePlenum->ZoneRetPlenCond(ZonePlenumNum).ZoneNodeNum);

    // Set the outlet air nodes of the ZonePlenum
    outNode->MassFlowRate = state.dataZonePlenum->ZoneRetPlenCond(ZonePlenumNum).OutletMassFlowRate;
    outNode->MassFlowRateMaxAvail = state.dataZonePlenum->ZoneRetPlenCond(ZonePlenumNum).OutletMassFlowRateMaxAvail;
    outNode->MassFlowRateMinAvail = state.dataZonePlenum->ZoneRetPlenCond(ZonePlenumNum).OutletMassFlowRateMinAvail;

    zoneNode->MassFlowRate = state.dataZonePlenum->ZoneRetPlenCond(ZonePlenumNum).OutletMassFlowRate;
    zoneNode->MassFlowRateMaxAvail = state.dataZonePlenum->ZoneRetPlenCond(ZonePlenumNum).OutletMassFlowRateMaxAvail;
    zoneNode->MassFlowRateMinAvail = state.dataZonePlenum->ZoneRetPlenCond(ZonePlenumNum).OutletMassFlowRateMinAvail;
    zoneNode->Press = state.dataZonePlenum->ZoneRetPlenCond(ZonePlenumNum).OutletPressure;

    outNode->Temp = state.dataZonePlenum->ZoneRetPlenCond(ZonePlenumNum).OutletTemp;
    outNode->HumRat = state.dataZonePlenum->ZoneRetPlenCond(ZonePlenumNum).OutletHumRat;
    outNode->Enthalpy = state.dataZonePlenum->ZoneRetPlenCond(ZonePlenumNum).OutletEnthalpy;
    outNode->Press = state.dataZonePlenum->ZoneRetPlenCond(ZonePlenumNum).OutletPressure;
    for (IndNum = 1; IndNum <= state.dataZonePlenum->ZoneRetPlenCond(ZonePlenumNum).NumInducedNodes; ++IndNum) {
        auto *inducedNode = dln->nodes(state.dataZonePlenum->ZoneRetPlenCond(ZonePlenumNum).InducedNodeNums(IndNum));
        inducedNode->Temp = state.dataZonePlenum->ZoneRetPlenCond(ZonePlenumNum).InducedTemp(IndNum);
        inducedNode->HumRat = state.dataZonePlenum->ZoneRetPlenCond(ZonePlenumNum).InducedHumRat(IndNum);
        inducedNode->Enthalpy = state.dataZonePlenum->ZoneRetPlenCond(ZonePlenumNum).InducedEnthalpy(IndNum);
        inducedNode->Press = state.dataZonePlenum->ZoneRetPlenCond(ZonePlenumNum).InducedPressure(IndNum);
        if (state.dataContaminantBalance->Contaminant.CO2Simulation) {
            inducedNode->CO2 = state.dataZonePlenum->ZoneRetPlenCond(ZonePlenumNum).InducedCO2(IndNum);
        }
        if (state.dataContaminantBalance->Contaminant.GenericContamSimulation) {
            inducedNode->GenContam = state.dataZonePlenum->ZoneRetPlenCond(ZonePlenumNum).InducedGenContam(IndNum);
        }
        inducedNode->Quality = inNode->Quality;
    }

    // Set the outlet nodes for properties that are just pass through and not used
    outNode->Quality = inNode->Quality;
    zoneNode->Quality = inNode->Quality;

    // Set the outlet node contaminant properties if needed. The zone contaminant conditions are calculated in ZoneContaminantPredictorCorrector
    if (state.dataContaminantBalance->Contaminant.CO2Simulation) {
        if (state.dataZonePlenum->ZoneRetPlenCond(ZonePlenumNum).OutletMassFlowRate > 0.0) {
            // CO2 balance to get outlet air CO2
            outNode->CO2 = 0.0;
            for (InletNodeNum = 1; InletNodeNum <= state.dataZonePlenum->ZoneRetPlenCond(ZonePlenumNum).NumInNodes; ++InletNodeNum) {
                 outNode->CO2 += dln->nodes(state.dataZonePlenum->ZoneRetPlenCond(ZonePlenumNum).InNodeNums(InletNodeNum))->CO2 *
                                        state.dataZonePlenum->ZoneRetPlenCond(ZonePlenumNum).InletMassFlowRate(InletNodeNum) /
                                        state.dataZonePlenum->ZoneRetPlenCond(ZonePlenumNum).OutletMassFlowRate;
            }
            zoneNode->CO2 = outNode->CO2;
        } else {
            outNode->CO2 = zoneNode->CO2;
        }
    }
    if (state.dataContaminantBalance->Contaminant.GenericContamSimulation) {
        if (state.dataZonePlenum->ZoneRetPlenCond(ZonePlenumNum).OutletMassFlowRate > 0.0) {
            // GenContam balance to get outlet air GenContam
            outNode->GenContam = 0.0;
            for (InletNodeNum = 1; InletNodeNum <= state.dataZonePlenum->ZoneRetPlenCond(ZonePlenumNum).NumInNodes; ++InletNodeNum) {
                outNode->GenContam += dln->nodes(state.dataZonePlenum->ZoneRetPlenCond(ZonePlenumNum).InNodeNums(InletNodeNum))->GenContam *
                                              state.dataZonePlenum->ZoneRetPlenCond(ZonePlenumNum).InletMassFlowRate(InletNodeNum) /
                                              state.dataZonePlenum->ZoneRetPlenCond(ZonePlenumNum).OutletMassFlowRate;
            }
            zoneNode->GenContam = outNode->GenContam;
        } else {
            outNode->GenContam = zoneNode->GenContam;
        }
    }
}

void UpdateAirZoneSupplyPlenum(EnergyPlusData &state, int const ZonePlenumNum, bool &PlenumInletChanged, bool const FirstCall)
{

    // SUBROUTINE INFORMATION:
    //       AUTHOR         Peter Graham Ellis
    //       DATE WRITTEN   March 2000
    //       MODIFIED       na
    //       RE-ENGINEERED  na

    // METHODOLOGY EMPLOYED:
    // Similar to the Zone Splitter component but with interactions to the plenum zone.

    // Using/Aliasing
    // SUBROUTINE PARAMETER DEFINITIONS:
    Real64 constexpr FlowRateToler(0.01); // Tolerance for mass flow rate convergence (in kg/s)

    // SUBROUTINE LOCAL VARIABLE DECLARATIONS:
    int NodeIndex;

    auto &dln = state.dataLoopNodes;
    
    auto *inNode = dln->nodes(state.dataZonePlenum->ZoneSupPlenCond(ZonePlenumNum).InNodeNum);
    auto *zoneNode = dln->nodes(state.dataZonePlenum->ZoneSupPlenCond(ZonePlenumNum).ZoneNodeNum);

    // On the FirstCall the State properties are passed through and the mass flows are not dealt with
    if (FirstCall) {
        // Set the outlet nodes for properties that just pass through and not used
        for (NodeIndex = 1; NodeIndex <= state.dataZonePlenum->ZoneSupPlenCond(ZonePlenumNum).NumOutNodes; ++NodeIndex) {
            auto *outNode = dln->nodes(state.dataZonePlenum->ZoneSupPlenCond(ZonePlenumNum).OutNodeNums(NodeIndex));
            outNode->Temp = state.dataZonePlenum->ZoneSupPlenCond(ZonePlenumNum).OutletTemp(NodeIndex);
            outNode->HumRat = state.dataZonePlenum->ZoneSupPlenCond(ZonePlenumNum).OutletHumRat(NodeIndex);
            outNode->Enthalpy = state.dataZonePlenum->ZoneSupPlenCond(ZonePlenumNum).OutletEnthalpy(NodeIndex);
            if (state.dataContaminantBalance->Contaminant.CO2Simulation) {
                outNode->CO2 = inNode->CO2;
            }
            if (state.dataContaminantBalance->Contaminant.GenericContamSimulation) {
                outNode->GenContam = inNode->GenContam;
            }
        }

        if (state.dataContaminantBalance->Contaminant.CO2Simulation) {
            zoneNode->CO2 = inNode->CO2;
        }
        if (state.dataContaminantBalance->Contaminant.GenericContamSimulation) {
            zoneNode->GenContam = inNode->GenContam;
        }

    } else {
        // The second time through just updates the mass flow conditions back upstream
        // to the inlet.

        if (std::abs(inNode->MassFlowRate - state.dataZonePlenum->ZoneSupPlenCond(ZonePlenumNum).InletMassFlowRate) > FlowRateToler) {
            PlenumInletChanged = true;
        }

        inNode->MassFlowRate = state.dataZonePlenum->ZoneSupPlenCond(ZonePlenumNum).InletMassFlowRate;
        inNode->MassFlowRateMaxAvail = state.dataZonePlenum->ZoneSupPlenCond(ZonePlenumNum).InletMassFlowRateMaxAvail;
        inNode->MassFlowRateMinAvail = state.dataZonePlenum->ZoneSupPlenCond(ZonePlenumNum).InletMassFlowRateMinAvail;

        zoneNode->MassFlowRate = state.dataZonePlenum->ZoneSupPlenCond(ZonePlenumNum).InletMassFlowRate;
        zoneNode->MassFlowRateMaxAvail = state.dataZonePlenum->ZoneSupPlenCond(ZonePlenumNum).InletMassFlowRateMaxAvail;
        zoneNode->MassFlowRateMinAvail = state.dataZonePlenum->ZoneSupPlenCond(ZonePlenumNum).InletMassFlowRateMinAvail;

    } // For FirstCall
}

int GetReturnPlenumIndex(EnergyPlusData &state, int const ExNodeNum)
{

    // SUBROUTINE LOCAL VARIABLE DECLARATIONS:
    int PlenumNum;      // loop counter
    int InducedNodeNum; // loop counter
    int WhichPlenum;    // index to return plenum

    // Obtains and Allocates ZonePlenum related parameters from input file
    if (state.dataZonePlenum->GetInputFlag) { // First time subroutine has been entered
        GetZonePlenumInput(state);
        state.dataZonePlenum->GetInputFlag = false;
    }

    WhichPlenum = 0;
    if (state.dataZonePlenum->NumZoneReturnPlenums > 0) {
        for (PlenumNum = 1; PlenumNum <= state.dataZonePlenum->NumZoneReturnPlenums; ++PlenumNum) {
            if (ExNodeNum != state.dataZonePlenum->ZoneRetPlenCond(PlenumNum).AirOutNodeNum) continue;
            WhichPlenum = PlenumNum;
            break;
        }
        if (WhichPlenum == 0) {
            for (PlenumNum = 1; PlenumNum <= state.dataZonePlenum->NumZoneReturnPlenums; ++PlenumNum) {
                for (InducedNodeNum = 1; InducedNodeNum <= state.dataZonePlenum->ZoneRetPlenCond(PlenumNum).NumInducedNodes; ++InducedNodeNum) {
                    if (ExNodeNum != state.dataZonePlenum->ZoneRetPlenCond(PlenumNum).InducedNodeNums(InducedNodeNum)) continue;
                    WhichPlenum = PlenumNum;
                    break;
                }
                if (WhichPlenum > 0) break;
            }
        }
    }

    return WhichPlenum;
}

void GetReturnPlenumName(EnergyPlusData &state, int const ReturnPlenumIndex, std::string &ReturnPlenumName)
{

    // Obtains and Allocates ZonePlenum related parameters from input file
    if (state.dataZonePlenum->GetInputFlag) { // First time subroutine has been entered
        GetZonePlenumInput(state);
        state.dataZonePlenum->GetInputFlag = false;
    }

    ReturnPlenumName = " ";
    if (state.dataZonePlenum->NumZoneReturnPlenums > 0) {
        ReturnPlenumName = state.dataZonePlenum->ZoneRetPlenCond(ReturnPlenumIndex).ZonePlenumName;
    }
}

int getReturnPlenumIndexFromInletNode(EnergyPlusData &state, int const InNodeNum)
{

    // SUBROUTINE LOCAL VARIABLE DECLARATIONS:
    int PlenumNum; // loop counter
    int InNodeCtr; // loop counter
    int thisPlenum;

    // Obtains and Allocates ZonePlenum related parameters from input file
    if (state.dataZonePlenum->GetInputFlag) { // First time subroutine has been entered
        GetZonePlenumInput(state);
        state.dataZonePlenum->GetInputFlag = false;
    }

    thisPlenum = 0;
    if (state.dataZonePlenum->NumZoneReturnPlenums > 0) {
        for (PlenumNum = 1; PlenumNum <= state.dataZonePlenum->NumZoneReturnPlenums; ++PlenumNum) {
            for (InNodeCtr = 1; InNodeCtr <= state.dataZonePlenum->ZoneRetPlenCond(PlenumNum).NumInNodes; ++InNodeCtr) {
                if (InNodeNum != state.dataZonePlenum->ZoneRetPlenCond(PlenumNum).InNodeNums(InNodeCtr)) continue;
                thisPlenum = PlenumNum;
                break;
            }
            if (thisPlenum > 0) break;
        }
    }

    return thisPlenum;
}

bool ValidateInducedNode(EnergyPlusData &state, int const InduceNodeNum, int const NumReturnNodes, Array1D<int> const &ReturnNode)
{
    // Ensure induced node is used as inlet node of zoe equipment
    int PlenumNum;     // loop counter
    int InNodeCtr;     // loop counter
    int InduceNodeCtr; // loop counter
    bool Nodefound = false;

    // Obtains and Allocates ZonePlenum related parameters from input file
    if (state.dataZonePlenum->GetInputFlag) { // First time subroutine has been entered
        GetZonePlenumInput(state);
        state.dataZonePlenum->GetInputFlag = false;
    }

    if (state.dataZonePlenum->NumZoneReturnPlenums > 0) {
        for (PlenumNum = 1; PlenumNum <= state.dataZonePlenum->NumZoneReturnPlenums; ++PlenumNum) {
            for (InduceNodeCtr = 1; InduceNodeCtr <= state.dataZonePlenum->ZoneRetPlenCond(PlenumNum).NumInducedNodes; ++InduceNodeCtr) {
                if (InduceNodeNum == state.dataZonePlenum->ZoneRetPlenCond(PlenumNum).InducedNodeNums(InduceNodeCtr)) {
                    for (InNodeCtr = 1; InNodeCtr <= state.dataZonePlenum->ZoneRetPlenCond(PlenumNum).NumInNodes; ++InNodeCtr) {
                        for (int ReturnNodeNum = 1; ReturnNodeNum <= NumReturnNodes; ++ReturnNodeNum) {
                            if (ReturnNode(ReturnNodeNum) != state.dataZonePlenum->ZoneRetPlenCond(PlenumNum).InNodeNums(InNodeCtr)) continue;
                            Nodefound = true;
                            break;
                        }
                        if (Nodefound) break;
                    }
                }
                if (Nodefound) break;
            }
            if (Nodefound) break;
        }
    }

    return Nodefound;
}

} // namespace EnergyPlus::ZonePlenum<|MERGE_RESOLUTION|>--- conflicted
+++ resolved
@@ -404,11 +404,7 @@
                         ShowContinueError(state, format("Occurs for ReturnPlenum = {}", AlphArray(1)));
                         ErrorsFound = true;
                     }
-<<<<<<< HEAD
-                    PIUInducesPlenumAir(state, thisRetPlenum.InducedNodeNums(NodeNum));
-=======
-                    PIUInducesPlenumAir(state, thisRetPlenum.InducedNode(NodeNum), ZonePlenumNum);
->>>>>>> 15f64911
+                    PIUInducesPlenumAir(state, thisRetPlenum.InducedNodeNums(NodeNum), ZonePlenumNum);
                 }
             }
         } else {
