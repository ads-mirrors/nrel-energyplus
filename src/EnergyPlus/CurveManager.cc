--- conflicted
+++ resolved
@@ -262,14 +262,8 @@
                   V1 * V2 * this->coeff[5] + V1 * V1 * V1 * this->coeff[6] + V2 * V2 * V2 * this->coeff[7] + V1 * V1 * V2 * this->coeff[8] +
                   V1 * V2 * V2 * this->coeff[9];
         } break;
-<<<<<<< HEAD
           
         case CurveType::BtwxtTableLookup: {
-=======
-
-        case CurveType::BtwxtTableLookup:
-        case CurveType::BtwxtAFNPressure: {
->>>>>>> eabbd1ca
             Val = BtwxtTableInterpolation(state, V1, V2);
         } break;
           
