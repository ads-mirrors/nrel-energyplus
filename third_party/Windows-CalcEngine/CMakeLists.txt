<<<<<<< HEAD
cmake_minimum_required(VERSION 3.5)
=======
cmake_minimum_required( VERSION 2.8.12 )
>>>>>>> 0295c893

set( target_name Windows-CalcEngine )

project( ${target_name} )

include( cmake/WCEProjectMacros.cmake )
include( cmake/WCEInternalUtils.cmake )
include( cmake/WCECompilerFlags.cmake )

# google test will not be created by this project if this is not main project. Main project is expected to handle google test.
get_directory_property(hasParent PARENT_DIRECTORY)

if(hasParent)
  #set( BUILD_WCE_TESTING OFF )
  set( DOWNLOAD_GTEST OFF )
  set( SINGLE_PROJECT ON )
  
  # If external project requested part of Windows-CalcEngine, then do not compile it as single project but as those parts
  if( BUILD_WCE_COMMON OR BUILD_WCE_GASES OR BUILD_WCE_THERMAL OR BUILD_WCE_OPTICAL )
		#set( SINGLE_PROJECT OFF )
	else()
	  # Nothing has been set from outside project. Compile complete project in that case.
		set( BUILD_WCE_COMMON ON )
		set( BUILD_WCE_GASES ON )
		set( BUILD_WCE_VIEWER ON )
		set( BUILD_WCE_THERMAL ON )
		set( BUILD_WCE_OPTICAL ON )
	endif()
else()
	option( BUILD_WCE_TESTING "Build testing targets" ON )
	option( SINGLE_PROJECT "Build windows library as single project" OFF )
	option( BUILD_WCE_COMMON "Build Common Library" ON )
	option( BUILD_WCE_GASES "Build Gas Calculations Library" ON )
	option( BUILD_WCE_VIEWER "Build Viewer Calculation Library" ON )
	option( BUILD_WCE_THERMAL "Build Thermal Calculations Library" ON )
	option( BUILD_WCE_OPTICAL "Build Optical Calculations Library" ON )
	
	set( DOWNLOAD_GTEST ON )
endif()

if( ${BUILD_WCE_GASES} )
	set( BUILD_WCE_COMMON ON )
endif()

if( ${BUILD_WCE_THERMAL} )
	set( BUILD_WCE_COMMON ON )
	set( BUILD_WCE_GASES ON )
	set( BUILD_WCE_VIEWER ON )
endif()

if( ${BUILD_WCE_OPTICAL} )
	set( BUILD_WCE_COMMON ON )
	set( BUILD_WCE_VIEWER ON )
endif()

if( DOWNLOAD_GTEST STREQUAL ON ) # Do not need gtest since it will be processed by E+
	# include(CMakeLists-GTest.txt)
	configure_file(CMakeLists.txt.in ${CMAKE_CURRENT_BINARY_DIR}/googletest-download/CMakeLists.txt)
	execute_process(COMMAND ${CMAKE_COMMAND} -G "${CMAKE_GENERATOR}" .
  		WORKING_DIRECTORY ${CMAKE_CURRENT_BINARY_DIR}/googletest-download )
	execute_process(COMMAND ${CMAKE_COMMAND} --build .
  		WORKING_DIRECTORY ${CMAKE_CURRENT_BINARY_DIR}/googletest-download )
  		
  	# Prevent GoogleTest from overriding our compiler/linker options
	# when building with Visual Studio
	set(gtest_force_shared_crt ON CACHE BOOL "" FORCE)
 
	# Add googletest directly to our build. This adds
	# the following targets: gtest, gtest_main, gmock
	# and gmock_main
	add_subdirectory(${CMAKE_CURRENT_BINARY_DIR}/googletest-src
    	${CMAKE_CURRENT_BINARY_DIR}/googletest-build)
 
	# Now simply link your own targets against gtest, gmock,
	# etc. as appropriate
  		
    include_directories( ${CMAKE_CURRENT_BINARY_DIR}/googletest-src/include )
endif ()

# foreach( _variableName ${SOURCES})
#   message( STATUS "${_variableName}" )
# endforeach()

if( NOT ${SINGLE_PROJECT} )
  add_subdirectory( src )
else()
	if( ${BUILD_WCE_COMMON} )
  	file( GLOB SOURCES_CPP "src/Common/src/*.cpp" )
  	file( GLOB SOURCES_HPP "src/Common/src/*.hpp" )
  	LIST(APPEND SOURCES ${SOURCES_HPP} ${SOURCES_CPP})
  endif()
  
  if( ${BUILD_WCE_GASES} )
  	file( GLOB SOURCES_CPP "src/Gases/src/*.cpp" )
  	file( GLOB SOURCES_HPP "src/Gases/src/*.hpp" )
  	LIST(APPEND SOURCES ${SOURCES_HPP} ${SOURCES_CPP})
  endif()
  
  if( ${BUILD_WCE_VIEWER} )
  	file( GLOB SOURCES_CPP "src/Viewer/src/*.cpp" )
  	file( GLOB SOURCES_HPP "src/Viewer/src/*.hpp" )
  	LIST(APPEND SOURCES ${SOURCES_HPP} ${SOURCES_CPP})
  endif()
  
  if( ${BUILD_WCE_THERMAL} )
  	file( GLOB SOURCES_CPP "src/Tarcog/src/*.cpp" )
  	file( GLOB SOURCES_HPP "src/Tarcog/src/*.hpp" )
  	LIST(APPEND SOURCES ${SOURCES_HPP} ${SOURCES_CPP})
  	
  	file( GLOB SOURCES_CPP "src/Chromogenics/src/*.cpp" )
  	file( GLOB SOURCES_HPP "src/Chromogenics/src/*.hpp" )
  	LIST(APPEND SOURCES ${SOURCES_HPP} ${SOURCES_CPP})
  endif()
  
  if( ${BUILD_WCE_OPTICAL} )
  	file( GLOB SOURCES_CPP "src/SpectralAveraging/src/*.cpp" )
  	file( GLOB SOURCES_HPP "src/SpectralAveraging/src/*.hpp" )
  	LIST(APPEND SOURCES ${SOURCES_HPP} ${SOURCES_CPP})
  
  	file( GLOB SOURCES_CPP "src/SingleLayerOptics/src/*.cpp" )
  	file( GLOB SOURCES_HPP "src/SingleLayerOptics/src/*.hpp" )
  	LIST(APPEND SOURCES ${SOURCES_HPP} ${SOURCES_CPP})
  
  	file( GLOB SOURCES_CPP "src/MultiLayerOptics/src/*.cpp" )
  	file( GLOB SOURCES_HPP "src/MultiLayerOptics/src/*.hpp" )
  	LIST(APPEND SOURCES ${SOURCES_HPP} ${SOURCES_CPP})
  endif()
  
  add_library( ${target_name} STATIC ${SOURCES} )
  
  if( ${BUILD_WCE_COMMON} )
	target_include_directories(${target_name} PUBLIC "src/Common/include")
  endif()

  if( ${BUILD_WCE_GASES} )
	target_include_directories(${target_name} PUBLIC "src/Gases/include")
  endif()

  if( ${BUILD_WCE_VIEWER} )
	target_include_directories(${target_name} PUBLIC "src/Viewer/include")
  endif()

  if( ${BUILD_WCE_THERMAL} )
	target_include_directories(${target_name} PUBLIC "src/Tarcog/include")  	
	target_include_directories(${target_name} PUBLIC "src/Chromogenics/include")
  endif()

  if( ${BUILD_WCE_OPTICAL} )
	target_include_directories(${target_name} PUBLIC "src/SpectralAveraging/include")
	target_include_directories(${target_name} PUBLIC "src/SingleLayerOptics/include")
	target_include_directories(${target_name} PUBLIC "src/MultiLayerOptics/include")
  endif()
  
  if( BUILD_WCE_TESTING )
  	
  	if( ${BUILD_WCE_COMMON} )
  		include_directories( src/Common/include )
  		file( GLOB all_test_src RELATIVE "${CMAKE_CURRENT_SOURCE_DIR}" "src/Common/tst/units/*.cpp" )
    	LIST( APPEND test_src ${all_test_src} )
  	endif()
  	
  	if( ${BUILD_WCE_VIEWER} )
  		include_directories( src/Viewer/include )
  		file( GLOB all_test_src RELATIVE "${CMAKE_CURRENT_SOURCE_DIR}" "src/Viewer/tst/units/*.cpp" )
    	LIST( REMOVE_ITEM all_test_src "src/Viewer/tst/units/main.cpp")
    	LIST( APPEND test_src ${all_test_src} )
  	endif()
    
    if( ${BUILD_WCE_GASES} )
    	include_directories( src/Gases/include )
    	file( GLOB all_test_src RELATIVE "${CMAKE_CURRENT_SOURCE_DIR}" "src/Gases/tst/units/*.cpp" )
    	LIST( REMOVE_ITEM all_test_src "src/Gases/tst/units/main.cpp")
    	LIST( APPEND test_src ${all_test_src} )
    endif()
    
    if( ${BUILD_WCE_THERMAL} )
    	include_directories( src/Chromogenics/include )
  		file( GLOB all_test_src RELATIVE "${CMAKE_CURRENT_SOURCE_DIR}" "src/Chromogenics/tst/units/*.cpp" )
    	LIST( REMOVE_ITEM all_test_src "src/Chromogenics/tst/units/main.cpp")
    	LIST( APPEND test_src ${all_test_src} )
    	
  		include_directories( src/Tarcog/include )
    	file( GLOB all_test_src RELATIVE "${CMAKE_CURRENT_SOURCE_DIR}" "src/Tarcog/tst/units/*.cpp" )
    	LIST( REMOVE_ITEM all_test_src "src/Tarcog/tst/units/main.cpp")
    	LIST( APPEND test_src ${all_test_src} )
    endif()
    
    if( ${BUILD_WCE_OPTICAL} )
      include_directories( src/SpectralAveraging/include )  	
      file( GLOB all_test_src RELATIVE "${CMAKE_CURRENT_SOURCE_DIR}" "src/SpectralAveraging/tst/*.cpp" )
      LIST( REMOVE_ITEM all_test_src "src/SpectralAveraging/tst/main.cpp")
      LIST( APPEND test_src ${all_test_src} )
      
      include_directories( src/SingleLayerOptics/include )
      file( GLOB all_test_src RELATIVE "${CMAKE_CURRENT_SOURCE_DIR}" "src/SingleLayerOptics/tst/*.cpp" )
      LIST( REMOVE_ITEM all_test_src "src/SingleLayerOptics/tst/main.cpp")
      LIST( APPEND test_src ${all_test_src} )
      
      include_directories( src/MultiLayerOptics/include )
      file( GLOB all_test_src RELATIVE "${CMAKE_CURRENT_SOURCE_DIR}" "src/MultiLayerOptics/tst/*.cpp" )
      LIST( REMOVE_ITEM all_test_src "src/MultiLayerOptics/tst/main.cpp")
      LIST( APPEND test_src ${all_test_src} )
    endif()
    
    CREATE_TEST_TARGETS_WCE( ${target_name} "${test_src}" "" )
  endif()
  
endif()

config_compiler_and_linker_wce()<|MERGE_RESOLUTION|>--- conflicted
+++ resolved
@@ -1,8 +1,4 @@
-<<<<<<< HEAD
-cmake_minimum_required(VERSION 3.5)
-=======
 cmake_minimum_required( VERSION 2.8.12 )
->>>>>>> 0295c893
 
 set( target_name Windows-CalcEngine )
 
