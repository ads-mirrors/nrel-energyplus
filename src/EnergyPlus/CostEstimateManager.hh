// EnergyPlus, Copyright (c) 1996-2022, The Board of Trustees of the University of Illinois,
// The Regents of the University of California, through Lawrence Berkeley National Laboratory
// (subject to receipt of any required approvals from the U.S. Dept. of Energy), Oak Ridge
// National Laboratory, managed by UT-Battelle, Alliance for Sustainable Energy, LLC, and other
// contributors. All rights reserved.
//
// NOTICE: This Software was developed under funding from the U.S. Department of Energy and the
// U.S. Government consequently retains certain rights. As such, the U.S. Government has been
// granted for itself and others acting on its behalf a paid-up, nonexclusive, irrevocable,
// worldwide license in the Software to reproduce, distribute copies to the public, prepare
// derivative works, and perform publicly and display publicly, and to permit others to do so.
//
// Redistribution and use in source and binary forms, with or without modification, are permitted
// provided that the following conditions are met:
//
// (1) Redistributions of source code must retain the above copyright notice, this list of
//     conditions and the following disclaimer.
//
// (2) Redistributions in binary form must reproduce the above copyright notice, this list of
//     conditions and the following disclaimer in the documentation and/or other materials
//     provided with the distribution.
//
// (3) Neither the name of the University of California, Lawrence Berkeley National Laboratory,
//     the University of Illinois, U.S. Dept. of Energy nor the names of its contributors may be
//     used to endorse or promote products derived from this software without specific prior
//     written permission.
//
// (4) Use of EnergyPlus(TM) Name. If Licensee (i) distributes the software in stand-alone form
//     without changes from the version obtained under this License, or (ii) Licensee makes a
//     reference solely to the software portion of its product, Licensee must refer to the
//     software as "EnergyPlus version X" software, where "X" is the version number Licensee
//     obtained under this License and may not use a different name for the software. Except as
//     specifically required in this Section (4), Licensee shall not use in a company name, a
//     product name, in advertising, publicity, or other promotional activities any name, trade
//     name, trademark, logo, or other designation of "EnergyPlus", "E+", "e+" or confusingly
//     similar designation, without the U.S. Department of Energy's prior written consent.
//
// THIS SOFTWARE IS PROVIDED BY THE COPYRIGHT HOLDERS AND CONTRIBUTORS "AS IS" AND ANY EXPRESS OR
// IMPLIED WARRANTIES, INCLUDING, BUT NOT LIMITED TO, THE IMPLIED WARRANTIES OF MERCHANTABILITY
// AND FITNESS FOR A PARTICULAR PURPOSE ARE DISCLAIMED. IN NO EVENT SHALL THE COPYRIGHT OWNER OR
// CONTRIBUTORS BE LIABLE FOR ANY DIRECT, INDIRECT, INCIDENTAL, SPECIAL, EXEMPLARY, OR
// CONSEQUENTIAL DAMAGES (INCLUDING, BUT NOT LIMITED TO, PROCUREMENT OF SUBSTITUTE GOODS OR
// SERVICES; LOSS OF USE, DATA, OR PROFITS; OR BUSINESS INTERRUPTION) HOWEVER CAUSED AND ON ANY
// THEORY OF LIABILITY, WHETHER IN CONTRACT, STRICT LIABILITY, OR TORT (INCLUDING NEGLIGENCE OR
// OTHERWISE) ARISING IN ANY WAY OUT OF THE USE OF THIS SOFTWARE, EVEN IF ADVISED OF THE
// POSSIBILITY OF SUCH DAMAGE.

#ifndef CostEstimateManager_hh_INCLUDED
#define CostEstimateManager_hh_INCLUDED

// EnergyPlus Headers
#include <EnergyPlus/Data/BaseData.hh>
#include <EnergyPlus/EnergyPlus.hh>

namespace EnergyPlus {

// Forward declarations
struct EnergyPlusData;

namespace CostEstimateManager {

    enum class ParentObject
    {
        Invalid = -1,
        General,
        Construction,
        CoilDX,
        CoilCoolingDX,
        CoilCoolingDXSingleSpeed,
        CoilHeatingFuel,
        ChillerElectric,
        DaylightingControls,
        ShadingZoneDetailed,
        Lights,
        GeneratorPhotovoltaic,
        Num
    };

    struct CostLineItemStruct
    {
        // Members
<<<<<<< HEAD
        std::string LineName;      // object name (needed ?)
        std::string ParentObjType; // parent reference to IDD object type
        std::string ParentObjName; // parent instance in IDF
        int ParentObjIDinList = 1;
        Real64 PerSquareMeter = 0.0;     // cost per square meter
        Real64 PerEach = 0.0;            // cost per each
        Real64 PerKiloWattCap = 0.0;     // cost per kW of nominal capacity
        Real64 PerKWCapPerCOP = 0.0;     // cost per kW of nominal capacity per COP
        Real64 PerCubicMeter = 0.0;      // cost per cubic meter
        Real64 PerCubMeterPerSec = 0.0;  // cost per cubic meter per second
        Real64 PerUAinWattperDelK = 0.0; // cost per (UA) in Watt/deltaK
        int LineNumber = -1;             // number of line item in detail list
        Real64 Qty = 0.0;                // quantity in calculations (can be input)
        std::string Units;               // Reported units
        Real64 ValuePer = 0.0;           // Cost used in final calculation
        Real64 LineSubTotal = 0.0;       // line item total  Qty * ValuePer
=======
        std::string LineName;       // object name (needed ?)
        ParentObject ParentObjType; // parent reference to IDD object type
        std::string ParentObjName;  // parent instance in IDF
        int ParentObjIDinList;
        Real64 PerSquareMeter;     // cost per square meter
        Real64 PerEach;            // cost per each
        Real64 PerKiloWattCap;     // cost per kW of nominal capacity
        Real64 PerKWCapPerCOP;     // cost per kW of nominal capacity per COP
        Real64 PerCubicMeter;      // cost per cubic meter
        Real64 PerCubMeterPerSec;  // cost per cubic meter per second
        Real64 PerUAinWattperDelK; // cost per (UA) in Watt/deltaK
        int LineNumber;            // number of line item in detail list
        Real64 Qty;                // quantity in calculations (can be input)
        std::string Units;         // Reported units
        Real64 ValuePer;           // Cost used in final calculation
        Real64 LineSubTotal;       // line item total  Qty * ValuePer

        // Default Constructor
        CostLineItemStruct()
            : ParentObjIDinList(1), PerSquareMeter(0.0), PerEach(0.0), PerKiloWattCap(0.0), PerKWCapPerCOP(0.0), PerCubicMeter(0.0),
              PerCubMeterPerSec(0.0), PerUAinWattperDelK(0.0), LineNumber(-1), Qty(0.0), ValuePer(0.0), LineSubTotal(0.0)
        {
        }
>>>>>>> c2f1a6b2
    };

    struct CostAdjustmentStruct
    {
        // Members
        Real64 LineItemTot;        // = 0.0 ! holds total from line item cost calculations
        Real64 MiscCostperSqMeter; // = 0.0 ! holds user-defined constant cost model
        Real64 DesignFeeFrac;      // = 0.0 ! holds user-defined fraction for design fees
        Real64 ContractorFeeFrac;  // = 0.0 ! holds user-defined fraction for contractor fees
        Real64 ContingencyFrac;    // = 0.0 ! holds user-defined fraction for contingencies
        Real64 BondCostFrac;       // = 0.0 ! holds user-defined fraction for bonding costs
        Real64 CommissioningFrac;  // = 0.0 ! holds user-defined fraction for commissioning costs
        Real64 RegionalModifier;   // = 1.0 ! holds user-defined multiplier to account for regional diffs
        Real64 GrandTotal;         // = 0.0 ! the Grand Total of all line items plus all other costs

        // Default Constructor
        CostAdjustmentStruct()
            : LineItemTot(0.0), MiscCostperSqMeter(0.0), DesignFeeFrac(0.0), ContractorFeeFrac(0.0), ContingencyFrac(0.0), BondCostFrac(0.0),
              CommissioningFrac(0.0), RegionalModifier(0.0), GrandTotal(0.0)
        {
        }

        // Member Constructor
        CostAdjustmentStruct(Real64 const LineItemTot,        // = 0.0 ! holds total from line item cost calculations
                             Real64 const MiscCostperSqMeter, // = 0.0 ! holds user-defined constant cost model
                             Real64 const DesignFeeFrac,      // = 0.0 ! holds user-defined fraction for design fees
                             Real64 const ContractorFeeFrac,  // = 0.0 ! holds user-defined fraction for contractor fees
                             Real64 const ContingencyFrac,    // = 0.0 ! holds user-defined fraction for contingencies
                             Real64 const BondCostFrac,       // = 0.0 ! holds user-defined fraction for bonding costs
                             Real64 const CommissioningFrac,  // = 0.0 ! holds user-defined fraction for commissioning costs
                             Real64 const RegionalModifier,   // = 1.0 ! holds user-defined multiplier to account for regional diffs
                             Real64 const GrandTotal          // = 0.0 ! the Grand Total of all line items plus all other costs
                             )
            : LineItemTot(LineItemTot), MiscCostperSqMeter(MiscCostperSqMeter), DesignFeeFrac(DesignFeeFrac), ContractorFeeFrac(ContractorFeeFrac),
              ContingencyFrac(ContingencyFrac), BondCostFrac(BondCostFrac), CommissioningFrac(CommissioningFrac), RegionalModifier(RegionalModifier),
              GrandTotal(GrandTotal)
        {
        }
    };

    struct monetaryUnitType
    {
        // Members
        std::string code; // ISO code for currency such as USD or EUR
        std::string txt;  // text representation of the currency
        std::string html; // representation for HTML file - contains unicode references

        // Default Constructor
        monetaryUnitType() : code(std::string()), txt(std::string()), html(std::string())
        {
        }
    };

    void SimCostEstimate(EnergyPlusData &state);

    void GetCostEstimateInput(EnergyPlusData &state);

    void CheckCostEstimateInput(EnergyPlusData &state, bool &ErrorsFound); // Set to true if errors in input, fatal at end of routine

    void CalcCostEstimate(EnergyPlusData &state);

} // namespace CostEstimateManager

struct CostEstimateManagerData : BaseGlobalStruct
{

    bool GetCostInput = true;
    bool DoCostEstimate = false; // set to true if any cost estimating needed
    int selectedMonetaryUnit = 0;

    Array1D<CostEstimateManager::CostLineItemStruct> CostLineItem;

    CostEstimateManager::CostAdjustmentStruct CurntBldg = {0.0, 0.0, 0.0, 0.0, 0.0, 0.0, 0.0, 1.0, 0.0};
    // holds total from line item cost calculations | holds user-defined
    // constant cost model | holds user-defined fraction for design fees
    // | holds user-defined fraction for contractor fees | holds
    // user-defined fraction for contingencies | holds user-defined
    // fraction for bonding costs | holds user-defined fraction for
    // commissioning costs | holds user-defined multiplier to account for
    // regional diffs | the Grand Total of all line items plus all other
    // costs

    CostEstimateManager::CostAdjustmentStruct RefrncBldg{0.0, 0.0, 0.0, 0.0, 0.0, 0.0, 0.0, 1.0, 0.0};
    // holds total from line item cost calculations | holds user-defined
    // constant cost model | holds user-defined fraction for design fees
    // | holds user-defined fraction for contractor fees | holds
    // user-defined fraction for contingencies | holds user-defined
    // fraction for bonding costs | holds user-defined fraction for
    // commissioning costs | holds user-defined multiplier to account
    // for regional diffs | the Grand Total of all line items plus all
    // other costs

    Array1D<CostEstimateManager::monetaryUnitType> monetaryUnit;

    void clear_state() override
    {
        *this = CostEstimateManagerData();
    }
};

} // namespace EnergyPlus

#endif<|MERGE_RESOLUTION|>--- conflicted
+++ resolved
@@ -79,9 +79,8 @@
     struct CostLineItemStruct
     {
         // Members
-<<<<<<< HEAD
         std::string LineName;      // object name (needed ?)
-        std::string ParentObjType; // parent reference to IDD object type
+        ParentObject ParentObjType; // parent reference to IDD object type
         std::string ParentObjName; // parent instance in IDF
         int ParentObjIDinList = 1;
         Real64 PerSquareMeter = 0.0;     // cost per square meter
@@ -96,31 +95,6 @@
         std::string Units;               // Reported units
         Real64 ValuePer = 0.0;           // Cost used in final calculation
         Real64 LineSubTotal = 0.0;       // line item total  Qty * ValuePer
-=======
-        std::string LineName;       // object name (needed ?)
-        ParentObject ParentObjType; // parent reference to IDD object type
-        std::string ParentObjName;  // parent instance in IDF
-        int ParentObjIDinList;
-        Real64 PerSquareMeter;     // cost per square meter
-        Real64 PerEach;            // cost per each
-        Real64 PerKiloWattCap;     // cost per kW of nominal capacity
-        Real64 PerKWCapPerCOP;     // cost per kW of nominal capacity per COP
-        Real64 PerCubicMeter;      // cost per cubic meter
-        Real64 PerCubMeterPerSec;  // cost per cubic meter per second
-        Real64 PerUAinWattperDelK; // cost per (UA) in Watt/deltaK
-        int LineNumber;            // number of line item in detail list
-        Real64 Qty;                // quantity in calculations (can be input)
-        std::string Units;         // Reported units
-        Real64 ValuePer;           // Cost used in final calculation
-        Real64 LineSubTotal;       // line item total  Qty * ValuePer
-
-        // Default Constructor
-        CostLineItemStruct()
-            : ParentObjIDinList(1), PerSquareMeter(0.0), PerEach(0.0), PerKiloWattCap(0.0), PerKWCapPerCOP(0.0), PerCubicMeter(0.0),
-              PerCubMeterPerSec(0.0), PerUAinWattperDelK(0.0), LineNumber(-1), Qty(0.0), ValuePer(0.0), LineSubTotal(0.0)
-        {
-        }
->>>>>>> c2f1a6b2
     };
 
     struct CostAdjustmentStruct
