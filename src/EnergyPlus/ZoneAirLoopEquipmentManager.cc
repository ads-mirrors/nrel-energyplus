--- conflicted
+++ resolved
@@ -818,7 +818,6 @@
             //                  SysOutputProvided >0 Zone is heated
             SpecHumOut = Node(AirDistUnit(AirDistUnitNum).OutletNodeNum).HumRat;
             SpecHumIn = Node(ZoneEquipConfig(ControlledZoneNum).ZoneNode).HumRat;
-<<<<<<< HEAD
             if (AirDistUnit(AirDistUnitNum).EquipType_Num(1) == SingleDuctConstVolNoReheat) {
                 // Use old direct air method to avoid diffs for now
                 SysOutputProvided = Node(AirDistUnit(AirDistUnitNum).OutletNodeNum).MassFlowRate *
@@ -827,19 +826,10 @@
                                      Psychrometrics::PsyHFnTdbW(Node(ZoneEquipConfig(ControlledZoneNum).ZoneNode).Temp,
                                                                 Node(ZoneEquipConfig(ControlledZoneNum).ZoneNode).HumRat));
             } else {
-                Real64 CpAirAvg = PsyCpAirFnWTdb(
-                    0.5 * (SpecHumOut + SpecHumOut),
-                    0.5 * (Node(AirDistUnit(AirDistUnitNum).OutletNodeNum).Temp + Node(ZoneEquipConfig(ControlledZoneNum).ZoneNode).Temp));
+                Real64 CpAirAvg = PsyCpAirFnW(0.5 * (SpecHumOut + SpecHumOut));
                 SysOutputProvided = Node(AirDistUnit(AirDistUnitNum).OutletNodeNum).MassFlowRate * CpAirAvg *
                                     (Node(AirDistUnit(AirDistUnitNum).OutletNodeNum).Temp - Node(ZoneEquipConfig(ControlledZoneNum).ZoneNode).Temp);
             }
-=======
-            Real64 CpAirAvg = PsyCpAirFnW(0.5 * (SpecHumOut + SpecHumOut));
-            SysOutputProvided = Node(AirDistUnit(AirDistUnitNum).OutletNodeNum).MassFlowRate * CpAirAvg *
-                                (Node(AirDistUnit(AirDistUnitNum).OutletNodeNum).Temp - Node(ZoneEquipConfig(ControlledZoneNum).ZoneNode).Temp);
-            // AirDistUnit( AirDistUnitNum ).HeatRate = max( 0.0, SysOutputProvided );
-            // AirDistUnit( AirDistUnitNum ).CoolRate = std::abs( min( 0.0, SysOutputProvided ));
->>>>>>> 7e756614
 
             // Sign convention: LatOutputProvided <0 Zone is dehumidified
             //                  LatOutputProvided >0 Zone is humidified
