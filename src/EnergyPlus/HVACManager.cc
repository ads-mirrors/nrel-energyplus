--- conflicted
+++ resolved
@@ -509,11 +509,7 @@
                     UpdateFacilitySizing(state, DataGlobalConstants::CallIndicator::DuringDay);
                 }
                 EIRPlantLoopHeatPumps::EIRPlantLoopHeatPump::checkConcurrentOperation(state);
-<<<<<<< HEAD
-            } else if (!KickOffSimulation && DoOutputReporting && ReportDuringWarmup) {
-=======
             } else if (!state.dataGlobal->KickOffSimulation && state.dataGlobal->DoOutputReporting && ReportDuringWarmup) {
->>>>>>> e5b42d8c
                 if (state.dataGlobal->BeginDayFlag && !PrintEnvrnStampWarmupPrinted) {
                     PrintEnvrnStampWarmup = true;
                     PrintEnvrnStampWarmupPrinted = true;
