--- conflicted
+++ resolved
@@ -93,12 +93,11 @@
         int NumOpSchemes;      // number of schemes held in the pointer array
         int CurCompLevelOpNum; // pointer to the OpScheme array defined next
         // PlantLoop()%LoopSide()%Branch()%Comp()%OpScheme(curOpSchemePtr)
-<<<<<<< HEAD
         Array1D<OpSchemePtrData> OpScheme;                // Pointers to component on lists
         Real64 EquipDemand;                               // Component load request based on inlet temp and outlet SP
         bool EMSLoadOverrideOn;                           // EMS is calling to override load dispatched to component
         Real64 EMSLoadOverrideValue;                      // EMS value to use for load when overridden [W] always positive.
-        int HowLoadServed;                                // nature of component in terms of how it can meet load
+        DataPlant::HowMet HowLoadServed;                  // nature of component in terms of how it can meet load
         Real64 MinOutletTemp;                             // Component exit lower limit temperature
         Real64 MaxOutletTemp;                             // Component exit upper limit temperature
         bool FreeCoolCntrlShutDown;                       // true if component was shut down because of free cooling
@@ -106,20 +105,6 @@
         DataPlant::FreeCoolControlMode FreeCoolCntrlMode; // type of sensor used for free cooling controls
         int FreeCoolCntrlNodeNum;                         // chiller condenser inlet node number for free cooling controls
         int IndexInLoopSidePumps;                         // If I'm a pump, this tells my index in PL(:)%LS(:)%Pumps
-=======
-        Array1D<OpSchemePtrData> OpScheme;                 // Pointers to component on lists
-        Real64 EquipDemand;                                // Component load request based on inlet temp and outlet SP
-        bool EMSLoadOverrideOn;                            // EMS is calling to override load dispatched to component
-        Real64 EMSLoadOverrideValue;                       // EMS value to use for load when overridden [W] always positive.
-        DataPlant::HowMet HowLoadServed;                   // nature of component in terms of how it can meet load
-        Real64 MinOutletTemp;                              // Component exit lower limit temperature
-        Real64 MaxOutletTemp;                              // Component exit upper limit temperature
-        bool FreeCoolCntrlShutDown;                        // true if component was shut down because of free cooling
-        Real64 FreeCoolCntrlMinCntrlTemp;                  // current control temp value for free cooling controls
-        DataPlant::iFreeCoolControlMode FreeCoolCntrlMode; // type of sensor used for free cooling controls
-        int FreeCoolCntrlNodeNum;                          // chiller condenser inlet node number for free cooling controls
-        int IndexInLoopSidePumps;                          // If I'm a pump, this tells my index in PL(:)%LS(:)%Pumps
->>>>>>> 2ad67318
         Real64 TempDesCondIn;
         Real64 TempDesEvapOut;
         PlantComponent *compPtr;
@@ -127,20 +112,13 @@
 
         // Default Constructor
         CompData()
-<<<<<<< HEAD
             : Type(DataPlant::PlantEquipmentType::Invalid), CompNum(0), FlowCtrl(DataBranchAirLoopPlant::ControlTypeEnum::Unknown),
-              FlowPriority(LoopFlowStatus_Unknown), ON(false), Available(false), NodeNumIn(0), NodeNumOut(0), MyLoad(0.0), MaxLoad(0.0), MinLoad(0.0),
-              OptLoad(0.0), SizFac(0.0), CurOpSchemeType(DataPlant::OpScheme::Unassigned), NumOpSchemes(0), CurCompLevelOpNum(0), EquipDemand(0.0),
-              EMSLoadOverrideOn(false), EMSLoadOverrideValue(0.0), HowLoadServed(HowMet_Unknown), MinOutletTemp(0.0), MaxOutletTemp(0.0),
-              FreeCoolCntrlShutDown(false), FreeCoolCntrlMinCntrlTemp(0.0), FreeCoolCntrlMode(DataPlant::FreeCoolControlMode::Unassigned),
-=======
-            : TypeOf_Num(0), CompNum(0), FlowCtrl(DataBranchAirLoopPlant::ControlTypeEnum::Unknown), FlowPriority(LoopFlowStatus::Unknown), ON(false),
-              Available(false), NodeNumIn(0), NodeNumOut(0), MyLoad(0.0), MaxLoad(0.0), MinLoad(0.0), OptLoad(0.0), SizFac(0.0),
-              CurOpSchemeType(UnknownStatusOpSchemeType), NumOpSchemes(0), CurCompLevelOpNum(0), EquipDemand(0.0), EMSLoadOverrideOn(false),
-              EMSLoadOverrideValue(0.0), HowLoadServed(DataPlant::HowMet::Unknown), MinOutletTemp(0.0), MaxOutletTemp(0.0),
-              FreeCoolCntrlShutDown(false), FreeCoolCntrlMinCntrlTemp(0.0), FreeCoolCntrlMode(DataPlant::iFreeCoolControlMode::Unassigned),
->>>>>>> 2ad67318
-              FreeCoolCntrlNodeNum(0), IndexInLoopSidePumps(0), TempDesCondIn(0.0), TempDesEvapOut(0.0), compPtr(nullptr)
+              FlowPriority(LoopFlowStatus::Unknown), ON(false), Available(false), NodeNumIn(0), NodeNumOut(0), MyLoad(0.0), MaxLoad(0.0),
+              MinLoad(0.0), OptLoad(0.0), SizFac(0.0), CurOpSchemeType(DataPlant::OpScheme::Unassigned), NumOpSchemes(0), CurCompLevelOpNum(0),
+              EquipDemand(0.0), EMSLoadOverrideOn(false), EMSLoadOverrideValue(0.0), HowLoadServed(DataPlant::HowMet::Unknown), MinOutletTemp(0.0),
+              MaxOutletTemp(0.0), FreeCoolCntrlShutDown(false), FreeCoolCntrlMinCntrlTemp(0.0),
+              FreeCoolCntrlMode(DataPlant::FreeCoolControlMode::Unassigned), FreeCoolCntrlNodeNum(0), IndexInLoopSidePumps(0), TempDesCondIn(0.0),
+              TempDesEvapOut(0.0), compPtr(nullptr)
         {
         }
 
