--- conflicted
+++ resolved
@@ -6426,43 +6426,11 @@
     // J.Glazer - March 2024
     using OutputReportPredefined::PreDefTableEntry;
     auto &orp = state.dataOutRptPredefined;
-<<<<<<< HEAD
-    
-    for (int idx = 1; idx <= state.dataZoneCtrls->NumTempControlledZones; ++idx) {
-        auto &tcz = state.dataZoneCtrls->TempControlledZone(idx);
-        PreDefTableEntry(state, orp->pdchStatName, tcz.ZoneName, tcz.Name);
-        PreDefTableEntry(state, orp->pdchStatCtrlTypeSchd, tcz.ZoneName, tcz.setptTypeSched->Name);
-
-        for (HVAC::SetptType setptType : HVAC::setptTypes) {
-            auto &setpt = tcz.setpts[(int)setptType];
-                
-            if (setpt.Name.empty()) continue;
-                
-            PreDefTableEntry(state, orp->pdchStatSchdType1, tcz.ZoneName, HVAC::setptTypeNames[(int)setptType]);
-            PreDefTableEntry(state, orp->pdchStatSchdTypeName1, tcz.ZoneName, setpt.Name);
-            switch (setptType) {
-
-            case HVAC::SetptType::DualHeatCool: 
-            case HVAC::SetptType::SingleHeatCool: {
-                PreDefTableEntry(state, orp->pdchStatSchdHeatName, tcz.ZoneName, setpt.heatSetptSched->Name);
-                PreDefTableEntry(state, orp->pdchStatSchdCoolName, tcz.ZoneName, setpt.coolSetptSched->Name);
-            } break;
-                    
-            case HVAC::SetptType::SingleCool: {
-                PreDefTableEntry(state, orp->pdchStatSchdCoolName, tcz.ZoneName, setpt.coolSetptSched->Name);
-            } break;
-                    
-            case HVAC::SetptType::SingleHeat: {
-                PreDefTableEntry(state, orp->pdchStatSchdHeatName, tcz.ZoneName, setpt.heatSetptSched->Name);
-            } break;
-
-            default: {
-            } break;
-            } // switch ()
-=======
+
 
     // Helper struct so we can sort to ensure a consistent order.
     // No matter the order in which the multiple Field Sets (Control Object Type, Control Name), the same thing is reported to the tabular outputs
+    // You don't actually need this anymore
     struct ControlTypeInfo
     {
         // HVAC::ThermostatType tType = HVAC::ThermostatType::Invalid;
@@ -6480,6 +6448,7 @@
     };
     using ControlTypeInfoMemPtr = std::string ControlTypeInfo::*;
 
+    // How many people on the EnergyPlus team understand this code?
     auto joinStrings = [](const std::vector<ControlTypeInfo> &infos, ControlTypeInfoMemPtr memPtr) -> std::string {
         std::vector<std::string> result;
         result.reserve(infos.size());
@@ -6496,30 +6465,34 @@
     for (int idx = 1; idx <= state.dataZoneCtrls->NumTempControlledZones; ++idx) {
         auto &tcz = state.dataZoneCtrls->TempControlledZone(idx);
         PreDefTableEntry(state, orp->pdchStatName, tcz.ZoneName, tcz.Name);
-        PreDefTableEntry(state, orp->pdchStatCtrlTypeSchd, tcz.ZoneName, tcz.ControlTypeSchedName);
+        PreDefTableEntry(state, orp->pdchStatCtrlTypeSchd, tcz.ZoneName, tcz.setptTypeSched->Name);
 
         std::vector<ControlTypeInfo> infos;
-        infos.reserve(tcz.NumControlTypes);
-        for (int ctInx = 1; ctInx <= tcz.NumControlTypes; ++ctInx) {
-            ControlTypeInfo info;
-            info.thermostatType = HVAC::thermostatTypeNames[(int)tcz.ControlTypeEnum(ctInx)];
-            info.controlTypeName = tcz.ControlTypeName(ctInx);
-            switch (tcz.ControlTypeEnum(ctInx)) {
-            case HVAC::ThermostatType::DualSetPointWithDeadBand:
-                info.coolSchName = ScheduleManager::GetScheduleName(state, tcz.SchIndx_DualSetPointWDeadBandCool);
-                info.heatSchName = ScheduleManager::GetScheduleName(state, tcz.SchIndx_DualSetPointWDeadBandHeat);
-                break;
-            case HVAC::ThermostatType::SingleHeatCool:
-                info.coolSchName = ScheduleManager::GetScheduleName(state, tcz.SchIndx_SingleHeatCoolSetPoint);
-                info.heatSchName = ScheduleManager::GetScheduleName(state, tcz.SchIndx_SingleHeatCoolSetPoint);
-                break;
-            case HVAC::ThermostatType::SingleCooling:
-                info.coolSchName = ScheduleManager::GetScheduleName(state, tcz.SchIndx_SingleCoolSetPoint);
-                break;
-            case HVAC::ThermostatType::SingleHeating:
-                info.heatSchName = ScheduleManager::GetScheduleName(state, tcz.SchIndx_SingleHeatSetPoint);
-                break;
-            }
+        infos.reserve((int)HVAC::SetptType::Num);
+        for (HVAC::SetptType setptType : HVAC::setptTypes) {
+            auto &setpt = tcz.setpts[(int)setptType];
+
+            auto &info = infos[(int)setptType];
+            
+            if (setpt.Name.empty()) continue;
+
+            info.thermostatType = HVAC::setptTypeNames[(int)setptType];
+            info.controlTypeName = setpt.Name;
+            switch (setptType) {
+            case HVAC::SetptType::DualHeatCool:
+            case HVAC::SetptType::SingleHeatCool: {
+                info.coolSchName = setpt.coolSetptSched->Name;
+                info.heatSchName = setpt.heatSetptSched->Name;
+            } break;
+              
+            case HVAC::SetptType::SingleCool: {
+                info.coolSchName = setpt.coolSetptSched->Name;
+            } break;
+              
+            case HVAC::SetptType::SingleHeat: {
+                info.heatSchName = setpt.heatSetptSched->Name;
+            } break;
+            } 
             infos.emplace_back(std::move(info));
         }
         std::sort(infos.begin(), infos.end());
@@ -6531,7 +6504,6 @@
         }
         if (auto coolSchNames = joinStrings(infos, &ControlTypeInfo::coolSchName); !coolSchNames.empty()) {
             PreDefTableEntry(state, orp->pdchStatSchdCoolName, tcz.ZoneName, coolSchNames);
->>>>>>> 31e3c334
         }
     }
 }
