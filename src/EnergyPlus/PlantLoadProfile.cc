--- conflicted
+++ resolved
@@ -537,11 +537,7 @@
                                 OutputProcessor::StoreType::Sum,
                                 state.dataPlantLoadProfile->PlantProfile(ProfileNum).Name,
                                 Constant::eResource::EnergyTransfer,
-<<<<<<< HEAD
-                                OutputProcessor::Group::Plant, 
-=======
                                 OutputProcessor::Group::Plant,
->>>>>>> 0643f1d0
                                 OutputProcessor::EndUseCat::Heating); // is EndUseKey right?
 
             SetupOutputVariable(state,
