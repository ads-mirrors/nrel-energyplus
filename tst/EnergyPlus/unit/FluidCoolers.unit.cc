// EnergyPlus, Copyright (c) 1996-2025, The Board of Trustees of the University of Illinois,
// The Regents of the University of California, through Lawrence Berkeley National Laboratory
// (subject to receipt of any required approvals from the U.S. Dept. of Energy), Oak Ridge
// National Laboratory, managed by UT-Battelle, Alliance for Sustainable Energy, LLC, and other
// contributors. All rights reserved.
//
// NOTICE: This Software was developed under funding from the U.S. Department of Energy and the
// U.S. Government consequently retains certain rights. As such, the U.S. Government has been
// granted for itself and others acting on its behalf a paid-up, nonexclusive, irrevocable,
// worldwide license in the Software to reproduce, distribute copies to the public, prepare
// derivative works, and perform publicly and display publicly, and to permit others to do so.
//
// Redistribution and use in source and binary forms, with or without modification, are permitted
// provided that the following conditions are met:
//
// (1) Redistributions of source code must retain the above copyright notice, this list of
//     conditions and the following disclaimer.
//
// (2) Redistributions in binary form must reproduce the above copyright notice, this list of
//     conditions and the following disclaimer in the documentation and/or other materials
//     provided with the distribution.
//
// (3) Neither the name of the University of California, Lawrence Berkeley National Laboratory,
//     the University of Illinois, U.S. Dept. of Energy nor the names of its contributors may be
//     used to endorse or promote products derived from this software without specific prior
//     written permission.
//
// (4) Use of EnergyPlus(TM) Name. If Licensee (i) distributes the software in stand-alone form
//     without changes from the version obtained under this License, or (ii) Licensee makes a
//     reference solely to the software portion of its product, Licensee must refer to the
//     software as "EnergyPlus version X" software, where "X" is the version number Licensee
//     obtained under this License and may not use a different name for the software. Except as
//     specifically required in this Section (4), Licensee shall not use in a company name, a
//     product name, in advertising, publicity, or other promotional activities any name, trade
//     name, trademark, logo, or other designation of "EnergyPlus", "E+", "e+" or confusingly
//     similar designation, without the U.S. Department of Energy's prior written consent.
//
// THIS SOFTWARE IS PROVIDED BY THE COPYRIGHT HOLDERS AND CONTRIBUTORS "AS IS" AND ANY EXPRESS OR
// IMPLIED WARRANTIES, INCLUDING, BUT NOT LIMITED TO, THE IMPLIED WARRANTIES OF MERCHANTABILITY
// AND FITNESS FOR A PARTICULAR PURPOSE ARE DISCLAIMED. IN NO EVENT SHALL THE COPYRIGHT OWNER OR
// CONTRIBUTORS BE LIABLE FOR ANY DIRECT, INDIRECT, INCIDENTAL, SPECIAL, EXEMPLARY, OR
// CONSEQUENTIAL DAMAGES (INCLUDING, BUT NOT LIMITED TO, PROCUREMENT OF SUBSTITUTE GOODS OR
// SERVICES; LOSS OF USE, DATA, OR PROFITS; OR BUSINESS INTERRUPTION) HOWEVER CAUSED AND ON ANY
// THEORY OF LIABILITY, WHETHER IN CONTRACT, STRICT LIABILITY, OR TORT (INCLUDING NEGLIGENCE OR
// OTHERWISE) ARISING IN ANY WAY OUT OF THE USE OF THIS SOFTWARE, EVEN IF ADVISED OF THE
// POSSIBILITY OF SUCH DAMAGE.

// EnergyPlus::FluidCoolers Unit Tests

// Google Test Headers
#include <gtest/gtest.h>

#include "Fixtures/EnergyPlusFixture.hh"

// EnergyPlus Headers
#include <EnergyPlus/Data/EnergyPlusData.hh>
#include <EnergyPlus/DataEnvironment.hh>
#include <EnergyPlus/DataSizing.hh>
#include <EnergyPlus/FluidCoolers.hh>
#include <EnergyPlus/Plant/DataPlant.hh>
#include <EnergyPlus/UtilityRoutines.hh>

using namespace EnergyPlus;
using namespace EnergyPlus::FluidCoolers;
using namespace EnergyPlus::DataSizing;

TEST_F(EnergyPlusFixture, TwoSpeedFluidCoolerInput_Test1)
{
    state->init_state(*state);

    using DataSizing::AutoSize;
    int StringArraySize = 20;
    Array1D_string cNumericFieldNames;
    cNumericFieldNames.allocate(StringArraySize);
    Array1D_string cAlphaFieldNames;
    cAlphaFieldNames.allocate(StringArraySize);
    Array1D_string AlphArray;
    AlphArray.allocate(StringArraySize);
    for (int i = 1; i <= StringArraySize; ++i) {
        cAlphaFieldNames(i) = "AlphaField";
        cNumericFieldNames(i) = "NumerField";
        AlphArray(i) = "FieldValues";
    }
    std::string const cCurrentModuleObject("FluidCooler:TwoSpeed");
    int FluidCoolerNum(1);
    state->dataFluidCoolers->SimpleFluidCooler.allocate(FluidCoolerNum);

    state->dataFluidCoolers->SimpleFluidCooler(FluidCoolerNum).Name = "Test";
    state->dataFluidCoolers->SimpleFluidCooler(FluidCoolerNum).FluidCoolerMassFlowRateMultiplier = 2.5;
    state->dataFluidCoolers->SimpleFluidCooler(FluidCoolerNum).PerformanceInputMethod_Num = PerfInputMethod::NOMINAL_CAPACITY;
    state->dataFluidCoolers->SimpleFluidCooler(FluidCoolerNum).WaterInletNodeNum = 1;
    state->dataFluidCoolers->SimpleFluidCooler(FluidCoolerNum).WaterOutletNodeNum = 1;
    state->dataFluidCoolers->SimpleFluidCooler(FluidCoolerNum).FluidCoolerNominalCapacity = 50000;
    state->dataFluidCoolers->SimpleFluidCooler(FluidCoolerNum).DesignEnteringWaterTemp = 52;
    state->dataFluidCoolers->SimpleFluidCooler(FluidCoolerNum).DesignEnteringAirTemp = 35;
    state->dataFluidCoolers->SimpleFluidCooler(FluidCoolerNum).DesignEnteringAirWetBulbTemp = 25;
    state->dataFluidCoolers->SimpleFluidCooler(FluidCoolerNum).DesignWaterFlowRate = AutoSize;
    state->dataFluidCoolers->SimpleFluidCooler(FluidCoolerNum).DesignWaterFlowRateWasAutoSized = true;
    state->dataFluidCoolers->SimpleFluidCooler(FluidCoolerNum).HighSpeedAirFlowRate = AutoSize;
    state->dataFluidCoolers->SimpleFluidCooler(FluidCoolerNum).HighSpeedAirFlowRateWasAutoSized = true;
    state->dataFluidCoolers->SimpleFluidCooler(FluidCoolerNum).HighSpeedFanPower = AutoSize;
    state->dataFluidCoolers->SimpleFluidCooler(FluidCoolerNum).HighSpeedFanPowerWasAutoSized = true;
    state->dataFluidCoolers->SimpleFluidCooler(FluidCoolerNum).LowSpeedAirFlowRate = AutoSize;
    state->dataFluidCoolers->SimpleFluidCooler(FluidCoolerNum).LowSpeedAirFlowRateWasAutoSized = true;
    state->dataFluidCoolers->SimpleFluidCooler(FluidCoolerNum).LowSpeedFanPower = AutoSize;
    state->dataFluidCoolers->SimpleFluidCooler(FluidCoolerNum).LowSpeedFanPowerWasAutoSized = true;
    state->dataFluidCoolers->SimpleFluidCooler(FluidCoolerNum).FluidCoolerLowSpeedNomCap = 30000;

    AlphArray(4) = "NominalCapacity";
    state->dataFluidCoolers->SimpleFluidCooler(FluidCoolerNum).HighSpeedFluidCoolerUA = 0;
    state->dataFluidCoolers->SimpleFluidCooler(FluidCoolerNum).LowSpeedFluidCoolerUA = 0;
    state->dataFluidCoolers->SimpleFluidCooler(1).DesignEnteringWaterTemp = 50;
    bool testResult = state->dataFluidCoolers->SimpleFluidCooler(1).validateTwoSpeedInputs(
        *state, cCurrentModuleObject, AlphArray, cNumericFieldNames, cAlphaFieldNames);
    EXPECT_FALSE(testResult); // no error message triggered

    state->dataFluidCoolers->SimpleFluidCooler(1).DesignEnteringWaterTemp = -10;
    testResult = state->dataFluidCoolers->SimpleFluidCooler(1).validateTwoSpeedInputs(
        *state, cCurrentModuleObject, AlphArray, cNumericFieldNames, cAlphaFieldNames);
    EXPECT_TRUE(testResult); // error message triggered

    state->dataFluidCoolers->SimpleFluidCooler(1).DesignEnteringWaterTemp = 50;
    state->dataFluidCoolers->SimpleFluidCooler(1).FluidCoolerLowSpeedNomCap = AutoSize;
    state->dataFluidCoolers->SimpleFluidCooler(1).FluidCoolerLowSpeedNomCapWasAutoSized = true;
    testResult = state->dataFluidCoolers->SimpleFluidCooler(1).validateTwoSpeedInputs(
        *state, cCurrentModuleObject, AlphArray, cNumericFieldNames, cAlphaFieldNames);
    EXPECT_FALSE(testResult); // no error message triggered

    state->dataFluidCoolers->SimpleFluidCooler(1).FluidCoolerLowSpeedNomCap = 0; // this should trigger the original error condition
    state->dataFluidCoolers->SimpleFluidCooler(1).FluidCoolerLowSpeedNomCapWasAutoSized = false;
    testResult = state->dataFluidCoolers->SimpleFluidCooler(1).validateTwoSpeedInputs(
        *state, cCurrentModuleObject, AlphArray, cNumericFieldNames, cAlphaFieldNames);
    EXPECT_TRUE(testResult); // error message triggered

    state->dataFluidCoolers->SimpleFluidCooler.deallocate();
}

TEST_F(EnergyPlusFixture, TwoSpeedFluidCoolerInput_Test2)
{
    state->init_state(*state);

    using DataSizing::AutoSize;
    int StringArraySize = 20;
    Array1D_string cNumericFieldNames;
    cNumericFieldNames.allocate(StringArraySize);
    Array1D_string cAlphaFieldNames;
    cAlphaFieldNames.allocate(StringArraySize);
    Array1D_string AlphArray;
    AlphArray.allocate(StringArraySize);
    for (int i = 1; i <= StringArraySize; ++i) {
        cAlphaFieldNames(i) = "AlphaField";
        cNumericFieldNames(i) = "NumerField";
        AlphArray(i) = "FieldValues";
    }
    std::string const cCurrentModuleObject("FluidCooler:TwoSpeed");
    int FluidCoolerNum(1);
    state->dataFluidCoolers->SimpleFluidCooler.allocate(FluidCoolerNum);

    state->dataFluidCoolers->SimpleFluidCooler(FluidCoolerNum).Name = "Test";
    state->dataFluidCoolers->SimpleFluidCooler(FluidCoolerNum).FluidCoolerMassFlowRateMultiplier = 1.0;
    state->dataFluidCoolers->SimpleFluidCooler(FluidCoolerNum).PerformanceInputMethod_Num = PerfInputMethod::U_FACTOR;
    state->dataFluidCoolers->SimpleFluidCooler(FluidCoolerNum).DesignEnteringWaterTemp = 52;
    state->dataFluidCoolers->SimpleFluidCooler(FluidCoolerNum).DesignEnteringAirTemp = 35;
    state->dataFluidCoolers->SimpleFluidCooler(FluidCoolerNum).DesignEnteringAirWetBulbTemp = 25;
    state->dataFluidCoolers->SimpleFluidCooler(FluidCoolerNum).DesignWaterFlowRate = AutoSize;
    state->dataFluidCoolers->SimpleFluidCooler(FluidCoolerNum).DesignWaterFlowRateWasAutoSized = true;
    state->dataFluidCoolers->SimpleFluidCooler(FluidCoolerNum).HighSpeedAirFlowRate = AutoSize;
    state->dataFluidCoolers->SimpleFluidCooler(FluidCoolerNum).HighSpeedAirFlowRateWasAutoSized = true;
    state->dataFluidCoolers->SimpleFluidCooler(FluidCoolerNum).HighSpeedFanPower = AutoSize;
    state->dataFluidCoolers->SimpleFluidCooler(FluidCoolerNum).HighSpeedFanPowerWasAutoSized = true;
    state->dataFluidCoolers->SimpleFluidCooler(FluidCoolerNum).LowSpeedAirFlowRate = AutoSize;
    state->dataFluidCoolers->SimpleFluidCooler(FluidCoolerNum).LowSpeedAirFlowRateWasAutoSized = true;
    state->dataFluidCoolers->SimpleFluidCooler(FluidCoolerNum).LowSpeedFanPower = AutoSize;
    state->dataFluidCoolers->SimpleFluidCooler(FluidCoolerNum).LowSpeedFanPowerWasAutoSized = true;
    state->dataFluidCoolers->SimpleFluidCooler(FluidCoolerNum).FluidCoolerLowSpeedNomCap = 30000;
    state->dataFluidCoolers->SimpleFluidCooler(FluidCoolerNum).LowSpeedFluidCoolerUA = AutoSize;
    state->dataFluidCoolers->SimpleFluidCooler(FluidCoolerNum).LowSpeedFluidCoolerUAWasAutoSized = true;

    AlphArray(4) = "UFactorTimesAreaAndDesignWaterFlowRate";
    state->dataFluidCoolers->SimpleFluidCooler(FluidCoolerNum).HighSpeedFluidCoolerUA = AutoSize;
    state->dataFluidCoolers->SimpleFluidCooler(FluidCoolerNum).HighSpeedFluidCoolerUAWasAutoSized = false;
    bool testResult = state->dataFluidCoolers->SimpleFluidCooler(1).validateTwoSpeedInputs(
        *state, cCurrentModuleObject, AlphArray, cNumericFieldNames, cAlphaFieldNames);
    EXPECT_TRUE(testResult); // error message triggered

    state->dataFluidCoolers->SimpleFluidCooler(FluidCoolerNum).HighSpeedFluidCoolerUA = AutoSize;
    state->dataFluidCoolers->SimpleFluidCooler(FluidCoolerNum).HighSpeedFluidCoolerUAWasAutoSized = true;
    testResult = state->dataFluidCoolers->SimpleFluidCooler(1).validateTwoSpeedInputs(
        *state, cCurrentModuleObject, AlphArray, cNumericFieldNames, cAlphaFieldNames);
    EXPECT_FALSE(testResult); // no error message triggered

    state->dataFluidCoolers->SimpleFluidCooler.deallocate();
    cNumericFieldNames.deallocate();
    cAlphaFieldNames.deallocate();
    AlphArray.deallocate();
}

TEST_F(EnergyPlusFixture, SingleSpeedFluidCoolerInput_Test3)
{
    state->init_state(*state);

    using DataSizing::AutoSize;
    int StringArraySize = 20;
    Array1D_string cNumericFieldNames;
    cNumericFieldNames.allocate(StringArraySize);
    Array1D_string cAlphaFieldNames;
    cAlphaFieldNames.allocate(StringArraySize);
    Array1D_string AlphArray;
    AlphArray.allocate(StringArraySize);
    for (int i = 1; i <= StringArraySize; ++i) {
        cAlphaFieldNames(i) = "AlphaField";
        cNumericFieldNames(i) = "NumerField";
        AlphArray(i) = "FieldValues";
    }
    std::string const cCurrentModuleObject("FluidCooler:SingleSpeed");
    int FluidCoolerNum(1);
    state->dataFluidCoolers->SimpleFluidCooler.allocate(FluidCoolerNum);

    state->dataFluidCoolers->SimpleFluidCooler(FluidCoolerNum).Name = "Test";
    state->dataFluidCoolers->SimpleFluidCooler(FluidCoolerNum).FluidCoolerMassFlowRateMultiplier = 2.5;
    state->dataFluidCoolers->SimpleFluidCooler(FluidCoolerNum).PerformanceInputMethod_Num = PerfInputMethod::U_FACTOR;
    state->dataFluidCoolers->SimpleFluidCooler(FluidCoolerNum).WaterInletNodeNum = 1;
    state->dataFluidCoolers->SimpleFluidCooler(FluidCoolerNum).WaterOutletNodeNum = 1;
    state->dataFluidCoolers->SimpleFluidCooler(FluidCoolerNum).FluidCoolerNominalCapacity = 50000;
    state->dataFluidCoolers->SimpleFluidCooler(FluidCoolerNum).DesignEnteringWaterTemp = 52;
    state->dataFluidCoolers->SimpleFluidCooler(FluidCoolerNum).DesignEnteringAirTemp = 35;
    state->dataFluidCoolers->SimpleFluidCooler(FluidCoolerNum).DesignEnteringAirWetBulbTemp = 25;
    state->dataFluidCoolers->SimpleFluidCooler(FluidCoolerNum).HighSpeedAirFlowRate = AutoSize;
    state->dataFluidCoolers->SimpleFluidCooler(FluidCoolerNum).HighSpeedAirFlowRateWasAutoSized = true;
    state->dataFluidCoolers->SimpleFluidCooler(FluidCoolerNum).HighSpeedFanPower = AutoSize;
    state->dataFluidCoolers->SimpleFluidCooler(FluidCoolerNum).HighSpeedFanPowerWasAutoSized = true;
    state->dataFluidCoolers->SimpleFluidCooler(FluidCoolerNum).HighSpeedFluidCoolerUA = AutoSize;
    state->dataFluidCoolers->SimpleFluidCooler(FluidCoolerNum).HighSpeedFluidCoolerUAWasAutoSized = true;

    AlphArray(4) = "UFactorTimesAreaAndDesignWaterFlowRate";
    state->dataFluidCoolers->SimpleFluidCooler(FluidCoolerNum).DesignWaterFlowRateWasAutoSized = true;
    state->dataFluidCoolers->SimpleFluidCooler(FluidCoolerNum).DesignWaterFlowRate = 1;
    bool testResult = state->dataFluidCoolers->SimpleFluidCooler(1).validateSingleSpeedInputs(
        *state, cCurrentModuleObject, AlphArray, cNumericFieldNames, cAlphaFieldNames);
    EXPECT_FALSE(testResult); // no error message triggered

    state->dataFluidCoolers->SimpleFluidCooler(FluidCoolerNum).DesignWaterFlowRateWasAutoSized = true;
    state->dataFluidCoolers->SimpleFluidCooler(FluidCoolerNum).DesignWaterFlowRate = 0;
    testResult = state->dataFluidCoolers->SimpleFluidCooler(1).validateSingleSpeedInputs(
        *state, cCurrentModuleObject, AlphArray, cNumericFieldNames, cAlphaFieldNames);
    EXPECT_FALSE(testResult); // no error message triggered

    state->dataFluidCoolers->SimpleFluidCooler(FluidCoolerNum).DesignWaterFlowRateWasAutoSized = false;
    state->dataFluidCoolers->SimpleFluidCooler(FluidCoolerNum).DesignWaterFlowRate = 1;
    testResult = state->dataFluidCoolers->SimpleFluidCooler(1).validateSingleSpeedInputs(
        *state, cCurrentModuleObject, AlphArray, cNumericFieldNames, cAlphaFieldNames);
    EXPECT_FALSE(testResult); // no error message triggered

    state->dataFluidCoolers->SimpleFluidCooler(FluidCoolerNum).DesignWaterFlowRateWasAutoSized = false;
    state->dataFluidCoolers->SimpleFluidCooler(FluidCoolerNum).DesignWaterFlowRate = 0;
    testResult = state->dataFluidCoolers->SimpleFluidCooler(1).validateSingleSpeedInputs(
        *state, cCurrentModuleObject, AlphArray, cNumericFieldNames, cAlphaFieldNames);
    EXPECT_TRUE(testResult); // error message triggered
}

TEST_F(EnergyPlusFixture, SingleSpeedFluidCoolerInput_Test4)
{
    int FluidCoolerNum(1);

    std::string const idf_objects = delimited_string({
        "   FluidCooler:SingleSpeed,",
        "     FluidCooler_SingleSpeed, !- Name",
        "     FluidCooler_SingleSpeed Water Inlet,  !- Water Inlet Node Name",
        "     FluidCooler_SingleSpeed Water Outlet,  !- Water Outlet Node Name",
        "     UFactorTimesAreaAndDesignWaterFlowRate,  !- Performance Input Method",
        "     autosize,                !- Design Air Flow Rate U-factor Times Area Value {W/K}",
        "     ,                        !- Nominal Capacity {W}",
        "     46.0,                    !- Design Entering Water Temperature {C}",
        "     35.0,                    !- Design Entering Air Temperature {C}",
        "     25.5,                    !- Design Entering Air Wetbulb Temperature {C}",
        "     5.05e-03,                 !- Design Water Flow Rate {m3/s}",
        "     autosize,                !- Design Air Flow Rate {m3/s}",
        "     autosize;                !- Design Air Flow Rate Fan Power {W}",
    });

    ASSERT_TRUE(process_idf(idf_objects));
    state->init_state(*state);

    GetFluidCoolerInput(*state);
    auto &thisFluidCooler = state->dataFluidCoolers->SimpleFluidCooler(FluidCoolerNum);
    EXPECT_TRUE(thisFluidCooler.HighSpeedFluidCoolerUAWasAutoSized);
    EXPECT_EQ(thisFluidCooler.HighSpeedFluidCoolerUA, DataSizing::AutoSize);
    EXPECT_EQ(thisFluidCooler.FluidCoolerNominalCapacity, 0.0);
}

TEST_F(EnergyPlusFixture, SingleSpeedFluidCoolerInput_Test5)
{
    state->init_state(*state);
    using DataSizing::AutoSize;
    int StringArraySize = 20;
    Array1D_string cNumericFieldNames;
    cNumericFieldNames.allocate(StringArraySize);
    Array1D_string cAlphaFieldNames;
    cAlphaFieldNames.allocate(StringArraySize);
    Array1D_string AlphArray;
    AlphArray.allocate(StringArraySize);
    for (int i = 1; i <= StringArraySize; ++i) {
        cAlphaFieldNames(i) = "AlphaField";
        cNumericFieldNames(i) = "NumerField";
        AlphArray(i) = "FieldValues";
    }
    std::string const cCurrentModuleObject("FluidCooler:SingleSpeed");
    int FluidCoolerNum(1);
    state->dataFluidCoolers->SimpleFluidCooler.allocate(FluidCoolerNum);
    auto &thisFluidCooler = state->dataFluidCoolers->SimpleFluidCooler(FluidCoolerNum);

    thisFluidCooler.Name = "Test";
    thisFluidCooler.FluidCoolerMassFlowRateMultiplier = 2.5;
    thisFluidCooler.WaterInletNodeNum = 1;
    thisFluidCooler.WaterOutletNodeNum = 1;
    thisFluidCooler.DesignEnteringWaterTemp = 52;
    thisFluidCooler.DesignEnteringAirTemp = 35;
    thisFluidCooler.DesignEnteringAirWetBulbTemp = 25;
    thisFluidCooler.HighSpeedAirFlowRate = AutoSize;
    thisFluidCooler.HighSpeedAirFlowRateWasAutoSized = true;
    thisFluidCooler.HighSpeedFanPower = AutoSize;
    thisFluidCooler.HighSpeedFanPowerWasAutoSized = true;
    thisFluidCooler.DesignWaterFlowRateWasAutoSized = true;
    thisFluidCooler.DesignWaterFlowRate = 1;
    // test nominal capacity specified hard value
    AlphArray(4) = "NominalCapacity";
    thisFluidCooler.FluidCoolerNominalCapacity = 5000.0;
    thisFluidCooler.HighSpeedFluidCoolerUA = 500.0;
    thisFluidCooler.HighSpeedFluidCoolerUAWasAutoSized = false;
    // test input error check, if the nominal capacity specified and UA value is not zero, then it does not fatal out
    bool testResult = thisFluidCooler.validateSingleSpeedInputs(*state, cCurrentModuleObject, AlphArray, cNumericFieldNames, cAlphaFieldNames);
    EXPECT_FALSE(testResult); // no error message triggered
    EXPECT_ENUM_EQ(thisFluidCooler.PerformanceInputMethod_Num, PerfInputMethod::NOMINAL_CAPACITY);
    // UA value is reset to zero if nominal capacity is specified and input method is "NOMINAL_CAPACITY"
    EXPECT_EQ(thisFluidCooler.HighSpeedFluidCoolerUA, 0.0);
}

TEST_F(EnergyPlusFixture, FluidCooler_SizeWhenPlantSizingIndexIsZero)
{
    int FluidCoolerNum(1);

    std::string const idf_objects = delimited_string({
        "   FluidCooler:SingleSpeed,",
        "     Dry Cooler,              !- Name",
        "     Dry Cooler Inlet Node,   !- Water Inlet Node Name",
        "     Dry Cooler Outlet Node,  !- Water Outlet Node Name",
        "     NominalCapacity,         !- Performance Input Method",
        "     ,                        !- Design Air Flow Rate U-factor Times Area Value {W/K}",
        "     58601,                   !- Nominal Capacity {W}",
        "     50,                      !- Design Entering Water Temperature {C}",
        "     35,                      !- Design Entering Air Temperature {C}",
        "     25,                      !- Design Entering Air Wetbulb Temperature {C}",
        "     0.001262,                !- Design Water Flow Rate {m3/s}",
        "     2.124,                   !- Design Air Flow Rate {m3/s}",
        "     1491;                    !- Design Air Flow Rate Fan Power {W}",
    });

    ASSERT_TRUE(process_idf(idf_objects));
    state->init_state(*state);

    GetFluidCoolerInput(*state);

    auto &thisFluidCooler = state->dataFluidCoolers->SimpleFluidCooler(FluidCoolerNum);

    state->dataPlnt->PlantLoop.allocate(FluidCoolerNum);
    state->dataPlnt->PlantLoop(1).FluidName = "WATER";
    state->dataPlnt->PlantLoop(1).glycol = Fluid::GetWater(*state);
<<<<<<< HEAD
=======
    // state->dataFluidCoolers->SimpleFluidCooler.allocate(FluidCoolerNum);
>>>>>>> 4df1e4cd
    state->dataFluidCoolers->SimpleFluidCooler(FluidCoolerNum).plantLoc.loopNum = 1;
    state->dataPlnt->PlantLoop(1).PlantSizNum = 0;

    EXPECT_EQ("DRY COOLER", thisFluidCooler.Name);
    EXPECT_FALSE(thisFluidCooler.HighSpeedFanPowerWasAutoSized);
    EXPECT_FALSE(thisFluidCooler.HighSpeedAirFlowRateWasAutoSized);
    EXPECT_FALSE(thisFluidCooler.HighSpeedFluidCoolerUAWasAutoSized);

    thisFluidCooler.size(*state);
}

TEST_F(EnergyPlusFixture, ExerciseSingleSpeedFluidCooler)
{
    std::string const idf_objects = delimited_string({
        "   FluidCooler:SingleSpeed,",
        "     Dry Cooler,              !- Name",
        "     Dry Cooler Inlet Node,   !- Water Inlet Node Name",
        "     Dry Cooler Outlet Node,  !- Water Outlet Node Name",
        "     NominalCapacity,         !- Performance Input Method",
        "     ,                        !- Design Air Flow Rate U-factor Times Area Value {W/K}",
        "     58601,                   !- Nominal Capacity {W}",
        "     50,                      !- Design Entering Water Temperature {C}",
        "     35,                      !- Design Entering Air Temperature {C}",
        "     25,                      !- Design Entering Air Wetbulb Temperature {C}",
        "     0.001262,                !- Design Water Flow Rate {m3/s}",
        "     2.124,                   !- Design Air Flow Rate {m3/s}",
        "     1491;                    !- Design Air Flow Rate Fan Power {W}",
    });

    ASSERT_TRUE(process_idf(idf_objects));
    state->init_state(*state);

    FluidCoolerspecs *ptr = FluidCoolerspecs::factory(*state, DataPlant::PlantEquipmentType::FluidCooler_SingleSpd, "DRY COOLER");

    PlantLocation pl{1, EnergyPlus::DataPlant::LoopSideLocation::Supply, 1, 1};
    state->dataPlnt->PlantLoop.allocate(1);
    state->dataPlnt->PlantLoop(1).FluidName = "WATER";
    state->dataPlnt->PlantLoop(1).glycol = Fluid::GetWater(*state);
    state->dataPlnt->PlantLoop(1).LoopSide(EnergyPlus::DataPlant::LoopSideLocation::Supply).Branch.allocate(1);
    state->dataPlnt->PlantLoop(1).LoopSide(EnergyPlus::DataPlant::LoopSideLocation::Supply).Branch(1).Comp.allocate(1);

    Real64 max, opt, min = 0.0;
    ptr->getDesignCapacities(*state, pl, max, min, opt);
    EXPECT_NEAR(max, 58601.0, 1.0);
    EXPECT_NEAR(min, 0.0, 1.0);
    EXPECT_NEAR(opt, 58601.0, 1.0);

    state->dataPlnt->PlantLoop(1).LoopDemandCalcScheme = DataPlant::LoopDemandCalcScheme::SingleSetPoint;
    state->dataPlnt->PlantLoop(1).LoopSide(EnergyPlus::DataPlant::LoopSideLocation::Supply).TempSetPoint = 2.0;
    state->dataPlnt->PlantLoop(1).LoopSide(EnergyPlus::DataPlant::LoopSideLocation::Supply).Branch(1).Comp(1).MyLoad = 1000;
    state->dataPlnt->PlantLoop(1).LoopSide(EnergyPlus::DataPlant::LoopSideLocation::Supply).Branch(1).Comp(1).ON = true;
    state->dataPlnt->PlantLoop(1).MaxVolFlowRate = 3;
    state->dataPlnt->PlantLoop(1).MaxMassFlowRate = 3;

    state->dataLoopNodes->Node(ptr->WaterOutletNodeNum).MassFlowRateMaxAvail = 5;
    state->dataLoopNodes->Node(ptr->WaterOutletNodeNum).MassFlowRateMax = 5;
    state->dataLoopNodes->Node(ptr->WaterInletNodeNum).Temp = 20;
    state->dataLoopNodes->Node(ptr->WaterInletNodeNum).MassFlowRateMaxAvail = 5;
    state->dataLoopNodes->Node(ptr->WaterInletNodeNum).MassFlowRateMax = 5;

    // We don't set ptr->OutdoorAirInletNodeNum to a node, so the fluid cooler uses the dataEnvrn values
    // We don't want them as 0 to avoid a divide by zero error, when PsyRhoAirFnPbTdbW will be called with these value in CalcFluidCoolerOutlet
    EXPECT_EQ(0, ptr->OutdoorAirInletNodeNum);
    state->dataEnvrn->OutBaroPress = 101325;
    state->dataEnvrn->OutHumRat = 0.0001;

    bool firstHVAC = true;
    Real64 curLoad = 0.0;
    ptr->plantLoc.loopNum = 1;
    ptr->plantLoc.loopSideNum = EnergyPlus::DataPlant::LoopSideLocation::Supply;
    ptr->plantLoc.branchNum = 1;
    ptr->plantLoc.compNum = 1;
    ptr->DesWaterMassFlowRate = 3.141;
    ptr->WaterMassFlowRate = 3.141;
    ptr->onInitLoopEquip(*state, pl);
    ptr->HighSpeedFluidCoolerUA = 10;
    ptr->simulate(*state, pl, firstHVAC, curLoad, true);
}

TEST_F(EnergyPlusFixture, ExerciseTwoSpeedFluidCooler)
{
    std::string const idf_objects = delimited_string({"FluidCooler:TwoSpeed,",
                                                      "Big FluidCooler,         !- Name",
                                                      "Condenser FluidCooler Inlet Node,  !- Water Inlet Node Name",
                                                      "Condenser FluidCooler Outlet Node,  !- Water Outlet Node Name",
                                                      "NominalCapacity,         !- Performance Input Method",
                                                      ",                        !- High Fan Speed U-factor Times Area Value {W/K}",
                                                      ",                        !- Low Fan Speed U-factor Times Area Value {W/K}",
                                                      ",                        !- Low Fan Speed U-Factor Times Area Sizing Factor",
                                                      "58601.,                  !- High Speed Nominal Capacity {W}",
                                                      "28601.,                  !- Low Speed Nominal Capacity {W}",
                                                      ",                        !- Low Speed Nominal Capacity Sizing Factor",
                                                      "51.67,                   !- Design Entering Water Temperature {C}",
                                                      "35,                      !- Design Entering Air Temperature {C}",
                                                      "25.6,                    !- Design Entering Air Wet-bulb Temperature {C}",
                                                      "Autosize,                !- Design Water Flow Rate {m3/s}",
                                                      "Autosize,                !- High Fan Speed Air Flow Rate {m3/s}",
                                                      "Autosize,                !- High Fan Speed Fan Power {W}",
                                                      "autocalculate,           !- Low Fan Speed Air Flow Rate {m3/s}",
                                                      ",                        !- Low Fan Speed Air Flow Rate Sizing Factor",
                                                      "autocalculate,           !- Low Fan Speed Fan Power {W}",
                                                      ";                        !- Low Fan Speed Fan Power Sizing Factor"});

    ASSERT_TRUE(process_idf(idf_objects));
    state->init_state(*state);

    FluidCoolerspecs *ptr = FluidCoolerspecs::factory(*state, DataPlant::PlantEquipmentType::FluidCooler_TwoSpd, "BIG FLUIDCOOLER");

    PlantLocation pl{1, EnergyPlus::DataPlant::LoopSideLocation::Supply, 1, 1};
    state->dataPlnt->PlantLoop.allocate(1);
    state->dataPlnt->PlantLoop(1).FluidName = "WATER";
    state->dataPlnt->PlantLoop(1).glycol = Fluid::GetWater(*state);
    state->dataPlnt->PlantLoop(1).LoopSide(EnergyPlus::DataPlant::LoopSideLocation::Supply).Branch.allocate(1);
    state->dataPlnt->PlantLoop(1).LoopSide(EnergyPlus::DataPlant::LoopSideLocation::Supply).Branch(1).Comp.allocate(1);

    Real64 max, opt, min = 0.0;
    ptr->getDesignCapacities(*state, pl, max, min, opt);
    EXPECT_NEAR(max, 58601.0, 1.0);
    EXPECT_NEAR(min, 0.0, 1.0);
    EXPECT_NEAR(opt, 58601.0, 1.0);

    state->dataPlnt->PlantLoop(1).LoopDemandCalcScheme = DataPlant::LoopDemandCalcScheme::SingleSetPoint;
    state->dataPlnt->PlantLoop(1).LoopSide(EnergyPlus::DataPlant::LoopSideLocation::Supply).TempSetPoint = 2.0;
    state->dataPlnt->PlantLoop(1).LoopSide(EnergyPlus::DataPlant::LoopSideLocation::Supply).Branch(1).Comp(1).MyLoad = 1000;
    state->dataPlnt->PlantLoop(1).LoopSide(EnergyPlus::DataPlant::LoopSideLocation::Supply).Branch(1).Comp(1).ON = true;
    state->dataPlnt->PlantLoop(1).MaxVolFlowRate = 3;
    state->dataPlnt->PlantLoop(1).MaxMassFlowRate = 3;

    state->dataLoopNodes->Node(ptr->WaterOutletNodeNum).MassFlowRateMaxAvail = 5;
    state->dataLoopNodes->Node(ptr->WaterOutletNodeNum).MassFlowRateMax = 5;
    state->dataLoopNodes->Node(ptr->WaterInletNodeNum).Temp = 20;
    state->dataLoopNodes->Node(ptr->WaterInletNodeNum).MassFlowRateMaxAvail = 5;
    state->dataLoopNodes->Node(ptr->WaterInletNodeNum).MassFlowRateMax = 5;

    // We don't set ptr->OutdoorAirInletNodeNum to a node, so the fluid cooler uses the dataEnvrn values
    // We don't want them as 0 to avoid a divide by zero error, when PsyRhoAirFnPbTdbW will be called with these value in CalcFluidCoolerOutlet
    EXPECT_EQ(0, ptr->OutdoorAirInletNodeNum);
    state->dataEnvrn->OutBaroPress = 101325;
    state->dataEnvrn->OutHumRat = 0.0001;

    bool firstHVAC = true;
    Real64 curLoad = 0.0;
    ptr->plantLoc.loopNum = 1;
    ptr->plantLoc.loopSideNum = EnergyPlus::DataPlant::LoopSideLocation::Supply;
    ptr->plantLoc.branchNum = 1;
    ptr->plantLoc.compNum = 1;
    ptr->DesWaterMassFlowRate = 3.141;
    ptr->WaterMassFlowRate = 3.141;
    ptr->HighSpeedAirFlowRate = 2.124; // Autosizing didn't occur so...
    state->dataSize->PlantSizData.allocate(1);
    state->dataSize->PlantSizData(1).ExitTemp = 25.0;
    state->dataPlnt->PlantLoop(1).PlantSizNum = 1;
    ptr->onInitLoopEquip(*state, pl);
    ptr->HighSpeedFluidCoolerUA = 10;
    ptr->simulate(*state, pl, firstHVAC, curLoad, true);
    state->dataPlnt->PlantLoop(pl.loopNum).LoopSide(pl.loopSideNum).FlowLock = DataPlant::FlowLock::Locked;
    ptr->simulate(*state, pl, firstHVAC, curLoad, true);
}

TEST_F(EnergyPlusFixture, FluidCooler_SizeWhenPlantSizingIndexIsZeroAndAutosized)
{
    // Test for #10817
    std::string const idf_objects = delimited_string({
        "   FluidCooler:SingleSpeed,",
        "     Dry Cooler,              !- Name",
        "     Dry Cooler Inlet Node,   !- Water Inlet Node Name",
        "     Dry Cooler Outlet Node,  !- Water Outlet Node Name",
        "     NominalCapacity,         !- Performance Input Method",
        "     Autosize,                !- Design Air Flow Rate U-factor Times Area Value {W/K}",
        "     58601,                   !- Nominal Capacity {W}",
        "     50,                      !- Design Entering Water Temperature {C}",
        "     35,                      !- Design Entering Air Temperature {C}",
        "     25,                      !- Design Entering Air Wetbulb Temperature {C}",
        "     Autosize,                !- Design Water Flow Rate {m3/s}",
        "     Autosize,                !- Design Air Flow Rate {m3/s}",
        "     Autosize;                !- Design Air Flow Rate Fan Power {W}",
    });

    ASSERT_TRUE(process_idf(idf_objects));

    GetFluidCoolerInput(*state);
    int FluidCoolerNum(1);

    state->dataPlnt->PlantLoop.allocate(FluidCoolerNum);
    state->dataPlnt->PlantLoop(FluidCoolerNum).PlantSizNum = 0;

    auto &thisFluidCooler = state->dataFluidCoolers->SimpleFluidCooler(FluidCoolerNum);
    thisFluidCooler.plantLoc.loopNum = 1;

    // Necessary to trigger the crash from #
    state->dataPlnt->PlantFirstSizesOkayToFinalize = false;

    EXPECT_TRUE(thisFluidCooler.DesignWaterFlowRateWasAutoSized);
    EXPECT_TRUE(thisFluidCooler.HighSpeedFanPowerWasAutoSized);
    EXPECT_TRUE(thisFluidCooler.HighSpeedAirFlowRateWasAutoSized);
    EXPECT_TRUE(thisFluidCooler.HighSpeedFluidCoolerUAWasAutoSized);

    thisFluidCooler.size(*state);
}<|MERGE_RESOLUTION|>--- conflicted
+++ resolved
@@ -365,10 +365,7 @@
     state->dataPlnt->PlantLoop.allocate(FluidCoolerNum);
     state->dataPlnt->PlantLoop(1).FluidName = "WATER";
     state->dataPlnt->PlantLoop(1).glycol = Fluid::GetWater(*state);
-<<<<<<< HEAD
-=======
-    // state->dataFluidCoolers->SimpleFluidCooler.allocate(FluidCoolerNum);
->>>>>>> 4df1e4cd
+
     state->dataFluidCoolers->SimpleFluidCooler(FluidCoolerNum).plantLoc.loopNum = 1;
     state->dataPlnt->PlantLoop(1).PlantSizNum = 0;
 
