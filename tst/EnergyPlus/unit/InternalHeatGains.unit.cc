// EnergyPlus, Copyright (c) 1996-2023, The Board of Trustees of the University of Illinois,
// The Regents of the University of California, through Lawrence Berkeley National Laboratory
// (subject to receipt of any required approvals from the U.S. Dept. of Energy), Oak Ridge
// National Laboratory, managed by UT-Battelle, Alliance for Sustainable Energy, LLC, and other
// contributors. All rights reserved.
//
// NOTICE: This Software was developed under funding from the U.S. Department of Energy and the
// U.S. Government consequently retains certain rights. As such, the U.S. Government has been
// granted for itself and others acting on its behalf a paid-up, nonexclusive, irrevocable,
// worldwide license in the Software to reproduce, distribute copies to the public, prepare
// derivative works, and perform publicly and display publicly, and to permit others to do so.
//
// Redistribution and use in source and binary forms, with or without modification, are permitted
// provided that the following conditions are met:
//
// (1) Redistributions of source code must retain the above copyright notice, this list of
//     conditions and the following disclaimer.
//
// (2) Redistributions in binary form must reproduce the above copyright notice, this list of
//     conditions and the following disclaimer in the documentation and/or other materials
//     provided with the distribution.
//
// (3) Neither the name of the University of California, Lawrence Berkeley National Laboratory,
//     the University of Illinois, U.S. Dept. of Energy nor the names of its contributors may be
//     used to endorse or promote products derived from this software without specific prior
//     written permission.
//
// (4) Use of EnergyPlus(TM) Name. If Licensee (i) distributes the software in stand-alone form
//     without changes from the version obtained under this License, or (ii) Licensee makes a
//     reference solely to the software portion of its product, Licensee must refer to the
//     software as "EnergyPlus version X" software, where "X" is the version number Licensee
//     obtained under this License and may not use a different name for the software. Except as
//     specifically required in this Section (4), Licensee shall not use in a company name, a
//     product name, in advertising, publicity, or other promotional activities any name, trade
//     name, trademark, logo, or other designation of "EnergyPlus", "E+", "e+" or confusingly
//     similar designation, without the U.S. Department of Energy's prior written consent.
//
// THIS SOFTWARE IS PROVIDED BY THE COPYRIGHT HOLDERS AND CONTRIBUTORS "AS IS" AND ANY EXPRESS OR
// IMPLIED WARRANTIES, INCLUDING, BUT NOT LIMITED TO, THE IMPLIED WARRANTIES OF MERCHANTABILITY
// AND FITNESS FOR A PARTICULAR PURPOSE ARE DISCLAIMED. IN NO EVENT SHALL THE COPYRIGHT OWNER OR
// CONTRIBUTORS BE LIABLE FOR ANY DIRECT, INDIRECT, INCIDENTAL, SPECIAL, EXEMPLARY, OR
// CONSEQUENTIAL DAMAGES (INCLUDING, BUT NOT LIMITED TO, PROCUREMENT OF SUBSTITUTE GOODS OR
// SERVICES; LOSS OF USE, DATA, OR PROFITS; OR BUSINESS INTERRUPTION) HOWEVER CAUSED AND ON ANY
// THEORY OF LIABILITY, WHETHER IN CONTRACT, STRICT LIABILITY, OR TORT (INCLUDING NEGLIGENCE OR
// OTHERWISE) ARISING IN ANY WAY OUT OF THE USE OF THIS SOFTWARE, EVEN IF ADVISED OF THE
// POSSIBILITY OF SUCH DAMAGE.

#include <exception>

// Google Test Headers
#include <gtest/gtest.h>

// EnergyPlus Headers
#include "Fixtures/EnergyPlusFixture.hh"
#include <EnergyPlus/ConvectionCoefficients.hh>
#include <EnergyPlus/CurveManager.hh>
#include <EnergyPlus/Data/EnergyPlusData.hh>
#include <EnergyPlus/DataEnvironment.hh>
#include <EnergyPlus/DataGlobalConstants.hh>
#include <EnergyPlus/DataGlobals.hh>
#include <EnergyPlus/DataHeatBalance.hh>
#include <EnergyPlus/DataLoopNode.hh>
#include <EnergyPlus/DataSizing.hh>
#include <EnergyPlus/DataZoneEquipment.hh>
#include <EnergyPlus/DisplacementVentMgr.hh>
#include <EnergyPlus/ElectricPowerServiceManager.hh>
#include <EnergyPlus/ExteriorEnergyUse.hh>
#include <EnergyPlus/HVACManager.hh>
#include <EnergyPlus/HeatBalanceInternalHeatGains.hh>
#include <EnergyPlus/HeatBalanceManager.hh>
#include <EnergyPlus/IOFiles.hh>
#include <EnergyPlus/InternalHeatGains.hh>
#include <EnergyPlus/OutputReportTabular.hh>
#include <EnergyPlus/ScheduleManager.hh>
#include <EnergyPlus/ZoneTempPredictorCorrector.hh>

using namespace EnergyPlus;

TEST_F(EnergyPlusFixture, InternalHeatGains_OtherEquipment_CheckFuelType)
{

    std::string const idf_objects = delimited_string({
        "Zone,Zone1;",

        "ScheduleTypeLimits,SchType1,0.0,1.0,Continuous,Dimensionless;",

        "Schedule:Constant,Schedule1,,1.0;",

        "OtherEquipment,",
        "  OtherEq1,",
        "  ,",
        "  Zone1,",
        "  Schedule1,",
        "  EquipmentLevel,",
        "  100.0,,,",
        "  0.1,",
        "  0.2,",
        "  0.05;",

        "OtherEquipment,",
        "  OtherEq2,",
        "  Propane,",
        "  Zone1,",
        "  Schedule1,",
        "  EquipmentLevel,",
        "  100.0,,,",
        "  0.1,",
        "  0.2,",
        "  0.05;",

    });

    ASSERT_TRUE(process_idf(idf_objects));
    EXPECT_FALSE(has_err_output());

    bool ErrorsFound(false);

    state->dataGlobal->NumOfTimeStepInHour = 1;    // must initialize this to get schedules initialized
    state->dataGlobal->MinutesPerTimeStep = 60;    // must initialize this to get schedules initialized
    ScheduleManager::ProcessScheduleInput(*state); // read schedules

    HeatBalanceManager::GetZoneData(*state, ErrorsFound);
    ASSERT_FALSE(ErrorsFound);

    InternalHeatGains::GetInternalHeatGainsInput(*state);

    ASSERT_EQ(state->dataHeatBal->ZoneOtherEq.size(), 2u);

    for (unsigned long i = 1; i <= state->dataHeatBal->ZoneOtherEq.size(); ++i) {
        const DataHeatBalance::ZoneEquipData &equip = state->dataHeatBal->ZoneOtherEq(i);
        if (equip.Name == "OTHEREQ1") {
            ASSERT_TRUE(compare_enums(equip.OtherEquipFuelType, Constant::eFuel::None));
        } else if (equip.Name == "OTHEREQ2") {
            ASSERT_TRUE(compare_enums(equip.OtherEquipFuelType, Constant::eFuel::Propane));
        }
    }
}

TEST_F(EnergyPlusFixture, InternalHeatGains_OtherEquipment_NegativeDesignLevel)
{

    std::string const idf_objects = delimited_string({
        "Zone,Zone1;",

        "ScheduleTypeLimits,SchType1,0.0,1.0,Continuous,Dimensionless;",

        "Schedule:Constant,Schedule1,,1.0;",

        "OtherEquipment,",
        "  OtherEq1,",
        "  FuelOilNo1,",
        "  Zone1,",
        "  Schedule1,",
        "  EquipmentLevel,",
        "  -100.0,,,",
        "  0.1,",
        "  0.2,",
        "  0.05;",

    });

    ASSERT_TRUE(process_idf(idf_objects));
    EXPECT_FALSE(has_err_output());

    bool ErrorsFound(false);

    state->dataGlobal->NumOfTimeStepInHour = 1;    // must initialize this to get schedules initialized
    state->dataGlobal->MinutesPerTimeStep = 60;    // must initialize this to get schedules initialized
    ScheduleManager::ProcessScheduleInput(*state); // read schedules

    HeatBalanceManager::GetZoneData(*state, ErrorsFound);
    ASSERT_FALSE(ErrorsFound);

    ASSERT_THROW(InternalHeatGains::GetInternalHeatGainsInput(*state), std::runtime_error);

    std::string const error_string = delimited_string(
        {"   ** Warning ** ProcessScheduleInput: Schedule:Constant=\"SCHEDULE1\", Blank Schedule Type Limits Name input -- will not be validated.",
         "   ** Severe  ** GetInternalHeatGains: OtherEquipment=\"OTHEREQ1\", Design Level is not allowed to be negative",
         "   **   ~~~   ** ... when a fuel type of FuelOilNo1 is specified.",
         "   **  Fatal  ** GetInternalHeatGains: Errors found in Getting Internal Gains Input, Program Stopped",
         "   ...Summary of Errors that led to program termination:",
         "   ..... Reference severe error count=1",
         "   ..... Last severe error=GetInternalHeatGains: OtherEquipment=\"OTHEREQ1\", Design Level is not allowed to be negative"});

    EXPECT_TRUE(compare_err_stream(error_string, true));
}

TEST_F(EnergyPlusFixture, InternalHeatGains_OtherEquipment_BadFuelType)
{

    std::string const idf_objects = delimited_string({
        "Zone,Zone1;",

        "ScheduleTypeLimits,SchType1,0.0,1.0,Continuous,Dimensionless;",

        "Schedule:Constant,Schedule1,,1.0;",

        "OtherEquipment,",
        "  OtherEq1,",
        "  Water,",
        "  Zone1,",
        "  Schedule1,",
        "  EquipmentLevel,",
        "  100.0,,,",
        "  0.1,",
        "  0.2,",
        "  0.05;",

    });

    ASSERT_FALSE(process_idf(idf_objects, false)); // add false to supress error assertions
    EXPECT_TRUE(has_err_output(false));

    std::string error_string =
        delimited_string({"   ** Severe  ** <root>[OtherEquipment][OtherEq1][fuel_type] - \"Water\" - Failed to match against any enum values."});
    EXPECT_TRUE(compare_err_stream(error_string, true));

    bool ErrorsFound(false);

    state->dataGlobal->NumOfTimeStepInHour = 1;    // must initialize this to get schedules initialized
    state->dataGlobal->MinutesPerTimeStep = 60;    // must initialize this to get schedules initialized
    ScheduleManager::ProcessScheduleInput(*state); // read schedules

    HeatBalanceManager::GetZoneData(*state, ErrorsFound);
    ASSERT_FALSE(ErrorsFound);

    ASSERT_THROW(InternalHeatGains::GetInternalHeatGainsInput(*state), std::runtime_error);

    error_string = delimited_string(
        {"   ** Warning ** ProcessScheduleInput: Schedule:Constant=\"SCHEDULE1\", Blank Schedule Type Limits Name input -- will not be validated.",
         "   ** Severe  ** GetInternalHeatGains: OtherEquipment: invalid Fuel Type entered=WATER for Name=OTHEREQ1",
         "   **  Fatal  ** GetInternalHeatGains: Errors found in Getting Internal Gains Input, Program Stopped",
         "   ...Summary of Errors that led to program termination:",
         "   ..... Reference severe error count=2",
         "   ..... Last severe error=GetInternalHeatGains: OtherEquipment: invalid Fuel Type entered=WATER for Name=OTHEREQ1"});

    EXPECT_TRUE(compare_err_stream(error_string, true));
}

TEST_F(EnergyPlusFixture, InternalHeatGains_AllowBlankFieldsForAdaptiveComfortModel)
{
    // Adaptive comfort model fatal for irrelevant blank fields  #5948

    std::string const idf_objects = delimited_string({
        "ScheduleTypeLimits,SchType1,0.0,1.0,Continuous,Dimensionless;",

        "  Schedule:Compact,",
        "    HOUSE OCCUPANCY,    !- Name",
        "    Fraction,                !- Schedule Type Limits Name",
        "    Through: 12/31,           !- Field 1",
        "    For: AllDays,            !- Field 2",
        "    Until: 24:00,1.0;        !- Field 3",

        "  Schedule:Compact,",
        "    Activity Sch,    !- Name",
        "    Fraction,                !- Schedule Type Limits Name",
        "    Through: 12/31,           !- Field 1",
        "    For: AllDays,            !- Field 2",
        "    Until: 24:00,1.0;        !- Field 3",

        "Zone,LIVING ZONE;",

        "People,",
        "LIVING ZONE People, !- Name",
        "LIVING ZONE, !- Zone or ZoneList Name",
        "HOUSE OCCUPANCY, !- Number of People Schedule Name",
        "people, !- Number of People Calculation Method",
        "3.000000, !- Number of People",
        ", !- People per Zone Floor Area{ person / m2 }",
        ", !- Zone Floor Area per Person{ m2 / person }",
        "0.3000000, !- Fraction Radiant",
        ", !- Sensible Heat Fraction",
        "Activity Sch, !- Activity Level Schedule Name",
        "3.82E-8, !- Carbon Dioxide Generation Rate{ m3 / s - W }",
        ", !- Enable ASHRAE 55 Comfort Warnings",
        "zoneaveraged, !- Mean Radiant Temperature Calculation Type",
        ", !- Surface Name / Angle Factor List Name",
        ", !- Work Efficiency Schedule Name",
        ", !- Clothing Insulation Calculation Method",
        ", !- Clothing Insulation Calculation Method Schedule Name",
        ", !- Clothing Insulation Schedule Name",
        ", !- Air Velocity Schedule Name",
        "AdaptiveASH55;                  !- Thermal Comfort Model 1 Type",

    });

    ASSERT_TRUE(process_idf(idf_objects));

    bool ErrorsFound1(false);

    ScheduleManager::ProcessScheduleInput(*state); // read schedules
    HeatBalanceManager::GetZoneData(*state, ErrorsFound1);
    ASSERT_FALSE(ErrorsFound1);

    state->dataScheduleMgr->ScheduleInputProcessed = true;
    state->dataScheduleMgr->Schedule(1).Used = true;

    state->dataScheduleMgr->Schedule(1).CurrentValue = 1.0;
    state->dataScheduleMgr->Schedule(1).MinValue = 1.0;
    state->dataScheduleMgr->Schedule(1).MaxValue = 1.0;
    state->dataScheduleMgr->Schedule(1).MaxMinSet = true;
    state->dataScheduleMgr->Schedule(2).Used = true;

    state->dataScheduleMgr->Schedule(2).CurrentValue = 131.8;
    state->dataScheduleMgr->Schedule(2).MinValue = 131.8;
    state->dataScheduleMgr->Schedule(2).MaxValue = 131.8;
    state->dataScheduleMgr->Schedule(2).MaxMinSet = true;
    InternalHeatGains::GetInternalHeatGainsInput(*state);

    EXPECT_FALSE(state->dataInternalHeatGains->ErrorsFound);
}

TEST_F(EnergyPlusFixture, InternalHeatGains_ElectricEquipITE_BeginEnvironmentReset)
{
    using namespace DataHeatBalance;

    std::string const idf_objects = delimited_string({
        "Zone,Main Zone;",

        "ZoneHVAC:EquipmentConnections,",
        "  Main Zone,                   !- Zone Name",
        "  Main Zone Equipment,         !- Zone Conditioning Equipment List Name",
        "  Main Zone Inlet Node,        !- Zone Air Inlet Node or NodeList Name",
        "  ,                            !- Zone Air Exhaust Node or NodeList Name",
        "  Main Zone Node,              !- Zone Air Node Name",
        "  Main Zone Outlet Node;       !- Zone Return Air Node or NodeList Name",

        "ZoneHVAC:EquipmentList,",
        "  Main Zone Equipment,     !- Name",
        "  SequentialLoad,          !- Load Distribution Scheme",
        "  ZoneHVAC:AirDistributionUnit,  !- Zone Equipment 1 Object Type",
        "  Main Zone ATU,           !- Zone Equipment 1 Name",
        "  1,                       !- Zone Equipment 1 Cooling Sequence",
        "  2,                       !- Zone Equipment 1 Heating or No-Load Sequence",
        "  ,                        !- Zone Equipment 1 Sequential Cooling Fraction Schedule Name",
        "  ,                        !- Zone Equipment 1 Sequential Heating Fraction Schedule Name",
        "  ZoneHVAC:Baseboard:Convective:Electric,  !- Zone Equipment 2 Object Type",
        "  Main Zone Baseboard,     !- Zone Equipment 2 Name",
        "  2,                       !- Zone Equipment 2 Cooling Sequence",
        "  1,                       !- Zone Equipment 2 Heating or No-Load Sequence",
        "  ,                        !- Zone Equipment 2 Sequential Cooling Fraction Schedule Name",
        "  ;                        !- Zone Equipment 2 Sequential Heating Fraction Schedule Name",

        "ZoneHVAC:AirDistributionUnit,",
        "  Main Zone ATU,               !- Name",
        "  Main Zone Inlet Node,        !- Air Distribution Unit Outlet Node Name",
        "  AirTerminal:SingleDuct:VAV:NoReheat,  !- Air Terminal Object Type",
        "  Main Zone VAV Air;           !- Air Terminal Name",

        "AirTerminal:SingleDuct:VAV:NoReheat,",
        "  Main Zone VAV Air,           !- Name",
        "  System Availability Schedule,  !- Availability Schedule Name",
        "  Main Zone Inlet Node,    !- Air Outlet Node Name",
        "  Main Zone ATU In Node,   !- Air Inlet Node Name",
        "  8.5,                     !- Maximum Air Flow Rate {m3/s}",
        "  Constant,                !- Zone Minimum Air Flow Input Method",
        "  0.05;                    !- Constant Minimum Air Flow Fraction",

        "ZoneHVAC:Baseboard:Convective:Electric,",
        "  Main Zone Baseboard,     !- Name",
        "  System Availability Schedule,  !- Availability Schedule Name",
        "  HeatingDesignCapacity,   !- Heating Design Capacity Method",
        "  8000,                    !- Heating Design Capacity {W}",
        "  ,                        !- Heating Design Capacity Per Floor Area {W/m2}",
        "  ,                        !- Fraction of Autosized Heating Design Capacity",
        "  0.97;                    !- Efficiency",

        "ElectricEquipment:ITE:AirCooled,",
        "  Data Center Servers,     !- Name",
        "  Main Zone,               !- Zone Name",
        "  ,",
        "  Watts/Unit,              !- Design Power Input Calculation Method",
        "  500,                     !- Watts per Unit {W}",
        "  100,                     !- Number of Units",
        "  ,                        !- Watts per Zone Floor Area {W/m2}",
        "  ,  !- Design Power Input Schedule Name",
        "  ,  !- CPU Loading  Schedule Name",
        "  Data Center Servers Power fLoadTemp,  !- CPU Power Input Function of Loading and Air Temperature Curve Name",
        "  0.4,                     !- Design Fan Power Input Fraction",
        "  0.0001,                  !- Design Fan Air Flow Rate per Power Input {m3/s-W}",
        "  Data Center Servers Airflow fLoadTemp,  !- Air Flow Function of Loading and Air Temperature Curve Name",
        "  ECM FanPower fFlow,      !- Fan Power Input Function of Flow Curve Name",
        "  15,                      !- Design Entering Air Temperature {C}",
        "  A3,                      !- Environmental Class",
        "  AdjustedSupply,          !- Air Inlet Connection Type",
        "  ,                        !- Air Inlet Room Air Model Node Name",
        "  ,                        !- Air Outlet Room Air Model Node Name",
        "  Main Zone Inlet Node,    !- Supply Air Node Name",
        "  0.1,                     !- Design Recirculation Fraction",
        "  Data Center Recirculation fLoadTemp,  !- Recirculation Function of Loading and Supply Temperature Curve Name",
        "  0.9,                     !- Design Electric Power Supply Efficiency",
        "  UPS Efficiency fPLR,     !- Electric Power Supply Efficiency Function of Part Load Ratio Curve Name",
        "  1,                       !- Fraction of Electric Power Supply Losses to Zone",
        "  ITE-CPU,                 !- CPU End-Use Subcategory",
        "  ITE-Fans,                !- Fan End-Use Subcategory",
        "  ITE-UPS;                 !- Electric Power Supply End-Use Subcategory",

        "Curve:Quadratic,",
        "  ECM FanPower fFlow,      !- Name",
        "  0.0,                     !- Coefficient1 Constant",
        "  1.0,                     !- Coefficient2 x",
        "  0.0,                     !- Coefficient3 x**2",
        "  0.0,                     !- Minimum Value of x",
        "  99.0;                    !- Maximum Value of x",

        "Curve:Quadratic,",
        "  UPS Efficiency fPLR,     !- Name",
        "  1.0,                     !- Coefficient1 Constant",
        "  0.0,                     !- Coefficient2 x",
        "  0.0,                     !- Coefficient3 x**2",
        "  0.0,                     !- Minimum Value of x",
        "  99.0;                    !- Maximum Value of x",

        "Curve:Biquadratic,",
        "  Data Center Servers Power fLoadTemp,  !- Name",
        "  -1.0,                    !- Coefficient1 Constant",
        "  1.0,                     !- Coefficient2 x",
        "  0.0,                     !- Coefficient3 x**2",
        "  0.06667,                 !- Coefficient4 y",
        "  0.0,                     !- Coefficient5 y**2",
        "  0.0,                     !- Coefficient6 x*y",
        "  0.0,                     !- Minimum Value of x",
        "  1.5,                     !- Maximum Value of x",
        "  -10,                     !- Minimum Value of y",
        "  99.0,                    !- Maximum Value of y",
        "  0.0,                     !- Minimum Curve Output",
        "  99.0,                    !- Maximum Curve Output",
        "  Dimensionless,           !- Input Unit Type for X",
        "  Temperature,             !- Input Unit Type for Y",
        "  Dimensionless;           !- Output Unit Type",

        "Curve:Biquadratic,",
        "  Data Center Servers Airflow fLoadTemp,  !- Name",
        "  -1.4,                    !- Coefficient1 Constant",
        "  0.9,                     !- Coefficient2 x",
        "  0.0,                     !- Coefficient3 x**2",
        "  0.1,                     !- Coefficient4 y",
        "  0.0,                     !- Coefficient5 y**2",
        "  0.0,                     !- Coefficient6 x*y",
        "  0.0,                     !- Minimum Value of x",
        "  1.5,                     !- Maximum Value of x",
        "  -10,                     !- Minimum Value of y",
        "  99.0,                    !- Maximum Value of y",
        "  0.0,                     !- Minimum Curve Output",
        "  99.0,                    !- Maximum Curve Output",
        "  Dimensionless,           !- Input Unit Type for X",
        "  Temperature,             !- Input Unit Type for Y",
        "  Dimensionless;           !- Output Unit Type",

        "Curve:Biquadratic,",
        "  Data Center Recirculation fLoadTemp,  !- Name",
        "  1.0,                     !- Coefficient1 Constant",
        "  0.0,                     !- Coefficient2 x",
        "  0.0,                     !- Coefficient3 x**2",
        "  0.0,                     !- Coefficient4 y",
        "  0.0,                     !- Coefficient5 y**2",
        "  0.0,                     !- Coefficient6 x*y",
        "  0.0,                     !- Minimum Value of x",
        "  1.5,                     !- Maximum Value of x",
        "  -10,                     !- Minimum Value of y",
        "  99.0,                    !- Maximum Value of y",
        "  0.0,                     !- Minimum Curve Output",
        "  99.0,                    !- Maximum Curve Output",
        "  Dimensionless,           !- Input Unit Type for X",
        "  Temperature,             !- Input Unit Type for Y",
        "  Dimensionless;           !- Output Unit Type",
    });

    ASSERT_TRUE(process_idf(idf_objects));
    EXPECT_FALSE(has_err_output());

    bool ErrorsFound(false);
    state->dataGlobal->NumOfTimeStepInHour = 1;
    state->dataGlobal->MinutesPerTimeStep = 60;

    HeatBalanceManager::GetZoneData(*state, ErrorsFound);
    ASSERT_FALSE(ErrorsFound);
    state->dataZoneTempPredictorCorrector->zoneHeatBalance.allocate(1);

    state->dataZoneTempPredictorCorrector->zoneHeatBalance(1).MAT = 24.0;
    state->dataZoneTempPredictorCorrector->zoneHeatBalance(1).airHumRat = 0.008;

    InternalHeatGains::GetInternalHeatGainsInput(*state);
    InternalHeatGains::CalcZoneITEq(*state);
    auto &thisZoneITEq = state->dataHeatBal->ZoneITEq(1);
    Real64 InitialPower =
        thisZoneITEq.PowerRpt[(int)PERptVars::CPU] + thisZoneITEq.PowerRpt[(int)PERptVars::Fan] + thisZoneITEq.PowerRpt[(int)PERptVars::UPS];

    state->dataLoopNodes->Node(1).Temp = 45.0;
    InternalHeatGains::CalcZoneITEq(*state);
    Real64 NewPower =
        thisZoneITEq.PowerRpt[(int)PERptVars::CPU] + thisZoneITEq.PowerRpt[(int)PERptVars::Fan] + thisZoneITEq.PowerRpt[(int)PERptVars::UPS];
    ASSERT_NE(InitialPower, NewPower);
    HVACManager::ResetNodeData(*state);

    InternalHeatGains::CalcZoneITEq(*state);
    NewPower = thisZoneITEq.PowerRpt[(int)PERptVars::CPU] + thisZoneITEq.PowerRpt[(int)PERptVars::Fan] + thisZoneITEq.PowerRpt[(int)PERptVars::UPS];
    ASSERT_EQ(InitialPower, NewPower);
}

TEST_F(EnergyPlusFixture, InternalHeatGains_CheckZoneComponentLoadSubtotals)
{

    std::string const idf_objects = delimited_string({
        "Zone,Main Zone;",

        "ZoneHVAC:EquipmentConnections,",
        "  Main Zone,                   !- Zone Name",
        "  Main Zone Equipment,         !- Zone Conditioning Equipment List Name",
        "  Main Zone Inlet Node,        !- Zone Air Inlet Node or NodeList Name",
        "  ,                            !- Zone Air Exhaust Node or NodeList Name",
        "  Main Zone Node,              !- Zone Air Node Name",
        "  Main Zone Outlet Node;       !- Zone Return Air Node or NodeList Name",

        "ZoneHVAC:EquipmentList,",
        "  Main Zone Equipment,     !- Name",
        "  SequentialLoad,          !- Load Distribution Scheme",
        "  ZoneHVAC:AirDistributionUnit,  !- Zone Equipment 1 Object Type",
        "  Main Zone ATU,           !- Zone Equipment 1 Name",
        "  1,                       !- Zone Equipment 1 Cooling Sequence",
        "  2,                       !- Zone Equipment 1 Heating or No-Load Sequence",
        "  ,                        !- Zone Equipment 1 Sequential Cooling Fraction Schedule Name",
        "  ,                        !- Zone Equipment 1 Sequential Heating Fraction Schedule Name",
        "  ZoneHVAC:Baseboard:Convective:Electric,  !- Zone Equipment 2 Object Type",
        "  Main Zone Baseboard,     !- Zone Equipment 2 Name",
        "  2,                       !- Zone Equipment 2 Cooling Sequence",
        "  1,                       !- Zone Equipment 2 Heating or No-Load Sequence",
        "  ,                        !- Zone Equipment 2 Sequential Cooling Fraction Schedule Name",
        "  ;                        !- Zone Equipment 2 Sequential Heating Fraction Schedule Name",

        "ZoneHVAC:AirDistributionUnit,",
        "  Main Zone ATU,               !- Name",
        "  Main Zone Inlet Node,        !- Air Distribution Unit Outlet Node Name",
        "  AirTerminal:SingleDuct:VAV:NoReheat,  !- Air Terminal Object Type",
        "  Main Zone VAV Air;           !- Air Terminal Name",

        "AirTerminal:SingleDuct:VAV:NoReheat,",
        "  Main Zone VAV Air,           !- Name",
        "  System Availability Schedule,  !- Availability Schedule Name",
        "  Main Zone Inlet Node,    !- Air Outlet Node Name",
        "  Main Zone ATU In Node,   !- Air Inlet Node Name",
        "  8.5,                     !- Maximum Air Flow Rate {m3/s}",
        "  Constant,                !- Zone Minimum Air Flow Input Method",
        "  0.05;                    !- Constant Minimum Air Flow Fraction",

        "ZoneHVAC:Baseboard:Convective:Electric,",
        "  Main Zone Baseboard,     !- Name",
        "  System Availability Schedule,  !- Availability Schedule Name",
        "  HeatingDesignCapacity,   !- Heating Design Capacity Method",
        "  8000,                    !- Heating Design Capacity {W}",
        "  ,                        !- Heating Design Capacity Per Floor Area {W/m2}",
        "  ,                        !- Fraction of Autosized Heating Design Capacity",
        "  0.97;                    !- Efficiency",

        "ElectricEquipment:ITE:AirCooled,",
        "  Data Center Servers,     !- Name",
        "  Main Zone,               !- Zone Name",
        "  ,",
        "  Watts/Unit,              !- Design Power Input Calculation Method",
        "  500,                     !- Watts per Unit {W}",
        "  100,                     !- Number of Units",
        "  ,                        !- Watts per Zone Floor Area {W/m2}",
        "  ,  !- Design Power Input Schedule Name",
        "  ,  !- CPU Loading  Schedule Name",
        "  Data Center Servers Power fLoadTemp,  !- CPU Power Input Function of Loading and Air Temperature Curve Name",
        "  0.4,                     !- Design Fan Power Input Fraction",
        "  0.0001,                  !- Design Fan Air Flow Rate per Power Input {m3/s-W}",
        "  Data Center Servers Airflow fLoadTemp,  !- Air Flow Function of Loading and Air Temperature Curve Name",
        "  ECM FanPower fFlow,      !- Fan Power Input Function of Flow Curve Name",
        "  15,                      !- Design Entering Air Temperature {C}",
        "  A3,                      !- Environmental Class",
        "  AdjustedSupply,          !- Air Inlet Connection Type",
        "  ,                        !- Air Inlet Room Air Model Node Name",
        "  ,                        !- Air Outlet Room Air Model Node Name",
        "  Main Zone Inlet Node,    !- Supply Air Node Name",
        "  0.1,                     !- Design Recirculation Fraction",
        "  Data Center Recirculation fLoadTemp,  !- Recirculation Function of Loading and Supply Temperature Curve Name",
        "  0.9,                     !- Design Electric Power Supply Efficiency",
        "  UPS Efficiency fPLR,     !- Electric Power Supply Efficiency Function of Part Load Ratio Curve Name",
        "  1,                       !- Fraction of Electric Power Supply Losses to Zone",
        "  ITE-CPU,                 !- CPU End-Use Subcategory",
        "  ITE-Fans,                !- Fan End-Use Subcategory",
        "  ITE-UPS;                 !- Electric Power Supply End-Use Subcategory",

        "Curve:Quadratic,",
        "  ECM FanPower fFlow,      !- Name",
        "  0.0,                     !- Coefficient1 Constant",
        "  1.0,                     !- Coefficient2 x",
        "  0.0,                     !- Coefficient3 x**2",
        "  0.0,                     !- Minimum Value of x",
        "  99.0;                    !- Maximum Value of x",

        "Curve:Quadratic,",
        "  UPS Efficiency fPLR,     !- Name",
        "  1.0,                     !- Coefficient1 Constant",
        "  0.0,                     !- Coefficient2 x",
        "  0.0,                     !- Coefficient3 x**2",
        "  0.0,                     !- Minimum Value of x",
        "  99.0;                    !- Maximum Value of x",

        "Curve:Biquadratic,",
        "  Data Center Servers Power fLoadTemp,  !- Name",
        "  -1.0,                    !- Coefficient1 Constant",
        "  1.0,                     !- Coefficient2 x",
        "  0.0,                     !- Coefficient3 x**2",
        "  0.06667,                 !- Coefficient4 y",
        "  0.0,                     !- Coefficient5 y**2",
        "  0.0,                     !- Coefficient6 x*y",
        "  0.0,                     !- Minimum Value of x",
        "  1.5,                     !- Maximum Value of x",
        "  -10,                     !- Minimum Value of y",
        "  99.0,                    !- Maximum Value of y",
        "  0.0,                     !- Minimum Curve Output",
        "  99.0,                    !- Maximum Curve Output",
        "  Dimensionless,           !- Input Unit Type for X",
        "  Temperature,             !- Input Unit Type for Y",
        "  Dimensionless;           !- Output Unit Type",

        "Curve:Biquadratic,",
        "  Data Center Servers Airflow fLoadTemp,  !- Name",
        "  -1.4,                    !- Coefficient1 Constant",
        "  0.9,                     !- Coefficient2 x",
        "  0.0,                     !- Coefficient3 x**2",
        "  0.1,                     !- Coefficient4 y",
        "  0.0,                     !- Coefficient5 y**2",
        "  0.0,                     !- Coefficient6 x*y",
        "  0.0,                     !- Minimum Value of x",
        "  1.5,                     !- Maximum Value of x",
        "  -10,                     !- Minimum Value of y",
        "  99.0,                    !- Maximum Value of y",
        "  0.0,                     !- Minimum Curve Output",
        "  99.0,                    !- Maximum Curve Output",
        "  Dimensionless,           !- Input Unit Type for X",
        "  Temperature,             !- Input Unit Type for Y",
        "  Dimensionless;           !- Output Unit Type",

        "Curve:Biquadratic,",
        "  Data Center Recirculation fLoadTemp,  !- Name",
        "  1.0,                     !- Coefficient1 Constant",
        "  0.0,                     !- Coefficient2 x",
        "  0.0,                     !- Coefficient3 x**2",
        "  0.0,                     !- Coefficient4 y",
        "  0.0,                     !- Coefficient5 y**2",
        "  0.0,                     !- Coefficient6 x*y",
        "  0.0,                     !- Minimum Value of x",
        "  1.5,                     !- Maximum Value of x",
        "  -10,                     !- Minimum Value of y",
        "  99.0,                    !- Maximum Value of y",
        "  0.0,                     !- Minimum Curve Output",
        "  99.0,                    !- Maximum Curve Output",
        "  Dimensionless,           !- Input Unit Type for X",
        "  Temperature,             !- Input Unit Type for Y",
        "  Dimensionless;           !- Output Unit Type",
    });

    ASSERT_TRUE(process_idf(idf_objects));
    EXPECT_FALSE(has_err_output());

    bool ErrorsFound(false);
    HeatBalanceManager::GetZoneData(*state, ErrorsFound);
    ASSERT_FALSE(ErrorsFound);
    InternalHeatGains::GetInternalHeatGainsInput(*state);

    // Set up a simple convective gain for each gain type
    int zoneNum = 1;
    int numGainTypes = static_cast<int>(DataHeatBalance::IntGainType::Num);
    Array1D<Real64> convGains({0, numGainTypes - 1});
    convGains = 0.0;
    Real64 totConvGains = 0.0;
    Real64 expectedTotConvGains = 0.0;

    for (int gainType = 0; gainType < numGainTypes; ++gainType) {
        convGains(gainType) = 100 * gainType;
        expectedTotConvGains += convGains(gainType);
        SetupZoneInternalGain(*state, zoneNum, "Gain", static_cast<DataHeatBalance::IntGainType>(gainType), &convGains(gainType));
    }

    InternalHeatGains::UpdateInternalGainValues(*state);

    // Check total of all convective gains
    totConvGains = InternalHeatGains::zoneSumAllInternalConvectionGains(*state, zoneNum);
    EXPECT_EQ(totConvGains, expectedTotConvGains);

    // Check subtotals used in zone component loads
    state->dataEnvrn->TotDesDays = 1;
    state->dataEnvrn->TotRunDesPersDays = 0;
    state->dataSize->CurOverallSimDay = 1;
    state->dataGlobal->HourOfDay = 1;
    state->dataGlobal->NumOfTimeStepInHour = 10;
    state->dataGlobal->TimeStep = 1;
    OutputReportTabular::AllocateLoadComponentArrays(*state);
    int timeStepInDay = (state->dataGlobal->HourOfDay - 1) * state->dataGlobal->NumOfTimeStepInHour + state->dataGlobal->TimeStep;

    state->dataGlobal->CompLoadReportIsReq = true;
    state->dataGlobal->isPulseZoneSizing = false;
    InternalHeatGains::GatherComponentLoadsIntGain(*state);
    totConvGains = state->dataOutRptTab->peopleInstantSeq(state->dataSize->CurOverallSimDay, timeStepInDay, zoneNum) +
                   state->dataOutRptTab->lightInstantSeq(state->dataSize->CurOverallSimDay, timeStepInDay, zoneNum) +
                   state->dataOutRptTab->equipInstantSeq(state->dataSize->CurOverallSimDay, timeStepInDay, zoneNum) +
                   state->dataOutRptTab->refrigInstantSeq(state->dataSize->CurOverallSimDay, timeStepInDay, zoneNum) +
                   state->dataOutRptTab->waterUseInstantSeq(state->dataSize->CurOverallSimDay, timeStepInDay, zoneNum) +
                   state->dataOutRptTab->hvacLossInstantSeq(state->dataSize->CurOverallSimDay, timeStepInDay, zoneNum) +
                   state->dataOutRptTab->powerGenInstantSeq(state->dataSize->CurOverallSimDay, timeStepInDay, zoneNum);

    // Legitimate gain types excluded from this total
    expectedTotConvGains -=
        convGains(static_cast<int>(DataHeatBalance::IntGainType::ZoneContaminantSourceAndSinkCarbonDioxide)); // this is only used for CO2
    expectedTotConvGains -= convGains(
        static_cast<int>(DataHeatBalance::IntGainType::ZoneContaminantSourceAndSinkGenericContam)); // this is only used for generic contaminants
    expectedTotConvGains -= convGains(
        static_cast<int>(DataHeatBalance::IntGainType::DaylightingDeviceTubular)); // this is included in Fenestration Conduction - Sensible Instant

    // ** NOTE: If this unit test fails, the likely cause is that a new internal gain type was added, but it was not added to one of the subtotal
    // types in InternalHeatGains::GatherComponentLoadsIntGain() this also means that the new type may be missing from other places that collect
    // internal gains by subgroups, such as the room air models and output reporting for zone-level gains search for IntGainTypeOf_Lights for places
    // where these types of subtotals occur and add the new type as appropriate
    EXPECT_EQ(totConvGains, expectedTotConvGains);

    // cleanup
    convGains.deallocate();
}

TEST_F(EnergyPlusFixture, InternalHeatGains_ElectricEquipITE_ApproachTemperatures)
{

    std::string const idf_objects = delimited_string({
        "Zone,Main Zone;",

        "ZoneHVAC:EquipmentConnections,",
        "  Main Zone,                   !- Zone Name",
        "  Main Zone Equipment,         !- Zone Conditioning Equipment List Name",
        "  Main Zone Inlet Node,        !- Zone Air Inlet Node or NodeList Name",
        "  ,                            !- Zone Air Exhaust Node or NodeList Name",
        "  Main Zone Node,              !- Zone Air Node Name",
        "  Main Zone Outlet Node;       !- Zone Return Air Node or NodeList Name",

        "ZoneHVAC:EquipmentList,",
        "  Main Zone Equipment,     !- Name",
        "  SequentialLoad,          !- Load Distribution Scheme",
        "  ZoneHVAC:AirDistributionUnit,  !- Zone Equipment 1 Object Type",
        "  Main Zone ATU,           !- Zone Equipment 1 Name",
        "  1,                       !- Zone Equipment 1 Cooling Sequence",
        "  2,                       !- Zone Equipment 1 Heating or No-Load Sequence",
        "  ,                        !- Zone Equipment 1 Sequential Cooling Fraction Schedule Name",
        "  ,                        !- Zone Equipment 1 Sequential Heating Fraction Schedule Name",
        "  ZoneHVAC:Baseboard:Convective:Electric,  !- Zone Equipment 2 Object Type",
        "  Main Zone Baseboard,     !- Zone Equipment 2 Name",
        "  2,                       !- Zone Equipment 2 Cooling Sequence",
        "  1,                       !- Zone Equipment 2 Heating or No-Load Sequence",
        "  ,                        !- Zone Equipment 2 Sequential Cooling Fraction Schedule Name",
        "  ;                        !- Zone Equipment 2 Sequential Heating Fraction Schedule Name",

        "ZoneHVAC:AirDistributionUnit,",
        "  Main Zone ATU,               !- Name",
        "  Main Zone Inlet Node,        !- Air Distribution Unit Outlet Node Name",
        "  AirTerminal:SingleDuct:VAV:NoReheat,  !- Air Terminal Object Type",
        "  Main Zone VAV Air;           !- Air Terminal Name",

        "AirTerminal:SingleDuct:VAV:NoReheat,",
        "  Main Zone VAV Air,           !- Name",
        "  System Availability Schedule,  !- Availability Schedule Name",
        "  Main Zone Inlet Node,    !- Air Outlet Node Name",
        "  Main Zone ATU In Node,   !- Air Inlet Node Name",
        "  8.5,                     !- Maximum Air Flow Rate {m3/s}",
        "  Constant,                !- Zone Minimum Air Flow Input Method",
        "  0.05;                    !- Constant Minimum Air Flow Fraction",

        "ZoneHVAC:Baseboard:Convective:Electric,",
        "  Main Zone Baseboard,     !- Name",
        "  System Availability Schedule,  !- Availability Schedule Name",
        "  HeatingDesignCapacity,   !- Heating Design Capacity Method",
        "  8000,                    !- Heating Design Capacity {W}",
        "  ,                        !- Heating Design Capacity Per Floor Area {W/m2}",
        "  ,                        !- Fraction of Autosized Heating Design Capacity",
        "  0.97;                    !- Efficiency",

        "ElectricEquipment:ITE:AirCooled,",
        "  Data Center Servers,     !- Name",
        "  Main Zone,               !- Zone Name",
        "  FlowControlWithApproachTemperatures,    !- Calculation Method",
        "  Watts/Unit,              !- Design Power Input Calculation Method",
        "  500,                     !- Watts per Unit {W}",
        "  100,                     !- Number of Units",
        "  ,                        !- Watts per Zone Floor Area {W/m2}",
        "  ,  !- Design Power Input Schedule Name",
        "  ,  !- CPU Loading  Schedule Name",
        "  Data Center Servers Power fLoadTemp,  !- CPU Power Input Function of Loading and Air Temperature Curve Name",
        "  0.4,                     !- Design Fan Power Input Fraction",
        "  0.0001,                  !- Design Fan Air Flow Rate per Power Input {m3/s-W}",
        "  Data Center Servers Airflow fLoadTemp,  !- Air Flow Function of Loading and Air Temperature Curve Name",
        "  ECM FanPower fFlow,      !- Fan Power Input Function of Flow Curve Name",
        "  15,                      !- Design Entering Air Temperature {C}",
        "  A3,                      !- Environmental Class",
        "  AdjustedSupply,          !- Air Inlet Connection Type",
        "  ,                        !- Air Inlet Room Air Model Node Name",
        "  ,                        !- Air Outlet Room Air Model Node Name",
        "  Main Zone Inlet Node,    !- Supply Air Node Name",
        "  0.1,                     !- Design Recirculation Fraction",
        "  Data Center Recirculation fLoadTemp,  !- Recirculation Function of Loading and Supply Temperature Curve Name",
        "  0.9,                     !- Design Electric Power Supply Efficiency",
        "  UPS Efficiency fPLR,     !- Electric Power Supply Efficiency Function of Part Load Ratio Curve Name",
        "  1,                       !- Fraction of Electric Power Supply Losses to Zone",
        "  ITE-CPU,                 !- CPU End-Use Subcategory",
        "  ITE-Fans,                !- Fan End-Use Subcategory",
        "  ITE-UPS,                 !- Electric Power Supply End-Use Subcategory",
        "  2,                       !- Supply Approach Temperature",
        "  ,                        !- Supply Approach Temperature Schedule",
        "  -2,                      !- Return Approach Temperature",
        "  ;                        !- Return Approach Temperature Schedule",

        "Curve:Quadratic,",
        "  ECM FanPower fFlow,      !- Name",
        "  0.0,                     !- Coefficient1 Constant",
        "  1.0,                     !- Coefficient2 x",
        "  0.0,                     !- Coefficient3 x**2",
        "  0.0,                     !- Minimum Value of x",
        "  99.0;                    !- Maximum Value of x",

        "Curve:Quadratic,",
        "  UPS Efficiency fPLR,     !- Name",
        "  1.0,                     !- Coefficient1 Constant",
        "  0.0,                     !- Coefficient2 x",
        "  0.0,                     !- Coefficient3 x**2",
        "  0.0,                     !- Minimum Value of x",
        "  99.0;                    !- Maximum Value of x",

        "Curve:Biquadratic,",
        "  Data Center Servers Power fLoadTemp,  !- Name",
        "  -1.0,                    !- Coefficient1 Constant",
        "  1.0,                     !- Coefficient2 x",
        "  0.0,                     !- Coefficient3 x**2",
        "  0.06667,                 !- Coefficient4 y",
        "  0.0,                     !- Coefficient5 y**2",
        "  0.0,                     !- Coefficient6 x*y",
        "  0.0,                     !- Minimum Value of x",
        "  1.5,                     !- Maximum Value of x",
        "  -10,                     !- Minimum Value of y",
        "  99.0,                    !- Maximum Value of y",
        "  0.0,                     !- Minimum Curve Output",
        "  99.0,                    !- Maximum Curve Output",
        "  Dimensionless,           !- Input Unit Type for X",
        "  Temperature,             !- Input Unit Type for Y",
        "  Dimensionless;           !- Output Unit Type",

        "Curve:Biquadratic,",
        "  Data Center Servers Airflow fLoadTemp,  !- Name",
        "  -1.4,                    !- Coefficient1 Constant",
        "  0.9,                     !- Coefficient2 x",
        "  0.0,                     !- Coefficient3 x**2",
        "  0.1,                     !- Coefficient4 y",
        "  0.0,                     !- Coefficient5 y**2",
        "  0.0,                     !- Coefficient6 x*y",
        "  0.0,                     !- Minimum Value of x",
        "  1.5,                     !- Maximum Value of x",
        "  -10,                     !- Minimum Value of y",
        "  99.0,                    !- Maximum Value of y",
        "  0.0,                     !- Minimum Curve Output",
        "  99.0,                    !- Maximum Curve Output",
        "  Dimensionless,           !- Input Unit Type for X",
        "  Temperature,             !- Input Unit Type for Y",
        "  Dimensionless;           !- Output Unit Type",

        "Curve:Biquadratic,",
        "  Data Center Recirculation fLoadTemp,  !- Name",
        "  1.0,                     !- Coefficient1 Constant",
        "  0.0,                     !- Coefficient2 x",
        "  0.0,                     !- Coefficient3 x**2",
        "  0.0,                     !- Coefficient4 y",
        "  0.0,                     !- Coefficient5 y**2",
        "  0.0,                     !- Coefficient6 x*y",
        "  0.0,                     !- Minimum Value of x",
        "  1.5,                     !- Maximum Value of x",
        "  -10,                     !- Minimum Value of y",
        "  99.0,                    !- Maximum Value of y",
        "  0.0,                     !- Minimum Curve Output",
        "  99.0,                    !- Maximum Curve Output",
        "  Dimensionless,           !- Input Unit Type for X",
        "  Temperature,             !- Input Unit Type for Y",
        "  Dimensionless;           !- Output Unit Type",

    });

    ASSERT_TRUE(process_idf(idf_objects));
    EXPECT_FALSE(has_err_output());

    bool ErrorsFound(false);
    state->dataGlobal->NumOfTimeStepInHour = 1;
    state->dataGlobal->MinutesPerTimeStep = 60;

    HeatBalanceManager::GetZoneData(*state, ErrorsFound);
    ASSERT_FALSE(ErrorsFound);
    state->dataZoneTempPredictorCorrector->zoneHeatBalance.allocate(1);
    state->dataHeatBal->ZoneRpt.allocate(1);
    state->dataZoneEquip->ZoneEquipConfig.allocate(1);

    state->dataZoneTempPredictorCorrector->zoneHeatBalance(1).MAT = 24.0;
    state->dataZoneTempPredictorCorrector->zoneHeatBalance(1).airHumRat = 0.008;

    InternalHeatGains::GetInternalHeatGainsInput(*state);

    state->dataLoopNodes->Node(1).Temp = 45.0;
    InternalHeatGains::CalcZoneITEq(*state);
    auto &thisZoneITEq = state->dataHeatBal->ZoneITEq(1);
    ASSERT_DOUBLE_EQ(thisZoneITEq.AirOutletDryBulbT + thisZoneITEq.ReturnApproachTemp, state->dataHeatBal->Zone(1).AdjustedReturnTempByITE);
    ASSERT_DOUBLE_EQ(state->dataLoopNodes->Node(1).Temp + thisZoneITEq.SupplyApproachTemp, thisZoneITEq.AirInletDryBulbT);
}

TEST_F(EnergyPlusFixture, InternalHeatGains_ElectricEquipITE_DefaultCurves)
{
    using namespace DataHeatBalance;

    std::string const idf_objects =
        delimited_string({"Zone,Main Zone;",

                          "ZoneHVAC:EquipmentConnections,",
                          "  Main Zone,                   !- Zone Name",
                          "  Main Zone Equipment,         !- Zone Conditioning Equipment List Name",
                          "  Main Zone Inlet Node,        !- Zone Air Inlet Node or NodeList Name",
                          "  ,                            !- Zone Air Exhaust Node or NodeList Name",
                          "  Main Zone Node,              !- Zone Air Node Name",
                          "  Main Zone Outlet Node;       !- Zone Return Air Node or NodeList Name",

                          "ZoneHVAC:EquipmentList,",
                          "  Main Zone Equipment,     !- Name",
                          "  SequentialLoad,          !- Load Distribution Scheme",
                          "  ZoneHVAC:AirDistributionUnit,  !- Zone Equipment 1 Object Type",
                          "  Main Zone ATU,           !- Zone Equipment 1 Name",
                          "  1,                       !- Zone Equipment 1 Cooling Sequence",
                          "  2,                       !- Zone Equipment 1 Heating or No-Load Sequence",
                          "  ,                        !- Zone Equipment 1 Sequential Cooling Fraction Schedule Name",
                          "  ,                        !- Zone Equipment 1 Sequential Heating Fraction Schedule Name",
                          "  ZoneHVAC:Baseboard:Convective:Electric,  !- Zone Equipment 2 Object Type",
                          "  Main Zone Baseboard,     !- Zone Equipment 2 Name",
                          "  2,                       !- Zone Equipment 2 Cooling Sequence",
                          "  1,                       !- Zone Equipment 2 Heating or No-Load Sequence",
                          "  ,                        !- Zone Equipment 2 Sequential Cooling Fraction Schedule Name",
                          "  ;                        !- Zone Equipment 2 Sequential Heating Fraction Schedule Name",

                          "ZoneHVAC:AirDistributionUnit,",
                          "  Main Zone ATU,               !- Name",
                          "  Main Zone Inlet Node,        !- Air Distribution Unit Outlet Node Name",
                          "  AirTerminal:SingleDuct:VAV:NoReheat,  !- Air Terminal Object Type",
                          "  Main Zone VAV Air;           !- Air Terminal Name",

                          "AirTerminal:SingleDuct:VAV:NoReheat,",
                          "  Main Zone VAV Air,           !- Name",
                          "  System Availability Schedule,  !- Availability Schedule Name",
                          "  Main Zone Inlet Node,    !- Air Outlet Node Name",
                          "  Main Zone ATU In Node,   !- Air Inlet Node Name",
                          "  8.5,                     !- Maximum Air Flow Rate {m3/s}",
                          "  Constant,                !- Zone Minimum Air Flow Input Method",
                          "  0.05;                    !- Constant Minimum Air Flow Fraction",

                          "ZoneHVAC:Baseboard:Convective:Electric,",
                          "  Main Zone Baseboard,     !- Name",
                          "  System Availability Schedule,  !- Availability Schedule Name",
                          "  HeatingDesignCapacity,   !- Heating Design Capacity Method",
                          "  8000,                    !- Heating Design Capacity {W}",
                          "  ,                        !- Heating Design Capacity Per Floor Area {W/m2}",
                          "  ,                        !- Fraction of Autosized Heating Design Capacity",
                          "  0.97;                    !- Efficiency",

                          "ElectricEquipment:ITE:AirCooled,",
                          "  Data Center Servers,     !- Name",
                          "  Main Zone,               !- Zone Name",
                          "  ,                        !- Air Flow Calculation Method",
                          "  Watts/Unit,              !- Design Power Input Calculation Method",
                          "  500,                     !- Watts per Unit {W}",
                          "  100,                     !- Number of Units",
                          "  ,                        !- Watts per Zone Floor Area {W/m2}",
                          "  ,                        !- Design Power Input Schedule Name",
                          "  ,                        !- CPU Loading  Schedule Name",
                          "  Data Center Servers Power fLoadTemp,        !- CPU Power Input Function of Loading and Air Temperature Curve Name",
                          "  0.4,                     !- Design Fan Power Input Fraction",
                          "  0.0001,                  !- Design Fan Air Flow Rate per Power Input {m3/s-W}",
                          "  Data Center Servers Airflow fLoadTemp,      !- Air Flow Function of Loading and Air Temperature Curve Name",
                          "  ECM FanPower fFlow,      !- Fan Power Input Function of Flow Curve Name",
                          "  15,                      !- Design Entering Air Temperature {C}",
                          "  A3,                      !- Environmental Class",
                          "  AdjustedSupply,          !- Air Inlet Connection Type",
                          "  ,                        !- Air Inlet Room Air Model Node Name",
                          "  ,                        !- Air Outlet Room Air Model Node Name",
                          "  Main Zone Inlet Node,    !- Supply Air Node Name",
                          "  0.1,                     !- Design Recirculation Fraction",
                          // This one should be assumed to always 1
                          "  ,                        !- Recirculation Function of Loading and Supply Temperature Curve Name",
                          "  0.9,                     !- Design Electric Power Supply Efficiency",
                          // This one should be assumed to always 1
                          "  ,                        !- Electric Power Supply Efficiency Function of Part Load Ratio Curve Name",
                          "  1,                       !- Fraction of Electric Power Supply Losses to Zone",
                          "  ITE-CPU,                 !- CPU End-Use Subcategory",
                          "  ITE-Fans,                !- Fan End-Use Subcategory",
                          "  ITE-UPS;                 !- Electric Power Supply End-Use Subcategory",

                          "Curve:Quadratic,",
                          "  ECM FanPower fFlow,      !- Name",
                          "  0.0,                     !- Coefficient1 Constant",
                          "  1.0,                     !- Coefficient2 x",
                          "  0.0,                     !- Coefficient3 x**2",
                          "  0.0,                     !- Minimum Value of x",
                          "  99.0;                    !- Maximum Value of x",

                          "Curve:Biquadratic,",
                          "  Data Center Servers Power fLoadTemp,  !- Name",
                          "  -1.0,                    !- Coefficient1 Constant",
                          "  1.0,                     !- Coefficient2 x",
                          "  0.0,                     !- Coefficient3 x**2",
                          "  0.06667,                 !- Coefficient4 y",
                          "  0.0,                     !- Coefficient5 y**2",
                          "  0.0,                     !- Coefficient6 x*y",
                          "  0.0,                     !- Minimum Value of x",
                          "  1.5,                     !- Maximum Value of x",
                          "  -10,                     !- Minimum Value of y",
                          "  99.0,                    !- Maximum Value of y",
                          "  0.0,                     !- Minimum Curve Output",
                          "  99.0,                    !- Maximum Curve Output",
                          "  Dimensionless,           !- Input Unit Type for X",
                          "  Temperature,             !- Input Unit Type for Y",
                          "  Dimensionless;           !- Output Unit Type",

                          "Curve:Biquadratic,",
                          "  Data Center Servers Airflow fLoadTemp,  !- Name",
                          "  -1.4,                    !- Coefficient1 Constant",
                          "  0.9,                     !- Coefficient2 x",
                          "  0.0,                     !- Coefficient3 x**2",
                          "  0.1,                     !- Coefficient4 y",
                          "  0.0,                     !- Coefficient5 y**2",
                          "  0.0,                     !- Coefficient6 x*y",
                          "  0.0,                     !- Minimum Value of x",
                          "  1.5,                     !- Maximum Value of x",
                          "  -10,                     !- Minimum Value of y",
                          "  99.0,                    !- Maximum Value of y",
                          "  0.0,                     !- Minimum Curve Output",
                          "  99.0,                    !- Maximum Curve Output",
                          "  Dimensionless,           !- Input Unit Type for X",
                          "  Temperature,             !- Input Unit Type for Y",
                          "  Dimensionless;           !- Output Unit Type"});

    ASSERT_TRUE(process_idf(idf_objects));
    EXPECT_FALSE(has_err_output());

    bool ErrorsFound(false);

    HeatBalanceManager::GetZoneData(*state, ErrorsFound);
    ASSERT_FALSE(ErrorsFound);
    state->dataZoneTempPredictorCorrector->zoneHeatBalance.allocate(1);

    state->dataZoneTempPredictorCorrector->zoneHeatBalance(1).MAT = 24.0;
    state->dataZoneTempPredictorCorrector->zoneHeatBalance(1).airHumRat = 0.008;

    InternalHeatGains::GetInternalHeatGainsInput(*state);
    InternalHeatGains::CalcZoneITEq(*state);

    auto &thisZoneITEq = state->dataHeatBal->ZoneITEq(1);
    // If Electric Power Supply Efficiency Function of Part Load Ratio Curve Name is blank => always 1, so UPSPower is calculated as such
    Real64 DefaultUPSPower = (thisZoneITEq.PowerRpt[(int)PERptVars::CPU] + thisZoneITEq.PowerRpt[(int)PERptVars::Fan]) *
                             max((1.0 - thisZoneITEq.DesignUPSEfficiency), 0.0);

    ASSERT_EQ(DefaultUPSPower, thisZoneITEq.PowerRpt[(int)PERptVars::UPS]);
}

TEST_F(EnergyPlusFixture, InternalHeatGains_CheckThermalComfortSchedules)
{

    bool WorkEffSchPresent; // true equals blank, false equals not blank
    bool CloInsSchPresent;  // true equals blank, false equals not blank
    bool AirVelSchPresent;  // true equals blank, false equals not blank
    bool FunctionCallResult;
    bool ExpectedResult;

    // Test 1: everything blank--should result in false result
    WorkEffSchPresent = true;
    CloInsSchPresent = true;
    AirVelSchPresent = true;
    ExpectedResult = false;
    FunctionCallResult = EnergyPlus::InternalHeatGains::CheckThermalComfortSchedules(WorkEffSchPresent, CloInsSchPresent, AirVelSchPresent);
    EXPECT_EQ(ExpectedResult, FunctionCallResult);

    // Additional Tests: test various combinations where at least one flag is not blank (false)--should result in a true result
    WorkEffSchPresent = false;
    CloInsSchPresent = true;
    AirVelSchPresent = true;
    ExpectedResult = true;
    FunctionCallResult = EnergyPlus::InternalHeatGains::CheckThermalComfortSchedules(WorkEffSchPresent, CloInsSchPresent, AirVelSchPresent);
    EXPECT_EQ(ExpectedResult, FunctionCallResult);

    WorkEffSchPresent = true;
    CloInsSchPresent = false;
    AirVelSchPresent = true;
    ExpectedResult = true;
    FunctionCallResult = EnergyPlus::InternalHeatGains::CheckThermalComfortSchedules(WorkEffSchPresent, CloInsSchPresent, AirVelSchPresent);
    EXPECT_EQ(ExpectedResult, FunctionCallResult);

    WorkEffSchPresent = true;
    CloInsSchPresent = true;
    AirVelSchPresent = false;
    ExpectedResult = true;
    FunctionCallResult = EnergyPlus::InternalHeatGains::CheckThermalComfortSchedules(WorkEffSchPresent, CloInsSchPresent, AirVelSchPresent);
    EXPECT_EQ(ExpectedResult, FunctionCallResult);

    WorkEffSchPresent = false;
    CloInsSchPresent = false;
    AirVelSchPresent = true;
    ExpectedResult = true;
    FunctionCallResult = EnergyPlus::InternalHeatGains::CheckThermalComfortSchedules(WorkEffSchPresent, CloInsSchPresent, AirVelSchPresent);
    EXPECT_EQ(ExpectedResult, FunctionCallResult);

    WorkEffSchPresent = false;
    CloInsSchPresent = true;
    AirVelSchPresent = false;
    ExpectedResult = true;
    FunctionCallResult = EnergyPlus::InternalHeatGains::CheckThermalComfortSchedules(WorkEffSchPresent, CloInsSchPresent, AirVelSchPresent);
    EXPECT_EQ(ExpectedResult, FunctionCallResult);

    WorkEffSchPresent = true;
    CloInsSchPresent = false;
    AirVelSchPresent = false;
    ExpectedResult = true;
    FunctionCallResult = EnergyPlus::InternalHeatGains::CheckThermalComfortSchedules(WorkEffSchPresent, CloInsSchPresent, AirVelSchPresent);
    EXPECT_EQ(ExpectedResult, FunctionCallResult);

    WorkEffSchPresent = false;
    CloInsSchPresent = false;
    AirVelSchPresent = false;
    ExpectedResult = true;
    FunctionCallResult = EnergyPlus::InternalHeatGains::CheckThermalComfortSchedules(WorkEffSchPresent, CloInsSchPresent, AirVelSchPresent);
    EXPECT_EQ(ExpectedResult, FunctionCallResult);
}
TEST_F(EnergyPlusFixture, InternalHeatGains_ZnRpt_Outputs)
{

    std::string const idf_objects = delimited_string({
        "Zone,Main Zone;",

        "Space,",
        "Space 1,            !- Name",
        "Main Zone,             !- Zone Name",
        ",                   !- Ceiling Height {m}",
        ",                   !- Volume {m3}",
        "5.0;                !- Floor Area {m2}",

        "Space,",
        "Space 2,            !- Name",
        "Main Zone,             !- Zone Name",
        ",                   !- Ceiling Height {m}",
        ",                   !- Volume {m3}",
        "15.0;                !- Floor Area {m2}",
        "SpaceList, All Spaces, Space 1, Space 2;"

        "ZoneHVAC:EquipmentConnections,",
        "  Main Zone,                   !- Zone Name",
        "  Main Zone Equipment,         !- Zone Conditioning Equipment List Name",
        "  Main Zone Inlet Node,        !- Zone Air Inlet Node or NodeList Name",
        "  ,                            !- Zone Air Exhaust Node or NodeList Name",
        "  Main Zone Node,              !- Zone Air Node Name",
        "  Main Zone Outlet Node;       !- Zone Return Air Node or NodeList Name",

        "ZoneHVAC:EquipmentList,",
        "  Main Zone Equipment,     !- Name",
        "  SequentialLoad,          !- Load Distribution Scheme",
        "  ZoneHVAC:AirDistributionUnit,  !- Zone Equipment 1 Object Type",
        "  Main Zone ATU,           !- Zone Equipment 1 Name",
        "  1,                       !- Zone Equipment 1 Cooling Sequence",
        "  2,                       !- Zone Equipment 1 Heating or No-Load Sequence",
        "  ,                        !- Zone Equipment 1 Sequential Cooling Fraction Schedule Name",
        "  ,                        !- Zone Equipment 1 Sequential Heating Fraction Schedule Name",
        "  ZoneHVAC:Baseboard:Convective:Electric,  !- Zone Equipment 2 Object Type",
        "  Main Zone Baseboard,     !- Zone Equipment 2 Name",
        "  2,                       !- Zone Equipment 2 Cooling Sequence",
        "  1,                       !- Zone Equipment 2 Heating or No-Load Sequence",
        "  ,                        !- Zone Equipment 2 Sequential Cooling Fraction Schedule Name",
        "  ;                        !- Zone Equipment 2 Sequential Heating Fraction Schedule Name",

        "ZoneHVAC:AirDistributionUnit,",
        "  Main Zone ATU,               !- Name",
        "  Main Zone Inlet Node,        !- Air Distribution Unit Outlet Node Name",
        "  AirTerminal:SingleDuct:VAV:NoReheat,  !- Air Terminal Object Type",
        "  Main Zone VAV Air;           !- Air Terminal Name",

        "AirTerminal:SingleDuct:VAV:NoReheat,",
        "  Main Zone VAV Air,           !- Name",
        "  System Availability Schedule,  !- Availability Schedule Name",
        "  Main Zone Inlet Node,    !- Air Outlet Node Name",
        "  Main Zone ATU In Node,   !- Air Inlet Node Name",
        "  8.5,                     !- Maximum Air Flow Rate {m3/s}",
        "  Constant,                !- Zone Minimum Air Flow Input Method",
        "  0.05;                    !- Constant Minimum Air Flow Fraction",

        "ZoneHVAC:Baseboard:Convective:Electric,",
        "  Main Zone Baseboard,     !- Name",
        "  System Availability Schedule,  !- Availability Schedule Name",
        "  HeatingDesignCapacity,   !- Heating Design Capacity Method",
        "  8000,                    !- Heating Design Capacity {W}",
        "  ,                        !- Heating Design Capacity Per Floor Area {W/m2}",
        "  ,                        !- Fraction of Autosized Heating Design Capacity",
        "  0.97;                    !- Efficiency",

        "ScheduleTypeLimits,SchType1,0.0,1.0,Continuous,Dimensionless;",

        "Schedule:Constant,Schedule1,,1.0;",

        "  People,",
        "    Main Zone People,        !- Name",
        "    Main Zone,               !- Zone or ZoneList Name",
        "    Schedule1,               !- Number of People Schedule Name",
        "    people,                  !- Number of People Calculation Method",
        "    3.000000,                !- Number of People",
        "    ,                        !- People per Zone Floor Area{ person / m2 }",
        "    ,                        !- Zone Floor Area per Person{ m2 / person }",
        "    0.3000000,               !- Fraction Radiant",
        "    0.5,                     !- Sensible Heat Fraction",
        "    Schedule1,               !- Activity Level Schedule Name",
        "    3.82E-8;                 !- Carbon Dioxide Generation Rate{ m3 / s - W }",

        "  Lights,",
        "    Main Zone Lights,        !- Name",
        "    Main Zone,               !- Zone or ZoneList Name",
        "    Schedule1,               !- Schedule Name",
        "    LightingLevel,           !- Design Level Calculation Method",
        "    100.0,                   !- Lighting Level {W}",
        "    ,                        !- Watts per Zone Floor Area {W/m2}",
        "    ,                        !- Watts per Person {W/person}",
        "    0.0000,                  !- Return Air Fraction",
        "    0.7000,                  !- Fraction Radiant",
        "    0.2000,                  !- Fraction Visible",
        "    1.0000,                  !- Fraction Replaceable",
        "    General,                 !- End-Use Subcategory",
        "    No;                      !- Return Air Fraction Calculated from Plenum Temperature",

        "  ElectricEquipment,",
        "    Main Zone Electric Equipment,  !- Name",
        "    Main Zone,               !- Zone or ZoneList Name",
        "    Schedule1,               !- Schedule Name",
        "    EquipmentLevel,          !- Design Level Calculation Method",
        "    150.0,                   !- Design Level {W}",
        "    ,                        !- Watts per Zone Floor Area {W/m2}",
        "    ,                        !- Watts per Person {W/person}",
        "    0.0000,                  !- Fraction Latent",
        "    0.5000,                  !- Fraction Radiant",
        "    0.0000;                  !- Fraction Lost",

        "  GasEquipment,",
        "    Main Zone Gas Equipment,  !- Name",
        "    Main Zone,               !- Zone or ZoneList Name",
        "    Schedule1,               !- Schedule Name",
        "    EquipmentLevel,          !- Design Level Calculation Method",
        "    200.0,                   !- Design Level {W}",
        "    ,                        !- Watts per Zone Floor Area {W/m2}",
        "    ,                        !- Watts per Person {W/person}",
        "    0.0000,                  !- Fraction Latent",
        "    0.5000,                  !- Fraction Radiant",
        "    0.0000,                  !- Fraction Lost",
        "    1.0E-7;                  !- Carbon Dioxide Generation Rate {m3/s-W}",

        "  HotWaterEquipment,",
        "    Main Zone Hot Water Equipment,  !- Name",
        "    Main Zone,               !- Zone or ZoneList Name",
        "    Schedule1,               !- Schedule Name",
        "    EquipmentLevel,          !- Design Level Calculation Method",
        "    250.0,                   !- Design Level {W}",
        "    ,                        !- Watts per Zone Floor Area {W/m2}",
        "    ,                        !- Watts per Person {W/person}",
        "    0.0000,                  !- Fraction Latent",
        "    0.5000,                  !- Fraction Radiant",
        "    0.0000;                  !- Fraction Lost",

        "  SteamEquipment,",
        "    Main Zone Steam Equipment,  !- Name",
        "    Main Zone,               !- Zone or ZoneList Name",
        "    Schedule1,               !- Schedule Name",
        "    EquipmentLevel,          !- Design Level Calculation Method",
        "    300.0,                   !- Design Level {W}",
        "    ,                        !- Watts per Zone Floor Area {W/m2}",
        "    ,                        !- Watts per Person {W/person}",
        "    0.0000,                  !- Fraction Latent",
        "    0.5000,                  !- Fraction Radiant",
        "    0.0000;                  !- Fraction Lost",

        "  OtherEquipment,",
        "    Main Zone Other Equipment,  !- Name",
        "    OtherFuel1,              !- Fuel Type",
        "    Main Zone,               !- Zone or ZoneList Name",
        "    Schedule1,               !- Schedule Name",
        "    EquipmentLevel,          !- Design Level Calculation Method",
        "    350.0,                   !- Design Level {W}",
        "    ,                        !- Watts per Zone Floor Area {W/m2}",
        "    ,                        !- Watts per Person {W/person}",
        "    0.0000,                  !- Fraction Latent",
        "    0.5000,                  !- Fraction Radiant",
        "    0.0000,                  !- Fraction Lost",
        "    2.0E-7;                  !- Carbon Dioxide Generation Rate {m3/s-W}",

        "  OtherEquipment,",
        "    Main Zone Other Equipment2,  !- Name",
        "    FuelOilNo2,              !- Fuel Type",
        "    Main Zone,               !- Zone or ZoneList Name",
        "    Schedule1,               !- Schedule Name",
        "    EquipmentLevel,          !- Design Level Calculation Method",
        "    375.0,                   !- Design Level {W}",
        "    ,                        !- Watts per Zone Floor Area {W/m2}",
        "    ,                        !- Watts per Person {W/person}",
        "    0.0000,                  !- Fraction Latent",
        "    0.5000,                  !- Fraction Radiant",
        "    0.0000,                  !- Fraction Lost",
        "    2.0E-7;                  !- Carbon Dioxide Generation Rate {m3/s-W}",

        "  ZoneBaseboard:OutdoorTemperatureControlled,",
        "    Main Zone BBHeat,           !- Name",
        "    Main Zone,                  !- Zone Name",
        "    Schedule1,               !- Schedule Name",
        "    1500,                    !- Capacity at Low Temperature {W}",
        "    0,                       !- Low Temperature {C}",
        "    500,                     !- Capacity at High Temperature {W}",
        "    10,                      !- High Temperature {C}",
        "    0.5,                     !- Fraction Radiant",
        "    Baseboard Heat;          !- End - Use Subcategory",

        "  ZoneContaminantSourceAndSink:CarbonDioxide,",
        "    CO2people,               !- Name",
        "    Main Zone,               !- Zone Name",
        "    0.0001125,               !- Design Generation Rate{ m3 / s }",
        "    Schedule1;               !- Schedule Name",
    });

    ASSERT_TRUE(process_idf(idf_objects));
    EXPECT_FALSE(has_err_output());

    bool ErrorsFound(false);

    state->dataGlobal->NumOfTimeStepInHour = 1;    // must initialize this to get schedules initialized
    state->dataGlobal->MinutesPerTimeStep = 60;    // must initialize this to get schedules initialized
    ScheduleManager::ProcessScheduleInput(*state); // read schedules
    state->dataEnvrn->DayOfYear_Schedule = 1;
    state->dataEnvrn->DayOfMonth = 1;
    state->dataEnvrn->DayOfWeek = 1;
    state->dataGlobal->HourOfDay = 1;
    state->dataGlobal->TimeStep = 1;
    ScheduleManager::UpdateScheduleValues(*state);

    HeatBalanceManager::GetZoneData(*state, ErrorsFound);
    ASSERT_FALSE(ErrorsFound);
    HeatBalanceManager::AllocateHeatBalArrays(*state);
    state->dataHeatBal->Zone(1).FloorArea = 20.0;
    state->dataHeatBal->space(1).FloorArea = 5.0;
    state->dataHeatBal->space(2).FloorArea = 15.0;

    InternalHeatGains::GetInternalHeatGainsInput(*state);

    EXPECT_EQ(state->dataHeatBal->TotPeople, 2);
    EXPECT_EQ(state->dataHeatBal->TotLights, 2);
    EXPECT_EQ(state->dataHeatBal->TotElecEquip, 2);
    EXPECT_EQ(state->dataHeatBal->TotGasEquip, 2);
    EXPECT_EQ(state->dataHeatBal->TotHWEquip, 2);
    EXPECT_EQ(state->dataHeatBal->TotStmEquip, 2);
    EXPECT_EQ(state->dataHeatBal->TotOthEquip, 4);
    EXPECT_EQ(state->dataHeatBal->TotBBHeat, 2);

    EnergyPlus::createFacilityElectricPowerServiceObject(*state); // Needs to happen before InitInternalHeatGains

    // First time should be all good, because ZoneRpt/spaceRpt values initialize to zero
    InternalHeatGains::InitInternalHeatGains(*state);
<<<<<<< HEAD
    InternalHeatGains::ReportInternalHeatGains(*state);

    auto &zoneRpt1 = state->dataHeatBal->ZoneRpt(1);
    EXPECT_NEAR(zoneRpt1.LtsPower, 100.0, 0.01);
    EXPECT_NEAR(zoneRpt1.ElecPower, 150.0, 0.01);
    EXPECT_NEAR(zoneRpt1.OtherPower[(int)ExteriorEnergyUse::ExteriorFuelUsage::OtherFuel1Use], 350.0, 0.01);
    EXPECT_NEAR(zoneRpt1.OtherPower[(int)ExteriorEnergyUse::ExteriorFuelUsage::FuelOil2Use], 375.0, 0.01);
    EXPECT_NEAR(zoneRpt1.GasPower, 200.0, 0.01);
    EXPECT_NEAR(zoneRpt1.HWPower, 250.0, 0.01);
    EXPECT_NEAR(zoneRpt1.SteamPower, 300.0, 0.01);
    EXPECT_NEAR(zoneRpt1.BaseHeatPower, 1500.0, 0.01);
    EXPECT_NEAR(zoneRpt1.CO2Rate, 0.0001125, 0.01);
    EXPECT_NEAR(zoneRpt1.ITEqSHI, 0, 0.01);

    auto &spaceRpt1 = state->dataHeatBal->spaceRpt(1);
    EXPECT_NEAR(spaceRpt1.LtsPower, 100.0 * 0.25, 0.01);
    EXPECT_NEAR(spaceRpt1.ElecPower, 150.0 * 0.25, 0.01);
    EXPECT_NEAR(spaceRpt1.OtherPower[(int)ExteriorEnergyUse::ExteriorFuelUsage::OtherFuel1Use], 350.0 * 0.25, 0.01);
    EXPECT_NEAR(spaceRpt1.OtherPower[(int)ExteriorEnergyUse::ExteriorFuelUsage::FuelOil2Use], 375.0 * 0.25, 0.01);
    EXPECT_NEAR(spaceRpt1.GasPower, 200.0 * 0.25, 0.01);
    EXPECT_NEAR(spaceRpt1.HWPower, 250.0 * 0.25, 0.01);
    EXPECT_NEAR(spaceRpt1.SteamPower, 300.0 * 0.25, 0.01);
    EXPECT_NEAR(spaceRpt1.BaseHeatPower, 1500.0 * 0.25, 0.01);
    EXPECT_NEAR(spaceRpt1.CO2Rate, 0.0001125 * 0.25, 0.01);
    EXPECT_NEAR(spaceRpt1.ITEqSHI, 0, 0.01);

    auto &spaceRpt2 = state->dataHeatBal->spaceRpt(2);
    EXPECT_NEAR(spaceRpt2.LtsPower, 100.0 * 0.75, 0.01);
    EXPECT_NEAR(spaceRpt2.ElecPower, 150.0 * 0.75, 0.01);
    EXPECT_NEAR(spaceRpt2.OtherPower[(int)ExteriorEnergyUse::ExteriorFuelUsage::OtherFuel1Use], 350.0 * 0.75, 0.01);
    EXPECT_NEAR(spaceRpt2.OtherPower[(int)ExteriorEnergyUse::ExteriorFuelUsage::FuelOil2Use], 375.0 * 0.75, 0.01);
    EXPECT_NEAR(spaceRpt2.GasPower, 200.0 * 0.75, 0.01);
    EXPECT_NEAR(spaceRpt2.HWPower, 250.0 * 0.75, 0.01);
    EXPECT_NEAR(spaceRpt2.SteamPower, 300.0 * 0.75, 0.01);
    EXPECT_NEAR(spaceRpt2.BaseHeatPower, 1500.0 * 0.75, 0.01);
    EXPECT_NEAR(spaceRpt2.CO2Rate, 0.0001125 * 0.75, 0.01);
    EXPECT_NEAR(spaceRpt2.ITEqSHI, 0, 0.01);

    // Not implemented yet EXPECT_EQ(spaceRpt1.CO2Rate, 0.0001125);
    EXPECT_EQ(spaceRpt1.ITEqSHI, 0);

    // Second time should should give the same answers, because everything should reset before accumulating
    InternalHeatGains::InitInternalHeatGains(*state);
    InternalHeatGains::ReportInternalHeatGains(*state);

    EXPECT_EQ(zoneRpt1.LtsPower, 100.0);
    EXPECT_EQ(zoneRpt1.ElecPower, 150.0);
    EXPECT_EQ(zoneRpt1.OtherPower[(int)ExteriorEnergyUse::ExteriorFuelUsage::OtherFuel1Use], 350.0);
    EXPECT_EQ(zoneRpt1.OtherPower[(int)ExteriorEnergyUse::ExteriorFuelUsage::FuelOil2Use], 375.0);
    EXPECT_EQ(zoneRpt1.GasPower, 200.0);
    EXPECT_EQ(zoneRpt1.HWPower, 250.0);
    EXPECT_EQ(zoneRpt1.SteamPower, 300.0);
    EXPECT_EQ(zoneRpt1.BaseHeatPower, 1500.0);
    EXPECT_EQ(zoneRpt1.CO2Rate, 0.0001125);
    EXPECT_EQ(zoneRpt1.ITEqSHI, 0);

    EXPECT_NEAR(spaceRpt1.LtsPower, 100.0 * 0.25, 0.01);
    EXPECT_NEAR(spaceRpt1.ElecPower, 150.0 * 0.25, 0.01);
    EXPECT_NEAR(spaceRpt1.OtherPower[(int)ExteriorEnergyUse::ExteriorFuelUsage::OtherFuel1Use], 350.0 * 0.25, 0.01);
    EXPECT_NEAR(spaceRpt1.OtherPower[(int)ExteriorEnergyUse::ExteriorFuelUsage::FuelOil2Use], 375.0 * 0.25, 0.01);
    EXPECT_NEAR(spaceRpt1.GasPower, 200.0 * 0.25, 0.01);
    EXPECT_NEAR(spaceRpt1.HWPower, 250.0 * 0.25, 0.01);
    EXPECT_NEAR(spaceRpt1.SteamPower, 300.0 * 0.25, 0.01);
    EXPECT_NEAR(spaceRpt1.BaseHeatPower, 1500.0 * 0.25, 0.01);
    // space CO2 not implemented yet - EXPECT_NEAR(spaceRpt1.CO2Rate, 0.0001125 * 0.25, 0.01);
    EXPECT_NEAR(spaceRpt1.ITEqSHI, 0, 0.01);

    EXPECT_NEAR(spaceRpt2.LtsPower, 100.0 * 0.75, 0.01);
    EXPECT_NEAR(spaceRpt2.ElecPower, 150.0 * 0.75, 0.01);
    EXPECT_NEAR(spaceRpt2.OtherPower[(int)ExteriorEnergyUse::ExteriorFuelUsage::OtherFuel1Use], 350.0 * 0.75, 0.01);
    EXPECT_NEAR(spaceRpt2.OtherPower[(int)ExteriorEnergyUse::ExteriorFuelUsage::FuelOil2Use], 375.0 * 0.75, 0.01);
    EXPECT_NEAR(spaceRpt2.GasPower, 200.0 * 0.75, 0.01);
    EXPECT_NEAR(spaceRpt2.HWPower, 250.0 * 0.75, 0.01);
    EXPECT_NEAR(spaceRpt2.SteamPower, 300.0 * 0.75, 0.01);
    EXPECT_NEAR(spaceRpt2.BaseHeatPower, 1500.0 * 0.75, 0.01);
    // space CO2 not implemented yet - EXPECT_NEAR(spaceRpt2.CO2Rate, 0.0001125 * 0.75, 0.01);
    EXPECT_NEAR(spaceRpt2.ITEqSHI, 0, 0.01);
=======

    EXPECT_EQ(state->dataHeatBal->ZoneRpt(1).LtsPower, 100.0);
    EXPECT_EQ(state->dataHeatBal->ZoneRpt(1).ElecPower, 150.0);
    EXPECT_EQ(state->dataHeatBal->ZoneRpt(1).OtherPower[(int)Constant::eFuel::OtherFuel1], 350.0);
    EXPECT_EQ(state->dataHeatBal->ZoneRpt(1).OtherPower[(int)Constant::eFuel::FuelOilNo2], 375.0);
    EXPECT_EQ(state->dataHeatBal->ZoneRpt(1).GasPower, 200.0);
    EXPECT_EQ(state->dataHeatBal->ZoneRpt(1).HWPower, 250.0);
    EXPECT_EQ(state->dataHeatBal->ZoneRpt(1).SteamPower, 300.0);
    EXPECT_EQ(state->dataHeatBal->ZoneRpt(1).BaseHeatPower, 1500.0);
    EXPECT_EQ(state->dataHeatBal->ZoneRpt(1).CO2Rate, 0.0001125);
    EXPECT_EQ(state->dataHeatBal->ZoneRpt(1).ITEqSHI, 0);

    // Second time should should give the same answers, because everything should reset before accumulating
    InternalHeatGains::InitInternalHeatGains(*state);

    EXPECT_EQ(state->dataHeatBal->ZoneRpt(1).LtsPower, 100.0);
    EXPECT_EQ(state->dataHeatBal->ZoneRpt(1).ElecPower, 150.0);
    EXPECT_EQ(state->dataHeatBal->ZoneRpt(1).OtherPower[(int)Constant::eFuel::OtherFuel1], 350.0);
    EXPECT_EQ(state->dataHeatBal->ZoneRpt(1).OtherPower[(int)Constant::eFuel::FuelOilNo2], 375.0);
    EXPECT_EQ(state->dataHeatBal->ZoneRpt(1).GasPower, 200.0);
    EXPECT_EQ(state->dataHeatBal->ZoneRpt(1).HWPower, 250.0);
    EXPECT_EQ(state->dataHeatBal->ZoneRpt(1).SteamPower, 300.0);
    EXPECT_EQ(state->dataHeatBal->ZoneRpt(1).BaseHeatPower, 1500.0);
    EXPECT_EQ(state->dataHeatBal->ZoneRpt(1).CO2Rate, 0.0001125);
    EXPECT_EQ(state->dataHeatBal->ZoneRpt(1).ITEqSHI, 0);
>>>>>>> caca0d26
}

TEST_F(EnergyPlusFixture, InternalHeatGains_AdjustedSupplyGoodInletNode)
{
    std::string const idf_objects = delimited_string({
        "  Zone,",
        "    Main Zone,               !- Name",
        "    0,                       !- Direction of Relative North {deg}",
        "    0,                       !- X Origin {m}",
        "    0,                       !- Y Origin {m}",
        "    0,                       !- Z Origin {m}",
        "    1,                       !- Type",
        "    1,                       !- Multiplier",
        "    autocalculate,           !- Ceiling Height {m}",
        "    autocalculate;           !- Volume {m3}",

        "  ZoneHVAC:EquipmentConnections,",
        "    Main Zone,               !- Zone Name",
        "    Main Zone Equipment,     !- Zone Conditioning Equipment List Name",
        "    Main Zone Inlet Node,    !- Zone Air Inlet Node or NodeList Name",
        "    ,                        !- Zone Air Exhaust Node or NodeList Name",
        "    Main Zone Node,          !- Zone Air Node Name",
        "    Main Zone Outlet Node;   !- Zone Return Air Node or NodeList Name",

        "  ZoneHVAC:EquipmentList,",
        "    Main Zone Equipment,     !- Name",
        "    SequentialLoad,          !- Load Distribution Scheme",
        "    ZoneHVAC:AirDistributionUnit,  !- Zone Equipment 1 Object Type",
        "    Main Zone ATU,           !- Zone Equipment 1 Name",
        "    1,                       !- Zone Equipment 1 Cooling Sequence",
        "    2,                       !- Zone Equipment 1 Heating or No-Load Sequence",
        "    ,                        !- Zone Equipment 1 Sequential Cooling Fraction Schedule Name",
        "    ,                        !- Zone Equipment 1 Sequential Heating Fraction Schedule Name",
        "    ZoneHVAC:Baseboard:Convective:Electric,  !- Zone Equipment 2 Object Type",
        "    Main Zone Baseboard,     !- Zone Equipment 2 Name",
        "    2,                       !- Zone Equipment 2 Cooling Sequence",
        "    1,                       !- Zone Equipment 2 Heating or No-Load Sequence",
        "    ,                        !- Zone Equipment 2 Sequential Cooling Fraction Schedule Name",
        "    ;                        !- Zone Equipment 2 Sequential Heating Fraction Schedule Name",

        "  ZoneHVAC:AirDistributionUnit,",
        "    Main Zone ATU,           !- Name",
        "    Main Zone Inlet Node,    !- Air Distribution Unit Outlet Node Name",
        "    AirTerminal:SingleDuct:VAV:NoReheat,  !- Air Terminal Object Type",
        "    Main Zone VAV Air;       !- Air Terminal Name",

        "  AirTerminal:SingleDuct:VAV:NoReheat,",
        "    Main Zone VAV Air,       !- Name",
        "    System Availability Schedule,  !- Availability Schedule Name",
        "    Main Zone Inlet Node,    !- Air Outlet Node Name",
        "    Main Zone ATU In Node,   !- Air Inlet Node Name",
        "    8.5,                     !- Maximum Air Flow Rate {m3/s}",
        "    Constant,                !- Zone Minimum Air Flow Input Method",
        "    0.05;                    !- Constant Minimum Air Flow Fraction",

        "  ZoneHVAC:Baseboard:Convective:Electric,",
        "    Main Zone Baseboard,     !- Name",
        "    System Availability Schedule,  !- Availability Schedule Name",
        "    HeatingDesignCapacity,   !- Heating Design Capacity Method",
        "    8000,                    !- Heating Design Capacity {W}",
        "    ,                        !- Heating Design Capacity Per Floor Area {W/m2}",
        "    ,                        !- Fraction of Autosized Heating Design Capacity",
        "    0.97;                    !- Efficiency",

        "  ElectricEquipment:ITE:AirCooled,",
        "    Data Center Servers,     !- Name",
        "    Main Zone,               !- Zone Name",
        "    FlowFromSystem,          !- Air Flow Calculation Method",
        "    Watts/Unit,              !- Design Power Input Calculation Method",
        "    500,                     !- Watts per Unit {W}",
        "    100,                     !- Number of Units",
        "    ,                        !- Watts per Zone Floor Area {W/m2}",
        "    Data Center Operation Schedule,  !- Design Power Input Schedule Name",
        "    Data Center CPU Loading Schedule,  !- CPU Loading  Schedule Name",
        "    Data Center Servers Power fLoadTemp,  !- CPU Power Input Function of Loading and Air Temperature Curve Name",
        "    0.4,                     !- Design Fan Power Input Fraction",
        "    0.0001,                  !- Design Fan Air Flow Rate per Power Input {m3/s-W}",
        "    Data Center Servers Airflow fLoadTemp,  !- Air Flow Function of Loading and Air Temperature Curve Name",
        "    ECM FanPower fFlow,      !- Fan Power Input Function of Flow Curve Name",
        "    15,                      !- Design Entering Air Temperature {C}",
        "    A3,                      !- Environmental Class",
        "    AdjustedSupply,          !- Air Inlet Connection Type",
        "    ,                        !- Air Inlet Room Air Model Node Name",
        "    ,                        !- Air Outlet Room Air Model Node Name",
        "    Main Zone Inlet Node,    !- Supply Air Node Name",
        "    0.1,                     !- Design Recirculation Fraction",
        "    Data Center Recirculation fLoadTemp,  !- Recirculation Function of Loading and Supply Temperature Curve Name",
        "    0.9,                     !- Design Electric Power Supply Efficiency",
        "    UPS Efficiency fPLR,     !- Electric Power Supply Efficiency Function of Part Load Ratio Curve Name",
        "    1,                       !- Fraction of Electric Power Supply Losses to Zone",
        "    ITE-CPU,                 !- CPU End-Use Subcategory",
        "    ITE-Fans,                !- Fan End-Use Subcategory",
        "    ITE-UPS;                 !- Electric Power Supply End-Use Subcategory",

        "  Curve:Quadratic,",
        "    ECM FanPower fFlow,      !- Name",
        "    0.0,                     !- Coefficient1 Constant",
        "    1.0,                     !- Coefficient2 x",
        "    0.0,                     !- Coefficient3 x**2",
        "    0.0,                     !- Minimum Value of x",
        "    99.0;                    !- Maximum Value of x",

        "  Curve:Quadratic,",
        "    UPS Efficiency fPLR,     !- Name",
        "    1.0,                     !- Coefficient1 Constant",
        "    0.0,                     !- Coefficient2 x",
        "    0.0,                     !- Coefficient3 x**2",
        "    0.0,                     !- Minimum Value of x",
        "    99.0;                    !- Maximum Value of x",

        "  Curve:Biquadratic,",
        "    Data Center Servers Power fLoadTemp,  !- Name",
        "    -1.0,                    !- Coefficient1 Constant",
        "    1.0,                     !- Coefficient2 x",
        "    0.0,                     !- Coefficient3 x**2",
        "    0.06667,                 !- Coefficient4 y",
        "    0.0,                     !- Coefficient5 y**2",
        "    0.0,                     !- Coefficient6 x*y",
        "    0.0,                     !- Minimum Value of x",
        "    1.5,                     !- Maximum Value of x",
        "    -10,                     !- Minimum Value of y",
        "    99.0,                    !- Maximum Value of y",
        "    0.0,                     !- Minimum Curve Output",
        "    99.0,                    !- Maximum Curve Output",
        "    Dimensionless,           !- Input Unit Type for X",
        "    Temperature,             !- Input Unit Type for Y",
        "    Dimensionless;           !- Output Unit Type",

        "  Curve:Biquadratic,",
        "    Data Center Servers Airflow fLoadTemp,  !- Name",
        "    -1.4,                    !- Coefficient1 Constant",
        "    0.9,                     !- Coefficient2 x",
        "    0.0,                     !- Coefficient3 x**2",
        "    0.1,                     !- Coefficient4 y",
        "    0.0,                     !- Coefficient5 y**2",
        "    0.0,                     !- Coefficient6 x*y",
        "    0.0,                     !- Minimum Value of x",
        "    1.5,                     !- Maximum Value of x",
        "    -10,                     !- Minimum Value of y",
        "    99.0,                    !- Maximum Value of y",
        "    0.0,                     !- Minimum Curve Output",
        "    99.0,                    !- Maximum Curve Output",
        "    Dimensionless,           !- Input Unit Type for X",
        "    Temperature,             !- Input Unit Type for Y",
        "    Dimensionless;           !- Output Unit Type",

        "  Curve:Biquadratic,",
        "    Data Center Recirculation fLoadTemp,  !- Name",
        "    1.0,                     !- Coefficient1 Constant",
        "    0.0,                     !- Coefficient2 x",
        "    0.0,                     !- Coefficient3 x**2",
        "    0.0,                     !- Coefficient4 y",
        "    0.0,                     !- Coefficient5 y**2",
        "    0.0,                     !- Coefficient6 x*y",
        "    0.0,                     !- Minimum Value of x",
        "    1.5,                     !- Maximum Value of x",
        "    -10,                     !- Minimum Value of y",
        "    99.0,                    !- Maximum Value of y",
        "    0.0,                     !- Minimum Curve Output",
        "    99.0,                    !- Maximum Curve Output",
        "    Dimensionless,           !- Input Unit Type for X",
        "    Temperature,             !- Input Unit Type for Y",
        "    Dimensionless;           !- Output Unit Type",

        "  Schedule:Constant,Data Center Operation Schedule,Any Number,1.0;",

        "  Schedule:Compact,",
        "    Data Center CPU Loading Schedule,  !- Name",
        "    Any Number,              !- Schedule Type Limits Name",
        "    Through: 1/31,           !- Field 1",
        "    For: AllDays,            !- Field 2",
        "    Until: 24:00,1.0,        !- Field 3",
        "    Through: 2/29,           !- Field 5",
        "    For: AllDays,            !- Field 6",
        "    Until: 24:00,0.50,       !- Field 7",
        "    Through: 3/31,           !- Field 9",
        "    For: AllDays,            !- Field 10",
        "    Until: 24:00,0.75,       !- Field 11",
        "    Through: 4/30,           !- Field 13",
        "    For: AllDays,            !- Field 14",
        "    Until: 24:00,1.0,        !- Field 15",
        "    Through: 5/31,           !- Field 17",
        "    For: AllDays,            !- Field 18",
        "    Until: 24:00,0.25,       !- Field 19",
        "    Through: 6/30,           !- Field 21",
        "    For: AllDays,            !- Field 22",
        "    Until: 24:00,0.50,       !- Field 23",
        "    Through: 7/31,           !- Field 25",
        "    For: AllDays,            !- Field 26",
        "    Until: 24:00,0.1,        !- Field 27",
        "    Through: 8/31,           !- Field 29",
        "    For: AllDays,            !- Field 30",
        "    Until: 24:00,1.0,        !- Field 31",
        "    Through: 9/30,           !- Field 33",
        "    For: AllDays,            !- Field 34",
        "    Until: 24:00,0.25,       !- Field 35",
        "    Through: 10/31,          !- Field 37",
        "    For: AllDays,            !- Field 38",
        "    Until: 24:00,0.50,       !- Field 39",
        "    Through: 11/30,          !- Field 41",
        "    For: AllDays,            !- Field 42",
        "    Until: 24:00,0.75,       !- Field 43",
        "    Through: 12/31,          !- Field 45",
        "    For: AllDays,            !- Field 46",
        "    Until: 24:00,1.00;       !- Field 47",
    });

    ASSERT_TRUE(process_idf(idf_objects));

    bool ErrorsFound(false);
    state->dataGlobal->NumOfTimeStepInHour = 1;
    state->dataGlobal->MinutesPerTimeStep = 60;

    HeatBalanceManager::GetZoneData(*state, ErrorsFound);
    ASSERT_FALSE(ErrorsFound);
    state->dataZoneTempPredictorCorrector->zoneHeatBalance.allocate(1);

    state->dataZoneTempPredictorCorrector->zoneHeatBalance(1).MAT = 24.0;
    state->dataZoneTempPredictorCorrector->zoneHeatBalance(1).airHumRat = 0.008;

    InternalHeatGains::GetInternalHeatGainsInput(*state);
    ASSERT_FALSE(ErrorsFound);
}

TEST_F(EnergyPlusFixture, InternalHeatGains_AdjustedSupplyBadInletNode)
{
    std::string const idf_objects = delimited_string({
        "  Zone,",
        "    Main Zone,               !- Name",
        "    0,                       !- Direction of Relative North {deg}",
        "    0,                       !- X Origin {m}",
        "    0,                       !- Y Origin {m}",
        "    0,                       !- Z Origin {m}",
        "    1,                       !- Type",
        "    1,                       !- Multiplier",
        "    autocalculate,           !- Ceiling Height {m}",
        "    autocalculate;           !- Volume {m3}",

        "  ZoneHVAC:EquipmentConnections,",
        "    Main Zone,               !- Zone Name",
        "    Main Zone Equipment,     !- Zone Conditioning Equipment List Name",
        "    Main Zone Inlet Node,    !- Zone Air Inlet Node or NodeList Name",
        "    ,                        !- Zone Air Exhaust Node or NodeList Name",
        "    Main Zone Node,          !- Zone Air Node Name",
        "    Main Zone Outlet Node;   !- Zone Return Air Node or NodeList Name",

        "  ZoneHVAC:EquipmentList,",
        "    Main Zone Equipment,     !- Name",
        "    SequentialLoad,          !- Load Distribution Scheme",
        "    ZoneHVAC:AirDistributionUnit,  !- Zone Equipment 1 Object Type",
        "    Main Zone ATU,           !- Zone Equipment 1 Name",
        "    1,                       !- Zone Equipment 1 Cooling Sequence",
        "    2,                       !- Zone Equipment 1 Heating or No-Load Sequence",
        "    ,                        !- Zone Equipment 1 Sequential Cooling Fraction Schedule Name",
        "    ,                        !- Zone Equipment 1 Sequential Heating Fraction Schedule Name",
        "    ZoneHVAC:Baseboard:Convective:Electric,  !- Zone Equipment 2 Object Type",
        "    Main Zone Baseboard,     !- Zone Equipment 2 Name",
        "    2,                       !- Zone Equipment 2 Cooling Sequence",
        "    1,                       !- Zone Equipment 2 Heating or No-Load Sequence",
        "    ,                        !- Zone Equipment 2 Sequential Cooling Fraction Schedule Name",
        "    ;                        !- Zone Equipment 2 Sequential Heating Fraction Schedule Name",

        "  ZoneHVAC:AirDistributionUnit,",
        "    Main Zone ATU,           !- Name",
        "    Main Zone Inlet Node,    !- Air Distribution Unit Outlet Node Name",
        "    AirTerminal:SingleDuct:VAV:NoReheat,  !- Air Terminal Object Type",
        "    Main Zone VAV Air;       !- Air Terminal Name",

        "  AirTerminal:SingleDuct:VAV:NoReheat,",
        "    Main Zone VAV Air,       !- Name",
        "    System Availability Schedule,  !- Availability Schedule Name",
        "    Main Zone Inlet Node,    !- Air Outlet Node Name",
        "    Main Zone ATU In Node,   !- Air Inlet Node Name",
        "    8.5,                     !- Maximum Air Flow Rate {m3/s}",
        "    Constant,                !- Zone Minimum Air Flow Input Method",
        "    0.05;                    !- Constant Minimum Air Flow Fraction",

        "  ZoneHVAC:Baseboard:Convective:Electric,",
        "    Main Zone Baseboard,     !- Name",
        "    System Availability Schedule,  !- Availability Schedule Name",
        "    HeatingDesignCapacity,   !- Heating Design Capacity Method",
        "    8000,                    !- Heating Design Capacity {W}",
        "    ,                        !- Heating Design Capacity Per Floor Area {W/m2}",
        "    ,                        !- Fraction of Autosized Heating Design Capacity",
        "    0.97;                    !- Efficiency",

        "  ElectricEquipment:ITE:AirCooled,",
        "    Data Center Servers,     !- Name",
        "    Main Zone,               !- Zone Name",
        "    FlowFromSystem,          !- Air Flow Calculation Method",
        "    Watts/Unit,              !- Design Power Input Calculation Method",
        "    500,                     !- Watts per Unit {W}",
        "    100,                     !- Number of Units",
        "    ,                        !- Watts per Zone Floor Area {W/m2}",
        "    Data Center Operation Schedule,  !- Design Power Input Schedule Name",
        "    Data Center CPU Loading Schedule,  !- CPU Loading  Schedule Name",
        "    Data Center Servers Power fLoadTemp,  !- CPU Power Input Function of Loading and Air Temperature Curve Name",
        "    0.4,                     !- Design Fan Power Input Fraction",
        "    0.0001,                  !- Design Fan Air Flow Rate per Power Input {m3/s-W}",
        "    Data Center Servers Airflow fLoadTemp,  !- Air Flow Function of Loading and Air Temperature Curve Name",
        "    ECM FanPower fFlow,      !- Fan Power Input Function of Flow Curve Name",
        "    15,                      !- Design Entering Air Temperature {C}",
        "    A3,                      !- Environmental Class",
        "    AdjustedSupply,          !- Air Inlet Connection Type",
        "    ,                        !- Air Inlet Room Air Model Node Name",
        "    ,                        !- Air Outlet Room Air Model Node Name",
        "    Inlet Node Not Found,    !- Supply Air Node Name",
        "    0.1,                     !- Design Recirculation Fraction",
        "    Data Center Recirculation fLoadTemp,  !- Recirculation Function of Loading and Supply Temperature Curve Name",
        "    0.9,                     !- Design Electric Power Supply Efficiency",
        "    UPS Efficiency fPLR,     !- Electric Power Supply Efficiency Function of Part Load Ratio Curve Name",
        "    1,                       !- Fraction of Electric Power Supply Losses to Zone",
        "    ITE-CPU,                 !- CPU End-Use Subcategory",
        "    ITE-Fans,                !- Fan End-Use Subcategory",
        "    ITE-UPS;                 !- Electric Power Supply End-Use Subcategory",

        "  Curve:Quadratic,",
        "    ECM FanPower fFlow,      !- Name",
        "    0.0,                     !- Coefficient1 Constant",
        "    1.0,                     !- Coefficient2 x",
        "    0.0,                     !- Coefficient3 x**2",
        "    0.0,                     !- Minimum Value of x",
        "    99.0;                    !- Maximum Value of x",

        "  Curve:Quadratic,",
        "    UPS Efficiency fPLR,     !- Name",
        "    1.0,                     !- Coefficient1 Constant",
        "    0.0,                     !- Coefficient2 x",
        "    0.0,                     !- Coefficient3 x**2",
        "    0.0,                     !- Minimum Value of x",
        "    99.0;                    !- Maximum Value of x",

        "  Curve:Biquadratic,",
        "    Data Center Servers Power fLoadTemp,  !- Name",
        "    -1.0,                    !- Coefficient1 Constant",
        "    1.0,                     !- Coefficient2 x",
        "    0.0,                     !- Coefficient3 x**2",
        "    0.06667,                 !- Coefficient4 y",
        "    0.0,                     !- Coefficient5 y**2",
        "    0.0,                     !- Coefficient6 x*y",
        "    0.0,                     !- Minimum Value of x",
        "    1.5,                     !- Maximum Value of x",
        "    -10,                     !- Minimum Value of y",
        "    99.0,                    !- Maximum Value of y",
        "    0.0,                     !- Minimum Curve Output",
        "    99.0,                    !- Maximum Curve Output",
        "    Dimensionless,           !- Input Unit Type for X",
        "    Temperature,             !- Input Unit Type for Y",
        "    Dimensionless;           !- Output Unit Type",

        "  Curve:Biquadratic,",
        "    Data Center Servers Airflow fLoadTemp,  !- Name",
        "    -1.4,                    !- Coefficient1 Constant",
        "    0.9,                     !- Coefficient2 x",
        "    0.0,                     !- Coefficient3 x**2",
        "    0.1,                     !- Coefficient4 y",
        "    0.0,                     !- Coefficient5 y**2",
        "    0.0,                     !- Coefficient6 x*y",
        "    0.0,                     !- Minimum Value of x",
        "    1.5,                     !- Maximum Value of x",
        "    -10,                     !- Minimum Value of y",
        "    99.0,                    !- Maximum Value of y",
        "    0.0,                     !- Minimum Curve Output",
        "    99.0,                    !- Maximum Curve Output",
        "    Dimensionless,           !- Input Unit Type for X",
        "    Temperature,             !- Input Unit Type for Y",
        "    Dimensionless;           !- Output Unit Type",

        "  Curve:Biquadratic,",
        "    Data Center Recirculation fLoadTemp,  !- Name",
        "    1.0,                     !- Coefficient1 Constant",
        "    0.0,                     !- Coefficient2 x",
        "    0.0,                     !- Coefficient3 x**2",
        "    0.0,                     !- Coefficient4 y",
        "    0.0,                     !- Coefficient5 y**2",
        "    0.0,                     !- Coefficient6 x*y",
        "    0.0,                     !- Minimum Value of x",
        "    1.5,                     !- Maximum Value of x",
        "    -10,                     !- Minimum Value of y",
        "    99.0,                    !- Maximum Value of y",
        "    0.0,                     !- Minimum Curve Output",
        "    99.0,                    !- Maximum Curve Output",
        "    Dimensionless,           !- Input Unit Type for X",
        "    Temperature,             !- Input Unit Type for Y",
        "    Dimensionless;           !- Output Unit Type",

        "  Schedule:Constant,Data Center Operation Schedule,Any Number,1.0;",

        "  Schedule:Compact,",
        "    Data Center CPU Loading Schedule,  !- Name",
        "    Any Number,              !- Schedule Type Limits Name",
        "    Through: 1/31,           !- Field 1",
        "    For: AllDays,            !- Field 2",
        "    Until: 24:00,1.0,        !- Field 3",
        "    Through: 2/29,           !- Field 5",
        "    For: AllDays,            !- Field 6",
        "    Until: 24:00,0.50,       !- Field 7",
        "    Through: 3/31,           !- Field 9",
        "    For: AllDays,            !- Field 10",
        "    Until: 24:00,0.75,       !- Field 11",
        "    Through: 4/30,           !- Field 13",
        "    For: AllDays,            !- Field 14",
        "    Until: 24:00,1.0,        !- Field 15",
        "    Through: 5/31,           !- Field 17",
        "    For: AllDays,            !- Field 18",
        "    Until: 24:00,0.25,       !- Field 19",
        "    Through: 6/30,           !- Field 21",
        "    For: AllDays,            !- Field 22",
        "    Until: 24:00,0.50,       !- Field 23",
        "    Through: 7/31,           !- Field 25",
        "    For: AllDays,            !- Field 26",
        "    Until: 24:00,0.1,        !- Field 27",
        "    Through: 8/31,           !- Field 29",
        "    For: AllDays,            !- Field 30",
        "    Until: 24:00,1.0,        !- Field 31",
        "    Through: 9/30,           !- Field 33",
        "    For: AllDays,            !- Field 34",
        "    Until: 24:00,0.25,       !- Field 35",
        "    Through: 10/31,          !- Field 37",
        "    For: AllDays,            !- Field 38",
        "    Until: 24:00,0.50,       !- Field 39",
        "    Through: 11/30,          !- Field 41",
        "    For: AllDays,            !- Field 42",
        "    Until: 24:00,0.75,       !- Field 43",
        "    Through: 12/31,          !- Field 45",
        "    For: AllDays,            !- Field 46",
        "    Until: 24:00,1.00;       !- Field 47",
    });

    ASSERT_TRUE(process_idf(idf_objects));

    bool ErrorsFound(false);
    state->dataGlobal->NumOfTimeStepInHour = 1;
    state->dataGlobal->MinutesPerTimeStep = 60;

    HeatBalanceManager::GetZoneData(*state, ErrorsFound);
    ASSERT_FALSE(ErrorsFound);
    state->dataZoneTempPredictorCorrector->zoneHeatBalance.allocate(1);

    state->dataZoneTempPredictorCorrector->zoneHeatBalance(1).MAT = 24.0;
    state->dataZoneTempPredictorCorrector->zoneHeatBalance(1).airHumRat = 0.008;

    EXPECT_ANY_THROW(InternalHeatGains::GetInternalHeatGainsInput(*state));
}

TEST_F(EnergyPlusFixture, InternalHeatGains_FlowControlWithApproachTemperaturesGoodInletNode)
{
    std::string const idf_objects = delimited_string({
        "  Zone,",
        "    Main Zone,               !- Name",
        "    0,                       !- Direction of Relative North {deg}",
        "    0,                       !- X Origin {m}",
        "    0,                       !- Y Origin {m}",
        "    0,                       !- Z Origin {m}",
        "    1,                       !- Type",
        "    1,                       !- Multiplier",
        "    autocalculate,           !- Ceiling Height {m}",
        "    autocalculate;           !- Volume {m3}",

        "  ZoneHVAC:EquipmentConnections,",
        "    Main Zone,               !- Zone Name",
        "    Main Zone Equipment,     !- Zone Conditioning Equipment List Name",
        "    Main Zone Inlet Node,    !- Zone Air Inlet Node or NodeList Name",
        "    ,                        !- Zone Air Exhaust Node or NodeList Name",
        "    Main Zone Node,          !- Zone Air Node Name",
        "    Main Zone Outlet Node;   !- Zone Return Air Node or NodeList Name",

        "  ZoneHVAC:EquipmentList,",
        "    Main Zone Equipment,     !- Name",
        "    SequentialLoad,          !- Load Distribution Scheme",
        "    ZoneHVAC:AirDistributionUnit,  !- Zone Equipment 1 Object Type",
        "    Main Zone ATU,           !- Zone Equipment 1 Name",
        "    1,                       !- Zone Equipment 1 Cooling Sequence",
        "    2,                       !- Zone Equipment 1 Heating or No-Load Sequence",
        "    ,                        !- Zone Equipment 1 Sequential Cooling Fraction Schedule Name",
        "    ,                        !- Zone Equipment 1 Sequential Heating Fraction Schedule Name",
        "    ZoneHVAC:Baseboard:Convective:Electric,  !- Zone Equipment 2 Object Type",
        "    Main Zone Baseboard,     !- Zone Equipment 2 Name",
        "    2,                       !- Zone Equipment 2 Cooling Sequence",
        "    1,                       !- Zone Equipment 2 Heating or No-Load Sequence",
        "    ,                        !- Zone Equipment 2 Sequential Cooling Fraction Schedule Name",
        "    ;                        !- Zone Equipment 2 Sequential Heating Fraction Schedule Name",

        "  ZoneHVAC:AirDistributionUnit,",
        "    Main Zone ATU,           !- Name",
        "    Main Zone Inlet Node,    !- Air Distribution Unit Outlet Node Name",
        "    AirTerminal:SingleDuct:VAV:NoReheat,  !- Air Terminal Object Type",
        "    Main Zone VAV Air;       !- Air Terminal Name",

        "  AirTerminal:SingleDuct:VAV:NoReheat,",
        "    Main Zone VAV Air,       !- Name",
        "    System Availability Schedule,  !- Availability Schedule Name",
        "    Main Zone Inlet Node,    !- Air Outlet Node Name",
        "    Main Zone ATU In Node,   !- Air Inlet Node Name",
        "    8.5,                     !- Maximum Air Flow Rate {m3/s}",
        "    Constant,                !- Zone Minimum Air Flow Input Method",
        "    0.05;                    !- Constant Minimum Air Flow Fraction",

        "  ZoneHVAC:Baseboard:Convective:Electric,",
        "    Main Zone Baseboard,     !- Name",
        "    System Availability Schedule,  !- Availability Schedule Name",
        "    HeatingDesignCapacity,   !- Heating Design Capacity Method",
        "    8000,                    !- Heating Design Capacity {W}",
        "    ,                        !- Heating Design Capacity Per Floor Area {W/m2}",
        "    ,                        !- Fraction of Autosized Heating Design Capacity",
        "    0.97;                    !- Efficiency",

        "  ElectricEquipment:ITE:AirCooled,",
        "    Data Center Servers,     !- Name",
        "    Main Zone,               !- Zone Name",
        "    FlowControlWithApproachTemperatures,  !- Air Flow Calculation Method",
        "    Watts/Unit,              !- Design Power Input Calculation Method",
        "    500,                     !- Watts per Unit {W}",
        "    100,                     !- Number of Units",
        "    ,                        !- Watts per Zone Floor Area {W/m2}",
        "    Data Center Operation Schedule,  !- Design Power Input Schedule Name",
        "    Data Center CPU Loading Schedule,  !- CPU Loading  Schedule Name",
        "    Data Center Servers Power fLoadTemp,  !- CPU Power Input Function of Loading and Air Temperature Curve Name",
        "    0.4,                     !- Design Fan Power Input Fraction",
        "    0.0001,                  !- Design Fan Air Flow Rate per Power Input {m3/s-W}",
        "    Data Center Servers Airflow fLoadTemp,  !- Air Flow Function of Loading and Air Temperature Curve Name",
        "    ECM FanPower fFlow,      !- Fan Power Input Function of Flow Curve Name",
        "    15,                      !- Design Entering Air Temperature {C}",
        "    A3,                      !- Environmental Class",
        "    ,                        !- Air Inlet Connection Type",
        "    ,                        !- Air Inlet Room Air Model Node Name",
        "    ,                        !- Air Outlet Room Air Model Node Name",
        "    Main Zone Inlet Node,    !- Supply Air Node Name",
        "    0.1,                     !- Design Recirculation Fraction",
        "    Data Center Recirculation fLoadTemp,  !- Recirculation Function of Loading and Supply Temperature Curve Name",
        "    0.9,                     !- Design Electric Power Supply Efficiency",
        "    UPS Efficiency fPLR,     !- Electric Power Supply Efficiency Function of Part Load Ratio Curve Name",
        "    1,                       !- Fraction of Electric Power Supply Losses to Zone",
        "    ITE-CPU,                 !- CPU End-Use Subcategory",
        "    ITE-Fans,                !- Fan End-Use Subcategory",
        "    ITE-UPS,                 !- Electric Power Supply End-Use Subcategory",
        "    2,                       !- Supply Temperature Difference {deltaC}",
        "    ,                        !- Supply Temperature Difference Schedule",
        "    -1,                      !- Return Temperature Difference {deltaC}",
        "    ;                        !- Return Temperature Difference Schedule",

        "  Curve:Quadratic,",
        "    ECM FanPower fFlow,      !- Name",
        "    0.0,                     !- Coefficient1 Constant",
        "    1.0,                     !- Coefficient2 x",
        "    0.0,                     !- Coefficient3 x**2",
        "    0.0,                     !- Minimum Value of x",
        "    99.0;                    !- Maximum Value of x",

        "  Curve:Quadratic,",
        "    UPS Efficiency fPLR,     !- Name",
        "    1.0,                     !- Coefficient1 Constant",
        "    0.0,                     !- Coefficient2 x",
        "    0.0,                     !- Coefficient3 x**2",
        "    0.0,                     !- Minimum Value of x",
        "    99.0;                    !- Maximum Value of x",

        "  Curve:Biquadratic,",
        "    Data Center Servers Power fLoadTemp,  !- Name",
        "    -1.0,                    !- Coefficient1 Constant",
        "    1.0,                     !- Coefficient2 x",
        "    0.0,                     !- Coefficient3 x**2",
        "    0.06667,                 !- Coefficient4 y",
        "    0.0,                     !- Coefficient5 y**2",
        "    0.0,                     !- Coefficient6 x*y",
        "    0.0,                     !- Minimum Value of x",
        "    1.5,                     !- Maximum Value of x",
        "    -10,                     !- Minimum Value of y",
        "    99.0,                    !- Maximum Value of y",
        "    0.0,                     !- Minimum Curve Output",
        "    99.0,                    !- Maximum Curve Output",
        "    Dimensionless,           !- Input Unit Type for X",
        "    Temperature,             !- Input Unit Type for Y",
        "    Dimensionless;           !- Output Unit Type",

        "  Curve:Biquadratic,",
        "    Data Center Servers Airflow fLoadTemp,  !- Name",
        "    -1.4,                    !- Coefficient1 Constant",
        "    0.9,                     !- Coefficient2 x",
        "    0.0,                     !- Coefficient3 x**2",
        "    0.1,                     !- Coefficient4 y",
        "    0.0,                     !- Coefficient5 y**2",
        "    0.0,                     !- Coefficient6 x*y",
        "    0.0,                     !- Minimum Value of x",
        "    1.5,                     !- Maximum Value of x",
        "    -10,                     !- Minimum Value of y",
        "    99.0,                    !- Maximum Value of y",
        "    0.0,                     !- Minimum Curve Output",
        "    99.0,                    !- Maximum Curve Output",
        "    Dimensionless,           !- Input Unit Type for X",
        "    Temperature,             !- Input Unit Type for Y",
        "    Dimensionless;           !- Output Unit Type",

        "  Curve:Biquadratic,",
        "    Data Center Recirculation fLoadTemp,  !- Name",
        "    1.0,                     !- Coefficient1 Constant",
        "    0.0,                     !- Coefficient2 x",
        "    0.0,                     !- Coefficient3 x**2",
        "    0.0,                     !- Coefficient4 y",
        "    0.0,                     !- Coefficient5 y**2",
        "    0.0,                     !- Coefficient6 x*y",
        "    0.0,                     !- Minimum Value of x",
        "    1.5,                     !- Maximum Value of x",
        "    -10,                     !- Minimum Value of y",
        "    99.0,                    !- Maximum Value of y",
        "    0.0,                     !- Minimum Curve Output",
        "    99.0,                    !- Maximum Curve Output",
        "    Dimensionless,           !- Input Unit Type for X",
        "    Temperature,             !- Input Unit Type for Y",
        "    Dimensionless;           !- Output Unit Type",

        "  Schedule:Constant,Data Center Operation Schedule,Any Number,1.0;",

        "  Schedule:Compact,",
        "    Data Center CPU Loading Schedule,  !- Name",
        "    Any Number,              !- Schedule Type Limits Name",
        "    Through: 1/31,           !- Field 1",
        "    For: AllDays,            !- Field 2",
        "    Until: 24:00,1.0,        !- Field 3",
        "    Through: 2/29,           !- Field 5",
        "    For: AllDays,            !- Field 6",
        "    Until: 24:00,0.50,       !- Field 7",
        "    Through: 3/31,           !- Field 9",
        "    For: AllDays,            !- Field 10",
        "    Until: 24:00,0.75,       !- Field 11",
        "    Through: 4/30,           !- Field 13",
        "    For: AllDays,            !- Field 14",
        "    Until: 24:00,1.0,        !- Field 15",
        "    Through: 5/31,           !- Field 17",
        "    For: AllDays,            !- Field 18",
        "    Until: 24:00,0.25,       !- Field 19",
        "    Through: 6/30,           !- Field 21",
        "    For: AllDays,            !- Field 22",
        "    Until: 24:00,0.50,       !- Field 23",
        "    Through: 7/31,           !- Field 25",
        "    For: AllDays,            !- Field 26",
        "    Until: 24:00,0.1,        !- Field 27",
        "    Through: 8/31,           !- Field 29",
        "    For: AllDays,            !- Field 30",
        "    Until: 24:00,1.0,        !- Field 31",
        "    Through: 9/30,           !- Field 33",
        "    For: AllDays,            !- Field 34",
        "    Until: 24:00,0.25,       !- Field 35",
        "    Through: 10/31,          !- Field 37",
        "    For: AllDays,            !- Field 38",
        "    Until: 24:00,0.50,       !- Field 39",
        "    Through: 11/30,          !- Field 41",
        "    For: AllDays,            !- Field 42",
        "    Until: 24:00,0.75,       !- Field 43",
        "    Through: 12/31,          !- Field 45",
        "    For: AllDays,            !- Field 46",
        "    Until: 24:00,1.00;       !- Field 47",
    });

    ASSERT_TRUE(process_idf(idf_objects));

    bool ErrorsFound(false);
    state->dataGlobal->NumOfTimeStepInHour = 1;
    state->dataGlobal->MinutesPerTimeStep = 60;

    HeatBalanceManager::GetZoneData(*state, ErrorsFound);
    ASSERT_FALSE(ErrorsFound);
    state->dataZoneTempPredictorCorrector->zoneHeatBalance.allocate(1);

    state->dataZoneTempPredictorCorrector->zoneHeatBalance(1).MAT = 24.0;
    state->dataZoneTempPredictorCorrector->zoneHeatBalance(1).airHumRat = 0.008;

    InternalHeatGains::GetInternalHeatGainsInput(*state);
    ASSERT_FALSE(ErrorsFound);
}

TEST_F(EnergyPlusFixture, InternalHeatGains_FlowControlWithApproachTemperaturesBadInletNode)
{
    std::string const idf_objects = delimited_string({
        "  Zone,",
        "    Main Zone,               !- Name",
        "    0,                       !- Direction of Relative North {deg}",
        "    0,                       !- X Origin {m}",
        "    0,                       !- Y Origin {m}",
        "    0,                       !- Z Origin {m}",
        "    1,                       !- Type",
        "    1,                       !- Multiplier",
        "    autocalculate,           !- Ceiling Height {m}",
        "    autocalculate;           !- Volume {m3}",

        "  ZoneHVAC:EquipmentConnections,",
        "    Main Zone,               !- Zone Name",
        "    Main Zone Equipment,     !- Zone Conditioning Equipment List Name",
        "    Main Zone Inlet Node,    !- Zone Air Inlet Node or NodeList Name",
        "    ,                        !- Zone Air Exhaust Node or NodeList Name",
        "    Main Zone Node,          !- Zone Air Node Name",
        "    Main Zone Outlet Node;   !- Zone Return Air Node or NodeList Name",

        "  ZoneHVAC:EquipmentList,",
        "    Main Zone Equipment,     !- Name",
        "    SequentialLoad,          !- Load Distribution Scheme",
        "    ZoneHVAC:AirDistributionUnit,  !- Zone Equipment 1 Object Type",
        "    Main Zone ATU,           !- Zone Equipment 1 Name",
        "    1,                       !- Zone Equipment 1 Cooling Sequence",
        "    2,                       !- Zone Equipment 1 Heating or No-Load Sequence",
        "    ,                        !- Zone Equipment 1 Sequential Cooling Fraction Schedule Name",
        "    ,                        !- Zone Equipment 1 Sequential Heating Fraction Schedule Name",
        "    ZoneHVAC:Baseboard:Convective:Electric,  !- Zone Equipment 2 Object Type",
        "    Main Zone Baseboard,     !- Zone Equipment 2 Name",
        "    2,                       !- Zone Equipment 2 Cooling Sequence",
        "    1,                       !- Zone Equipment 2 Heating or No-Load Sequence",
        "    ,                        !- Zone Equipment 2 Sequential Cooling Fraction Schedule Name",
        "    ;                        !- Zone Equipment 2 Sequential Heating Fraction Schedule Name",

        "  ZoneHVAC:AirDistributionUnit,",
        "    Main Zone ATU,           !- Name",
        "    Main Zone Inlet Node,    !- Air Distribution Unit Outlet Node Name",
        "    AirTerminal:SingleDuct:VAV:NoReheat,  !- Air Terminal Object Type",
        "    Main Zone VAV Air;       !- Air Terminal Name",

        "  AirTerminal:SingleDuct:VAV:NoReheat,",
        "    Main Zone VAV Air,       !- Name",
        "    System Availability Schedule,  !- Availability Schedule Name",
        "    Main Zone Inlet Node,    !- Air Outlet Node Name",
        "    Main Zone ATU In Node,   !- Air Inlet Node Name",
        "    8.5,                     !- Maximum Air Flow Rate {m3/s}",
        "    Constant,                !- Zone Minimum Air Flow Input Method",
        "    0.05;                    !- Constant Minimum Air Flow Fraction",

        "  ZoneHVAC:Baseboard:Convective:Electric,",
        "    Main Zone Baseboard,     !- Name",
        "    System Availability Schedule,  !- Availability Schedule Name",
        "    HeatingDesignCapacity,   !- Heating Design Capacity Method",
        "    8000,                    !- Heating Design Capacity {W}",
        "    ,                        !- Heating Design Capacity Per Floor Area {W/m2}",
        "    ,                        !- Fraction of Autosized Heating Design Capacity",
        "    0.97;                    !- Efficiency",

        "  ElectricEquipment:ITE:AirCooled,",
        "    Data Center Servers,     !- Name",
        "    Main Zone,               !- Zone Name",
        "    FlowControlWithApproachTemperatures,  !- Air Flow Calculation Method",
        "    Watts/Unit,              !- Design Power Input Calculation Method",
        "    500,                     !- Watts per Unit {W}",
        "    100,                     !- Number of Units",
        "    ,                        !- Watts per Zone Floor Area {W/m2}",
        "    Data Center Operation Schedule,  !- Design Power Input Schedule Name",
        "    Data Center CPU Loading Schedule,  !- CPU Loading  Schedule Name",
        "    Data Center Servers Power fLoadTemp,  !- CPU Power Input Function of Loading and Air Temperature Curve Name",
        "    0.4,                     !- Design Fan Power Input Fraction",
        "    0.0001,                  !- Design Fan Air Flow Rate per Power Input {m3/s-W}",
        "    Data Center Servers Airflow fLoadTemp,  !- Air Flow Function of Loading and Air Temperature Curve Name",
        "    ECM FanPower fFlow,      !- Fan Power Input Function of Flow Curve Name",
        "    15,                      !- Design Entering Air Temperature {C}",
        "    A3,                      !- Environmental Class",
        "    RoomAirModel,            !- Air Inlet Connection Type",
        "    ,                        !- Air Inlet Room Air Model Node Name",
        "    ,                        !- Air Outlet Room Air Model Node Name",
        "    Inlet Node Not Found,    !- Supply Air Node Name",
        "    0.1,                     !- Design Recirculation Fraction",
        "    Data Center Recirculation fLoadTemp,  !- Recirculation Function of Loading and Supply Temperature Curve Name",
        "    0.9,                     !- Design Electric Power Supply Efficiency",
        "    UPS Efficiency fPLR,     !- Electric Power Supply Efficiency Function of Part Load Ratio Curve Name",
        "    1,                       !- Fraction of Electric Power Supply Losses to Zone",
        "    ITE-CPU,                 !- CPU End-Use Subcategory",
        "    ITE-Fans,                !- Fan End-Use Subcategory",
        "    ITE-UPS,                 !- Electric Power Supply End-Use Subcategory",
        "    2,                       !- Supply Temperature Difference {deltaC}",
        "    ,                        !- Supply Temperature Difference Schedule",
        "    -1,                      !- Return Temperature Difference {deltaC}",
        "    ;                        !- Return Temperature Difference Schedule",

        "  Curve:Quadratic,",
        "    ECM FanPower fFlow,      !- Name",
        "    0.0,                     !- Coefficient1 Constant",
        "    1.0,                     !- Coefficient2 x",
        "    0.0,                     !- Coefficient3 x**2",
        "    0.0,                     !- Minimum Value of x",
        "    99.0;                    !- Maximum Value of x",

        "  Curve:Quadratic,",
        "    UPS Efficiency fPLR,     !- Name",
        "    1.0,                     !- Coefficient1 Constant",
        "    0.0,                     !- Coefficient2 x",
        "    0.0,                     !- Coefficient3 x**2",
        "    0.0,                     !- Minimum Value of x",
        "    99.0;                    !- Maximum Value of x",

        "  Curve:Biquadratic,",
        "    Data Center Servers Power fLoadTemp,  !- Name",
        "    -1.0,                    !- Coefficient1 Constant",
        "    1.0,                     !- Coefficient2 x",
        "    0.0,                     !- Coefficient3 x**2",
        "    0.06667,                 !- Coefficient4 y",
        "    0.0,                     !- Coefficient5 y**2",
        "    0.0,                     !- Coefficient6 x*y",
        "    0.0,                     !- Minimum Value of x",
        "    1.5,                     !- Maximum Value of x",
        "    -10,                     !- Minimum Value of y",
        "    99.0,                    !- Maximum Value of y",
        "    0.0,                     !- Minimum Curve Output",
        "    99.0,                    !- Maximum Curve Output",
        "    Dimensionless,           !- Input Unit Type for X",
        "    Temperature,             !- Input Unit Type for Y",
        "    Dimensionless;           !- Output Unit Type",

        "  Curve:Biquadratic,",
        "    Data Center Servers Airflow fLoadTemp,  !- Name",
        "    -1.4,                    !- Coefficient1 Constant",
        "    0.9,                     !- Coefficient2 x",
        "    0.0,                     !- Coefficient3 x**2",
        "    0.1,                     !- Coefficient4 y",
        "    0.0,                     !- Coefficient5 y**2",
        "    0.0,                     !- Coefficient6 x*y",
        "    0.0,                     !- Minimum Value of x",
        "    1.5,                     !- Maximum Value of x",
        "    -10,                     !- Minimum Value of y",
        "    99.0,                    !- Maximum Value of y",
        "    0.0,                     !- Minimum Curve Output",
        "    99.0,                    !- Maximum Curve Output",
        "    Dimensionless,           !- Input Unit Type for X",
        "    Temperature,             !- Input Unit Type for Y",
        "    Dimensionless;           !- Output Unit Type",

        "  Curve:Biquadratic,",
        "    Data Center Recirculation fLoadTemp,  !- Name",
        "    1.0,                     !- Coefficient1 Constant",
        "    0.0,                     !- Coefficient2 x",
        "    0.0,                     !- Coefficient3 x**2",
        "    0.0,                     !- Coefficient4 y",
        "    0.0,                     !- Coefficient5 y**2",
        "    0.0,                     !- Coefficient6 x*y",
        "    0.0,                     !- Minimum Value of x",
        "    1.5,                     !- Maximum Value of x",
        "    -10,                     !- Minimum Value of y",
        "    99.0,                    !- Maximum Value of y",
        "    0.0,                     !- Minimum Curve Output",
        "    99.0,                    !- Maximum Curve Output",
        "    Dimensionless,           !- Input Unit Type for X",
        "    Temperature,             !- Input Unit Type for Y",
        "    Dimensionless;           !- Output Unit Type",

        "  Schedule:Constant,Data Center Operation Schedule,Any Number,1.0;",

        "  Schedule:Compact,",
        "    Data Center CPU Loading Schedule,  !- Name",
        "    Any Number,              !- Schedule Type Limits Name",
        "    Through: 1/31,           !- Field 1",
        "    For: AllDays,            !- Field 2",
        "    Until: 24:00,1.0,        !- Field 3",
        "    Through: 2/29,           !- Field 5",
        "    For: AllDays,            !- Field 6",
        "    Until: 24:00,0.50,       !- Field 7",
        "    Through: 3/31,           !- Field 9",
        "    For: AllDays,            !- Field 10",
        "    Until: 24:00,0.75,       !- Field 11",
        "    Through: 4/30,           !- Field 13",
        "    For: AllDays,            !- Field 14",
        "    Until: 24:00,1.0,        !- Field 15",
        "    Through: 5/31,           !- Field 17",
        "    For: AllDays,            !- Field 18",
        "    Until: 24:00,0.25,       !- Field 19",
        "    Through: 6/30,           !- Field 21",
        "    For: AllDays,            !- Field 22",
        "    Until: 24:00,0.50,       !- Field 23",
        "    Through: 7/31,           !- Field 25",
        "    For: AllDays,            !- Field 26",
        "    Until: 24:00,0.1,        !- Field 27",
        "    Through: 8/31,           !- Field 29",
        "    For: AllDays,            !- Field 30",
        "    Until: 24:00,1.0,        !- Field 31",
        "    Through: 9/30,           !- Field 33",
        "    For: AllDays,            !- Field 34",
        "    Until: 24:00,0.25,       !- Field 35",
        "    Through: 10/31,          !- Field 37",
        "    For: AllDays,            !- Field 38",
        "    Until: 24:00,0.50,       !- Field 39",
        "    Through: 11/30,          !- Field 41",
        "    For: AllDays,            !- Field 42",
        "    Until: 24:00,0.75,       !- Field 43",
        "    Through: 12/31,          !- Field 45",
        "    For: AllDays,            !- Field 46",
        "    Until: 24:00,1.00;       !- Field 47",
    });

    ASSERT_TRUE(process_idf(idf_objects));

    bool ErrorsFound(false);
    state->dataGlobal->NumOfTimeStepInHour = 1;
    state->dataGlobal->MinutesPerTimeStep = 60;

    HeatBalanceManager::GetZoneData(*state, ErrorsFound);
    ASSERT_FALSE(ErrorsFound);
    state->dataZoneTempPredictorCorrector->zoneHeatBalance.allocate(1);

    state->dataZoneTempPredictorCorrector->zoneHeatBalance(1).MAT = 24.0;
    state->dataZoneTempPredictorCorrector->zoneHeatBalance(1).airHumRat = 0.008;

    ASSERT_ANY_THROW(InternalHeatGains::GetInternalHeatGainsInput(*state));
}

TEST_F(EnergyPlusFixture, InternalHeatGains_WarnMissingInletNode)
{
    std::string const idf_objects = delimited_string({
        "  Zone,",
        "    Main Zone,               !- Name",
        "    0,                       !- Direction of Relative North {deg}",
        "    0,                       !- X Origin {m}",
        "    0,                       !- Y Origin {m}",
        "    0,                       !- Z Origin {m}",
        "    1,                       !- Type",
        "    1,                       !- Multiplier",
        "    autocalculate,           !- Ceiling Height {m}",
        "    autocalculate;           !- Volume {m3}",

        "  ZoneHVAC:EquipmentConnections,",
        "    Main Zone,               !- Zone Name",
        "    Main Zone Equipment,     !- Zone Conditioning Equipment List Name",
        "    Main Zone Inlet Node,    !- Zone Air Inlet Node or NodeList Name",
        "    ,                        !- Zone Air Exhaust Node or NodeList Name",
        "    Main Zone Node,          !- Zone Air Node Name",
        "    Main Zone Outlet Node;   !- Zone Return Air Node or NodeList Name",

        "  ZoneHVAC:EquipmentList,",
        "    Main Zone Equipment,     !- Name",
        "    SequentialLoad,          !- Load Distribution Scheme",
        "    ZoneHVAC:AirDistributionUnit,  !- Zone Equipment 1 Object Type",
        "    Main Zone ATU,           !- Zone Equipment 1 Name",
        "    1,                       !- Zone Equipment 1 Cooling Sequence",
        "    2,                       !- Zone Equipment 1 Heating or No-Load Sequence",
        "    ,                        !- Zone Equipment 1 Sequential Cooling Fraction Schedule Name",
        "    ,                        !- Zone Equipment 1 Sequential Heating Fraction Schedule Name",
        "    ZoneHVAC:Baseboard:Convective:Electric,  !- Zone Equipment 2 Object Type",
        "    Main Zone Baseboard,     !- Zone Equipment 2 Name",
        "    2,                       !- Zone Equipment 2 Cooling Sequence",
        "    1,                       !- Zone Equipment 2 Heating or No-Load Sequence",
        "    ,                        !- Zone Equipment 2 Sequential Cooling Fraction Schedule Name",
        "    ;                        !- Zone Equipment 2 Sequential Heating Fraction Schedule Name",

        "  ZoneHVAC:AirDistributionUnit,",
        "    Main Zone ATU,           !- Name",
        "    Main Zone Inlet Node,    !- Air Distribution Unit Outlet Node Name",
        "    AirTerminal:SingleDuct:VAV:NoReheat,  !- Air Terminal Object Type",
        "    Main Zone VAV Air;       !- Air Terminal Name",

        "  AirTerminal:SingleDuct:VAV:NoReheat,",
        "    Main Zone VAV Air,       !- Name",
        "    System Availability Schedule,  !- Availability Schedule Name",
        "    Main Zone Inlet Node,    !- Air Outlet Node Name",
        "    Main Zone ATU In Node,   !- Air Inlet Node Name",
        "    8.5,                     !- Maximum Air Flow Rate {m3/s}",
        "    Constant,                !- Zone Minimum Air Flow Input Method",
        "    0.05;                    !- Constant Minimum Air Flow Fraction",

        "  ZoneHVAC:Baseboard:Convective:Electric,",
        "    Main Zone Baseboard,     !- Name",
        "    System Availability Schedule,  !- Availability Schedule Name",
        "    HeatingDesignCapacity,   !- Heating Design Capacity Method",
        "    8000,                    !- Heating Design Capacity {W}",
        "    ,                        !- Heating Design Capacity Per Floor Area {W/m2}",
        "    ,                        !- Fraction of Autosized Heating Design Capacity",
        "    0.97;                    !- Efficiency",

        "  ElectricEquipment:ITE:AirCooled,",
        "    Data Center Servers,     !- Name",
        "    Main Zone,               !- Zone Name",
        "    FlowFromSystem,          !- Air Flow Calculation Method",
        "    Watts/Unit,              !- Design Power Input Calculation Method",
        "    500,                     !- Watts per Unit {W}",
        "    100,                     !- Number of Units",
        "    ,                        !- Watts per Zone Floor Area {W/m2}",
        "    Data Center Operation Schedule,  !- Design Power Input Schedule Name",
        "    Data Center CPU Loading Schedule,  !- CPU Loading  Schedule Name",
        "    Data Center Servers Power fLoadTemp,  !- CPU Power Input Function of Loading and Air Temperature Curve Name",
        "    0.4,                     !- Design Fan Power Input Fraction",
        "    0.0001,                  !- Design Fan Air Flow Rate per Power Input {m3/s-W}",
        "    Data Center Servers Airflow fLoadTemp,  !- Air Flow Function of Loading and Air Temperature Curve Name",
        "    ECM FanPower fFlow,      !- Fan Power Input Function of Flow Curve Name",
        "    15,                      !- Design Entering Air Temperature {C}",
        "    A3,                      !- Environmental Class",
        "    RoomAirModel,            !- Air Inlet Connection Type",
        "    ,                        !- Air Inlet Room Air Model Node Name",
        "    ,                        !- Air Outlet Room Air Model Node Name",
        "    Inlet Node Not Found,    !- Supply Air Node Name",
        "    0.1,                     !- Design Recirculation Fraction",
        "    Data Center Recirculation fLoadTemp,  !- Recirculation Function of Loading and Supply Temperature Curve Name",
        "    0.9,                     !- Design Electric Power Supply Efficiency",
        "    UPS Efficiency fPLR,     !- Electric Power Supply Efficiency Function of Part Load Ratio Curve Name",
        "    1,                       !- Fraction of Electric Power Supply Losses to Zone",
        "    ITE-CPU,                 !- CPU End-Use Subcategory",
        "    ITE-Fans,                !- Fan End-Use Subcategory",
        "    ITE-UPS,                 !- Electric Power Supply End-Use Subcategory",
        "    2,                       !- Supply Temperature Difference {deltaC}",
        "    ,                        !- Supply Temperature Difference Schedule",
        "    -1,                      !- Return Temperature Difference {deltaC}",
        "    ;                        !- Return Temperature Difference Schedule",

        "  Curve:Quadratic,",
        "    ECM FanPower fFlow,      !- Name",
        "    0.0,                     !- Coefficient1 Constant",
        "    1.0,                     !- Coefficient2 x",
        "    0.0,                     !- Coefficient3 x**2",
        "    0.0,                     !- Minimum Value of x",
        "    99.0;                    !- Maximum Value of x",

        "  Curve:Quadratic,",
        "    UPS Efficiency fPLR,     !- Name",
        "    1.0,                     !- Coefficient1 Constant",
        "    0.0,                     !- Coefficient2 x",
        "    0.0,                     !- Coefficient3 x**2",
        "    0.0,                     !- Minimum Value of x",
        "    99.0;                    !- Maximum Value of x",

        "  Curve:Biquadratic,",
        "    Data Center Servers Power fLoadTemp,  !- Name",
        "    -1.0,                    !- Coefficient1 Constant",
        "    1.0,                     !- Coefficient2 x",
        "    0.0,                     !- Coefficient3 x**2",
        "    0.06667,                 !- Coefficient4 y",
        "    0.0,                     !- Coefficient5 y**2",
        "    0.0,                     !- Coefficient6 x*y",
        "    0.0,                     !- Minimum Value of x",
        "    1.5,                     !- Maximum Value of x",
        "    -10,                     !- Minimum Value of y",
        "    99.0,                    !- Maximum Value of y",
        "    0.0,                     !- Minimum Curve Output",
        "    99.0,                    !- Maximum Curve Output",
        "    Dimensionless,           !- Input Unit Type for X",
        "    Temperature,             !- Input Unit Type for Y",
        "    Dimensionless;           !- Output Unit Type",

        "  Curve:Biquadratic,",
        "    Data Center Servers Airflow fLoadTemp,  !- Name",
        "    -1.4,                    !- Coefficient1 Constant",
        "    0.9,                     !- Coefficient2 x",
        "    0.0,                     !- Coefficient3 x**2",
        "    0.1,                     !- Coefficient4 y",
        "    0.0,                     !- Coefficient5 y**2",
        "    0.0,                     !- Coefficient6 x*y",
        "    0.0,                     !- Minimum Value of x",
        "    1.5,                     !- Maximum Value of x",
        "    -10,                     !- Minimum Value of y",
        "    99.0,                    !- Maximum Value of y",
        "    0.0,                     !- Minimum Curve Output",
        "    99.0,                    !- Maximum Curve Output",
        "    Dimensionless,           !- Input Unit Type for X",
        "    Temperature,             !- Input Unit Type for Y",
        "    Dimensionless;           !- Output Unit Type",

        "  Curve:Biquadratic,",
        "    Data Center Recirculation fLoadTemp,  !- Name",
        "    1.0,                     !- Coefficient1 Constant",
        "    0.0,                     !- Coefficient2 x",
        "    0.0,                     !- Coefficient3 x**2",
        "    0.0,                     !- Coefficient4 y",
        "    0.0,                     !- Coefficient5 y**2",
        "    0.0,                     !- Coefficient6 x*y",
        "    0.0,                     !- Minimum Value of x",
        "    1.5,                     !- Maximum Value of x",
        "    -10,                     !- Minimum Value of y",
        "    99.0,                    !- Maximum Value of y",
        "    0.0,                     !- Minimum Curve Output",
        "    99.0,                    !- Maximum Curve Output",
        "    Dimensionless,           !- Input Unit Type for X",
        "    Temperature,             !- Input Unit Type for Y",
        "    Dimensionless;           !- Output Unit Type",

        "  Schedule:Constant,Data Center Operation Schedule,Any Number,1.0;",

        "  Schedule:Compact,",
        "    Data Center CPU Loading Schedule,  !- Name",
        "    Any Number,              !- Schedule Type Limits Name",
        "    Through: 1/31,           !- Field 1",
        "    For: AllDays,            !- Field 2",
        "    Until: 24:00,1.0,        !- Field 3",
        "    Through: 2/29,           !- Field 5",
        "    For: AllDays,            !- Field 6",
        "    Until: 24:00,0.50,       !- Field 7",
        "    Through: 3/31,           !- Field 9",
        "    For: AllDays,            !- Field 10",
        "    Until: 24:00,0.75,       !- Field 11",
        "    Through: 4/30,           !- Field 13",
        "    For: AllDays,            !- Field 14",
        "    Until: 24:00,1.0,        !- Field 15",
        "    Through: 5/31,           !- Field 17",
        "    For: AllDays,            !- Field 18",
        "    Until: 24:00,0.25,       !- Field 19",
        "    Through: 6/30,           !- Field 21",
        "    For: AllDays,            !- Field 22",
        "    Until: 24:00,0.50,       !- Field 23",
        "    Through: 7/31,           !- Field 25",
        "    For: AllDays,            !- Field 26",
        "    Until: 24:00,0.1,        !- Field 27",
        "    Through: 8/31,           !- Field 29",
        "    For: AllDays,            !- Field 30",
        "    Until: 24:00,1.0,        !- Field 31",
        "    Through: 9/30,           !- Field 33",
        "    For: AllDays,            !- Field 34",
        "    Until: 24:00,0.25,       !- Field 35",
        "    Through: 10/31,          !- Field 37",
        "    For: AllDays,            !- Field 38",
        "    Until: 24:00,0.50,       !- Field 39",
        "    Through: 11/30,          !- Field 41",
        "    For: AllDays,            !- Field 42",
        "    Until: 24:00,0.75,       !- Field 43",
        "    Through: 12/31,          !- Field 45",
        "    For: AllDays,            !- Field 46",
        "    Until: 24:00,1.00;       !- Field 47",
    });

    ASSERT_TRUE(process_idf(idf_objects));

    bool ErrorsFound(false);
    state->dataGlobal->NumOfTimeStepInHour = 1;
    state->dataGlobal->MinutesPerTimeStep = 60;

    HeatBalanceManager::GetZoneData(*state, ErrorsFound);
    ASSERT_FALSE(ErrorsFound);
    state->dataZoneTempPredictorCorrector->zoneHeatBalance.allocate(1);

    state->dataZoneTempPredictorCorrector->zoneHeatBalance(1).MAT = 24.0;
    state->dataZoneTempPredictorCorrector->zoneHeatBalance(1).airHumRat = 0.008;

    InternalHeatGains::GetInternalHeatGainsInput(*state);
    ASSERT_FALSE(ErrorsFound);
}

TEST_F(EnergyPlusFixture, InternalHeatGains_GetHeatColdStressTemp)
{
    std::string const idf_objects = delimited_string({

        "ScheduleTypeLimits,SchType1,0.0,1.0,Continuous,Dimensionless;",

        "Schedule:Constant,Schedule1,,1.0;",

        "People,",
        "  Main Zone People,        !- Name",
        "  Main Zone,               !- Zone or ZoneList Name",
        "  Schedule1,               !- Number of People Schedule Name",
        "  people,                  !- Number of People Calculation Method",
        "  3.000000,                !- Number of People",
        "  ,                        !- People per Zone Floor Area{ person / m2 }",
        "  ,                        !- Zone Floor Area per Person{ m2 / person }",
        "  0.3000000,               !- Fraction Radiant",
        "  0.5,                     !- Sensible Heat Fraction",
        "  Schedule1,               !- Activity Level Schedule Name",
        "  3.82E-8,                 !- Carbon Dioxide Generation Rate{ m3 / s - W }",
        "  No,                      !- Enable ASHRAE 55 Comfort Warnings",
        "  ZoneAveraged,            !- Mean Radiant Temperature Calculation Type",
        "  ,                        !- Surface Name/Angle Factor List Name",
        "  ,                        !- Work Efficiency Schedule Name",
        "  ,                        !- Clothing Insulation Calculation Method",
        "  ,                        !- Clothing Insulation Calculation Method Schedule Name",
        "  ,                        !- Clothing Insulation Schedule Name",
        "  ,                        !- Air Velocity Schedule Name",
        "  ,                        !- Thermal Comfort Model 1 Type",
        "  ,                        !- Thermal Comfort Model 2 Type",
        "  ,                        !- Thermal Comfort Model 3 Type",
        "  ,                        !- Thermal Comfort Model 4 Type",
        "  ,                        !- Thermal Comfort Model 5 Type",
        "  ,                        !- Thermal Comfort Model 6 Type",
        "  ,                        !- Thermal Comfort Model 7 Type",
        "  ,                        !- Ankle Level Air Velocity Schedule Name",
        "  11.5,                    !- Cold Stress Temperature Threshold [C]",
        "  30.5;                    !- Heat Stress Temperature Threshold [C]",

        "Zone,",
        "  Main Zone,               !- Name",
        "  0,                       !- Direction of Relative North {deg}",
        "  0,                       !- X Origin {m}",
        "  0,                       !- Y Origin {m}",
        "  0,                       !- Z Origin {m}",
        "  1,                       !- Type",
        "  1,                       !- Multiplier",
        "  autocalculate,           !- Ceiling Height {m}",
        "  autocalculate;           !- Volume {m3}",
    });

    ASSERT_TRUE(process_idf(idf_objects));

    bool ErrorsFound(false);
    state->dataGlobal->NumOfTimeStepInHour = 1;
    state->dataGlobal->MinutesPerTimeStep = 60;
    ScheduleManager::ProcessScheduleInput(*state); // read schedules
    HeatBalanceManager::GetZoneData(*state, ErrorsFound);
    ASSERT_FALSE(ErrorsFound);

    // cold and heat threshold is properly read
    InternalHeatGains::GetInternalHeatGainsInput(*state);
    EXPECT_EQ(state->dataHeatBal->People(1).ColdStressTempThresh, 11.5);
    EXPECT_EQ(state->dataHeatBal->People(1).HeatStressTempThresh, 30.5);
}

TEST_F(EnergyPlusFixture, ITEwithUncontrolledZoneTest)
{
    using namespace DataHeatBalance;

    std::string const idf_objects = delimited_string({
        " Zone,",
        "  ZONE ONE,                !- Name",
        "  0,                       !- Direction of Relative North {deg}",
        "  0,                       !- X Origin {m}",
        "  0,                       !- Y Origin {m}",
        "  0,                       !- Z Origin {m}",
        "  1,                       !- Type",
        "  1,                       !- Multiplier",
        "  autocalculate,           !- Ceiling Height {m}",
        "  autocalculate;           !- Volume {m3}",

        " ElectricEquipment:ITE:AirCooled,",
        "  Data Center Servers,     !- Name",
        "  ZONE ONE,                !- Zone Name",
        "  FlowFromSystem,          !- Air Flow Calculation Method",
        "  Watts/Unit,              !- Design Power Input Calculation Method",
        "  50,                      !- Watts per Unit {W}",
        "  10,                      !- Number of Units",
        "  ,                        !- Watts per Zone Floor Area {W/m2}",
        "  ,                        !- Design Power Input Schedule Name",
        "  ,                        !- CPU Loading  Schedule Name",
        "  Data Center Servers Power fLoadTemp,  !- CPU Power Input Function of Loading and Air Temperature Curve Name",
        "  0.4,                     !- Design Fan Power Input Fraction",
        "  0.0001,                  !- Design Fan Air Flow Rate per Power Input {m3/s-W}",
        "  Data Center Servers Airflow fLoadTemp,  !- Air Flow Function of Loading and Air Temperature Curve Name",
        "  ECM FanPower fFlow,      !- Fan Power Input Function of Flow Curve Name",
        "  15,                      !- Design Entering Air Temperature {C}",
        "  A3,                      !- Environmental Class",
        "  ZoneAirNode,             !- Air Inlet Connection Type",
        "  ,                        !- Air Inlet Room Air Model Node Name",
        "  ,                        !- Air Outlet Room Air Model Node Name",
        "  ,                        !- Supply Air Node Name",
        "  0.1,                     !- Design Recirculation Fraction",
        "  ,                        !- Recirculation Function of Loading and Supply Temperature Curve Name",
        "  0.9,                     !- Design Electric Power Supply Efficiency",
        "  ,                        !- Electric Power Supply Efficiency Function of Part Load Ratio Curve Name",
        "  1,                       !- Fraction of Electric Power Supply Losses to Zone",
        "  ITE-CPU,                 !- CPU End-Use Subcategory",
        "  ITE-Fans,                !- Fan End-Use Subcategory",
        "  ITE-UPS,                 !- Electric Power Supply End-Use Subcategory",
        "  2,                       !- Supply Temperature Difference {deltaC}",
        "  ,                        !- Supply Temperature Difference Schedule",
        "  -1,                      !- Return Temperature Difference {deltaC}",
        "  ;                        !- Return Temperature Difference Schedule",

        " Curve:Biquadratic,",
        "  Data Center Servers Power fLoadTemp,  !- Name",
        "  -1.0,                    !- Coefficient1 Constant",
        "  1.0,                     !- Coefficient2 x",
        "  0.0,                     !- Coefficient3 x**2",
        "  0.06667,                 !- Coefficient4 y",
        "  0.0,                     !- Coefficient5 y**2",
        "  0.0,                     !- Coefficient6 x*y",
        "  0.0,                     !- Minimum Value of x",
        "  1.5,                     !- Maximum Value of x",
        "  -10,                     !- Minimum Value of y",
        "  99.0,                    !- Maximum Value of y",
        "  0.0,                     !- Minimum Curve Output",
        "  99.0,                    !- Maximum Curve Output",
        "  Dimensionless,           !- Input Unit Type for X",
        "  Temperature,             !- Input Unit Type for Y",
        "  Dimensionless;           !- Output Unit Type",

        "  Curve:Biquadratic,",
        "  Data Center Servers Airflow fLoadTemp,  !- Name",
        "  -1.4,                    !- Coefficient1 Constant",
        "  0.9,                     !- Coefficient2 x",
        "  0.0,                     !- Coefficient3 x**2",
        "  0.1,                     !- Coefficient4 y",
        "  0.0,                     !- Coefficient5 y**2",
        "  0.0,                     !- Coefficient6 x*y",
        "  0.0,                     !- Minimum Value of x",
        "  1.5,                     !- Maximum Value of x",
        "  -10,                     !- Minimum Value of y",
        "  99.0,                    !- Maximum Value of y",
        "  0.0,                     !- Minimum Curve Output",
        "  99.0,                    !- Maximum Curve Output",
        "  Dimensionless,           !- Input Unit Type for X",
        "  Temperature,             !- Input Unit Type for Y",
        "  Dimensionless;           !- Output Unit Type",

        " Curve:Quadratic,",
        "  ECM FanPower fFlow,      !- Name",
        "  0.0,                     !- Coefficient1 Constant",
        "  1.0,                     !- Coefficient2 x",
        "  0.0,                     !- Coefficient3 x**2",
        "  0.0,                     !- Minimum Value of x",
        "  99.0;                    !- Maximum Value of x",
    });

    ASSERT_TRUE(process_idf(idf_objects));

    bool ErrorsFound(false);
    state->dataGlobal->NumOfTimeStepInHour = 1;
    state->dataGlobal->MinutesPerTimeStep = 60;

    HeatBalanceManager::GetZoneData(*state, ErrorsFound);
    ASSERT_FALSE(ErrorsFound);
    state->dataZoneTempPredictorCorrector->zoneHeatBalance.allocate(1);

    state->dataZoneTempPredictorCorrector->zoneHeatBalance(1).MAT = 24.0;
    state->dataZoneTempPredictorCorrector->zoneHeatBalance(1).airHumRat = 0.008;

    InternalHeatGains::GetInternalHeatGainsInput(*state);
    ASSERT_FALSE(ErrorsFound);

    state->dataEnvrn->StdBaroPress = 101400.0;

    auto &thisZoneITEq = state->dataHeatBal->ZoneITEq(1);

    InternalHeatGains::CalcZoneITEq(*state);
    Real64 calculatedResult1 = thisZoneITEq.PowerRpt[(int)PERptVars::CPU];
    Real64 calculatedResult2 = thisZoneITEq.PowerRpt[(int)PERptVars::Fan];
    Real64 calculatedResult3 = thisZoneITEq.PowerRpt[(int)PERptVars::UPS];
    Real64 calculatedResult4 = thisZoneITEq.PowerRpt[(int)PERptVars::UPSGainToZone];

    Real64 expectedResult1 = 480.024;
    Real64 expectedResult2 = 380.0;
    Real64 expectedResult3 = 86.0024;
    Real64 expectedResult4 = 86.0024;
    Real64 tol = 0.001;
    EXPECT_NEAR(calculatedResult1, expectedResult1, tol);
    EXPECT_NEAR(calculatedResult2, expectedResult2, tol);
    EXPECT_NEAR(calculatedResult3, expectedResult3, tol);
    EXPECT_NEAR(calculatedResult4, expectedResult4, tol);
}

TEST_F(EnergyPlusFixture, ITE_Env_Class_Fix_41C)
{
    // Test PR 9541 for Issue 9538
    std::string const idf_objects = delimited_string({
        " Zone,",
        "  ZONE ONE,                !- Name",
        "  0,                       !- Direction of Relative North {deg}",
        "  0,                       !- X Origin {m}",
        "  0,                       !- Y Origin {m}",
        "  0,                       !- Z Origin {m}",
        "  1,                       !- Type",
        "  1,                       !- Multiplier",
        "  autocalculate,           !- Ceiling Height {m}",
        "  autocalculate;           !- Volume {m3}",

        " ElectricEquipment:ITE:AirCooled,",
        "  Data Center Servers,     !- Name",
        "  ZONE ONE,                !- Zone Name",
        "  FlowFromSystem,          !- Air Flow Calculation Method",
        "  Watts/Unit,              !- Design Power Input Calculation Method",
        "  50,                      !- Watts per Unit {W}",
        "  10,                      !- Number of Units",
        "  ,                        !- Watts per Zone Floor Area {W/m2}",
        "  ,                        !- Design Power Input Schedule Name",
        "  ,                        !- CPU Loading  Schedule Name",
        "  Data Center Servers Power fLoadTemp,  !- CPU Power Input Function of Loading and Air Temperature Curve Name",
        "  0.4,                     !- Design Fan Power Input Fraction",
        "  0.0001,                  !- Design Fan Air Flow Rate per Power Input {m3/s-W}",
        "  Data Center Servers Airflow fLoadTemp,  !- Air Flow Function of Loading and Air Temperature Curve Name",
        "  ECM FanPower fFlow,      !- Fan Power Input Function of Flow Curve Name",
        "  15,                      !- Design Entering Air Temperature {C}",
        "  A3,                      !- Environmental Class",
        "  ZoneAirNode,             !- Air Inlet Connection Type",
        "  ,                        !- Air Inlet Room Air Model Node Name",
        "  ,                        !- Air Outlet Room Air Model Node Name",
        "  ,                        !- Supply Air Node Name",
        "  0.1,                     !- Design Recirculation Fraction",
        "  ,                        !- Recirculation Function of Loading and Supply Temperature Curve Name",
        "  0.9,                     !- Design Electric Power Supply Efficiency",
        "  ,                        !- Electric Power Supply Efficiency Function of Part Load Ratio Curve Name",
        "  1,                       !- Fraction of Electric Power Supply Losses to Zone",
        "  ITE-CPU,                 !- CPU End-Use Subcategory",
        "  ITE-Fans,                !- Fan End-Use Subcategory",
        "  ITE-UPS,                 !- Electric Power Supply End-Use Subcategory",
        "  2,                       !- Supply Temperature Difference {deltaC}",
        "  ,                        !- Supply Temperature Difference Schedule",
        "  -1,                      !- Return Temperature Difference {deltaC}",
        "  ;                        !- Return Temperature Difference Schedule",

        " Curve:Biquadratic,",
        "  Data Center Servers Power fLoadTemp,  !- Name",
        "  -1.0,                    !- Coefficient1 Constant",
        "  1.0,                     !- Coefficient2 x",
        "  0.0,                     !- Coefficient3 x**2",
        "  0.06667,                 !- Coefficient4 y",
        "  0.0,                     !- Coefficient5 y**2",
        "  0.0,                     !- Coefficient6 x*y",
        "  0.0,                     !- Minimum Value of x",
        "  1.5,                     !- Maximum Value of x",
        "  -10,                     !- Minimum Value of y",
        "  99.0,                    !- Maximum Value of y",
        "  0.0,                     !- Minimum Curve Output",
        "  99.0,                    !- Maximum Curve Output",
        "  Dimensionless,           !- Input Unit Type for X",
        "  Temperature,             !- Input Unit Type for Y",
        "  Dimensionless;           !- Output Unit Type",

        "  Curve:Biquadratic,",
        "  Data Center Servers Airflow fLoadTemp,  !- Name",
        "  -1.4,                    !- Coefficient1 Constant",
        "  0.9,                     !- Coefficient2 x",
        "  0.0,                     !- Coefficient3 x**2",
        "  0.1,                     !- Coefficient4 y",
        "  0.0,                     !- Coefficient5 y**2",
        "  0.0,                     !- Coefficient6 x*y",
        "  0.0,                     !- Minimum Value of x",
        "  1.5,                     !- Maximum Value of x",
        "  -10,                     !- Minimum Value of y",
        "  99.0,                    !- Maximum Value of y",
        "  0.0,                     !- Minimum Curve Output",
        "  99.0,                    !- Maximum Curve Output",
        "  Dimensionless,           !- Input Unit Type for X",
        "  Temperature,             !- Input Unit Type for Y",
        "  Dimensionless;           !- Output Unit Type",

        " Curve:Quadratic,",
        "  ECM FanPower fFlow,      !- Name",
        "  0.0,                     !- Coefficient1 Constant",
        "  1.0,                     !- Coefficient2 x",
        "  0.0,                     !- Coefficient3 x**2",
        "  0.0,                     !- Minimum Value of x",
        "  99.0;                    !- Maximum Value of x",
    });

    static constexpr std::array<Real64, 7> DBMin = {-99.0, 15.0, 10.0, 5.0, 5.0, 5.0, 5.0};           // Minimum dry-bulb temperature [C]
    static constexpr std::array<Real64, 7> DBMax = {99.0, 32.0, 35.0, 40.0, 45.0, 35.0, 40.0};        // Maximum dry-bulb temperature [C]
    static constexpr std::array<Real64, 7> DPMin = {-99.0, -99.0, -99.0, -12.0, -12.0, -99.0, -99.0}; // Minimum dewpoint temperature [C]
    static constexpr std::array<Real64, 7> DPMax = {99.0, 17.0, 21.0, 24.0, 24.0, 28.0, 28.0};        // Maximum dewpoint temperature [C]
    static constexpr std::array<Real64, 7> RHMin = {0.0, 20.0, 20.0, 8.0, 8.0, 8.0, 8.0};             // Minimum relative humidity [%]
    static constexpr std::array<Real64, 7> RHMax = {99.0, 80.0, 80.0, 85.0, 90.0, 80.0, 80.0};        // Maximum relative humidity [%]

    ASSERT_TRUE(process_idf(idf_objects));

    bool ErrorsFound(false);
    state->dataGlobal->NumOfTimeStepInHour = 1;
    state->dataGlobal->MinutesPerTimeStep = 60;

    state->dataGlobal->TimeStepZone = 1.0;

    HeatBalanceManager::GetZoneData(*state, ErrorsFound);
    ASSERT_FALSE(ErrorsFound);
    state->dataZoneTempPredictorCorrector->zoneHeatBalance.allocate(1);

    // Test 1: 41C;
    state->dataZoneTempPredictorCorrector->zoneHeatBalance(1).MAT = 41.0;
    state->dataZoneTempPredictorCorrector->zoneHeatBalance(1).airHumRat = 0.015;

    InternalHeatGains::GetInternalHeatGainsInput(*state);
    ASSERT_FALSE(ErrorsFound);

    state->dataEnvrn->StdBaroPress = 101400.0;

    InternalHeatGains::CalcZoneITEq(*state);

    int Loop = 1;
    int NZ = 1;
    int spaceNum = 1;
    int EnvClass = 3;
    Real64 TAirIn = state->dataZoneTempPredictorCorrector->zoneHeatBalance(1).MAT;
    Real64 TDPAirIn = 20;
    Real64 RHAirIn = 40;

    TDPAirIn = 20.335339775634917;
    RHAirIn = 30.667066060140435;

    EXPECT_NEAR(state->dataGlobal->TimeStepZone, 1.0, 1e-6);

    // Test 1: 41C
    // if (TAirIn > DBMax[EnvClass]): A3 upper bounds hit
    EXPECT_EQ(state->dataHeatBal->ZoneITEq(Loop).TimeAboveDryBulbT, state->dataGlobal->TimeStepZone);
    EXPECT_EQ(state->dataHeatBal->ZoneITEq(Loop).TimeOutOfOperRange, state->dataGlobal->TimeStepZone);
    EXPECT_NEAR(state->dataHeatBal->ZoneITEq(Loop).DryBulbTAboveDeltaT, TAirIn - DBMax[EnvClass], 1e-6);
    EXPECT_EQ(state->dataHeatBal->ZoneRpt(NZ).ITEqTimeAboveDryBulbT, state->dataGlobal->TimeStepZone);
    EXPECT_EQ(state->dataHeatBal->ZoneRpt(NZ).ITEqTimeOutOfOperRange, state->dataGlobal->TimeStepZone);
    EXPECT_EQ(state->dataHeatBal->spaceRpt(spaceNum).ITEqTimeAboveDryBulbT, state->dataGlobal->TimeStepZone);
    EXPECT_EQ(state->dataHeatBal->spaceRpt(spaceNum).ITEqTimeOutOfOperRange, state->dataGlobal->TimeStepZone);

    EXPECT_EQ(state->dataHeatBal->ZoneITEq(Loop).TimeAboveDryBulbT, 1.0);
    EXPECT_EQ(state->dataHeatBal->ZoneITEq(Loop).TimeOutOfOperRange, 1.0);
    EXPECT_NEAR(state->dataHeatBal->ZoneITEq(Loop).DryBulbTAboveDeltaT, TAirIn - DBMax[EnvClass], 1e-6);
    EXPECT_EQ(state->dataHeatBal->ZoneRpt(NZ).ITEqTimeAboveDryBulbT, 1.0);
    EXPECT_EQ(state->dataHeatBal->ZoneRpt(NZ).ITEqTimeOutOfOperRange, 1.0);
    EXPECT_EQ(state->dataHeatBal->spaceRpt(spaceNum).ITEqTimeAboveDryBulbT, 1.0);
    EXPECT_EQ(state->dataHeatBal->spaceRpt(spaceNum).ITEqTimeOutOfOperRange, 1.0);

    // if (TAirIn < DBMin[EnvClass])
    EXPECT_NE(state->dataHeatBal->ZoneITEq(Loop).TimeBelowDryBulbT, state->dataGlobal->TimeStepZone);
    EXPECT_EQ(state->dataHeatBal->ZoneITEq(Loop).TimeOutOfOperRange, state->dataGlobal->TimeStepZone);
    EXPECT_NE(state->dataHeatBal->ZoneITEq(Loop).DryBulbTBelowDeltaT, TAirIn - DBMin[EnvClass]);
    EXPECT_NE(state->dataHeatBal->ZoneRpt(NZ).ITEqTimeBelowDryBulbT, state->dataGlobal->TimeStepZone);
    EXPECT_EQ(state->dataHeatBal->ZoneRpt(NZ).ITEqTimeOutOfOperRange, state->dataGlobal->TimeStepZone);
    EXPECT_NE(state->dataHeatBal->spaceRpt(spaceNum).ITEqTimeBelowDryBulbT, state->dataGlobal->TimeStepZone);
    EXPECT_EQ(state->dataHeatBal->spaceRpt(spaceNum).ITEqTimeOutOfOperRange, state->dataGlobal->TimeStepZone);

    // if (TDPAirIn > DPMax[EnvClass])
    EXPECT_NE(state->dataHeatBal->ZoneITEq(Loop).TimeAboveDewpointT, state->dataGlobal->TimeStepZone);
    EXPECT_EQ(state->dataHeatBal->ZoneITEq(Loop).TimeOutOfOperRange, state->dataGlobal->TimeStepZone);
    EXPECT_NE(state->dataHeatBal->ZoneITEq(Loop).DewpointTAboveDeltaT, TDPAirIn - DPMax[EnvClass]);
    EXPECT_NE(state->dataHeatBal->ZoneRpt(NZ).ITEqTimeAboveDewpointT, state->dataGlobal->TimeStepZone);
    EXPECT_EQ(state->dataHeatBal->ZoneRpt(NZ).ITEqTimeOutOfOperRange, state->dataGlobal->TimeStepZone);
    EXPECT_NE(state->dataHeatBal->spaceRpt(spaceNum).ITEqTimeAboveDewpointT, state->dataGlobal->TimeStepZone);
    EXPECT_EQ(state->dataHeatBal->spaceRpt(spaceNum).ITEqTimeOutOfOperRange, state->dataGlobal->TimeStepZone);

    // if (TDPAirIn < DPMin[EnvClass])
    EXPECT_NE(state->dataHeatBal->ZoneITEq(Loop).TimeBelowDewpointT, state->dataGlobal->TimeStepZone);
    EXPECT_EQ(state->dataHeatBal->ZoneITEq(Loop).TimeOutOfOperRange, state->dataGlobal->TimeStepZone);
    EXPECT_NE(state->dataHeatBal->ZoneITEq(Loop).DewpointTBelowDeltaT, TDPAirIn - DPMin[EnvClass]);
    EXPECT_NE(state->dataHeatBal->ZoneRpt(NZ).ITEqTimeBelowDewpointT, state->dataGlobal->TimeStepZone);
    EXPECT_EQ(state->dataHeatBal->ZoneRpt(NZ).ITEqTimeOutOfOperRange, state->dataGlobal->TimeStepZone);
    EXPECT_NE(state->dataHeatBal->spaceRpt(spaceNum).ITEqTimeBelowDewpointT, state->dataGlobal->TimeStepZone);
    EXPECT_EQ(state->dataHeatBal->spaceRpt(spaceNum).ITEqTimeOutOfOperRange, state->dataGlobal->TimeStepZone);

    // if (RHAirIn > RHMax[EnvClass])
    EXPECT_NE(state->dataHeatBal->ZoneITEq(Loop).TimeAboveRH, state->dataGlobal->TimeStepZone);
    EXPECT_EQ(state->dataHeatBal->ZoneITEq(Loop).TimeOutOfOperRange, state->dataGlobal->TimeStepZone);
    EXPECT_NE(state->dataHeatBal->ZoneITEq(Loop).RHAboveDeltaRH, RHAirIn - RHMax[EnvClass]);
    EXPECT_NE(state->dataHeatBal->ZoneRpt(NZ).ITEqTimeAboveRH, state->dataGlobal->TimeStepZone);
    EXPECT_EQ(state->dataHeatBal->ZoneRpt(NZ).ITEqTimeOutOfOperRange, state->dataGlobal->TimeStepZone);
    EXPECT_NE(state->dataHeatBal->spaceRpt(spaceNum).ITEqTimeAboveRH, state->dataGlobal->TimeStepZone);
    EXPECT_EQ(state->dataHeatBal->spaceRpt(spaceNum).ITEqTimeOutOfOperRange, state->dataGlobal->TimeStepZone);

    // if (RHAirIn < RHMin[EnvClass])
    EXPECT_NE(state->dataHeatBal->ZoneITEq(Loop).TimeBelowRH, state->dataGlobal->TimeStepZone);
    EXPECT_EQ(state->dataHeatBal->ZoneITEq(Loop).TimeOutOfOperRange, state->dataGlobal->TimeStepZone);
    EXPECT_NE(state->dataHeatBal->ZoneITEq(Loop).RHBelowDeltaRH, RHAirIn - RHMin[EnvClass]);
    EXPECT_NE(state->dataHeatBal->ZoneRpt(NZ).ITEqTimeBelowRH, state->dataGlobal->TimeStepZone);
    EXPECT_EQ(state->dataHeatBal->ZoneRpt(NZ).ITEqTimeOutOfOperRange, state->dataGlobal->TimeStepZone);
    EXPECT_NE(state->dataHeatBal->spaceRpt(spaceNum).ITEqTimeBelowRH, state->dataGlobal->TimeStepZone);
    EXPECT_EQ(state->dataHeatBal->spaceRpt(spaceNum).ITEqTimeOutOfOperRange, state->dataGlobal->TimeStepZone);
}

TEST_F(EnergyPlusFixture, ITE_Env_Class_Fix_39C)
{
    // Test PR 9541 for Issue 9538
    std::string const idf_objects = delimited_string({
        " Zone,",
        "  ZONE ONE,                !- Name",
        "  0,                       !- Direction of Relative North {deg}",
        "  0,                       !- X Origin {m}",
        "  0,                       !- Y Origin {m}",
        "  0,                       !- Z Origin {m}",
        "  1,                       !- Type",
        "  1,                       !- Multiplier",
        "  autocalculate,           !- Ceiling Height {m}",
        "  autocalculate;           !- Volume {m3}",

        " ElectricEquipment:ITE:AirCooled,",
        "  Data Center Servers,     !- Name",
        "  ZONE ONE,                !- Zone Name",
        "  FlowFromSystem,          !- Air Flow Calculation Method",
        "  Watts/Unit,              !- Design Power Input Calculation Method",
        "  50,                      !- Watts per Unit {W}",
        "  10,                      !- Number of Units",
        "  ,                        !- Watts per Zone Floor Area {W/m2}",
        "  ,                        !- Design Power Input Schedule Name",
        "  ,                        !- CPU Loading  Schedule Name",
        "  Data Center Servers Power fLoadTemp,  !- CPU Power Input Function of Loading and Air Temperature Curve Name",
        "  0.4,                     !- Design Fan Power Input Fraction",
        "  0.0001,                  !- Design Fan Air Flow Rate per Power Input {m3/s-W}",
        "  Data Center Servers Airflow fLoadTemp,  !- Air Flow Function of Loading and Air Temperature Curve Name",
        "  ECM FanPower fFlow,      !- Fan Power Input Function of Flow Curve Name",
        "  15,                      !- Design Entering Air Temperature {C}",
        "  A3,                      !- Environmental Class",
        "  ZoneAirNode,             !- Air Inlet Connection Type",
        "  ,                        !- Air Inlet Room Air Model Node Name",
        "  ,                        !- Air Outlet Room Air Model Node Name",
        "  ,                        !- Supply Air Node Name",
        "  0.1,                     !- Design Recirculation Fraction",
        "  ,                        !- Recirculation Function of Loading and Supply Temperature Curve Name",
        "  0.9,                     !- Design Electric Power Supply Efficiency",
        "  ,                        !- Electric Power Supply Efficiency Function of Part Load Ratio Curve Name",
        "  1,                       !- Fraction of Electric Power Supply Losses to Zone",
        "  ITE-CPU,                 !- CPU End-Use Subcategory",
        "  ITE-Fans,                !- Fan End-Use Subcategory",
        "  ITE-UPS,                 !- Electric Power Supply End-Use Subcategory",
        "  2,                       !- Supply Temperature Difference {deltaC}",
        "  ,                        !- Supply Temperature Difference Schedule",
        "  -1,                      !- Return Temperature Difference {deltaC}",
        "  ;                        !- Return Temperature Difference Schedule",

        " Curve:Biquadratic,",
        "  Data Center Servers Power fLoadTemp,  !- Name",
        "  -1.0,                    !- Coefficient1 Constant",
        "  1.0,                     !- Coefficient2 x",
        "  0.0,                     !- Coefficient3 x**2",
        "  0.06667,                 !- Coefficient4 y",
        "  0.0,                     !- Coefficient5 y**2",
        "  0.0,                     !- Coefficient6 x*y",
        "  0.0,                     !- Minimum Value of x",
        "  1.5,                     !- Maximum Value of x",
        "  -10,                     !- Minimum Value of y",
        "  99.0,                    !- Maximum Value of y",
        "  0.0,                     !- Minimum Curve Output",
        "  99.0,                    !- Maximum Curve Output",
        "  Dimensionless,           !- Input Unit Type for X",
        "  Temperature,             !- Input Unit Type for Y",
        "  Dimensionless;           !- Output Unit Type",

        "  Curve:Biquadratic,",
        "  Data Center Servers Airflow fLoadTemp,  !- Name",
        "  -1.4,                    !- Coefficient1 Constant",
        "  0.9,                     !- Coefficient2 x",
        "  0.0,                     !- Coefficient3 x**2",
        "  0.1,                     !- Coefficient4 y",
        "  0.0,                     !- Coefficient5 y**2",
        "  0.0,                     !- Coefficient6 x*y",
        "  0.0,                     !- Minimum Value of x",
        "  1.5,                     !- Maximum Value of x",
        "  -10,                     !- Minimum Value of y",
        "  99.0,                    !- Maximum Value of y",
        "  0.0,                     !- Minimum Curve Output",
        "  99.0,                    !- Maximum Curve Output",
        "  Dimensionless,           !- Input Unit Type for X",
        "  Temperature,             !- Input Unit Type for Y",
        "  Dimensionless;           !- Output Unit Type",

        " Curve:Quadratic,",
        "  ECM FanPower fFlow,      !- Name",
        "  0.0,                     !- Coefficient1 Constant",
        "  1.0,                     !- Coefficient2 x",
        "  0.0,                     !- Coefficient3 x**2",
        "  0.0,                     !- Minimum Value of x",
        "  99.0;                    !- Maximum Value of x",
    });

    static constexpr std::array<Real64, 7> DBMin = {-99.0, 15.0, 10.0, 5.0, 5.0, 5.0, 5.0};           // Minimum dry-bulb temperature [C]
    static constexpr std::array<Real64, 7> DBMax = {99.0, 32.0, 35.0, 40.0, 45.0, 35.0, 40.0};        // Maximum dry-bulb temperature [C]
    static constexpr std::array<Real64, 7> DPMin = {-99.0, -99.0, -99.0, -12.0, -12.0, -99.0, -99.0}; // Minimum dewpoint temperature [C]
    static constexpr std::array<Real64, 7> DPMax = {99.0, 17.0, 21.0, 24.0, 24.0, 28.0, 28.0};        // Maximum dewpoint temperature [C]
    static constexpr std::array<Real64, 7> RHMin = {0.0, 20.0, 20.0, 8.0, 8.0, 8.0, 8.0};             // Minimum relative humidity [%]
    static constexpr std::array<Real64, 7> RHMax = {99.0, 80.0, 80.0, 85.0, 90.0, 80.0, 80.0};        // Maximum relative humidity [%]

    ASSERT_TRUE(process_idf(idf_objects));

    bool ErrorsFound(false);
    state->dataGlobal->NumOfTimeStepInHour = 1;
    state->dataGlobal->MinutesPerTimeStep = 60;

    state->dataGlobal->TimeStepZone = 1.0;

    HeatBalanceManager::GetZoneData(*state, ErrorsFound);
    ASSERT_FALSE(ErrorsFound);
    state->dataZoneTempPredictorCorrector->zoneHeatBalance.allocate(1);

    // Test 2: 39C;
    state->dataZoneTempPredictorCorrector->zoneHeatBalance(1).MAT = 39.0;
    state->dataZoneTempPredictorCorrector->zoneHeatBalance(1).airHumRat = 0.015;

    InternalHeatGains::GetInternalHeatGainsInput(*state);
    ASSERT_FALSE(ErrorsFound);

    state->dataEnvrn->StdBaroPress = 101400.0;

    InternalHeatGains::CalcZoneITEq(*state);

    int Loop = 1;
    int NZ = 1;
    int spaceNum = 1;
    int EnvClass = 3;
    Real64 TAirIn = state->dataZoneTempPredictorCorrector->zoneHeatBalance(1).MAT;
    Real64 TDPAirIn = 20;
    Real64 RHAirIn = 40;

    TDPAirIn = 20.335339775634917;
    RHAirIn = 34.117980814511832;

    EXPECT_NEAR(state->dataGlobal->TimeStepZone, 1.0, 1e-6);

    // Test 2: The following test should pass in with the fix (PR9541);
    // Witout the fix, some of the following items would fail if tested in the original develop branch
    // if (TAirIn > DBMax[EnvClass])
    EXPECT_NE(state->dataHeatBal->ZoneITEq(Loop).TimeAboveDryBulbT, state->dataGlobal->TimeStepZone);
    EXPECT_NE(state->dataHeatBal->ZoneITEq(Loop).TimeOutOfOperRange, state->dataGlobal->TimeStepZone);
    EXPECT_NE(state->dataHeatBal->ZoneITEq(Loop).DryBulbTAboveDeltaT, TAirIn - DBMax[EnvClass]);
    EXPECT_NE(state->dataHeatBal->ZoneRpt(NZ).ITEqTimeAboveDryBulbT, state->dataGlobal->TimeStepZone);
    EXPECT_NE(state->dataHeatBal->ZoneRpt(NZ).ITEqTimeOutOfOperRange, state->dataGlobal->TimeStepZone);
    EXPECT_NE(state->dataHeatBal->spaceRpt(spaceNum).ITEqTimeAboveDryBulbT, state->dataGlobal->TimeStepZone);
    EXPECT_NE(state->dataHeatBal->spaceRpt(spaceNum).ITEqTimeOutOfOperRange, state->dataGlobal->TimeStepZone);

    EXPECT_EQ(state->dataHeatBal->ZoneITEq(Loop).TimeAboveDryBulbT, 0.0);
    EXPECT_EQ(state->dataHeatBal->ZoneITEq(Loop).TimeOutOfOperRange, 0.0);
    EXPECT_NEAR(state->dataHeatBal->ZoneITEq(Loop).DryBulbTAboveDeltaT, 0.0, 1e-6);
    EXPECT_EQ(state->dataHeatBal->ZoneRpt(NZ).ITEqTimeAboveDryBulbT, 0.0);
    EXPECT_EQ(state->dataHeatBal->ZoneRpt(NZ).ITEqTimeOutOfOperRange, 0.0);
    EXPECT_EQ(state->dataHeatBal->spaceRpt(spaceNum).ITEqTimeAboveDryBulbT, 0.0);
    EXPECT_EQ(state->dataHeatBal->spaceRpt(spaceNum).ITEqTimeOutOfOperRange, 0.0);

    // if (TAirIn < DBMin[EnvClass])
    EXPECT_NE(state->dataHeatBal->ZoneITEq(Loop).TimeBelowDryBulbT, state->dataGlobal->TimeStepZone);
    EXPECT_NE(state->dataHeatBal->ZoneITEq(Loop).TimeOutOfOperRange, state->dataGlobal->TimeStepZone);
    EXPECT_NE(state->dataHeatBal->ZoneITEq(Loop).DryBulbTBelowDeltaT, TAirIn - DBMin[EnvClass]);
    EXPECT_NE(state->dataHeatBal->ZoneRpt(NZ).ITEqTimeBelowDryBulbT, state->dataGlobal->TimeStepZone);
    EXPECT_NE(state->dataHeatBal->ZoneRpt(NZ).ITEqTimeOutOfOperRange, state->dataGlobal->TimeStepZone);
    EXPECT_NE(state->dataHeatBal->spaceRpt(spaceNum).ITEqTimeBelowDryBulbT, state->dataGlobal->TimeStepZone);
    EXPECT_NE(state->dataHeatBal->spaceRpt(spaceNum).ITEqTimeOutOfOperRange, state->dataGlobal->TimeStepZone);

    // if (TDPAirIn > DPMax[EnvClass])
    EXPECT_NE(state->dataHeatBal->ZoneITEq(Loop).TimeAboveDewpointT, state->dataGlobal->TimeStepZone);
    EXPECT_NE(state->dataHeatBal->ZoneITEq(Loop).TimeOutOfOperRange, state->dataGlobal->TimeStepZone);
    EXPECT_NE(state->dataHeatBal->ZoneITEq(Loop).DewpointTAboveDeltaT, TDPAirIn - DPMax[EnvClass]);
    EXPECT_NE(state->dataHeatBal->ZoneRpt(NZ).ITEqTimeAboveDewpointT, state->dataGlobal->TimeStepZone);
    EXPECT_NE(state->dataHeatBal->ZoneRpt(NZ).ITEqTimeOutOfOperRange, state->dataGlobal->TimeStepZone);
    EXPECT_NE(state->dataHeatBal->spaceRpt(spaceNum).ITEqTimeAboveDewpointT, state->dataGlobal->TimeStepZone);
    EXPECT_NE(state->dataHeatBal->spaceRpt(spaceNum).ITEqTimeOutOfOperRange, state->dataGlobal->TimeStepZone);

    // if (TDPAirIn < DPMin[EnvClass])
    EXPECT_NE(state->dataHeatBal->ZoneITEq(Loop).TimeBelowDewpointT, state->dataGlobal->TimeStepZone);
    EXPECT_NE(state->dataHeatBal->ZoneITEq(Loop).TimeOutOfOperRange, state->dataGlobal->TimeStepZone);
    EXPECT_NE(state->dataHeatBal->ZoneITEq(Loop).DewpointTBelowDeltaT, TDPAirIn - DPMin[EnvClass]);
    EXPECT_NE(state->dataHeatBal->ZoneRpt(NZ).ITEqTimeBelowDewpointT, state->dataGlobal->TimeStepZone);
    EXPECT_NE(state->dataHeatBal->ZoneRpt(NZ).ITEqTimeOutOfOperRange, state->dataGlobal->TimeStepZone);
    EXPECT_NE(state->dataHeatBal->spaceRpt(spaceNum).ITEqTimeBelowDewpointT, state->dataGlobal->TimeStepZone);
    EXPECT_NE(state->dataHeatBal->spaceRpt(spaceNum).ITEqTimeOutOfOperRange, state->dataGlobal->TimeStepZone);

    // if (RHAirIn > RHMax[EnvClass])
    EXPECT_NE(state->dataHeatBal->ZoneITEq(Loop).TimeAboveRH, state->dataGlobal->TimeStepZone);
    EXPECT_NE(state->dataHeatBal->ZoneITEq(Loop).TimeOutOfOperRange, state->dataGlobal->TimeStepZone);
    EXPECT_NE(state->dataHeatBal->ZoneITEq(Loop).RHAboveDeltaRH, RHAirIn - RHMax[EnvClass]);
    EXPECT_NE(state->dataHeatBal->ZoneRpt(NZ).ITEqTimeAboveRH, state->dataGlobal->TimeStepZone);
    EXPECT_NE(state->dataHeatBal->ZoneRpt(NZ).ITEqTimeOutOfOperRange, state->dataGlobal->TimeStepZone);
    EXPECT_NE(state->dataHeatBal->spaceRpt(spaceNum).ITEqTimeAboveRH, state->dataGlobal->TimeStepZone);
    EXPECT_NE(state->dataHeatBal->spaceRpt(spaceNum).ITEqTimeOutOfOperRange, state->dataGlobal->TimeStepZone);

    // if (RHAirIn < RHMin[EnvClass])
    EXPECT_NE(state->dataHeatBal->ZoneITEq(Loop).TimeBelowRH, state->dataGlobal->TimeStepZone);
    EXPECT_NE(state->dataHeatBal->ZoneITEq(Loop).TimeOutOfOperRange, state->dataGlobal->TimeStepZone);
    EXPECT_NE(state->dataHeatBal->ZoneITEq(Loop).RHBelowDeltaRH, RHAirIn - RHMin[EnvClass]);
    EXPECT_NE(state->dataHeatBal->ZoneRpt(NZ).ITEqTimeBelowRH, state->dataGlobal->TimeStepZone);
    EXPECT_NE(state->dataHeatBal->ZoneRpt(NZ).ITEqTimeOutOfOperRange, state->dataGlobal->TimeStepZone);
    EXPECT_NE(state->dataHeatBal->spaceRpt(spaceNum).ITEqTimeBelowRH, state->dataGlobal->TimeStepZone);
    EXPECT_NE(state->dataHeatBal->spaceRpt(spaceNum).ITEqTimeOutOfOperRange, state->dataGlobal->TimeStepZone);
}

TEST_F(EnergyPlusFixture, ITE_Env_Class_Update_Class_H1)
{
    // Test PR 9537 for Issue 9418
    std::string const idf_objects = delimited_string({
        " Zone,",
        "  ZONE ONE,                !- Name",
        "  0,                       !- Direction of Relative North {deg}",
        "  0,                       !- X Origin {m}",
        "  0,                       !- Y Origin {m}",
        "  0,                       !- Z Origin {m}",
        "  1,                       !- Type",
        "  1,                       !- Multiplier",
        "  autocalculate,           !- Ceiling Height {m}",
        "  autocalculate;           !- Volume {m3}",

        " ElectricEquipment:ITE:AirCooled,",
        "  Data Center Servers,     !- Name",
        "  ZONE ONE,                !- Zone Name",
        "  FlowFromSystem,          !- Air Flow Calculation Method",
        "  Watts/Unit,              !- Design Power Input Calculation Method",
        "  50,                      !- Watts per Unit {W}",
        "  10,                      !- Number of Units",
        "  ,                        !- Watts per Zone Floor Area {W/m2}",
        "  ,                        !- Design Power Input Schedule Name",
        "  ,                        !- CPU Loading  Schedule Name",
        "  Data Center Servers Power fLoadTemp,  !- CPU Power Input Function of Loading and Air Temperature Curve Name",
        "  0.4,                     !- Design Fan Power Input Fraction",
        "  0.0001,                  !- Design Fan Air Flow Rate per Power Input {m3/s-W}",
        "  Data Center Servers Airflow fLoadTemp,  !- Air Flow Function of Loading and Air Temperature Curve Name",
        "  ECM FanPower fFlow,      !- Fan Power Input Function of Flow Curve Name",
        "  15,                      !- Design Entering Air Temperature {C}",
        "  H1,                      !- Environmental Class",
        "  ZoneAirNode,             !- Air Inlet Connection Type",
        "  ,                        !- Air Inlet Room Air Model Node Name",
        "  ,                        !- Air Outlet Room Air Model Node Name",
        "  ,                        !- Supply Air Node Name",
        "  0.1,                     !- Design Recirculation Fraction",
        "  ,                        !- Recirculation Function of Loading and Supply Temperature Curve Name",
        "  0.9,                     !- Design Electric Power Supply Efficiency",
        "  ,                        !- Electric Power Supply Efficiency Function of Part Load Ratio Curve Name",
        "  1,                       !- Fraction of Electric Power Supply Losses to Zone",
        "  ITE-CPU,                 !- CPU End-Use Subcategory",
        "  ITE-Fans,                !- Fan End-Use Subcategory",
        "  ITE-UPS,                 !- Electric Power Supply End-Use Subcategory",
        "  2,                       !- Supply Temperature Difference {deltaC}",
        "  ,                        !- Supply Temperature Difference Schedule",
        "  -1,                      !- Return Temperature Difference {deltaC}",
        "  ;                        !- Return Temperature Difference Schedule",

        " Curve:Biquadratic,",
        "  Data Center Servers Power fLoadTemp,  !- Name",
        "  -1.0,                    !- Coefficient1 Constant",
        "  1.0,                     !- Coefficient2 x",
        "  0.0,                     !- Coefficient3 x**2",
        "  0.06667,                 !- Coefficient4 y",
        "  0.0,                     !- Coefficient5 y**2",
        "  0.0,                     !- Coefficient6 x*y",
        "  0.0,                     !- Minimum Value of x",
        "  1.5,                     !- Maximum Value of x",
        "  -10,                     !- Minimum Value of y",
        "  99.0,                    !- Maximum Value of y",
        "  0.0,                     !- Minimum Curve Output",
        "  99.0,                    !- Maximum Curve Output",
        "  Dimensionless,           !- Input Unit Type for X",
        "  Temperature,             !- Input Unit Type for Y",
        "  Dimensionless;           !- Output Unit Type",

        "  Curve:Biquadratic,",
        "  Data Center Servers Airflow fLoadTemp,  !- Name",
        "  -1.4,                    !- Coefficient1 Constant",
        "  0.9,                     !- Coefficient2 x",
        "  0.0,                     !- Coefficient3 x**2",
        "  0.1,                     !- Coefficient4 y",
        "  0.0,                     !- Coefficient5 y**2",
        "  0.0,                     !- Coefficient6 x*y",
        "  0.0,                     !- Minimum Value of x",
        "  1.5,                     !- Maximum Value of x",
        "  -10,                     !- Minimum Value of y",
        "  99.0,                    !- Maximum Value of y",
        "  0.0,                     !- Minimum Curve Output",
        "  99.0,                    !- Maximum Curve Output",
        "  Dimensionless,           !- Input Unit Type for X",
        "  Temperature,             !- Input Unit Type for Y",
        "  Dimensionless;           !- Output Unit Type",

        " Curve:Quadratic,",
        "  ECM FanPower fFlow,      !- Name",
        "  0.0,                     !- Coefficient1 Constant",
        "  1.0,                     !- Coefficient2 x",
        "  0.0,                     !- Coefficient3 x**2",
        "  0.0,                     !- Minimum Value of x",
        "  99.0;                    !- Maximum Value of x",
    });

    static constexpr std::array<Real64, static_cast<int>(DataHeatBalance::ITEClass::Num)> DBMin = {
        -99.0, 15.0, 10.0, 5.0, 5.0, 5.0, 5.0, 5.0}; // Minimum dry-bulb temperature [C]
    static constexpr std::array<Real64, static_cast<int>(DataHeatBalance::ITEClass::Num)> DBMax = {
        99.0, 32.0, 35.0, 40.0, 45.0, 35.0, 40.0, 25.0}; // Maximum dry-bulb temperature [C]
    static constexpr std::array<Real64, static_cast<int>(DataHeatBalance::ITEClass::Num)> DPMin = {
        -99.0, -12.0, -12.0, -12.0, -12.0, -99.0, -99.0, -12.0}; // Minimum dewpoint temperature [C]
    static constexpr std::array<Real64, static_cast<int>(DataHeatBalance::ITEClass::Num)> DPMax = {
        99.0, 17.0, 21.0, 24.0, 24.0, 28.0, 28.0, 17.0}; // Maximum dewpoint temperature [C]
    static constexpr std::array<Real64, static_cast<int>(DataHeatBalance::ITEClass::Num)> RHMin = {
        0.0, 8.0, 8.0, 8.0, 8.0, 8.0, 8.0, 8.0}; // Minimum relative humidity [%]
    static constexpr std::array<Real64, static_cast<int>(DataHeatBalance::ITEClass::Num)> RHMax = {
        99.0, 80.0, 80.0, 85.0, 90.0, 80.0, 80.0, 80.0}; // Maximum relative humidity [%]

    ASSERT_TRUE(process_idf(idf_objects));

    bool ErrorsFound(false);
    state->dataGlobal->NumOfTimeStepInHour = 1;
    state->dataGlobal->MinutesPerTimeStep = 60;

    state->dataGlobal->TimeStepZone = 1.0;

    HeatBalanceManager::GetZoneData(*state, ErrorsFound);
    ASSERT_FALSE(ErrorsFound);
    state->dataZoneTempPredictorCorrector->zoneHeatBalance.allocate(1);

    state->dataEnvrn->StdBaroPress = 101325.0;

    // Test: 41C
    state->dataZoneTempPredictorCorrector->zoneHeatBalance(1).MAT = 41.0;
    state->dataZoneTempPredictorCorrector->zoneHeatBalance(1).airHumRat = 0.015;

    InternalHeatGains::GetInternalHeatGainsInput(*state);
    ASSERT_FALSE(ErrorsFound);

    int Loop = 1;
    auto &thisZoneITEq = state->dataHeatBal->ZoneITEq(Loop);
    // Test the processing results of the Environmental Class H1 input
    EXPECT_TRUE(thisZoneITEq.Class == DataHeatBalance::ITEClass::H1);

    InternalHeatGains::CalcZoneITEq(*state);

    int NZ = 1;
    int spaceNum = 1;
    int EnvClass = static_cast<int>(thisZoneITEq.Class); // DataHeatBalance::ITEClass::H1, or 7
    Real64 TAirIn = state->dataZoneTempPredictorCorrector->zoneHeatBalance(1).MAT;
    Real64 TDPAirIn = 20;
    Real64 RHAirIn = 40;

    TDPAirIn = 20.323364421767739;
    RHAirIn = 30.644383318971691;

    EXPECT_NEAR(state->dataGlobal->TimeStepZone, 1.0, 1e-6);

    auto &thisZnRpt = state->dataHeatBal->ZoneRpt(NZ);
    auto &thisspaceRpt = state->dataHeatBal->spaceRpt(spaceNum);
    // Test: The following test should pass
    // if (TAirIn > DBMax[EnvClass])
    EXPECT_EQ(thisZoneITEq.TimeAboveDryBulbT, state->dataGlobal->TimeStepZone);
    EXPECT_EQ(thisZoneITEq.TimeOutOfOperRange, state->dataGlobal->TimeStepZone);
    EXPECT_GT(thisZoneITEq.DryBulbTAboveDeltaT, 0.0);
    EXPECT_EQ(thisZnRpt.ITEqTimeAboveDryBulbT, state->dataGlobal->TimeStepZone);
    EXPECT_EQ(thisZnRpt.ITEqTimeOutOfOperRange, state->dataGlobal->TimeStepZone);
    EXPECT_EQ(thisspaceRpt.ITEqTimeAboveDryBulbT, state->dataGlobal->TimeStepZone);
    EXPECT_EQ(thisspaceRpt.ITEqTimeOutOfOperRange, state->dataGlobal->TimeStepZone);

    EXPECT_EQ(thisZoneITEq.TimeAboveDryBulbT, 1.0);
    EXPECT_EQ(thisZoneITEq.TimeOutOfOperRange, 1.0);
    EXPECT_EQ(thisZoneITEq.DryBulbTAboveDeltaT, TAirIn - DBMax[EnvClass]);
    EXPECT_EQ(thisZnRpt.ITEqTimeAboveDryBulbT, 1.0);
    EXPECT_EQ(thisZnRpt.ITEqTimeOutOfOperRange, 1.0);
    EXPECT_EQ(thisspaceRpt.ITEqTimeAboveDryBulbT, 1.0);
    EXPECT_EQ(thisspaceRpt.ITEqTimeOutOfOperRange, 1.0);

    // if (TAirIn < DBMin[EnvClass])
    EXPECT_NE(thisZoneITEq.TimeBelowDryBulbT, state->dataGlobal->TimeStepZone);
    EXPECT_EQ(thisZoneITEq.TimeOutOfOperRange, state->dataGlobal->TimeStepZone);
    EXPECT_NE(thisZoneITEq.DryBulbTBelowDeltaT, TAirIn - DBMin[EnvClass]);
    EXPECT_NE(thisZnRpt.ITEqTimeBelowDryBulbT, state->dataGlobal->TimeStepZone);
    EXPECT_EQ(thisZnRpt.ITEqTimeOutOfOperRange, state->dataGlobal->TimeStepZone);
    EXPECT_NE(thisspaceRpt.ITEqTimeBelowDryBulbT, state->dataGlobal->TimeStepZone);
    EXPECT_EQ(thisspaceRpt.ITEqTimeOutOfOperRange, state->dataGlobal->TimeStepZone);

    // This block should be activated and set to correct tests when PR9541 is merged
    // if (TDPAirIn > DPMax[EnvClass])
    EXPECT_EQ(thisZoneITEq.TimeAboveDewpointT, state->dataGlobal->TimeStepZone);
    EXPECT_EQ(thisZoneITEq.TimeOutOfOperRange, state->dataGlobal->TimeStepZone);
    EXPECT_EQ(thisZoneITEq.DewpointTAboveDeltaT, TDPAirIn - DPMax[EnvClass]);
    EXPECT_EQ(thisZnRpt.ITEqTimeAboveDewpointT, state->dataGlobal->TimeStepZone);
    EXPECT_EQ(thisZnRpt.ITEqTimeOutOfOperRange, state->dataGlobal->TimeStepZone);
    EXPECT_EQ(thisspaceRpt.ITEqTimeAboveDewpointT, state->dataGlobal->TimeStepZone);
    EXPECT_EQ(thisspaceRpt.ITEqTimeOutOfOperRange, state->dataGlobal->TimeStepZone);

    // if (TDPAirIn < DPMin[EnvClass])
    EXPECT_NE(thisZoneITEq.TimeBelowDewpointT, state->dataGlobal->TimeStepZone);
    EXPECT_EQ(thisZoneITEq.TimeOutOfOperRange, state->dataGlobal->TimeStepZone);
    EXPECT_NE(thisZoneITEq.DewpointTBelowDeltaT, TDPAirIn - DPMin[EnvClass]);
    EXPECT_NE(thisZnRpt.ITEqTimeBelowDewpointT, state->dataGlobal->TimeStepZone);
    EXPECT_EQ(thisZnRpt.ITEqTimeOutOfOperRange, state->dataGlobal->TimeStepZone);
    EXPECT_NE(thisspaceRpt.ITEqTimeBelowDewpointT, state->dataGlobal->TimeStepZone);
    EXPECT_EQ(thisspaceRpt.ITEqTimeOutOfOperRange, state->dataGlobal->TimeStepZone);

    // if (RHAirIn > RHMax[EnvClass])
    EXPECT_NE(thisZoneITEq.TimeAboveRH, state->dataGlobal->TimeStepZone);
    EXPECT_EQ(thisZoneITEq.TimeOutOfOperRange, state->dataGlobal->TimeStepZone);
    EXPECT_NE(thisZoneITEq.RHAboveDeltaRH, RHAirIn - RHMax[EnvClass]);
    EXPECT_NE(thisZnRpt.ITEqTimeAboveRH, state->dataGlobal->TimeStepZone);
    EXPECT_EQ(thisZnRpt.ITEqTimeOutOfOperRange, state->dataGlobal->TimeStepZone);
    EXPECT_NE(thisspaceRpt.ITEqTimeAboveRH, state->dataGlobal->TimeStepZone);
    EXPECT_EQ(thisspaceRpt.ITEqTimeOutOfOperRange, state->dataGlobal->TimeStepZone);

    // if (RHAirIn < RHMin[EnvClass])
    EXPECT_NE(thisZoneITEq.TimeBelowRH, state->dataGlobal->TimeStepZone);
    EXPECT_EQ(thisZoneITEq.TimeOutOfOperRange, state->dataGlobal->TimeStepZone);
    EXPECT_NE(thisZoneITEq.RHBelowDeltaRH, RHAirIn - RHMin[EnvClass]);
    EXPECT_NE(thisZnRpt.ITEqTimeBelowRH, state->dataGlobal->TimeStepZone);
    EXPECT_EQ(thisZnRpt.ITEqTimeOutOfOperRange, state->dataGlobal->TimeStepZone);
    EXPECT_NE(thisspaceRpt.ITEqTimeBelowRH, state->dataGlobal->TimeStepZone);
    EXPECT_EQ(thisspaceRpt.ITEqTimeOutOfOperRange, state->dataGlobal->TimeStepZone);

    // Now Test 33C (after PR9541/Issue9538 is merged/fixed)
    state->dataZoneTempPredictorCorrector->zoneHeatBalance(1).MAT = 33.0;
    // state->dataZoneTempPredictorCorrector->zoneHeatBalance(1).ZoneAirHumRat = 0.015;

    InternalHeatGains::GetInternalHeatGainsInput(*state);
    ASSERT_FALSE(ErrorsFound);

    EXPECT_TRUE(thisZoneITEq.Class == DataHeatBalance::ITEClass::H1);

    InternalHeatGains::CalcZoneITEq(*state);

    TAirIn = state->dataZoneTempPredictorCorrector->zoneHeatBalance(1).MAT;
    TDPAirIn = 20.323364421767739;
    RHAirIn = 47.395745113895885;

    EXPECT_NEAR(state->dataGlobal->TimeStepZone, 1.0, 1e-6);

    // Test: The following test should pass
    // if (TAirIn > DBMax[EnvClass])
    EXPECT_EQ(thisZoneITEq.TimeAboveDryBulbT, state->dataGlobal->TimeStepZone);
    EXPECT_EQ(thisZoneITEq.TimeOutOfOperRange, state->dataGlobal->TimeStepZone);
    EXPECT_GT(thisZoneITEq.DryBulbTAboveDeltaT, 0.0);
    EXPECT_EQ(thisZnRpt.ITEqTimeAboveDryBulbT, state->dataGlobal->TimeStepZone);
    EXPECT_EQ(thisZnRpt.ITEqTimeOutOfOperRange, state->dataGlobal->TimeStepZone);
    EXPECT_EQ(thisspaceRpt.ITEqTimeAboveDryBulbT, state->dataGlobal->TimeStepZone);
    EXPECT_EQ(thisspaceRpt.ITEqTimeOutOfOperRange, state->dataGlobal->TimeStepZone);

    EXPECT_EQ(thisZoneITEq.TimeAboveDryBulbT, 1.0);
    EXPECT_EQ(thisZoneITEq.TimeOutOfOperRange, 1.0);
    EXPECT_EQ(thisZoneITEq.DryBulbTAboveDeltaT, TAirIn - DBMax[EnvClass]);
    EXPECT_EQ(thisZnRpt.ITEqTimeAboveDryBulbT, 1.0);
    EXPECT_EQ(thisZnRpt.ITEqTimeOutOfOperRange, 1.0);
    EXPECT_EQ(thisspaceRpt.ITEqTimeAboveDryBulbT, 1.0);
    EXPECT_EQ(thisspaceRpt.ITEqTimeOutOfOperRange, 1.0);

    // if (TAirIn < DBMin[EnvClass])
    EXPECT_NE(thisZoneITEq.TimeBelowDryBulbT, state->dataGlobal->TimeStepZone);
    EXPECT_EQ(thisZoneITEq.TimeOutOfOperRange, state->dataGlobal->TimeStepZone);
    EXPECT_NE(thisZoneITEq.DryBulbTBelowDeltaT, TAirIn - DBMin[EnvClass]);
    EXPECT_NE(thisZnRpt.ITEqTimeBelowDryBulbT, state->dataGlobal->TimeStepZone);
    EXPECT_EQ(thisZnRpt.ITEqTimeOutOfOperRange, state->dataGlobal->TimeStepZone);
    EXPECT_NE(thisspaceRpt.ITEqTimeBelowDryBulbT, state->dataGlobal->TimeStepZone);
    EXPECT_EQ(thisspaceRpt.ITEqTimeOutOfOperRange, state->dataGlobal->TimeStepZone);

    // This block should be activated and set to correct tests when PR9541 is merged
    // if (TDPAirIn > DPMax[EnvClass])
    EXPECT_EQ(thisZoneITEq.TimeAboveDewpointT, state->dataGlobal->TimeStepZone);
    EXPECT_EQ(thisZoneITEq.TimeOutOfOperRange, state->dataGlobal->TimeStepZone);
    EXPECT_EQ(thisZoneITEq.DewpointTAboveDeltaT, TDPAirIn - DPMax[EnvClass]);
    EXPECT_EQ(thisZnRpt.ITEqTimeAboveDewpointT, state->dataGlobal->TimeStepZone);
    EXPECT_EQ(thisZnRpt.ITEqTimeOutOfOperRange, state->dataGlobal->TimeStepZone);
    EXPECT_EQ(thisspaceRpt.ITEqTimeAboveDewpointT, state->dataGlobal->TimeStepZone);
    EXPECT_EQ(thisspaceRpt.ITEqTimeOutOfOperRange, state->dataGlobal->TimeStepZone);

    EXPECT_EQ(thisZoneITEq.TimeAboveDewpointT, 1.0);
    EXPECT_EQ(thisZoneITEq.TimeOutOfOperRange, 1.0);
    EXPECT_EQ(thisZoneITEq.DewpointTAboveDeltaT, TDPAirIn - DPMax[EnvClass]);
    EXPECT_EQ(thisZnRpt.ITEqTimeAboveDewpointT, 1.0);
    EXPECT_EQ(thisZnRpt.ITEqTimeOutOfOperRange, 1.0);
    EXPECT_EQ(thisspaceRpt.ITEqTimeAboveDewpointT, 1.0);
    EXPECT_EQ(thisspaceRpt.ITEqTimeOutOfOperRange, 1.0);

    // if (TDPAirIn < DPMin[EnvClass])
    EXPECT_NE(thisZoneITEq.TimeBelowDewpointT, state->dataGlobal->TimeStepZone);
    EXPECT_EQ(thisZoneITEq.TimeOutOfOperRange, state->dataGlobal->TimeStepZone);
    EXPECT_NE(thisZoneITEq.DewpointTBelowDeltaT, TDPAirIn - DPMin[EnvClass]);
    EXPECT_NE(thisZnRpt.ITEqTimeBelowDewpointT, state->dataGlobal->TimeStepZone);
    EXPECT_EQ(thisZnRpt.ITEqTimeOutOfOperRange, state->dataGlobal->TimeStepZone);
    EXPECT_NE(thisspaceRpt.ITEqTimeBelowDewpointT, state->dataGlobal->TimeStepZone);
    EXPECT_EQ(thisspaceRpt.ITEqTimeOutOfOperRange, state->dataGlobal->TimeStepZone);

    // if (RHAirIn > RHMax[EnvClass])
    EXPECT_NE(thisZoneITEq.TimeAboveRH, state->dataGlobal->TimeStepZone);
    EXPECT_EQ(thisZoneITEq.TimeOutOfOperRange, state->dataGlobal->TimeStepZone);
    EXPECT_NE(thisZoneITEq.RHAboveDeltaRH, RHAirIn - RHMax[EnvClass]);
    EXPECT_NE(thisZnRpt.ITEqTimeAboveRH, state->dataGlobal->TimeStepZone);
    EXPECT_EQ(thisZnRpt.ITEqTimeOutOfOperRange, state->dataGlobal->TimeStepZone);
    EXPECT_NE(thisspaceRpt.ITEqTimeAboveRH, state->dataGlobal->TimeStepZone);
    EXPECT_EQ(thisspaceRpt.ITEqTimeOutOfOperRange, state->dataGlobal->TimeStepZone);

    // if (RHAirIn < RHMin[EnvClass])
    EXPECT_NE(thisZoneITEq.TimeBelowRH, state->dataGlobal->TimeStepZone);
    EXPECT_EQ(thisZoneITEq.TimeOutOfOperRange, state->dataGlobal->TimeStepZone);
    EXPECT_NE(thisZoneITEq.RHBelowDeltaRH, RHAirIn - RHMin[EnvClass]);
    EXPECT_NE(thisZnRpt.ITEqTimeBelowRH, state->dataGlobal->TimeStepZone);
    EXPECT_EQ(thisZnRpt.ITEqTimeOutOfOperRange, state->dataGlobal->TimeStepZone);
    EXPECT_NE(thisspaceRpt.ITEqTimeBelowRH, state->dataGlobal->TimeStepZone);
    EXPECT_EQ(thisspaceRpt.ITEqTimeOutOfOperRange, state->dataGlobal->TimeStepZone);
}<|MERGE_RESOLUTION|>--- conflicted
+++ resolved
@@ -1359,14 +1359,13 @@
 
     // First time should be all good, because ZoneRpt/spaceRpt values initialize to zero
     InternalHeatGains::InitInternalHeatGains(*state);
-<<<<<<< HEAD
     InternalHeatGains::ReportInternalHeatGains(*state);
 
     auto &zoneRpt1 = state->dataHeatBal->ZoneRpt(1);
     EXPECT_NEAR(zoneRpt1.LtsPower, 100.0, 0.01);
     EXPECT_NEAR(zoneRpt1.ElecPower, 150.0, 0.01);
-    EXPECT_NEAR(zoneRpt1.OtherPower[(int)ExteriorEnergyUse::ExteriorFuelUsage::OtherFuel1Use], 350.0, 0.01);
-    EXPECT_NEAR(zoneRpt1.OtherPower[(int)ExteriorEnergyUse::ExteriorFuelUsage::FuelOil2Use], 375.0, 0.01);
+    EXPECT_NEAR(zoneRpt1.OtherPower[(int)Constant::eFuel::OtherFuel1Use], 350.0, 0.01);
+    EXPECT_NEAR(zoneRpt1.OtherPower[(int)Constant::eFuel::ExteriorFuelUsage::FuelOil2Use], 375.0, 0.01);
     EXPECT_NEAR(zoneRpt1.GasPower, 200.0, 0.01);
     EXPECT_NEAR(zoneRpt1.HWPower, 250.0, 0.01);
     EXPECT_NEAR(zoneRpt1.SteamPower, 300.0, 0.01);
@@ -1407,8 +1406,8 @@
 
     EXPECT_EQ(zoneRpt1.LtsPower, 100.0);
     EXPECT_EQ(zoneRpt1.ElecPower, 150.0);
-    EXPECT_EQ(zoneRpt1.OtherPower[(int)ExteriorEnergyUse::ExteriorFuelUsage::OtherFuel1Use], 350.0);
-    EXPECT_EQ(zoneRpt1.OtherPower[(int)ExteriorEnergyUse::ExteriorFuelUsage::FuelOil2Use], 375.0);
+    EXPECT_EQ(zoneRpt1.OtherPower[(int)Constant::eFuel::ExteriorFuelUsage::OtherFuel1Use], 350.0);
+    EXPECT_EQ(zoneRpt1.OtherPower[(int)Constant::eFuel::ExteriorFuelUsage::FuelOil2Use], 375.0);
     EXPECT_EQ(zoneRpt1.GasPower, 200.0);
     EXPECT_EQ(zoneRpt1.HWPower, 250.0);
     EXPECT_EQ(zoneRpt1.SteamPower, 300.0);
@@ -1437,33 +1436,6 @@
     EXPECT_NEAR(spaceRpt2.BaseHeatPower, 1500.0 * 0.75, 0.01);
     // space CO2 not implemented yet - EXPECT_NEAR(spaceRpt2.CO2Rate, 0.0001125 * 0.75, 0.01);
     EXPECT_NEAR(spaceRpt2.ITEqSHI, 0, 0.01);
-=======
-
-    EXPECT_EQ(state->dataHeatBal->ZoneRpt(1).LtsPower, 100.0);
-    EXPECT_EQ(state->dataHeatBal->ZoneRpt(1).ElecPower, 150.0);
-    EXPECT_EQ(state->dataHeatBal->ZoneRpt(1).OtherPower[(int)Constant::eFuel::OtherFuel1], 350.0);
-    EXPECT_EQ(state->dataHeatBal->ZoneRpt(1).OtherPower[(int)Constant::eFuel::FuelOilNo2], 375.0);
-    EXPECT_EQ(state->dataHeatBal->ZoneRpt(1).GasPower, 200.0);
-    EXPECT_EQ(state->dataHeatBal->ZoneRpt(1).HWPower, 250.0);
-    EXPECT_EQ(state->dataHeatBal->ZoneRpt(1).SteamPower, 300.0);
-    EXPECT_EQ(state->dataHeatBal->ZoneRpt(1).BaseHeatPower, 1500.0);
-    EXPECT_EQ(state->dataHeatBal->ZoneRpt(1).CO2Rate, 0.0001125);
-    EXPECT_EQ(state->dataHeatBal->ZoneRpt(1).ITEqSHI, 0);
-
-    // Second time should should give the same answers, because everything should reset before accumulating
-    InternalHeatGains::InitInternalHeatGains(*state);
-
-    EXPECT_EQ(state->dataHeatBal->ZoneRpt(1).LtsPower, 100.0);
-    EXPECT_EQ(state->dataHeatBal->ZoneRpt(1).ElecPower, 150.0);
-    EXPECT_EQ(state->dataHeatBal->ZoneRpt(1).OtherPower[(int)Constant::eFuel::OtherFuel1], 350.0);
-    EXPECT_EQ(state->dataHeatBal->ZoneRpt(1).OtherPower[(int)Constant::eFuel::FuelOilNo2], 375.0);
-    EXPECT_EQ(state->dataHeatBal->ZoneRpt(1).GasPower, 200.0);
-    EXPECT_EQ(state->dataHeatBal->ZoneRpt(1).HWPower, 250.0);
-    EXPECT_EQ(state->dataHeatBal->ZoneRpt(1).SteamPower, 300.0);
-    EXPECT_EQ(state->dataHeatBal->ZoneRpt(1).BaseHeatPower, 1500.0);
-    EXPECT_EQ(state->dataHeatBal->ZoneRpt(1).CO2Rate, 0.0001125);
-    EXPECT_EQ(state->dataHeatBal->ZoneRpt(1).ITEqSHI, 0);
->>>>>>> caca0d26
 }
 
 TEST_F(EnergyPlusFixture, InternalHeatGains_AdjustedSupplyGoodInletNode)
