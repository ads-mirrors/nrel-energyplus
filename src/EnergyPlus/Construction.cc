--- conflicted
+++ resolved
@@ -1299,11 +1299,7 @@
 
         // Use AMato to store the old values of AExp
         AMato = this->AExp;
-<<<<<<< HEAD
         bool Backup = true; // Used when numerics get to small in Exponentiation
-=======
-        bool Backup = true;
->>>>>>> bde23f25
         this->AExp = 0.0;
 
         // Multiply the old value of AExp (AMato) by itself and store in AExp.
