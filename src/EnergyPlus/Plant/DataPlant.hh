--- conflicted
+++ resolved
@@ -89,26 +89,6 @@
     constexpr Real64 LoopDemandTol(0.1);   // minimum significant loop cooling or heating demand
     constexpr Real64 DeltaTempTol(0.0001); // minimum significant loop temperature difference
 
-<<<<<<< HEAD
-    constexpr std::string_view cPressureSimType(DataPlant::iPressSimType d)
-    {
-        switch (d) {
-        case DataPlant::iPressSimType::NoPressure:
-            return "NONE";
-        case DataPlant::iPressSimType::PumpPowerCorrection:
-            return "PUMPPOWERCORRECTION";
-        case DataPlant::iPressSimType::FlowCorrection:
-            return "LOOPFLOWCORRECTION";
-        case DataPlant::iPressSimType::FlowSimulation:
-            return "PRESSURESIMULATION";
-        default:
-            assert(false);
-            return "";
-        }
-    }
-
-=======
->>>>>>> 00d968c5
     // Parameters for Component/Equipment Types  (ref: TypeOf in CompData)
 
     constexpr std::array<std::string_view, static_cast<int>(PlantEquipmentType::Num)> PlantEquipTypeNames{
