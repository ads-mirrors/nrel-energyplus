// EnergyPlus, Copyright (c) 1996-2024, The Board of Trustees of the University of Illinois,
// The Regents of the University of California, through Lawrence Berkeley National Laboratory
// (subject to receipt of any required approvals from the U.S. Dept. of Energy), Oak Ridge
// National Laboratory, managed by UT-Battelle, Alliance for Sustainable Energy, LLC, and other
// contributors. All rights reserved.
//
// NOTICE: This Software was developed under funding from the U.S. Department of Energy and the
// U.S. Government consequently retains certain rights. As such, the U.S. Government has been
// granted for itself and others acting on its behalf a paid-up, nonexclusive, irrevocable,
// worldwide license in the Software to reproduce, distribute copies to the public, prepare
// derivative works, and perform publicly and display publicly, and to permit others to do so.
//
// Redistribution and use in source and binary forms, with or without modification, are permitted
// provided that the following conditions are met:
//
// (1) Redistributions of source code must retain the above copyright notice, this list of
//     conditions and the following disclaimer.
//
// (2) Redistributions in binary form must reproduce the above copyright notice, this list of
//     conditions and the following disclaimer in the documentation and/or other materials
//     provided with the distribution.
//
// (3) Neither the name of the University of California, Lawrence Berkeley National Laboratory,
//     the University of Illinois, U.S. Dept. of Energy nor the names of its contributors may be
//     used to endorse or promote products derived from this software without specific prior
//     written permission.
//
// (4) Use of EnergyPlus(TM) Name. If Licensee (i) distributes the software in stand-alone form
//     without changes from the version obtained under this License, or (ii) Licensee makes a
//     reference solely to the software portion of its product, Licensee must refer to the
//     software as "EnergyPlus version X" software, where "X" is the version number Licensee
//     obtained under this License and may not use a different name for the software. Except as
//     specifically required in this Section (4), Licensee shall not use in a company name, a
//     product name, in advertising, publicity, or other promotional activities any name, trade
//     name, trademark, logo, or other designation of "EnergyPlus", "E+", "e+" or confusingly
//     similar designation, without the U.S. Department of Energy's prior written consent.
//
// THIS SOFTWARE IS PROVIDED BY THE COPYRIGHT HOLDERS AND CONTRIBUTORS "AS IS" AND ANY EXPRESS OR
// IMPLIED WARRANTIES, INCLUDING, BUT NOT LIMITED TO, THE IMPLIED WARRANTIES OF MERCHANTABILITY
// AND FITNESS FOR A PARTICULAR PURPOSE ARE DISCLAIMED. IN NO EVENT SHALL THE COPYRIGHT OWNER OR
// CONTRIBUTORS BE LIABLE FOR ANY DIRECT, INDIRECT, INCIDENTAL, SPECIAL, EXEMPLARY, OR
// CONSEQUENTIAL DAMAGES (INCLUDING, BUT NOT LIMITED TO, PROCUREMENT OF SUBSTITUTE GOODS OR
// SERVICES; LOSS OF USE, DATA, OR PROFITS; OR BUSINESS INTERRUPTION) HOWEVER CAUSED AND ON ANY
// THEORY OF LIABILITY, WHETHER IN CONTRACT, STRICT LIABILITY, OR TORT (INCLUDING NEGLIGENCE OR
// OTHERWISE) ARISING IN ANY WAY OUT OF THE USE OF THIS SOFTWARE, EVEN IF ADVISED OF THE
// POSSIBILITY OF SUCH DAMAGE.

// EnergyPlus::WaterCoils Unit Tests
// FUNCTION INFORMATION:
//       AUTHOR         R Raustad
//       DATE WRITTEN   March 2015
//       MODIFIED
//       RE-ENGINEERED  na

// PURPOSE OF THIS FUNCTION:
// This function performs the sizing calculation on a chilled water coil.
// The water coil should size to use sizing data or Data* globals. After a coil is sized, the Data* variables should all be reset.
// Defect file showed a second coil in the input that autosized the same as the first (incorrect based on zone flow rates).

// Google Test Headers
#include <gtest/gtest.h>

// EnergyPlus Headers
#include <EnergyPlus/Data/EnergyPlusData.hh>
#include <EnergyPlus/DataAirLoop.hh>
#include <EnergyPlus/DataEnvironment.hh>
#include <EnergyPlus/DataHVACGlobals.hh>
#include <EnergyPlus/DataHeatBalFanSys.hh>
#include <EnergyPlus/DataHeatBalance.hh>
#include <EnergyPlus/DataLoopNode.hh>
#include <EnergyPlus/DataSizing.hh>
#include <EnergyPlus/DataZoneEnergyDemands.hh>
#include <EnergyPlus/DataZoneEquipment.hh>
#include <EnergyPlus/FanCoilUnits.hh>
#include <EnergyPlus/Fans.hh>
#include <EnergyPlus/FluidProperties.hh>
#include <EnergyPlus/General.hh>
#include <EnergyPlus/GlobalNames.hh>
#include <EnergyPlus/HeatBalanceManager.hh>
#include <EnergyPlus/MixedAir.hh>
#include <EnergyPlus/OutputReportPredefined.hh>
#include <EnergyPlus/Plant/DataPlant.hh>
#include <EnergyPlus/Psychrometrics.hh>
#include <EnergyPlus/ReportCoilSelection.hh>
#include <EnergyPlus/ScheduleManager.hh>
#include <EnergyPlus/SizingManager.hh>
#include <EnergyPlus/UtilityRoutines.hh>
#include <EnergyPlus/WaterCoils.hh>

#include "Fixtures/EnergyPlusFixture.hh"

using namespace EnergyPlus;
using namespace DataAirLoop;
using namespace DataAirSystems;
using namespace DataEnvironment;
using namespace EnergyPlus::DataPlant;
using namespace EnergyPlus::DataSizing;
using namespace EnergyPlus::DataHeatBalance;
using namespace EnergyPlus::DataHeatBalFanSys;
using namespace EnergyPlus::DataLoopNode;
using namespace EnergyPlus::DataZoneEnergyDemands;
using namespace EnergyPlus::DataZoneEquipment;
using namespace EnergyPlus::FanCoilUnits;
using namespace EnergyPlus::Fans;
using namespace EnergyPlus::General;
using namespace EnergyPlus::GlobalNames;
using namespace EnergyPlus::HeatBalanceManager;
using namespace EnergyPlus::MixedAir;
using namespace EnergyPlus::Psychrometrics;
using namespace EnergyPlus::ScheduleManager;
using namespace EnergyPlus::SizingManager;
using namespace EnergyPlus::WaterCoils;
using namespace EnergyPlus::Psychrometrics;

class WaterCoilsTest : public EnergyPlusFixture
{

public:
    //    static void SetUpTestCase()
    //    {
    //        EnergyPlusFixture::SetUpTestCase(); // Sets up the base fixture
    //    }
    static void TearDownTestCase()
    {
    }

    virtual void SetUp()
    {
        EnergyPlusFixture::SetUp(); // Sets up individual test cases.

        state->dataSize->CurZoneEqNum = 0;
        state->dataSize->CurSysNum = 0;
        state->dataSize->CurOASysNum = 0;
        state->dataWaterCoils->NumWaterCoils = 1;
        state->dataWaterCoils->WaterCoil.allocate(state->dataWaterCoils->NumWaterCoils);
        state->dataWaterCoils->WaterCoilNumericFields.allocate(state->dataWaterCoils->NumWaterCoils);
        state->dataWaterCoils->WaterCoilNumericFields(state->dataWaterCoils->NumWaterCoils).FieldNames.allocate(17); // max N fields for water coil
        state->dataPlnt->TotNumLoops = 1;
        state->dataPlnt->PlantLoop.allocate(state->dataPlnt->TotNumLoops);
        state->dataSize->PlantSizData.allocate(1);
        state->dataSize->ZoneEqSizing.allocate(1);
        state->dataSize->UnitarySysEqSizing.allocate(1);
        state->dataSize->OASysEqSizing.allocate(1);
        state->dataSize->SysSizInput.allocate(1);
        state->dataSize->ZoneSizingInput.allocate(1);
        state->dataSize->SysSizPeakDDNum.allocate(1);
        state->dataSize->SysSizPeakDDNum(1).TimeStepAtSensCoolPk.allocate(1);
        state->dataSize->SysSizPeakDDNum(1).TimeStepAtCoolFlowPk.allocate(1);
        state->dataSize->SysSizPeakDDNum(1).TimeStepAtTotCoolPk.allocate(1);
        state->dataSize->SysSizPeakDDNum(1).SensCoolPeakDD = 1;
        state->dataSize->SysSizPeakDDNum(1).CoolFlowPeakDD = 1;
        state->dataSize->SysSizPeakDDNum(1).TotCoolPeakDD = 1;
        state->dataSize->FinalSysSizing.allocate(1);
        state->dataSize->CalcSysSizing.allocate(1);
        state->dataSize->FinalZoneSizing.allocate(1);
        state->dataAirSystemsData->PrimaryAirSystems.allocate(1);
        state->dataAirLoop->AirLoopControlInfo.allocate(1);
        InitializePsychRoutines(*state);
    }

    virtual void TearDown()
    {
        EnergyPlusFixture::TearDown(); // Remember to tear down the base fixture after cleaning up derived fixture!
    }
};

TEST_F(WaterCoilsTest, WaterCoolingCoilSizing)
{
    FluidProperties::GetFluidPropertiesData(*state);
    state->dataEnvrn->OutBaroPress = 101325.0;
    state->dataEnvrn->StdRhoAir = PsyRhoAirFnPbTdbW(*state, state->dataEnvrn->OutBaroPress, 20.0, 0.0);

    // set up sizing flags
    state->dataSize->SysSizingRunDone = true;

    // set up plant sizing
    state->dataSize->NumPltSizInput = 1;
    state->dataSize->PlantSizData(1).PlantLoopName = "WaterLoop";

    // set up plant loop
    for (int l = 1; l <= state->dataPlnt->TotNumLoops; ++l) {

        auto &loopside(state->dataPlnt->PlantLoop(1).LoopSide(DataPlant::LoopSideLocation::Demand));
        loopside.TotalBranches = 1;
        loopside.Branch.allocate(1);
        auto &loopsidebranch(state->dataPlnt->PlantLoop(1).LoopSide(DataPlant::LoopSideLocation::Demand).Branch(1));
        loopsidebranch.TotalComponents = 1;
        loopsidebranch.Comp.allocate(1);
    }
    state->dataPlnt->PlantLoop(1).Name = "WaterLoop";
    state->dataPlnt->PlantLoop(1).FluidName = "FluidWaterLoop";
    state->dataPlnt->PlantLoop(1).FluidIndex = 1;
    state->dataPlnt->PlantLoop(1).FluidName = "WATER";
    state->dataPlnt->PlantLoop(1).FluidIndex = 1;

    // set up sizing data
    state->dataSize->FinalSysSizing(1).MixTempAtCoolPeak = 20.0;
    state->dataSize->FinalSysSizing(1).CoolSupTemp = 10.0;
    state->dataSize->FinalSysSizing(1).MixHumRatAtCoolPeak = 0.01;
    state->dataSize->FinalSysSizing(1).DesMainVolFlow = 0.00159;
    state->dataSize->FinalSysSizing(1).HeatSupTemp = 25.0;
    state->dataSize->FinalSysSizing(1).HeatOutTemp = 5.0;
    state->dataSize->FinalSysSizing(1).HeatRetTemp = 20.0;

    // set up water coil
    int CoilNum = 1;
    state->dataWaterCoils->WaterCoil(CoilNum).Name = "Test Water Cooling Coil";
    state->dataWaterCoils->WaterCoil(CoilNum).WaterPlantLoc.loopNum = 1;
    state->dataWaterCoils->WaterCoil(CoilNum).WaterCoilType = DataPlant::PlantEquipmentType::CoilWaterCooling;
    state->dataWaterCoils->WaterCoil(CoilNum).RequestingAutoSize = true;
    state->dataWaterCoils->WaterCoil(CoilNum).DesAirVolFlowRate = AutoSize;
    state->dataWaterCoils->WaterCoil(CoilNum).DesInletAirTemp = AutoSize;
    state->dataWaterCoils->WaterCoil(CoilNum).DesOutletAirTemp = AutoSize;
    state->dataWaterCoils->WaterCoil(CoilNum).DesInletWaterTemp = AutoSize;
    state->dataWaterCoils->WaterCoil(CoilNum).DesInletAirHumRat = AutoSize;
    state->dataWaterCoils->WaterCoil(CoilNum).DesOutletAirHumRat = AutoSize;
    state->dataWaterCoils->WaterCoil(CoilNum).MaxWaterVolFlowRate = AutoSize;

    state->dataWaterCoils->WaterCoilNumericFields(CoilNum).FieldNames(3) = "Maximum Flow Rate";
    state->dataWaterCoils->WaterCoil(CoilNum).WaterInletNodeNum = 1;
    state->dataPlnt->PlantLoop(1).LoopSide(DataPlant::LoopSideLocation::Demand).Branch(1).Comp(1).NodeNumIn =
        state->dataWaterCoils->WaterCoil(CoilNum).WaterInletNodeNum;

    state->dataSize->CurZoneEqNum = 0;
    state->dataSize->CurSysNum = 1;
    state->dataSize->CurOASysNum = 0;
    state->dataSize->SysSizInput(1).CoolCapControl = DataSizing::CapacityControl::VAV;
    state->dataSize->PlantSizData(1).ExitTemp = 5.7;
    state->dataSize->PlantSizData(1).DeltaT = 5.0;
    state->dataSize->FinalSysSizing(1).MassFlowAtCoolPeak = state->dataSize->FinalSysSizing(1).DesMainVolFlow * state->dataEnvrn->StdRhoAir;
    state->dataSize->DataWaterLoopNum = 1;

    createCoilSelectionReportObj(*state);
    SizeWaterCoil(*state, CoilNum);

    EXPECT_DOUBLE_EQ(0.00159, state->dataWaterCoils->WaterCoil(CoilNum).DesAirVolFlowRate);
    // Check that all Data* variables have been reset
    EXPECT_EQ(0, state->dataSize->DataPltSizCoolNum);
    EXPECT_EQ(0, state->dataSize->DataWaterLoopNum);
    EXPECT_DOUBLE_EQ(0.0, state->dataSize->DataConstantUsedForSizing);
    EXPECT_DOUBLE_EQ(0.0, state->dataSize->DataFractionUsedForSizing);
    EXPECT_DOUBLE_EQ(0.0, state->dataSize->DataAirFlowUsedForSizing);
    EXPECT_DOUBLE_EQ(0.0, state->dataSize->DataFlowUsedForSizing);
    EXPECT_DOUBLE_EQ(0.0, state->dataSize->DataWaterFlowUsedForSizing);
    EXPECT_DOUBLE_EQ(0.0, state->dataSize->DataCapacityUsedForSizing);
    EXPECT_DOUBLE_EQ(0.0, state->dataSize->DataDesInletAirTemp);
    EXPECT_DOUBLE_EQ(0.0, state->dataSize->DataDesOutletAirTemp);
    EXPECT_DOUBLE_EQ(0.0, state->dataSize->DataDesOutletAirHumRat);
    EXPECT_DOUBLE_EQ(0.0, state->dataSize->DataDesInletAirHumRat);
    EXPECT_DOUBLE_EQ(0.0, state->dataSize->DataDesInletWaterTemp);

    // set second cooling coil to size at a different air flow, adjust sizing data, and autosize input data
    state->dataSize->FinalSysSizing(1).DesMainVolFlow = 0.00259;
    state->dataSize->FinalSysSizing(1).MassFlowAtCoolPeak = state->dataSize->FinalSysSizing(1).DesMainVolFlow * state->dataEnvrn->StdRhoAir;

    state->dataWaterCoils->WaterCoil(CoilNum).Name = "Test Water Cooling Coil 2";
    state->dataWaterCoils->WaterCoil(CoilNum).DesAirVolFlowRate = AutoSize;
    state->dataWaterCoils->WaterCoil(CoilNum).DesInletAirTemp = AutoSize;
    state->dataWaterCoils->WaterCoil(CoilNum).DesOutletAirTemp = AutoSize;
    state->dataWaterCoils->WaterCoil(CoilNum).DesInletWaterTemp = AutoSize;
    state->dataWaterCoils->WaterCoil(CoilNum).DesInletAirHumRat = AutoSize;
    state->dataWaterCoils->WaterCoil(CoilNum).DesOutletAirHumRat = AutoSize;
    state->dataWaterCoils->WaterCoil(CoilNum).MaxWaterVolFlowRate = AutoSize;

    SizeWaterCoil(*state, CoilNum);

    EXPECT_DOUBLE_EQ(0.00259, state->dataWaterCoils->WaterCoil(CoilNum).DesAirVolFlowRate);
    EXPECT_EQ(0, state->dataSize->DataPltSizCoolNum);
    EXPECT_EQ(0, state->dataSize->DataWaterLoopNum);
    EXPECT_DOUBLE_EQ(0.0, state->dataSize->DataConstantUsedForSizing);
    EXPECT_DOUBLE_EQ(0.0, state->dataSize->DataFractionUsedForSizing);
    EXPECT_DOUBLE_EQ(0.0, state->dataSize->DataAirFlowUsedForSizing);
    EXPECT_DOUBLE_EQ(0.0, state->dataSize->DataFlowUsedForSizing);
    EXPECT_DOUBLE_EQ(0.0, state->dataSize->DataWaterFlowUsedForSizing);
    EXPECT_DOUBLE_EQ(0.0, state->dataSize->DataCapacityUsedForSizing);
    EXPECT_DOUBLE_EQ(0.0, state->dataSize->DataDesInletAirTemp);
    EXPECT_DOUBLE_EQ(0.0, state->dataSize->DataDesOutletAirTemp);
    EXPECT_DOUBLE_EQ(0.0, state->dataSize->DataDesOutletAirHumRat);
    EXPECT_DOUBLE_EQ(0.0, state->dataSize->DataDesInletAirHumRat);
    EXPECT_DOUBLE_EQ(0.0, state->dataSize->DataDesInletWaterTemp);

    // size heating coil
    state->dataSize->CurZoneEqNum = 0;
    state->dataSize->CurSysNum = 1;
    state->dataSize->CurOASysNum = 0;
    state->dataSize->FinalSysSizing(1).DesMainVolFlow = 0.00359;
    state->dataSize->FinalSysSizing(1).MassFlowAtCoolPeak = state->dataSize->FinalSysSizing(1).DesMainVolFlow * state->dataEnvrn->StdRhoAir;
    state->dataAirLoop->AirLoopControlInfo(1).UnitarySys = true;

    state->dataWaterCoils->WaterCoil(CoilNum).Name = "Test Water Heating Coil";
    state->dataWaterCoils->WaterCoil(CoilNum).WaterCoilType = DataPlant::PlantEquipmentType::CoilWaterSimpleHeating;
    state->dataWaterCoils->WaterCoil(CoilNum).DesAirVolFlowRate = AutoSize;
    state->dataWaterCoils->WaterCoil(CoilNum).DesInletAirTemp = AutoSize;
    state->dataWaterCoils->WaterCoil(CoilNum).DesOutletAirTemp = AutoSize;
    state->dataWaterCoils->WaterCoil(CoilNum).DesInletWaterTemp = AutoSize;
    state->dataWaterCoils->WaterCoil(CoilNum).DesInletAirHumRat = AutoSize;
    state->dataWaterCoils->WaterCoil(CoilNum).DesOutletAirHumRat = AutoSize;
    state->dataWaterCoils->WaterCoil(CoilNum).MaxWaterVolFlowRate = AutoSize;

    SizeWaterCoil(*state, CoilNum);

    EXPECT_DOUBLE_EQ(0.00359, state->dataWaterCoils->WaterCoil(CoilNum).DesAirVolFlowRate);
    EXPECT_EQ(0, state->dataSize->DataPltSizCoolNum);
    EXPECT_EQ(0, state->dataSize->DataWaterLoopNum);
    EXPECT_DOUBLE_EQ(0.0, state->dataSize->DataConstantUsedForSizing);
    EXPECT_DOUBLE_EQ(0.0, state->dataSize->DataFractionUsedForSizing);
    EXPECT_DOUBLE_EQ(0.0, state->dataSize->DataAirFlowUsedForSizing);
    EXPECT_DOUBLE_EQ(0.0, state->dataSize->DataFlowUsedForSizing);
    EXPECT_DOUBLE_EQ(0.0, state->dataSize->DataWaterFlowUsedForSizing);
    EXPECT_DOUBLE_EQ(0.0, state->dataSize->DataCapacityUsedForSizing);
    EXPECT_DOUBLE_EQ(0.0, state->dataSize->DataDesInletAirTemp);
    EXPECT_DOUBLE_EQ(0.0, state->dataSize->DataDesOutletAirTemp);
    EXPECT_DOUBLE_EQ(0.0, state->dataSize->DataDesOutletAirHumRat);
    EXPECT_DOUBLE_EQ(0.0, state->dataSize->DataDesInletAirHumRat);
    EXPECT_DOUBLE_EQ(0.0, state->dataSize->DataDesInletWaterTemp);

    // size 2nd heating coil
    state->dataSize->FinalSysSizing(1).DesMainVolFlow = 0.00459;
    state->dataSize->FinalSysSizing(1).MassFlowAtCoolPeak = state->dataSize->FinalSysSizing(1).DesMainVolFlow * state->dataEnvrn->StdRhoAir;

    state->dataWaterCoils->WaterCoil(CoilNum).Name = "Test Water Heating Coil 2";
    state->dataWaterCoils->WaterCoil(CoilNum).WaterCoilType = DataPlant::PlantEquipmentType::CoilWaterSimpleHeating;
    state->dataWaterCoils->WaterCoil(CoilNum).DesAirVolFlowRate = AutoSize;
    state->dataWaterCoils->WaterCoil(CoilNum).DesInletAirTemp = AutoSize;
    state->dataWaterCoils->WaterCoil(CoilNum).DesOutletAirTemp = AutoSize;
    state->dataWaterCoils->WaterCoil(CoilNum).DesInletWaterTemp = AutoSize;
    state->dataWaterCoils->WaterCoil(CoilNum).DesInletAirHumRat = AutoSize;
    state->dataWaterCoils->WaterCoil(CoilNum).DesOutletAirHumRat = AutoSize;
    state->dataWaterCoils->WaterCoil(CoilNum).MaxWaterVolFlowRate = AutoSize;

    SizeWaterCoil(*state, CoilNum);

    EXPECT_DOUBLE_EQ(0.00459, state->dataWaterCoils->WaterCoil(CoilNum).DesAirVolFlowRate);
    EXPECT_EQ(0, state->dataSize->DataPltSizCoolNum);
    EXPECT_EQ(0, state->dataSize->DataWaterLoopNum);
    EXPECT_DOUBLE_EQ(0.0, state->dataSize->DataConstantUsedForSizing);
    EXPECT_DOUBLE_EQ(0.0, state->dataSize->DataFractionUsedForSizing);
    EXPECT_DOUBLE_EQ(0.0, state->dataSize->DataAirFlowUsedForSizing);
    EXPECT_DOUBLE_EQ(0.0, state->dataSize->DataFlowUsedForSizing);
    EXPECT_DOUBLE_EQ(0.0, state->dataSize->DataWaterFlowUsedForSizing);
    EXPECT_DOUBLE_EQ(0.0, state->dataSize->DataCapacityUsedForSizing);
    EXPECT_DOUBLE_EQ(0.0, state->dataSize->DataDesInletAirTemp);
    EXPECT_DOUBLE_EQ(0.0, state->dataSize->DataDesOutletAirTemp);
    EXPECT_DOUBLE_EQ(0.0, state->dataSize->DataDesOutletAirHumRat);
    EXPECT_DOUBLE_EQ(0.0, state->dataSize->DataDesInletAirHumRat);
    EXPECT_DOUBLE_EQ(0.0, state->dataSize->DataDesInletWaterTemp);

    // size zone water heating coil
    state->dataSize->CurZoneEqNum = 1;
    state->dataSize->CurSysNum = 0;
    state->dataSize->PlantSizData(1).ExitTemp = 60.0;
    state->dataSize->NumZoneSizingInput = 1;
    state->dataSize->ZoneSizingRunDone = true;
    state->dataSize->ZoneSizingInput(1).ZoneNum = state->dataSize->CurZoneEqNum;
    state->dataSize->ZoneEqSizing(1).SizingMethod.allocate(25);
    state->dataSize->ZoneEqSizing(1).SizingMethod(HVAC::SystemAirflowSizing) = DataSizing::SupplyAirFlowRate;
    state->dataSize->FinalZoneSizing(1).ZoneTempAtHeatPeak = 20.0;
    state->dataSize->FinalZoneSizing(1).OutTempAtHeatPeak = -20.0;
    state->dataSize->FinalZoneSizing(1).DesHeatCoilInTemp = -20.0; // simulates zone heating air flow rate <= zone OA flow rate
    state->dataSize->FinalZoneSizing(1).DesHeatCoilInHumRat = 0.005;
    state->dataSize->FinalZoneSizing(1).HeatDesTemp = 30.0;
    state->dataSize->FinalZoneSizing(1).HeatDesHumRat = 0.005;
    state->dataSize->ZoneEqSizing(1).OAVolFlow = 0.01;
    state->dataSize->ZoneEqSizing(1).HeatingAirFlow = true;
    state->dataSize->ZoneEqSizing(1).HeatingAirVolFlow = 0.1;
    state->dataSize->FinalZoneSizing(1).DesHeatMassFlow = state->dataEnvrn->StdRhoAir * state->dataSize->ZoneEqSizing(1).HeatingAirVolFlow;
    state->dataWaterCoils->MySizeFlag.allocate(1);
    state->dataWaterCoils->MySizeFlag(CoilNum) = true;
    state->dataWaterCoils->MyUAAndFlowCalcFlag.allocate(1);
    state->dataWaterCoils->MyUAAndFlowCalcFlag(CoilNum) = true;

    state->dataWaterCoils->WaterCoil(CoilNum).UACoil = AutoSize;
    state->dataWaterCoils->WaterCoil(CoilNum).DesTotWaterCoilLoad = AutoSize;
    state->dataWaterCoils->WaterCoil(CoilNum).DesAirVolFlowRate = AutoSize;
    state->dataWaterCoils->WaterCoil(CoilNum).DesInletAirTemp = AutoSize;
    state->dataWaterCoils->WaterCoil(CoilNum).DesOutletAirTemp = AutoSize;
    state->dataWaterCoils->WaterCoil(CoilNum).DesInletWaterTemp = AutoSize;
    state->dataWaterCoils->WaterCoil(CoilNum).DesInletAirHumRat = AutoSize;
    state->dataWaterCoils->WaterCoil(CoilNum).DesOutletAirHumRat = AutoSize;
    state->dataWaterCoils->WaterCoil(CoilNum).MaxWaterVolFlowRate = AutoSize;

    SizeWaterCoil(*state, CoilNum);
    EXPECT_NEAR(state->dataWaterCoils->WaterCoil(CoilNum).InletAirTemp, 16.0, 0.0001); // a mixture of zone air (20 C) and 10% OA (-20 C) = 16 C
    EXPECT_NEAR(state->dataWaterCoils->WaterCoil(CoilNum).DesTotWaterCoilLoad, 1709.8638, 0.0001);
    EXPECT_NEAR(state->dataWaterCoils->WaterCoil(CoilNum).UACoil, 51.2456, 0.0001);
    EXPECT_NEAR(state->dataWaterCoils->WaterCoil(CoilNum).OutletAirTemp, 30.1302, 0.0001); // reasonable delta T above inlet air temp
}

TEST_F(WaterCoilsTest, TdbFnHRhPbTest)
{

    // using IP PsyCalc
    //   http://linricsoftw.web701.discountasp.net/webpsycalc.aspx

    EXPECT_NEAR(25.0, TdbFnHRhPb(*state, 45170., 0.40, 101312.), 0.05);
    EXPECT_NEAR(20.0, TdbFnHRhPb(*state, 34760., 0.40, 101312.), 0.05);
    EXPECT_NEAR(25.0, TdbFnHRhPb(*state, 50290., 0.50, 101312.), 0.05);
    EXPECT_NEAR(20.0, TdbFnHRhPb(*state, 38490., 0.50, 101312.), 0.05);
}

TEST_F(WaterCoilsTest, CoilHeatingWaterUASizing)
{
    FluidProperties::GetFluidPropertiesData(*state);
    state->dataEnvrn->OutBaroPress = 101325.0;
    state->dataEnvrn->StdRhoAir = PsyRhoAirFnPbTdbW(*state, state->dataEnvrn->OutBaroPress, 20.0, 0.0);

    // set up sizing flags
    state->dataSize->SysSizingRunDone = true;

    // set up plant sizing
    state->dataSize->NumPltSizInput = 1;
    state->dataSize->PlantSizData(1).PlantLoopName = "HotWaterLoop";
    state->dataSize->PlantSizData(1).ExitTemp = 60.0;
    state->dataSize->PlantSizData(1).DeltaT = 10.0;

    // set up plant loop
    for (int l = 1; l <= state->dataPlnt->TotNumLoops; ++l) {

        auto &loopside(state->dataPlnt->PlantLoop(1).LoopSide(DataPlant::LoopSideLocation::Demand));
        loopside.TotalBranches = 1;
        loopside.Branch.allocate(1);
        auto &loopsidebranch(state->dataPlnt->PlantLoop(1).LoopSide(DataPlant::LoopSideLocation::Demand).Branch(1));
        loopsidebranch.TotalComponents = 1;
        loopsidebranch.Comp.allocate(1);
    }
    state->dataPlnt->PlantLoop(1).Name = "HotWaterLoop";
    state->dataPlnt->PlantLoop(1).FluidName = "FluidWaterLoop";
    state->dataPlnt->PlantLoop(1).FluidIndex = 1;
    state->dataPlnt->PlantLoop(1).FluidName = "WATER";
    state->dataPlnt->PlantLoop(1).FluidIndex = 1;

    // set up sizing data
    state->dataSize->FinalSysSizing(1).DesMainVolFlow = 1.00;
    state->dataSize->FinalSysSizing(1).HeatSupTemp = 40.0;
    state->dataSize->FinalSysSizing(1).HeatOutTemp = 5.0;
    state->dataSize->FinalSysSizing(1).HeatRetTemp = 20.0;
    state->dataSize->FinalSysSizing(1).HeatOAOption = DataSizing::OAControl::AllOA;

    // set up water coil
    int CoilNum = 1;
    state->dataWaterCoils->WaterCoil(CoilNum).Name = "Water Heating Coil";
    state->dataWaterCoils->WaterCoil(CoilNum).WaterPlantLoc.loopNum = 1;
    state->dataWaterCoils->WaterCoil(CoilNum).WaterCoilType = DataPlant::PlantEquipmentType::CoilWaterSimpleHeating;
    state->dataWaterCoils->WaterCoil(CoilNum).WaterCoilModel = WaterCoils::CoilModel::HeatingSimple;
    state->dataWaterCoils->WaterCoil(CoilNum).SchedPtr = ScheduleManager::ScheduleAlwaysOn;

    state->dataWaterCoils->WaterCoil(CoilNum).RequestingAutoSize = true;
    state->dataWaterCoils->WaterCoil(CoilNum).DesAirVolFlowRate = AutoSize;
    state->dataWaterCoils->WaterCoil(CoilNum).UACoil = AutoSize;
    state->dataWaterCoils->WaterCoil(CoilNum).MaxWaterVolFlowRate = AutoSize;
    state->dataWaterCoils->WaterCoil(CoilNum).CoilPerfInpMeth = state->dataWaterCoils->UAandFlow;
    state->dataWaterCoils->WaterCoil(CoilNum).DesInletAirTemp = AutoSize;
    state->dataWaterCoils->WaterCoil(CoilNum).DesOutletAirTemp = AutoSize;
    state->dataWaterCoils->WaterCoil(CoilNum).DesInletWaterTemp = AutoSize;
    state->dataWaterCoils->WaterCoil(CoilNum).DesInletAirHumRat = AutoSize;
    state->dataWaterCoils->WaterCoil(CoilNum).DesOutletAirHumRat = AutoSize;

    state->dataWaterCoils->WaterCoilNumericFields(CoilNum).FieldNames(2) = "Maximum Water Flow Rate";
    state->dataWaterCoils->WaterCoil(CoilNum).WaterInletNodeNum = 1;
    state->dataPlnt->PlantLoop(1).LoopSide(DataPlant::LoopSideLocation::Demand).Branch(1).Comp(1).NodeNumIn =
        state->dataWaterCoils->WaterCoil(CoilNum).WaterInletNodeNum;

    state->dataSize->CurZoneEqNum = 0;
    state->dataSize->CurSysNum = 1;
    state->dataSize->CurOASysNum = 0;
    state->dataSize->DataWaterLoopNum = 1;

    state->dataWaterCoils->MyUAAndFlowCalcFlag.allocate(1);
    state->dataWaterCoils->MyUAAndFlowCalcFlag(1) = true;

    state->dataWaterCoils->MySizeFlag.allocate(1);
    state->dataWaterCoils->MySizeFlag(1) = true;

    // run water coil sizing
    createCoilSelectionReportObj(*state);
    SizeWaterCoil(*state, CoilNum);
    EXPECT_DOUBLE_EQ(1.0, state->dataWaterCoils->WaterCoil(CoilNum).DesAirVolFlowRate);

    Real64 CpAirStd = 0.0;
    Real64 DesMassFlow = 0.0;
    Real64 DesCoilHeatingLoad = 0.0;

    CpAirStd = PsyCpAirFnW(0.0);
    DesMassFlow = state->dataWaterCoils->WaterCoil(CoilNum).DesAirVolFlowRate * state->dataEnvrn->StdRhoAir;
    DesCoilHeatingLoad = CpAirStd * DesMassFlow * (40.0 - 5.0);

    // check heating coil design load
    EXPECT_DOUBLE_EQ(DesCoilHeatingLoad, state->dataWaterCoils->WaterCoil(CoilNum).DesWaterHeatingCoilRate);

    Real64 Cp = 0;
    Real64 rho = 0;
    Real64 DesWaterFlowRate = 0;

    Cp = FluidProperties::GetSpecificHeatGlycol(
        *state, state->dataPlnt->PlantLoop(1).FluidName, Constant::HWInitConvTemp, state->dataPlnt->PlantLoop(1).FluidIndex, "Unit Test");
    rho = FluidProperties::GetDensityGlycol(
        *state, state->dataPlnt->PlantLoop(1).FluidName, Constant::HWInitConvTemp, state->dataPlnt->PlantLoop(1).FluidIndex, "Unit Test");
    DesWaterFlowRate = state->dataWaterCoils->WaterCoil(CoilNum).DesWaterHeatingCoilRate / (10.0 * Cp * rho);

    // check heating coil design water flow rate
    EXPECT_DOUBLE_EQ(DesWaterFlowRate, state->dataWaterCoils->WaterCoil(CoilNum).MaxWaterVolFlowRate);

    // check coil UA-value sizing
    EXPECT_NEAR(1435.01, state->dataWaterCoils->WaterCoil(CoilNum).UACoil, 0.01);

    // test single zone VAV reheat coil sizing
    state->dataSize->CurZoneEqNum = 1;
    state->dataSize->CurTermUnitSizingNum = 1;
    state->dataSize->CurSysNum = 0;
    state->dataSize->TermUnitSizing.allocate(1);
    state->dataSize->TermUnitFinalZoneSizing.allocate(1);
    state->dataSize->TermUnitSizing(state->dataSize->CurTermUnitSizingNum).AirVolFlow =
        state->dataWaterCoils->WaterCoil(CoilNum).DesAirVolFlowRate / 3.0; // DesAirVolFlowRate = 1.0
    state->dataSize->TermUnitSizing(state->dataSize->CurTermUnitSizingNum).MaxHWVolFlow =
        state->dataWaterCoils->WaterCoil(CoilNum).MaxWaterVolFlowRate / 3.0;
    state->dataSize->TermUnitSizing(state->dataSize->CurTermUnitSizingNum).MinPriFlowFrac = 0.5;
    state->dataSize->TermUnitSingDuct = true;

    state->dataWaterCoils->WaterCoil(CoilNum).DesAirVolFlowRate = AutoSize;
    state->dataWaterCoils->WaterCoil(CoilNum).UACoil = AutoSize;
    state->dataWaterCoils->WaterCoil(CoilNum).MaxWaterVolFlowRate = AutoSize;
    state->dataWaterCoils->WaterCoil(CoilNum).CoilPerfInpMeth = state->dataWaterCoils->UAandFlow;
    state->dataWaterCoils->WaterCoil(CoilNum).DesInletAirTemp = AutoSize;
    state->dataWaterCoils->WaterCoil(CoilNum).DesOutletAirTemp = AutoSize;
    state->dataWaterCoils->WaterCoil(CoilNum).DesInletWaterTemp = AutoSize;
    state->dataWaterCoils->WaterCoil(CoilNum).DesInletAirHumRat = AutoSize;
    state->dataWaterCoils->WaterCoil(CoilNum).DesOutletAirHumRat = AutoSize;

    state->dataSize->SysSizingRunDone = false;
    state->dataSize->ZoneSizingRunDone = true;
    state->dataSize->NumZoneSizingInput = 1;
    state->dataSize->ZoneSizingInput.allocate(1);
    state->dataSize->ZoneSizingInput(1).ZoneNum = 1;
    state->dataSize->ZoneEqSizing.allocate(1);
    state->dataSize->ZoneEqSizing(state->dataSize->CurZoneEqNum).SizingMethod.allocate(20);
    state->dataSize->ZoneEqSizing(state->dataSize->CurZoneEqNum).SizingMethod(HVAC::HeatingAirflowSizing) = HVAC::HeatingAirflowSizing;
    state->dataSize->ZoneEqSizing(state->dataSize->CurZoneEqNum).CoolingAirVolFlow = 0.0;
    state->dataSize->ZoneEqSizing(state->dataSize->CurZoneEqNum).HeatingAirVolFlow = 1.0;
    state->dataSize->FinalZoneSizing.allocate(1);
    state->dataSize->FinalZoneSizing(state->dataSize->CurZoneEqNum).DesCoolVolFlow = 0.0;
    state->dataSize->FinalZoneSizing(state->dataSize->CurZoneEqNum).DesHeatVolFlow = 1.0;
    state->dataSize->FinalZoneSizing(state->dataSize->CurZoneEqNum).DesHeatCoilInTempTU = 10.0;
    state->dataSize->FinalZoneSizing(state->dataSize->CurZoneEqNum).ZoneTempAtHeatPeak = 21.0;
    state->dataSize->FinalZoneSizing(state->dataSize->CurZoneEqNum).DesHeatCoilInHumRatTU = 0.006;
    state->dataSize->FinalZoneSizing(state->dataSize->CurZoneEqNum).ZoneHumRatAtHeatPeak = 0.008;
    state->dataSize->TermUnitFinalZoneSizing(state->dataSize->CurTermUnitSizingNum)
        .copyFromZoneSizing(state->dataSize->FinalZoneSizing(state->dataSize->CurZoneEqNum));

    state->dataWaterCoils->MySizeFlag(1) = true;
    // run water coil sizing
    SizeWaterCoil(*state, CoilNum);

    // check coil UA-value sizing
    EXPECT_NEAR(577.686, state->dataWaterCoils->WaterCoil(CoilNum).UACoil, 0.01); // smaller UA than result above at 1435.00
}

TEST_F(WaterCoilsTest, CoilHeatingWaterLowAirFlowUASizing)
{
    FluidProperties::GetFluidPropertiesData(*state);
    state->dataEnvrn->OutBaroPress = 101325.0;
    state->dataEnvrn->StdRhoAir = PsyRhoAirFnPbTdbW(*state, state->dataEnvrn->OutBaroPress, 20.0, 0.0);

    // set up sizing flags
    state->dataSize->SysSizingRunDone = true;

    // set up plant sizing
    state->dataSize->NumPltSizInput = 1;
    state->dataSize->PlantSizData(1).PlantLoopName = "HotWaterLoop";
    state->dataSize->PlantSizData(1).ExitTemp = 60.0;
    state->dataSize->PlantSizData(1).DeltaT = 10.0;

    // set up plant loop
    for (int l = 1; l <= state->dataPlnt->TotNumLoops; ++l) {

        auto &loopside(state->dataPlnt->PlantLoop(1).LoopSide(DataPlant::LoopSideLocation::Demand));
        loopside.TotalBranches = 1;
        loopside.Branch.allocate(1);
        auto &loopsidebranch(state->dataPlnt->PlantLoop(1).LoopSide(DataPlant::LoopSideLocation::Demand).Branch(1));
        loopsidebranch.TotalComponents = 1;
        loopsidebranch.Comp.allocate(1);
    }
    state->dataPlnt->PlantLoop(1).Name = "HotWaterLoop";
    state->dataPlnt->PlantLoop(1).FluidName = "FluidWaterLoop";
    state->dataPlnt->PlantLoop(1).FluidIndex = 1;
    state->dataPlnt->PlantLoop(1).FluidName = "WATER";
    state->dataPlnt->PlantLoop(1).FluidIndex = 1;

    // set up sizing data
    state->dataSize->FinalSysSizing(1).DesMainVolFlow = 1.00;
    state->dataSize->FinalSysSizing(1).HeatSupTemp = 40.0;
    state->dataSize->FinalSysSizing(1).HeatOutTemp = 5.0;
    state->dataSize->FinalSysSizing(1).HeatRetTemp = 20.0;
    state->dataSize->FinalSysSizing(1).HeatOAOption = DataSizing::OAControl::AllOA;

    // set up water coil
    int CoilNum = 1;
    state->dataWaterCoils->WaterCoil(CoilNum).Name = "Water Heating Coil";
    state->dataWaterCoils->WaterCoil(CoilNum).WaterPlantLoc.loopNum = 1;
    state->dataWaterCoils->WaterCoil(CoilNum).WaterCoilType = DataPlant::PlantEquipmentType::CoilWaterSimpleHeating;
    state->dataWaterCoils->WaterCoil(CoilNum).WaterCoilModel = WaterCoils::CoilModel::HeatingSimple;
    state->dataWaterCoils->WaterCoil(CoilNum).SchedPtr = ScheduleManager::ScheduleAlwaysOn;

    state->dataWaterCoils->WaterCoil(CoilNum).RequestingAutoSize = true;
    state->dataWaterCoils->WaterCoil(CoilNum).DesAirVolFlowRate = AutoSize;
    state->dataWaterCoils->WaterCoil(CoilNum).UACoil = AutoSize;
    state->dataWaterCoils->WaterCoil(CoilNum).MaxWaterVolFlowRate = AutoSize;
    state->dataWaterCoils->WaterCoil(CoilNum).CoilPerfInpMeth = state->dataWaterCoils->UAandFlow;
    state->dataWaterCoils->WaterCoil(CoilNum).DesInletAirTemp = AutoSize;
    state->dataWaterCoils->WaterCoil(CoilNum).DesOutletAirTemp = AutoSize;
    state->dataWaterCoils->WaterCoil(CoilNum).DesInletWaterTemp = AutoSize;
    state->dataWaterCoils->WaterCoil(CoilNum).DesInletAirHumRat = AutoSize;
    state->dataWaterCoils->WaterCoil(CoilNum).DesOutletAirHumRat = AutoSize;

    state->dataWaterCoils->WaterCoilNumericFields(CoilNum).FieldNames(2) = "Maximum Water Flow Rate";
    state->dataWaterCoils->WaterCoil(CoilNum).WaterInletNodeNum = 1;
    state->dataPlnt->PlantLoop(1).LoopSide(DataPlant::LoopSideLocation::Demand).Branch(1).Comp(1).NodeNumIn =
        state->dataWaterCoils->WaterCoil(CoilNum).WaterInletNodeNum;

    state->dataSize->CurZoneEqNum = 0;
    state->dataSize->CurSysNum = 1;
    state->dataSize->CurOASysNum = 0;
    state->dataSize->DataWaterLoopNum = 1;

    state->dataWaterCoils->MyUAAndFlowCalcFlag.allocate(1);
    state->dataWaterCoils->MyUAAndFlowCalcFlag(1) = true;

    state->dataWaterCoils->MySizeFlag.allocate(1);
    state->dataWaterCoils->MySizeFlag(1) = true;

    // run water coil sizing
    createCoilSelectionReportObj(*state);
    SizeWaterCoil(*state, CoilNum);
    EXPECT_DOUBLE_EQ(1.0, state->dataWaterCoils->WaterCoil(CoilNum).DesAirVolFlowRate);

    Real64 CpAirStd = 0.0;
    Real64 DesMassFlow = 0.0;
    Real64 DesCoilHeatingLoad = 0.0;

    CpAirStd = PsyCpAirFnW(0.0);
    DesMassFlow = state->dataWaterCoils->WaterCoil(CoilNum).DesAirVolFlowRate * state->dataEnvrn->StdRhoAir;
    DesCoilHeatingLoad = CpAirStd * DesMassFlow * (40.0 - 5.0);

    // check heating coil design load
    EXPECT_DOUBLE_EQ(DesCoilHeatingLoad, state->dataWaterCoils->WaterCoil(CoilNum).DesWaterHeatingCoilRate);

    Real64 Cp = 0;
    Real64 rho = 0;
    Real64 DesWaterFlowRate = 0;

    Cp = FluidProperties::GetSpecificHeatGlycol(
        *state, state->dataPlnt->PlantLoop(1).FluidName, Constant::HWInitConvTemp, state->dataPlnt->PlantLoop(1).FluidIndex, "Unit Test");
    rho = FluidProperties::GetDensityGlycol(
        *state, state->dataPlnt->PlantLoop(1).FluidName, Constant::HWInitConvTemp, state->dataPlnt->PlantLoop(1).FluidIndex, "Unit Test");
    DesWaterFlowRate = state->dataWaterCoils->WaterCoil(CoilNum).DesWaterHeatingCoilRate / (10.0 * Cp * rho);

    // check heating coil design water flow rate
    EXPECT_DOUBLE_EQ(DesWaterFlowRate, state->dataWaterCoils->WaterCoil(CoilNum).MaxWaterVolFlowRate);

    // check coil UA-value sizing
    EXPECT_NEAR(1435.01, state->dataWaterCoils->WaterCoil(CoilNum).UACoil, 0.01);

    // test single zone VAV reheat coil sizing
    state->dataSize->CurZoneEqNum = 1;
    state->dataSize->CurSysNum = 0;
    state->dataSize->CurTermUnitSizingNum = 1;
    state->dataSize->TermUnitSizing.allocate(1);
    state->dataSize->TermUnitFinalZoneSizing.allocate(1);
    state->dataSize->TermUnitSizing(state->dataSize->CurTermUnitSizingNum).AirVolFlow =
        state->dataWaterCoils->WaterCoil(CoilNum).DesAirVolFlowRate / 1500.0; // DesAirVolFlowRate = 1.0 so TU air flow = 0.00067 (lower than 0.001)
    state->dataSize->TermUnitSizing(state->dataSize->CurTermUnitSizingNum).MaxHWVolFlow =
        state->dataWaterCoils->WaterCoil(CoilNum).MaxWaterVolFlowRate / 1500.0;
    state->dataSize->TermUnitSizing(state->dataSize->CurTermUnitSizingNum).MinPriFlowFrac = 0.5;
    state->dataSize->TermUnitSingDuct = true;

    state->dataWaterCoils->WaterCoil(CoilNum).DesAirVolFlowRate = AutoSize;
    state->dataWaterCoils->WaterCoil(CoilNum).UACoil = AutoSize;
    state->dataWaterCoils->WaterCoil(CoilNum).MaxWaterVolFlowRate = AutoSize;
    state->dataWaterCoils->WaterCoil(CoilNum).CoilPerfInpMeth = state->dataWaterCoils->UAandFlow;
    state->dataWaterCoils->WaterCoil(CoilNum).DesInletAirTemp = AutoSize;
    state->dataWaterCoils->WaterCoil(CoilNum).DesOutletAirTemp = AutoSize;
    state->dataWaterCoils->WaterCoil(CoilNum).DesInletWaterTemp = AutoSize;
    state->dataWaterCoils->WaterCoil(CoilNum).DesInletAirHumRat = AutoSize;
    state->dataWaterCoils->WaterCoil(CoilNum).DesOutletAirHumRat = AutoSize;

    state->dataSize->SysSizingRunDone = false;
    state->dataSize->ZoneSizingRunDone = true;
    state->dataSize->NumZoneSizingInput = 1;
    state->dataSize->ZoneSizingInput.allocate(1);
    state->dataSize->ZoneSizingInput(1).ZoneNum = 1;
    state->dataSize->ZoneEqSizing.allocate(1);
    state->dataSize->ZoneEqSizing(state->dataSize->CurZoneEqNum).SizingMethod.allocate(20);
    state->dataSize->ZoneEqSizing(state->dataSize->CurZoneEqNum).SizingMethod(HVAC::HeatingAirflowSizing) = HVAC::HeatingAirflowSizing;
    state->dataSize->ZoneEqSizing(state->dataSize->CurZoneEqNum).CoolingAirVolFlow = 0.0;
    state->dataSize->ZoneEqSizing(state->dataSize->CurZoneEqNum).HeatingAirVolFlow = 1.0;
    state->dataSize->FinalZoneSizing.allocate(1);
    state->dataSize->FinalZoneSizing(state->dataSize->CurZoneEqNum).DesCoolVolFlow = 0.0;
    state->dataSize->FinalZoneSizing(state->dataSize->CurZoneEqNum).DesHeatVolFlow = 0.00095;
    state->dataSize->FinalZoneSizing(state->dataSize->CurZoneEqNum).DesHeatCoilInTempTU = 10.0;
    state->dataSize->FinalZoneSizing(state->dataSize->CurZoneEqNum).ZoneTempAtHeatPeak = 21.0;
    state->dataSize->FinalZoneSizing(state->dataSize->CurZoneEqNum).DesHeatCoilInHumRatTU = 0.006;
    state->dataSize->FinalZoneSizing(state->dataSize->CurZoneEqNum).ZoneHumRatAtHeatPeak = 0.008;
    state->dataSize->TermUnitFinalZoneSizing(state->dataSize->CurTermUnitSizingNum)
        .copyFromZoneSizing(state->dataSize->FinalZoneSizing(state->dataSize->CurZoneEqNum));

    state->dataWaterCoils->MySizeFlag(1) = true;
    // run water coil sizing
    SizeWaterCoil(*state, CoilNum);

    // water flow rate should be non-zero, and air flow rate being so small will get set to 0 during sizing
    EXPECT_GT(state->dataWaterCoils->WaterCoil(CoilNum).InletWaterMassFlowRate, 0.0);
    EXPECT_EQ(0.0, state->dataWaterCoils->WaterCoil(CoilNum).InletAirMassFlowRate);
    // check coil UA-value sizing
    EXPECT_NEAR(1.0, state->dataWaterCoils->WaterCoil(CoilNum).UACoil, 0.0001); // TU air flow is too low to size, set to 0, so UA is set to 1.0
}

TEST_F(WaterCoilsTest, CoilHeatingWaterUASizingLowHwaterInletTemp)
{
    FluidProperties::GetFluidPropertiesData(*state);
    state->dataEnvrn->OutBaroPress = 101325.0;
    state->dataEnvrn->StdRhoAir = PsyRhoAirFnPbTdbW(*state, state->dataEnvrn->OutBaroPress, 20.0, 0.0);

    // set up sizing flags
    state->dataSize->SysSizingRunDone = true;

    // set up plant sizing
    state->dataSize->NumPltSizInput = 1;
    state->dataSize->PlantSizData(1).PlantLoopName = "HotWaterLoop";
    state->dataSize->PlantSizData(1).ExitTemp = 40.0; // low heating coil inlet water temp
    state->dataSize->PlantSizData(1).DeltaT = 10.0;

    // set up plant loop
    for (int l = 1; l <= state->dataPlnt->TotNumLoops; ++l) {

        auto &loopside(state->dataPlnt->PlantLoop(1).LoopSide(DataPlant::LoopSideLocation::Demand));
        loopside.TotalBranches = 1;
        loopside.Branch.allocate(1);
        auto &loopsidebranch(state->dataPlnt->PlantLoop(1).LoopSide(DataPlant::LoopSideLocation::Demand).Branch(1));
        loopsidebranch.TotalComponents = 1;
        loopsidebranch.Comp.allocate(1);
    }
    state->dataPlnt->PlantLoop(1).Name = "HotWaterLoop";
    state->dataPlnt->PlantLoop(1).FluidName = "FluidWaterLoop";
    state->dataPlnt->PlantLoop(1).FluidIndex = 1;
    state->dataPlnt->PlantLoop(1).FluidName = "WATER";
    state->dataPlnt->PlantLoop(1).FluidIndex = 1;

    // set up sizing data
    state->dataSize->FinalSysSizing(1).DesMainVolFlow = 1.00;
    state->dataSize->FinalSysSizing(1).HeatSupTemp = 40.0;
    state->dataSize->FinalSysSizing(1).HeatOutTemp = 5.0;
    state->dataSize->FinalSysSizing(1).HeatRetTemp = 20.0;
    state->dataSize->FinalSysSizing(1).HeatOAOption = DataSizing::OAControl::AllOA;

    // set up water coil
    int CoilNum = 1;
    state->dataWaterCoils->WaterCoil(CoilNum).Name = "Water Heating Coil";
    state->dataWaterCoils->WaterCoil(CoilNum).WaterPlantLoc.loopNum = 1;
    state->dataWaterCoils->WaterCoil(CoilNum).WaterCoilType = DataPlant::PlantEquipmentType::CoilWaterSimpleHeating;
    state->dataWaterCoils->WaterCoil(CoilNum).WaterCoilModel = WaterCoils::CoilModel::HeatingSimple;
    state->dataWaterCoils->WaterCoil(CoilNum).SchedPtr = ScheduleManager::ScheduleAlwaysOn;

    state->dataWaterCoils->WaterCoil(CoilNum).RequestingAutoSize = true;
    state->dataWaterCoils->WaterCoil(CoilNum).DesAirVolFlowRate = AutoSize;
    state->dataWaterCoils->WaterCoil(CoilNum).UACoil = AutoSize;
    state->dataWaterCoils->WaterCoil(CoilNum).MaxWaterVolFlowRate = AutoSize;
    state->dataWaterCoils->WaterCoil(CoilNum).CoilPerfInpMeth = state->dataWaterCoils->UAandFlow;
    state->dataWaterCoils->WaterCoil(CoilNum).DesInletAirTemp = AutoSize;
    state->dataWaterCoils->WaterCoil(CoilNum).DesOutletAirTemp = AutoSize;
    state->dataWaterCoils->WaterCoil(CoilNum).DesInletWaterTemp = AutoSize;
    state->dataWaterCoils->WaterCoil(CoilNum).DesInletAirHumRat = AutoSize;
    state->dataWaterCoils->WaterCoil(CoilNum).DesOutletAirHumRat = AutoSize;

    state->dataWaterCoils->WaterCoilNumericFields(CoilNum).FieldNames(2) = "Maximum Water Flow Rate";
    state->dataWaterCoils->WaterCoil(CoilNum).WaterInletNodeNum = 1;
    state->dataPlnt->PlantLoop(1).LoopSide(DataPlant::LoopSideLocation::Demand).Branch(1).Comp(1).NodeNumIn =
        state->dataWaterCoils->WaterCoil(CoilNum).WaterInletNodeNum;

    state->dataSize->CurZoneEqNum = 0;
    state->dataSize->CurSysNum = 1;
    state->dataSize->CurOASysNum = 0;

    state->dataSize->DataWaterLoopNum = 1;

    state->dataWaterCoils->MyUAAndFlowCalcFlag.allocate(1);
    state->dataWaterCoils->MyUAAndFlowCalcFlag(1) = true;

    state->dataWaterCoils->MySizeFlag.allocate(1);
    state->dataWaterCoils->MySizeFlag(1) = true;

    // run water coil sizing
    createCoilSelectionReportObj(*state);
    SizeWaterCoil(*state, CoilNum);
    EXPECT_DOUBLE_EQ(1.0, state->dataWaterCoils->WaterCoil(CoilNum).DesAirVolFlowRate);

    Real64 CpAirStd = 0.0;
    Real64 DesMassFlow = 0.0;
    Real64 DesCoilHeatingLoad = 0.0;

    CpAirStd = PsyCpAirFnW(0.0);
    DesMassFlow = state->dataWaterCoils->WaterCoil(CoilNum).DesAirVolFlowRate * state->dataEnvrn->StdRhoAir;
    DesCoilHeatingLoad = CpAirStd * DesMassFlow * (40.0 - 5.0);

    // check heating coil design load
    EXPECT_DOUBLE_EQ(DesCoilHeatingLoad, state->dataWaterCoils->WaterCoil(CoilNum).DesWaterHeatingCoilRate);

    Real64 Cp = 0;
    Real64 rho = 0;
    Real64 DesWaterFlowRate = 0;

    Cp = FluidProperties::GetSpecificHeatGlycol(
        *state, state->dataPlnt->PlantLoop(1).FluidName, Constant::HWInitConvTemp, state->dataPlnt->PlantLoop(1).FluidIndex, "Unit Test");
    rho = FluidProperties::GetDensityGlycol(
        *state, state->dataPlnt->PlantLoop(1).FluidName, Constant::HWInitConvTemp, state->dataPlnt->PlantLoop(1).FluidIndex, "Unit Test");
    DesWaterFlowRate = state->dataWaterCoils->WaterCoil(CoilNum).DesWaterHeatingCoilRate / (10.0 * Cp * rho);

    // check heating coil design water flow rate
    EXPECT_DOUBLE_EQ(DesWaterFlowRate, state->dataWaterCoils->WaterCoil(CoilNum).MaxWaterVolFlowRate);

    // check coil UA-value sizing for low design loop exit temp
    EXPECT_NEAR(2479.27, state->dataWaterCoils->WaterCoil(CoilNum).UACoil, 0.01);

    Real64 DesCoilInletWaterTempUsed = 0.0;
    HVAC::FanOp fanOp = HVAC::FanOp::Continuous;
    Real64 UAMax = state->dataWaterCoils->WaterCoil(CoilNum).DesWaterHeatingCoilRate;

    // check if coil design inlet water temperature is increased above the plant loop exit temp
    EstimateCoilInletWaterTemp(*state, CoilNum, fanOp, 1.0, UAMax, DesCoilInletWaterTempUsed);
    EXPECT_GT(DesCoilInletWaterTempUsed, state->dataSize->PlantSizData(1).ExitTemp);
    EXPECT_NEAR(48.73, DesCoilInletWaterTempUsed, 0.01);
}

TEST_F(WaterCoilsTest, CoilCoolingWaterSimpleSizing)
{
    InitializePsychRoutines(*state);
    FluidProperties::GetFluidPropertiesData(*state);
    state->dataEnvrn->OutBaroPress = 101325.0;
    state->dataEnvrn->StdRhoAir = PsyRhoAirFnPbTdbW(*state, state->dataEnvrn->OutBaroPress, 20.0, 0.0);
    ShowMessage(*state, "Begin Test: state->dataWaterCoils->WaterCoilsTest, CoilCoolingWaterSimpleSizing");

    // set up sizing flags
    state->dataSize->SysSizingRunDone = true;

    // set up plant sizing
    state->dataSize->NumPltSizInput = 1;
    state->dataSize->PlantSizData(1).PlantLoopName = "WaterLoop";

    // set up plant loop
    for (int l = 1; l <= state->dataPlnt->TotNumLoops; ++l) {

        auto &loopside(state->dataPlnt->PlantLoop(1).LoopSide(DataPlant::LoopSideLocation::Demand));
        loopside.TotalBranches = 1;
        loopside.Branch.allocate(1);
        auto &loopsidebranch(state->dataPlnt->PlantLoop(1).LoopSide(DataPlant::LoopSideLocation::Demand).Branch(1));
        loopsidebranch.TotalComponents = 1;
        loopsidebranch.Comp.allocate(1);
    }
    state->dataPlnt->PlantLoop(1).Name = "WaterLoop";
    state->dataPlnt->PlantLoop(1).FluidName = "FluidWaterLoop";
    state->dataPlnt->PlantLoop(1).FluidIndex = 1;
    state->dataPlnt->PlantLoop(1).FluidName = "WATER";
    state->dataPlnt->PlantLoop(1).FluidIndex = 1;

    // set up sizing data
    state->dataSize->FinalSysSizing(1).MixTempAtCoolPeak = 20.0;
    state->dataSize->FinalSysSizing(1).MixHumRatAtCoolPeak = 0.01;
    state->dataSize->FinalSysSizing(1).CoolSupTemp = 10.0;
    state->dataSize->FinalSysSizing(1).CoolSupHumRat = 0.0085;
    state->dataSize->FinalSysSizing(1).DesMainVolFlow = 1.00;
    state->dataSize->FinalSysSizing(1).MassFlowAtCoolPeak = state->dataSize->FinalSysSizing(1).DesMainVolFlow * state->dataEnvrn->StdRhoAir;

    // set up water coil
    int CoilNum = 1;
    state->dataWaterCoils->WaterCoil(CoilNum).Name = "Test Simple Water Cooling Coil";
    state->dataWaterCoils->WaterCoil(CoilNum).WaterPlantLoc.loopNum = 1;
    state->dataWaterCoils->WaterCoil(CoilNum).WaterCoilType = DataPlant::PlantEquipmentType::CoilWaterCooling;
    state->dataWaterCoils->WaterCoil(CoilNum).WaterCoilModel = WaterCoils::CoilModel::CoolingSimple;

    state->dataWaterCoils->WaterCoil(CoilNum).RequestingAutoSize = true;
    state->dataWaterCoils->WaterCoil(CoilNum).DesAirVolFlowRate = AutoSize;
    state->dataWaterCoils->WaterCoil(CoilNum).DesInletAirTemp = AutoSize;
    state->dataWaterCoils->WaterCoil(CoilNum).DesOutletAirTemp = AutoSize;
    state->dataWaterCoils->WaterCoil(CoilNum).DesInletWaterTemp = AutoSize;
    state->dataWaterCoils->WaterCoil(CoilNum).DesInletAirHumRat = AutoSize;
    state->dataWaterCoils->WaterCoil(CoilNum).DesOutletAirHumRat = AutoSize;
    state->dataWaterCoils->WaterCoil(CoilNum).MaxWaterVolFlowRate = AutoSize;

    state->dataWaterCoils->WaterCoil(CoilNum).DesignWaterDeltaTemp = 6.67;
    state->dataWaterCoils->WaterCoil(CoilNum).UseDesignWaterDeltaTemp = true;

    state->dataWaterCoils->WaterCoilNumericFields(CoilNum).FieldNames(1) = "Design Water Flow Rate";
    state->dataWaterCoils->WaterCoil(CoilNum).WaterInletNodeNum = 1;
    state->dataPlnt->PlantLoop(1).LoopSide(DataPlant::LoopSideLocation::Demand).Branch(1).Comp(1).NodeNumIn =
        state->dataWaterCoils->WaterCoil(CoilNum).WaterInletNodeNum;

    state->dataSize->CurZoneEqNum = 0;
    state->dataSize->CurSysNum = 1;
    state->dataSize->CurOASysNum = 0;
    state->dataSize->SysSizInput(1).CoolCapControl = DataSizing::CapacityControl::VAV;
    state->dataSize->PlantSizData(1).ExitTemp = 5.7;
    state->dataSize->PlantSizData(1).DeltaT = 5.0;

    state->dataSize->DataWaterLoopNum = 1;

    // run water coil sizing
    createCoilSelectionReportObj(*state);
    SizeWaterCoil(*state, CoilNum);
    EXPECT_DOUBLE_EQ(1.0, state->dataWaterCoils->WaterCoil(CoilNum).DesAirVolFlowRate);

    Real64 DesCoilCoolingLoad = 0.0;
    Real64 CoilInEnth = 0.0;
    Real64 CoilOutEnth = 0.0;

    CoilInEnth = PsyHFnTdbW(20.0, 0.01);
    CoilOutEnth = PsyHFnTdbW(10.0, 0.0085);
    DesCoilCoolingLoad = state->dataWaterCoils->WaterCoil(CoilNum).DesAirVolFlowRate * state->dataEnvrn->StdRhoAir * (CoilInEnth - CoilOutEnth);

    // check cooling coil design load
    EXPECT_DOUBLE_EQ(DesCoilCoolingLoad, state->dataWaterCoils->WaterCoil(CoilNum).DesWaterCoolingCoilRate);

    Real64 Cp = 0;
    Real64 rho = 0;
    Real64 DesWaterFlowRate = 0;

    Cp = FluidProperties::GetSpecificHeatGlycol(
        *state, state->dataPlnt->PlantLoop(1).FluidName, Constant::CWInitConvTemp, state->dataPlnt->PlantLoop(1).FluidIndex, "Unit Test");
    rho = FluidProperties::GetDensityGlycol(
        *state, state->dataPlnt->PlantLoop(1).FluidName, Constant::CWInitConvTemp, state->dataPlnt->PlantLoop(1).FluidIndex, "Unit Test");
    DesWaterFlowRate = state->dataWaterCoils->WaterCoil(CoilNum).DesWaterCoolingCoilRate /
                       (state->dataWaterCoils->WaterCoil(CoilNum).DesignWaterDeltaTemp * Cp * rho);

    // check cooling coil design water flow rate
    EXPECT_DOUBLE_EQ(DesWaterFlowRate, state->dataWaterCoils->WaterCoil(CoilNum).MaxWaterVolFlowRate);
}

TEST_F(WaterCoilsTest, CoilCoolingWaterDetailedSizing)
{
    InitializePsychRoutines(*state);
    FluidProperties::GetFluidPropertiesData(*state);
    state->dataEnvrn->OutBaroPress = 101325.0;
    state->dataEnvrn->StdRhoAir = PsyRhoAirFnPbTdbW(*state, state->dataEnvrn->OutBaroPress, 20.0, 0.0);
    ShowMessage(*state, "Begin Test: state->dataWaterCoils->WaterCoilsTest, CoilCoolingWaterDetailedSizing");

    // set up sizing flags
    state->dataSize->SysSizingRunDone = true;

    // set up plant sizing
    state->dataSize->NumPltSizInput = 1;
    state->dataSize->PlantSizData(1).PlantLoopName = "WaterLoop";

    // set up plant loop
    for (int l = 1; l <= state->dataPlnt->TotNumLoops; ++l) {

        auto &loopside(state->dataPlnt->PlantLoop(1).LoopSide(DataPlant::LoopSideLocation::Demand));
        loopside.TotalBranches = 1;
        loopside.Branch.allocate(1);
        auto &loopsidebranch(state->dataPlnt->PlantLoop(1).LoopSide(DataPlant::LoopSideLocation::Demand).Branch(1));
        loopsidebranch.TotalComponents = 1;
        loopsidebranch.Comp.allocate(1);
    }
    state->dataPlnt->PlantLoop(1).Name = "WaterLoop";
    state->dataPlnt->PlantLoop(1).FluidName = "FluidWaterLoop";
    state->dataPlnt->PlantLoop(1).FluidIndex = 1;
    state->dataPlnt->PlantLoop(1).FluidName = "WATER";
    state->dataPlnt->PlantLoop(1).FluidIndex = 1;

    // set up sizing data
    state->dataSize->FinalSysSizing(1).MixTempAtCoolPeak = 20.0;
    state->dataSize->FinalSysSizing(1).MixHumRatAtCoolPeak = 0.01;
    state->dataSize->FinalSysSizing(1).CoolSupTemp = 10.0;
    state->dataSize->FinalSysSizing(1).CoolSupHumRat = 0.0085;
    state->dataSize->FinalSysSizing(1).DesMainVolFlow = 1.00;
    state->dataSize->FinalSysSizing(1).MassFlowAtCoolPeak = state->dataSize->FinalSysSizing(1).DesMainVolFlow * state->dataEnvrn->StdRhoAir;

    // set up water coil
    int CoilNum = 1;
    state->dataWaterCoils->WaterCoil(CoilNum).Name = "Test Detailed Water Cooling Coil";
    state->dataWaterCoils->WaterCoil(CoilNum).WaterPlantLoc.loopNum = 1;
    state->dataWaterCoils->WaterCoil(CoilNum).WaterCoilType = DataPlant::PlantEquipmentType::CoilWaterCooling;
    state->dataWaterCoils->WaterCoil(CoilNum).WaterCoilModel = WaterCoils::CoilModel::CoolingDetailed;

    state->dataWaterCoils->WaterCoil(CoilNum).TubeOutsideSurfArea = 6.23816;
    state->dataWaterCoils->WaterCoil(CoilNum).TotTubeInsideArea = 6.20007018;
    state->dataWaterCoils->WaterCoil(CoilNum).FinSurfArea = 101.7158224;
    state->dataWaterCoils->WaterCoil(CoilNum).MinAirFlowArea = 0.810606367;
    state->dataWaterCoils->WaterCoil(CoilNum).CoilDepth = 0.165097968;
    state->dataWaterCoils->WaterCoil(CoilNum).FinDiam = 0.43507152;
    state->dataWaterCoils->WaterCoil(CoilNum).FinThickness = 0.001499982;
    state->dataWaterCoils->WaterCoil(CoilNum).TubeInsideDiam = 0.014449958;
    state->dataWaterCoils->WaterCoil(CoilNum).TubeOutsideDiam = 0.015879775;
    state->dataWaterCoils->WaterCoil(CoilNum).TubeThermConductivity = 385.764854;
    state->dataWaterCoils->WaterCoil(CoilNum).FinThermConductivity = 203.882537;
    state->dataWaterCoils->WaterCoil(CoilNum).FinSpacing = 0.001814292;
    state->dataWaterCoils->WaterCoil(CoilNum).TubeDepthSpacing = 0.02589977;
    state->dataWaterCoils->WaterCoil(CoilNum).NumOfTubeRows = 6;
    state->dataWaterCoils->WaterCoil(CoilNum).NumOfTubesPerRow = 16;
    state->dataWaterCoils->WaterCoil(CoilNum).DesignWaterDeltaTemp = 6.67;
    state->dataWaterCoils->WaterCoil(CoilNum).UseDesignWaterDeltaTemp = true;

    state->dataWaterCoils->WaterCoil(CoilNum).RequestingAutoSize = true;
    state->dataWaterCoils->WaterCoil(CoilNum).DesAirVolFlowRate = AutoSize;
    state->dataWaterCoils->WaterCoil(CoilNum).MaxWaterVolFlowRate = AutoSize;
    state->dataWaterCoils->WaterCoil(CoilNum).DesInletAirTemp = AutoSize;
    state->dataWaterCoils->WaterCoil(CoilNum).DesOutletAirTemp = AutoSize;
    state->dataWaterCoils->WaterCoil(CoilNum).DesInletWaterTemp = AutoSize;
    state->dataWaterCoils->WaterCoil(CoilNum).DesInletAirHumRat = AutoSize;
    state->dataWaterCoils->WaterCoil(CoilNum).DesOutletAirHumRat = AutoSize;
    state->dataWaterCoils->WaterCoil(CoilNum).MaxWaterVolFlowRate = AutoSize;

    state->dataWaterCoils->WaterCoilNumericFields(CoilNum).FieldNames(1) = "Design Water Flow Rate";
    state->dataWaterCoils->WaterCoil(CoilNum).WaterInletNodeNum = 1;
    state->dataPlnt->PlantLoop(1).LoopSide(DataPlant::LoopSideLocation::Demand).Branch(1).Comp(1).NodeNumIn =
        state->dataWaterCoils->WaterCoil(CoilNum).WaterInletNodeNum;

    state->dataSize->CurZoneEqNum = 0;
    state->dataSize->CurSysNum = 1;
    state->dataSize->CurOASysNum = 0;
    state->dataSize->SysSizInput(1).CoolCapControl = DataSizing::CapacityControl::VAV;
    state->dataSize->PlantSizData(1).ExitTemp = 5.7;
    state->dataSize->PlantSizData(1).DeltaT = 5.0;
    state->dataSize->DataWaterLoopNum = 1;

    // run water coil sizing
    createCoilSelectionReportObj(*state);
    SizeWaterCoil(*state, CoilNum);
    EXPECT_DOUBLE_EQ(1.0, state->dataWaterCoils->WaterCoil(CoilNum).DesAirVolFlowRate);

    Real64 DesCoilCoolingLoad = 0.0;
    Real64 CoilInEnth = 0.0;
    Real64 CoilOutEnth = 0.0;

    CoilInEnth = PsyHFnTdbW(state->dataSize->FinalSysSizing(1).MixTempAtCoolPeak, state->dataSize->FinalSysSizing(1).MixHumRatAtCoolPeak);
    CoilOutEnth = PsyHFnTdbW(state->dataSize->FinalSysSizing(1).CoolSupTemp, state->dataSize->FinalSysSizing(1).CoolSupHumRat);
    DesCoilCoolingLoad = state->dataWaterCoils->WaterCoil(CoilNum).DesAirVolFlowRate * state->dataEnvrn->StdRhoAir * (CoilInEnth - CoilOutEnth);
    // check cooling coil design load
    EXPECT_DOUBLE_EQ(DesCoilCoolingLoad, state->dataWaterCoils->WaterCoil(CoilNum).DesWaterCoolingCoilRate);

    Real64 Cp = 0;
    Real64 rho = 0;
    Real64 DesWaterFlowRate = 0;

    Cp = FluidProperties::GetSpecificHeatGlycol(
        *state, state->dataPlnt->PlantLoop(1).FluidName, Constant::CWInitConvTemp, state->dataPlnt->PlantLoop(1).FluidIndex, "Unit Test");
    rho = FluidProperties::GetDensityGlycol(
        *state, state->dataPlnt->PlantLoop(1).FluidName, Constant::CWInitConvTemp, state->dataPlnt->PlantLoop(1).FluidIndex, "Unit Test");
    DesWaterFlowRate = state->dataWaterCoils->WaterCoil(CoilNum).DesWaterCoolingCoilRate / (6.67 * Cp * rho);
    // check cooling coil design water flow rate
    EXPECT_DOUBLE_EQ(DesWaterFlowRate, state->dataWaterCoils->WaterCoil(CoilNum).MaxWaterVolFlowRate);
}

TEST_F(WaterCoilsTest, CoilCoolingWaterDetailed_WarningMath)
{
    InitializePsychRoutines(*state);
    FluidProperties::GetFluidPropertiesData(*state);
    state->dataEnvrn->OutBaroPress = 101325.0;
    state->dataEnvrn->StdRhoAir = PsyRhoAirFnPbTdbW(*state, state->dataEnvrn->OutBaroPress, 20.0, 0.0);

    // set up sizing flags
    state->dataSize->SysSizingRunDone = true;

    // set up plant sizing
    state->dataSize->NumPltSizInput = 1;
    state->dataSize->PlantSizData(1).PlantLoopName = "WaterLoop";

    // set up plant loop
    for (int l = 1; l <= state->dataPlnt->TotNumLoops; ++l) {
        auto &loopside(state->dataPlnt->PlantLoop(1).LoopSide(DataPlant::LoopSideLocation::Demand));
        loopside.TotalBranches = 1;
        loopside.Branch.allocate(1);
        auto &loopsidebranch(state->dataPlnt->PlantLoop(1).LoopSide(DataPlant::LoopSideLocation::Demand).Branch(1));
        loopsidebranch.TotalComponents = 1;
        loopsidebranch.Comp.allocate(1);
    }
    state->dataPlnt->PlantLoop(1).Name = "WaterLoop";
    state->dataPlnt->PlantLoop(1).FluidName = "FluidWaterLoop";
    state->dataPlnt->PlantLoop(1).FluidIndex = 1;
    state->dataPlnt->PlantLoop(1).FluidName = "WATER";
    state->dataPlnt->PlantLoop(1).FluidIndex = 1;

    // set up sizing data
    state->dataSize->FinalSysSizing(1).MixTempAtCoolPeak = 20.0;
    state->dataSize->FinalSysSizing(1).MixHumRatAtCoolPeak = 0.01;
    state->dataSize->FinalSysSizing(1).CoolSupTemp = 10.0;
    state->dataSize->FinalSysSizing(1).CoolSupHumRat = 0.0085;
    state->dataSize->FinalSysSizing(1).DesMainVolFlow = 1.00;
    state->dataSize->FinalSysSizing(1).MassFlowAtCoolPeak = state->dataSize->FinalSysSizing(1).DesMainVolFlow * state->dataEnvrn->StdRhoAir;

    // set up water coil
    int CoilNum = 1;
    state->dataWaterCoils->WaterCoil(CoilNum).Name = "Test Detailed Water Cooling Coil";

    state->dataWaterCoils->WaterCoil(CoilNum).WaterCoilType = DataPlant::PlantEquipmentType::CoilWaterDetailedFlatCooling;
    state->dataWaterCoils->WaterCoil(CoilNum).WaterCoilModel = WaterCoils::CoilModel::CoolingDetailed;

    state->dataWaterCoils->WaterCoil(CoilNum).TubeOutsideSurfArea = 6.23816;
    state->dataWaterCoils->WaterCoil(CoilNum).TotTubeInsideArea = 6.20007018;
    state->dataWaterCoils->WaterCoil(CoilNum).FinSurfArea = 101.7158224;
    state->dataWaterCoils->WaterCoil(CoilNum).MinAirFlowArea = 0.810606367;
    state->dataWaterCoils->WaterCoil(CoilNum).CoilDepth = 0.165097968;
    state->dataWaterCoils->WaterCoil(CoilNum).FinDiam = 0.43507152;
    state->dataWaterCoils->WaterCoil(CoilNum).FinThickness = 0.001499982;
    state->dataWaterCoils->WaterCoil(CoilNum).TubeInsideDiam = 0.014449958;
    state->dataWaterCoils->WaterCoil(CoilNum).TubeOutsideDiam = 0.015879775;
    state->dataWaterCoils->WaterCoil(CoilNum).TubeThermConductivity = 385.764854;
    state->dataWaterCoils->WaterCoil(CoilNum).FinThermConductivity = 203.882537;
    state->dataWaterCoils->WaterCoil(CoilNum).FinSpacing = 0.001814292;
    state->dataWaterCoils->WaterCoil(CoilNum).TubeDepthSpacing = 0.02589977;
    state->dataWaterCoils->WaterCoil(CoilNum).NumOfTubeRows = 6;
    state->dataWaterCoils->WaterCoil(CoilNum).NumOfTubesPerRow = 16;
    state->dataWaterCoils->WaterCoil(CoilNum).DesignWaterDeltaTemp = 6.67;
    state->dataWaterCoils->WaterCoil(CoilNum).UseDesignWaterDeltaTemp = true;

    state->dataWaterCoils->WaterCoil(CoilNum).RequestingAutoSize = true;
    state->dataWaterCoils->WaterCoil(CoilNum).DesAirVolFlowRate = AutoSize;
    state->dataWaterCoils->WaterCoil(CoilNum).MaxWaterVolFlowRate = AutoSize;
    state->dataWaterCoils->WaterCoil(CoilNum).DesInletAirTemp = AutoSize;
    state->dataWaterCoils->WaterCoil(CoilNum).DesOutletAirTemp = AutoSize;
    state->dataWaterCoils->WaterCoil(CoilNum).DesInletWaterTemp = AutoSize;
    state->dataWaterCoils->WaterCoil(CoilNum).DesInletAirHumRat = AutoSize;
    state->dataWaterCoils->WaterCoil(CoilNum).DesOutletAirHumRat = AutoSize;
    state->dataWaterCoils->WaterCoil(CoilNum).MaxWaterVolFlowRate = AutoSize;

    state->dataWaterCoils->WaterCoilNumericFields(CoilNum).FieldNames(1) = "Design Water Flow Rate";
    state->dataWaterCoils->WaterCoil(CoilNum).WaterInletNodeNum = 1;
    state->dataWaterCoils->WaterCoil(CoilNum).WaterOutletNodeNum = 2;
    state->dataWaterCoils->WaterCoil(CoilNum).AirInletNodeNum = 3;
    state->dataWaterCoils->WaterCoil(CoilNum).AirOutletNodeNum = 4;
    state->dataWaterCoils->WaterCoil(1).WaterPlantLoc.loopNum = 1;
    state->dataWaterCoils->WaterCoil(1).WaterPlantLoc.loopSideNum = DataPlant::LoopSideLocation::Demand;
    state->dataWaterCoils->WaterCoil(1).WaterPlantLoc.branchNum = 1;
    state->dataWaterCoils->WaterCoil(1).WaterPlantLoc.compNum = 1;
    state->dataPlnt->PlantLoop(1).LoopSide(DataPlant::LoopSideLocation::Demand).Branch(1).Comp(1).Name = state->dataWaterCoils->WaterCoil(1).Name;
    state->dataPlnt->PlantLoop(1).LoopSide(DataPlant::LoopSideLocation::Demand).Branch(1).Comp(1).Type =
        DataPlant::PlantEquipmentType::CoilWaterDetailedFlatCooling;
    state->dataPlnt->PlantLoop(1).LoopSide(DataPlant::LoopSideLocation::Demand).Branch(1).Comp(1).NodeNumIn =
        state->dataWaterCoils->WaterCoil(1).WaterInletNodeNum;
    state->dataPlnt->PlantLoop(1).LoopSide(DataPlant::LoopSideLocation::Demand).Branch(1).Comp(1).NodeNumOut =
        state->dataWaterCoils->WaterCoil(1).WaterOutletNodeNum;

    state->dataSize->CurZoneEqNum = 0;
    state->dataSize->CurSysNum = 1;
    state->dataSize->CurOASysNum = 0;
    state->dataSize->SysSizInput(1).CoolCapControl = DataSizing::CapacityControl::VAV;
    state->dataSize->PlantSizData(1).ExitTemp = 5.7;
    state->dataSize->PlantSizData(1).DeltaT = 5.0;
    state->dataSize->DataWaterLoopNum = 1;

    OutputReportPredefined::SetPredefinedTables(*state);

    // run water coil sizing
    createCoilSelectionReportObj(*state);
    SizeWaterCoil(*state, CoilNum);
    EXPECT_DOUBLE_EQ(1.0, state->dataWaterCoils->WaterCoil(CoilNum).DesAirVolFlowRate);

    Real64 DesCoilCoolingLoad = 0.0;
    Real64 CoilInEnth = 0.0;
    Real64 CoilOutEnth = 0.0;

    CoilInEnth = PsyHFnTdbW(state->dataSize->FinalSysSizing(1).MixTempAtCoolPeak, state->dataSize->FinalSysSizing(1).MixHumRatAtCoolPeak);
    CoilOutEnth = PsyHFnTdbW(state->dataSize->FinalSysSizing(1).CoolSupTemp, state->dataSize->FinalSysSizing(1).CoolSupHumRat);
    DesCoilCoolingLoad = state->dataWaterCoils->WaterCoil(CoilNum).DesAirVolFlowRate * state->dataEnvrn->StdRhoAir * (CoilInEnth - CoilOutEnth);
    // check cooling coil design load
    EXPECT_DOUBLE_EQ(DesCoilCoolingLoad, state->dataWaterCoils->WaterCoil(CoilNum).DesWaterCoolingCoilRate);

    Real64 Cp = 0;
    Real64 rho = 0;
    Real64 DesWaterFlowRate = 0;

    Cp = FluidProperties::GetSpecificHeatGlycol(
        *state, state->dataPlnt->PlantLoop(1).FluidName, Constant::CWInitConvTemp, state->dataPlnt->PlantLoop(1).FluidIndex, "Unit Test");
    rho = FluidProperties::GetDensityGlycol(
        *state, state->dataPlnt->PlantLoop(1).FluidName, Constant::CWInitConvTemp, state->dataPlnt->PlantLoop(1).FluidIndex, "Unit Test");
    DesWaterFlowRate = state->dataWaterCoils->WaterCoil(CoilNum).DesWaterCoolingCoilRate / (6.67 * Cp * rho);
    // check cooling coil design water flow rate
    EXPECT_DOUBLE_EQ(DesWaterFlowRate, state->dataWaterCoils->WaterCoil(CoilNum).MaxWaterVolFlowRate);

    state->dataLoopNodes->Node.allocate(10);

    InitWaterCoil(*state, 1, false);

    // Force getting the warning
    Real64 PartLoadRatio = 1.0;
    Real64 TempAirIn = state->dataWaterCoils->WaterCoil(CoilNum).InletAirTemp;
    Real64 InletAirHumRat = state->dataWaterCoils->WaterCoil(CoilNum).InletAirHumRat;
    Real64 TempWaterIn = state->dataWaterCoils->WaterCoil(CoilNum).InletWaterTemp;
    Real64 AirDensity = Psychrometrics::PsyRhoAirFnPbTdbW(*state, state->dataEnvrn->OutBaroPress, TempAirIn, InletAirHumRat, "RoutineName");
    Real64 MinAirMassFlow = 5.0 * state->dataWaterCoils->WaterCoil(CoilNum).MinAirFlowArea * AirDensity;
    state->dataWaterCoils->WaterCoil(CoilNum).InletAirMassFlowRate = 1.1 * MinAirMassFlow;
    Real64 AirMassFlow = state->dataWaterCoils->WaterCoil(CoilNum).InletAirMassFlowRate / PartLoadRatio;

    EXPECT_EQ(0.81060636699999999, state->dataWaterCoils->WaterCoil(CoilNum).MinAirFlowArea);
    std::string expected_error = delimited_string({
        "   ** Warning ** Coil:Cooling:Water:DetailedGeometry in Coil =Test Detailed Water Cooling Coil",
        "   **   ~~~   ** Air Flow Rate Velocity has greatly exceeded upper design guidelines of ~2.5 m/s",
        format("   **   ~~~   ** Air Mass Flow Rate[kg/s]={:.6T}", state->dataWaterCoils->WaterCoil(CoilNum).InletAirMassFlowRate),
        format("   **   ~~~   ** Air Face Velocity[m/s]={:.6T}",
               AirMassFlow / (state->dataWaterCoils->WaterCoil(CoilNum).MinAirFlowArea * AirDensity)),
        format("   **   ~~~   ** Approximate Mass Flow Rate limit for Face Area[kg/s]={:.6T}",
               2.5 * state->dataWaterCoils->WaterCoil(CoilNum).MinAirFlowArea * AirDensity),
        "   **   ~~~   ** Coil:Cooling:Water:DetailedGeometry could be resized/autosized to handle capacity",
    });

    CalcDetailFlatFinCoolingCoil(*state, CoilNum, 2, HVAC::FanOp::Continuous, 1);

    compare_err_stream(expected_error, true);

    AirMassFlow = state->dataWaterCoils->WaterCoil(CoilNum).InletAirMassFlowRate / PartLoadRatio;
    TempAirIn = state->dataWaterCoils->WaterCoil(CoilNum).InletAirTemp;
    InletAirHumRat = state->dataWaterCoils->WaterCoil(CoilNum).InletAirHumRat;
    TempWaterIn = state->dataWaterCoils->WaterCoil(CoilNum).InletWaterTemp;
    AirDensity = Psychrometrics::PsyRhoAirFnPbTdbW(*state, state->dataEnvrn->OutBaroPress, TempAirIn, InletAirHumRat, "RoutineName");
    MinAirMassFlow = 44.7 * state->dataWaterCoils->WaterCoil(CoilNum).MinAirFlowArea * AirDensity;
    state->dataWaterCoils->WaterCoil(CoilNum).InletAirMassFlowRate = 1.1 * MinAirMassFlow;
    AirMassFlow = state->dataWaterCoils->WaterCoil(CoilNum).InletAirMassFlowRate / PartLoadRatio;

    std::string expected_fatal_error = delimited_string({
        "   ** Severe  ** Coil:Cooling:Water:DetailedGeometry in Coil =Test Detailed Water Cooling Coil",
        "   **   ~~~   ** Air Flow Rate Velocity is > 100MPH (44.7m/s) and simulation cannot continue",
        format("   **   ~~~   ** Air Mass Flow Rate[kg/s]={:.6T}", state->dataWaterCoils->WaterCoil(CoilNum).InletAirMassFlowRate),
        format("   **   ~~~   ** Air Face Velocity[m/s]={:.6T}",
               AirMassFlow / (state->dataWaterCoils->WaterCoil(CoilNum).MinAirFlowArea * AirDensity)),
        format("   **   ~~~   ** Approximate Mass Flow Rate limit for Face Area[kg/s]={:.6T}",
               44.7 * state->dataWaterCoils->WaterCoil(CoilNum).MinAirFlowArea * AirDensity),
        "   **  Fatal  ** Coil:Cooling:Water:DetailedGeometry needs to be resized/autosized to handle capacity",
        "   ...Summary of Errors that led to program termination:",
        "   ..... Reference severe error count=1",
        "   ..... Last severe error=Coil:Cooling:Water:DetailedGeometry in Coil =Test Detailed Water Cooling Coil",
    });

    EXPECT_ANY_THROW(CalcDetailFlatFinCoolingCoil(*state, CoilNum, 2, HVAC::FanOp::Continuous, 1));

    compare_err_stream(expected_fatal_error, true);
}

TEST_F(WaterCoilsTest, CoilHeatingWaterSimpleSizing)
{
    InitializePsychRoutines(*state);
    FluidProperties::GetFluidPropertiesData(*state);
    state->dataEnvrn->OutBaroPress = 101325.0;
    state->dataEnvrn->StdRhoAir = PsyRhoAirFnPbTdbW(*state, state->dataEnvrn->OutBaroPress, 20.0, 0.0);
    ShowMessage(*state, "Begin Test: state->dataWaterCoils->WaterCoilsTest, CoilHeatingWaterSimpleSizing");

    // set up sizing flags
    state->dataSize->SysSizingRunDone = true;

    // set up plant sizing
    state->dataSize->NumPltSizInput = 1;
    state->dataSize->PlantSizData(1).PlantLoopName = "WaterLoop";

    // set up plant loop
    for (int l = 1; l <= state->dataPlnt->TotNumLoops; ++l) {
        auto &loopside(state->dataPlnt->PlantLoop(1).LoopSide(DataPlant::LoopSideLocation::Demand));
        loopside.TotalBranches = 1;
        loopside.Branch.allocate(1);
        auto &loopsidebranch(state->dataPlnt->PlantLoop(1).LoopSide(DataPlant::LoopSideLocation::Demand).Branch(1));
        loopsidebranch.TotalComponents = 1;
        loopsidebranch.Comp.allocate(1);
    }
    state->dataPlnt->PlantLoop(1).Name = "WaterLoop";
    state->dataPlnt->PlantLoop(1).FluidName = "FluidWaterLoop";
    state->dataPlnt->PlantLoop(1).FluidIndex = 1;
    state->dataPlnt->PlantLoop(1).FluidName = "WATER";
    state->dataPlnt->PlantLoop(1).FluidIndex = 1;

    // set up sizing data
    state->dataSize->FinalSysSizing(1).DesMainVolFlow = 1.00;
    state->dataSize->FinalSysSizing(1).HeatSupTemp = 40.0;
    state->dataSize->FinalSysSizing(1).HeatOutTemp = 5.0;
    state->dataSize->FinalSysSizing(1).HeatRetTemp = 20.0;
    state->dataSize->FinalSysSizing(1).HeatOAOption = DataSizing::OAControl::AllOA;

    // set up water coil
    int CoilNum = 1;
    state->dataWaterCoils->WaterCoil(CoilNum).Name = "Test Simple Water Heating Coil";
    state->dataWaterCoils->WaterCoil(CoilNum).WaterPlantLoc.loopNum = 1;
    state->dataWaterCoils->WaterCoil(CoilNum).WaterCoilType = DataPlant::PlantEquipmentType::CoilWaterSimpleHeating;
    state->dataWaterCoils->WaterCoil(CoilNum).WaterCoilModel = WaterCoils::CoilModel::HeatingSimple;
    state->dataWaterCoils->WaterCoil(CoilNum).RequestingAutoSize = true;
    state->dataWaterCoils->WaterCoil(CoilNum).DesAirVolFlowRate = AutoSize;
    state->dataWaterCoils->WaterCoil(CoilNum).DesInletAirTemp = AutoSize;
    state->dataWaterCoils->WaterCoil(CoilNum).DesOutletAirTemp = AutoSize;
    state->dataWaterCoils->WaterCoil(CoilNum).DesInletWaterTemp = AutoSize;
    state->dataWaterCoils->WaterCoil(CoilNum).DesInletAirHumRat = AutoSize;
    state->dataWaterCoils->WaterCoil(CoilNum).DesOutletAirHumRat = AutoSize;
    state->dataWaterCoils->WaterCoil(CoilNum).MaxWaterVolFlowRate = AutoSize;

    state->dataWaterCoils->WaterCoil(CoilNum).DesignWaterDeltaTemp = 11.0;
    state->dataWaterCoils->WaterCoil(CoilNum).UseDesignWaterDeltaTemp = true;

    state->dataWaterCoils->WaterCoilNumericFields(CoilNum).FieldNames(2) = "Maximum Water Flow Rate";
    state->dataWaterCoils->WaterCoil(CoilNum).WaterInletNodeNum = 1;
    state->dataPlnt->PlantLoop(1).LoopSide(DataPlant::LoopSideLocation::Demand).Branch(1).Comp(1).NodeNumIn =
        state->dataWaterCoils->WaterCoil(CoilNum).WaterInletNodeNum;

    state->dataSize->CurZoneEqNum = 0;
    state->dataSize->CurSysNum = 1;
    state->dataSize->CurOASysNum = 0;

    state->dataSize->PlantSizData(1).ExitTemp = 60.0;
    state->dataSize->PlantSizData(1).DeltaT = 10.0;

    state->dataSize->DataWaterLoopNum = 1;

    // run water coil sizing
    createCoilSelectionReportObj(*state);
    SizeWaterCoil(*state, CoilNum);
    EXPECT_DOUBLE_EQ(1.0, state->dataWaterCoils->WaterCoil(CoilNum).DesAirVolFlowRate);

    Real64 CpAirStd = 0.0;
    Real64 DesMassFlow = 0.0;
    Real64 DesCoilHeatingLoad = 0.0;

    CpAirStd = PsyCpAirFnW(0.0);
    DesMassFlow = state->dataSize->FinalSysSizing(1).DesMainVolFlow * state->dataEnvrn->StdRhoAir;
    DesCoilHeatingLoad = CpAirStd * DesMassFlow * (40.0 - 5.0);

    // check heating coil design load
    EXPECT_DOUBLE_EQ(DesCoilHeatingLoad, state->dataWaterCoils->WaterCoil(CoilNum).DesWaterHeatingCoilRate);

    Real64 Cp = 0;
    Real64 rho = 0;
    Real64 DesWaterFlowRate = 0;

    Cp = FluidProperties::GetSpecificHeatGlycol(
        *state, state->dataPlnt->PlantLoop(1).FluidName, Constant::HWInitConvTemp, state->dataPlnt->PlantLoop(1).FluidIndex, "Unit Test");
    rho = FluidProperties::GetDensityGlycol(
        *state, state->dataPlnt->PlantLoop(1).FluidName, Constant::HWInitConvTemp, state->dataPlnt->PlantLoop(1).FluidIndex, "Unit Test");
    DesWaterFlowRate = state->dataWaterCoils->WaterCoil(CoilNum).DesWaterHeatingCoilRate / (11.0 * Cp * rho);

    // check heating coil design water flow rate
    EXPECT_DOUBLE_EQ(DesWaterFlowRate, state->dataWaterCoils->WaterCoil(CoilNum).MaxWaterVolFlowRate);
}
TEST_F(WaterCoilsTest, HotWaterHeatingCoilAutoSizeTempTest)
{
    FluidProperties::GetFluidPropertiesData(*state);
    state->dataEnvrn->OutBaroPress = 101325.0;
    state->dataEnvrn->StdRhoAir = PsyRhoAirFnPbTdbW(*state, state->dataEnvrn->OutBaroPress, 20.0, 0.0);

    // set up sizing flags
    state->dataSize->SysSizingRunDone = true;

    // set up plant sizing
    state->dataSize->NumPltSizInput = 1;
    state->dataSize->PlantSizData(1).PlantLoopName = "HotWaterLoop";
    state->dataSize->PlantSizData(1).ExitTemp = 60.0; // hot water coil inlet water temp
    state->dataSize->PlantSizData(1).DeltaT = 10.0;

    // set up plant loop
    for (int l = 1; l <= state->dataPlnt->TotNumLoops; ++l) {
        auto &loopside(state->dataPlnt->PlantLoop(1).LoopSide(DataPlant::LoopSideLocation::Demand));
        loopside.TotalBranches = 1;
        loopside.Branch.allocate(1);
        auto &loopsidebranch(state->dataPlnt->PlantLoop(1).LoopSide(DataPlant::LoopSideLocation::Demand).Branch(1));
        loopsidebranch.TotalComponents = 1;
        loopsidebranch.Comp.allocate(1);
    }
    state->dataPlnt->PlantLoop(1).Name = "HotWaterLoop";
    state->dataPlnt->PlantLoop(1).FluidName = "FluidWaterLoop";
    state->dataPlnt->PlantLoop(1).FluidIndex = 1;
    state->dataPlnt->PlantLoop(1).FluidName = "WATER";
    state->dataPlnt->PlantLoop(1).FluidIndex = 1;

    // set up sizing data
    state->dataSize->FinalSysSizing(1).DesMainVolFlow = 1.00;
    state->dataSize->FinalSysSizing(1).HeatSupTemp = 40.0;
    state->dataSize->FinalSysSizing(1).HeatOutTemp = 5.0;
    state->dataSize->FinalSysSizing(1).HeatRetTemp = 20.0;
    state->dataSize->FinalSysSizing(1).HeatOAOption = DataSizing::OAControl::AllOA;

    // set up water coil
    int CoilNum = 1;
    state->dataWaterCoils->WaterCoil(CoilNum).Name = "Water Heating Coil";
    state->dataWaterCoils->WaterCoil(CoilNum).WaterPlantLoc.loopNum = 1;
    state->dataWaterCoils->WaterCoil(CoilNum).WaterCoilModel = WaterCoils::CoilModel::HeatingSimple;
    state->dataWaterCoils->WaterCoil(CoilNum).WaterCoilType = DataPlant::PlantEquipmentType::CoilWaterSimpleHeating;
    state->dataWaterCoils->WaterCoil(CoilNum).SchedPtr = ScheduleManager::ScheduleAlwaysOn;

    state->dataWaterCoils->WaterCoil(CoilNum).RequestingAutoSize = true;
    state->dataWaterCoils->WaterCoil(CoilNum).DesAirVolFlowRate = AutoSize;
    state->dataWaterCoils->WaterCoil(CoilNum).UACoil = AutoSize;
    state->dataWaterCoils->WaterCoil(CoilNum).MaxWaterVolFlowRate = AutoSize;
    state->dataWaterCoils->WaterCoil(CoilNum).CoilPerfInpMeth = state->dataWaterCoils->UAandFlow;
    state->dataWaterCoils->WaterCoil(CoilNum).DesInletAirTemp = AutoSize;
    state->dataWaterCoils->WaterCoil(CoilNum).DesOutletAirTemp = AutoSize;
    state->dataWaterCoils->WaterCoil(CoilNum).DesInletWaterTemp = AutoSize;
    state->dataWaterCoils->WaterCoil(CoilNum).DesInletAirHumRat = AutoSize;
    state->dataWaterCoils->WaterCoil(CoilNum).DesOutletAirHumRat = AutoSize;

    state->dataWaterCoils->WaterCoilNumericFields(CoilNum).FieldNames(2) = "Maximum Water Flow Rate";
    state->dataWaterCoils->WaterCoil(CoilNum).WaterInletNodeNum = 1;
    state->dataPlnt->PlantLoop(1).LoopSide(DataPlant::LoopSideLocation::Demand).Branch(1).Comp(1).NodeNumIn =
        state->dataWaterCoils->WaterCoil(CoilNum).WaterInletNodeNum;

    state->dataSize->CurZoneEqNum = 0;
    state->dataSize->CurSysNum = 1;
    state->dataSize->CurOASysNum = 0;

    state->dataSize->DataWaterLoopNum = 1;

    state->dataWaterCoils->MyUAAndFlowCalcFlag.allocate(1);
    state->dataWaterCoils->MyUAAndFlowCalcFlag(1) = true;

    state->dataWaterCoils->MySizeFlag.allocate(1);
    state->dataWaterCoils->MySizeFlag(1) = true;

    // run water coil sizing
    SizeWaterCoil(*state, CoilNum);
    EXPECT_DOUBLE_EQ(1.0, state->dataWaterCoils->WaterCoil(CoilNum).DesAirVolFlowRate);

    Real64 CpAirStd(0.0);
    Real64 DesMassFlow(0.0);
    Real64 DesCoilHeatingLoad(0.0);

    CpAirStd = PsyCpAirFnW(0.0);
    DesMassFlow = state->dataWaterCoils->WaterCoil(CoilNum).DesAirVolFlowRate * state->dataEnvrn->StdRhoAir;
    DesCoilHeatingLoad = DesMassFlow * CpAirStd * (40.0 - 5.0);

    // check heating coil design load
    EXPECT_DOUBLE_EQ(DesCoilHeatingLoad, state->dataWaterCoils->WaterCoil(CoilNum).DesWaterHeatingCoilRate);

    Real64 Cp(0.0);
    Real64 rho(0.0);
    Real64 DesWaterFlowRate(0.0);

    // now size heating coil hot water flow rate at 60.0C
<<<<<<< HEAD
    Cp = FluidProperties::GetSpecificHeatGlycol(*state, state->dataPlnt->PlantLoop(1).FluidName, 60.0, state->dataPlnt->PlantLoop(1).FluidIndex, "Unit Test");
    rho = FluidProperties::GetDensityGlycol(*state, state->dataPlnt->PlantLoop(1).FluidName, 60.0, state->dataPlnt->PlantLoop(1).FluidIndex, "Unit Test");
=======
    Cp = FluidProperties::GetSpecificHeatGlycol(
        *state, state->dataPlnt->PlantLoop(1).FluidName, 60.0, state->dataPlnt->PlantLoop(1).FluidIndex, "Unit Test");
    rho = FluidProperties::GetDensityGlycol(
        *state, state->dataPlnt->PlantLoop(1).FluidName, 60.0, state->dataPlnt->PlantLoop(1).FluidIndex, "Unit Test");
>>>>>>> 8c96cbbb
    DesWaterFlowRate = DesCoilHeatingLoad / (state->dataSize->PlantSizData(1).DeltaT * Cp * rho);

    // check heating coil design water flow rate calculated here and sizing results are identical
    EXPECT_DOUBLE_EQ(DesWaterFlowRate, state->dataWaterCoils->WaterCoil(CoilNum).MaxWaterVolFlowRate);
}

TEST_F(WaterCoilsTest, FanCoilCoolingWaterFlowTest)
{
    state->dataSize->PlantSizData.allocate(2);
    state->dataSize->NumPltSizInput = 2;

    state->dataSize->PlantSizData(2).PlantLoopName = "ChilledWaterLoop";
    state->dataSize->PlantSizData(2).ExitTemp = 7.22; // chilled water coil inlet water temp
    state->dataSize->PlantSizData(2).DeltaT = 6.67;
    state->dataSize->PlantSizData(1).PlantLoopName = "HotWaterLoop";
    state->dataSize->PlantSizData(1).ExitTemp = 60; // hot water coil inlet water temp
    state->dataSize->PlantSizData(1).DeltaT = 12;
    int FanCoilNum(1);
    int ZoneNum(1);
    bool FirstHVACIteration(true);
    bool ErrorsFound(false);
    Real64 QZnReq(0.0);
    Real64 HotWaterMassFlowRate(0.0);
    Real64 ColdWaterMassFlowRate(0.0);
    Real64 QUnitOut(0.0);
    Real64 AirMassFlow(0.0);
    Real64 MaxAirMassFlow(0.0);
    Real64 LatOutputProvided(0.0);

    state->dataEnvrn->OutBaroPress = 101325.0;
    state->dataEnvrn->StdRhoAir = 1.20;
    state->dataWaterCoils->GetWaterCoilsInputFlag = true;
    state->dataGlobalNames->NumCoils = 0;
    state->dataGlobal->NumOfTimeStepInHour = 1;
    state->dataGlobal->TimeStep = 1;
    state->dataGlobal->MinutesPerTimeStep = 60;

    InitializePsychRoutines(*state);

    std::string const idf_objects = delimited_string({
        "	Zone,",
        "	EAST ZONE, !- Name",
        "	0, !- Direction of Relative North { deg }",
        "	0, !- X Origin { m }",
        "	0, !- Y Origin { m }",
        "	0, !- Z Origin { m }",
        "	1, !- Type",
        "	1, !- Multiplier",
        "	autocalculate, !- Ceiling Height { m }",
        "	autocalculate; !- Volume { m3 }",
        "	ZoneHVAC:EquipmentConnections,",
        "	EAST ZONE, !- Zone Name",
        "	Zone1Equipment, !- Zone Conditioning Equipment List Name",
        "	Zone1Inlets, !- Zone Air Inlet Node or NodeList Name",
        "	Zone1Exhausts, !- Zone Air Exhaust Node or NodeList Name",
        "	Zone 1 Node, !- Zone Air Node Name",
        "	Zone 1 Outlet Node;      !- Zone Return Air Node Name",
        "	ZoneHVAC:EquipmentList,",
        "	Zone1Equipment, !- Name",
        "   SequentialLoad,          !- Load Distribution Scheme",
        "	ZoneHVAC:FourPipeFanCoil, !- Zone Equipment 1 Object Type",
        "	Zone1FanCoil, !- Zone Equipment 1 Name",
        "	1, !- Zone Equipment 1 Cooling Sequence",
        "	1;                       !- Zone Equipment 1 Heating or No - Load Sequence",
        "   NodeList,",
        "	Zone1Inlets, !- Name",
        "	Zone1FanCoilAirOutletNode;  !- Node 1 Name",
        "	NodeList,",
        "	Zone1Exhausts, !- Name",
        "	Zone1FanCoilAirInletNode; !- Node 1 Name",
        "	OutdoorAir:NodeList,",
        "	Zone1FanCoilOAInNode;    !- Node or NodeList Name 1",
        "	OutdoorAir:Mixer,",
        "	Zone1FanCoilOAMixer, !- Name",
        "	Zone1FanCoilOAMixerOutletNode, !- Mixed Air Node Name",
        "	Zone1FanCoilOAInNode, !- Outdoor Air Stream Node Name",
        "	Zone1FanCoilExhNode, !- Relief Air Stream Node Name",
        "	Zone1FanCoilAirInletNode; !- Return Air Stream Node Name",
        "	Schedule:Compact,",
        "	FanAndCoilAvailSched, !- Name",
        "	Fraction, !- Schedule Type Limits Name",
        "	Through: 12/31, !- Field 1",
        "	For: AllDays, !- Field 2",
        "	Until: 24:00, 1.0;        !- Field 3",
        "	ScheduleTypeLimits,",
        "	Fraction, !- Name",
        "	0.0, !- Lower Limit Value",
        "	1.0, !- Upper Limit Value",
        "	CONTINUOUS;              !- Numeric Type",
        "   Fan:OnOff,",
        "	Zone1FanCoilFan, !- Name",
        "	FanAndCoilAvailSched, !- Availability Schedule Name",
        "	0.5, !- Fan Total Efficiency",
        "	75.0, !- Pressure Rise { Pa }",
        "	Autosize, !- Maximum Flow Rate { m3 / s }",
        "	0.9, !- Motor Efficiency",
        "	1.0, !- Motor In Airstream Fraction",
        "	Zone1FanCoilOAMixerOutletNode, !- Air Inlet Node Name",
        "	Zone1FanCoilFanOutletNode, !- Air Outlet Node Name",
        "	, !- Fan Power Ratio Function of Speed Ratio Curve Name",
        "	;                        !- Fan Efficiency Ratio Function of Speed Ratio Curve Name	",
        "	Coil:Cooling:Water,",
        "	Zone1FanCoilCoolingCoil, !- Name",
        "	FanAndCoilAvailSched, !- Availability Schedule Namev",
        "	Autosize, !- Design Water Flow Rate { m3 / s }",
        "	Autosize, !- Design Air Flow Rate { m3 / s }",
        "	7.22,   !- Design Inlet Water Temperature { Cv }",
        "	24.340, !- Design Inlet Air Temperature { C }",
        "	14.000, !- Design Outlet Air Temperature { C }",
        "	0.0095, !- Design Inlet Air Humidity Ratio { kgWater / kgDryAir }",
        "	0.0090, !- Design Outlet Air Humidity Ratio { kgWater / kgDryAir }",
        "	Zone1FanCoilChWInletNode, !- Water Inlet Node Name",
        "	Zone1FanCoilChWOutletNode, !- Water Outlet Node Name",
        "	Zone1FanCoilFanOutletNode, !- Air Inlet Node Name",
        "	Zone1FanCoilCCOutletNode, !- Air Outlet Node Name",
        "	SimpleAnalysis, !- Type of Analysis",
        "	CrossFlow;               !- Heat Exchanger Configuration",
        "	Coil:Heating:Water,",
        "   Zone1FanCoilHeatingCoil, !- Name",
        "	FanAndCoilAvailSched, !- Availability Schedule Name",
        "	150.0,   !- U - Factor Times Area Value { W / K }",
        "	Autosize, !- Maximum Water Flow Rate { m3 / s }",
        "	Zone1FanCoilHWInletNode, !- Water Inlet Node Name",
        "	Zone1FanCoilHWOutletNode, !- Water Outlet Node Name",
        "	Zone1FanCoilCCOutletNode, !- Air Inlet Node Name",
        "	Zone1FanCoilAirOutletNode, !- Air Outlet Node Name",
        "	UFactorTimesAreaAndDesignWaterFlowRate, !- Performance Input Method",
        "	autosize, !- Rated Capacity { W }",
        "	82.2, !- Rated Inlet Water Temperature { C }",
        "	16.6, !- Rated Inlet Air Temperature { C }",
        "	71.1, !- Rated Outlet Water Temperature { C }",
        "	32.2, !- Rated Outlet Air Temperature { C }",
        "	;     !- Rated Ratio for Air and Water Convection",
        "	ZoneHVAC:FourPipeFanCoil,",
        "	Zone1FanCoil, !- Name",
        "	FanAndCoilAvailSched, !- Availability Schedule Name",
        "	ConstantFanVariableFlow, !- Capacity Control Method",
        "	0.5, !- Maximum Supply Air Flow Rate { m3 / s }",
        "	0.3, !- Low Speed Supply Air Flow Ratio",
        "	0.6, !- Medium Speed Supply Air Flow Ratio",
        "	0.1, !- Maximum Outdoor Air Flow Rate { m3 / s }",
        "	FanAndCoilAvailSched, !- Outdoor Air Schedule Name",
        "	Zone1FanCoilAirInletNode, !- Air Inlet Node Name",
        "	Zone1FanCoilAirOutletNode, !- Air Outlet Node Name",
        "	OutdoorAir:Mixer, !- Outdoor Air Mixer Object Type",
        "	Zone1FanCoilOAMixer, !- Outdoor Air Mixer Name",
        "	Fan:OnOff, !- Supply Air Fan Object Type",
        "	Zone1FanCoilFan, !- Supply Air Fan Name",
        "	Coil:Cooling:Water, !- Cooling Coil Object Type",
        "	Zone1FanCoilCoolingCoil, !- Cooling Coil Name",
        "	0.0002, !- Maximum Cold Water Flow Rate { m3 / s }",
        "	0.0, !- Minimum Cold Water Flow Rate { m3 / s }",
        "	0.001, !- Cooling Convergence Tolerance",
        "	Coil:Heating:Water, !- Heating Coil Object Type",
        "	Zone1FanCoilHeatingCoil, !- Heating Coil Name",
        "	0.0002, !- Maximum Hot Water Flow Rate { m3 / s }",
        "	0.0, !- Minimum Hot Water Flow Rate { m3 / s }",
        "	0.001; !- Heating Convergence Tolerance",

    });

    ASSERT_TRUE(process_idf(idf_objects));

    GetZoneData(*state, ErrorsFound);
    EXPECT_EQ("EAST ZONE", state->dataHeatBal->Zone(1).Name);

    GetZoneEquipmentData(*state);
    ProcessScheduleInput(*state);
    state->dataScheduleMgr->ScheduleInputProcessed = true;
    GetFanInput(*state);
    EXPECT_EQ((int)HVAC::FanType::OnOff, (int)state->dataFans->fans(1)->type);

    GetFanCoilUnits(*state);
    EXPECT_ENUM_EQ(CCM::ConsFanVarFlow, state->dataFanCoilUnits->FanCoil(1).CapCtrlMeth_Num);
    EXPECT_EQ("OUTDOORAIR:MIXER", state->dataFanCoilUnits->FanCoil(1).OAMixType);
    EXPECT_EQ((int)HVAC::FanType::OnOff, (int)state->dataFanCoilUnits->FanCoil(1).fanType);
    EXPECT_EQ("COIL:COOLING:WATER", state->dataFanCoilUnits->FanCoil(1).CCoilType);
    EXPECT_EQ("COIL:HEATING:WATER", state->dataFanCoilUnits->FanCoil(1).HCoilType);

    state->dataPlnt->TotNumLoops = 2;
    state->dataPlnt->PlantLoop.allocate(state->dataPlnt->TotNumLoops);

    AirMassFlow = 0.60;
    MaxAirMassFlow = 0.60;

    // cooling load only
    HotWaterMassFlowRate = 0.0;
    ColdWaterMassFlowRate = 0.14;

    state->dataLoopNodes->Node(state->dataMixedAir->OAMixer(1).RetNode).MassFlowRate = AirMassFlow;
    state->dataLoopNodes->Node(state->dataMixedAir->OAMixer(1).RetNode).MassFlowRateMax = MaxAirMassFlow;

    state->dataLoopNodes->Node(state->dataMixedAir->OAMixer(1).RetNode).Temp = 24.0;
    state->dataLoopNodes->Node(state->dataMixedAir->OAMixer(1).RetNode).Enthalpy = 36000;
    state->dataLoopNodes->Node(state->dataMixedAir->OAMixer(1).RetNode).HumRat =
        PsyWFnTdbH(*state,
                   state->dataLoopNodes->Node(state->dataMixedAir->OAMixer(1).RetNode).Temp,
                   state->dataLoopNodes->Node(state->dataMixedAir->OAMixer(1).RetNode).Enthalpy);

    state->dataLoopNodes->Node(state->dataMixedAir->OAMixer(1).InletNode).Temp = 30.0;
    state->dataLoopNodes->Node(state->dataMixedAir->OAMixer(1).InletNode).Enthalpy = 53000;
    state->dataLoopNodes->Node(state->dataMixedAir->OAMixer(1).InletNode).HumRat =
        PsyWFnTdbH(*state,
                   state->dataLoopNodes->Node(state->dataMixedAir->OAMixer(1).InletNode).Temp,
                   state->dataLoopNodes->Node(state->dataMixedAir->OAMixer(1).InletNode).Enthalpy);

    state->dataLoopNodes->Node(state->dataFanCoilUnits->FanCoil(1).AirInNode).MassFlowRate = AirMassFlow;
    state->dataLoopNodes->Node(state->dataFanCoilUnits->FanCoil(1).AirInNode).MassFlowRateMin = AirMassFlow;
    state->dataLoopNodes->Node(state->dataFanCoilUnits->FanCoil(1).AirInNode).MassFlowRateMinAvail = AirMassFlow;
    state->dataLoopNodes->Node(state->dataFanCoilUnits->FanCoil(1).AirInNode).MassFlowRateMax = MaxAirMassFlow;
    state->dataLoopNodes->Node(state->dataFanCoilUnits->FanCoil(1).AirInNode).MassFlowRateMaxAvail = MaxAirMassFlow;

    state->dataFanCoilUnits->FanCoil(1).OutAirMassFlow = 0.0;
    state->dataFanCoilUnits->FanCoil(1).MaxAirMassFlow = MaxAirMassFlow;
    state->dataFanCoilUnits->FanCoil(1).MaxCoolCoilFluidFlow = 0.14;
    state->dataFanCoilUnits->FanCoil(1).MaxHeatCoilFluidFlow = 0.14;

    state->dataLoopNodes->Node(state->dataFanCoilUnits->FanCoil(1).OutsideAirNode).MassFlowRateMax = 0.0;
    state->dataLoopNodes->Node(state->dataFanCoilUnits->FanCoil(1).CoolCoilFluidInletNode).MassFlowRateMax = 0.14;
    state->dataLoopNodes->Node(state->dataFanCoilUnits->FanCoil(1).HeatCoilFluidInletNode).MassFlowRateMax = 0.14;
    state->dataLoopNodes->Node(state->dataFanCoilUnits->FanCoil(1).CoolCoilFluidInletNode).MassFlowRateMaxAvail = 0.14;
    state->dataLoopNodes->Node(state->dataFanCoilUnits->FanCoil(1).HeatCoilFluidInletNode).MassFlowRateMaxAvail = 0.14;

    state->dataFans->fans(1)->inletAirMassFlowRate = AirMassFlow;
    state->dataFans->fans(1)->maxAirMassFlowRate = MaxAirMassFlow;

    state->dataLoopNodes->Node(state->dataFans->fans(1)->inletNodeNum).MassFlowRate = AirMassFlow;
    state->dataLoopNodes->Node(state->dataFans->fans(1)->inletNodeNum).MassFlowRateMin = AirMassFlow;
    state->dataLoopNodes->Node(state->dataFans->fans(1)->inletNodeNum).MassFlowRateMax = AirMassFlow;
    state->dataLoopNodes->Node(state->dataFans->fans(1)->inletNodeNum).MassFlowRateMaxAvail = AirMassFlow;

    state->dataWaterCoils->WaterCoil(2).UACoilTotal = 470.0;
    state->dataWaterCoils->WaterCoil(2).UACoilExternal = 611.0;
    state->dataWaterCoils->WaterCoil(2).UACoilInternal = 2010.0;
    state->dataWaterCoils->WaterCoil(2).TotCoilOutsideSurfArea = 50.0;

    state->dataLoopNodes->Node(state->dataWaterCoils->WaterCoil(2).AirInletNodeNum).MassFlowRate = AirMassFlow;
    state->dataLoopNodes->Node(state->dataWaterCoils->WaterCoil(2).AirInletNodeNum).MassFlowRateMin = AirMassFlow;
    state->dataLoopNodes->Node(state->dataWaterCoils->WaterCoil(2).AirInletNodeNum).MassFlowRateMax = AirMassFlow;
    state->dataLoopNodes->Node(state->dataWaterCoils->WaterCoil(2).AirInletNodeNum).MassFlowRateMaxAvail = AirMassFlow;

    state->dataWaterCoils->WaterCoil(2).InletWaterMassFlowRate = ColdWaterMassFlowRate;
    state->dataWaterCoils->WaterCoil(2).MaxWaterMassFlowRate = ColdWaterMassFlowRate;
    state->dataLoopNodes->Node(state->dataWaterCoils->WaterCoil(2).WaterInletNodeNum).MassFlowRate = ColdWaterMassFlowRate;
    state->dataLoopNodes->Node(state->dataWaterCoils->WaterCoil(2).WaterInletNodeNum).MassFlowRateMaxAvail = ColdWaterMassFlowRate;
    state->dataLoopNodes->Node(state->dataWaterCoils->WaterCoil(2).WaterInletNodeNum).Temp = 6.0;
    state->dataLoopNodes->Node(state->dataWaterCoils->WaterCoil(2).WaterOutletNodeNum).MassFlowRate = ColdWaterMassFlowRate;
    state->dataLoopNodes->Node(state->dataWaterCoils->WaterCoil(2).WaterOutletNodeNum).MassFlowRateMaxAvail = ColdWaterMassFlowRate;

    state->dataLoopNodes->Node(state->dataWaterCoils->WaterCoil(1).AirInletNodeNum).MassFlowRate = AirMassFlow;
    state->dataLoopNodes->Node(state->dataWaterCoils->WaterCoil(1).AirInletNodeNum).MassFlowRateMaxAvail = AirMassFlow;

    state->dataLoopNodes->Node(state->dataWaterCoils->WaterCoil(1).WaterInletNodeNum).Temp = 60.0;
    state->dataLoopNodes->Node(state->dataWaterCoils->WaterCoil(1).WaterInletNodeNum).MassFlowRate = HotWaterMassFlowRate;
    state->dataLoopNodes->Node(state->dataWaterCoils->WaterCoil(1).WaterInletNodeNum).MassFlowRateMaxAvail = HotWaterMassFlowRate;
    state->dataLoopNodes->Node(state->dataWaterCoils->WaterCoil(1).WaterOutletNodeNum).MassFlowRate = HotWaterMassFlowRate;
    state->dataLoopNodes->Node(state->dataWaterCoils->WaterCoil(1).WaterOutletNodeNum).MassFlowRateMaxAvail = HotWaterMassFlowRate;
    state->dataWaterCoils->WaterCoil(1).InletWaterMassFlowRate = HotWaterMassFlowRate;
    state->dataWaterCoils->WaterCoil(1).MaxWaterMassFlowRate = HotWaterMassFlowRate;

    for (int l = 1; l <= state->dataPlnt->TotNumLoops; ++l) {

        auto &loopside(state->dataPlnt->PlantLoop(l).LoopSide(DataPlant::LoopSideLocation::Demand));
        loopside.TotalBranches = 1;
        loopside.Branch.allocate(1);
        auto &loopsidebranch(state->dataPlnt->PlantLoop(l).LoopSide(DataPlant::LoopSideLocation::Demand).Branch(1));
        loopsidebranch.TotalComponents = 1;
        loopsidebranch.Comp.allocate(1);
    }

    state->dataHeatBalFanSys->TempControlType.allocate(1);
    state->dataHeatBalFanSys->TempControlType(1) = HVAC::ThermostatType::DualSetPointWithDeadBand;

    state->dataWaterCoils->WaterCoil(2).WaterPlantLoc.loopNum = 1;
    state->dataWaterCoils->WaterCoil(2).WaterPlantLoc.loopSideNum = DataPlant::LoopSideLocation::Demand;
    state->dataWaterCoils->WaterCoil(2).WaterPlantLoc.branchNum = 1;
    state->dataWaterCoils->WaterCoil(2).WaterPlantLoc.compNum = 1;

    state->dataWaterCoils->WaterCoil(1).WaterPlantLoc.loopNum = 2;
    state->dataWaterCoils->WaterCoil(1).WaterPlantLoc.loopSideNum = DataPlant::LoopSideLocation::Demand;
    state->dataWaterCoils->WaterCoil(1).WaterPlantLoc.branchNum = 1;
    state->dataWaterCoils->WaterCoil(1).WaterPlantLoc.compNum = 1;

    state->dataPlnt->PlantLoop(2).Name = "ChilledWaterLoop";
    state->dataPlnt->PlantLoop(2).FluidName = "ChilledWater";
    state->dataPlnt->PlantLoop(2).FluidIndex = 1;
    state->dataPlnt->PlantLoop(2).FluidName = "WATER";
    state->dataPlnt->PlantLoop(2).LoopSide(DataPlant::LoopSideLocation::Demand).Branch(1).Comp(1).Name = state->dataWaterCoils->WaterCoil(2).Name;
    state->dataPlnt->PlantLoop(2).LoopSide(DataPlant::LoopSideLocation::Demand).Branch(1).Comp(1).Type =
        DataPlant::PlantEquipmentType::CoilWaterCooling;
    state->dataPlnt->PlantLoop(2).LoopSide(DataPlant::LoopSideLocation::Demand).Branch(1).Comp(1).NodeNumIn =
        state->dataWaterCoils->WaterCoil(2).WaterInletNodeNum;
    state->dataPlnt->PlantLoop(2).LoopSide(DataPlant::LoopSideLocation::Demand).Branch(1).Comp(1).NodeNumOut =
        state->dataWaterCoils->WaterCoil(2).WaterOutletNodeNum;
    state->dataPlnt->PlantLoop(2).LoopSide(DataPlant::LoopSideLocation::Demand).FlowLock = DataPlant::FlowLock::Unlocked;

    state->dataPlnt->PlantLoop(1).Name = "HotWaterLoop";
    state->dataPlnt->PlantLoop(1).FluidName = "HotWater";
    state->dataPlnt->PlantLoop(1).FluidIndex = 1;
    state->dataPlnt->PlantLoop(1).FluidName = "WATER";
    state->dataPlnt->PlantLoop(1).LoopSide(DataPlant::LoopSideLocation::Demand).Branch(1).Comp(1).Name = state->dataWaterCoils->WaterCoil(1).Name;
    state->dataPlnt->PlantLoop(1).LoopSide(DataPlant::LoopSideLocation::Demand).Branch(1).Comp(1).Type =
        DataPlant::PlantEquipmentType::CoilWaterSimpleHeating;
    state->dataPlnt->PlantLoop(1).LoopSide(DataPlant::LoopSideLocation::Demand).Branch(1).Comp(1).NodeNumIn =
        state->dataWaterCoils->WaterCoil(1).WaterInletNodeNum;
    state->dataPlnt->PlantLoop(1).LoopSide(DataPlant::LoopSideLocation::Demand).Branch(1).Comp(1).NodeNumOut =
        state->dataWaterCoils->WaterCoil(1).WaterOutletNodeNum;
    state->dataPlnt->PlantLoop(1).LoopSide(DataPlant::LoopSideLocation::Demand).FlowLock = DataPlant::FlowLock::Unlocked;

    state->dataFanCoilUnits->FanCoil(1).CoolCoilPlantLoc.loopNum = 2;
    state->dataFanCoilUnits->FanCoil(1).HeatCoilPlantLoc.loopNum = 1;
    state->dataFanCoilUnits->FanCoil(1).CoolCoilPlantLoc.loopSideNum = DataPlant::LoopSideLocation::Demand;
    state->dataFanCoilUnits->FanCoil(1).HeatCoilPlantLoc.loopSideNum = DataPlant::LoopSideLocation::Demand;
    state->dataFanCoilUnits->FanCoil(1).HeatCoilFluidOutletNodeNum = state->dataWaterCoils->WaterCoil(1).WaterOutletNodeNum;
    state->dataFanCoilUnits->FanCoil(1).CoolCoilFluidOutletNodeNum = state->dataWaterCoils->WaterCoil(2).WaterOutletNodeNum;
    state->dataFanCoilUnits->FanCoil(1).CoolCoilPlantLoc.branchNum = 1;
    state->dataFanCoilUnits->FanCoil(1).CoolCoilPlantLoc.compNum = 1;
    state->dataFanCoilUnits->FanCoil(1).HeatCoilPlantLoc.branchNum = 1;
    state->dataFanCoilUnits->FanCoil(1).HeatCoilPlantLoc.compNum = 1;

    state->dataFanCoilUnits->HeatingLoad = false;
    state->dataFanCoilUnits->CoolingLoad = true;
    state->dataZoneEnergyDemand->ZoneSysEnergyDemand.allocate(1);
    state->dataZoneEnergyDemand->ZoneSysEnergyDemand(1).RemainingOutputReqToCoolSP = -4000.00;
    state->dataZoneEnergyDemand->ZoneSysEnergyDemand(1).RemainingOutputReqToHeatSP = -8000.0;
    state->dataFanCoilUnits->FanCoil(1).SpeedFanSel = 2;
    QUnitOut = 0.0;
    QZnReq = -4000.0;

    state->dataGlobal->DoingSizing = true;

    state->dataSize->CurZoneEqNum = 1;
    state->dataSize->ZoneSizingRunDone = true;
    state->dataSize->ZoneEqSizing.allocate(state->dataSize->CurZoneEqNum);
    state->dataSize->ZoneEqSizing(state->dataSize->CurZoneEqNum).SizingMethod.allocate(25);
    state->dataSize->ZoneEqSizing(state->dataSize->CurZoneEqNum).SizingMethod(25) = 0;
    state->dataSize->ZoneEqFanCoil = true;
    state->dataSize->ZoneEqSizing(state->dataSize->CurZoneEqNum).DesignSizeFromParent = true;

    // User-specified air volume flow rate from the ZoneHVAC:FourPipeFanCoil object
    state->dataSize->ZoneEqSizing(state->dataSize->CurZoneEqNum).AirVolFlow = 0.5;
    // User-specified water flow rate from the ZoneHVAC:FourPipeFanCoil object
    state->dataSize->ZoneEqSizing(state->dataSize->CurZoneEqNum).MaxCWVolFlow = 0.0002;
    // User-specified water flow rate from the ZoneHVAC:FourPipeFanCoil object
    state->dataSize->ZoneEqSizing(state->dataSize->CurZoneEqNum).MaxHWVolFlow = 0.0002;

    // Initial design air volume flow rate based on the design conditions
    state->dataWaterCoils->WaterCoil(2).DesAirVolFlowRate = DataSizing::AutoSize;
    // Initial design water flow rate based on the design conditions
    state->dataWaterCoils->WaterCoil(2).MaxWaterVolFlowRate = DataSizing::AutoSize;

    // normal cooling simulation for constant fan variable flow fan coil
    Sim4PipeFanCoil(*state, FanCoilNum, ZoneNum, FirstHVACIteration, QUnitOut, LatOutputProvided);

    // Expect final design air volume flow rate to equal the user-specified air volume flow rate from the ZoneHVAC:FourPipeFanCoil object
    EXPECT_EQ(state->dataWaterCoils->WaterCoil(2).DesAirVolFlowRate, 0.5);
    // Expect final design water flow rate to equal the user-specified water flow rate from the ZoneHVAC:FourPipeFanCoil object
    EXPECT_EQ(state->dataWaterCoils->WaterCoil(2).MaxWaterVolFlowRate, 0.0002);
}<|MERGE_RESOLUTION|>--- conflicted
+++ resolved
@@ -1422,15 +1422,10 @@
     Real64 DesWaterFlowRate(0.0);
 
     // now size heating coil hot water flow rate at 60.0C
-<<<<<<< HEAD
-    Cp = FluidProperties::GetSpecificHeatGlycol(*state, state->dataPlnt->PlantLoop(1).FluidName, 60.0, state->dataPlnt->PlantLoop(1).FluidIndex, "Unit Test");
-    rho = FluidProperties::GetDensityGlycol(*state, state->dataPlnt->PlantLoop(1).FluidName, 60.0, state->dataPlnt->PlantLoop(1).FluidIndex, "Unit Test");
-=======
     Cp = FluidProperties::GetSpecificHeatGlycol(
         *state, state->dataPlnt->PlantLoop(1).FluidName, 60.0, state->dataPlnt->PlantLoop(1).FluidIndex, "Unit Test");
     rho = FluidProperties::GetDensityGlycol(
         *state, state->dataPlnt->PlantLoop(1).FluidName, 60.0, state->dataPlnt->PlantLoop(1).FluidIndex, "Unit Test");
->>>>>>> 8c96cbbb
     DesWaterFlowRate = DesCoilHeatingLoad / (state->dataSize->PlantSizData(1).DeltaT * Cp * rho);
 
     // check heating coil design water flow rate calculated here and sizing results are identical
