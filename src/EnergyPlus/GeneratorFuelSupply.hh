// EnergyPlus, Copyright (c) 1996-2020, The Board of Trustees of the University of Illinois,
// The Regents of the University of California, through Lawrence Berkeley National Laboratory
// (subject to receipt of any required approvals from the U.S. Dept. of Energy), Oak Ridge
// National Laboratory, managed by UT-Battelle, Alliance for Sustainable Energy, LLC, and other
// contributors. All rights reserved.
//
// NOTICE: This Software was developed under funding from the U.S. Department of Energy and the
// U.S. Government consequently retains certain rights. As such, the U.S. Government has been
// granted for itself and others acting on its behalf a paid-up, nonexclusive, irrevocable,
// worldwide license in the Software to reproduce, distribute copies to the public, prepare
// derivative works, and perform publicly and display publicly, and to permit others to do so.
//
// Redistribution and use in source and binary forms, with or without modification, are permitted
// provided that the following conditions are met:
//
// (1) Redistributions of source code must retain the above copyright notice, this list of
//     conditions and the following disclaimer.
//
// (2) Redistributions in binary form must reproduce the above copyright notice, this list of
//     conditions and the following disclaimer in the documentation and/or other materials
//     provided with the distribution.
//
// (3) Neither the name of the University of California, Lawrence Berkeley National Laboratory,
//     the University of Illinois, U.S. Dept. of Energy nor the names of its contributors may be
//     used to endorse or promote products derived from this software without specific prior
//     written permission.
//
// (4) Use of EnergyPlus(TM) Name. If Licensee (i) distributes the software in stand-alone form
//     without changes from the version obtained under this License, or (ii) Licensee makes a
//     reference solely to the software portion of its product, Licensee must refer to the
//     software as "EnergyPlus version X" software, where "X" is the version number Licensee
//     obtained under this License and may not use a different name for the software. Except as
//     specifically required in this Section (4), Licensee shall not use in a company name, a
//     product name, in advertising, publicity, or other promotional activities any name, trade
//     name, trademark, logo, or other designation of "EnergyPlus", "E+", "e+" or confusingly
//     similar designation, without the U.S. Department of Energy's prior written consent.
//
// THIS SOFTWARE IS PROVIDED BY THE COPYRIGHT HOLDERS AND CONTRIBUTORS "AS IS" AND ANY EXPRESS OR
// IMPLIED WARRANTIES, INCLUDING, BUT NOT LIMITED TO, THE IMPLIED WARRANTIES OF MERCHANTABILITY
// AND FITNESS FOR A PARTICULAR PURPOSE ARE DISCLAIMED. IN NO EVENT SHALL THE COPYRIGHT OWNER OR
// CONTRIBUTORS BE LIABLE FOR ANY DIRECT, INDIRECT, INCIDENTAL, SPECIAL, EXEMPLARY, OR
// CONSEQUENTIAL DAMAGES (INCLUDING, BUT NOT LIMITED TO, PROCUREMENT OF SUBSTITUTE GOODS OR
// SERVICES; LOSS OF USE, DATA, OR PROFITS; OR BUSINESS INTERRUPTION) HOWEVER CAUSED AND ON ANY
// THEORY OF LIABILITY, WHETHER IN CONTRACT, STRICT LIABILITY, OR TORT (INCLUDING NEGLIGENCE OR
// OTHERWISE) ARISING IN ANY WAY OUT OF THE USE OF THIS SOFTWARE, EVEN IF ADVISED OF THE
// POSSIBILITY OF SUCH DAMAGE.

#ifndef GeneratorFuelSupply_hh_INCLUDED
#define GeneratorFuelSupply_hh_INCLUDED

// EnergyPlus Headers
#include <EnergyPlus/EnergyPlus.hh>

namespace EnergyPlus {
    class IOFiles;
namespace GeneratorFuelSupply {

    // Data
    // MODULE PARAMETER DEFINITIONS:
    // na

    // DERIVED TYPE DEFINITIONS:
    // na

    // MODULE VARIABLE DECLARATIONS:
    // na

    // SUBROUTINE SPECIFICATIONS FOR MODULE

    // <name Public routines, optionally name Private routines within this module>

    // Functions

<<<<<<< HEAD
    void GetGeneratorFuelSupplyInput(IOFiles &ioFiles);
=======
    void clear_state();

    void GetGeneratorFuelSupplyInput();
>>>>>>> 621041c1

    //******************************************************************************

    void SetupFuelConstituentData(EnergyPlus::IOFiles &ioFiles, int const FuelSupplyNum, bool &ErrorsFound);

} // namespace GeneratorFuelSupply

} // namespace EnergyPlus

#endif<|MERGE_RESOLUTION|>--- conflicted
+++ resolved
@@ -71,13 +71,9 @@
 
     // Functions
 
-<<<<<<< HEAD
-    void GetGeneratorFuelSupplyInput(IOFiles &ioFiles);
-=======
     void clear_state();
 
-    void GetGeneratorFuelSupplyInput();
->>>>>>> 621041c1
+    void GetGeneratorFuelSupplyInput(IOFiles &ioFiles);
 
     //******************************************************************************
 
