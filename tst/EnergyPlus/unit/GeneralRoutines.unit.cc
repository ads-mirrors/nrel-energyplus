--- conflicted
+++ resolved
@@ -124,12 +124,8 @@
 
     // test 1: zero flow
     MassFlowRate = 0.0;
-<<<<<<< HEAD
-    CalcComponentSensibleLatentOutput(MassFlowRate, CoilOutletTemp, CoilOutletHumRat, CoilInletTemp, CoilInletHumRat, sensibleoutput, latentoutput, totaloutput);
-=======
     CalcComponentSensibleLatentOutput(
         MassFlowRate, CoilOutletTemp, CoilOutletHumRat, CoilInletTemp, CoilInletHumRat, sensibleoutput, latentoutput, totaloutput);
->>>>>>> 44cca689
     EXPECT_DOUBLE_EQ(results_totaloutput, totaloutput);
     EXPECT_DOUBLE_EQ(results_sensibleoutput, sensibleoutput);
     EXPECT_DOUBLE_EQ(results_latentoutput, latentoutput);
@@ -139,19 +135,12 @@
     CoilOutletTemp = 12.0;
     CoilInletHumRat = 0.00850;
     CoilOutletHumRat = 0.00750;
-<<<<<<< HEAD
-    results_totaloutput = MassFlowRate * (Psychrometrics::PsyHFnTdbW(CoilOutletTemp, CoilOutletHumRat) - Psychrometrics::PsyHFnTdbW(CoilInletTemp, CoilInletHumRat));
-    results_sensibleoutput = MassFlowRate * (1.00484e3 + min(CoilInletHumRat, CoilOutletHumRat) * 1.85895e3) * (CoilOutletTemp - CoilInletTemp);
-    results_latentoutput = results_totaloutput - results_sensibleoutput;
-    CalcComponentSensibleLatentOutput(MassFlowRate, CoilOutletTemp, CoilOutletHumRat, CoilInletTemp, CoilInletHumRat, sensibleoutput, latentoutput, totaloutput);
-=======
     results_totaloutput =
         MassFlowRate * (Psychrometrics::PsyHFnTdbW(CoilOutletTemp, CoilOutletHumRat) - Psychrometrics::PsyHFnTdbW(CoilInletTemp, CoilInletHumRat));
     results_sensibleoutput = MassFlowRate * (1.00484e3 + min(CoilInletHumRat, CoilOutletHumRat) * 1.85895e3) * (CoilOutletTemp - CoilInletTemp);
     results_latentoutput = results_totaloutput - results_sensibleoutput;
     CalcComponentSensibleLatentOutput(
         MassFlowRate, CoilOutletTemp, CoilOutletHumRat, CoilInletTemp, CoilInletHumRat, sensibleoutput, latentoutput, totaloutput);
->>>>>>> 44cca689
     EXPECT_DOUBLE_EQ(results_totaloutput, totaloutput);
     EXPECT_DOUBLE_EQ(results_sensibleoutput, sensibleoutput);
     EXPECT_DOUBLE_EQ(results_latentoutput, latentoutput);
@@ -161,19 +150,12 @@
     CoilOutletTemp = 32.0;
     CoilInletHumRat = 0.00750;
     CoilOutletHumRat = 0.00750;
-<<<<<<< HEAD
-    results_totaloutput = MassFlowRate * (Psychrometrics::PsyHFnTdbW(CoilOutletTemp, CoilOutletHumRat) - Psychrometrics::PsyHFnTdbW(CoilInletTemp, CoilInletHumRat));
-    results_sensibleoutput = MassFlowRate * (1.00484e3 + min(CoilInletHumRat, CoilOutletHumRat) * 1.85895e3) * (CoilOutletTemp - CoilInletTemp);
-    results_latentoutput = results_totaloutput - results_sensibleoutput;
-    CalcComponentSensibleLatentOutput(MassFlowRate, CoilOutletTemp, CoilOutletHumRat, CoilInletTemp, CoilInletHumRat, sensibleoutput, latentoutput, totaloutput);
-=======
     results_totaloutput =
         MassFlowRate * (Psychrometrics::PsyHFnTdbW(CoilOutletTemp, CoilOutletHumRat) - Psychrometrics::PsyHFnTdbW(CoilInletTemp, CoilInletHumRat));
     results_sensibleoutput = MassFlowRate * (1.00484e3 + min(CoilInletHumRat, CoilOutletHumRat) * 1.85895e3) * (CoilOutletTemp - CoilInletTemp);
     results_latentoutput = results_totaloutput - results_sensibleoutput;
     CalcComponentSensibleLatentOutput(
         MassFlowRate, CoilOutletTemp, CoilOutletHumRat, CoilInletTemp, CoilInletHumRat, sensibleoutput, latentoutput, totaloutput);
->>>>>>> 44cca689
     EXPECT_DOUBLE_EQ(results_totaloutput, totaloutput);
     EXPECT_DOUBLE_EQ(results_sensibleoutput, sensibleoutput);
     EXPECT_NEAR(results_latentoutput, latentoutput, 1.0E-10);
