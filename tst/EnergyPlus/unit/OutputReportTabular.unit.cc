// EnergyPlus, Copyright (c) 1996-2018, The Board of Trustees of the University of Illinois,
// The Regents of the University of California, through Lawrence Berkeley National Laboratory
// (subject to receipt of any required approvals from the U.S. Dept. of Energy), Oak Ridge
// National Laboratory, managed by UT-Battelle, Alliance for Sustainable Energy, LLC, and other
// contributors. All rights reserved.
//
// NOTICE: This Software was developed under funding from the U.S. Department of Energy and the
// U.S. Government consequently retains certain rights. As such, the U.S. Government has been
// granted for itself and others acting on its behalf a paid-up, nonexclusive, irrevocable,
// worldwide license in the Software to reproduce, distribute copies to the public, prepare
// derivative works, and perform publicly and display publicly, and to permit others to do so.
//
// Redistribution and use in source and binary forms, with or without modification, are permitted
// provided that the following conditions are met:
//
// (1) Redistributions of source code must retain the above copyright notice, this list of
//     conditions and the following disclaimer.
//
// (2) Redistributions in binary form must reproduce the above copyright notice, this list of
//     conditions and the following disclaimer in the documentation and/or other materials
//     provided with the distribution.
//
// (3) Neither the name of the University of California, Lawrence Berkeley National Laboratory,
//     the University of Illinois, U.S. Dept. of Energy nor the names of its contributors may be
//     used to endorse or promote products derived from this software without specific prior
//     written permission.
//
// (4) Use of EnergyPlus(TM) Name. If Licensee (i) distributes the software in stand-alone form
//     without changes from the version obtained under this License, or (ii) Licensee makes a
//     reference solely to the software portion of its product, Licensee must refer to the
//     software as "EnergyPlus version X" software, where "X" is the version number Licensee
//     obtained under this License and may not use a different name for the software. Except as
//     specifically required in this Section (4), Licensee shall not use in a company name, a
//     product name, in advertising, publicity, or other promotional activities any name, trade
//     name, trademark, logo, or other designation of "EnergyPlus", "E+", "e+" or confusingly
//     similar designation, without the U.S. Department of Energy's prior written consent.
//
// THIS SOFTWARE IS PROVIDED BY THE COPYRIGHT HOLDERS AND CONTRIBUTORS "AS IS" AND ANY EXPRESS OR
// IMPLIED WARRANTIES, INCLUDING, BUT NOT LIMITED TO, THE IMPLIED WARRANTIES OF MERCHANTABILITY
// AND FITNESS FOR A PARTICULAR PURPOSE ARE DISCLAIMED. IN NO EVENT SHALL THE COPYRIGHT OWNER OR
// CONTRIBUTORS BE LIABLE FOR ANY DIRECT, INDIRECT, INCIDENTAL, SPECIAL, EXEMPLARY, OR
// CONSEQUENTIAL DAMAGES (INCLUDING, BUT NOT LIMITED TO, PROCUREMENT OF SUBSTITUTE GOODS OR
// SERVICES; LOSS OF USE, DATA, OR PROFITS; OR BUSINESS INTERRUPTION) HOWEVER CAUSED AND ON ANY
// THEORY OF LIABILITY, WHETHER IN CONTRACT, STRICT LIABILITY, OR TORT (INCLUDING NEGLIGENCE OR
// OTHERWISE) ARISING IN ANY WAY OUT OF THE USE OF THIS SOFTWARE, EVEN IF ADVISED OF THE
// POSSIBILITY OF SUCH DAMAGE.

// EnergyPlus::OutputReportTabular Unit Tests

// Google Test Headers
#include <gtest/gtest.h>

#include "Fixtures/EnergyPlusFixture.hh"
#include "Fixtures/SQLiteFixture.hh"

// ObjexxFCL Headers
#include <ObjexxFCL/Array1D.hh>
// EnergyPlus Headers
#include <EnergyPlus/DXCoils.hh>
#include <EnergyPlus/DataAirLoop.hh>
#include <EnergyPlus/DataEnvironment.hh>
#include <EnergyPlus/DataGlobalConstants.hh>
#include <EnergyPlus/DataGlobals.hh>
#include <EnergyPlus/DataHeatBalance.hh>
#include <EnergyPlus/DataSizing.hh>
#include <EnergyPlus/DataSurfaces.hh>
#include <EnergyPlus/DataZoneEnergyDemands.hh>
#include <EnergyPlus/HeatBalanceManager.hh>
#include <EnergyPlus/OutputProcessor.hh>
#include <EnergyPlus/OutputReportPredefined.hh>
#include <EnergyPlus/OutputReportTabular.hh>
#include <EnergyPlus/Psychrometrics.hh>
#include <EnergyPlus/ReportCoilSelection.hh>
#include <EnergyPlus/SQLiteProcedures.hh>
#include <EnergyPlus/SimAirServingZones.hh>
#include <EnergyPlus/SimulationManager.hh>
#include <EnergyPlus/UtilityRoutines.hh>
#include <EnergyPlus/WeatherManager.hh>

using namespace EnergyPlus;
using namespace EnergyPlus::DataGlobals;
using namespace EnergyPlus::DataGlobalConstants;
using namespace EnergyPlus::DataEnvironment;
using namespace EnergyPlus::DataHeatBalance;
using namespace EnergyPlus::DataSizing;
using namespace EnergyPlus::DataSurfaces;
using namespace EnergyPlus::HeatBalanceManager;
using namespace EnergyPlus::OutputProcessor;
using namespace EnergyPlus::OutputReportPredefined;
using namespace EnergyPlus::OutputReportTabular;
using namespace EnergyPlus::OutputProcessor;
using namespace SimulationManager;
using namespace ObjexxFCL;

TEST(OutputReportTabularTest, ConfirmSetUnitsStyleFromString)
{
    ShowMessage("Begin Test: OutputReportTabularTest, ConfirmSetUnitsStyleFromString");

    EXPECT_EQ(unitsStyleNone, SetUnitsStyleFromString("None"));
    EXPECT_EQ(unitsStyleJtoKWH, SetUnitsStyleFromString("JTOKWH"));
    EXPECT_EQ(unitsStyleJtoMJ, SetUnitsStyleFromString("JTOMJ"));
    EXPECT_EQ(unitsStyleJtoGJ, SetUnitsStyleFromString("JTOGJ"));
    EXPECT_EQ(unitsStyleInchPound, SetUnitsStyleFromString("INCHPOUND"));
    EXPECT_EQ(unitsStyleNotFound, SetUnitsStyleFromString("qqq"));
}

TEST_F(EnergyPlusFixture, OutputReportTabularTest_Basic)
{
    ShowMessage("Begin Test: OutputReportTabularTest, Basic");

    OutputTableBinned.allocate(10);
    EXPECT_TRUE(warningAboutKeyNotFound(0, 1, "moduleName"));
    EXPECT_FALSE(warningAboutKeyNotFound(100, 1, "moduleName"));
}

TEST(OutputReportTabularTest, RealToStr)
{
    ShowMessage("Begin Test: OutputReportTabularTest, RealToStr");
    EXPECT_EQ("       0.001", RealToStr(0.0011, 3));
    EXPECT_NE("       0.001", RealToStr(0.0019, 3));

    EXPECT_EQ("          1.", RealToStr(1.23456789, 0));
    EXPECT_EQ("         1.2", RealToStr(1.23456789, 1));
    EXPECT_EQ("        1.23", RealToStr(1.23456789, 2));
    EXPECT_EQ("       1.235", RealToStr(1.23456789, 3));
    EXPECT_EQ("      1.2346", RealToStr(1.23456789, 4));
    EXPECT_EQ("     1.23457", RealToStr(1.23456789, 5));
    EXPECT_EQ("    1.234568", RealToStr(1.23456789, 6));
    EXPECT_EQ("   1.2345679", RealToStr(1.23456789, 7));
    EXPECT_EQ("  1.23456789", RealToStr(1.23456789, 8));

    EXPECT_EQ("    1.234000", RealToStr(1.234, 6));
    EXPECT_EQ("   1.2340000", RealToStr(1.234, 7));
    EXPECT_EQ("  1.23400000", RealToStr(1.234, 8));

    EXPECT_EQ("     123457.", RealToStr(123456.789, 0));
    EXPECT_EQ("    123456.8", RealToStr(123456.789, 1));
    EXPECT_EQ("   123456.79", RealToStr(123456.789, 2));
    EXPECT_EQ("  123456.789", RealToStr(123456.789, 3));
    EXPECT_EQ(" 123456.7890", RealToStr(123456.789, 4));

    EXPECT_EQ("0.123457E+06", RealToStr(123456.789, 5));
}

TEST(OutputReportTabularTest, isNumber)
{
    ShowMessage("Begin Test: OutputReportTabularTest, isNumber");
    EXPECT_TRUE(isNumber("0"));
    EXPECT_TRUE(isNumber("0.12"));
    EXPECT_TRUE(isNumber("0.12E01"));
    EXPECT_TRUE(isNumber("-6"));
    EXPECT_TRUE(isNumber("-6.12"));
    EXPECT_TRUE(isNumber("-6.12E-09"));
    EXPECT_TRUE(isNumber(" 0"));
    EXPECT_TRUE(isNumber(" 0.12"));
    EXPECT_TRUE(isNumber(" 0.12E01"));
    EXPECT_TRUE(isNumber("0 "));
    EXPECT_TRUE(isNumber("0.12 "));
    EXPECT_TRUE(isNumber("0.12E01 "));
    EXPECT_TRUE(isNumber(" 0 "));
    EXPECT_TRUE(isNumber(" 0.12 "));
    EXPECT_TRUE(isNumber(" 0.12E01 "));
}

TEST(OutputReportTabularTest, digitsAferDecimal)
{
    ShowMessage("Begin Test: OutputReportTabularTest, digitsAferDecimal");
    EXPECT_EQ(0, digitsAferDecimal("0"));
    EXPECT_EQ(0, digitsAferDecimal("1."));
    EXPECT_EQ(2, digitsAferDecimal("0.12"));
    EXPECT_EQ(4, digitsAferDecimal("0.1234"));
    EXPECT_EQ(2, digitsAferDecimal("3.12E01"));
    EXPECT_EQ(0, digitsAferDecimal("-6"));
    EXPECT_EQ(0, digitsAferDecimal("-6."));
    EXPECT_EQ(2, digitsAferDecimal("-6.12"));
    EXPECT_EQ(5, digitsAferDecimal("-6.12765"));
    EXPECT_EQ(2, digitsAferDecimal("-6.12E-09"));
}

TEST(OutputReportTabularTest, splitCommaString)
{
    ShowMessage("Begin Test: OutputReportTabularTest, splitCommaString");
    std::vector<std::string> actual;
    actual.push_back("part1");
    EXPECT_EQ(actual, splitCommaString("part1"));
    actual.push_back("part2");
    EXPECT_EQ(actual, splitCommaString("part1,part2"));
    EXPECT_EQ(actual, splitCommaString(" part1,part2 "));
    EXPECT_EQ(actual, splitCommaString(" part1 , part2 "));
    actual.push_back("part3");
    EXPECT_EQ(actual, splitCommaString("part1,part2,part3"));
    EXPECT_EQ(actual, splitCommaString(" part1 , part2 , part3 "));
}

TEST(OutputReportTabularTest, unitsFromHeading)
{
    ShowMessage("Begin Test: OutputReportTabularTest, unitsFromHeading");
    std::string unitString;
    SetupUnitConversions();
    unitsStyle = unitsStyleInchPound;
    unitString = "";
    EXPECT_EQ(96, unitsFromHeading(unitString));
    EXPECT_EQ("", unitString);
    unitString = "Zone Floor Area {m2}";
    EXPECT_EQ(46, unitsFromHeading(unitString));
    EXPECT_EQ("Zone Floor Area {ft2}", unitString);
    unitString = "Fictional field {nonsense}";
    EXPECT_EQ(0, unitsFromHeading(unitString));
    EXPECT_EQ("Fictional field {nonsense}", unitString);
}

TEST(OutputReportTabularTest, ConfirmResourceWarning)
{
    ShowMessage("Begin Test: OutputReportTabularTest, ConfirmResourceWarning");

    EXPECT_EQ("In the Annual Building Utility Performance Summary Report the total row does not match the sum of the column for: Electricity [kWh]",
              ResourceWarningMessage("Electricity [kWh]"));
    EXPECT_EQ("In the Annual Building Utility Performance Summary Report the total row does not match the sum of the column for: Natural Gas [kWh]",
              ResourceWarningMessage("Natural Gas [kWh]"));
    EXPECT_EQ(
        "In the Annual Building Utility Performance Summary Report the total row does not match the sum of the column for: Additional Fuel [kWh]",
        ResourceWarningMessage("Additional Fuel [kWh]"));
    EXPECT_EQ(
        "In the Annual Building Utility Performance Summary Report the total row does not match the sum of the column for: District Cooling [kBtu]",
        ResourceWarningMessage("District Cooling [kBtu]"));
    EXPECT_EQ(
        "In the Annual Building Utility Performance Summary Report the total row does not match the sum of the column for: District Heating [kBtu]",
        ResourceWarningMessage("District Heating [kBtu]"));
    EXPECT_EQ("In the Annual Building Utility Performance Summary Report the total row does not match the sum of the column for: Water [GJ]",
              ResourceWarningMessage("Water [GJ]"));
    EXPECT_EQ("In the Annual Building Utility Performance Summary Report the total row does not match the sum of the column for: Electricity [GJ]",
              ResourceWarningMessage("Electricity [GJ]"));
    EXPECT_NE("In the Annual Building Utility Performance Summary Report the total row does not match the sum of the column for: Gas [kWh]",
              ResourceWarningMessage("Electricity [kWh]"));
}

TEST(OutputReportTabularTest, ConfirmWaterConversion)
{
    ShowMessage("Begin Test: OutputReportTabularTest, ConfirmWaterConversion");

    EXPECT_EQ(15, WaterConversionFunct(75, 5));
    EXPECT_EQ(1, WaterConversionFunct(1, 1));
    EXPECT_EQ(13.756, WaterConversionFunct(481.46, 35));
    EXPECT_EQ(-2, WaterConversionFunct(-12, 6));
    EXPECT_NE(15, WaterConversionFunct(135, 5));
}

TEST_F(EnergyPlusFixture, OutputReportTabularTest_GetUnitConversion)
{
    ShowMessage("Begin Test: OutputReportTabularTest, GetUnitConversion");

    int indexUnitConv;
    std::string curUnits;
    Real64 curConversionFactor;
    Real64 curConversionOffset;
    std::string varNameWithUnits;

    SetupUnitConversions();

    varNameWithUnits = "ZONE AIR SYSTEM SENSIBLE COOLING RATE[W]";
    LookupSItoIP(varNameWithUnits, indexUnitConv, curUnits);
    GetUnitConversion(indexUnitConv, curConversionFactor, curConversionOffset, curUnits);
    EXPECT_EQ(70, indexUnitConv);
    EXPECT_EQ("ton", curUnits);
    EXPECT_EQ(0.0002843333, curConversionFactor);
    EXPECT_EQ(0.0, curConversionOffset);

    varNameWithUnits = "SITE OUTDOOR AIR DRYBULB TEMPERATURE[C]";
    LookupSItoIP(varNameWithUnits, indexUnitConv, curUnits);
    GetUnitConversion(indexUnitConv, curConversionFactor, curConversionOffset, curUnits);
    EXPECT_EQ(11, indexUnitConv);
    EXPECT_EQ("F", curUnits);
    EXPECT_EQ(1.8, curConversionFactor);
    EXPECT_EQ(32., curConversionOffset);

    varNameWithUnits = "ZONE ELECTRIC EQUIPMENT ELECTRIC ENERGY[J]";
    LookupSItoIP(varNameWithUnits, indexUnitConv, curUnits);
    GetUnitConversion(indexUnitConv, curConversionFactor, curConversionOffset, curUnits);
    EXPECT_EQ(20, indexUnitConv);
    EXPECT_EQ("kWh", curUnits);
    EXPECT_EQ(0.000000277778, curConversionFactor);
    EXPECT_EQ(0.0, curConversionOffset);

    varNameWithUnits = "ZONE COOLING SETPOINT NOT MET TIME[hr]";
    LookupSItoIP(varNameWithUnits, indexUnitConv, curUnits);
    GetUnitConversion(indexUnitConv, curConversionFactor, curConversionOffset, curUnits);
    EXPECT_EQ(17, indexUnitConv);
    EXPECT_EQ("hr", curUnits);
    EXPECT_EQ(1.0, curConversionFactor);
    EXPECT_EQ(0.0, curConversionOffset);

    varNameWithUnits = "ZONE LIGHTS TOTAL HEATING ENERGY[Invalid/Undefined]";
    LookupSItoIP(varNameWithUnits, indexUnitConv, curUnits);
    GetUnitConversion(indexUnitConv, curConversionFactor, curConversionOffset, curUnits);
    EXPECT_EQ(95, indexUnitConv);
    EXPECT_EQ("Invalid/Undefined", curUnits);
    EXPECT_EQ(1.0, curConversionFactor);
    EXPECT_EQ(0.0, curConversionOffset);

    varNameWithUnits = "FICTIONAL VARIABLE[qqq]";
    LookupSItoIP(varNameWithUnits, indexUnitConv, curUnits);
    GetUnitConversion(indexUnitConv, curConversionFactor, curConversionOffset, curUnits);
    EXPECT_EQ(0, indexUnitConv);
    EXPECT_EQ("", curUnits);
    EXPECT_EQ(1.0, curConversionFactor);
    EXPECT_EQ(0.0, curConversionOffset);

    varNameWithUnits = "ZONE PEOPLE OCCUPANT COUNT[]";
    LookupSItoIP(varNameWithUnits, indexUnitConv, curUnits);
    GetUnitConversion(indexUnitConv, curConversionFactor, curConversionOffset, curUnits);
    EXPECT_EQ(96, indexUnitConv);
    EXPECT_EQ("", curUnits);
    EXPECT_EQ(1.0, curConversionFactor);
    EXPECT_EQ(0.0, curConversionOffset);

    std::vector<std::string> units = {"[ ]",
                                      "[%]",
                                      "[]",
                                      "[A]",
                                      "[ach]",
                                      "[Ah]",
                                      "[C]",
                                      "[cd/m2]",
                                      "[clo]",
                                      "[deg]",
                                      "[deltaC]",
                                      "[hr]",
                                      "[J/kg]",
                                      "[J/kg-K]",
                                      "[J/kgWater]",
                                      "[J/m2]",
                                      "[J]",
                                      "[K/m]",
                                      "[kg/kg]",
                                      "[kg/m3]",
                                      "[kg/s]",
                                      "[kg]",
                                      "[kgWater/kgDryAir]",
                                      "[kgWater/s]",
                                      "[kmol/s]",
                                      "[L]",
                                      "[lum/W]",
                                      "[lux]",
                                      "[m/s]",
                                      "[m]",
                                      "[m2]",
                                      "[m3/s]",
                                      "[m3]",
                                      "[min]",
                                      "[Pa]",
                                      "[ppm]",
                                      "[rad]",
                                      "[rev/min]",
                                      "[s]",
                                      "[V]",
                                      "[W/K]",
                                      "[W/m2]",
                                      "[W/m2-C]",
                                      "[W/m2-K]",
                                      "[W/W]",
                                      "[W]"};

    for (auto u : units) {
        LookupSItoIP(u, indexUnitConv, curUnits);
        EXPECT_NE(indexUnitConv, 0);
    }
}

TEST_F(EnergyPlusFixture, OutputReportTabularTest_LookupJtokWH)
{
    ShowMessage("Begin Test: OutputReportTabularTest, OutputReportTabularTest_LookupJtokWH");

    int indexUnitConv;
    std::string curUnits;
    std::string varNameWithUnits;

    SetupUnitConversions();

    varNameWithUnits = "ZONE AIR SYSTEM SENSIBLE COOLING RATE[W]";
    LookupJtokWH(varNameWithUnits, indexUnitConv, curUnits);
    EXPECT_EQ(0, indexUnitConv);
    EXPECT_EQ("ZONE AIR SYSTEM SENSIBLE COOLING RATE[W]", curUnits);

    varNameWithUnits = "Electric Energy Use [GJ]";
    LookupJtokWH(varNameWithUnits, indexUnitConv, curUnits);
    EXPECT_EQ(85, indexUnitConv);
    EXPECT_EQ("Electric Energy Use [kWh]", curUnits);

    varNameWithUnits = "Electricty [MJ/m2]";
    LookupJtokWH(varNameWithUnits, indexUnitConv, curUnits);
    EXPECT_EQ(94, indexUnitConv);
    EXPECT_EQ("Electricty [kWh/m2]", curUnits);
}

TEST(OutputReportTabularTest, GetColumnUsingTabs)
{
    ShowMessage("Begin Test: OutputReportTabularTest, GetColumnUsingTabs");
    {
        std::string inString = " Col1 \t Col2 \t Col3 ";
        EXPECT_EQ(" Col1 ", GetColumnUsingTabs(inString, 1));
        EXPECT_EQ(" Col2 ", GetColumnUsingTabs(inString, 2));
        EXPECT_EQ(" Col3 ", GetColumnUsingTabs(inString, 3));
        EXPECT_EQ("", GetColumnUsingTabs(inString, 4));
    }

    {
        std::string inString = "Col1\tCol2\tCol3";
        EXPECT_EQ("Col1", GetColumnUsingTabs(inString, 1));
        EXPECT_EQ("Col2", GetColumnUsingTabs(inString, 2));
        EXPECT_EQ("Col3", GetColumnUsingTabs(inString, 3));
        EXPECT_EQ("", GetColumnUsingTabs(inString, 4));
    }

    {
        std::string inString = "Col1\tCol2\tCol3\t";
        EXPECT_EQ("Col1", GetColumnUsingTabs(inString, 1));
        EXPECT_EQ("Col2", GetColumnUsingTabs(inString, 2));
        EXPECT_EQ("Col3", GetColumnUsingTabs(inString, 3));
        EXPECT_EQ("", GetColumnUsingTabs(inString, 4));
    }

    {
        std::string inString = "";
        EXPECT_EQ("", GetColumnUsingTabs(inString, 1));
        EXPECT_EQ("", GetColumnUsingTabs(inString, 2));
    }

    {
        std::string inString = " ";
        EXPECT_EQ(" ", GetColumnUsingTabs(inString, 1));
        EXPECT_EQ("", GetColumnUsingTabs(inString, 2));
    }

    {
        std::string inString = "\t";
        EXPECT_EQ("", GetColumnUsingTabs(inString, 1));
        EXPECT_EQ("", GetColumnUsingTabs(inString, 2));
        EXPECT_EQ("", GetColumnUsingTabs(inString, 3));
    }

    {
        std::string inString = " \t ";
        EXPECT_EQ(" ", GetColumnUsingTabs(inString, 1));
        EXPECT_EQ(" ", GetColumnUsingTabs(inString, 2));
        EXPECT_EQ("", GetColumnUsingTabs(inString, 3));
    }

    {
        std::string inString = "\tCol1\tCol2\tCol3\t";
        EXPECT_EQ("", GetColumnUsingTabs(inString, 1));
        EXPECT_EQ("Col1", GetColumnUsingTabs(inString, 2));
        EXPECT_EQ("Col2", GetColumnUsingTabs(inString, 3));
        EXPECT_EQ("Col3", GetColumnUsingTabs(inString, 4));
        EXPECT_EQ("", GetColumnUsingTabs(inString, 5));
        EXPECT_EQ("", GetColumnUsingTabs(inString, 6));
    }

    {
        std::string inString = "Col1\t\tCol2\tCol3\t";
        EXPECT_EQ("Col1", GetColumnUsingTabs(inString, 1));
        EXPECT_EQ("", GetColumnUsingTabs(inString, 2));
        EXPECT_EQ("Col2", GetColumnUsingTabs(inString, 3));
        EXPECT_EQ("Col3", GetColumnUsingTabs(inString, 4));
        EXPECT_EQ("", GetColumnUsingTabs(inString, 5));
        EXPECT_EQ("", GetColumnUsingTabs(inString, 6));
    }
}

TEST_F(EnergyPlusFixture, OutputReportTabularTest_AllocateLoadComponentArraysTest)
{
    ShowMessage("Begin Test: EnergyPlusFixture, OutputReportTabularTest_AllocateLoadComponentArraysTest");

    TotDesDays = 2;
    TotRunDesPersDays = 3;
    NumOfZones = 4;
    TotSurfaces = 7;
    NumOfTimeStepInHour = 4;

    AllocateLoadComponentArrays();

    // radiantPulseUsed.allocate( { 0, TotDesDays + TotRunDesPersDays }, NumOfZones );
    EXPECT_EQ(radiantPulseUsed.size(), 24u);

    // radiantPulseTimestep.allocate( { 0, TotDesDays + TotRunDesPersDays }, NumOfZones );
    EXPECT_EQ(radiantPulseTimestep.size(), 24u);

    // radiantPulseReceived.allocate( { 0, TotDesDays + TotRunDesPersDays }, TotSurfaces );
    EXPECT_EQ(radiantPulseReceived.size(), 42u);

    // loadConvectedNormal.allocate( TotDesDays + TotRunDesPersDays, { 0, NumOfTimeStepInHour * 24 }, TotSurfaces );
    EXPECT_EQ(loadConvectedNormal.size(), 3395u);

    // loadConvectedWithPulse.allocate( TotDesDays + TotRunDesPersDays, { 0, NumOfTimeStepInHour * 24 }, TotSurfaces );
    EXPECT_EQ(loadConvectedWithPulse.size(), 3395u);

    // netSurfRadSeq.allocate( TotDesDays + TotRunDesPersDays, NumOfTimeStepInHour * 24, TotSurfaces );
    EXPECT_EQ(netSurfRadSeq.size(), 3360u);

    // decayCurveCool.allocate( NumOfTimeStepInHour * 24, TotSurfaces );
    EXPECT_EQ(decayCurveCool.size(), 672u);

    // decayCurveHeat.allocate( NumOfTimeStepInHour * 24, TotSurfaces );
    EXPECT_EQ(decayCurveHeat.size(), 672u);

    // ITABSFseq.allocate( TotDesDays + TotRunDesPersDays, NumOfTimeStepInHour * 24, TotSurfaces );
    EXPECT_EQ(ITABSFseq.size(), 3360u);

    // TMULTseq.allocate( TotDesDays + TotRunDesPersDays, NumOfTimeStepInHour * 24, NumOfZones );
    EXPECT_EQ(TMULTseq.size(), 1920u);

    // peopleInstantSeq.allocate( TotDesDays + TotRunDesPersDays, NumOfTimeStepInHour * 24, NumOfZones );
    EXPECT_EQ(peopleInstantSeq.size(), 1920u);

    // peopleLatentSeq.allocate( TotDesDays + TotRunDesPersDays, NumOfTimeStepInHour * 24, NumOfZones );
    EXPECT_EQ(peopleLatentSeq.size(), 1920u);

    // peopleRadSeq.allocate( TotDesDays + TotRunDesPersDays, NumOfTimeStepInHour * 24, NumOfZones );
    EXPECT_EQ(peopleRadSeq.size(), 1920u);

    // peopleDelaySeq.allocate( TotDesDays + TotRunDesPersDays, NumOfTimeStepInHour * 24, NumOfZones );
    // EXPECT_EQ( peopleDelaySeq.size(), 1920u );

    // lightInstantSeq.allocate( TotDesDays + TotRunDesPersDays, NumOfTimeStepInHour * 24, NumOfZones );
    EXPECT_EQ(lightInstantSeq.size(), 1920u);

    // lightRetAirSeq.allocate( TotDesDays + TotRunDesPersDays, NumOfTimeStepInHour * 24, NumOfZones );
    EXPECT_EQ(lightRetAirSeq.size(), 1920u);

    // lightLWRadSeq.allocate( TotDesDays + TotRunDesPersDays, NumOfTimeStepInHour * 24, NumOfZones );
    EXPECT_EQ(lightLWRadSeq.size(), 1920u);

    // lightSWRadSeq.allocate( TotDesDays + TotRunDesPersDays, NumOfTimeStepInHour * 24, TotSurfaces );
    EXPECT_EQ(lightSWRadSeq.size(), 3360u);

    // lightDelaySeq.allocate( TotDesDays + TotRunDesPersDays, NumOfTimeStepInHour * 24, NumOfZones );
    // EXPECT_EQ( lightDelaySeq.size(), 1920u );

    // equipInstantSeq.allocate( TotDesDays + TotRunDesPersDays, NumOfTimeStepInHour * 24, NumOfZones );
    EXPECT_EQ(equipInstantSeq.size(), 1920u);

    // equipLatentSeq.allocate( TotDesDays + TotRunDesPersDays, NumOfTimeStepInHour * 24, NumOfZones );
    EXPECT_EQ(equipLatentSeq.size(), 1920u);

    // equipRadSeq.allocate( TotDesDays + TotRunDesPersDays, NumOfTimeStepInHour * 24, NumOfZones );
    EXPECT_EQ(equipRadSeq.size(), 1920u);

    // equipDelaySeq.allocate( TotDesDays + TotRunDesPersDays, NumOfTimeStepInHour * 24, NumOfZones );
    // EXPECT_EQ( equipDelaySeq.size(), 1920u );

    // refrigInstantSeq.allocate( TotDesDays + TotRunDesPersDays, NumOfTimeStepInHour * 24, NumOfZones );
    EXPECT_EQ(refrigInstantSeq.size(), 1920u);

    // refrigRetAirSeq.allocate( TotDesDays + TotRunDesPersDays, NumOfTimeStepInHour * 24, NumOfZones );
    EXPECT_EQ(refrigRetAirSeq.size(), 1920u);

    // refrigLatentSeq.allocate( TotDesDays + TotRunDesPersDays, NumOfTimeStepInHour * 24, NumOfZones );
    EXPECT_EQ(refrigLatentSeq.size(), 1920u);

    // waterUseInstantSeq.allocate( TotDesDays + TotRunDesPersDays, NumOfTimeStepInHour * 24, NumOfZones );
    EXPECT_EQ(waterUseInstantSeq.size(), 1920u);

    // waterUseLatentSeq.allocate( TotDesDays + TotRunDesPersDays, NumOfTimeStepInHour * 24, NumOfZones );
    EXPECT_EQ(waterUseLatentSeq.size(), 1920u);

    // hvacLossInstantSeq.allocate( TotDesDays + TotRunDesPersDays, NumOfTimeStepInHour * 24, NumOfZones );
    EXPECT_EQ(hvacLossInstantSeq.size(), 1920u);

    // hvacLossRadSeq.allocate( TotDesDays + TotRunDesPersDays, NumOfTimeStepInHour * 24, NumOfZones );
    EXPECT_EQ(hvacLossRadSeq.size(), 1920u);

    // hvacLossDelaySeq.allocate( TotDesDays + TotRunDesPersDays, NumOfTimeStepInHour * 24, NumOfZones );
    // EXPECT_EQ( hvacLossDelaySeq.size(), 1920u );

    // powerGenInstantSeq.allocate( TotDesDays + TotRunDesPersDays, NumOfTimeStepInHour * 24, NumOfZones );
    EXPECT_EQ(powerGenInstantSeq.size(), 1920u);

    // powerGenRadSeq.allocate( TotDesDays + TotRunDesPersDays, NumOfTimeStepInHour * 24, NumOfZones );
    EXPECT_EQ(powerGenRadSeq.size(), 1920u);

    // powerGenDelaySeq.allocate( TotDesDays + TotRunDesPersDays, NumOfTimeStepInHour * 24, NumOfZones );
    // EXPECT_EQ( powerGenDelaySeq.size(), 1920u );

    // infilInstantSeq.allocate( TotDesDays + TotRunDesPersDays, NumOfTimeStepInHour * 24, NumOfZones );
    EXPECT_EQ(infilInstantSeq.size(), 1920u);

    // infilLatentSeq.allocate( TotDesDays + TotRunDesPersDays, NumOfTimeStepInHour * 24, NumOfZones );
    EXPECT_EQ(infilLatentSeq.size(), 1920u);

    // zoneVentInstantSeq.allocate( TotDesDays + TotRunDesPersDays, NumOfTimeStepInHour * 24, NumOfZones );
    EXPECT_EQ(zoneVentInstantSeq.size(), 1920u);

    // zoneVentLatentSeq.allocate( TotDesDays + TotRunDesPersDays, NumOfTimeStepInHour * 24, NumOfZones );
    EXPECT_EQ(zoneVentLatentSeq.size(), 1920u);

    // interZoneMixInstantSeq.allocate( TotDesDays + TotRunDesPersDays, NumOfTimeStepInHour * 24, NumOfZones );
    EXPECT_EQ(interZoneMixInstantSeq.size(), 1920u);

    // interZoneMixLatentSeq.allocate( TotDesDays + TotRunDesPersDays, NumOfTimeStepInHour * 24, NumOfZones );
    EXPECT_EQ(interZoneMixLatentSeq.size(), 1920u);

    // feneCondInstantSeq.allocate( TotDesDays + TotRunDesPersDays, NumOfTimeStepInHour * 24, NumOfZones );
    EXPECT_EQ(feneCondInstantSeq.size(), 1920u);

    // feneSolarRadSeq.allocate( TotDesDays + TotRunDesPersDays, NumOfTimeStepInHour * 24, TotSurfaces );
    EXPECT_EQ(feneSolarRadSeq.size(), 3360u);

    // feneSolarDelaySeq.allocate( TotDesDays + TotRunDesPersDays, NumOfTimeStepInHour * 24, NumOfZones );
    // EXPECT_EQ( feneSolarDelaySeq.size(), 1920u );

    // surfDelaySeq.allocate( TotDesDays + TotRunDesPersDays, NumOfTimeStepInHour * 24, TotSurfaces );
    // EXPECT_EQ( surfDelaySeq.size(), 3360u );
}

TEST(OutputReportTabularTest, ConfirmConvertToEscaped)
{
    ShowMessage("Begin Test: OutputReportTabularTest, ConfirmConvertToEscaped");
    EXPECT_EQ("", ConvertToEscaped(""));
    EXPECT_EQ(" ", ConvertToEscaped(" "));
    EXPECT_EQ("String with &gt; in it", ConvertToEscaped("String with > in it"));
    EXPECT_EQ("String with &lt; in it", ConvertToEscaped("String with < in it"));
    EXPECT_EQ("String with &amp; in it", ConvertToEscaped("String with & in it"));
    EXPECT_EQ("String with &quot; in it", ConvertToEscaped("String with \" in it"));
    EXPECT_EQ("String with &apos; in it", ConvertToEscaped("String with \' in it"));
    EXPECT_EQ("String with &quot; in it", ConvertToEscaped(R"(String with \" in it)"));
    EXPECT_EQ("String with &apos; in it", ConvertToEscaped(R"(String with \' in it)"));
    EXPECT_EQ("String with &deg; in it", ConvertToEscaped(std::string("String with ") + char(176) + std::string(" in it")));
    EXPECT_EQ("String with &deg; in it", ConvertToEscaped("String with \u00B0 in it"));
    EXPECT_EQ("String with &deg; in it", ConvertToEscaped("String with \xB0 in it"));
    EXPECT_EQ("String with &deg; in it", ConvertToEscaped("String with \xC2\xB0 in it"));
    EXPECT_EQ("String with \xC2 in it", ConvertToEscaped("String with \xC2 in it"));
    EXPECT_EQ("String with \xC2\xB1 in it", ConvertToEscaped("String with \xC2\xB1 in it"));
    EXPECT_EQ("String with &deg; in it", ConvertToEscaped(R"(String with \u00B0 in it)"));
    EXPECT_EQ("String with &deg; in it", ConvertToEscaped(R"(String with \xB0 in it)"));
    EXPECT_ANY_THROW(ConvertToEscaped(R"(String with \u in it)"));
    EXPECT_ANY_THROW(ConvertToEscaped(R"(String with \x in it)"));
}

TEST(OutputReportTabularTest, ConvertUnicodeToUTF8)
{
    ShowMessage("Begin Test: OutputReportTabularTest, ConvertUnicodeToUTF8");

    {
        std::string test;
        test += static_cast<char>(0);
        EXPECT_EQ(test, ConvertUnicodeToUTF8(std::stoul("0x0000", nullptr, 16)));
    }
    EXPECT_EQ("\x7F", ConvertUnicodeToUTF8(std::stoul("0x7F", nullptr, 16)));
    EXPECT_EQ("\xC2\xB0", ConvertUnicodeToUTF8(std::stoul("0xB0", nullptr, 16)));
    EXPECT_EQ("\xC2\xB0", ConvertUnicodeToUTF8(std::stoul("0x00B0", nullptr, 16)));
    EXPECT_EQ("\xEF\xBF\xBF", ConvertUnicodeToUTF8(std::stoul("0xFFFF", nullptr, 16)));
    EXPECT_EQ("\xF4\x8F\xBF\xBF", ConvertUnicodeToUTF8(std::stoul("0x10FFFF", nullptr, 16)));
    EXPECT_EQ("", ConvertUnicodeToUTF8(std::stoul("0x110000", nullptr, 16)));
    EXPECT_EQ("", ConvertUnicodeToUTF8(std::stoul("0x1FFFFF", nullptr, 16)));
}

TEST(OutputReportTabularTest, GetUnitSubStringTest)
{
    ShowMessage("Begin Test: OutputReportTabularTest, GetUnitSubStringTest");
    EXPECT_EQ("", GetUnitSubString(""));
    EXPECT_EQ("", GetUnitSubString(" "));
    EXPECT_EQ("J/KG", GetUnitSubString("[J/KG]"));
    EXPECT_EQ("M3/S-PERSON", GetUnitSubString(" [M3/S-PERSON]")); // leading space
    EXPECT_EQ("W/M2-K", GetUnitSubString("[W/M2-K] "));           // trailing space
    EXPECT_EQ("MJ/m2", GetUnitSubString(" [MJ/m2] "));            // leading and trailing space
    EXPECT_EQ("PA", GetUnitSubString("This is a column header with units [PA] "));
    EXPECT_EQ("W", GetUnitSubString("This is a column header with units [W] "));
    EXPECT_EQ("K/M", GetUnitSubString("This is a column header with units [K/M] and trailing text."));
}

TEST_F(EnergyPlusFixture, OutputReportTabular_ZoneMultiplierTest)
{
    // AUTHOR: R. Raustad, FSEC
    // DATE WRITTEN: Sep 2015

    std::string const idf_objects = delimited_string({
        "Version,8.3;",

        " Output:Diagnostics, DisplayExtraWarnings;",
        "  Timestep, 4;",

        "BUILDING, OutputReportTabular_ZoneMultiplierTest, 0.0, Suburbs, .04, .4, FullExterior, 25, 6;",

        "SimulationControl, YES, NO, NO, YES, NO;",

        "  Site:Location,",
        "    Miami Intl Ap FL USA TMY3 WMO=722020E,    !- Name",
        "    25.82,                   !- Latitude {deg}",
        "    -80.30,                  !- Longitude {deg}",
        "    -5.00,                   !- Time Zone {hr}",
        "    11;                      !- Elevation {m}",

        "SizingPeriod:DesignDay,",
        " Miami Intl Ap Ann Clg 1% Condns DB/MCWB, !- Name",
        " 7,                        !- Month",
        " 21,                       !- Day of Month",
        " SummerDesignDay,          !- Day Type",
        " 31.7,                     !- Maximum Dry - Bulb Temperature{ C }",
        " 10.0,                      !- Daily Dry - Bulb Temperature Range{ deltaC }",
        " ,                         !- Dry - Bulb Temperature Range Modifier Type",
        " ,                         !- Dry - Bulb Temperature Range Modifier Day Schedule Name",
        " Wetbulb,                  !- Humidity Condition Type",
        " 22.7,                     !- Wetbulb or DewPoint at Maximum Dry - Bulb{ C }",
        " ,                         !- Humidity Condition Day Schedule Name",
        " ,                         !- Humidity Ratio at Maximum Dry - Bulb{ kgWater / kgDryAir }",
        " ,                         !- Enthalpy at Maximum Dry - Bulb{ J / kg }",
        " ,                         !- Daily Wet - Bulb Temperature Range{ deltaC }",
        " 101217.,                  !- Barometric Pressure{ Pa }",
        " 3.8,                      !- Wind Speed{ m / s }",
        " 340,                      !- Wind Direction{ deg }",
        " No,                       !- Rain Indicator",
        " No,                       !- Snow Indicator",
        " No,                       !- Daylight Saving Time Indicator",
        " ASHRAEClearSky,           !- Solar Model Indicator",
        " ,                         !- Beam Solar Day Schedule Name",
        " ,                         !- Diffuse Solar Day Schedule Name",
        " ,                         !- ASHRAE Clear Sky Optical Depth for Beam Irradiance( taub ) { dimensionless }",
        " ,                         !- ASHRAE Clear Sky Optical Depth for Diffuse Irradiance( taud ) { dimensionless }",
        " 1.00;                     !- Sky Clearness",

        "SizingPeriod:DesignDay,",
        " Miami Intl Ap Ann Htg 99.6% Condns DB, !- Name",
        " 1,                        !- Month",
        " 21,                       !- Day of Month",
        " WinterDesignDay,          !- Day Type",
        " 8.7,                      !- Maximum Dry - Bulb Temperature{ C }",
        " 0.0,                      !- Daily Dry - Bulb Temperature Range{ deltaC }",
        " ,                         !- Dry - Bulb Temperature Range Modifier Type",
        " ,                         !- Dry - Bulb Temperature Range Modifier Day Schedule Name",
        " Wetbulb,                  !- Humidity Condition Type",
        " 8.7,                      !- Wetbulb or DewPoint at Maximum Dry - Bulb{ C }",
        " ,                         !- Humidity Condition Day Schedule Name",
        " ,                         !- Humidity Ratio at Maximum Dry - Bulb{ kgWater / kgDryAir }",
        " ,                         !- Enthalpy at Maximum Dry - Bulb{ J / kg }",
        " ,                         !- Daily Wet - Bulb Temperature Range{ deltaC }",
        " 101217.,                  !- Barometric Pressure{ Pa }",
        " 3.8,                      !- Wind Speed{ m / s }",
        " 340,                      !- Wind Direction{ deg }",
        " No,                       !- Rain Indicator",
        " No,                       !- Snow Indicator",
        " No,                       !- Daylight Saving Time Indicator",
        " ASHRAEClearSky,           !- Solar Model Indicator",
        " ,                         !- Beam Solar Day Schedule Name",
        " ,                         !- Diffuse Solar Day Schedule Name",
        " ,                         !- ASHRAE Clear Sky Optical Depth for Beam Irradiance( taub ) { dimensionless }",
        " ,                         !- ASHRAE Clear Sky Optical Depth for Diffuse Irradiance( taud ) { dimensionless }",
        " 0.00;                     !- Sky Clearness",

        "OutputControl:Table:Style,",
        "  HTML;                    !- Column Separator",
        " ",
        "Output:Table:SummaryReports,",
        "  AllSummary; !- Report 1 Name",
        " ",
        "Zone,",
        "  Space,                   !- Name",
        "  0.0000,                  !- Direction of Relative North {deg}",
        "  0.0000,                  !- X Origin {m}",
        "  0.0000,                  !- Y Origin {m}",
        "  0.0000,                  !- Z Origin {m}",
        "  1,                       !- Type",
        "  1,                       !- Multiplier",
        "  2.4,                     !- Ceiling Height {m}",
        "  ,                        !- Volume {m3}",
        "  autocalculate,           !- Floor Area {m2}",
        "  ,                        !- Zone Inside Convection Algorithm",
        "  ,                        !- Zone Outside Convection Algorithm",
        "  Yes;                     !- Part of Total Floor Area",
        " ",
        "ZoneGroup,",
        " Zone Group,               !- Name",
        " Zone List,                !- Zone List Name",
        " 10;                       !- Zone List Multiplier",
        " ",
        "ZoneList,",
        " Zone List,                !- Name",
        " Spacex10;                 !- Zone 1 Name",
        " ",
        "Zone,",
        "  Spacex10,                !- Name",
        "  0.0000,                  !- Direction of Relative North {deg}",
        "  0.0000,                  !- X Origin {m}",
        "  0.0000,                  !- Y Origin {m}",
        "  0.0000,                  !- Z Origin {m}",
        "  1,                       !- Type",
        "  1,                       !- Multiplier",
        "  2.4,                     !- Ceiling Height {m}",
        "  ,                        !- Volume {m3}",
        "  autocalculate,           !- Floor Area {m2}",
        "  ,                        !- Zone Inside Convection Algorithm",
        "  ,                        !- Zone Outside Convection Algorithm",
        "  Yes;                     !- Part of Total Floor Area",
        " ",
        "Sizing:Zone,",
        " Space,                    !- Zone or ZoneList Name",
        " SupplyAirTemperature,     !- Zone Cooling Design Supply Air Temperature Input Method",
        " 12.,                      !- Zone Cooling Design Supply Air Temperature{ C }",
        " ,                         !- Zone Cooling Design Supply Air Temperature Difference{ deltaC }",
        " SupplyAirTemperature,     !- Zone Heating Design Supply Air Temperature Input Method",
        " 50.,                      !- Zone Heating Design Supply Air Temperature{ C }",
        " ,                         !- Zone Heating Design Supply Air Temperature Difference{ deltaC }",
        " 0.008,                    !- Zone Cooling Design Supply Air Humidity Ratio{ kgWater / kgDryAir }",
        " 0.008,                    !- Zone Heating Design Supply Air Humidity Ratio{ kgWater / kgDryAir }",
        " SZ DSOA,                  !- Design Specification Outdoor Air Object Name",
        " 0.0,                      !- Zone Heating Sizing Factor",
        " 0.0,                      !- Zone Cooling Sizing Factor",
        " DesignDay,                !- Cooling Design Air Flow Method",
        " 0,                        !- Cooling Design Air Flow Rate{ m3 / s }",
        " ,                         !- Cooling Minimum Air Flow per Zone Floor Area{ m3 / s - m2 }",
        " ,                         !- Cooling Minimum Air Flow{ m3 / s }",
        " ,                         !- Cooling Minimum Air Flow Fraction",
        " DesignDay,                !- Heating Design Air Flow Method",
        " 0,                        !- Heating Design Air Flow Rate{ m3 / s }",
        " ,                         !- Heating Maximum Air Flow per Zone Floor Area{ m3 / s - m2 }",
        " ,                         !- Heating Maximum Air Flow{ m3 / s }",
        " ;                         !- Heating Maximum Air Flow Fraction",
        " ",
        "Sizing:Zone,",
        " Spacex10,                 !- Zone or ZoneList Name",
        " SupplyAirTemperature,     !- Zone Cooling Design Supply Air Temperature Input Method",
        " 12.,                      !- Zone Cooling Design Supply Air Temperature{ C }",
        " ,                         !- Zone Cooling Design Supply Air Temperature Difference{ deltaC }",
        " SupplyAirTemperature,     !- Zone Heating Design Supply Air Temperature Input Method",
        " 50.,                      !- Zone Heating Design Supply Air Temperature{ C }",
        " ,                         !- Zone Heating Design Supply Air Temperature Difference{ deltaC }",
        " 0.008,                    !- Zone Cooling Design Supply Air Humidity Ratio{ kgWater / kgDryAir }",
        " 0.008,                    !- Zone Heating Design Supply Air Humidity Ratio{ kgWater / kgDryAir }",
        " SZ DSOA,                  !- Design Specification Outdoor Air Object Name",
        " 0.0,                      !- Zone Heating Sizing Factor",
        " 0.0,                      !- Zone Cooling Sizing Factor",
        " DesignDay,                !- Cooling Design Air Flow Method",
        " 0,                        !- Cooling Design Air Flow Rate{ m3 / s }",
        " ,                         !- Cooling Minimum Air Flow per Zone Floor Area{ m3 / s - m2 }",
        " ,                         !- Cooling Minimum Air Flow{ m3 / s }",
        " ,                         !- Cooling Minimum Air Flow Fraction",
        " DesignDay,                !- Heating Design Air Flow Method",
        " 0,                        !- Heating Design Air Flow Rate{ m3 / s }",
        " ,                         !- Heating Maximum Air Flow per Zone Floor Area{ m3 / s - m2 }",
        " ,                         !- Heating Maximum Air Flow{ m3 / s }",
        " ;                         !- Heating Maximum Air Flow Fraction",
        " ",
        "DesignSpecification:OutdoorAir,",
        " SZ DSOA,                  !- Name",
        " flow/person,              !- Outdoor Air Method",
        " 0.00944,                  !- Outdoor Air Flow per Person{ m3 / s - person }",
        " 0.0,                      !- Outdoor Air Flow per Zone Floor Area{ m3 / s - m2 }",
        " 0.0;                      !- Outdoor Air Flow per Zone{ m3 / s }",
        " ",
        "ZoneHVAC:EquipmentConnections,",
        " Space,                    !- Zone Name",
        " Space Eq,                 !- Zone Conditioning Equipment List Name",
        " Space In Node,            !- Zone Air Inlet Node or NodeList Name",
        " Space Out Node,           !- Zone Air Exhaust Node or NodeList Name",
        " Space Node,               !- Zone Air Node Name",
        " Space Ret Node;           !- Zone Return Air Node Name",
        " ",
        "ZoneHVAC:EquipmentConnections,",
        " Spacex10,                 !- Zone Name",
        " Spacex10 Eq,              !- Zone Conditioning Equipment List Name",
        " Spacex10 In Node,         !- Zone Air Inlet Node or NodeList Name",
        " Spacex10 Out Node,        !- Zone Air Exhaust Node or NodeList Name",
        " Spacex10 Node,            !- Zone Air Node Name",
        " Spacex10 Ret Node;        !- Zone Return Air Node Name",
        " ",
        "ZoneHVAC:EquipmentList,",
        " Space Eq,                 !- Name",
        " SequentialLoad,           !- Load Distribution Scheme",
        " ZoneHVAC:WindowAirConditioner, !- Zone Equipment 1 Object Type",
        " WindAC,                   !- Zone Equipment 1 Name",
        " 1,                        !- Zone Equipment 1 Cooling Sequence",
        " 1;                        !- Zone Equipment 1 Heating or No - Load Sequence",
        " ",
        "ZoneHVAC:EquipmentList,",
        " Spacex10 Eq,              !- Name",
        " SequentialLoad,           !- Load Distribution Scheme",
        " ZoneHVAC:WindowAirConditioner, !- Zone Equipment 1 Object Type",
        " WindACx10,                !- Zone Equipment 1 Name",
        " 1,                        !- Zone Equipment 1 Cooling Sequence",
        " 1;                        !- Zone Equipment 1 Heating or No - Load Sequence",
        " ",
        "ZoneHVAC:WindowAirConditioner,",
        " WindAC,                   !- Name",
        " AvailSched,               !- Availability Schedule Name",
        " autosize,                 !- Maximum Supply Air Flow Rate{ m3 / s }",
        " autosize,                 !- Maximum Outdoor Air Flow Rate{ m3 / s }",
        " Space Out Node,           !- Air Inlet Node Name",
        " Space In Node,            !- Air Outlet Node Name",
        " OutdoorAir:Mixer,         !- Outdoor Air Mixer Object Type",
        " WindACOAMixer,            !- Outdoor Air Mixer Name",
        " Fan:OnOff,                !- Supply Air Fan Object Type",
        " WindACFan,                !- Supply Air Fan Name",
        " Coil:Cooling:DX:SingleSpeed, !- Cooling Coil Object Type",
        " WindACDXCoil,             !- DX Cooling Coil Name",
        " FanOpModeSchedule,        !- Supply Air Fan Operating Mode Schedule Name",
        " BlowThrough,              !- Fan Placement",
        " 0.001;                    !- Cooling Convergence Tolerance",
        " ",
        "ZoneHVAC:WindowAirConditioner,",
        " WindACx10,                !- Name",
        " AvailSched,               !- Availability Schedule Name",
        " autosize,                 !- Maximum Supply Air Flow Rate{ m3 / s }",
        " autosize,                 !- Maximum Outdoor Air Flow Rate{ m3 / s }",
        " Spacex10 Out Node,        !- Air Inlet Node Name",
        " Spacex10 In Node,         !- Air Outlet Node Name",
        " OutdoorAir:Mixer,         !- Outdoor Air Mixer Object Type",
        " WindACx10OAMixer,         !- Outdoor Air Mixer Name",
        " Fan:OnOff,                !- Supply Air Fan Object Type",
        " WindACx10Fan,             !- Supply Air Fan Name",
        " Coil:Cooling:DX:SingleSpeed, !- Cooling Coil Object Type",
        " WindACx10DXCoil,          !- DX Cooling Coil Name",
        " FanOpModeSchedule,        !- Supply Air Fan Operating Mode Schedule Name",
        " BlowThrough,              !- Fan Placement",
        " 0.001;                    !- Cooling Convergence Tolerance",
        " ",
        "OutdoorAir:Mixer,",
        " WindACOAMixer,            !- Name",
        " WindACOAMixerOutletNode,  !- Mixed Air Node Name",
        " WindACOAInNode,           !- Outdoor Air Stream Node Name",
        " WindACExhNode,            !- Relief Air Stream Node Name",
        " Space Out Node;           !- Return Air Stream Node Name",
        " ",
        "OutdoorAir:Mixer,",
        " WindACx10OAMixer,         !- Name",
        " WindACx10OAMixerOutletNode, !- Mixed Air Node Name",
        " WindACx10OAInNode,        !- Outdoor Air Stream Node Name",
        " WindACx10ExhNode,         !- Relief Air Stream Node Name",
        " Spacex10 Out Node;        !- Return Air Stream Node Name",
        " ",
        "Fan:OnOff,",
        " WindACFan,                !- Name",
        " AvailSched,               !- Availability Schedule Name",
        " 0.5,                      !- Fan Total Efficiency",
        " 75.0,                     !- Pressure Rise{ Pa }",
        " autosize,                 !- Maximum Flow Rate{ m3 / s }",
        " 0.9,                      !- Motor Efficiency",
        " 1.0,                      !- Motor In Airstream Fraction",
        " WindACOAMixerOutletNode,  !- Air Inlet Node Name",
        " WindACFanOutletNode;      !- Air Outlet Node Name",
        " ",
        "Fan:OnOff,",
        " WindACx10Fan,             !- Name",
        " AvailSched,               !- Availability Schedule Name",
        " 0.5,                      !- Fan Total Efficiency",
        " 75.0,                     !- Pressure Rise{ Pa }",
        " autosize,                 !- Maximum Flow Rate{ m3 / s }",
        " 0.9,                      !- Motor Efficiency",
        " 1.0,                      !- Motor In Airstream Fraction",
        " WindACx10OAMixerOutletNode, !- Air Inlet Node Name",
        " WindACx10FanOutletNode;   !- Air Outlet Node Name",
        " ",
        "Coil:Cooling:DX:SingleSpeed,",
        " WindACDXCoil,             !- Name",
        " AvailSched,               !- Availability Schedule Name",
        " autosize,                 !- Gross Rated Total Cooling Capacity{ W }",
        " autosize,                 !- Gross Rated Sensible Heat Ratio",
        " 3.0,                      !- Gross Rated Cooling COP{ W / W }",
        " autosize,                 !- Rated Air Flow Rate{ m3 / s }",
        " ,                         !- Rated Evaporator Fan Power Per Volume Flow Rate{ W / ( m3 / s ) }",
        " WindACFanOutletNode,      !- Air Inlet Node Name",
        " Space In Node,            !- Air Outlet Node Name",
        " Biquadratic,              !- Total Cooling Capacity Function of Temperature Curve Name",
        " Cubic,                    !- Total Cooling Capacity Function of Flow Fraction Curve Name",
        " Biquadratic,              !- Energy Input Ratio Function of Temperature Curve Name",
        " Cubic,                    !- Energy Input Ratio Function of Flow Fraction Curve Name",
        " Cubic;                    !- Part Load Fraction Correlation Curve Name",
        " ",
        "Coil:Cooling:DX:SingleSpeed,",
        " WindACx10DXCoil,          !- Name",
        " AvailSched,               !- Availability Schedule Name",
        " autosize,                 !- Gross Rated Total Cooling Capacity{ W }",
        " autosize,                 !- Gross Rated Sensible Heat Ratio",
        " 3.0,                      !- Gross Rated Cooling COP{ W / W }",
        " autosize,                 !- Rated Air Flow Rate{ m3 / s }",
        " ,                         !- Rated Evaporator Fan Power Per Volume Flow Rate{ W / ( m3 / s ) }",
        " WindACx10FanOutletNode,   !- Air Inlet Node Name",
        " Spacex10 In Node,         !- Air Outlet Node Name",
        " Biquadratic,              !- Total Cooling Capacity Function of Temperature Curve Name",
        " Cubic,                    !- Total Cooling Capacity Function of Flow Fraction Curve Name",
        " Biquadratic,              !- Energy Input Ratio Function of Temperature Curve Name",
        " Cubic,                    !- Energy Input Ratio Function of Flow Fraction Curve Name",
        " Cubic;                    !- Part Load Fraction Correlation Curve Name",
        " ",
        "People,",
        " Space People,             !- Name",
        " Space,                    !- Zone or ZoneList Name",
        " OnSched,                  !- Number of People Schedule Name",
        " people,                   !- Number of People Calculation Method",
        " 11,                       !- Number of People",
        " ,                         !- People per Zone Floor Area{ person / m2 }",
        " ,                         !- Zone Floor Area per Person{ m2 / person }",
        " 0.3,                      !- Fraction Radiant",
        " AutoCalculate,            !- Sensible Heat Fraction",
        " OnSched;                  !- Activity Level Schedule Name",
        " ",
        "People,",
        " Spacex10 People,          !- Name",
        " Spacex10,                 !- Zone or ZoneList Name",
        " OnSched,                  !- Number of People Schedule Name",
        " people,                   !- Number of People Calculation Method",
        " 11,                       !- Number of People",
        " ,                         !- People per Zone Floor Area{ person / m2 }",
        " ,                         !- Zone Floor Area per Person{ m2 / person }",
        " 0.3,                      !- Fraction Radiant",
        " AutoCalculate,            !- Sensible Heat Fraction",
        " OnSched;                  !- Activity Level Schedule Name",
        " ",
        "Lights,",
        " Space Lights,             !- Name",
        " Space,                    !- Zone or ZoneList Name",
        " OnSched,                  !- Schedule Name",
        " Watts/Area,               !- Design Level Calculation Method",
        " ,                         !- Lighting Level{ W }",
        " 10.0,                     !- Watts per Zone Floor Area{ W / m2 }",
        " ,                         !- Watts per Person{ W / person }",
        " 0.1,                      !- Return Air Fraction",
        " 0.59,                     !- Fraction Radiant",
        " 0.2,                      !- Fraction Visible",
        " 0,                        !- Fraction Replaceable",
        " GeneralLights;            !- End - Use Subcategory",
        " ",
        "Lights,",
        " Space Lights x10,         !- Name",
        " Spacex10,                 !- Zone or ZoneList Name",
        " OnSched,                  !- Schedule Name",
        " Watts/Area,               !- Design Level Calculation Method",
        " ,                         !- Lighting Level{ W }",
        " 10.0,                     !- Watts per Zone Floor Area{ W / m2 }",
        " ,                         !- Watts per Person{ W / person }",
        " 0.1,                      !- Return Air Fraction",
        " 0.59,                     !- Fraction Radiant",
        " 0.2,                      !- Fraction Visible",
        " 0,                        !- Fraction Replaceable",
        " GeneralLights;            !- End - Use Subcategory",
        " ",
        "ElectricEquipment,",
        " Space ElecEq,             !- Name",
        " Space,                    !- Zone or ZoneList Name",
        " OnSched,                  !- Schedule Name",
        " Watts/Area,               !- Design Level Calculation Method",
        " ,                         !- Design Level{ W }",
        " 20.0,                     !- Watts per Zone Floor Area{ W / m2 }",
        " ,                         !- Watts per Person{ W / person }",
        " 0.1,                      !- Fraction Latent",
        " 0.3,                      !- Fraction Radiant",
        " 0.1;                      !- Fraction Lost",
        " ",
        "ElectricEquipment,",
        " Space ElecEq x10,         !- Name",
        " Spacex10,                 !- Zone or ZoneList Name",
        " OnSched,                  !- Schedule Name",
        " Watts/Area,               !- Design Level Calculation Method",
        " ,                         !- Design Level{ W }",
        " 20.0,                     !- Watts per Zone Floor Area{ W / m2 }",
        " ,                         !- Watts per Person{ W / person }",
        " 0.1,                      !- Fraction Latent",
        " 0.3,                      !- Fraction Radiant",
        " 0.1;                      !- Fraction Lost",
        " ",
        "Schedule:Compact,",
        " OnSched,                  !- Name",
        " Fraction,                 !- Schedule Type Limits Name",
        " Through: 12/31,           !- Field 1",
        " For: AllDays,             !- Field 2",
        " Until: 24:00, 1.0;        !- Field 26",
        " ",
        "ScheduleTypeLimits,",
        " Fraction, !- Name",
        " 0.0, !- Lower Limit Value",
        " 1.0, !- Upper Limit Value",
        " CONTINUOUS;              !- Numeric Type",
        " ",
        "Construction,",
        " INT-WALL-1,               !- Name",
        " GP02,                     !- Outside Layer",
        " AL21,                     !- Layer 2",
        " GP02;                     !- Layer 3",
        " ",
        "Material,",
        " GP02,                     !- Name",
        " MediumSmooth,             !- Roughness",
        " 1.5900001E-02,            !- Thickness{ m }",
        " 0.1600000,                !- Conductivity{ W / m - K }",
        " 801.0000,                 !- Density{ kg / m3 }",
        " 837.0000,                 !- Specific Heat{ J / kg - K }",
        " 0.9000000,                !- Thermal Absorptance",
        " 0.7500000,                !- Solar Absorptance",
        " 0.7500000;                !- Visible Absorptance",
        " ",
        "Material:AirGap,",
        " AL21,                     !- Name",
        " 0.1570000;                !- Thermal Resistance{ m2 - K / W }",
        " ",
        "Construction,",
        "FLOOR-SLAB-1,              !- Name",
        "CC03,                      !- Outside Layer",
        "CP01;                      !- Layer 2",
        " ",
        "Material,",
        " CC03,                     !- Name",
        " MediumRough,              !- Roughness",
        " 0.1016000,                !- Thickness{ m }",
        " 1.310000,                 !- Conductivity{ W / m - K }",
        " 2243.000,                 !- Density{ kg / m3 }",
        " 837.0000,                 !- Specific Heat{ J / kg - K }",
        " 0.9000000,                !- Thermal Absorptance",
        " 0.6500000,                !- Solar Absorptance",
        " 0.6500000;                !- Visible Absorptance",
        " ",
        "Material:NoMass,",
        " CP01,                     !- Name",
        " Rough,                    !- Roughness",
        " 0.3670000,                !- Thermal Resistance{ m2 - K / W }",
        " 0.9000000,                !- Thermal Absorptance",
        " 0.7500000,                !- Solar Absorptance",
        " 0.7500000;                !- Visible Absorptance",
        " ",
        "Construction,",
        " CLNG-1,                   !- Name",
        " MAT-CLNG-1;               !- Outside Layer",
        " ",
        "Material:NoMass,",
        " MAT-CLNG-1,               !- Name",
        " Rough,                    !- Roughness",
        " 0.652259290,              !- Thermal Resistance{ m2 - K / W }",
        " 0.65,                     !- Thermal Absorptance",
        " 0.65,                     !- Solar Absorptance",
        " 0.65;                     !- Visible Absorptance",
        " ",
        "BuildingSurface:Detailed,",
        " FRONT-1,                  !- Name",
        " WALL,                     !- Surface Type",
        " INT-WALL-1,               !- Construction Name",
        " Space,                    !- Zone Name",
        " Outdoors,                 !- Outside Boundary Condition",
        " ,                         !- Outside Boundary Condition Object",
        " SunExposed,               !- Sun Exposure",
        " WindExposed,              !- Wind Exposure",
        " 0.50000,                  !- View Factor to Ground",
        " 4,                        !- Number of Vertices",
        " 0.0, 0.0, 2.4,            !- X, Y, Z == > Vertex 1 {m}",
        " 0.0, 0.0, 0.0,            !- X, Y, Z == > Vertex 2 {m}",
        " 30.5, 0.0, 0.0,           !- X, Y, Z == > Vertex 3 {m}",
        " 30.5, 0.0, 2.4;           !- X, Y, Z == > Vertex 4 {m}",
        " ",
        "BuildingSurface:Detailed,",
        " C1-1,                     !- Name",
        " CEILING,                  !- Surface Type",
        " CLNG-1,                   !- Construction Name",
        " Space,                    !- Zone Name",
        " Outdoors,                 !- Outside Boundary Condition",
        " ,                         !- Outside Boundary Condition Object",
        " NoSun,                    !- Sun Exposure",
        " NoWind,                   !- Wind Exposure",
        " 0.0,                      !- View Factor to Ground",
        " 4,                        !- Number of Vertices",
        " 3.7, 3.7, 2.4,            !- X, Y, Z == > Vertex 1 {m}",
        " 0.0, 0.0, 2.4,            !- X, Y, Z == > Vertex 2 {m}",
        " 30.5, 0.0, 2.4,           !- X, Y, Z == > Vertex 3 {m}",
        " 26.8, 3.7, 2.4;           !- X, Y, Z == > Vertex 4 {m}",
        " ",
        "BuildingSurface:Detailed,",
        " F1-1,                     !- Name",
        " FLOOR,                    !- Surface Type",
        " FLOOR-SLAB-1,             !- Construction Name",
        " Space,                    !- Zone Name",
        " Ground,                   !- Outside Boundary Condition",
        " ,                         !- Outside Boundary Condition Object",
        " NoSun,                    !- Sun Exposure",
        " NoWind,                   !- Wind Exposure",
        " 0.0,                      !- View Factor to Ground",
        " 4,                        !- Number of Vertices",
        " 26.8, 3.7, 0.0,           !- X, Y, Z == > Vertex 1 {m}",
        " 30.5, 0.0, 0.0,           !- X, Y, Z == > Vertex 2 {m}",
        " 0.0, 0.0, 0.0,            !- X, Y, Z == > Vertex 3 {m}",
        " 3.7, 3.7, 0.0;            !- X, Y, Z == > Vertex 4 {m}",
        " ",
        "BuildingSurface:Detailed,",
        " SB12,                     !- Name",
        " WALL,                     !- Surface Type",
        " INT-WALL-1,               !- Construction Name",
        " Space,                    !- Zone Name",
        " Adiabatic,                !- Outside Boundary Condition",
        " ,                         !- Outside Boundary Condition Object",
        " NoSun,                    !- Sun Exposure",
        " NoWind,                   !- Wind Exposure",
        " 0.0,                      !- View Factor to Ground",
        " 4,                        !- Number of Vertices",
        " 30.5, 0.0, 2.4,           !- X, Y, Z == > Vertex 1 {m}",
        " 30.5, 0.0, 0.0,           !- X, Y, Z == > Vertex 2 {m}",
        " 26.8, 3.7, 0.0,           !- X, Y, Z == > Vertex 3 {m}",
        " 26.8, 3.7, 2.4;           !- X, Y, Z == > Vertex 4 {m}",
        " ",
        "BuildingSurface:Detailed,",
        " SB14,                     !- Name",
        " WALL,                     !- Surface Type",
        " INT-WALL-1,               !- Construction Name",
        " Space,                    !- Zone Name",
        " Adiabatic,                !- Outside Boundary Condition",
        " ,                         !- Outside Boundary Condition Object",
        " NoSun,                    !- Sun Exposure",
        " NoWind,                   !- Wind Exposure",
        " 0.0,                      !- View Factor to Ground",
        " 4,                        !- Number of Vertices",
        " 3.7, 3.7, 2.4,            !- X, Y, Z == > Vertex 1 {m}",
        " 3.7, 3.7, 0.0,            !- X, Y, Z == > Vertex 2 {m}",
        " 0.0, 0.0, 0.0,            !- X, Y, Z == > Vertex 3 {m}",
        " 0.0, 0.0, 2.4;            !- X, Y, Z == > Vertex 4 {m}",
        " ",
        "BuildingSurface:Detailed,",
        " SB15,                     !- Name",
        " WALL,                     !- Surface Type",
        " INT-WALL-1,               !- Construction Name",
        " Space,                    !- Zone Name",
        " Adiabatic,                !- Outside Boundary Condition",
        " ,                         !- Outside Boundary Condition Object",
        " NoSun,                    !- Sun Exposure",
        " NoWind,                   !- Wind Exposure",
        " 0.0,                      !- View Factor to Ground",
        " 4,                        !- Number of Vertices",
        " 26.8, 3.7, 2.4,           !- X, Y, Z == > Vertex 1 {m}",
        " 26.8, 3.7, 0.0,           !- X, Y, Z == > Vertex 2 {m}",
        " 3.7, 3.7, 0.0,            !- X, Y, Z == > Vertex 3 {m}",
        " 3.7, 3.7, 2.4;            !- X, Y, Z == > Vertex 4 {m}",
        " ",
        "ZoneControl:Thermostat,",
        " Space Thermostat,         !- Name",
        " Space,                    !- Zone or ZoneList Name",
        " Dual Zone Control Type Sched,  !- Control Type Schedule Name",
        " ThermostatSetpoint:DualSetpoint,  !- Control 1 Object Type",
        " Space DualSPSched;        !- Control 1 Name",
        " ",
        "ZoneControl:Thermostat,",
        " Spacex10 Thermostat,      !- Name",
        " Spacex10,                 !- Zone or ZoneList Name",
        " Dual Zone Control Type Sched,  !- Control Type Schedule Name",
        " ThermostatSetpoint:DualSetpoint,  !- Control 1 Object Type",
        " Space DualSPSched;        !- Control 1 Name",
        " ",
        "Schedule:Compact,",
        " Dual Zone Control Type Sched,  !- Name",
        " Any Number,               !- Schedule Type Limits Name",
        " Through: 12/31,           !- Field 1",
        " For: AllDays,             !- Field 2",
        " Until: 24:00,4;           !- Field 3",
        " ",
        "ThermostatSetpoint:DualSetpoint,",
        " Space DualSPSched,        !- Name",
        " HTGSETP_SCH,              !- Heating Setpoint Temperature Schedule Name",
        " CLGSETP_SCH;              !- Cooling Setpoint Temperature Schedule Name",
        " ",
        "Schedule:Compact,",
        " CLGSETP_SCH,              !- Name",
        " Any Number,               !- Schedule Type Limits Name",
        " Through: 12/31,           !- Field 1",
        " For: AllDays,             !- Field 19",
        " Until: 24:00,24.0;        !- Field 20",
        " ",
        "Schedule:Compact,",
        " HTGSETP_SCH,              !- Name",
        " Any Number,               !- Schedule Type Limits Name",
        " Through: 12/31,           !- Field 1",
        " For: AllDays,             !- Field 22",
        " Until: 24:00, 20.0;       !- Field 23",
        " ",
        "BuildingSurface:Detailed,",
        " FRONT-1x10,               !- Name",
        " WALL,                     !- Surface Type",
        " INT-WALL-1,               !- Construction Name",
        " Spacex10,                 !- Zone Name",
        " Outdoors,                 !- Outside Boundary Condition",
        " ,                         !- Outside Boundary Condition Object",
        " SunExposed,               !- Sun Exposure",
        " WindExposed,              !- Wind Exposure",
        " 0.50000,                  !- View Factor to Ground",
        " 4,                        !- Number of Vertices",
        " 0.0, 0.0, 2.4,            !- X, Y, Z == > Vertex 1 {m}",
        " 0.0, 0.0, 0.0,            !- X, Y, Z == > Vertex 2 {m}",
        " 30.5, 0.0, 0.0,           !- X, Y, Z == > Vertex 3 {m}",
        " 30.5, 0.0, 2.4;           !- X, Y, Z == > Vertex 4 {m}",
        " ",
        "BuildingSurface:Detailed,",
        " C1-1x10,                  !- Name",
        " CEILING,                  !- Surface Type",
        " CLNG-1,                   !- Construction Name",
        " Spacex10,                 !- Zone Name",
        " Outdoors,                 !- Outside Boundary Condition",
        " ,                         !- Outside Boundary Condition Object",
        " NoSun,                    !- Sun Exposure",
        " NoWind,                   !- Wind Exposure",
        " 0.0,                      !- View Factor to Ground",
        " 4,                        !- Number of Vertices",
        " 3.7, 3.7, 2.4,            !- X, Y, Z == > Vertex 1 {m}",
        " 0.0, 0.0, 2.4,            !- X, Y, Z == > Vertex 2 {m}",
        " 30.5, 0.0, 2.4,           !- X, Y, Z == > Vertex 3 {m}",
        " 26.8, 3.7, 2.4;           !- X, Y, Z == > Vertex 4 {m}",
        " ",
        "BuildingSurface:Detailed,",
        " F1-1x10,                  !- Name",
        " FLOOR,                    !- Surface Type",
        " FLOOR-SLAB-1,             !- Construction Name",
        " Spacex10,                 !- Zone Name",
        " Ground,                   !- Outside Boundary Condition",
        " ,                         !- Outside Boundary Condition Object",
        " NoSun,                    !- Sun Exposure",
        " NoWind,                   !- Wind Exposure",
        " 0.0,                      !- View Factor to Ground",
        " 4,                        !- Number of Vertices",
        " 26.8, 3.7, 0.0,           !- X, Y, Z == > Vertex 1 {m}",
        " 30.5, 0.0, 0.0,           !- X, Y, Z == > Vertex 2 {m}",
        " 0.0, 0.0, 0.0,            !- X, Y, Z == > Vertex 3 {m}",
        " 3.7, 3.7, 0.0;            !- X, Y, Z == > Vertex 4 {m}",
        " ",
        "BuildingSurface:Detailed,",
        " SB12x10,                  !- Name",
        " WALL,                     !- Surface Type",
        " INT-WALL-1,               !- Construction Name",
        " Spacex10,                 !- Zone Name",
        " Adiabatic,                !- Outside Boundary Condition",
        " ,                         !- Outside Boundary Condition Object",
        " NoSun,                    !- Sun Exposure",
        " NoWind,                   !- Wind Exposure",
        " 0.0,                      !- View Factor to Ground",
        " 4,                        !- Number of Vertices",
        " 30.5, 0.0, 2.4,           !- X, Y, Z == > Vertex 1 {m}",
        " 30.5, 0.0, 0.0,           !- X, Y, Z == > Vertex 2 {m}",
        " 26.8, 3.7, 0.0,           !- X, Y, Z == > Vertex 3 {m}",
        " 26.8, 3.7, 2.4;           !- X, Y, Z == > Vertex 4 {m}",
        " ",
        "BuildingSurface:Detailed,",
        " SB14x10,                  !- Name",
        " WALL,                     !- Surface Type",
        " INT-WALL-1,               !- Construction Name",
        " Spacex10,                 !- Zone Name",
        " Adiabatic,                !- Outside Boundary Condition",
        " ,                         !- Outside Boundary Condition Object",
        " NoSun,                    !- Sun Exposure",
        " NoWind,                   !- Wind Exposure",
        " 0.0,                      !- View Factor to Ground",
        " 4,                        !- Number of Vertices",
        " 3.7, 3.7, 2.4,            !- X, Y, Z == > Vertex 1 {m}",
        " 3.7, 3.7, 0.0,            !- X, Y, Z == > Vertex 2 {m}",
        " 0.0, 0.0, 0.0,            !- X, Y, Z == > Vertex 3 {m}",
        " 0.0, 0.0, 2.4;            !- X, Y, Z == > Vertex 4 {m}",
        " ",
        "BuildingSurface:Detailed,",
        " SB15x10,                  !- Name",
        " WALL,                     !- Surface Type",
        " INT-WALL-1,               !- Construction Name",
        " Spacex10,                 !- Zone Name",
        " Adiabatic,                !- Outside Boundary Condition",
        " ,                         !- Outside Boundary Condition Object",
        " NoSun,                    !- Sun Exposure",
        " NoWind,                   !- Wind Exposure",
        " 0.0,                      !- View Factor to Ground",
        " 4,                        !- Number of Vertices",
        " 26.8, 3.7, 2.4,           !- X, Y, Z == > Vertex 1 {m}",
        " 26.8, 3.7, 0.0,           !- X, Y, Z == > Vertex 2 {m}",
        " 3.7, 3.7, 0.0,            !- X, Y, Z == > Vertex 3 {m}",
        " 3.7, 3.7, 2.4;            !- X, Y, Z == > Vertex 4 {m}",
        " ",
        "OutdoorAir:NodeList,",
        "  OutsideAirInletNodes;    !- Node or NodeList Name 1",
        " ",
        "NodeList,",
        "  OutsideAirInletNodes,    !- Name",
        "  WindACOAInNode,          !- Node 1 Name",
        "  WindACx10OAInNode;       !- Node 1 Name",
        " ",
        "ScheduleTypeLimits,",
        "  Any Number;              !- Name",
        " ",
        "Schedule:Compact,",
        "  AvailSched,              !- Name",
        "  Any Number,              !- Schedule Type Limits Name",
        "  Through: 12/31,          !- Field 3",
        "  For: AllDays,            !- Field 4",
        "  Until: 24:00,1.0;        !- Field 5",
        " ",
        "Schedule:Compact,",
        "  FanOpModeSchedule,       !- Name",
        "  Any Number,              !- Schedule Type Limits Name",
        "  Through: 12/31,          !- Field 1",
        "  For: AllDays,            !- Field 2",
        "  Until: 24:00,1.0;        !- Field 7",
        " ",
        "Curve:Biquadratic,",
        "  Biquadratic,             !- Name",
        "  1.0,                     !- Coefficient1 Constant",
        "  0.0,                     !- Coefficient2 x",
        "  0.0,                     !- Coefficient3 x**2",
        "  0.0,                     !- Coefficient4 y",
        "  0.0,                     !- Coefficient5 y**2",
        "  0.0,                     !- Coefficient6 x*y",
        "  5,                       !- Minimum Value of x",
        "  40,                      !- Maximum Value of x",
        "  -5,                      !- Minimum Value of y",
        "  30,                      !- Maximum Value of y",
        "  ,                        !- Minimum Curve Output",
        "  ,                        !- Maximum Curve Output",
        "  Temperature,             !- Input Unit Type for X",
        "  Temperature,             !- Input Unit Type for Y",
        "  Dimensionless;           !- Output Unit Type",
        " ",
        "Curve:Cubic,",
        "  Cubic,                   !- Name",
        "  1.0,                     !- Coefficient1 Constant",
        "  0.0,                     !- Coefficient2 x",
        "  0.0,                     !- Coefficient3 x**2",
        "  0,                       !- Coefficient4 x**3",
        "  11,                      !- Minimum Value of x",
        "  30,                      !- Maximum Value of x",
        "  ,                        !- Minimum Curve Output",
        "  ,                        !- Maximum Curve Output",
        "  Temperature,             !- Input Unit Type for X",
        "  Temperature;             !- Output Unit Type",
    });

    ASSERT_TRUE(process_idf(idf_objects));

    OutputProcessor::TimeValue.allocate(2);

    ManageSimulation(); // run the design day over the warmup period (24 hrs, 25 days)

    EXPECT_EQ(10.0, (Zone(2).Volume * Zone(2).Multiplier * Zone(2).ListMultiplier) / (Zone(1).Volume * Zone(1).Multiplier * Zone(1).ListMultiplier));
    // leaving a little wiggle room on these
    EXPECT_NEAR(10.0, (DXCoils::DXCoil(2).RatedTotCap(1) / DXCoils::DXCoil(1).RatedTotCap(1)), 0.00001);
    EXPECT_NEAR(10.0, (DXCoils::DXCoil(2).RatedAirVolFlowRate(1) / DXCoils::DXCoil(1).RatedAirVolFlowRate(1)), 0.00001);
    EXPECT_NEAR(
        10.0, (DataZoneEnergyDemands::ZoneSysEnergyDemand(2).TotalOutputRequired / DataZoneEnergyDemands::ZoneSysEnergyDemand(1).TotalOutputRequired),
        0.00001);

    DataGlobals::DoWeathSim = true;                           // flag to trick tabular reports to scan meters
    DataGlobals::KindOfSim = DataGlobals::ksRunPeriodWeather; // fake a weather run since a weather file can't be used (could it?)
    UpdateTabularReports(OutputReportTabular::stepTypeHVAC);

    // zone equipment should report single zone magnitude, multipliers do not apply, should be > 0 or what's the point
    EXPECT_EQ(DataHeatBalance::ZnRpt(1).PeopleRadGain, DataHeatBalance::ZnRpt(2).PeopleRadGain);
    EXPECT_EQ(DataHeatBalance::ZnRpt(1).PeopleConGain, DataHeatBalance::ZnRpt(2).PeopleConGain);
    EXPECT_EQ(DataHeatBalance::ZnRpt(1).PeopleSenGain, DataHeatBalance::ZnRpt(2).PeopleSenGain);
    EXPECT_EQ(DataHeatBalance::ZnRpt(1).PeopleNumOcc, DataHeatBalance::ZnRpt(2).PeopleNumOcc);
    EXPECT_EQ(DataHeatBalance::ZnRpt(1).PeopleLatGain, DataHeatBalance::ZnRpt(2).PeopleLatGain);
    EXPECT_EQ(DataHeatBalance::ZnRpt(1).PeopleTotGain, DataHeatBalance::ZnRpt(2).PeopleTotGain);
    EXPECT_EQ(DataHeatBalance::ZnRpt(1).PeopleRadGainRate, DataHeatBalance::ZnRpt(2).PeopleRadGainRate);
    EXPECT_EQ(DataHeatBalance::ZnRpt(1).PeopleConGainRate, DataHeatBalance::ZnRpt(2).PeopleConGainRate);
    EXPECT_EQ(DataHeatBalance::ZnRpt(1).PeopleSenGainRate, DataHeatBalance::ZnRpt(2).PeopleSenGainRate);
    EXPECT_EQ(DataHeatBalance::ZnRpt(1).PeopleLatGainRate, DataHeatBalance::ZnRpt(2).PeopleLatGainRate);
    EXPECT_EQ(DataHeatBalance::ZnRpt(1).PeopleTotGainRate, DataHeatBalance::ZnRpt(2).PeopleTotGainRate);

    EXPECT_EQ(DataHeatBalance::ZnRpt(1).LtsPower, DataHeatBalance::ZnRpt(2).LtsPower);
    EXPECT_EQ(DataHeatBalance::ZnRpt(1).LtsElecConsump, DataHeatBalance::ZnRpt(2).LtsElecConsump);
    EXPECT_EQ(DataHeatBalance::ZnRpt(1).LtsRadGain, DataHeatBalance::ZnRpt(2).LtsRadGain);
    EXPECT_EQ(DataHeatBalance::ZnRpt(1).LtsVisGain, DataHeatBalance::ZnRpt(2).LtsVisGain);
    EXPECT_EQ(DataHeatBalance::ZnRpt(1).LtsConGain, DataHeatBalance::ZnRpt(2).LtsConGain);
    EXPECT_EQ(DataHeatBalance::ZnRpt(1).LtsRetAirGain, DataHeatBalance::ZnRpt(2).LtsRetAirGain);
    EXPECT_EQ(DataHeatBalance::ZnRpt(1).LtsTotGain, DataHeatBalance::ZnRpt(2).LtsTotGain);
    EXPECT_EQ(DataHeatBalance::ZnRpt(1).LtsRadGainRate, DataHeatBalance::ZnRpt(2).LtsRadGainRate);
    EXPECT_EQ(DataHeatBalance::ZnRpt(1).LtsVisGainRate, DataHeatBalance::ZnRpt(2).LtsVisGainRate);
    EXPECT_EQ(DataHeatBalance::ZnRpt(1).LtsConGainRate, DataHeatBalance::ZnRpt(2).LtsConGainRate);
    EXPECT_EQ(DataHeatBalance::ZnRpt(1).LtsRetAirGainRate, DataHeatBalance::ZnRpt(2).LtsRetAirGainRate);
    EXPECT_EQ(DataHeatBalance::ZnRpt(1).LtsTotGainRate, DataHeatBalance::ZnRpt(2).LtsTotGainRate);

    EXPECT_EQ(DataHeatBalance::ZnRpt(1).ElecPower, DataHeatBalance::ZnRpt(2).ElecPower);
    EXPECT_EQ(DataHeatBalance::ZnRpt(1).ElecConsump, DataHeatBalance::ZnRpt(2).ElecConsump);
    EXPECT_EQ(DataHeatBalance::ZnRpt(1).ElecRadGain, DataHeatBalance::ZnRpt(2).ElecRadGain);
    EXPECT_EQ(DataHeatBalance::ZnRpt(1).ElecConGain, DataHeatBalance::ZnRpt(2).ElecConGain);
    EXPECT_EQ(DataHeatBalance::ZnRpt(1).ElecLatGain, DataHeatBalance::ZnRpt(2).ElecLatGain);
    EXPECT_EQ(DataHeatBalance::ZnRpt(1).ElecLost, DataHeatBalance::ZnRpt(2).ElecLost);
    EXPECT_EQ(DataHeatBalance::ZnRpt(1).ElecTotGain, DataHeatBalance::ZnRpt(2).ElecTotGain);
    EXPECT_EQ(DataHeatBalance::ZnRpt(1).ElecRadGainRate, DataHeatBalance::ZnRpt(2).ElecRadGainRate);
    EXPECT_EQ(DataHeatBalance::ZnRpt(1).ElecConGainRate, DataHeatBalance::ZnRpt(2).ElecConGainRate);
    EXPECT_EQ(DataHeatBalance::ZnRpt(1).ElecLatGainRate, DataHeatBalance::ZnRpt(2).ElecLatGainRate);
    EXPECT_EQ(DataHeatBalance::ZnRpt(1).ElecLostRate, DataHeatBalance::ZnRpt(2).ElecLostRate);
    EXPECT_EQ(DataHeatBalance::ZnRpt(1).ElecTotGainRate, DataHeatBalance::ZnRpt(2).ElecTotGainRate);

    // expect occupancy time data to be equal
    EXPECT_EQ(DataHeatBalance::ZonePreDefRep(1).NumOccAccumTime, DataHeatBalance::ZonePreDefRep(2).NumOccAccumTime);
    EXPECT_EQ(DataHeatBalance::ZonePreDefRep(1).TotTimeOcc, DataHeatBalance::ZonePreDefRep(2).TotTimeOcc);

    // occupancy is reported on a zone basis without multipliers (until this changes, expect results to be equal)
    EXPECT_EQ(DataHeatBalance::ZonePreDefRep(1).NumOccAccum, DataHeatBalance::ZonePreDefRep(2).NumOccAccum);

    // expect energy to report according to multipliers
    EXPECT_NEAR(10.0, (DataHeatBalance::ZonePreDefRep(2).MechVentVolTotal / DataHeatBalance::ZonePreDefRep(1).MechVentVolTotal), 0.00001);
    EXPECT_NEAR(10.0, (DataHeatBalance::ZonePreDefRep(2).MechVentVolMin / DataHeatBalance::ZonePreDefRep(1).MechVentVolMin), 0.00001);
    EXPECT_NEAR(10.0, (DataHeatBalance::ZonePreDefRep(2).SHGSAnHvacCl / DataHeatBalance::ZonePreDefRep(1).SHGSAnHvacCl), 0.00001);
    EXPECT_NEAR(10.0, (DataHeatBalance::ZonePreDefRep(2).SHGSAnPeoplAdd / DataHeatBalance::ZonePreDefRep(1).SHGSAnPeoplAdd), 0.00001);
    EXPECT_NEAR(10.0, (DataHeatBalance::ZonePreDefRep(2).SHGSAnLiteAdd / DataHeatBalance::ZonePreDefRep(1).SHGSAnLiteAdd), 0.00001);
    EXPECT_NEAR(10.0, (DataHeatBalance::ZonePreDefRep(2).SHGSAnEquipAdd / DataHeatBalance::ZonePreDefRep(1).SHGSAnEquipAdd), 0.00001);
    EXPECT_NEAR(10.0, (DataHeatBalance::ZonePreDefRep(2).SHGSAnOtherRem / DataHeatBalance::ZonePreDefRep(1).SHGSAnOtherRem), 0.00001);
    EXPECT_NEAR(10.0, (DataHeatBalance::ZonePreDefRep(2).clPeak / DataHeatBalance::ZonePreDefRep(1).clPeak), 0.00001);
}

TEST_F(EnergyPlusFixture, AirloopHVAC_ZoneSumTest)
{
    // AUTHOR: R. Raustad, FSEC
    // DATE WRITTEN: Sep 2015

    std::string const idf_objects = delimited_string({

        " Version,8.3;",
        " Output:Diagnostics, DisplayExtraWarnings;",
        " Timestep, 4;",
        " BUILDING, AirloopHVAC_ZoneSumTest, 0.0, Suburbs, .04, .4, FullExterior, 25, 6;",
        " SimulationControl, YES, YES, NO, YES, NO;",

        "  Site:Location,",
        "    Miami Intl Ap FL USA TMY3 WMO=722020E,    !- Name",
        "    25.82,                 !- Latitude {deg}",
        "    -80.30,                !- Longitude {deg}",
        "    -5.00,                 !- Time Zone {hr}",
        "    11;                    !- Elevation {m}",

        "SizingPeriod:DesignDay,",
        " Miami Intl Ap Ann Clg .4% Condns DB/MCWB, !- Name",
        " 7,                        !- Month",
        " 21,                       !- Day of Month",
        " SummerDesignDay,          !- Day Type",
        " 31.7,                     !- Maximum Dry - Bulb Temperature{ C }",
        " 10.0,                      !- Daily Dry - Bulb Temperature Range{ deltaC }",
        " ,                         !- Dry - Bulb Temperature Range Modifier Type",
        " ,                         !- Dry - Bulb Temperature Range Modifier Day Schedule Name",
        " Wetbulb,                  !- Humidity Condition Type",
        " 22.7,                     !- Wetbulb or DewPoint at Maximum Dry - Bulb{ C }",
        " ,                         !- Humidity Condition Day Schedule Name",
        " ,                         !- Humidity Ratio at Maximum Dry - Bulb{ kgWater / kgDryAir }",
        " ,                         !- Enthalpy at Maximum Dry - Bulb{ J / kg }",
        " ,                         !- Daily Wet - Bulb Temperature Range{ deltaC }",
        " 101217.,                  !- Barometric Pressure{ Pa }",
        " 3.8,                      !- Wind Speed{ m / s }",
        " 340,                      !- Wind Direction{ deg }",
        " No,                       !- Rain Indicator",
        " No,                       !- Snow Indicator",
        " No,                       !- Daylight Saving Time Indicator",
        " ASHRAEClearSky,           !- Solar Model Indicator",
        " ,                         !- Beam Solar Day Schedule Name",
        " ,                         !- Diffuse Solar Day Schedule Name",
        " ,                         !- ASHRAE Clear Sky Optical Depth for Beam Irradiance( taub ) { dimensionless }",
        " ,                         !- ASHRAE Clear Sky Optical Depth for Diffuse Irradiance( taud ) { dimensionless }",
        " 1.00;                     !- Sky Clearness",

        "SizingPeriod:DesignDay,",
        " Miami Intl Ap Ann Htg 99.6% Condns DB, !- Name",
        " 1,                        !- Month",
        " 21,                       !- Day of Month",
        " WinterDesignDay,          !- Day Type",
        " 8.7,                      !- Maximum Dry - Bulb Temperature{ C }",
        " 0.0,                      !- Daily Dry - Bulb Temperature Range{ deltaC }",
        " ,                         !- Dry - Bulb Temperature Range Modifier Type",
        " ,                         !- Dry - Bulb Temperature Range Modifier Day Schedule Name",
        " Wetbulb,                  !- Humidity Condition Type",
        " 8.7,                      !- Wetbulb or DewPoint at Maximum Dry - Bulb{ C }",
        " ,                         !- Humidity Condition Day Schedule Name",
        " ,                         !- Humidity Ratio at Maximum Dry - Bulb{ kgWater / kgDryAir }",
        " ,                         !- Enthalpy at Maximum Dry - Bulb{ J / kg }",
        " ,                         !- Daily Wet - Bulb Temperature Range{ deltaC }",
        " 101217.,                  !- Barometric Pressure{ Pa }",
        " 3.8,                      !- Wind Speed{ m / s }",
        " 340,                      !- Wind Direction{ deg }",
        " No,                       !- Rain Indicator",
        " No,                       !- Snow Indicator",
        " No,                       !- Daylight Saving Time Indicator",
        " ASHRAEClearSky,           !- Solar Model Indicator",
        " ,                         !- Beam Solar Day Schedule Name",
        " ,                         !- Diffuse Solar Day Schedule Name",
        " ,                         !- ASHRAE Clear Sky Optical Depth for Beam Irradiance( taub ) { dimensionless }",
        " ,                         !- ASHRAE Clear Sky Optical Depth for Diffuse Irradiance( taud ) { dimensionless }",
        " 0.00;                     !- Sky Clearness",

        "OutputControl:Table:Style,",
        "  HTML;                    !- Column Separator",

        "Output:Table:SummaryReports,",
        "  AllSummaryAndSizingPeriod; !- Report 1 Name",

        "Zone,",
        "  Space,                   !- Name",
        "  0.0000,                  !- Direction of Relative North {deg}",
        "  0.0000,                  !- X Origin {m}",
        "  0.0000,                  !- Y Origin {m}",
        "  0.0000,                  !- Z Origin {m}",
        "  1,                       !- Type",
        "  1,                       !- Multiplier",
        "  2.4,                     !- Ceiling Height {m}",
        "  ,                        !- Volume {m3}",
        "  autocalculate,           !- Floor Area {m2}",
        "  ,                        !- Zone Inside Convection Algorithm",
        "  ,                        !- Zone Outside Convection Algorithm",
        "  Yes;                     !- Part of Total Floor Area",

        "ZoneGroup,",
        " Zone Group,               !- Name",
        " Zone List,                !- Zone List Name",
        " 10;                       !- Zone List Multiplier",

        "ZoneList,",
        " Zone List,                !- Name",
        " Spacex10;                 !- Zone 1 Name",

        "Zone,",
        "  Spacex10,                !- Name",
        "  0.0000,                  !- Direction of Relative North {deg}",
        "  0.0000,                  !- X Origin {m}",
        "  0.0000,                  !- Y Origin {m}",
        "  0.0000,                  !- Z Origin {m}",
        "  1,                       !- Type",
        "  1,                       !- Multiplier",
        "  2.4,                     !- Ceiling Height {m}",
        "  ,                        !- Volume {m3}",
        "  autocalculate,           !- Floor Area {m2}",
        "  ,                        !- Zone Inside Convection Algorithm",
        "  ,                        !- Zone Outside Convection Algorithm",
        "  Yes;                     !- Part of Total Floor Area",

        "Sizing:Zone,",
        " Space,                    !- Zone or ZoneList Name",
        " SupplyAirTemperature,     !- Zone Cooling Design Supply Air Temperature Input Method",
        " 12.,                      !- Zone Cooling Design Supply Air Temperature{ C }",
        " ,                         !- Zone Cooling Design Supply Air Temperature Difference{ deltaC }",
        " SupplyAirTemperature,     !- Zone Heating Design Supply Air Temperature Input Method",
        " 50.,                      !- Zone Heating Design Supply Air Temperature{ C }",
        " ,                         !- Zone Heating Design Supply Air Temperature Difference{ deltaC }",
        " 0.008,                    !- Zone Cooling Design Supply Air Humidity Ratio{ kgWater / kgDryAir }",
        " 0.008,                    !- Zone Heating Design Supply Air Humidity Ratio{ kgWater / kgDryAir }",
        " Space DSOA Design OA Spec,  !- Design Specification Outdoor Air Object Name",
        " 0.0,                      !- Zone Heating Sizing Factor",
        " 0.0,                      !- Zone Cooling Sizing Factor",
        " DesignDay,                !- Cooling Design Air Flow Method",
        " 0,                        !- Cooling Design Air Flow Rate{ m3 / s }",
        " ,                         !- Cooling Minimum Air Flow per Zone Floor Area{ m3 / s - m2 }",
        " ,                         !- Cooling Minimum Air Flow{ m3 / s }",
        " ,                         !- Cooling Minimum Air Flow Fraction",
        " DesignDay,                !- Heating Design Air Flow Method",
        " 0,                        !- Heating Design Air Flow Rate{ m3 / s }",
        " ,                         !- Heating Maximum Air Flow per Zone Floor Area{ m3 / s - m2 }",
        " ,                         !- Heating Maximum Air Flow{ m3 / s }",
        " ;                         !- Heating Maximum Air Flow Fraction",

        "Sizing:Zone,",
        " Spacex10,                 !- Zone or ZoneList Name",
        " SupplyAirTemperature,     !- Zone Cooling Design Supply Air Temperature Input Method",
        " 12.,                      !- Zone Cooling Design Supply Air Temperature{ C }",
        " ,                         !- Zone Cooling Design Supply Air Temperature Difference{ deltaC }",
        " SupplyAirTemperature,     !- Zone Heating Design Supply Air Temperature Input Method",
        " 50.,                      !- Zone Heating Design Supply Air Temperature{ C }",
        " ,                         !- Zone Heating Design Supply Air Temperature Difference{ deltaC }",
        " 0.008,                    !- Zone Cooling Design Supply Air Humidity Ratio{ kgWater / kgDryAir }",
        " 0.008,                    !- Zone Heating Design Supply Air Humidity Ratio{ kgWater / kgDryAir }",
        " Spacex10 DSOA Design OA Spec, !- Design Specification Outdoor Air Object Name",
        " 0.0,                      !- Zone Heating Sizing Factor",
        " 0.0,                      !- Zone Cooling Sizing Factor",
        " DesignDay,                !- Cooling Design Air Flow Method",
        " 0,                        !- Cooling Design Air Flow Rate{ m3 / s }",
        " ,                         !- Cooling Minimum Air Flow per Zone Floor Area{ m3 / s - m2 }",
        " ,                         !- Cooling Minimum Air Flow{ m3 / s }",
        " ,                         !- Cooling Minimum Air Flow Fraction",
        " DesignDay,                !- Heating Design Air Flow Method",
        " 0,                        !- Heating Design Air Flow Rate{ m3 / s }",
        " ,                         !- Heating Maximum Air Flow per Zone Floor Area{ m3 / s - m2 }",
        " ,                         !- Heating Maximum Air Flow{ m3 / s }",
        " ;                         !- Heating Maximum Air Flow Fraction",
        " ",

        "People,",
        " Space People,             !- Name",
        " Space,                    !- Zone or ZoneList Name",
        " OnSched,                  !- Number of People Schedule Name",
        " people,                   !- Number of People Calculation Method",
        " 11,                       !- Number of People",
        " ,                         !- People per Zone Floor Area{ person / m2 }",
        " ,                         !- Zone Floor Area per Person{ m2 / person }",
        " 0.3,                      !- Fraction Radiant",
        " AutoCalculate,            !- Sensible Heat Fraction",
        " ActivityLevelSched;       !- Activity Level Schedule Name",

        "People,",
        " Spacex10 People,          !- Name",
        " Spacex10,                 !- Zone or ZoneList Name",
        " OnSched,                  !- Number of People Schedule Name",
        " people,                   !- Number of People Calculation Method",
        " 11,                       !- Number of People",
        " ,                         !- People per Zone Floor Area{ person / m2 }",
        " ,                         !- Zone Floor Area per Person{ m2 / person }",
        " 0.3,                      !- Fraction Radiant",
        " AutoCalculate,            !- Sensible Heat Fraction",
        " ActivityLevelSched;       !- Activity Level Schedule Name",

        "Lights,",
        " Space Lights,             !- Name",
        " Space,                    !- Zone or ZoneList Name",
        " OnSched,                  !- Schedule Name",
        " Watts/Area,               !- Design Level Calculation Method",
        " ,                         !- Lighting Level{ W }",
        " 10.0,                     !- Watts per Zone Floor Area{ W / m2 }",
        " ,                         !- Watts per Person{ W / person }",
        " 0.1,                      !- Return Air Fraction",
        " 0.59,                     !- Fraction Radiant",
        " 0.2,                      !- Fraction Visible",
        " 0,                        !- Fraction Replaceable",
        " GeneralLights;            !- End - Use Subcategory",

        "Lights,",
        " Space Lights x10,         !- Name",
        " Spacex10,                 !- Zone or ZoneList Name",
        " OnSched,                  !- Schedule Name",
        " Watts/Area,               !- Design Level Calculation Method",
        " ,                         !- Lighting Level{ W }",
        " 10.0,                     !- Watts per Zone Floor Area{ W / m2 }",
        " ,                         !- Watts per Person{ W / person }",
        " 0.1,                      !- Return Air Fraction",
        " 0.59,                     !- Fraction Radiant",
        " 0.2,                      !- Fraction Visible",
        " 0,                        !- Fraction Replaceable",
        " GeneralLights;            !- End - Use Subcategory",

        "ElectricEquipment,",
        " Space ElecEq,             !- Name",
        " Space,                    !- Zone or ZoneList Name",
        " OnSched,                  !- Schedule Name",
        " Watts/Area,               !- Design Level Calculation Method",
        " ,                         !- Design Level{ W }",
        " 20.0,                     !- Watts per Zone Floor Area{ W / m2 }",
        " ,                         !- Watts per Person{ W / person }",
        " 0.1,                      !- Fraction Latent",
        " 0.3,                      !- Fraction Radiant",
        " 0.1;                      !- Fraction Lost",

        "ElectricEquipment,",
        " Space ElecEq x10,         !- Name",
        " Spacex10,                 !- Zone or ZoneList Name",
        " OnSched,                  !- Schedule Name",
        " Watts/Area,               !- Design Level Calculation Method",
        " ,                         !- Design Level{ W }",
        " 20.0,                     !- Watts per Zone Floor Area{ W / m2 }",
        " ,                         !- Watts per Person{ W / person }",
        " 0.1,                      !- Fraction Latent",
        " 0.3,                      !- Fraction Radiant",
        " 0.1;                      !- Fraction Lost",

        "Schedule:Compact,",
        " OnSched,                  !- Name",
        " Fraction,                 !- Schedule Type Limits Name",
        " Through: 12/31,           !- Field 1",
        " For: AllDays,             !- Field 2",
        " Until: 24:00, 1.0;        !- Field 26",

        "ScheduleTypeLimits,",
        " Fraction,                 !- Name",
        " 0.0,                      !- Lower Limit Value",
        " 1.0,                      !- Upper Limit Value",
        " CONTINUOUS;               !- Numeric Type",

        "Construction,",
        " INT-WALL-1,               !- Name",
        " GP02,                     !- Outside Layer",
        " AL21,                     !- Layer 2",
        " GP02;                     !- Layer 3",

        "Material,",
        " GP02,                     !- Name",
        " MediumSmooth,             !- Roughness",
        " 1.5900001E-02,            !- Thickness{ m }",
        " 0.1600000,                !- Conductivity{ W / m - K }",
        " 801.0000,                 !- Density{ kg / m3 }",
        " 837.0000,                 !- Specific Heat{ J / kg - K }",
        " 0.9000000,                !- Thermal Absorptance",
        " 0.7500000,                !- Solar Absorptance",
        " 0.7500000;                !- Visible Absorptance",

        "Material:AirGap,",
        " AL21,                     !- Name",
        " 0.1570000;                !- Thermal Resistance{ m2 - K / W }",

        "Construction,",
        "FLOOR-SLAB-1,              !- Name",
        "CC03,                      !- Outside Layer",
        "CP01;                      !- Layer 2",

        "Material,",
        " CC03,                     !- Name",
        " MediumRough,              !- Roughness",
        " 0.1016000,                !- Thickness{ m }",
        " 1.310000,                 !- Conductivity{ W / m - K }",
        " 2243.000,                 !- Density{ kg / m3 }",
        " 837.0000,                 !- Specific Heat{ J / kg - K }",
        " 0.9000000,                !- Thermal Absorptance",
        " 0.6500000,                !- Solar Absorptance",
        " 0.6500000;                !- Visible Absorptance",

        "Material:NoMass,",
        " CP01,                     !- Name",
        " Rough,                    !- Roughness",
        " 0.3670000,                !- Thermal Resistance{ m2 - K / W }",
        " 0.9000000,                !- Thermal Absorptance",
        " 0.7500000,                !- Solar Absorptance",
        " 0.7500000;                !- Visible Absorptance",

        "Construction,",
        " CLNG-1,                   !- Name",
        " MAT-CLNG-1;               !- Outside Layer",

        "Material:NoMass,",
        " MAT-CLNG-1,               !- Name",
        " Rough,                    !- Roughness",
        " 0.652259290,              !- Thermal Resistance{ m2 - K / W }",
        " 0.65,                     !- Thermal Absorptance",
        " 0.65,                     !- Solar Absorptance",
        " 0.65;                     !- Visible Absorptance",

        "BuildingSurface:Detailed,",
        " FRONT-1,                  !- Name",
        " WALL,                     !- Surface Type",
        " INT-WALL-1,               !- Construction Name",
        " Space,                    !- Zone Name",
        " Outdoors,                 !- Outside Boundary Condition",
        " ,                         !- Outside Boundary Condition Object",
        " SunExposed,               !- Sun Exposure",
        " WindExposed,              !- Wind Exposure",
        " 0.50000,                  !- View Factor to Ground",
        " 4,                        !- Number of Vertices",
        " 0.0, 0.0, 2.4,            !- X, Y, Z == > Vertex 1 {m}",
        " 0.0, 0.0, 0.0,            !- X, Y, Z == > Vertex 2 {m}",
        " 30.5, 0.0, 0.0,           !- X, Y, Z == > Vertex 3 {m}",
        " 30.5, 0.0, 2.4;           !- X, Y, Z == > Vertex 4 {m}",

        "BuildingSurface:Detailed,",
        " C1-1,                     !- Name",
        " CEILING,                  !- Surface Type",
        " CLNG-1,                   !- Construction Name",
        " Space,                    !- Zone Name",
        " Outdoors,                 !- Outside Boundary Condition",
        " ,                         !- Outside Boundary Condition Object",
        " NoSun,                    !- Sun Exposure",
        " NoWind,                   !- Wind Exposure",
        " 0.0,                      !- View Factor to Ground",
        " 4,                        !- Number of Vertices",
        " 3.7, 3.7, 2.4,            !- X, Y, Z == > Vertex 1 {m}",
        " 0.0, 0.0, 2.4,            !- X, Y, Z == > Vertex 2 {m}",
        " 30.5, 0.0, 2.4,           !- X, Y, Z == > Vertex 3 {m}",
        " 26.8, 3.7, 2.4;           !- X, Y, Z == > Vertex 4 {m}",

        "BuildingSurface:Detailed,",
        " F1-1,                     !- Name",
        " FLOOR,                    !- Surface Type",
        " FLOOR-SLAB-1,             !- Construction Name",
        " Space,                    !- Zone Name",
        " Ground,                   !- Outside Boundary Condition",
        " ,                         !- Outside Boundary Condition Object",
        " NoSun,                    !- Sun Exposure",
        " NoWind,                   !- Wind Exposure",
        " 0.0,                      !- View Factor to Ground",
        " 4,                        !- Number of Vertices",
        " 26.8, 3.7, 0.0,           !- X, Y, Z == > Vertex 1 {m}",
        " 30.5, 0.0, 0.0,           !- X, Y, Z == > Vertex 2 {m}",
        " 0.0, 0.0, 0.0,            !- X, Y, Z == > Vertex 3 {m}",
        " 3.7, 3.7, 0.0;            !- X, Y, Z == > Vertex 4 {m}",

        "BuildingSurface:Detailed,",
        " SB12,                     !- Name",
        " WALL,                     !- Surface Type",
        " INT-WALL-1,               !- Construction Name",
        " Space,                    !- Zone Name",
        " Adiabatic,                !- Outside Boundary Condition",
        " ,                         !- Outside Boundary Condition Object",
        " NoSun,                    !- Sun Exposure",
        " NoWind,                   !- Wind Exposure",
        " 0.0,                      !- View Factor to Ground",
        " 4,                        !- Number of Vertices",
        " 30.5, 0.0, 2.4,           !- X, Y, Z == > Vertex 1 {m}",
        " 30.5, 0.0, 0.0,           !- X, Y, Z == > Vertex 2 {m}",
        " 26.8, 3.7, 0.0,           !- X, Y, Z == > Vertex 3 {m}",
        " 26.8, 3.7, 2.4;           !- X, Y, Z == > Vertex 4 {m}",

        "BuildingSurface:Detailed,",
        " SB14,                     !- Name",
        " WALL,                     !- Surface Type",
        " INT-WALL-1,               !- Construction Name",
        " Space,                    !- Zone Name",
        " Adiabatic,                !- Outside Boundary Condition",
        " ,                         !- Outside Boundary Condition Object",
        " NoSun,                    !- Sun Exposure",
        " NoWind,                   !- Wind Exposure",
        " 0.0,                      !- View Factor to Ground",
        " 4,                        !- Number of Vertices",
        " 3.7, 3.7, 2.4,            !- X, Y, Z == > Vertex 1 {m}",
        " 3.7, 3.7, 0.0,            !- X, Y, Z == > Vertex 2 {m}",
        " 0.0, 0.0, 0.0,            !- X, Y, Z == > Vertex 3 {m}",
        " 0.0, 0.0, 2.4;            !- X, Y, Z == > Vertex 4 {m}",

        "BuildingSurface:Detailed,",
        " SB15,                     !- Name",
        " WALL,                     !- Surface Type",
        " INT-WALL-1,               !- Construction Name",
        " Space,                    !- Zone Name",
        " Adiabatic,                !- Outside Boundary Condition",
        " ,                         !- Outside Boundary Condition Object",
        " NoSun,                    !- Sun Exposure",
        " NoWind,                   !- Wind Exposure",
        " 0.0,                      !- View Factor to Ground",
        " 4,                        !- Number of Vertices",
        " 26.8, 3.7, 2.4,           !- X, Y, Z == > Vertex 1 {m}",
        " 26.8, 3.7, 0.0,           !- X, Y, Z == > Vertex 2 {m}",
        " 3.7, 3.7, 0.0,            !- X, Y, Z == > Vertex 3 {m}",
        " 3.7, 3.7, 2.4;            !- X, Y, Z == > Vertex 4 {m}",

        "ZoneControl:Thermostat,",
        " Space Thermostat,         !- Name",
        " Space,                    !- Zone or ZoneList Name",
        " Dual Zone Control Type Sched,  !- Control Type Schedule Name",
        " ThermostatSetpoint:DualSetpoint,  !- Control 1 Object Type",
        " Space DualSPSched;        !- Control 1 Name",

        "ZoneControl:Thermostat,",
        " Spacex10 Thermostat,      !- Name",
        " Spacex10,                 !- Zone or ZoneList Name",
        " Dual Zone Control Type Sched,  !- Control Type Schedule Name",
        " ThermostatSetpoint:DualSetpoint,  !- Control 1 Object Type",
        " Space DualSPSched;        !- Control 1 Name",

        "Schedule:Compact,",
        " Dual Zone Control Type Sched,  !- Name",
        " Any Number,               !- Schedule Type Limits Name",
        " Through: 12/31,           !- Field 1",
        " For: AllDays,             !- Field 2",
        " Until: 24:00,4;           !- Field 3",

        "ThermostatSetpoint:DualSetpoint,",
        " Space DualSPSched,        !- Name",
        " HTGSETP_SCH,              !- Heating Setpoint Temperature Schedule Name",
        " CLGSETP_SCH;              !- Cooling Setpoint Temperature Schedule Name",

        "Schedule:Compact,",
        " CLGSETP_SCH,              !- Name",
        " Any Number,               !- Schedule Type Limits Name",
        " Through: 12/31,           !- Field 1",
        " For: AllDays,             !- Field 19",
        " Until: 24:00,22.1;        !- Field 20",

        "Schedule:Compact,",
        " HTGSETP_SCH,              !- Name",
        " Any Number,               !- Schedule Type Limits Name",
        " Through: 12/31,           !- Field 1",
        " For: AllDays,             !- Field 22",
        " Until: 24:00, 21.9;       !- Field 23",

        "BuildingSurface:Detailed,",
        " FRONT-1x10,               !- Name",
        " WALL,                     !- Surface Type",
        " INT-WALL-1,               !- Construction Name",
        " Spacex10,                 !- Zone Name",
        " Outdoors,                 !- Outside Boundary Condition",
        " ,                         !- Outside Boundary Condition Object",
        " SunExposed,               !- Sun Exposure",
        " WindExposed,              !- Wind Exposure",
        " 0.50000,                  !- View Factor to Ground",
        " 4,                        !- Number of Vertices",
        " 0.0, 0.0, 2.4,            !- X, Y, Z == > Vertex 1 {m}",
        " 0.0, 0.0, 0.0,            !- X, Y, Z == > Vertex 2 {m}",
        " 30.5, 0.0, 0.0,           !- X, Y, Z == > Vertex 3 {m}",
        " 30.5, 0.0, 2.4;           !- X, Y, Z == > Vertex 4 {m}",

        "BuildingSurface:Detailed,",
        " C1-1x10,                  !- Name",
        " CEILING,                  !- Surface Type",
        " CLNG-1,                   !- Construction Name",
        " Spacex10,                 !- Zone Name",
        " Outdoors,                 !- Outside Boundary Condition",
        " ,                         !- Outside Boundary Condition Object",
        " NoSun,                    !- Sun Exposure",
        " NoWind,                   !- Wind Exposure",
        " 0.0,                      !- View Factor to Ground",
        " 4,                        !- Number of Vertices",
        " 3.7, 3.7, 2.4,            !- X, Y, Z == > Vertex 1 {m}",
        " 0.0, 0.0, 2.4,            !- X, Y, Z == > Vertex 2 {m}",
        " 30.5, 0.0, 2.4,           !- X, Y, Z == > Vertex 3 {m}",
        " 26.8, 3.7, 2.4;           !- X, Y, Z == > Vertex 4 {m}",

        "BuildingSurface:Detailed,",
        " F1-1x10,                  !- Name",
        " FLOOR,                    !- Surface Type",
        " FLOOR-SLAB-1,             !- Construction Name",
        " Spacex10,                 !- Zone Name",
        " Ground,                   !- Outside Boundary Condition",
        " ,                         !- Outside Boundary Condition Object",
        " NoSun,                    !- Sun Exposure",
        " NoWind,                   !- Wind Exposure",
        " 0.0,                      !- View Factor to Ground",
        " 4,                        !- Number of Vertices",
        " 26.8, 3.7, 0.0,           !- X, Y, Z == > Vertex 1 {m}",
        " 30.5, 0.0, 0.0,           !- X, Y, Z == > Vertex 2 {m}",
        " 0.0, 0.0, 0.0,            !- X, Y, Z == > Vertex 3 {m}",
        " 3.7, 3.7, 0.0;            !- X, Y, Z == > Vertex 4 {m}",

        "BuildingSurface:Detailed,",
        " SB12x10,                  !- Name",
        " WALL,                     !- Surface Type",
        " INT-WALL-1,               !- Construction Name",
        " Spacex10,                 !- Zone Name",
        " Adiabatic,                !- Outside Boundary Condition",
        " ,                         !- Outside Boundary Condition Object",
        " NoSun,                    !- Sun Exposure",
        " NoWind,                   !- Wind Exposure",
        " 0.0,                      !- View Factor to Ground",
        " 4,                        !- Number of Vertices",
        " 30.5, 0.0, 2.4,           !- X, Y, Z == > Vertex 1 {m}",
        " 30.5, 0.0, 0.0,           !- X, Y, Z == > Vertex 2 {m}",
        " 26.8, 3.7, 0.0,           !- X, Y, Z == > Vertex 3 {m}",
        " 26.8, 3.7, 2.4;           !- X, Y, Z == > Vertex 4 {m}",

        "BuildingSurface:Detailed,",
        " SB14x10,                  !- Name",
        " WALL,                     !- Surface Type",
        " INT-WALL-1,               !- Construction Name",
        " Spacex10,                 !- Zone Name",
        " Adiabatic,                !- Outside Boundary Condition",
        " ,                         !- Outside Boundary Condition Object",
        " NoSun,                    !- Sun Exposure",
        " NoWind,                   !- Wind Exposure",
        " 0.0,                      !- View Factor to Ground",
        " 4,                        !- Number of Vertices",
        " 3.7, 3.7, 2.4,            !- X, Y, Z == > Vertex 1 {m}",
        " 3.7, 3.7, 0.0,            !- X, Y, Z == > Vertex 2 {m}",
        " 0.0, 0.0, 0.0,            !- X, Y, Z == > Vertex 3 {m}",
        " 0.0, 0.0, 2.4;            !- X, Y, Z == > Vertex 4 {m}",

        "BuildingSurface:Detailed,",
        " SB15x10,                  !- Name",
        " WALL,                     !- Surface Type",
        " INT-WALL-1,               !- Construction Name",
        " Spacex10,                 !- Zone Name",
        " Adiabatic,                !- Outside Boundary Condition",
        " ,                         !- Outside Boundary Condition Object",
        " NoSun,                    !- Sun Exposure",
        " NoWind,                   !- Wind Exposure",
        " 0.0,                      !- View Factor to Ground",
        " 4,                        !- Number of Vertices",
        " 26.8, 3.7, 2.4,           !- X, Y, Z == > Vertex 1 {m}",
        " 26.8, 3.7, 0.0,           !- X, Y, Z == > Vertex 2 {m}",
        " 3.7, 3.7, 0.0,            !- X, Y, Z == > Vertex 3 {m}",
        " 3.7, 3.7, 2.4;            !- X, Y, Z == > Vertex 4 {m}",

        "Sizing:System,",
        " DOAS,                     !- AirLoop Name",
        " VentilationRequirement,   !- Type of Load to Size On",
        " autosize,                 !- Design Outdoor Air Flow Rate {m3/s}",
        " 1.0,                      !- Central Heating Maximum System Air Flow Ratio",
        " 2,                        !- Preheat Design Temperature {C}",
        " 0.008,                    !- Preheat Design Humidity Ratio {kgWater/kgDryAir}",
        " 11,                       !- Precool Design Temperature {C}",
        " 0.008,                    !- Precool Design Humidity Ratio {kgWater/kgDryAir}",
        " 16,                       !- Central Cooling Design Supply Air Temperature {C}",
        " 12.2,                     !- Central Heating Design Supply Air Temperature {C}",
        " NonCoincident,            !- Type of Zone Sum to Use",
        " Yes,                      !- 100% Outdoor Air in Cooling",
        " Yes,                      !- 100% Outdoor Air in Heating",
        " 0.0103,                   !- Central Cooling Design Supply Air Humidity Ratio {kgWater/kgDryAir}",
        " 0.003,                    !- Central Heating Design Supply Air Humidity Ratio {kgWater/kgDryAir}",
        " DesignDay,                !- Cooling Supply Air Flow Rate Method",
        " 0,                        !- Cooling Supply Air Flow Rate {m3/s}",
        " ,                         !- Cooling Supply Air Flow Rate Per Floor Area {m3/s-m2}",
        " ,                         !- Cooling Fraction of Autosized Cooling Supply Air Flow Rate",
        " ,                         !- Cooling Supply Air Flow Rate Per Unit Cooling Capacity {m3/s-W}",
        " DesignDay,                !- Heating Supply Air Flow Rate Method",
        " 0,                        !- Heating Supply Air Flow Rate {m3/s}",
        " ,                         !- Heating Supply Air Flow Rate Per Floor Area {m3/s-m2}",
        " ,                         !- Heating Fraction of Autosized Heating Supply Air Flow Rate",
        " ,                         !- Heating Fraction of Autosized Cooling Supply Air Flow Rate",
        " ,                         !- Heating Supply Air Flow Rate Per Unit Heating Capacity {m3/s-W}",
        " ZoneSum,                  !- System Outdoor Air Method",
        " 1.0,                      !- Zone Maximum Outdoor Air Fraction {dimensionless}",
        " CoolingDesignCapacity,    !- Cooling Design Capacity Method",
        " autosize,                 !- Cooling Design Capacity {W}",
        " ,                         !- Cooling Design Capacity Per Floor Area {W/m2}",
        " ,                         !- Fraction of Autosized Cooling Design Capacity",
        " HeatingDesignCapacity,    !- Heating Design Capacity Method",
        " autosize,                 !- Heating Design Capacity {W}",
        " ,                         !- Heating Design Capacity Per Floor Area {W/m2}",
        " ,                         !- Fraction of Autosized Heating Design Capacity",
        " OnOff;                    !- Central Cooling Capacity Control Method",

        "AirLoopHVAC,",
        "  DOAS,                    !- Name",
        "  ,                        !- Controller List Name",
        "  DOAS Availability Managers,  !- Availability Manager List Name",
        "  autosize,                !- Design Supply Air Flow Rate {m3/s}",
        "  DOAS Branches,           !- Branch List Name",
        "  ,                        !- Connector List Name",
        "  DOAS Air Loop Inlet,     !- Supply Side Inlet Node Name",
        "  DOAS Return Air Outlet,  !- Demand Side Outlet Node Name",
        "  DOAS Supply Path Inlet,  !- Demand Side Inlet Node Names",
        "  DOAS Supply Fan Outlet;  !- Supply Side Outlet Node Names",

        "BranchList,",
        "  DOAS Branches,           !- Name",
        "  DOAS Main Branch;        !- Branch 1 Name",

        "Branch,",
        "  DOAS Main Branch,        !- Name",
        "  ,                        !- Pressure Drop Curve Name",
        "  AirLoopHVAC:OutdoorAirSystem,  !- Component 1 Object Type",
        "  DOAS OA System,          !- Component 1 Name",
        "  DOAS Air Loop Inlet,     !- Component 1 Inlet Node Name",
        "  DOAS Mixed Air Outlet,   !- Component 1 Outlet Node Name",
        "  CoilSystem:Cooling:DX,   !- Component 2 Object Type",
        "  DOAS Cooling Coil,       !- Component 2 Name",
        "  DOAS Mixed Air Outlet,   !- Component 2 Inlet Node Name",
        "  DOAS Cooling Coil Outlet,!- Component 2 Outlet Node Name",
        "  Coil:Heating:Fuel,        !- Component 2 Object Type",
        "  DOAS Heating Coil,       !- Component 2 Name",
        "  DOAS Cooling Coil Outlet,  !- Component 2 Inlet Node Name",
        "  DOAS Heating Coil Outlet,!- Component 2 Outlet Node Name",
        "  Fan:VariableVolume,      !- Component 3 Object Type",
        "  DOAS Supply Fan,         !- Component 3 Name",
        "  DOAS Heating Coil Outlet,!- Component 3 Inlet Node Name",
        "  DOAS Supply Fan Outlet;  !- Component 3 Outlet Node Name",

        "AirLoopHVAC:SupplyPath,",
        "  DOAS Supply Path,        !- Name",
        "  DOAS Supply Path Inlet,  !- Supply Air Path Inlet Node Name",
        "  AirLoopHVAC:ZoneSplitter,!- Component 1 Object Type",
        "  DOAS Zone Splitter;      !- Component 1 Name",

        "AirLoopHVAC:ZoneSplitter,",
        "  DOAS Zone Splitter,      !- Name",
        "  DOAS Supply Path Inlet,  !- Inlet Node Name",
        "  Space ATU In Node,  !- Outlet 1 Node Name",
        "  Spacex10 ATU In Node;  !- Outlet 27 Node Name",

        "AirLoopHVAC:ReturnPath,",
        "  DOAS Return Path,        !- Name",
        "  DOAS Return Air Outlet,  !- Return Air Path Outlet Node Name",
        "  AirLoopHVAC:ZoneMixer,   !- Component 1 Object Type",
        "  DOAS Zone Mixer;         !- Component 1 Name",

        "AirLoopHVAC:ZoneMixer,",
        "  DOAS Zone Mixer,         !- Name",
        "  DOAS Return Air Outlet,  !- Outlet Node Name",
        "  Space Ret Node,          !- Inlet 1 Node Name",
        "  Spacex10 Ret Node;       !- Inlet 27 Node Name",

        "AvailabilityManagerAssignmentList,",
        "  DOAS Availability Managers,  !- Name",
        "  AvailabilityManager:Scheduled,  !- Availability Manager 1 Object Type",
        "  DOAS Availability;       !- Availability Manager 1 Name",

        "AvailabilityManager:Scheduled,",
        "  DOAS Availability,       !- Name",
        "  AvailSched;              !- Schedule Name",

        "NodeList,",
        "  DOAS Cooling Setpoint Nodes,  !- Name",
        "  DOAS Cooling Coil Outlet, !- Node 1 Name",
        "  DOAS Heating Coil Outlet; !- Node 1 Name",

        "Schedule:Compact,",
        "  Always 22,               !- Name",
        "  Any Number,              !- Schedule Type Limits Name",
        "  Through: 12/31,          !- Field 1",
        "  For: AllDays,            !- Field 2",
        "  Until: 24:00,22;         !- Field 3",

        "SetpointManager:Scheduled,",
        "  DOAS Cooling Supply Air Temp Manager,  !- Name",
        "  Temperature,             !- Control Variable",
        "  Always 22,               !- Schedule Name",
        "  DOAS Supply Fan Outlet;  !- Setpoint Node or NodeList Name",

        "SetpointManager:MixedAir,",
        "  DOAS Cooling Coil Air Temp Manager,  !- Name",
        "  Temperature,             !- Control Variable",
        "  DOAS Supply Fan Outlet,  !- Reference Setpoint Node Name",
        "  DOAS Cooling Coil Outlet,!- Fan Inlet Node Name",
        "  DOAS Supply Fan Outlet,  !- Fan Outlet Node Name",
        "  DOAS Cooling Setpoint Nodes;  !- Setpoint Node or NodeList Name",

        "CoilSystem:Cooling:DX,",
        "  DOAS Cooling Coil,       !- Name",
        "  AvailSched,              !- Availability Schedule Name",
        "  DOAS Mixed Air Outlet,   !- DX Cooling Coil System Inlet Node Name",
        "  DOAS Cooling Coil Outlet,  !- DX Cooling Coil System Outlet Node Name",
        "  DOAS Cooling Coil Outlet,  !- DX Cooling Coil System Sensor Node Name",
        "  Coil:Cooling:DX:SingleSpeed,  !- Cooling Coil Object Type",
        "  DOAS DX Cooling Coil;    !- Cooling Coil Name",

        "Coil:Cooling:DX:SingleSpeed,",
        "	DOAS DX Cooling Coil,   !- Name",
        " 	AvailSched,            !- Availability Schedule Name",
        "	autosize,              !- Gross Rated Total Cooling Capacity { W }",
        "	autosize,              !- Gross Rated Sensible Heat Ratio",
        "	4.40,                  !- Gross Rated Cooling COP { W / W }",
        "	autosize,              !- Rated Air Flow Rate { m3 / s }",
        "	,                      !- Rated Evaporator Fan Power Per Volume Flow Rate { W / ( m3 / s ) }",
        "	DOAS Mixed Air Outlet, !- Air Inlet Node Name",
        "	DOAS Cooling Coil Outlet,    !- Air Outlet Node Name",
        "	Biquadratic,           !- Total Cooling Capacity Function of Temperature Curve Name",
        "	Cubic,                 !- Total Cooling Capacity Function of Flow Fraction Curve Name",
        "	Biquadratic,           !- Energy Input Ratio Function of Temperature Curve Name",
        "	Cubic,                 !- Energy Input Ratio Function of Flow Fraction Curve Name",
        "	Cubic,                 !- Part Load Fraction Correlation Curve Name",
        "	,                      !- Minimum Outdoor Dry-Bulb Temperature for Compressor Operation {C}",
        "	0.0,                   !- Nominal Time for Condensate Removal to Begin",
        "	0.0,                   !- Ratio of Initial Moisture Evaporation Rate and Steady State Latent Capacity",
        "	0.0,                   !- Maximum Cycling Rate",
        "	0.0,                   !- Latent Capacity Time Constant",
        "	Cooling Coil Condenser Inlet, !- Condenser Air Inlet Node Name",
        "	EvaporativelyCooled,   !- Condenser Type",
        "	0.0,                   !- Evaporative Condenser Effectiveness",
        "	,                      !- Evaporative Condenser Air Flow Rate",
        "	autosize,              !- Evaporative Condenser Pump Rated Power Consumption",
        "	0.0,                   !- Crankcase Heater Capacity",
        "	10.0;                  !- Maximum Outdoor DryBulb Temperature for Crankcase Heater Operation",

        "Coil:Heating:Fuel,",
        "  DOAS Heating Coil,       !- Name",
        "  AvailSched,              !- Availability Schedule Name",
        "  Gas,                     !- Fuel Type",
        "  0.8,                     !- Gas Burner Efficiency",
        "  autosize,                !- Nominal Capacity {W}",
        "  DOAS Cooling Coil Outlet,  !- Air Inlet Node Name",
        "  DOAS Heating Coil Outlet,  !- Air Outlet Node Name",
        "  DOAS Heating Coil Outlet;  !- Temperature Setpoint Node Name",

        "Fan:VariableVolume,",
        "  DOAS Supply Fan,         !- Name",
        "  AvailSched,              !- Availability Schedule Name",
        "  0.7,                     !- Fan Total Efficiency",
        "  1000,                    !- Pressure Rise {Pa}",
        "  autosize,                !- Maximum Flow Rate {m3/s}",
        "  Fraction,                !- Fan Power Minimum Flow Rate Input Method",
        "  0.0,                     !- Fan Power Minimum Flow Fraction",
        "  ,                        !- Fan Power Minimum Air Flow Rate {m3/s}",
        "  0.9,                     !- Motor Efficiency",
        "  1,                       !- Motor In Airstream Fraction",
        "  0.0015302446,            !- Fan Power Coefficient 1",
        "  0.0052080574,            !- Fan Power Coefficient 2",
        "  1.1086242,               !- Fan Power Coefficient 3",
        "  -0.11635563,             !- Fan Power Coefficient 4",
        "  0,                       !- Fan Power Coefficient 5",
        "  DOAS Heating Coil Outlet,!- Air Inlet Node Name",
        "  DOAS Supply Fan Outlet;  !- Air Outlet Node Name",

        "OutdoorAir:NodeList,",
        "  DOAS Outdoor Air Inlet,  !- Node or NodeList Name 1",
        "  Cooling Coil Condenser Inlet;  !- Node or NodeList Name 2",

        "AirLoopHVAC:OutdoorAirSystem,",
        "  DOAS OA System,          !- Name",
        "  DOAS OA System Controllers,  !- Controller List Name",
        "  DOAS OA System Equipment,!- Outdoor Air Equipment List Name",
        "  DOAS Availability Managers;  !- Availability Manager List Name",

        "AirLoopHVAC:ControllerList,",
        "  DOAS OA System Controllers,  !- Name",
        "  Controller:OutdoorAir,   !- Controller 1 Object Type",
        "  DOAS OA Controller;      !- Controller 1 Name",

        "AirLoopHVAC:OutdoorAirSystem:EquipmentList,",
        "  DOAS OA System Equipment,!- Name",
        "  OutdoorAir:Mixer,        !- Component 1 Object Type",
        "  DOAS OA Mixing Box;      !- Component 1 Name",

        "OutdoorAir:Mixer,",
        "  DOAS OA Mixing Box,      !- Name",
        "  DOAS Mixed Air Outlet,   !- Mixed Air Node Name",
        "  DOAS Outdoor Air Inlet,  !- Outdoor Air Stream Node Name",
        "  DOAS Relief Air Outlet,  !- Relief Air Stream Node Name",
        "  DOAS Air Loop Inlet;     !- Return Air Stream Node Name",

        "Controller:OutdoorAir,",
        "  DOAS OA Controller,      !- Name",
        "  DOAS Relief Air Outlet,  !- Relief Air Outlet Node Name",
        "  DOAS Air Loop Inlet,     !- Return Air Node Name",
        "  DOAS Mixed Air Outlet,   !- Mixed Air Node Name",
        "  DOAS Outdoor Air Inlet,  !- Actuator Node Name",
        "  0,                       !- Minimum Outdoor Air Flow Rate {m3/s}",
        "  autosize,                !- Maximum Outdoor Air Flow Rate {m3/s}",
        "  NoEconomizer,            !- Economizer Control Type",
        "  MinimumFlowWithBypass,   !- Economizer Control Action Type",
        "  ,                        !- Economizer Maximum Limit Dry-Bulb Temperature {C}",
        "  ,                        !- Economizer Maximum Limit Enthalpy {J/kg}",
        "  ,                        !- Economizer Maximum Limit Dewpoint Temperature {C}",
        "  ,                        !- Electronic Enthalpy Limit Curve Name",
        "  12.2,                    !- Economizer Minimum Limit Dry-Bulb Temperature {C}",
        "  NoLockout,               !- Lockout Type",
        "  FixedMinimum,            !- Minimum Limit Type",
        "  ,                        !- Minimum Outdoor Air Schedule Name",
        "  ,                        !- Minimum Fraction of Outdoor Air Schedule Name",
        "  ,                        !- Maximum Fraction of Outdoor Air Schedule Name",
        "  DCVObject;               !- Mechanical Ventilation Controller Name",

        "Controller:MechanicalVentilation,",
        "  DCVObject,               !- Name",
        "  AvailSched,              !- Availability Schedule Name",
        "  Yes,                     !- Demand Controlled Ventilation",
        "  VentilationRateProcedure,!- System Outdoor Air Method",
        "  ,                        !- Zone Maximum Outdoor Air Fraction {dimensionless}",
        "  Space,  !- Zone 1 Name",
        "  Space DSOA Design OA Spec,  !- Design Specification Outdoor Air Object Name 1",
        "  Space DSOA Design ADE Spec, !- Design Specification Zone Air Distribution Object Name 1",
        "  Spacex10,      !- Zone 2 Name",
        "  Spacex10 DSOA Design OA Spec,  !- Design Specification Outdoor Air Object Name 2",
        "  Space DSOA Design ADE Spec;  !- Design Specification Zone Air Distribution Object Name 2",

        "DesignSpecification:OutdoorAir,",
        "  Space DSOA Design OA Spec,  !- Name",
        "  sum,                     !- Outdoor Air Method",
        "  0.0,                     !- Outdoor Air Flow per Person {m3/s-person}",
        "  0.0009,                  !- Outdoor Air Flow per Zone Floor Area {m3/s-m2}",
        "  0;                       !- Outdoor Air Flow per Zone {m3/s}",

        "DesignSpecification:OutdoorAir,",
        "  Spacex10 DSOA Design OA Spec,  !- Name",
        "  sum,                     !- Outdoor Air Method",
        "  0.008,                   !- Outdoor Air Flow per Person {m3/s-person}",
        "  0.0009,                  !- Outdoor Air Flow per Zone Floor Area {m3/s-m2}",
        "  0;                       !- Outdoor Air Flow per Zone {m3/s}",

        "DesignSpecification:ZoneAirDistribution,",
        "  Space DSOA Design ADE Spec,  !- Name",
        "  1,                       !- Zone Air Distribution Effectiveness in Cooling Mode {dimensionless}",
        "  1;                       !- Zone Air Distribution Effectiveness in Heating Mode {dimensionless}",

        "ZoneHVAC:EquipmentConnections,",
        " Space,                    !- Zone Name",
        " Space Eq,                 !- Zone Conditioning Equipment List Name",
        " Space In Node,            !- Zone Air Inlet Node or NodeList Name",
        " ,                         !- Zone Air Exhaust Node or NodeList Name",
        " Space Node,               !- Zone Air Node Name",
        " Space Ret Node;           !- Zone Return Air Node Name",

        "ZoneHVAC:EquipmentList,",
        " Space Eq,                 !- Name",
        " SequentialLoad,           !- Load Distribution Scheme",
        " ZoneHVAC:AirDistributionUnit, !- Zone Equipment 1 Object Type",
        " Space ATU,                   !- Zone Equipment 1 Name",
        " 1,                        !- Zone Equipment 1 Cooling Sequence",
        " 1;                        !- Zone Equipment 1 Heating or No - Load Sequence",

        "ZoneHVAC:AirDistributionUnit,",
        "  Space ATU,  !- Name",
        "  Space In Node,  !- Air Distribution Unit Outlet Node Name",
        "  AirTerminal:SingleDuct:VAV:NoReheat,  !- Air Terminal Object Type",
        "  Space Air Terminal;  !- Air Terminal Name",

        "AirTerminal:SingleDuct:VAV:NoReheat,",
        "  Space Air Terminal,      !- Name",
        "  AvailSched,              !- Availability Schedule Name",
        "  Space In Node,           !- Air Outlet Node Name",
        "  Space ATU In Node,       !- Air Inlet Node Name",
        "  autosize,                !- Maximum Air Flow Rate {m3/s}",
        "  Constant,                !- Zone Minimum Air Flow Input Method",
        "  0.0,                     !- Constant Minimum Air Flow Fraction",
        "  ,                        !- Fixed Minimum Air Flow Rate {m3/s}",
        "  ,                        !- Minimum Air Flow Fraction Schedule Name",
        "  ;                        !- Design Specification Outdoor Air Object Name",

        "ZoneHVAC:EquipmentConnections,",
        " Spacex10,                 !- Zone Name",
        " Spacex10 Eq,              !- Zone Conditioning Equipment List Name",
        " Spacex10 In Node,         !- Zone Air Inlet Node or NodeList Name",
        " ,                         !- Zone Air Exhaust Node or NodeList Name",
        " Spacex10 Node,            !- Zone Air Node Name",
        " Spacex10 Ret Node;        !- Zone Return Air Node Name",

        "ZoneHVAC:EquipmentList,",
        " Spacex10 Eq,              !- Name",
        " SequentialLoad,           !- Load Distribution Scheme",
        " ZoneHVAC:AirDistributionUnit, !- Zone Equipment 1 Object Type",
        " Spacex10 ATU,                !- Zone Equipment 1 Name",
        " 1,                        !- Zone Equipment 1 Cooling Sequence",
        " 1;                        !- Zone Equipment 1 Heating or No - Load Sequence",

        "ZoneHVAC:AirDistributionUnit,",
        "  Spacex10 ATU,  !- Name",
        "  Spacex10 In Node,  !- Air Distribution Unit Outlet Node Name",
        "  AirTerminal:SingleDuct:VAV:NoReheat,  !- Air Terminal Object Type",
        "  Spacex10 Air Terminal;  !- Air Terminal Name",

        "AirTerminal:SingleDuct:VAV:NoReheat,",
        "  Spacex10 Air Terminal,   !- Name",
        "  AvailSched,              !- Availability Schedule Name",
        "  Spacex10 In Node,        !- Air Outlet Node Name",
        "  Spacex10 ATU In Node,    !- Air Inlet Node Name",
        "  autosize,                !- Maximum Air Flow Rate {m3/s}",
        "  Constant,                !- Zone Minimum Air Flow Input Method",
        "  0.0,                     !- Constant Minimum Air Flow Fraction",
        "  ,                        !- Fixed Minimum Air Flow Rate {m3/s}",
        "  ,                        !- Minimum Air Flow Fraction Schedule Name",
        "  ;                        !- Design Specification Outdoor Air Object Name",

        "ScheduleTypeLimits,",
        "  Any Number;              !- Name",

        "Schedule:Compact,",
        "  AvailSched,              !- Name",
        "  Any Number,              !- Schedule Type Limits Name",
        "  Through: 12/31,          !- Field 3",
        "  For: AllDays,            !- Field 4",
        "  Until: 24:00,1.0;        !- Field 5",

        "Schedule:Compact,",
        "  EquipSched,              !- Name",
        "  Any Number,              !- Schedule Type Limits Name",
        "  Through: 12/31,          !- Field 3",
        "  For: WinterDesignDay,    !- Field 4",
        "  Until: 24:00,0.0,        !- Field 5",
        "  For: AllOtherDays,       !- Field 4",
        "  Until: 24:00,1.0;        !- Field 5",

        "Schedule:Compact,",
        "  ActivityLevelSched,      !- Name",
        "  Any Number,              !- Schedule Type Limits Name",
        "  Through: 12/31,          !- Field 3",
        "  For: AllDays,            !- Field 4",
        "  Until: 24:00,120.0;      !- Field 5",

        "Schedule:Compact,",
        "  FanOpModeSchedule,       !- Name",
        "  Any Number,              !- Schedule Type Limits Name",
        "  Through: 12/31,          !- Field 1",
        "  For: AllDays,            !- Field 2",
        "  Until: 24:00,1.0;        !- Field 7",

        "Curve:Biquadratic,",
        "  Biquadratic,             !- Name",
        "  1.0,                     !- Coefficient1 Constant",
        "  0.0,                     !- Coefficient2 x",
        "  0.0,                     !- Coefficient3 x**2",
        "  0.0,                     !- Coefficient4 y",
        "  0.0,                     !- Coefficient5 y**2",
        "  0.0,                     !- Coefficient6 x*y",
        "  5,                       !- Minimum Value of x",
        "  40,                      !- Maximum Value of x",
        "  5,                       !- Minimum Value of y",
        "  40,                      !- Maximum Value of y",
        "  ,                        !- Minimum Curve Output",
        "  ,                        !- Maximum Curve Output",
        "  Temperature,             !- Input Unit Type for X",
        "  Temperature,             !- Input Unit Type for Y",
        "  Dimensionless;           !- Output Unit Type",

        "Curve:Cubic,",
        "  Cubic,                   !- Name",
        "  1.0,                     !- Coefficient1 Constant",
        "  0.0,                     !- Coefficient2 x",
        "  0.0,                     !- Coefficient3 x**2",
        "  0,                       !- Coefficient4 x**3",
        "  5,                       !- Minimum Value of x",
        "  40,                      !- Maximum Value of x",
        "  ,                        !- Minimum Curve Output",
        "  ,                        !- Maximum Curve Output",
        "  Temperature,             !- Input Unit Type for X",
        "  Temperature;             !- Output Unit Type",
    });

    ASSERT_TRUE(process_idf(idf_objects));

    OutputProcessor::TimeValue.allocate(2);
    // DataGlobals::DDOnlySimulation = true;

    ManageSimulation(); // run the design day over the warmup period (24 hrs, 25 days)

    EXPECT_EQ(10.0, (Zone(2).Volume * Zone(2).Multiplier * Zone(2).ListMultiplier) / (Zone(1).Volume * Zone(1).Multiplier * Zone(1).ListMultiplier));

    DataGlobals::DoWeathSim = true;                           // flag to trick tabular reports to scan meters
    DataGlobals::KindOfSim = DataGlobals::ksRunPeriodWeather; // fake a weather run since a weather file can't be used (could it?)
    UpdateTabularReports(OutputReportTabular::stepTypeHVAC);

    EXPECT_NEAR(1.86168, DataSizing::FinalSysSizing(1).DesOutAirVolFlow, 0.0001);
}

// TEST_F( EnergyPlusFixture, AirloopHVAC_VentilationRateProcedure )
//{
//// AUTHOR: R. Raustad, FSEC
//// DATE WRITTEN: Sep 2015

// std::string const idf_objects = delimited_string( {
//" Version,8.3;",
//" Output:Diagnostics, DisplayExtraWarnings;",
//" Timestep, 4;",
//" BUILDING, AirloopHVAC_VentilationRateProcedure, 0.0, Suburbs, .04, .4, FullExterior, 25, 6;",
//" SimulationControl, YES, YES, NO, YES, NO;",

//"  Site:Location,",
//"    Miami Intl Ap FL USA TMY3 WMO=722020E,    !- Name",
//"    25.82,                 !- Latitude {deg}",
//"    -80.30,                !- Longitude {deg}",
//"    -5.00,                 !- Time Zone {hr}",
//"    11;                    !- Elevation {m}",

//"SizingPeriod:DesignDay,",
//" Miami Intl Ap Ann Clg .4% Condns DB/MCWB, !- Name",
//" 7,                        !- Month",
//" 21,                       !- Day of Month",
//" SummerDesignDay,          !- Day Type",
//" 31.7,                     !- Maximum Dry - Bulb Temperature{ C }",
//" 10.0,                      !- Daily Dry - Bulb Temperature Range{ deltaC }",
//" ,                         !- Dry - Bulb Temperature Range Modifier Type",
//" ,                         !- Dry - Bulb Temperature Range Modifier Day Schedule Name",
//" Wetbulb,                  !- Humidity Condition Type",
//" 22.7,                     !- Wetbulb or DewPoint at Maximum Dry - Bulb{ C }",
//" ,                         !- Humidity Condition Day Schedule Name",
//" ,                         !- Humidity Ratio at Maximum Dry - Bulb{ kgWater / kgDryAir }",
//" ,                         !- Enthalpy at Maximum Dry - Bulb{ J / kg }",
//" ,                         !- Daily Wet - Bulb Temperature Range{ deltaC }",
//" 101217.,                  !- Barometric Pressure{ Pa }",
//" 3.8,                      !- Wind Speed{ m / s }",
//" 340,                      !- Wind Direction{ deg }",
//" No,                       !- Rain Indicator",
//" No,                       !- Snow Indicator",
//" No,                       !- Daylight Saving Time Indicator",
//" ASHRAEClearSky,           !- Solar Model Indicator",
//" ,                         !- Beam Solar Day Schedule Name",
//" ,                         !- Diffuse Solar Day Schedule Name",
//" ,                         !- ASHRAE Clear Sky Optical Depth for Beam Irradiance( taub ) { dimensionless }",
//" ,                         !- ASHRAE Clear Sky Optical Depth for Diffuse Irradiance( taud ) { dimensionless }",
//" 1.00;                     !- Sky Clearness",

//"SizingPeriod:DesignDay,",
//" Miami Intl Ap Ann Htg 99.6% Condns DB, !- Name",
//" 1,                        !- Month",
//" 21,                       !- Day of Month",
//" WinterDesignDay,          !- Day Type",
//" 8.7,                      !- Maximum Dry - Bulb Temperature{ C }",
//" 0.0,                      !- Daily Dry - Bulb Temperature Range{ deltaC }",
//" ,                         !- Dry - Bulb Temperature Range Modifier Type",
//" ,                         !- Dry - Bulb Temperature Range Modifier Day Schedule Name",
//" Wetbulb,                  !- Humidity Condition Type",
//" 8.7,                      !- Wetbulb or DewPoint at Maximum Dry - Bulb{ C }",
//" ,                         !- Humidity Condition Day Schedule Name",
//" ,                         !- Humidity Ratio at Maximum Dry - Bulb{ kgWater / kgDryAir }",
//" ,                         !- Enthalpy at Maximum Dry - Bulb{ J / kg }",
//" ,                         !- Daily Wet - Bulb Temperature Range{ deltaC }",
//" 101217.,                  !- Barometric Pressure{ Pa }",
//" 3.8,                      !- Wind Speed{ m / s }",
//" 340,                      !- Wind Direction{ deg }",
//" No,                       !- Rain Indicator",
//" No,                       !- Snow Indicator",
//" No,                       !- Daylight Saving Time Indicator",
//" ASHRAEClearSky,           !- Solar Model Indicator",
//" ,                         !- Beam Solar Day Schedule Name",
//" ,                         !- Diffuse Solar Day Schedule Name",
//" ,                         !- ASHRAE Clear Sky Optical Depth for Beam Irradiance( taub ) { dimensionless }",
//" ,                         !- ASHRAE Clear Sky Optical Depth for Diffuse Irradiance( taud ) { dimensionless }",
//" 0.00;                     !- Sky Clearness",

//"OutputControl:Table:Style,",
//"  HTML;                    !- Column Separator",

//"Output:Table:SummaryReports,",
//"  AllSummaryAndSizingPeriod; !- Report 1 Name",

//"Zone,",
//"  Space,                   !- Name",
//"  0.0000,                  !- Direction of Relative North {deg}",
//"  0.0000,                  !- X Origin {m}",
//"  0.0000,                  !- Y Origin {m}",
//"  0.0000,                  !- Z Origin {m}",
//"  1,                       !- Type",
//"  1,                       !- Multiplier",
//"  2.4,                     !- Ceiling Height {m}",
//"  ,                        !- Volume {m3}",
//"  autocalculate,           !- Floor Area {m2}",
//"  ,                        !- Zone Inside Convection Algorithm",
//"  ,                        !- Zone Outside Convection Algorithm",
//"  Yes;                     !- Part of Total Floor Area",

//"ZoneGroup,",
//" Zone Group,               !- Name",
//" Zone List,                !- Zone List Name",
//" 10;                       !- Zone List Multiplier",

//"ZoneList,",
//" Zone List,                !- Name",
//" Spacex10;                 !- Zone 1 Name",

//"Zone,",
//"  Spacex10,                !- Name",
//"  0.0000,                  !- Direction of Relative North {deg}",
//"  0.0000,                  !- X Origin {m}",
//"  0.0000,                  !- Y Origin {m}",
//"  0.0000,                  !- Z Origin {m}",
//"  1,                       !- Type",
//"  1,                       !- Multiplier",
//"  2.4,                     !- Ceiling Height {m}",
//"  ,                        !- Volume {m3}",
//"  autocalculate,           !- Floor Area {m2}",
//"  ,                        !- Zone Inside Convection Algorithm",
//"  ,                        !- Zone Outside Convection Algorithm",
//"  Yes;                     !- Part of Total Floor Area",

//"Sizing:Zone,",
//" Space,                    !- Zone or ZoneList Name",
//" SupplyAirTemperature,     !- Zone Cooling Design Supply Air Temperature Input Method",
//" 12.,                      !- Zone Cooling Design Supply Air Temperature{ C }",
//" ,                         !- Zone Cooling Design Supply Air Temperature Difference{ deltaC }",
//" SupplyAirTemperature,     !- Zone Heating Design Supply Air Temperature Input Method",
//" 50.,                      !- Zone Heating Design Supply Air Temperature{ C }",
//" ,                         !- Zone Heating Design Supply Air Temperature Difference{ deltaC }",
//" 0.008,                    !- Zone Cooling Design Supply Air Humidity Ratio{ kgWater / kgDryAir }",
//" 0.008,                    !- Zone Heating Design Supply Air Humidity Ratio{ kgWater / kgDryAir }",
//" Space DSOA Design OA Spec,  !- Design Specification Outdoor Air Object Name",
//" 0.0,                      !- Zone Heating Sizing Factor",
//" 0.0,                      !- Zone Cooling Sizing Factor",
//" DesignDay,                !- Cooling Design Air Flow Method",
//" 0,                        !- Cooling Design Air Flow Rate{ m3 / s }",
//" ,                         !- Cooling Minimum Air Flow per Zone Floor Area{ m3 / s - m2 }",
//" ,                         !- Cooling Minimum Air Flow{ m3 / s }",
//" ,                         !- Cooling Minimum Air Flow Fraction",
//" DesignDay,                !- Heating Design Air Flow Method",
//" 0,                        !- Heating Design Air Flow Rate{ m3 / s }",
//" ,                         !- Heating Maximum Air Flow per Zone Floor Area{ m3 / s - m2 }",
//" ,                         !- Heating Maximum Air Flow{ m3 / s }",
//" ;                         !- Heating Maximum Air Flow Fraction",

//"Sizing:Zone,",
//" Spacex10,                 !- Zone or ZoneList Name",
//" SupplyAirTemperature,     !- Zone Cooling Design Supply Air Temperature Input Method",
//" 12.,                      !- Zone Cooling Design Supply Air Temperature{ C }",
//" ,                         !- Zone Cooling Design Supply Air Temperature Difference{ deltaC }",
//" SupplyAirTemperature,     !- Zone Heating Design Supply Air Temperature Input Method",
//" 50.,                      !- Zone Heating Design Supply Air Temperature{ C }",
//" ,                         !- Zone Heating Design Supply Air Temperature Difference{ deltaC }",
//" 0.008,                    !- Zone Cooling Design Supply Air Humidity Ratio{ kgWater / kgDryAir }",
//" 0.008,                    !- Zone Heating Design Supply Air Humidity Ratio{ kgWater / kgDryAir }",
//" Spacex10 DSOA Design OA Spec, !- Design Specification Outdoor Air Object Name",
//" 0.0,                      !- Zone Heating Sizing Factor",
//" 0.0,                      !- Zone Cooling Sizing Factor",
//" DesignDay,                !- Cooling Design Air Flow Method",
//" 0,                        !- Cooling Design Air Flow Rate{ m3 / s }",
//" ,                         !- Cooling Minimum Air Flow per Zone Floor Area{ m3 / s - m2 }",
//" ,                         !- Cooling Minimum Air Flow{ m3 / s }",
//" ,                         !- Cooling Minimum Air Flow Fraction",
//" DesignDay,                !- Heating Design Air Flow Method",
//" 0,                        !- Heating Design Air Flow Rate{ m3 / s }",
//" ,                         !- Heating Maximum Air Flow per Zone Floor Area{ m3 / s - m2 }",
//" ,                         !- Heating Maximum Air Flow{ m3 / s }",
//" ;                         !- Heating Maximum Air Flow Fraction",
//" ",

//"People,",
//" Space People,             !- Name",
//" Space,                    !- Zone or ZoneList Name",
//" OnSched,                  !- Number of People Schedule Name",
//" people,                   !- Number of People Calculation Method",
//" 11,                       !- Number of People",
//" ,                         !- People per Zone Floor Area{ person / m2 }",
//" ,                         !- Zone Floor Area per Person{ m2 / person }",
//" 0.3,                      !- Fraction Radiant",
//" AutoCalculate,            !- Sensible Heat Fraction",
//" ActivityLevelSched;       !- Activity Level Schedule Name",

//"People,",
//" Spacex10 People,          !- Name",
//" Spacex10,                 !- Zone or ZoneList Name",
//" OnSched,                  !- Number of People Schedule Name",
//" people,                   !- Number of People Calculation Method",
//" 11,                       !- Number of People",
//" ,                         !- People per Zone Floor Area{ person / m2 }",
//" ,                         !- Zone Floor Area per Person{ m2 / person }",
//" 0.3,                      !- Fraction Radiant",
//" AutoCalculate,            !- Sensible Heat Fraction",
//" ActivityLevelSched;       !- Activity Level Schedule Name",

//"Lights,",
//" Space Lights,             !- Name",
//" Space,                    !- Zone or ZoneList Name",
//" OnSched,                  !- Schedule Name",
//" Watts/Area,               !- Design Level Calculation Method",
//" ,                         !- Lighting Level{ W }",
//" 10.0,                     !- Watts per Zone Floor Area{ W / m2 }",
//" ,                         !- Watts per Person{ W / person }",
//" 0.1,                      !- Return Air Fraction",
//" 0.59,                     !- Fraction Radiant",
//" 0.2,                      !- Fraction Visible",
//" 0,                        !- Fraction Replaceable",
//" GeneralLights;            !- End - Use Subcategory",

//"Lights,",
//" Space Lights x10,         !- Name",
//" Spacex10,                 !- Zone or ZoneList Name",
//" OnSched,                  !- Schedule Name",
//" Watts/Area,               !- Design Level Calculation Method",
//" ,                         !- Lighting Level{ W }",
//" 10.0,                     !- Watts per Zone Floor Area{ W / m2 }",
//" ,                         !- Watts per Person{ W / person }",
//" 0.1,                      !- Return Air Fraction",
//" 0.59,                     !- Fraction Radiant",
//" 0.2,                      !- Fraction Visible",
//" 0,                        !- Fraction Replaceable",
//" GeneralLights;            !- End - Use Subcategory",

//"ElectricEquipment,",
//" Space ElecEq,             !- Name",
//" Space,                    !- Zone or ZoneList Name",
//" OnSched,                  !- Schedule Name",
//" Watts/Area,               !- Design Level Calculation Method",
//" ,                         !- Design Level{ W }",
//" 20.0,                     !- Watts per Zone Floor Area{ W / m2 }",
//" ,                         !- Watts per Person{ W / person }",
//" 0.1,                      !- Fraction Latent",
//" 0.3,                      !- Fraction Radiant",
//" 0.1;                      !- Fraction Lost",

//"ElectricEquipment,",
//" Space ElecEq x10,         !- Name",
//" Spacex10,                 !- Zone or ZoneList Name",
//" OnSched,                  !- Schedule Name",
//" Watts/Area,               !- Design Level Calculation Method",
//" ,                         !- Design Level{ W }",
//" 20.0,                     !- Watts per Zone Floor Area{ W / m2 }",
//" ,                         !- Watts per Person{ W / person }",
//" 0.1,                      !- Fraction Latent",
//" 0.3,                      !- Fraction Radiant",
//" 0.1;                      !- Fraction Lost",

//"Schedule:Compact,",
//" OnSched,                  !- Name",
//" Fraction,                 !- Schedule Type Limits Name",
//" Through: 12/31,           !- Field 1",
//" For: AllDays,             !- Field 2",
//" Until: 24:00, 1.0;        !- Field 26",

//"ScheduleTypeLimits,",
//" Fraction,                 !- Name",
//" 0.0,                      !- Lower Limit Value",
//" 1.0,                      !- Upper Limit Value",
//" CONTINUOUS;               !- Numeric Type",

//"Construction,",
//" INT-WALL-1,               !- Name",
//" GP02,                     !- Outside Layer",
//" AL21,                     !- Layer 2",
//" GP02;                     !- Layer 3",

//"Material,",
//" GP02,                     !- Name",
//" MediumSmooth,             !- Roughness",
//" 1.5900001E-02,            !- Thickness{ m }",
//" 0.1600000,                !- Conductivity{ W / m - K }",
//" 801.0000,                 !- Density{ kg / m3 }",
//" 837.0000,                 !- Specific Heat{ J / kg - K }",
//" 0.9000000,                !- Thermal Absorptance",
//" 0.7500000,                !- Solar Absorptance",
//" 0.7500000;                !- Visible Absorptance",

//"Material:AirGap,",
//" AL21,                     !- Name",
//" 0.1570000;                !- Thermal Resistance{ m2 - K / W }",

//"Construction,",
//"FLOOR-SLAB-1,              !- Name",
//"CC03,                      !- Outside Layer",
//"CP01;                      !- Layer 2",

//"Material,",
//" CC03,                     !- Name",
//" MediumRough,              !- Roughness",
//" 0.1016000,                !- Thickness{ m }",
//" 1.310000,                 !- Conductivity{ W / m - K }",
//" 2243.000,                 !- Density{ kg / m3 }",
//" 837.0000,                 !- Specific Heat{ J / kg - K }",
//" 0.9000000,                !- Thermal Absorptance",
//" 0.6500000,                !- Solar Absorptance",
//" 0.6500000;                !- Visible Absorptance",

//"Material:NoMass,",
//" CP01,                     !- Name",
//" Rough,                    !- Roughness",
//" 0.3670000,                !- Thermal Resistance{ m2 - K / W }",
//" 0.9000000,                !- Thermal Absorptance",
//" 0.7500000,                !- Solar Absorptance",
//" 0.7500000;                !- Visible Absorptance",

//"Construction,",
//" CLNG-1,                   !- Name",
//" MAT-CLNG-1;               !- Outside Layer",

//"Material:NoMass,",
//" MAT-CLNG-1,               !- Name",
//" Rough,                    !- Roughness",
//" 0.652259290,              !- Thermal Resistance{ m2 - K / W }",
//" 0.65,                     !- Thermal Absorptance",
//" 0.65,                     !- Solar Absorptance",
//" 0.65;                     !- Visible Absorptance",

//"BuildingSurface:Detailed,",
//" FRONT-1,                  !- Name",
//" WALL,                     !- Surface Type",
//" INT-WALL-1,               !- Construction Name",
//" Space,                    !- Zone Name",
//" Outdoors,                 !- Outside Boundary Condition",
//" ,                         !- Outside Boundary Condition Object",
//" SunExposed,               !- Sun Exposure",
//" WindExposed,              !- Wind Exposure",
//" 0.50000,                  !- View Factor to Ground",
//" 4,                        !- Number of Vertices",
//" 0.0, 0.0, 2.4,            !- X, Y, Z == > Vertex 1 {m}",
//" 0.0, 0.0, 0.0,            !- X, Y, Z == > Vertex 2 {m}",
//" 30.5, 0.0, 0.0,           !- X, Y, Z == > Vertex 3 {m}",
//" 30.5, 0.0, 2.4;           !- X, Y, Z == > Vertex 4 {m}",

//"BuildingSurface:Detailed,",
//" C1-1,                     !- Name",
//" CEILING,                  !- Surface Type",
//" CLNG-1,                   !- Construction Name",
//" Space,                    !- Zone Name",
//" Outdoors,                 !- Outside Boundary Condition",
//" ,                         !- Outside Boundary Condition Object",
//" NoSun,                    !- Sun Exposure",
//" NoWind,                   !- Wind Exposure",
//" 0.0,                      !- View Factor to Ground",
//" 4,                        !- Number of Vertices",
//" 3.7, 3.7, 2.4,            !- X, Y, Z == > Vertex 1 {m}",
//" 0.0, 0.0, 2.4,            !- X, Y, Z == > Vertex 2 {m}",
//" 30.5, 0.0, 2.4,           !- X, Y, Z == > Vertex 3 {m}",
//" 26.8, 3.7, 2.4;           !- X, Y, Z == > Vertex 4 {m}",

//"BuildingSurface:Detailed,",
//" F1-1,                     !- Name",
//" FLOOR,                    !- Surface Type",
//" FLOOR-SLAB-1,             !- Construction Name",
//" Space,                    !- Zone Name",
//" Ground,                   !- Outside Boundary Condition",
//" ,                         !- Outside Boundary Condition Object",
//" NoSun,                    !- Sun Exposure",
//" NoWind,                   !- Wind Exposure",
//" 0.0,                      !- View Factor to Ground",
//" 4,                        !- Number of Vertices",
//" 26.8, 3.7, 0.0,           !- X, Y, Z == > Vertex 1 {m}",
//" 30.5, 0.0, 0.0,           !- X, Y, Z == > Vertex 2 {m}",
//" 0.0, 0.0, 0.0,            !- X, Y, Z == > Vertex 3 {m}",
//" 3.7, 3.7, 0.0;            !- X, Y, Z == > Vertex 4 {m}",

//"BuildingSurface:Detailed,",
//" SB12,                     !- Name",
//" WALL,                     !- Surface Type",
//" INT-WALL-1,               !- Construction Name",
//" Space,                    !- Zone Name",
//" Adiabatic,                !- Outside Boundary Condition",
//" ,                         !- Outside Boundary Condition Object",
//" NoSun,                    !- Sun Exposure",
//" NoWind,                   !- Wind Exposure",
//" 0.0,                      !- View Factor to Ground",
//" 4,                        !- Number of Vertices",
//" 30.5, 0.0, 2.4,           !- X, Y, Z == > Vertex 1 {m}",
//" 30.5, 0.0, 0.0,           !- X, Y, Z == > Vertex 2 {m}",
//" 26.8, 3.7, 0.0,           !- X, Y, Z == > Vertex 3 {m}",
//" 26.8, 3.7, 2.4;           !- X, Y, Z == > Vertex 4 {m}",

//"BuildingSurface:Detailed,",
//" SB14,                     !- Name",
//" WALL,                     !- Surface Type",
//" INT-WALL-1,               !- Construction Name",
//" Space,                    !- Zone Name",
//" Adiabatic,                !- Outside Boundary Condition",
//" ,                         !- Outside Boundary Condition Object",
//" NoSun,                    !- Sun Exposure",
//" NoWind,                   !- Wind Exposure",
//" 0.0,                      !- View Factor to Ground",
//" 4,                        !- Number of Vertices",
//" 3.7, 3.7, 2.4,            !- X, Y, Z == > Vertex 1 {m}",
//" 3.7, 3.7, 0.0,            !- X, Y, Z == > Vertex 2 {m}",
//" 0.0, 0.0, 0.0,            !- X, Y, Z == > Vertex 3 {m}",
//" 0.0, 0.0, 2.4;            !- X, Y, Z == > Vertex 4 {m}",

//"BuildingSurface:Detailed,",
//" SB15,                     !- Name",
//" WALL,                     !- Surface Type",
//" INT-WALL-1,               !- Construction Name",
//" Space,                    !- Zone Name",
//" Adiabatic,                !- Outside Boundary Condition",
//" ,                         !- Outside Boundary Condition Object",
//" NoSun,                    !- Sun Exposure",
//" NoWind,                   !- Wind Exposure",
//" 0.0,                      !- View Factor to Ground",
//" 4,                        !- Number of Vertices",
//" 26.8, 3.7, 2.4,           !- X, Y, Z == > Vertex 1 {m}",
//" 26.8, 3.7, 0.0,           !- X, Y, Z == > Vertex 2 {m}",
//" 3.7, 3.7, 0.0,            !- X, Y, Z == > Vertex 3 {m}",
//" 3.7, 3.7, 2.4;            !- X, Y, Z == > Vertex 4 {m}",

//"ZoneControl:Thermostat,",
//" Space Thermostat,         !- Name",
//" Space,                    !- Zone or ZoneList Name",
//" Dual Zone Control Type Sched,  !- Control Type Schedule Name",
//" ThermostatSetpoint:DualSetpoint,  !- Control 1 Object Type",
//" Space DualSPSched;        !- Control 1 Name",

//"ZoneControl:Thermostat,",
//" Spacex10 Thermostat,      !- Name",
//" Spacex10,                 !- Zone or ZoneList Name",
//" Dual Zone Control Type Sched,  !- Control Type Schedule Name",
//" ThermostatSetpoint:DualSetpoint,  !- Control 1 Object Type",
//" Space DualSPSched;        !- Control 1 Name",

//"Schedule:Compact,",
//" Dual Zone Control Type Sched,  !- Name",
//" Any Number,               !- Schedule Type Limits Name",
//" Through: 12/31,           !- Field 1",
//" For: AllDays,             !- Field 2",
//" Until: 24:00,4;           !- Field 3",

//"ThermostatSetpoint:DualSetpoint,",
//" Space DualSPSched,        !- Name",
//" HTGSETP_SCH,              !- Heating Setpoint Temperature Schedule Name",
//" CLGSETP_SCH;              !- Cooling Setpoint Temperature Schedule Name",

//"Schedule:Compact,",
//" CLGSETP_SCH,              !- Name",
//" Any Number,               !- Schedule Type Limits Name",
//" Through: 12/31,           !- Field 1",
//" For: AllDays,             !- Field 19",
//" Until: 24:00,22.1;        !- Field 20",

//"Schedule:Compact,",
//" HTGSETP_SCH,              !- Name",
//" Any Number,               !- Schedule Type Limits Name",
//" Through: 12/31,           !- Field 1",
//" For: AllDays,             !- Field 22",
//" Until: 24:00, 21.9;       !- Field 23",

//"BuildingSurface:Detailed,",
//" FRONT-1x10,               !- Name",
//" WALL,                     !- Surface Type",
//" INT-WALL-1,               !- Construction Name",
//" Spacex10,                 !- Zone Name",
//" Outdoors,                 !- Outside Boundary Condition",
//" ,                         !- Outside Boundary Condition Object",
//" SunExposed,               !- Sun Exposure",
//" WindExposed,              !- Wind Exposure",
//" 0.50000,                  !- View Factor to Ground",
//" 4,                        !- Number of Vertices",
//" 0.0, 0.0, 2.4,            !- X, Y, Z == > Vertex 1 {m}",
//" 0.0, 0.0, 0.0,            !- X, Y, Z == > Vertex 2 {m}",
//" 30.5, 0.0, 0.0,           !- X, Y, Z == > Vertex 3 {m}",
//" 30.5, 0.0, 2.4;           !- X, Y, Z == > Vertex 4 {m}",

//"BuildingSurface:Detailed,",
//" C1-1x10,                  !- Name",
//" CEILING,                  !- Surface Type",
//" CLNG-1,                   !- Construction Name",
//" Spacex10,                 !- Zone Name",
//" Outdoors,                 !- Outside Boundary Condition",
//" ,                         !- Outside Boundary Condition Object",
//" NoSun,                    !- Sun Exposure",
//" NoWind,                   !- Wind Exposure",
//" 0.0,                      !- View Factor to Ground",
//" 4,                        !- Number of Vertices",
//" 3.7, 3.7, 2.4,            !- X, Y, Z == > Vertex 1 {m}",
//" 0.0, 0.0, 2.4,            !- X, Y, Z == > Vertex 2 {m}",
//" 30.5, 0.0, 2.4,           !- X, Y, Z == > Vertex 3 {m}",
//" 26.8, 3.7, 2.4;           !- X, Y, Z == > Vertex 4 {m}",

//"BuildingSurface:Detailed,",
//" F1-1x10,                  !- Name",
//" FLOOR,                    !- Surface Type",
//" FLOOR-SLAB-1,             !- Construction Name",
//" Spacex10,                 !- Zone Name",
//" Ground,                   !- Outside Boundary Condition",
//" ,                         !- Outside Boundary Condition Object",
//" NoSun,                    !- Sun Exposure",
//" NoWind,                   !- Wind Exposure",
//" 0.0,                      !- View Factor to Ground",
//" 4,                        !- Number of Vertices",
//" 26.8, 3.7, 0.0,           !- X, Y, Z == > Vertex 1 {m}",
//" 30.5, 0.0, 0.0,           !- X, Y, Z == > Vertex 2 {m}",
//" 0.0, 0.0, 0.0,            !- X, Y, Z == > Vertex 3 {m}",
//" 3.7, 3.7, 0.0;            !- X, Y, Z == > Vertex 4 {m}",

//"BuildingSurface:Detailed,",
//" SB12x10,                  !- Name",
//" WALL,                     !- Surface Type",
//" INT-WALL-1,               !- Construction Name",
//" Spacex10,                 !- Zone Name",
//" Adiabatic,                !- Outside Boundary Condition",
//" ,                         !- Outside Boundary Condition Object",
//" NoSun,                    !- Sun Exposure",
//" NoWind,                   !- Wind Exposure",
//" 0.0,                      !- View Factor to Ground",
//" 4,                        !- Number of Vertices",
//" 30.5, 0.0, 2.4,           !- X, Y, Z == > Vertex 1 {m}",
//" 30.5, 0.0, 0.0,           !- X, Y, Z == > Vertex 2 {m}",
//" 26.8, 3.7, 0.0,           !- X, Y, Z == > Vertex 3 {m}",
//" 26.8, 3.7, 2.4;           !- X, Y, Z == > Vertex 4 {m}",

//"BuildingSurface:Detailed,",
//" SB14x10,                  !- Name",
//" WALL,                     !- Surface Type",
//" INT-WALL-1,               !- Construction Name",
//" Spacex10,                 !- Zone Name",
//" Adiabatic,                !- Outside Boundary Condition",
//" ,                         !- Outside Boundary Condition Object",
//" NoSun,                    !- Sun Exposure",
//" NoWind,                   !- Wind Exposure",
//" 0.0,                      !- View Factor to Ground",
//" 4,                        !- Number of Vertices",
//" 3.7, 3.7, 2.4,            !- X, Y, Z == > Vertex 1 {m}",
//" 3.7, 3.7, 0.0,            !- X, Y, Z == > Vertex 2 {m}",
//" 0.0, 0.0, 0.0,            !- X, Y, Z == > Vertex 3 {m}",
//" 0.0, 0.0, 2.4;            !- X, Y, Z == > Vertex 4 {m}",

//"BuildingSurface:Detailed,",
//" SB15x10,                  !- Name",
//" WALL,                     !- Surface Type",
//" INT-WALL-1,               !- Construction Name",
//" Spacex10,                 !- Zone Name",
//" Adiabatic,                !- Outside Boundary Condition",
//" ,                         !- Outside Boundary Condition Object",
//" NoSun,                    !- Sun Exposure",
//" NoWind,                   !- Wind Exposure",
//" 0.0,                      !- View Factor to Ground",
//" 4,                        !- Number of Vertices",
//" 26.8, 3.7, 2.4,           !- X, Y, Z == > Vertex 1 {m}",
//" 26.8, 3.7, 0.0,           !- X, Y, Z == > Vertex 2 {m}",
//" 3.7, 3.7, 0.0,            !- X, Y, Z == > Vertex 3 {m}",
//" 3.7, 3.7, 2.4;            !- X, Y, Z == > Vertex 4 {m}",

//"Sizing:System,",
//" DOAS,                     !- AirLoop Name",
//" VentilationRequirement,   !- Type of Load to Size On",
//" autosize,                 !- Design Outdoor Air Flow Rate {m3/s}",
//" 1.0,                      !- Central Heating Maximum System Air Flow Ratio",
//" 2,                        !- Preheat Design Temperature {C}",
//" 0.008,                    !- Preheat Design Humidity Ratio {kgWater/kgDryAir}",
//" 11,                       !- Precool Design Temperature {C}",
//" 0.008,                    !- Precool Design Humidity Ratio {kgWater/kgDryAir}",
//" 16,                       !- Central Cooling Design Supply Air Temperature {C}",
//" 12.2,                     !- Central Heating Design Supply Air Temperature {C}",
//" NonCoincident,            !- Type of Zone Sum to Use",
//" Yes,                      !- 100% Outdoor Air in Cooling",
//" Yes,                      !- 100% Outdoor Air in Heating",
//" 0.0103,                   !- Central Cooling Design Supply Air Humidity Ratio {kgWater/kgDryAir}",
//" 0.003,                    !- Central Heating Design Supply Air Humidity Ratio {kgWater/kgDryAir}",
//" DesignDay,                !- Cooling Supply Air Flow Rate Method",
//" 0,                        !- Cooling Supply Air Flow Rate {m3/s}",
//" ,                         !- Cooling Supply Air Flow Rate Per Floor Area {m3/s-m2}",
//" ,                         !- Cooling Fraction of Autosized Cooling Supply Air Flow Rate",
//" ,                         !- Cooling Supply Air Flow Rate Per Unit Cooling Capacity {m3/s-W}",
//" DesignDay,                !- Heating Supply Air Flow Rate Method",
//" 0,                        !- Heating Supply Air Flow Rate {m3/s}",
//" ,                         !- Heating Supply Air Flow Rate Per Floor Area {m3/s-m2}",
//" ,                         !- Heating Fraction of Autosized Heating Supply Air Flow Rate",
//" ,                         !- Heating Fraction of Autosized Cooling Supply Air Flow Rate",
//" ,                         !- Heating Supply Air Flow Rate Per Unit Heating Capacity {m3/s-W}",
//" VentilationRateProcedure, !- System Outdoor Air Method",
//" 1.0,                      !- Zone Maximum Outdoor Air Fraction {dimensionless}",
//" CoolingDesignCapacity,    !- Cooling Design Capacity Method",
//" autosize,                 !- Cooling Design Capacity {W}",
//" ,                         !- Cooling Design Capacity Per Floor Area {W/m2}",
//" ,                         !- Fraction of Autosized Cooling Design Capacity",
//" HeatingDesignCapacity,    !- Heating Design Capacity Method",
//" autosize,                 !- Heating Design Capacity {W}",
//" ,                         !- Heating Design Capacity Per Floor Area {W/m2}",
//" ,                         !- Fraction of Autosized Heating Design Capacity",
//" OnOff;                    !- Central Cooling Capacity Control Method",

//"AirLoopHVAC,",
//"  DOAS,                    !- Name",
//"  ,                        !- Controller List Name",
//"  DOAS Availability Managers,  !- Availability Manager List Name",
//"  autosize,                !- Design Supply Air Flow Rate {m3/s}",
//"  DOAS Branches,           !- Branch List Name",
//"  ,                        !- Connector List Name",
//"  DOAS Air Loop Inlet,     !- Supply Side Inlet Node Name",
//"  DOAS Return Air Outlet,  !- Demand Side Outlet Node Name",
//"  DOAS Supply Path Inlet,  !- Demand Side Inlet Node Names",
//"  DOAS Supply Fan Outlet;  !- Supply Side Outlet Node Names",

//"BranchList,",
//"  DOAS Branches,           !- Name",
//"  DOAS Main Branch;        !- Branch 1 Name",

//"Branch,",
//"  DOAS Main Branch,        !- Name",
//"  ,                        !- Pressure Drop Curve Name",
//"  AirLoopHVAC:OutdoorAirSystem,  !- Component 1 Object Type",
//"  DOAS OA System,          !- Component 1 Name",
//"  DOAS Air Loop Inlet,     !- Component 1 Inlet Node Name",
//"  DOAS Mixed Air Outlet,   !- Component 1 Outlet Node Name",
//"  CoilSystem:Cooling:DX,   !- Component 2 Object Type",
//"  DOAS Cooling Coil,       !- Component 2 Name",
//"  DOAS Mixed Air Outlet,   !- Component 2 Inlet Node Name",
//"  DOAS Cooling Coil Outlet,!- Component 2 Outlet Node Name",
//"  Coil:Heating:Fuel,        !- Component 2 Object Type",
//"  DOAS Heating Coil,       !- Component 2 Name",
//"  DOAS Cooling Coil Outlet,  !- Component 2 Inlet Node Name",
//"  DOAS Heating Coil Outlet,!- Component 2 Outlet Node Name",
//"  Fan:VariableVolume,      !- Component 3 Object Type",
//"  DOAS Supply Fan,         !- Component 3 Name",
//"  DOAS Heating Coil Outlet,!- Component 3 Inlet Node Name",
//"  DOAS Supply Fan Outlet;  !- Component 3 Outlet Node Name",

//"AirLoopHVAC:SupplyPath,",
//"  DOAS Supply Path,        !- Name",
//"  DOAS Supply Path Inlet,  !- Supply Air Path Inlet Node Name",
//"  AirLoopHVAC:ZoneSplitter,!- Component 1 Object Type",
//"  DOAS Zone Splitter;      !- Component 1 Name",

//"AirLoopHVAC:ZoneSplitter,",
//"  DOAS Zone Splitter,      !- Name",
//"  DOAS Supply Path Inlet,  !- Inlet Node Name",
//"  Space ATU In Node,  !- Outlet 1 Node Name",
//"  Spacex10 ATU In Node;  !- Outlet 27 Node Name",

//"AirLoopHVAC:ReturnPath,",
//"  DOAS Return Path,        !- Name",
//"  DOAS Return Air Outlet,  !- Return Air Path Outlet Node Name",
//"  AirLoopHVAC:ZoneMixer,   !- Component 1 Object Type",
//"  DOAS Zone Mixer;         !- Component 1 Name",

//"AirLoopHVAC:ZoneMixer,",
//"  DOAS Zone Mixer,         !- Name",
//"  DOAS Return Air Outlet,  !- Outlet Node Name",
//"  Space Ret Node,          !- Inlet 1 Node Name",
//"  Spacex10 Ret Node;       !- Inlet 27 Node Name",

//"AvailabilityManagerAssignmentList,",
//"  DOAS Availability Managers,  !- Name",
//"  AvailabilityManager:Scheduled,  !- Availability Manager 1 Object Type",
//"  DOAS Availability;       !- Availability Manager 1 Name",

//"AvailabilityManager:Scheduled,",
//"  DOAS Availability,       !- Name",
//"  AvailSched;              !- Schedule Name",

//"NodeList,",
//"  DOAS Cooling Setpoint Nodes,  !- Name",
//"  DOAS Cooling Coil Outlet, !- Node 1 Name",
//"  DOAS Heating Coil Outlet; !- Node 1 Name",

//"Schedule:Compact,",
//"  Always 22,               !- Name",
//"  Any Number,              !- Schedule Type Limits Name",
//"  Through: 12/31,          !- Field 1",
//"  For: AllDays,            !- Field 2",
//"  Until: 24:00,22;         !- Field 3",

//"SetpointManager:Scheduled,",
//"  DOAS Cooling Supply Air Temp Manager,  !- Name",
//"  Temperature,             !- Control Variable",
//"  Always 22,               !- Schedule Name",
//"  DOAS Supply Fan Outlet;  !- Setpoint Node or NodeList Name",

//"SetpointManager:MixedAir,",
//"  DOAS Cooling Coil Air Temp Manager,  !- Name",
//"  Temperature,             !- Control Variable",
//"  DOAS Supply Fan Outlet,  !- Reference Setpoint Node Name",
//"  DOAS Cooling Coil Outlet,!- Fan Inlet Node Name",
//"  DOAS Supply Fan Outlet,  !- Fan Outlet Node Name",
//"  DOAS Cooling Setpoint Nodes;  !- Setpoint Node or NodeList Name",

//"CoilSystem:Cooling:DX,",
//"  DOAS Cooling Coil,       !- Name",
//"  AvailSched,              !- Availability Schedule Name",
//"  DOAS Mixed Air Outlet,   !- DX Cooling Coil System Inlet Node Name",
//"  DOAS Cooling Coil Outlet,  !- DX Cooling Coil System Outlet Node Name",
//"  DOAS Cooling Coil Outlet,  !- DX Cooling Coil System Sensor Node Name",
//"  Coil:Cooling:DX:SingleSpeed,  !- Cooling Coil Object Type",
//"  DOAS DX Cooling Coil;    !- Cooling Coil Name",

//"Coil:Cooling:DX:SingleSpeed,",
//"	DOAS DX Cooling Coil,   !- Name",
//" 	AvailSched,            !- Availability Schedule Name",
//"	autosize,              !- Gross Rated Total Cooling Capacity { W }",
//"	autosize,              !- Gross Rated Sensible Heat Ratio",
//"	4.40,                  !- Gross Rated Cooling COP { W / W }",
//"	autosize,              !- Rated Air Flow Rate { m3 / s }",
//"	,                      !- Rated Evaporator Fan Power Per Volume Flow Rate { W / ( m3 / s ) }",
//"	DOAS Mixed Air Outlet, !- Air Inlet Node Name",
//"	DOAS Cooling Coil Outlet,    !- Air Outlet Node Name",
//"	Biquadratic,           !- Total Cooling Capacity Function of Temperature Curve Name",
//"	Cubic,                 !- Total Cooling Capacity Function of Flow Fraction Curve Name",
//"	Biquadratic,           !- Energy Input Ratio Function of Temperature Curve Name",
//"	Cubic,                 !- Energy Input Ratio Function of Flow Fraction Curve Name",
//"	Cubic,                 !- Part Load Fraction Correlation Curve Name",
//"	,                      !- Minimum Outdoor Dry-Bulb Temperature for Compressor Operation {C}",
//"	0.0,                   !- Nominal Time for Condensate Removal to Begin",
//"	0.0,                   !- Ratio of Initial Moisture Evaporation Rate and Steady State Latent Capacity",
//"	0.0,                   !- Maximum Cycling Rate",
//"	0.0,                   !- Latent Capacity Time Constant",
//"	Cooling Coil Condenser Inlet, !- Condenser Air Inlet Node Name",
//"	EvaporativelyCooled,   !- Condenser Type",
//"	0.0,                   !- Evaporative Condenser Effectiveness",
//"	,                      !- Evaporative Condenser Air Flow Rate",
//"	autosize,              !- Evaporative Condenser Pump Rated Power Consumption",
//"	0.0,                   !- Crankcase Heater Capacity",
//"	10.0;                  !- Maximum Outdoor DryBulb Temperature for Crankcase Heater Operation",

//"Coil:Heating:Fuel,",
//"  DOAS Heating Coil,       !- Name",
//"  AvailSched,              !- Availability Schedule Name",
//"  Gas,                     !- Fuel Type",
//"  0.8,                     !- Gas Burner Efficiency",
//"  autosize,                !- Nominal Capacity {W}",
//"  DOAS Cooling Coil Outlet,  !- Air Inlet Node Name",
//"  DOAS Heating Coil Outlet,  !- Air Outlet Node Name",
//"  DOAS Heating Coil Outlet;  !- Temperature Setpoint Node Name",

//"Fan:VariableVolume,",
//"  DOAS Supply Fan,         !- Name",
//"  AvailSched,              !- Availability Schedule Name",
//"  0.7,                     !- Fan Total Efficiency",
//"  1000,                    !- Pressure Rise {Pa}",
//"  autosize,                !- Maximum Flow Rate {m3/s}",
//"  Fraction,                !- Fan Power Minimum Flow Rate Input Method",
//"  0.0,                     !- Fan Power Minimum Flow Fraction",
//"  ,                        !- Fan Power Minimum Air Flow Rate {m3/s}",
//"  0.9,                     !- Motor Efficiency",
//"  1,                       !- Motor In Airstream Fraction",
//"  0.0015302446,            !- Fan Power Coefficient 1",
//"  0.0052080574,            !- Fan Power Coefficient 2",
//"  1.1086242,               !- Fan Power Coefficient 3",
//"  -0.11635563,             !- Fan Power Coefficient 4",
//"  0,                       !- Fan Power Coefficient 5",
//"  DOAS Heating Coil Outlet,!- Air Inlet Node Name",
//"  DOAS Supply Fan Outlet;  !- Air Outlet Node Name",

//"OutdoorAir:NodeList,",
//"  DOAS Outdoor Air Inlet,  !- Node or NodeList Name 1",
//"  Cooling Coil Condenser Inlet;  !- Node or NodeList Name 2",

//"AirLoopHVAC:OutdoorAirSystem,",
//"  DOAS OA System,          !- Name",
//"  DOAS OA System Controllers,  !- Controller List Name",
//"  DOAS OA System Equipment,!- Outdoor Air Equipment List Name",
//"  DOAS Availability Managers;  !- Availability Manager List Name",

//"AirLoopHVAC:ControllerList,",
//"  DOAS OA System Controllers,  !- Name",
//"  Controller:OutdoorAir,   !- Controller 1 Object Type",
//"  DOAS OA Controller;      !- Controller 1 Name",

//"AirLoopHVAC:OutdoorAirSystem:EquipmentList,",
//"  DOAS OA System Equipment,!- Name",
//"  OutdoorAir:Mixer,        !- Component 1 Object Type",
//"  DOAS OA Mixing Box;      !- Component 1 Name",

//"OutdoorAir:Mixer,",
//"  DOAS OA Mixing Box,      !- Name",
//"  DOAS Mixed Air Outlet,   !- Mixed Air Node Name",
//"  DOAS Outdoor Air Inlet,  !- Outdoor Air Stream Node Name",
//"  DOAS Relief Air Outlet,  !- Relief Air Stream Node Name",
//"  DOAS Air Loop Inlet;     !- Return Air Stream Node Name",

//"Controller:OutdoorAir,",
//"  DOAS OA Controller,      !- Name",
//"  DOAS Relief Air Outlet,  !- Relief Air Outlet Node Name",
//"  DOAS Air Loop Inlet,     !- Return Air Node Name",
//"  DOAS Mixed Air Outlet,   !- Mixed Air Node Name",
//"  DOAS Outdoor Air Inlet,  !- Actuator Node Name",
//"  0,                       !- Minimum Outdoor Air Flow Rate {m3/s}",
//"  autosize,                !- Maximum Outdoor Air Flow Rate {m3/s}",
//"  NoEconomizer,            !- Economizer Control Type",
//"  MinimumFlowWithBypass,   !- Economizer Control Action Type",
//"  ,                        !- Economizer Maximum Limit Dry-Bulb Temperature {C}",
//"  ,                        !- Economizer Maximum Limit Enthalpy {J/kg}",
//"  ,                        !- Economizer Maximum Limit Dewpoint Temperature {C}",
//"  ,                        !- Electronic Enthalpy Limit Curve Name",
//"  12.2,                    !- Economizer Minimum Limit Dry-Bulb Temperature {C}",
//"  NoLockout,               !- Lockout Type",
//"  FixedMinimum,            !- Minimum Limit Type",
//"  ,                        !- Minimum Outdoor Air Schedule Name",
//"  ,                        !- Minimum Fraction of Outdoor Air Schedule Name",
//"  ,                        !- Maximum Fraction of Outdoor Air Schedule Name",
//"  DCVObject;               !- Mechanical Ventilation Controller Name",

//"Controller:MechanicalVentilation,",
//"  DCVObject,               !- Name",
//"  AvailSched,              !- Availability Schedule Name",
//"  Yes,                     !- Demand Controlled Ventilation",
//"  VentilationRateProcedure,!- System Outdoor Air Method",
//"  ,                        !- Zone Maximum Outdoor Air Fraction {dimensionless}",
//"  Space,  !- Zone 1 Name",
//"  Space DSOA Design OA Spec,  !- Design Specification Outdoor Air Object Name 1",
//"  Space DSOA Design ADE Spec, !- Design Specification Zone Air Distribution Object Name 1",
//"  Spacex10,      !- Zone 2 Name",
//"  Spacex10 DSOA Design OA Spec,  !- Design Specification Outdoor Air Object Name 2",
//"  Space DSOA Design ADE Spec;  !- Design Specification Zone Air Distribution Object Name 2",

//"DesignSpecification:OutdoorAir,",
//"  Space DSOA Design OA Spec,  !- Name",
//"  sum,                     !- Outdoor Air Method",
//"  0.0,                     !- Outdoor Air Flow per Person {m3/s-person}",
//"  0.0009,                  !- Outdoor Air Flow per Zone Floor Area {m3/s-m2}",
//"  0;                       !- Outdoor Air Flow per Zone {m3/s}",

//"DesignSpecification:OutdoorAir,",
//"  Spacex10 DSOA Design OA Spec,  !- Name",
//"  sum,                     !- Outdoor Air Method",
//"  0.008,                   !- Outdoor Air Flow per Person {m3/s-person}",
//"  0.0009,                  !- Outdoor Air Flow per Zone Floor Area {m3/s-m2}",
//"  0;                       !- Outdoor Air Flow per Zone {m3/s}",

//"DesignSpecification:ZoneAirDistribution,",
//"  Space DSOA Design ADE Spec,  !- Name",
//"  1,                       !- Zone Air Distribution Effectiveness in Cooling Mode {dimensionless}",
//"  1;                       !- Zone Air Distribution Effectiveness in Heating Mode {dimensionless}",

//"ZoneHVAC:EquipmentConnections,",
//" Space,                    !- Zone Name",
//" Space Eq,                 !- Zone Conditioning Equipment List Name",
//" Space In Node,            !- Zone Air Inlet Node or NodeList Name",
//" ,                         !- Zone Air Exhaust Node or NodeList Name",
//" Space Node,               !- Zone Air Node Name",
//" Space Ret Node;           !- Zone Return Air Node Name",

//"ZoneHVAC:EquipmentList,",
//" Space Eq,                 !- Name",
//" ZoneHVAC:AirDistributionUnit, !- Zone Equipment 1 Object Type",
//" Space ATU,                   !- Zone Equipment 1 Name",
//" 1,                        !- Zone Equipment 1 Cooling Sequence",
//" 1;                        !- Zone Equipment 1 Heating or No - Load Sequence",

//"ZoneHVAC:AirDistributionUnit,",
//"  Space ATU,  !- Name",
//"  Space In Node,  !- Air Distribution Unit Outlet Node Name",
//"  AirTerminal:SingleDuct:VAV:NoReheat,  !- Air Terminal Object Type",
//"  Space Air Terminal;  !- Air Terminal Name",

//"AirTerminal:SingleDuct:VAV:NoReheat,",
//"  Space Air Terminal,      !- Name",
//"  AvailSched,              !- Availability Schedule Name",
//"  Space In Node,           !- Air Outlet Node Name",
//"  Space ATU In Node,       !- Air Inlet Node Name",
//"  autosize,                !- Maximum Air Flow Rate {m3/s}",
//"  Constant,                !- Zone Minimum Air Flow Input Method",
//"  0.0,                     !- Constant Minimum Air Flow Fraction",
//"  ,                        !- Fixed Minimum Air Flow Rate {m3/s}",
//"  ,                        !- Minimum Air Flow Fraction Schedule Name",
//"  ;                        !- Design Specification Outdoor Air Object Name",

//"ZoneHVAC:EquipmentConnections,",
//" Spacex10,                 !- Zone Name",
//" Spacex10 Eq,              !- Zone Conditioning Equipment List Name",
//" Spacex10 In Node,         !- Zone Air Inlet Node or NodeList Name",
//" ,                         !- Zone Air Exhaust Node or NodeList Name",
//" Spacex10 Node,            !- Zone Air Node Name",
//" Spacex10 Ret Node;        !- Zone Return Air Node Name",

//"ZoneHVAC:EquipmentList,",
//" Spacex10 Eq,              !- Name",
//" ZoneHVAC:AirDistributionUnit, !- Zone Equipment 1 Object Type",
//" Spacex10 ATU,                !- Zone Equipment 1 Name",
//" 1,                        !- Zone Equipment 1 Cooling Sequence",
//" 1;                        !- Zone Equipment 1 Heating or No - Load Sequence",

//"ZoneHVAC:AirDistributionUnit,",
//"  Spacex10 ATU,  !- Name",
//"  Spacex10 In Node,  !- Air Distribution Unit Outlet Node Name",
//"  AirTerminal:SingleDuct:VAV:NoReheat,  !- Air Terminal Object Type",
//"  Spacex10 Air Terminal;  !- Air Terminal Name",

//"AirTerminal:SingleDuct:VAV:NoReheat,",
//"  Spacex10 Air Terminal,   !- Name",
//"  AvailSched,              !- Availability Schedule Name",
//"  Spacex10 In Node,        !- Air Outlet Node Name",
//"  Spacex10 ATU In Node,    !- Air Inlet Node Name",
//"  autosize,                !- Maximum Air Flow Rate {m3/s}",
//"  Constant,                !- Zone Minimum Air Flow Input Method",
//"  0.0,                     !- Constant Minimum Air Flow Fraction",
//"  ,                        !- Fixed Minimum Air Flow Rate {m3/s}",
//"  ,                        !- Minimum Air Flow Fraction Schedule Name",
//"  ;                        !- Design Specification Outdoor Air Object Name",

//"ScheduleTypeLimits,",
//"  Any Number;              !- Name",

//"Schedule:Compact,",
//"  AvailSched,              !- Name",
//"  Any Number,              !- Schedule Type Limits Name",
//"  Through: 12/31,          !- Field 3",
//"  For: AllDays,            !- Field 4",
//"  Until: 24:00,1.0;        !- Field 5",

//"Schedule:Compact,",
//"  EquipSched,              !- Name",
//"  Any Number,              !- Schedule Type Limits Name",
//"  Through: 12/31,          !- Field 3",
//"  For: WinterDesignDay,    !- Field 4",
//"  Until: 24:00,0.0,        !- Field 5",
//"  For: AllOtherDays,       !- Field 4",
//"  Until: 24:00,1.0;        !- Field 5",

//"Schedule:Compact,",
//"  ActivityLevelSched,      !- Name",
//"  Any Number,              !- Schedule Type Limits Name",
//"  Through: 12/31,          !- Field 3",
//"  For: AllDays,            !- Field 4",
//"  Until: 24:00,120.0;      !- Field 5",

//"Schedule:Compact,",
//"  FanOpModeSchedule,       !- Name",
//"  Any Number,              !- Schedule Type Limits Name",
//"  Through: 12/31,          !- Field 1",
//"  For: AllDays,            !- Field 2",
//"  Until: 24:00,1.0;        !- Field 7",

//"Curve:Biquadratic,",
//"  Biquadratic,             !- Name",
//"  1.0,                     !- Coefficient1 Constant",
//"  0.0,                     !- Coefficient2 x",
//"  0.0,                     !- Coefficient3 x**2",
//"  0.0,                     !- Coefficient4 y",
//"  0.0,                     !- Coefficient5 y**2",
//"  0.0,                     !- Coefficient6 x*y",
//"  5,                       !- Minimum Value of x",
//"  40,                      !- Maximum Value of x",
//"  5,                       !- Minimum Value of y",
//"  40,                      !- Maximum Value of y",
//"  ,                        !- Minimum Curve Output",
//"  ,                        !- Maximum Curve Output",
//"  Temperature,             !- Input Unit Type for X",
//"  Temperature,             !- Input Unit Type for Y",
//"  Dimensionless;           !- Output Unit Type",

//"Curve:Cubic,",
//"  Cubic,                   !- Name",
//"  1.0,                     !- Coefficient1 Constant",
//"  0.0,                     !- Coefficient2 x",
//"  0.0,                     !- Coefficient3 x**2",
//"  0,                       !- Coefficient4 x**3",
//"  5,                       !- Minimum Value of x",
//"  40,                      !- Maximum Value of x",
//"  ,                        !- Minimum Curve Output",
//"  ,                        !- Maximum Curve Output",
//"  Temperature,             !- Input Unit Type for X",
//"  Temperature;             !- Output Unit Type",
//} );

// ASSERT_TRUE( process_idf( idf_objects ) );

// OutputProcessor::TimeValue.allocate( 2 );
////DataGlobals::DDOnlySimulation = true;

// ManageSimulation(); // run the design day over the warmup period (24 hrs, 25 days)

// EXPECT_EQ( 10.0, ( Zone( 2 ).Volume * Zone( 2 ).Multiplier * Zone( 2 ).ListMultiplier ) / ( Zone( 1 ).Volume * Zone( 1 ).Multiplier * Zone( 1
// ).ListMultiplier ) );

// DataGlobals::DoWeathSim = true; // flag to trick tabular reports to scan meters
// DataGlobals::KindOfSim = DataGlobals::ksRunPeriodWeather; // fake a weather run since a weather file can't be used (could it?)
// UpdateTabularReports( OutputReportTabular::stepTypeHVAC );

// EXPECT_NEAR( 1.86168, DataSizing::FinalSysSizing( 1 ).DesOutAirVolFlow, 0.0001 );

//}

TEST_F(EnergyPlusFixture, OutputReportTabularMonthly_ResetMonthlyGathering)
{
    std::string const idf_objects = delimited_string({
        "Version,8.3;",
        "Output:Table:Monthly,",
        "Space Gains Annual Report, !- Name",
        "2, !-  Digits After Decimal",
        "Exterior Lights Electric Energy, !- Variable or Meter 1 Name",
        "SumOrAverage, !- Aggregation Type for Variable or Meter 1",
        "Exterior Lights Electric Power, !- Variable or Meter 2 Name",
        "Maximum, !- Aggregation Type for Variable or Meter 2",
        "Exterior Lights Electric Power, !- Variable or Meter 2 Name",
        "Minimum; !- Aggregation Type for Variable or Meter 2",
    });

    ASSERT_TRUE(process_idf(idf_objects));

    Real64 extLitUse;

    SetupOutputVariable("Exterior Lights Electric Energy", OutputProcessor::Unit::J, extLitUse, "Zone", "Sum", "Lite1", _, "Electricity",
                        "Exterior Lights", "General");
    SetupOutputVariable("Exterior Lights Electric Energy", OutputProcessor::Unit::J, extLitUse, "Zone", "Sum", "Lite2", _, "Electricity",
                        "Exterior Lights", "General");
    SetupOutputVariable("Exterior Lights Electric Energy", OutputProcessor::Unit::J, extLitUse, "Zone", "Sum", "Lite3", _, "Electricity",
                        "Exterior Lights", "General");

    DataGlobals::DoWeathSim = true;
    DataGlobals::TimeStepZone = 0.25;

    GetInputTabularMonthly();
    EXPECT_EQ(MonthlyInputCount, 1);
    InitializeTabularMonthly();

    extLitUse = 1.01;

    DataEnvironment::Month = 12;

    GatherMonthlyResultsForTimestep(1);
    EXPECT_EQ(extLitUse * 1, MonthlyColumns(1).reslt(12));

    GatherMonthlyResultsForTimestep(1);
    EXPECT_EQ(extLitUse * 2, MonthlyColumns(1).reslt(12));

    GatherMonthlyResultsForTimestep(1);
    EXPECT_EQ(extLitUse * 3, MonthlyColumns(1).reslt(12));

    ResetMonthlyGathering();

    EXPECT_EQ(0., MonthlyColumns(1).reslt(12));

    GatherMonthlyResultsForTimestep(1);
    EXPECT_EQ(extLitUse * 1, MonthlyColumns(1).reslt(12));
}

TEST_F(EnergyPlusFixture, OutputReportTabular_ConfirmResetBEPSGathering)
{

    Real64 extLitUse;

    SetupOutputVariable("Exterior Lights Electric Energy", OutputProcessor::Unit::J, extLitUse, "Zone", "Sum", "Lite1", _, "Electricity",
                        "Exterior Lights", "General");
    SetupOutputVariable("Exterior Lights Electric Energy", OutputProcessor::Unit::J, extLitUse, "Zone", "Sum", "Lite2", _, "Electricity",
                        "Exterior Lights", "General");
    SetupOutputVariable("Exterior Lights Electric Energy", OutputProcessor::Unit::J, extLitUse, "Zone", "Sum", "Lite3", _, "Electricity",
                        "Exterior Lights", "General");

    DataGlobals::DoWeathSim = true;
    DataGlobals::TimeStepZone = 1.0;
    displayTabularBEPS = true;
    TimeValue.allocate(2);

    auto timeStep = 1.0;

    SetupTimePointers("Zone", timeStep);
    SetupTimePointers("HVAC", timeStep);

    TimeValue(1).TimeStep = 60;
    TimeValue(2).TimeStep = 60;

    GetInputOutputTableSummaryReports();

    extLitUse = 1.01;

    DataEnvironment::Month = 12;

    UpdateMeterReporting();
    UpdateDataandReport(1);
    GatherBEPSResultsForTimestep(1);
    EXPECT_EQ(extLitUse * 3, gatherEndUseBEPS(1, endUseExteriorLights));

    UpdateMeterReporting();
    UpdateDataandReport(1);
    GatherBEPSResultsForTimestep(1);
    EXPECT_EQ(extLitUse * 6, gatherEndUseBEPS(1, endUseExteriorLights));

    UpdateMeterReporting();
    UpdateDataandReport(1);
    GatherBEPSResultsForTimestep(1);
    EXPECT_EQ(extLitUse * 9, gatherEndUseBEPS(1, endUseExteriorLights));

    ResetBEPSGathering();

    EXPECT_EQ(0., gatherEndUseBEPS(1, endUseExteriorLights));

    UpdateMeterReporting();
    UpdateDataandReport(1);
    GatherBEPSResultsForTimestep(1);
    EXPECT_EQ(extLitUse * 3, gatherEndUseBEPS(1, endUseExteriorLights));
}

TEST_F(EnergyPlusFixture, OutputReportTabular_GatherPeakDemandForTimestep)
{
    // Glazer - Sep 2017

    displayDemandEndUse = true;
    displayLEEDSummary = true;
    DataGlobals::TimeStepZoneSec = 900.0;

    int resourceNum = 1;
    int totalMeterNum = 2;
    int endUseMeterNum = 3;
    int subEndUseMeterNum = 4;

    int endUseNum = 1;
    int subEndUseNum = 1;

    meterNumEndUseSubBEPS.allocate(10, 10, 10);
    gatherDemandEndUseSub.allocate(10, 10, 10);
    gatherDemandIndEndUseSub.allocate(10, 10, 10);
    EnergyMeters.allocate(100);

    EndUseCategory.allocate(endUseNum);
    EndUseCategory(endUseNum).NumSubcategories = 1;

    meterNumTotalsBEPS(resourceNum) = totalMeterNum; // create a test meter number
    gatherDemandTotal(resourceNum) = 0.;

    meterNumEndUseBEPS(resourceNum, endUseNum) = endUseMeterNum;
    gatherDemandEndUse(resourceNum, endUseNum) = 0.;
    gatherDemandIndEndUse(resourceNum, endUseNum) = 0.;

    meterNumEndUseSubBEPS(subEndUseNum, endUseNum, resourceNum) = subEndUseMeterNum;
    gatherDemandEndUseSub(subEndUseNum, endUseNum, resourceNum) = 0.;
    gatherDemandIndEndUseSub(subEndUseNum, endUseNum, resourceNum) = 0.;

    // first "timestep"

    EnergyMeters(totalMeterNum).CurTSValue = 123.0 * DataGlobals::TimeStepZoneSec;    // create the current value for the total meter
    EnergyMeters(endUseMeterNum).CurTSValue = 47.0 * DataGlobals::TimeStepZoneSec;    // create the current value for the end use meter
    EnergyMeters(subEndUseMeterNum).CurTSValue = 28.0 * DataGlobals::TimeStepZoneSec; // create the current value for the sub end use meter

    GatherPeakDemandForTimestep(ZoneTSReporting);

    EXPECT_EQ(123., gatherDemandTotal(resourceNum));

    EXPECT_EQ(47., gatherDemandEndUse(resourceNum, endUseNum));
    EXPECT_EQ(47., gatherDemandIndEndUse(resourceNum, endUseNum));

    EXPECT_EQ(28., gatherDemandEndUseSub(subEndUseNum, endUseNum, resourceNum));
    EXPECT_EQ(28., gatherDemandIndEndUseSub(subEndUseNum, endUseNum, resourceNum));

    // next "timestep" total higher

    EnergyMeters(totalMeterNum).CurTSValue = 133.0 * DataGlobals::TimeStepZoneSec;    // create the current value for the total meter
    EnergyMeters(endUseMeterNum).CurTSValue = 57.0 * DataGlobals::TimeStepZoneSec;    // create the current value for the end use meter
    EnergyMeters(subEndUseMeterNum).CurTSValue = 38.0 * DataGlobals::TimeStepZoneSec; // create the current value for the sub end use meter

    GatherPeakDemandForTimestep(ZoneTSReporting);

    EXPECT_EQ(133., gatherDemandTotal(resourceNum));

    EXPECT_EQ(57., gatherDemandEndUse(resourceNum, endUseNum));
    EXPECT_EQ(57., gatherDemandIndEndUse(resourceNum, endUseNum));

    EXPECT_EQ(38., gatherDemandEndUseSub(subEndUseNum, endUseNum, resourceNum));
    EXPECT_EQ(38., gatherDemandIndEndUseSub(subEndUseNum, endUseNum, resourceNum));

    // next "timestep" total lower but end use higher and sub end use higher

    EnergyMeters(totalMeterNum).CurTSValue = 103.0 * DataGlobals::TimeStepZoneSec;    // create the current value for the total meter
    EnergyMeters(endUseMeterNum).CurTSValue = 61.0 * DataGlobals::TimeStepZoneSec;    // create the current value for the end use meter
    EnergyMeters(subEndUseMeterNum).CurTSValue = 42.0 * DataGlobals::TimeStepZoneSec; // create the current value for the sub end use meter

    GatherPeakDemandForTimestep(ZoneTSReporting);

    EXPECT_EQ(133., gatherDemandTotal(resourceNum));

    EXPECT_EQ(57., gatherDemandEndUse(resourceNum, endUseNum));
    EXPECT_EQ(61., gatherDemandIndEndUse(resourceNum, endUseNum));

    EXPECT_EQ(38., gatherDemandEndUseSub(subEndUseNum, endUseNum, resourceNum));
    EXPECT_EQ(42., gatherDemandIndEndUseSub(subEndUseNum, endUseNum, resourceNum));

    // next "timestep" total higher but end use lower and sub end use lower

    EnergyMeters(totalMeterNum).CurTSValue = 143.0 * DataGlobals::TimeStepZoneSec;    // create the current value for the total meter
    EnergyMeters(endUseMeterNum).CurTSValue = 59.0 * DataGlobals::TimeStepZoneSec;    // create the current value for the end use meter
    EnergyMeters(subEndUseMeterNum).CurTSValue = 39.0 * DataGlobals::TimeStepZoneSec; // create the current value for the sub end use meter

    GatherPeakDemandForTimestep(ZoneTSReporting);

    EXPECT_EQ(143., gatherDemandTotal(resourceNum));

    EXPECT_EQ(59., gatherDemandEndUse(resourceNum, endUseNum));
    EXPECT_EQ(61., gatherDemandIndEndUse(resourceNum, endUseNum));

    EXPECT_EQ(39., gatherDemandEndUseSub(subEndUseNum, endUseNum, resourceNum));
    EXPECT_EQ(42., gatherDemandIndEndUseSub(subEndUseNum, endUseNum, resourceNum));

    meterNumEndUseSubBEPS.deallocate();
    gatherDemandEndUseSub.deallocate();
    gatherDemandIndEndUseSub.deallocate();
}

TEST_F(EnergyPlusFixture, OutputTableTimeBins_GetInput)
{
    std::string const idf_objects = delimited_string(
        {"Version,8.3;", "Output:Table:TimeBins,", "System1, !- Key Value", "Some Temperature Variable, !- Variable Name", "0.00, !- Interval Start",
         "0.20, !- Interval Size", "5,                       !- Interval Count", "Always1; !- Schedule Name"});

    ASSERT_TRUE(process_idf(idf_objects));

    DataGlobals::DoWeathSim = true;

    GetInputTabularTimeBins();

    EXPECT_EQ(OutputReportTabular::OutputTableBinned.size(), 1u);
    EXPECT_EQ(OutputTableBinned(1).keyValue, "SYSTEM1");
    EXPECT_EQ(OutputTableBinned(1).varOrMeter, "SOME TEMPERATURE VARIABLE");
    EXPECT_EQ(OutputTableBinned(1).intervalStart, 0.0);
    EXPECT_EQ(OutputTableBinned(1).intervalSize, 0.20);
    EXPECT_EQ(OutputTableBinned(1).intervalCount, 5);
    EXPECT_EQ(OutputTableBinned(1).ScheduleName, "ALWAYS1");
}

// TEST_F( EnergyPlusFixture, FinAndOverhangCount )
//{
//// based on 4ZoneWithShading_Simple_2.idf
// std::string const idf_objects = delimited_string( {

//"  Version,8.5;                                                                                     ",
//"                                                                                                   ",
//" Output:Diagnostics, DisplayExtraWarnings;",
//"  Timestep,4;                                                                                      ",
//"                                                                                                   ",
//"  Building,                                                                                        ",
//"    BUILDING #1,             !- Name                                                               ",
//"    0.0000000E+00,           !- North Axis {deg}                                                   ",
//"    Suburbs,                 !- Terrain                                                            ",
//"    3.9999999E-02,           !- Loads Convergence Tolerance Value                                  ",
//"    0.4000000,               !- Temperature Convergence Tolerance Value {deltaC}                   ",
//"    FullExterior,            !- Solar Distribution                                                 ",
//"    25,                      !- Maximum Number of Warmup Days                                      ",
//"    6;                       !- Minimum Number of Warmup Days                                      ",
//"                                                                                                   ",
//"  SurfaceConvectionAlgorithm:Inside,Simple;                                                        ",
//"                                                                                                   ",
//"  SurfaceConvectionAlgorithm:Outside,SimpleCombined;                                               ",
//"                                                                                                   ",
//"  HeatBalanceAlgorithm,ConductionTransferFunction;                                                 ",
//"                                                                                                   ",
//"  SimulationControl,                                                                               ",
//"    No,                     !- Do Zone Sizing Calculation                                         ",
//"    No,                      !- Do System Sizing Calculation                                       ",
//"    No,                      !- Do Plant Sizing Calculation                                        ",
//"    Yes,                     !- Run Simulation for Sizing Periods                                  ",
//"    No;                      !- Run Simulation for Weather File Run Periods                        ",
//"                                                                                                   ",
//"  Site:Location,                                                                                   ",
//"    Chicago Ohare Intl Ap IL USA WMO=725300,  !- Name                                              ",
//"    41.99,                   !- Latitude {deg}                                                     ",
//"    -87.91,                  !- Longitude {deg}                                                    ",
//"    -6.00,                   !- Time Zone {hr}                                                     ",
//"    205.00;                  !- Elevation {m}                                                      ",
//"                                                                                                   ",
//"  SizingPeriod:DesignDay,                                                                          ",
//"    Chicago Ohare Intl Ap Ann Htg 99% Condns DB,  !- Name                                          ",
//"    1,                       !- Month                                                              ",
//"    21,                      !- Day of Month                                                       ",
//"    WinterDesignDay,         !- Day Type                                                           ",
//"    -16.6,                   !- Maximum Dry-Bulb Temperature {C}                                   ",
//"    0.0,                     !- Daily Dry-Bulb Temperature Range {deltaC}                          ",
//"    ,                        !- Dry-Bulb Temperature Range Modifier Type                           ",
//"    ,                        !- Dry-Bulb Temperature Range Modifier Day Schedule Name              ",
//"    Wetbulb,                 !- Humidity Condition Type                                            ",
//"    -16.6,                   !- Wetbulb or DewPoint at Maximum Dry-Bulb {C}                        ",
//"    ,                        !- Humidity Condition Day Schedule Name                               ",
//"    ,                        !- Humidity Ratio at Maximum Dry-Bulb {kgWater/kgDryAir}              ",
//"    ,                        !- Enthalpy at Maximum Dry-Bulb {J/kg}                                ",
//"    ,                        !- Daily Wet-Bulb Temperature Range {deltaC}                          ",
//"    98886.,                  !- Barometric Pressure {Pa}                                           ",
//"    4.9,                     !- Wind Speed {m/s}                                                   ",
//"    270,                     !- Wind Direction {deg}                                               ",
//"    No,                      !- Rain Indicator                                                     ",
//"    No,                      !- Snow Indicator                                                     ",
//"    No,                      !- Daylight Saving Time Indicator                                     ",
//"    ASHRAEClearSky,          !- Solar Model Indicator                                              ",
//"    ,                        !- Beam Solar Day Schedule Name                                       ",
//"    ,                        !- Diffuse Solar Day Schedule Name                                    ",
//"    ,                        !- ASHRAE Clear Sky Optical Depth for Beam Irradiance (taub) {dimensio",
//"    ,                        !- ASHRAE Clear Sky Optical Depth for Diffuse Irradiance (taud) {dimen",
//"    0.00;                    !- Sky Clearness                                                      ",
//"                                                                                                   ",
//"  SizingPeriod:DesignDay,                                                                          ",
//"    Chicago Ohare Intl Ap Ann Clg 1% Condns DB=>MWB,  !- Name                                      ",
//"    7,                       !- Month                                                              ",
//"    21,                      !- Day of Month                                                       ",
//"    SummerDesignDay,         !- Day Type                                                           ",
//"    31.6,                    !- Maximum Dry-Bulb Temperature {C}                                   ",
//"    10.5,                    !- Daily Dry-Bulb Temperature Range {deltaC}                          ",
//"    ,                        !- Dry-Bulb Temperature Range Modifier Type                           ",
//"    ,                        !- Dry-Bulb Temperature Range Modifier Day Schedule Name              ",
//"    Wetbulb,                 !- Humidity Condition Type                                            ",
//"    23,                      !- Wetbulb or DewPoint at Maximum Dry-Bulb {C}                        ",
//"    ,                        !- Humidity Condition Day Schedule Name                               ",
//"    ,                        !- Humidity Ratio at Maximum Dry-Bulb {kgWater/kgDryAir}              ",
//"    ,                        !- Enthalpy at Maximum Dry-Bulb {J/kg}                                ",
//"    ,                        !- Daily Wet-Bulb Temperature Range {deltaC}                          ",
//"    98886.,                  !- Barometric Pressure {Pa}                                           ",
//"    5.2,                     !- Wind Speed {m/s}                                                   ",
//"    230,                     !- Wind Direction {deg}                                               ",
//"    No,                      !- Rain Indicator                                                     ",
//"    No,                      !- Snow Indicator                                                     ",
//"    No,                      !- Daylight Saving Time Indicator                                     ",
//"    ASHRAEClearSky,          !- Solar Model Indicator                                              ",
//"    ,                        !- Beam Solar Day Schedule Name                                       ",
//"    ,                        !- Diffuse Solar Day Schedule Name                                    ",
//"    ,                        !- ASHRAE Clear Sky Optical Depth for Beam Irradiance (taub) {dimensio",
//"    ,                        !- ASHRAE Clear Sky Optical Depth for Diffuse Irradiance (taud) {dimen",
//"    1.00;                    !- Sky Clearness                                                      ",
//"                                                                                                   ",
//"  Material,                                                                                        ",
//"    A2 - 4 IN DENSE FACE BRICK,  !- Name                                                           ",
//"    Rough,                   !- Roughness                                                          ",
//"    0.1014984,               !- Thickness {m}                                                      ",
//"    1.245296,                !- Conductivity {W/m-K}                                               ",
//"    2082.400,                !- Density {kg/m3}                                                    ",
//"    920.4800,                !- Specific Heat {J/kg-K}                                             ",
//"    0.9000000,               !- Thermal Absorptance                                                ",
//"    0.9300000,               !- Solar Absorptance                                                  ",
//"    0.9300000;               !- Visible Absorptance                                                ",
//"                                                                                                   ",
//"  Material,                                                                                        ",
//"    B3 - 2 IN INSULATION,    !- Name                                                               ",
//"    VeryRough,               !- Roughness                                                          ",
//"    5.0901599E-02,           !- Thickness {m}                                                      ",
//"    4.3239430E-02,           !- Conductivity {W/m-K}                                               ",
//"    32.03693,                !- Density {kg/m3}                                                    ",
//"    836.8000,                !- Specific Heat {J/kg-K}                                             ",
//"    0.9000000,               !- Thermal Absorptance                                                ",
//"    0.5000000,               !- Solar Absorptance                                                  ",
//"    0.5000000;               !- Visible Absorptance                                                ",
//"                                                                                                   ",
//"  Material,                                                                                        ",
//"    C2 - 4 IN LW CONCRETE BLOCK,  !- Name                                                          ",
//"    MediumRough,             !- Roughness                                                          ",
//"    0.1014984,               !- Thickness {m}                                                      ",
//"    0.3805070,               !- Conductivity {W/m-K}                                               ",
//"    608.7016,                !- Density {kg/m3}                                                    ",
//"    836.8000,                !- Specific Heat {J/kg-K}                                             ",
//"    0.9000000,               !- Thermal Absorptance                                                ",
//"    0.6500000,               !- Solar Absorptance                                                  ",
//"    0.6500000;               !- Visible Absorptance                                                ",
//"                                                                                                   ",
//"  Material,                                                                                        ",
//"    E1 - 3 / 4 IN PLASTER OR GYP BOARD,  !- Name                                                   ",
//"    Smooth,                  !- Roughness                                                          ",
//"    1.9050000E-02,           !- Thickness {m}                                                      ",
//"    0.7264224,               !- Conductivity {W/m-K}                                               ",
//"    1601.846,                !- Density {kg/m3}                                                    ",
//"    836.8000,                !- Specific Heat {J/kg-K}                                             ",
//"    0.9000000,               !- Thermal Absorptance                                                ",
//"    0.9200000,               !- Solar Absorptance                                                  ",
//"    0.9200000;               !- Visible Absorptance                                                ",
//"                                                                                                   ",
//"   ! (R=.0472,TRANS=.80,VERY SMOOTH,GLASS), from 6mm clear                                         ",
//"                                                                                                   ",
//"  WindowMaterial:Glazing,                                                                          ",
//"    GLASS - CLEAR PLATE 1 / 4 IN,  !- Name                                                         ",
//"    SpectralAverage,         !- Optical Data Type                                                  ",
//"    ,                        !- Window Glass Spectral Data Set Name                                ",
//"    6.0000001E-03,           !- Thickness {m}                                                      ",
//"    0.7750000,               !- Solar Transmittance at Normal Incidence                            ",
//"    7.1000002E-02,           !- Front Side Solar Reflectance at Normal Incidence                   ",
//"    7.1000002E-02,           !- Back Side Solar Reflectance at Normal Incidence                    ",
//"    0.8810000,               !- Visible Transmittance at Normal Incidence                          ",
//"    7.9999998E-02,           !- Front Side Visible Reflectance at Normal Incidence                 ",
//"    7.9999998E-02,           !- Back Side Visible Reflectance at Normal Incidence                  ",
//"    0.0000000E+00,           !- Infrared Transmittance at Normal Incidence                         ",
//"    0.8400000,               !- Front Side Infrared Hemispherical Emissivity                       ",
//"    0.8400000,               !- Back Side Infrared Hemispherical Emissivity                        ",
//"    0.9000000;               !- Conductivity {W/m-K}                                               ",
//"                                                                                                   ",
//"  Material,                                                                                        ",
//"    WOOD - HARDWOOD 1 / 8 IN,!- Name                                                               ",
//"    MediumSmooth,            !- Roughness                                                          ",
//"    3.1699201E-03,           !- Thickness {m}                                                      ",
//"    0.1591211,               !- Conductivity {W/m-K}                                               ",
//"    720.8308,                !- Density {kg/m3}                                                    ",
//"    1255.200,                !- Specific Heat {J/kg-K}                                             ",
//"    0.9000000,               !- Thermal Absorptance                                                ",
//"    0.7800000,               !- Solar Absorptance                                                  ",
//"    0.7800000;               !- Visible Absorptance                                                ",
//"                                                                                                   ",
//"  Material:AirGap,                                                                                 ",
//"    B1 - AIRSPACE RESISTANCE,!- Name                                                               ",
//"    0.1603675;               !- Thermal Resistance {m2-K/W}                                        ",
//"                                                                                                   ",
//"  Material,                                                                                        ",
//"    C7 - 8 IN LW CONCRETE BLOCK,  !- Name                                                          ",
//"    Rough,                   !- Roughness                                                          ",
//"    0.2033016,               !- Thickness {m}                                                      ",
//"    0.5707605,               !- Conductivity {W/m-K}                                               ",
//"    608.7016,                !- Density {kg/m3}                                                    ",
//"    836.8000,                !- Specific Heat {J/kg-K}                                             ",
//"    0.9000000,               !- Thermal Absorptance                                                ",
//"    0.6500000,               !- Solar Absorptance                                                  ",
//"    0.6500000;               !- Visible Absorptance                                                ",
//"                                                                                                   ",
//"  Material,                                                                                        ",
//"    E5 - ACOUSTIC TILE,      !- Name                                                               ",
//"    MediumSmooth,            !- Roughness                                                          ",
//"    1.9050000E-02,           !- Thickness {m}                                                      ",
//"    6.0535200E-02,           !- Conductivity {W/m-K}                                               ",
//"    480.5539,                !- Density {kg/m3}                                                    ",
//"    836.8000,                !- Specific Heat {J/kg-K}                                             ",
//"    0.9000000,               !- Thermal Absorptance                                                ",
//"    0.3200000,               !- Solar Absorptance                                                  ",
//"    0.3200000;               !- Visible Absorptance                                                ",
//"                                                                                                   ",
//"  Material:AirGap,                                                                                 ",
//"    E4 - CEILING AIRSPACE,   !- Name                                                               ",
//"    0.1762280;               !- Thermal Resistance {m2-K/W}                                        ",
//"                                                                                                   ",
//"  Material,                                                                                        ",
//"    C5 - 4 IN HW CONCRETE,   !- Name                                                               ",
//"    MediumRough,             !- Roughness                                                          ",
//"    0.1014984,               !- Thickness {m}                                                      ",
//"    1.729577,                !- Conductivity {W/m-K}                                               ",
//"    2242.585,                !- Density {kg/m3}                                                    ",
//"    836.8000,                !- Specific Heat {J/kg-K}                                             ",
//"    0.9000000,               !- Thermal Absorptance                                                ",
//"    0.6500000,               !- Solar Absorptance                                                  ",
//"    0.6500000;               !- Visible Absorptance                                                ",
//"                                                                                                   ",
//"  Material,                                                                                        ",
//"    C10 - 8 IN HW CONCRETE,  !- Name                                                               ",
//"    MediumRough,             !- Roughness                                                          ",
//"    0.2033016,               !- Thickness {m}                                                      ",
//"    1.729577,                !- Conductivity {W/m-K}                                               ",
//"    2242.585,                !- Density {kg/m3}                                                    ",
//"    836.8000,                !- Specific Heat {J/kg-K}                                             ",
//"    0.9000000,               !- Thermal Absorptance                                                ",
//"    0.6500000,               !- Solar Absorptance                                                  ",
//"    0.6500000;               !- Visible Absorptance                                                ",
//"                                                                                                   ",
//"  Material,                                                                                        ",
//"    E2 - 1 / 2 IN SLAG OR STONE,  !- Name                                                          ",
//"    Rough,                   !- Roughness                                                          ",
//"    1.2710161E-02,           !- Thickness {m}                                                      ",
//"    1.435549,                !- Conductivity {W/m-K}                                               ",
//"    881.0155,                !- Density {kg/m3}                                                    ",
//"    1673.600,                !- Specific Heat {J/kg-K}                                             ",
//"    0.9000000,               !- Thermal Absorptance                                                ",
//"    0.5500000,               !- Solar Absorptance                                                  ",
//"    0.5500000;               !- Visible Absorptance                                                ",
//"                                                                                                   ",
//"  Material,                                                                                        ",
//"    E3 - 3 / 8 IN FELT AND MEMBRANE,  !- Name                                                      ",
//"    Rough,                   !- Roughness                                                          ",
//"    9.5402403E-03,           !- Thickness {m}                                                      ",
//"    0.1902535,               !- Conductivity {W/m-K}                                               ",
//"    1121.292,                !- Density {kg/m3}                                                    ",
//"    1673.600,                !- Specific Heat {J/kg-K}                                             ",
//"    0.9000000,               !- Thermal Absorptance                                                ",
//"    0.7500000,               !- Solar Absorptance                                                  ",
//"    0.7500000;               !- Visible Absorptance                                                ",
//"                                                                                                   ",
//"  Material,                                                                                        ",
//"    B6 - 2 IN DENSE INSULATION,  !- Name                                                           ",
//"    VeryRough,               !- Roughness                                                          ",
//"    5.0901599E-02,           !- Thickness {m}                                                      ",
//"    4.3239430E-02,           !- Conductivity {W/m-K}                                               ",
//"    91.30524,                !- Density {kg/m3}                                                    ",
//"    836.8000,                !- Specific Heat {J/kg-K}                                             ",
//"    0.9000000,               !- Thermal Absorptance                                                ",
//"    0.5000000,               !- Solar Absorptance                                                  ",
//"    0.5000000;               !- Visible Absorptance                                                ",
//"                                                                                                   ",
//"  Material,                                                                                        ",
//"    C12 - 2 IN HW CONCRETE,  !- Name                                                               ",
//"    MediumRough,             !- Roughness                                                          ",
//"    5.0901599E-02,           !- Thickness {m}                                                      ",
//"    1.729577,                !- Conductivity {W/m-K}                                               ",
//"    2242.585,                !- Density {kg/m3}                                                    ",
//"    836.8000,                !- Specific Heat {J/kg-K}                                             ",
//"    0.9000000,               !- Thermal Absorptance                                                ",
//"    0.6500000,               !- Solar Absorptance                                                  ",
//"    0.6500000;               !- Visible Absorptance                                                ",
//"                                                                                                   ",
//"  Construction,                                                                                    ",
//"    EXTERIOR,                !- Name                                                               ",
//"    A2 - 4 IN DENSE FACE BRICK,  !- Outside Layer                                                  ",
//"    B3 - 2 IN INSULATION,    !- Layer 2                                                            ",
//"    C2 - 4 IN LW CONCRETE BLOCK,  !- Layer 3                                                       ",
//"    E1 - 3 / 4 IN PLASTER OR GYP BOARD;  !- Layer 4                                                ",
//"                                                                                                   ",
//"  Construction,                                                                                    ",
//"    SINGLE PANE HW WINDOW,   !- Name                                                               ",
//"    GLASS - CLEAR PLATE 1 / 4 IN;  !- Outside Layer                                                ",
//"                                                                                                   ",
//"  Construction,                                                                                    ",
//"    HOLLOW WOOD DOOR,        !- Name                                                               ",
//"    WOOD - HARDWOOD 1 / 8 IN,!- Outside Layer                                                      ",
//"    B1 - AIRSPACE RESISTANCE,!- Layer 2                                                            ",
//"    WOOD - HARDWOOD 1 / 8 IN;!- Layer 3                                                            ",
//"                                                                                                   ",
//"  Construction,                                                                                    ",
//"    INTERIOR,                !- Name                                                               ",
//"    C7 - 8 IN LW CONCRETE BLOCK;  !- Outside Layer                                                 ",
//"                                                                                                   ",
//"  Construction,                                                                                    ",
//"    FLOOR,                   !- Name                                                               ",
//"    E5 - ACOUSTIC TILE,      !- Outside Layer                                                      ",
//"    E4 - CEILING AIRSPACE,   !- Layer 2                                                            ",
//"    C5 - 4 IN HW CONCRETE;   !- Layer 3                                                            ",
//"                                                                                                   ",
//"  Construction,                                                                                    ",
//"    CEILING34,               !- Name                                                               ",
//"    C10 - 8 IN HW CONCRETE;  !- Outside Layer                                                      ",
//"                                                                                                   ",
//"  Construction,                                                                                    ",
//"    FLOOR34,                 !- Name                                                               ",
//"    C10 - 8 IN HW CONCRETE;  !- Outside Layer                                                      ",
//"                                                                                                   ",
//"  Construction,                                                                                    ",
//"    ROOF31,                  !- Name                                                               ",
//"    E2 - 1 / 2 IN SLAG OR STONE,  !- Outside Layer                                                 ",
//"    E3 - 3 / 8 IN FELT AND MEMBRANE,  !- Layer 2                                                   ",
//"    B6 - 2 IN DENSE INSULATION,  !- Layer 3                                                        ",
//"    C12 - 2 IN HW CONCRETE;  !- Layer 4                                                            ",
//"                                                                                                   ",
//"  ScheduleTypeLimits,                                                                              ",
//"    Any Number;              !- Name                                                               ",
//"                                                                                                   ",
//"  ScheduleTypeLimits,                                                                              ",
//"    Fraction,                !- Name                                                               ",
//"    0.0,                     !- Lower Limit Value                                                  ",
//"    1.0,                     !- Upper Limit Value                                                  ",
//"    CONTINUOUS;              !- Numeric Type                                                       ",
//"                                                                                                   ",
//"  Site:GroundTemperature:BuildingSurface,20,20,20,20,20,20,20,20,20,20,20,20;                      ",
//"                                                                                                   ",
//"  Zone,                                                                                            ",
//"    ZONE 1,                  !- Name                                                               ",
//"    0,                       !- Direction of Relative North {deg}                                  ",
//"    0,                       !- X Origin {m}                                                       ",
//"    0,                       !- Y Origin {m}                                                       ",
//"    -10,                     !- Z Origin {m}                                                       ",
//"    1,                       !- Type                                                               ",
//"    1,                       !- Multiplier                                                         ",
//"    AutoCalculate,           !- Ceiling Height {m}                                                 ",
//"    AutoCalculate;           !- Volume {m3}                                                        ",
//"                                                                                                   ",
//"  Zone,                                                                                            ",
//"    ZONE 2,                  !- Name                                                               ",
//"    0,                       !- Direction of Relative North {deg}                                  ",
//"    20,                      !- X Origin {m}                                                       ",
//"    0,                       !- Y Origin {m}                                                       ",
//"    -10,                     !- Z Origin {m}                                                       ",
//"    1,                       !- Type                                                               ",
//"    1,                       !- Multiplier                                                         ",
//"    AutoCalculate,           !- Ceiling Height {m}                                                 ",
//"    AutoCalculate;           !- Volume {m3}                                                        ",
//"                                                                                                   ",
//"  Zone,                                                                                            ",
//"    ZONE 3,                  !- Name                                                               ",
//"    0,                       !- Direction of Relative North {deg}                                  ",
//"    0,                       !- X Origin {m}                                                       ",
//"    0,                       !- Y Origin {m}                                                       ",
//"    0,                       !- Z Origin {m}                                                       ",
//"    1,                       !- Type                                                               ",
//"    1,                       !- Multiplier                                                         ",
//"    AutoCalculate,           !- Ceiling Height {m}                                                 ",
//"    AutoCalculate;           !- Volume {m3}                                                        ",
//"                                                                                                   ",
//"  Zone,                                                                                            ",
//"    ZONE 4,                  !- Name                                                               ",
//"    0,                       !- Direction of Relative North {deg}                                  ",
//"    20,                      !- X Origin {m}                                                       ",
//"    0,                       !- Y Origin {m}                                                       ",
//"    0,                       !- Z Origin {m}                                                       ",
//"    1,                       !- Type                                                               ",
//"    1,                       !- Multiplier                                                         ",
//"    AutoCalculate,           !- Ceiling Height {m}                                                 ",
//"    AutoCalculate;           !- Volume {m3}                                                        ",
//"                                                                                                   ",
//"  GlobalGeometryRules,                                                                             ",
//"    UpperLeftCorner,         !- Starting Vertex Position                                           ",
//"    CounterClockWise,        !- Vertex Entry Direction                                             ",
//"    Relative,                !- Coordinate System                                                  ",
//"    ,                        !- Daylighting Reference Point Coordinate System                      ",
//"    Relative;                !- Rectangular Surface Coordinate System                              ",
//"                                                                                                   ",
//"  Shading:Building,                                                                                ",
//"    Bushes-East,             !- Name                                                               ",
//"    90,                      !- Azimuth Angle {deg}                                                ",
//"    90,                      !- Tilt Angle {deg}                                                   ",
//"    45,                      !- Starting X Coordinate {m}                                          ",
//"    0,                       !- Starting Y Coordinate {m}                                          ",
//"    0,                       !- Starting Z Coordinate {m}                                          ",
//"    50,                      !- Length {m}                                                         ",
//"    1;                       !- Height {m}                                                         ",
//"                                                                                                   ",
//"  Shading:Site,                                                                                    ",
//"    Bushes-North,            !- Name                                                               ",
//"    0,                       !- Azimuth Angle {deg}                                                ",
//"    90,                      !- Tilt Angle {deg}                                                   ",
//"    45,                      !- Starting X Coordinate {m}                                          ",
//"    50,                      !- Starting Y Coordinate {m}                                          ",
//"    0,                       !- Starting Z Coordinate {m}                                          ",
//"    50,                      !- Length {m}                                                         ",
//"    1;                       !- Height {m}                                                         ",
//"                                                                                                   ",
//"  Shading:Site,                                                                                    ",
//"    Bushes-West,             !- Name                                                               ",
//"    270,                     !- Azimuth Angle {deg}                                                ",
//"    90,                      !- Tilt Angle {deg}                                                   ",
//"    -5,                      !- Starting X Coordinate {m}                                          ",
//"    50,                      !- Starting Y Coordinate {m}                                          ",
//"    0,                       !- Starting Z Coordinate {m}                                          ",
//"    50,                      !- Length {m}                                                         ",
//"    1;                       !- Height {m}                                                         ",
//"                                                                                                   ",
//"  Wall:Exterior,                                                                                   ",
//"    Zn001:Wall001,           !- Name                                                               ",
//"    EXTERIOR,                !- Construction Name                                                  ",
//"    ZONE 1,                  !- Zone Name                                                          ",
//"    180,                     !- Azimuth Angle {deg}                                                ",
//"    90,                      !- Tilt Angle {deg}                                                   ",
//"    0,                       !- Starting X Coordinate {m}                                          ",
//"    0,                       !- Starting Y Coordinate {m}                                          ",
//"    0,                       !- Starting Z Coordinate {m}                                          ",
//"    20,                      !- Length {m}                                                         ",
//"    10;                      !- Height {m}                                                         ",
//"                                                                                                   ",
//"  Window,                                                                                          ",
//"    Zn001:Wall001:Win001,    !- Name                                                               ",
//"    SINGLE PANE HW WINDOW,   !- Construction Name                                                  ",
//"    Zn001:Wall001,           !- Building Surface Name                                              ",
//"    ,                        !- Shading Control Name                                               ",
//"    ,                        !- Frame and Divider Name                                             ",
//"    1,                       !- Multiplier                                                         ",
//"    4,                       !- Starting X Coordinate {m}                                          ",
//"    3,                       !- Starting Z Coordinate {m}                                          ",
//"    3,                       !- Length {m}                                                         ",
//"    5;                       !- Height {m}                                                         ",
//"                                                                                                   ",
//"  GlazedDoor,                                                                                      ",
//"    Zn001:Wall001:Door001,   !- Name                                                               ",
//"    SINGLE PANE HW WINDOW,   !- Construction Name                                                  ",
//"    Zn001:Wall001,           !- Building Surface Name                                              ",
//"    ,                        !- Shading Control Name                                               ",
//"    ,                        !- Frame and Divider Name                                             ",
//"    1,                       !- Multiplier                                                         ",
//"    14,                      !- Starting X Coordinate {m}                                          ",
//"    0,                       !- Starting Z Coordinate {m}                                          ",
//"    3,                       !- Length {m}                                                         ",
//"    5;                       !- Height {m}                                                         ",
//"                                                                                                   ",
//"  Shading:Overhang:Projection,                                                                     ",
//"    Zn001:Wall001:Win001:Shade001,  !- Name                                                        ",
//"    Zn001:Wall001:Win001,    !- Window or Door Name                                                ",
//"    .7,                      !- Height above Window or Door {m}                                    ",
//"    90,                      !- Tilt Angle from Window/Door {deg}                                  ",
//"    .2,                      !- Left extension from Window/Door Width {m}                          ",
//"    .2,                      !- Right extension from Window/Door Width {m}                         ",
//"    .6;                      !- Depth as Fraction of Window/Door Height {dimensionless}            ",
//"                                                                                                   ",
//"  Shading:Overhang,                                                                                ",
//"    Zn001:Wall001:Door001:Shade001,  !- Name                                                       ",
//"    Zn001:Wall001:Door001,   !- Window or Door Name                                                ",
//"    .6,                      !- Height above Window or Door {m}                                    ",
//"    90,                      !- Tilt Angle from Window/Door {deg}                                  ",
//"    0,                       !- Left extension from Window/Door Width {m}                          ",
//"    0,                       !- Right extension from Window/Door Width {m}                         ",
//"    3;                       !- Depth {m}                                                          ",
//"                                                                                                   ",
//"  Shading:Fin:Projection,                                                                          ",
//"    Zn001:Wall001:Shade003,  !- Name                                                               ",
//"    Zn001:Wall001:Win001,    !- Window or Door Name                                                ",
//"    .1,                      !- Left Extension from Window/Door {m}                                ",
//"    .1,                      !- Left Distance Above Top of Window {m}                              ",
//"    .1,                      !- Left Distance Below Bottom of Window {m}                           ",
//"    90,                      !- Left Tilt Angle from Window/Door {deg}                             ",
//"    .6,                      !- Left Depth as Fraction of Window/Door Width {dimensionless}        ",
//"    .1,                      !- Right Extension from Window/Door {m}                               ",
//"    .1,                      !- Right Distance Above Top of Window {m}                             ",
//"    .1,                      !- Right Distance Below Bottom of Window {m}                          ",
//"    90,                      !- Right Tilt Angle from Window/Door {deg}                            ",
//"    .6;                      !- Right Depth as Fraction of Window/Door Width {dimensionless}       ",
//"                                                                                                   ",
//"  Wall:Underground,                                                                                ",
//"    Zn001:Wall002,           !- Name                                                               ",
//"    EXTERIOR,                !- Construction Name                                                  ",
//"    ZONE 1,                  !- Zone Name                                                          ",
//"    0,                       !- Azimuth Angle {deg}                                                ",
//"    90,                      !- Tilt Angle {deg}                                                   ",
//"    20,                      !- Starting X Coordinate {m}                                          ",
//"    20,                      !- Starting Y Coordinate {m}                                          ",
//"    0,                       !- Starting Z Coordinate {m}                                          ",
//"    20,                      !- Length {m}                                                         ",
//"    10;                      !- Height {m}                                                         ",
//"                                                                                                   ",
//"  Wall:Underground,                                                                                ",
//"    Zn001:Wall003,           !- Name                                                               ",
//"    EXTERIOR,                !- Construction Name                                                  ",
//"    ZONE 1,                  !- Zone Name                                                          ",
//"    270,                     !- Azimuth Angle {deg}                                                ",
//"    90,                      !- Tilt Angle {deg}                                                   ",
//"    0,                       !- Starting X Coordinate {m}                                          ",
//"    20,                      !- Starting Y Coordinate {m}                                          ",
//"    0,                       !- Starting Z Coordinate {m}                                          ",
//"    20,                      !- Length {m}                                                         ",
//"    10;                      !- Height {m}                                                         ",
//"                                                                                                   ",
//"  Door,                                                                                            ",
//"    Zn001:Wall001:Door002,   !- Name                                                               ",
//"    HOLLOW WOOD DOOR,        !- Construction Name                                                  ",
//"    Zn001:Wall003,           !- Building Surface Name                                              ",
//"    1,                       !- Multiplier                                                         ",
//"    14,                      !- Starting X Coordinate {m}                                          ",
//"    0,                       !- Starting Z Coordinate {m}                                          ",
//"    3,                       !- Length {m}                                                         ",
//"    5;                       !- Height {m}                                                         ",
//"                                                                                                   ",
//"  Wall:Adiabatic,                                                                                  ",
//"    Zn001:Wall004,           !- Name                                                               ",
//"    INTERIOR,                !- Construction Name                                                  ",
//"    ZONE 1,                  !- Zone Name                                                          ",
//"    90,                      !- Azimuth Angle {deg}                                                ",
//"    90,                      !- Tilt Angle {deg}                                                   ",
//"    20,                      !- Starting X Coordinate {m}                                          ",
//"    0,                       !- Starting Y Coordinate {m}                                          ",
//"    0,                       !- Starting Z Coordinate {m}                                          ",
//"    20,                      !- Length {m}                                                         ",
//"    10;                      !- Height {m}                                                         ",
//"                                                                                                   ",
//"  Floor:GroundContact,                                                                             ",
//"    Zn001:Flr001,            !- Name                                                               ",
//"    FLOOR,                   !- Construction Name                                                  ",
//"    ZONE 1,                  !- Zone Name                                                          ",
//"    90,                      !- Azimuth Angle {deg}                                                ",
//"    180,                     !- Tilt Angle {deg}                                                   ",
//"    0,                       !- Starting X Coordinate {m}                                          ",
//"    0,                       !- Starting Y Coordinate {m}                                          ",
//"    0,                       !- Starting Z Coordinate {m}                                          ",
//"    20,                      !- Length {m}                                                         ",
//"    20;                      !- Width {m}                                                          ",
//"                                                                                                   ",
//"  Ceiling:Adiabatic,                                                                               ",
//"    Zn001:Roof001,           !- Name                                                               ",
//"    CEILING34,               !- Construction Name                                                  ",
//"    ZONE 1,                  !- Zone Name                                                          ",
//"    180,                     !- Azimuth Angle {deg}                                                ",
//"    0,                       !- Tilt Angle {deg}                                                   ",
//"    0,                       !- Starting X Coordinate {m}                                          ",
//"    0,                       !- Starting Y Coordinate {m}                                          ",
//"    10,                      !- Starting Z Coordinate {m}                                          ",
//"    20,                      !- Length {m}                                                         ",
//"    20;                      !- Width {m}                                                          ",
//"                                                                                                   ",
//"  Wall:Exterior,                                                                                   ",
//"    Zn002:Wall001,           !- Name                                                               ",
//"    EXTERIOR,                !- Construction Name                                                  ",
//"    ZONE 2,                  !- Zone Name                                                          ",
//"    180,                     !- Azimuth Angle {deg}                                                ",
//"    90,                      !- Tilt Angle {deg}                                                   ",
//"    0,                       !- Starting X Coordinate {m}                                          ",
//"    0,                       !- Starting Y Coordinate {m}                                          ",
//"    0,                       !- Starting Z Coordinate {m}                                          ",
//"    20,                      !- Length {m}                                                         ",
//"    10;                      !- Height {m}                                                         ",
//"                                                                                                   ",
//"  Window,                                                                                          ",
//"    Zn002:Wall001:Win001,    !- Name                                                               ",
//"    SINGLE PANE HW WINDOW,   !- Construction Name                                                  ",
//"    Zn002:Wall001,           !- Building Surface Name                                              ",
//"    ,                        !- Shading Control Name                                               ",
//"    ,                        !- Frame and Divider Name                                             ",
//"    1,                       !- Multiplier                                                         ",
//"    4,                       !- Starting X Coordinate {m}                                          ",
//"    3,                       !- Starting Z Coordinate {m}                                          ",
//"    3,                       !- Length {m}                                                         ",
//"    5;                       !- Height {m}                                                         ",
//"                                                                                                   ",
//"  Shading:Overhang,                                                                                ",
//"    Zn002:Wall001:Win001:Shade001,  !- Name                                                        ",
//"    Zn002:Wall001:Win001,    !- Window or Door Name                                                ",
//"    .7,                      !- Height above Window or Door {m}                                    ",
//"    90,                      !- Tilt Angle from Window/Door {deg}                                  ",
//"    0,                       !- Left extension from Window/Door Width {m}                          ",
//"    0,                       !- Right extension from Window/Door Width {m}                         ",
//"    3;                       !- Depth {m}                                                          ",
//"                                                                                                   ",
//"  Window,                                                                                          ",
//"    Zn002:Wall001:Win002,    !- Name                                                               ",
//"    SINGLE PANE HW WINDOW,   !- Construction Name                                                  ",
//"    Zn002:Wall001,           !- Building Surface Name                                              ",
//"    ,                        !- Shading Control Name                                               ",
//"    ,                        !- Frame and Divider Name                                             ",
//"    1,                       !- Multiplier                                                         ",
//"    10,                      !- Starting X Coordinate {m}                                          ",
//"    3,                       !- Starting Z Coordinate {m}                                          ",
//"    3,                       !- Length {m}                                                         ",
//"    5;                       !- Height {m}                                                         ",
//"                                                                                                   ",
//"  Wall:Underground,                                                                                ",
//"    Zn002:Wall002,           !- Name                                                               ",
//"    EXTERIOR,                !- Construction Name                                                  ",
//"    ZONE 2,                  !- Zone Name                                                          ",
//"    90,                      !- Azimuth Angle {deg}                                                ",
//"    90,                      !- Tilt Angle {deg}                                                   ",
//"    20,                      !- Starting X Coordinate {m}                                          ",
//"    0,                       !- Starting Y Coordinate {m}                                          ",
//"    0,                       !- Starting Z Coordinate {m}                                          ",
//"    20,                      !- Length {m}                                                         ",
//"    10;                      !- Height {m}                                                         ",
//"                                                                                                   ",
//"  Wall:Underground,                                                                                ",
//"    Zn002:Wall003,           !- Name                                                               ",
//"    EXTERIOR,                !- Construction Name                                                  ",
//"    ZONE 2,                  !- Zone Name                                                          ",
//"    0,                       !- Azimuth Angle {deg}                                                ",
//"    90,                      !- Tilt Angle {deg}                                                   ",
//"    20,                      !- Starting X Coordinate {m}                                          ",
//"    20,                      !- Starting Y Coordinate {m}                                          ",
//"    0,                       !- Starting Z Coordinate {m}                                          ",
//"    20,                      !- Length {m}                                                         ",
//"    10;                      !- Height {m}                                                         ",
//"                                                                                                   ",
//"  Wall:Adiabatic,                                                                                  ",
//"    Zn002:Wall004,           !- Name                                                               ",
//"    INTERIOR,                !- Construction Name                                                  ",
//"    ZONE 2,                  !- Zone Name                                                          ",
//"    270,                     !- Azimuth Angle {deg}                                                ",
//"    90,                      !- Tilt Angle {deg}                                                   ",
//"    0,                       !- Starting X Coordinate {m}                                          ",
//"    20,                      !- Starting Y Coordinate {m}                                          ",
//"    0,                       !- Starting Z Coordinate {m}                                          ",
//"    20,                      !- Length {m}                                                         ",
//"    10;                      !- Height {m}                                                         ",
//"                                                                                                   ",
//"  Floor:GroundContact,                                                                             ",
//"    Zn002:Flr001,            !- Name                                                               ",
//"    FLOOR,                   !- Construction Name                                                  ",
//"    ZONE 2,                  !- Zone Name                                                          ",
//"    90,                      !- Azimuth Angle {deg}                                                ",
//"    180,                     !- Tilt Angle {deg}                                                   ",
//"    0,                       !- Starting X Coordinate {m}                                          ",
//"    0,                       !- Starting Y Coordinate {m}                                          ",
//"    0,                       !- Starting Z Coordinate {m}                                          ",
//"    20,                      !- Length {m}                                                         ",
//"    20;                      !- Width {m}                                                          ",
//"                                                                                                   ",
//"  Ceiling:Adiabatic,                                                                               ",
//"    Zn002:Roof001,           !- Name                                                               ",
//"    CEILING34,               !- Construction Name                                                  ",
//"    ZONE 2,                  !- Zone Name                                                          ",
//"    180,                     !- Azimuth Angle {deg}                                                ",
//"    0,                       !- Tilt Angle {deg}                                                   ",
//"    0,                       !- Starting X Coordinate {m}                                          ",
//"    0,                       !- Starting Y Coordinate {m}                                          ",
//"    10,                      !- Starting Z Coordinate {m}                                          ",
//"    20,                      !- Length {m}                                                         ",
//"    20;                      !- Width {m}                                                          ",
//"                                                                                                   ",
//"  Wall:Exterior,                                                                                   ",
//"    Zn003:Wall001,           !- Name                                                               ",
//"    EXTERIOR,                !- Construction Name                                                  ",
//"    ZONE 3,                  !- Zone Name                                                          ",
//"    180,                     !- Azimuth Angle {deg}                                                ",
//"    90,                      !- Tilt Angle {deg}                                                   ",
//"    0,                       !- Starting X Coordinate {m}                                          ",
//"    0,                       !- Starting Y Coordinate {m}                                          ",
//"    0,                       !- Starting Z Coordinate {m}                                          ",
//"    20,                      !- Length {m}                                                         ",
//"    10;                      !- Height {m}                                                         ",
//"                                                                                                   ",
//"  Window,                                                                                          ",
//"    Zn003:Wall001:Win001,    !- Name                                                               ",
//"    SINGLE PANE HW WINDOW,   !- Construction Name                                                  ",
//"    Zn003:Wall001,           !- Building Surface Name                                              ",
//"    ,                        !- Shading Control Name                                               ",
//"    ,                        !- Frame and Divider Name                                             ",
//"    1,                       !- Multiplier                                                         ",
//"    8,                       !- Starting X Coordinate {m}                                          ",
//"    3,                       !- Starting Z Coordinate {m}                                          ",
//"    3,                       !- Length {m}                                                         ",
//"    5;                       !- Height {m}                                                         ",
//"                                                                                                   ",
//"  Wall:Exterior,                                                                                   ",
//"    Zn003:Wall002,           !- Name                                                               ",
//"    EXTERIOR,                !- Construction Name                                                  ",
//"    ZONE 3,                  !- Zone Name                                                          ",
//"    0,                       !- Azimuth Angle {deg}                                                ",
//"    90,                      !- Tilt Angle {deg}                                                   ",
//"    20,                      !- Starting X Coordinate {m}                                          ",
//"    20,                      !- Starting Y Coordinate {m}                                          ",
//"    0,                       !- Starting Z Coordinate {m}                                          ",
//"    20,                      !- Length {m}                                                         ",
//"    10;                      !- Height {m}                                                         ",
//"                                                                                                   ",
//"  Wall:Exterior,                                                                                   ",
//"    Zn003:Wall003,           !- Name                                                               ",
//"    EXTERIOR,                !- Construction Name                                                  ",
//"    ZONE 3,                  !- Zone Name                                                          ",
//"    270,                     !- Azimuth Angle {deg}                                                ",
//"    90,                      !- Tilt Angle {deg}                                                   ",
//"    0,                       !- Starting X Coordinate {m}                                          ",
//"    20,                      !- Starting Y Coordinate {m}                                          ",
//"    0,                       !- Starting Z Coordinate {m}                                          ",
//"    20,                      !- Length {m}                                                         ",
//"    10;                      !- Height {m}                                                         ",
//"                                                                                                   ",
//"  Wall:Interzone,                                                                                  ",
//"    Zn003:Wall004,           !- Name                                                               ",
//"    INTERIOR,                !- Construction Name                                                  ",
//"    ZONE 3,                  !- Zone Name                                                          ",
//"    ZONE 4,                  !- Outside Boundary Condition Object                                  ",
//"    90,                      !- Azimuth Angle {deg}                                                ",
//"    90,                      !- Tilt Angle {deg}                                                   ",
//"    20,                      !- Starting X Coordinate {m}                                          ",
//"    0,                       !- Starting Y Coordinate {m}                                          ",
//"    0,                       !- Starting Z Coordinate {m}                                          ",
//"    20,                      !- Length {m}                                                         ",
//"    10;                      !- Height {m}                                                         ",
//"                                                                                                   ",
//"  GlazedDoor:Interzone,                                                                            ",
//"    Zn003:Wall004:Door002,   !- Name                                                               ",
//"    SINGLE PANE HW WINDOW,   !- Construction Name                                                  ",
//"    Zn003:Wall004,           !- Building Surface Name                                              ",
//"    ZONE 4,                  !- Outside Boundary Condition Object                                  ",
//"    1,                       !- Multiplier                                                         ",
//"    10,                      !- Starting X Coordinate {m}                                          ",
//"    0,                       !- Starting Z Coordinate {m}                                          ",
//"    3,                       !- Length {m}                                                         ",
//"    5;                       !- Height {m}                                                         ",
//"                                                                                                   ",
//"  Window:Interzone,                                                                                ",
//"    Zn003:Wall004:Win001,    !- Name                                                               ",
//"    SINGLE PANE HW WINDOW,   !- Construction Name                                                  ",
//"    Zn003:Wall004,           !- Building Surface Name                                              ",
//"    ZONE 4,                  !- Outside Boundary Condition Object                                  ",
//"    1,                       !- Multiplier                                                         ",
//"    4,                       !- Starting X Coordinate {m}                                          ",
//"    3,                       !- Starting Z Coordinate {m}                                          ",
//"    3,                       !- Length {m}                                                         ",
//"    5;                       !- Height {m}                                                         ",
//"                                                                                                   ",
//"  Door:Interzone,                                                                                  ",
//"    Zn003:Wall004:Door001,   !- Name                                                               ",
//"    HOLLOW WOOD DOOR,        !- Construction Name                                                  ",
//"    Zn003:Wall004,           !- Building Surface Name                                              ",
//"    ZONE 4,                  !- Outside Boundary Condition Object                                  ",
//"    1,                       !- Multiplier                                                         ",
//"    10,                      !- Starting X Coordinate {m}                                          ",
//"    0,                       !- Starting Z Coordinate {m}                                          ",
//"    3,                       !- Length {m}                                                         ",
//"    5;                       !- Height {m}                                                         ",
//"                                                                                                   ",
//"  Floor:Interzone,                                                                                 ",
//"    Zn003:Flr001,            !- Name                                                               ",
//"    FLOOR34,                 !- Construction Name                                                  ",
//"    ZONE 3,                  !- Zone Name                                                          ",
//"    Zn001:Roof001,           !- Outside Boundary Condition Object                                  ",
//"    90,                      !- Azimuth Angle {deg}                                                ",
//"    180,                     !- Tilt Angle {deg}                                                   ",
//"    0,                       !- Starting X Coordinate {m}                                          ",
//"    0,                       !- Starting Y Coordinate {m}                                          ",
//"    0,                       !- Starting Z Coordinate {m}                                          ",
//"    20,                      !- Length {m}                                                         ",
//"    20;                      !- Width {m}                                                          ",
//"                                                                                                   ",
//"  Roof,                                                                                            ",
//"    Zn003:Roof001,           !- Name                                                               ",
//"    ROOF31,                  !- Construction Name                                                  ",
//"    ZONE 3,                  !- Zone Name                                                          ",
//"    180,                     !- Azimuth Angle {deg}                                                ",
//"    0,                       !- Tilt Angle {deg}                                                   ",
//"    0,                       !- Starting X Coordinate {m}                                          ",
//"    0,                       !- Starting Y Coordinate {m}                                          ",
//"    10,                      !- Starting Z Coordinate {m}                                          ",
//"    20,                      !- Length {m}                                                         ",
//"    20;                      !- Width {m}                                                          ",
//"                                                                                                   ",
//"  Wall:Exterior,                                                                                   ",
//"    Zn004:Wall001,           !- Name                                                               ",
//"    EXTERIOR,                !- Construction Name                                                  ",
//"    ZONE 4,                  !- Zone Name                                                          ",
//"    180,                     !- Azimuth Angle {deg}                                                ",
//"    90,                      !- Tilt Angle {deg}                                                   ",
//"    0,                       !- Starting X Coordinate {m}                                          ",
//"    0,                       !- Starting Y Coordinate {m}                                          ",
//"    0,                       !- Starting Z Coordinate {m}                                          ",
//"    20,                      !- Length {m}                                                         ",
//"    10;                      !- Height {m}                                                         ",
//"                                                                                                   ",
//"  Window,                                                                                          ",
//"    Zn004:Wall001:Win001,    !- Name                                                               ",
//"    SINGLE PANE HW WINDOW,   !- Construction Name                                                  ",
//"    Zn004:Wall001,           !- Building Surface Name                                              ",
//"    ,                        !- Shading Control Name                                               ",
//"    ,                        !- Frame and Divider Name                                             ",
//"    1,                       !- Multiplier                                                         ",
//"    8,                       !- Starting X Coordinate {m}                                          ",
//"    3,                       !- Starting Z Coordinate {m}                                          ",
//"    3,                       !- Length {m}                                                         ",
//"    5;                       !- Height {m}                                                         ",
//"                                                                                                   ",
//"  Wall:Exterior,                                                                                   ",
//"    Zn004:Wall002,           !- Name                                                               ",
//"    EXTERIOR,                !- Construction Name                                                  ",
//"    ZONE 4,                  !- Zone Name                                                          ",
//"    90,                      !- Azimuth Angle {deg}                                                ",
//"    90,                      !- Tilt Angle {deg}                                                   ",
//"    20,                      !- Starting X Coordinate {m}                                          ",
//"    0,                       !- Starting Y Coordinate {m}                                          ",
//"    0,                       !- Starting Z Coordinate {m}                                          ",
//"    20,                      !- Length {m}                                                         ",
//"    10;                      !- Height {m}                                                         ",
//"                                                                                                   ",
//"  Wall:Exterior,                                                                                   ",
//"    Zn004:Wall003,           !- Name                                                               ",
//"    EXTERIOR,                !- Construction Name                                                  ",
//"    ZONE 4,                  !- Zone Name                                                          ",
//"    0,                       !- Azimuth Angle {deg}                                                ",
//"    90,                      !- Tilt Angle {deg}                                                   ",
//"    20,                      !- Starting X Coordinate {m}                                          ",
//"    20,                      !- Starting Y Coordinate {m}                                          ",
//"    0,                       !- Starting Z Coordinate {m}                                          ",
//"    20,                      !- Length {m}                                                         ",
//"    10;                      !- Height {m}                                                         ",
//"                                                                                                   ",
//"  Floor:Interzone,                                                                                 ",
//"    Zn004:Flr001,            !- Name                                                               ",
//"    FLOOR34,                 !- Construction Name                                                  ",
//"    ZONE 4,                  !- Zone Name                                                          ",
//"    Zn002:Roof001,           !- Outside Boundary Condition Object                                  ",
//"    90,                      !- Azimuth Angle {deg}                                                ",
//"    180,                     !- Tilt Angle {deg}                                                   ",
//"    0,                       !- Starting X Coordinate {m}                                          ",
//"    0,                       !- Starting Y Coordinate {m}                                          ",
//"    0,                       !- Starting Z Coordinate {m}                                          ",
//"    20,                      !- Length {m}                                                         ",
//"    20;                      !- Width {m}                                                          ",
//"                                                                                                   ",
//"  Roof,                                                                                            ",
//"    Zn004:Roof001,           !- Name                                                               ",
//"    ROOF31,                  !- Construction Name                                                  ",
//"    ZONE 4,                  !- Zone Name                                                          ",
//"    180,                     !- Azimuth Angle {deg}                                                ",
//"    0,                       !- Tilt Angle {deg}                                                   ",
//"    0,                       !- Starting X Coordinate {m}                                          ",
//"    0,                       !- Starting Y Coordinate {m}                                          ",
//"    10,                      !- Starting Z Coordinate {m}                                          ",
//"    20,                      !- Length {m}                                                         ",
//"    20;                      !- Width {m}                                                          ",
//"                                                                                                   ",
//"  ScheduleTypeLimits,                                                                              ",
//"    Temperature,             !- Name                                                               ",
//"    -100,                    !- Lower Limit Value                                                  ",
//"    200,                     !- Upper Limit Value                                                  ",
//"    CONTINUOUS;              !- Numeric Type                                                       ",
//"                                                                                                   ",
//"  ScheduleTypeLimits,                                                                              ",
//"    ControlType,             !- Name                                                               ",
//"    0,                       !- Lower Limit Value                                                  ",
//"    4,                       !- Upper Limit Value                                                  ",
//"    DISCRETE;                !- Numeric Type                                                       ",
//"                                                                                                   ",
//"  SCHEDULE:COMPACT,                                                                                ",
//"    ZONE CONTROL TYPE SCHEDULE,  !- Name                                                           ",
//"    CONTROLTYPE,             !- Schedule Type Limits Name                                          ",
//"    Through: 12/31,          !- Field 1                                                            ",
//"    For: AllDays,            !- Field 2                                                            ",
//"    Until: 24:00,4;          !- Field 3                                                            ",
//"                                                                                                   ",
//"  SCHEDULE:COMPACT,                                                                                ",
//"    ZONE HEATING SETPOINTS,  !- Name                                                               ",
//"    TEMPERATURE,             !- Schedule Type Limits Name                                          ",
//"    Through: 12/31,          !- Field 1                                                            ",
//"    For: Weekdays WinterDesignDay, !- Field 2                                                      ",
//"    Until: 7:00,15.60,       !- Field 3                                                            ",
//"    Until: 17:00,19.40,      !- Field 5                                                            ",
//"    Until: 24:00,15.60,      !- Field 7                                                            ",
//"    For: AllOtherDays,       !- Field 9                                                            ",
//"    Until: 24:00,15.60;      !- Field 10                                                           ",
//"                                                                                                   ",
//"  SCHEDULE:COMPACT,                                                                                ",
//"    ZONE COOLING SETPOINTS,  !- Name                                                               ",
//"    TEMPERATURE,             !- Schedule Type Limits Name                                          ",
//"    Through: 12/31,          !- Field 1                                                            ",
//"    For: Weekdays SummerDesignDay, !- Field 2                                                      ",
//"    Until: 7:00,100.00,      !- Field 3                                                            ",
//"    Until: 17:00,26.10,      !- Field 5                                                            ",
//"    Until: 24:00,100.00,     !- Field 7                                                            ",
//"    For: AllOtherDays,       !- Field 9                                                            ",
//"    Until: 24:00,100.00;     !- Field 10                                                           ",
//"                                                                                                   ",
//"  ZoneControl:Thermostat,                                                                          ",
//"    ZONE 1 CONTROLS,         !- Name                                                               ",
//"    ZONE 1,                  !- Zone or ZoneList Name                                              ",
//"    Zone Control Type Schedule,  !- Control Type Schedule Name                                     ",
//"    ThermostatSetpoint:DualSetpoint,  !- Control 1 Object Type                                     ",
//"    ZONE 1 SETPOINTS;        !- Control 1 Name                                                     ",
//"                                                                                                   ",
//"  ThermostatSetpoint:DualSetpoint,                                                                 ",
//"    ZONE 1 SETPOINTS,        !- Name                                                               ",
//"    ZONE Heating Setpoints,  !- Heating Setpoint Temperature Schedule Name                         ",
//"    ZONE Cooling Setpoints;  !- Cooling Setpoint Temperature Schedule Name                         ",
//"                                                                                                   ",
//"  ZoneHVAC:EquipmentConnections,                                                                   ",
//"    ZONE 1,                  !- Zone Name                                                          ",
//"    ZONE 1 EQUIPMENT,        !- Zone Conditioning Equipment List Name                              ",
//"    ZONE 1 INLETS,           !- Zone Air Inlet Node or NodeList Name                               ",
//"    ,                        !- Zone Air Exhaust Node or NodeList Name                             ",
//"    ZONE 1 NODE,             !- Zone Air Node Name                                                 ",
//"    ZONE 1 OUTLET;           !- Zone Return Air Node Name                                          ",
//"                                                                                                   ",
//"  ZoneHVAC:EquipmentList,                                                                          ",
//"    ZONE 1 EQUIPMENT,        !- Name                                                               ",
//"    ZoneHVAC:IdealLoadsAirSystem,  !- Zone Equipment 1 Object Type                                 ",
//"    ZONE 1 Ideal Loads,      !- Zone Equipment 1 Name                                              ",
//"    1,                       !- Zone Equipment 1 Cooling Sequence                                  ",
//"    1;                       !- Zone Equipment 1 Heating or No-Load Sequence                       ",
//"                                                                                                   ",
//"  ZoneHVAC:IdealLoadsAirSystem,                                                                    ",
//"    ZONE 1 Ideal Loads,      !- Name                                                               ",
//"    ,                        !- Availability Schedule Name                                         ",
//"    ZONE 1 INLETS,           !- Zone Supply Air Node Name                                          ",
//"    ,                        !- Zone Exhaust Air Node Name                                         ",
//"    ,                        !- System Inlet Air Node Name                                         ",
//"    50,                      !- Maximum Heating Supply Air Temperature {C}                         ",
//"    13,                      !- Minimum Cooling Supply Air Temperature {C}                         ",
//"    0.015,                   !- Maximum Heating Supply Air Humidity Ratio {kgWater/kgDryAir}       ",
//"    0.009,                   !- Minimum Cooling Supply Air Humidity Ratio {kgWater/kgDryAir}       ",
//"    NoLimit,                 !- Heating Limit                                                      ",
//"    autosize,                !- Maximum Heating Air Flow Rate {m3/s}                               ",
//"    ,                        !- Maximum Sensible Heating Capacity {W}                              ",
//"    NoLimit,                 !- Cooling Limit                                                      ",
//"    autosize,                !- Maximum Cooling Air Flow Rate {m3/s}                               ",
//"    ,                        !- Maximum Total Cooling Capacity {W}                                 ",
//"    ,                        !- Heating Availability Schedule Name                                 ",
//"    ,                        !- Cooling Availability Schedule Name                                 ",
//"    ConstantSupplyHumidityRatio,  !- Dehumidification Control Type                                 ",
//"    ,                        !- Cooling Sensible Heat Ratio {dimensionless}                        ",
//"    ConstantSupplyHumidityRatio,  !- Humidification Control Type                                   ",
//"    ,                        !- Design Specification Outdoor Air Object Name                       ",
//"    ,                        !- Outdoor Air Inlet Node Name                                        ",
//"    ,                        !- Demand Controlled Ventilation Type                                 ",
//"    ,                        !- Outdoor Air Economizer Type                                        ",
//"    ,                        !- Heat Recovery Type                                                 ",
//"    ,                        !- Sensible Heat Recovery Effectiveness {dimensionless}               ",
//"    ;                        !- Latent Heat Recovery Effectiveness {dimensionless}                 ",
//"                                                                                                   ",
//"  NodeList,                                                                                        ",
//"    ZONE 1 INLETS,           !- Name                                                               ",
//"    ZONE 1 INLET;            !- Node 1 Name                                                        ",
//"                                                                                                   ",
//"  ZoneControl:Thermostat,                                                                          ",
//"    ZONE 2 CONTROLS,         !- Name                                                               ",
//"    ZONE 2,                  !- Zone or ZoneList Name                                              ",
//"    Zone Control Type Schedule,  !- Control Type Schedule Name                                     ",
//"    ThermostatSetpoint:DualSetpoint,  !- Control 1 Object Type                                     ",
//"    ZONE 2 SETPOINTS;        !- Control 1 Name                                                     ",
//"                                                                                                   ",
//"  ThermostatSetpoint:DualSetpoint,                                                                 ",
//"    ZONE 2 SETPOINTS,        !- Name                                                               ",
//"    ZONE Heating Setpoints,  !- Heating Setpoint Temperature Schedule Name                         ",
//"    ZONE Cooling Setpoints;  !- Cooling Setpoint Temperature Schedule Name                         ",
//"                                                                                                   ",
//"  ZoneHVAC:EquipmentConnections,                                                                   ",
//"    ZONE 2,                  !- Zone Name                                                          ",
//"    ZONE 2 EQUIPMENT,        !- Zone Conditioning Equipment List Name                              ",
//"    ZONE 2 INLETS,           !- Zone Air Inlet Node or NodeList Name                               ",
//"    ,                        !- Zone Air Exhaust Node or NodeList Name                             ",
//"    ZONE 2 NODE,             !- Zone Air Node Name                                                 ",
//"    ZONE 2 OUTLET;           !- Zone Return Air Node Name                                          ",
//"                                                                                                   ",
//"  ZoneHVAC:EquipmentList,                                                                          ",
//"    ZONE 2 EQUIPMENT,        !- Name                                                               ",
//"    ZoneHVAC:IdealLoadsAirSystem,  !- Zone Equipment 1 Object Type                                 ",
//"    ZONE 2 Ideal Loads,      !- Zone Equipment 1 Name                                              ",
//"    1,                       !- Zone Equipment 1 Cooling Sequence                                  ",
//"    1;                       !- Zone Equipment 1 Heating or No-Load Sequence                       ",
//"                                                                                                   ",
//"  ZoneHVAC:IdealLoadsAirSystem,                                                                    ",
//"    ZONE 2 Ideal Loads,      !- Name                                                               ",
//"    ,                        !- Availability Schedule Name                                         ",
//"    ZONE 2 INLETS,           !- Zone Supply Air Node Name                                          ",
//"    ,                        !- Zone Exhaust Air Node Name                                         ",
//"    ,                        !- System Inlet Air Node Name                                         ",
//"    50,                      !- Maximum Heating Supply Air Temperature {C}                         ",
//"    13,                      !- Minimum Cooling Supply Air Temperature {C}                         ",
//"    0.015,                   !- Maximum Heating Supply Air Humidity Ratio {kgWater/kgDryAir}       ",
//"    0.009,                   !- Minimum Cooling Supply Air Humidity Ratio {kgWater/kgDryAir}       ",
//"    NoLimit,                 !- Heating Limit                                                      ",
//"    autosize,                !- Maximum Heating Air Flow Rate {m3/s}                               ",
//"    ,                        !- Maximum Sensible Heating Capacity {W}                              ",
//"    NoLimit,                 !- Cooling Limit                                                      ",
//"    autosize,                !- Maximum Cooling Air Flow Rate {m3/s}                               ",
//"    ,                        !- Maximum Total Cooling Capacity {W}                                 ",
//"    ,                        !- Heating Availability Schedule Name                                 ",
//"    ,                        !- Cooling Availability Schedule Name                                 ",
//"    ConstantSupplyHumidityRatio,  !- Dehumidification Control Type                                 ",
//"    ,                        !- Cooling Sensible Heat Ratio {dimensionless}                        ",
//"    ConstantSupplyHumidityRatio,  !- Humidification Control Type                                   ",
//"    ,                        !- Design Specification Outdoor Air Object Name                       ",
//"    ,                        !- Outdoor Air Inlet Node Name                                        ",
//"    ,                        !- Demand Controlled Ventilation Type                                 ",
//"    ,                        !- Outdoor Air Economizer Type                                        ",
//"    ,                        !- Heat Recovery Type                                                 ",
//"    ,                        !- Sensible Heat Recovery Effectiveness {dimensionless}               ",
//"    ;                        !- Latent Heat Recovery Effectiveness {dimensionless}                 ",
//"                                                                                                   ",
//"  NodeList,                                                                                        ",
//"    ZONE 2 INLETS,           !- Name                                                               ",
//"    ZONE 2 INLET;            !- Node 1 Name                                                        ",
//"                                                                                                   ",
//"  ZoneControl:Thermostat,                                                                          ",
//"    ZONE 3 CONTROLS,         !- Name                                                               ",
//"    ZONE 3,                  !- Zone or ZoneList Name                                              ",
//"    Zone Control Type Schedule,  !- Control Type Schedule Name                                     ",
//"    ThermostatSetpoint:DualSetpoint,  !- Control 1 Object Type                                     ",
//"    ZONE 3 SETPOINTS;        !- Control 1 Name                                                     ",
//"                                                                                                   ",
//"  ThermostatSetpoint:DualSetpoint,                                                                 ",
//"    ZONE 3 SETPOINTS,        !- Name                                                               ",
//"    ZONE Heating Setpoints,  !- Heating Setpoint Temperature Schedule Name                         ",
//"    ZONE Cooling Setpoints;  !- Cooling Setpoint Temperature Schedule Name                         ",
//"                                                                                                   ",
//"  ZoneHVAC:EquipmentConnections,                                                                   ",
//"    ZONE 3,                  !- Zone Name                                                          ",
//"    ZONE 3 EQUIPMENT,        !- Zone Conditioning Equipment List Name                              ",
//"    ZONE 3 INLETS,           !- Zone Air Inlet Node or NodeList Name                               ",
//"    ,                        !- Zone Air Exhaust Node or NodeList Name                             ",
//"    ZONE 3 NODE,             !- Zone Air Node Name                                                 ",
//"    ZONE 3 OUTLET;           !- Zone Return Air Node Name                                          ",
//"                                                                                                   ",
//"  ZoneHVAC:EquipmentList,                                                                          ",
//"    ZONE 3 EQUIPMENT,        !- Name                                                               ",
//"    ZoneHVAC:IdealLoadsAirSystem,  !- Zone Equipment 1 Object Type                                 ",
//"    ZONE 3 Ideal Loads,      !- Zone Equipment 1 Name                                              ",
//"    1,                       !- Zone Equipment 1 Cooling Sequence                                  ",
//"    1;                       !- Zone Equipment 1 Heating or No-Load Sequence                       ",
//"                                                                                                   ",
//"  ZoneHVAC:IdealLoadsAirSystem,                                                                    ",
//"    ZONE 3 Ideal Loads,      !- Name                                                               ",
//"    ,                        !- Availability Schedule Name                                         ",
//"    ZONE 3 INLETS,           !- Zone Supply Air Node Name                                          ",
//"    ,                        !- Zone Exhaust Air Node Name                                         ",
//"    ,                        !- System Inlet Air Node Name                                         ",
//"    50,                      !- Maximum Heating Supply Air Temperature {C}                         ",
//"    13,                      !- Minimum Cooling Supply Air Temperature {C}                         ",
//"    0.015,                   !- Maximum Heating Supply Air Humidity Ratio {kgWater/kgDryAir}       ",
//"    0.009,                   !- Minimum Cooling Supply Air Humidity Ratio {kgWater/kgDryAir}       ",
//"    NoLimit,                 !- Heating Limit                                                      ",
//"    autosize,                !- Maximum Heating Air Flow Rate {m3/s}                               ",
//"    ,                        !- Maximum Sensible Heating Capacity {W}                              ",
//"    NoLimit,                 !- Cooling Limit                                                      ",
//"    autosize,                !- Maximum Cooling Air Flow Rate {m3/s}                               ",
//"    ,                        !- Maximum Total Cooling Capacity {W}                                 ",
//"    ,                        !- Heating Availability Schedule Name                                 ",
//"    ,                        !- Cooling Availability Schedule Name                                 ",
//"    ConstantSupplyHumidityRatio,  !- Dehumidification Control Type                                 ",
//"    ,                        !- Cooling Sensible Heat Ratio {dimensionless}                        ",
//"    ConstantSupplyHumidityRatio,  !- Humidification Control Type                                   ",
//"    ,                        !- Design Specification Outdoor Air Object Name                       ",
//"    ,                        !- Outdoor Air Inlet Node Name                                        ",
//"    ,                        !- Demand Controlled Ventilation Type                                 ",
//"    ,                        !- Outdoor Air Economizer Type                                        ",
//"    ,                        !- Heat Recovery Type                                                 ",
//"    ,                        !- Sensible Heat Recovery Effectiveness {dimensionless}               ",
//"    ;                        !- Latent Heat Recovery Effectiveness {dimensionless}                 ",
//"                                                                                                   ",
//"  NodeList,                                                                                        ",
//"    ZONE 3 INLETS,           !- Name                                                               ",
//"    ZONE 3 INLET;            !- Node 1 Name                                                        ",
//"                                                                                                   ",
//"  ZoneControl:Thermostat,                                                                          ",
//"    ZONE 4 CONTROLS,         !- Name                                                               ",
//"    ZONE 4,                  !- Zone or ZoneList Name                                              ",
//"    Zone Control Type Schedule,  !- Control Type Schedule Name                                     ",
//"    ThermostatSetpoint:DualSetpoint,  !- Control 1 Object Type                                     ",
//"    ZONE 4 SETPOINTS;        !- Control 1 Name                                                     ",
//"                                                                                                   ",
//"  ThermostatSetpoint:DualSetpoint,                                                                 ",
//"    ZONE 4 SETPOINTS,        !- Name                                                               ",
//"    ZONE Heating Setpoints,  !- Heating Setpoint Temperature Schedule Name                         ",
//"    ZONE Cooling Setpoints;  !- Cooling Setpoint Temperature Schedule Name                         ",
//"                                                                                                   ",
//"  ZoneHVAC:EquipmentConnections,                                                                   ",
//"    ZONE 4,                  !- Zone Name                                                          ",
//"    ZONE 4 EQUIPMENT,        !- Zone Conditioning Equipment List Name                              ",
//"    ZONE 4 INLETS,           !- Zone Air Inlet Node or NodeList Name                               ",
//"    ,                        !- Zone Air Exhaust Node or NodeList Name                             ",
//"    ZONE 4 NODE,             !- Zone Air Node Name                                                 ",
//"    ZONE 4 OUTLET;           !- Zone Return Air Node Name                                          ",
//"                                                                                                   ",
//"  ZoneHVAC:EquipmentList,                                                                          ",
//"    ZONE 4 EQUIPMENT,        !- Name                                                               ",
//"    ZoneHVAC:IdealLoadsAirSystem,  !- Zone Equipment 1 Object Type                                 ",
//"    ZONE 4 Ideal Loads,      !- Zone Equipment 1 Name                                              ",
//"    1,                       !- Zone Equipment 1 Cooling Sequence                                  ",
//"    1;                       !- Zone Equipment 1 Heating or No-Load Sequence                       ",
//"                                                                                                   ",
//"  ZoneHVAC:IdealLoadsAirSystem,                                                                    ",
//"    ZONE 4 Ideal Loads,      !- Name                                                               ",
//"    ,                        !- Availability Schedule Name                                         ",
//"    ZONE 4 INLETS,           !- Zone Supply Air Node Name                                          ",
//"    ,                        !- Zone Exhaust Air Node Name                                         ",
//"    ,                        !- System Inlet Air Node Name                                         ",
//"    50,                      !- Maximum Heating Supply Air Temperature {C}                         ",
//"    13,                      !- Minimum Cooling Supply Air Temperature {C}                         ",
//"    0.015,                   !- Maximum Heating Supply Air Humidity Ratio {kgWater/kgDryAir}       ",
//"    0.009,                   !- Minimum Cooling Supply Air Humidity Ratio {kgWater/kgDryAir}       ",
//"    NoLimit,                 !- Heating Limit                                                      ",
//"    autosize,                !- Maximum Heating Air Flow Rate {m3/s}                               ",
//"    ,                        !- Maximum Sensible Heating Capacity {W}                              ",
//"    NoLimit,                 !- Cooling Limit                                                      ",
//"    autosize,                !- Maximum Cooling Air Flow Rate {m3/s}                               ",
//"    ,                        !- Maximum Total Cooling Capacity {W}                                 ",
//"    ,                        !- Heating Availability Schedule Name                                 ",
//"    ,                        !- Cooling Availability Schedule Name                                 ",
//"    ConstantSupplyHumidityRatio,  !- Dehumidification Control Type                                 ",
//"    ,                        !- Cooling Sensible Heat Ratio {dimensionless}                        ",
//"    ConstantSupplyHumidityRatio,  !- Humidification Control Type                                   ",
//"    ,                        !- Design Specification Outdoor Air Object Name                       ",
//"    ,                        !- Outdoor Air Inlet Node Name                                        ",
//"    ,                        !- Demand Controlled Ventilation Type                                 ",
//"    ,                        !- Outdoor Air Economizer Type                                        ",
//"    ,                        !- Heat Recovery Type                                                 ",
//"    ,                        !- Sensible Heat Recovery Effectiveness {dimensionless}               ",
//"    ;                        !- Latent Heat Recovery Effectiveness {dimensionless}                 ",
//"                                                                                                   ",
//"  NodeList,                                                                                        ",
//"    ZONE 4 INLETS,           !- Name                                                               ",
//"    ZONE 4 INLET;            !- Node 1 Name                                                        ",
//"                                                                                                   ",
//"OutputControl:Table:Style,                                                                         ",
//"    HTML,                    !- Column Separator                                                   ",
//"    JtoKWH;                  !- Unit Conversion                                                    ",
//"                                                                                                   ",
//"Output:Table:SummaryReports,                                                                       ",
//"    AllSummary;              !- Report 1 Name                                                      ",
//"                                                                                                   "
//} );

// ASSERT_TRUE( process_idf( idf_objects ) );

// OutputProcessor::TimeValue.allocate( 2 );
////DataGlobals::DDOnlySimulation = true;

// ManageSimulation();
////	compare_err_stream( "" );

// EXPECT_EQ( "3", RetrievePreDefTableEntry( pdchSurfCntTot, "Overhang" ) );
// EXPECT_EQ( "3", RetrievePreDefTableEntry( pdchSurfCntExt, "Overhang" ) );

// EXPECT_EQ( "1", RetrievePreDefTableEntry( pdchSurfCntTot, "Fin" ) );
// EXPECT_EQ( "1", RetrievePreDefTableEntry( pdchSurfCntExt, "Fin" ) );

//}

// TEST_F( EnergyPlusFixture, TubularDaylightDiffuserCount )
//{
<<<<<<< HEAD
	//// based on DaylightingDeviceTubular.idf
	//std::string const idf_objects = delimited_string( {
		//"  Version,8.5;                                                                            ",
		//"                                                                                          ",
		//"  Building,                                                                               ",
		//"    Tubular Daylighting Device Example,  !- Name                                          ",
		//"    0.0,                     !- North Axis {deg}                                          ",
		//"    Suburbs,                 !- Terrain                                                   ",
		//"    0.04,                    !- Loads Convergence Tolerance Value                         ",
		//"    0.04,                    !- Temperature Convergence Tolerance Value {deltaC}          ",
		//"    FullInteriorAndExterior, !- Solar Distribution                                        ",
		//"    25,                      !- Maximum Number of Warmup Days                             ",
		//"    6;                       !- Minimum Number of Warmup Days                             ",
		//"                                                                                          ",
		//"  Timestep,6;                                                                             ",
		//"                                                                                          ",
		//"  ShadowCalculation,                                                                      ",
		//"    AverageOverDaysInFrequency,  !- Calculation Method                                    ",
		//"    20;                      !- Calculation Frequency                                     ",
		//"                                                                                          ",
		//"  HeatBalanceAlgorithm,ConductionTransferFunction;                                        ",
		//"                                                                                          ",
		//"  SurfaceConvectionAlgorithm:Inside,TARP;                                                 ",
		//"                                                                                          ",
		//"  SurfaceConvectionAlgorithm:Outside,DOE-2;                                               ",
		//"                                                                                          ",
		//"  GlobalGeometryRules,                                                                    ",
		//"    UpperLeftCorner,         !- Starting Vertex Position                                  ",
		//"    CounterClockWise,        !- Vertex Entry Direction                                    ",
		//"    Relative;                !- Coordinate System                                         ",
		//"                                                                                          ",
		//"  Site:Location,                                                                          ",
		//"    CHICAGO_IL_USA_WMO_725300,  !- Name                                                   ",
		//"    42.00,                   !- Latitude {deg}                                            ",
		//"    -87.88,                  !- Longitude {deg}                                           ",
		//"    -6.00,                   !- Time Zone {hr}                                            ",
		//"    190.00;                  !- Elevation {m}                                             ",
		//"                                                                                          ",
		//"  SizingPeriod:DesignDay,                                                                 ",
		//"    CHICAGO Ann Htg 99% Condns DB,  !- Name                                               ",
		//"    1,                       !- Month                                                     ",
		//"    21,                      !- Day of Month                                              ",
		//"    WinterDesignDay,         !- Day Type                                                  ",
		//"    -17.3,                   !- Maximum Dry-Bulb Temperature {C}                          ",
		//"    0.0,                     !- Daily Dry-Bulb Temperature Range {deltaC}                 ",
		//"    ,                        !- Dry-Bulb Temperature Range Modifier Type                  ",
		//"    ,                        !- Dry-Bulb Temperature Range Modifier Day Schedule Name     ",
		//"    Wetbulb,                 !- Humidity Condition Type                                   ",
		//"    -17.3,                   !- Wetbulb or DewPoint at Maximum Dry-Bulb {C}               ",
		//"    ,                        !- Humidity Condition Day Schedule Name                      ",
		//"    ,                        !- Humidity Ratio at Maximum Dry-Bulb {kgWater/kgDryAir}     ",
		//"    ,                        !- Enthalpy at Maximum Dry-Bulb {J/kg}                       ",
		//"    ,                        !- Daily Wet-Bulb Temperature Range {deltaC}                 ",
		//"    99063.,                  !- Barometric Pressure {Pa}                                  ",
		//"    4.9,                     !- Wind Speed {m/s}                                          ",
		//"    270,                     !- Wind Direction {deg}                                      ",
		//"    No,                      !- Rain Indicator                                            ",
		//"    No,                      !- Snow Indicator                                            ",
		//"    No,                      !- Daylight Saving Time Indicator                            ",
		//"    ASHRAEClearSky,          !- Solar Model Indicator                                     ",
		//"    ,                        !- Beam Solar Day Schedule Name                              ",
		//"    ,                        !- Diffuse Solar Day Schedule Name                           ",
		//"    ,                        !- ASHRAE Clear Sky Optical Depth for Beam Irradiance (taub) ",
		//"    ,                        !- ASHRAE Clear Sky Optical Depth for Diffuse Irradiance (tau",
		//"    0.00;                    !- Sky Clearness                                             ",
		//"                                                                                          ",
		//"  SizingPeriod:DesignDay,                                                                 ",
		//"    CHICAGO Ann Clg 1% Condns DB=>MWB,  !- Name                                           ",
		//"    7,                       !- Month                                                     ",
		//"    21,                      !- Day of Month                                              ",
		//"    SummerDesignDay,         !- Day Type                                                  ",
		//"    31.5,                    !- Maximum Dry-Bulb Temperature {C}                          ",
		//"    10.7,                    !- Daily Dry-Bulb Temperature Range {deltaC}                 ",
		//"    ,                        !- Dry-Bulb Temperature Range Modifier Type                  ",
		//"    ,                        !- Dry-Bulb Temperature Range Modifier Day Schedule Name     ",
		//"    Wetbulb,                 !- Humidity Condition Type                                   ",
		//"    23,                      !- Wetbulb or DewPoint at Maximum Dry-Bulb {C}               ",
		//"    ,                        !- Humidity Condition Day Schedule Name                      ",
		//"    ,                        !- Humidity Ratio at Maximum Dry-Bulb {kgWater/kgDryAir}     ",
		//"    ,                        !- Enthalpy at Maximum Dry-Bulb {J/kg}                       ",
		//"    ,                        !- Daily Wet-Bulb Temperature Range {deltaC}                 ",
		//"    99063.,                  !- Barometric Pressure {Pa}                                  ",
		//"    5.3,                     !- Wind Speed {m/s}                                          ",
		//"    230,                     !- Wind Direction {deg}                                      ",
		//"    No,                      !- Rain Indicator                                            ",
		//"    No,                      !- Snow Indicator                                            ",
		//"    No,                      !- Daylight Saving Time Indicator                            ",
		//"    ASHRAEClearSky,          !- Solar Model Indicator                                     ",
		//"    ,                        !- Beam Solar Day Schedule Name                              ",
		//"    ,                        !- Diffuse Solar Day Schedule Name                           ",
		//"    ,                        !- ASHRAE Clear Sky Optical Depth for Beam Irradiance (taub) ",
		//"    ,                        !- ASHRAE Clear Sky Optical Depth for Diffuse Irradiance (tau",
		//"    1.00;                    !- Sky Clearness                                             ",
			//"                                                                                          ",
		//"  SimulationControl,                                                                      ",
		//"    NO,                      !- Do Zone Sizing Calculation                                ",
		//"    NO,                      !- Do System Sizing Calculation                              ",
		//"    NO,                      !- Do Plant Sizing Calculation                               ",
		//"    YES,                     !- Run Simulation for Sizing Periods                         ",
		//"    NO;                      !- Run Simulation for Weather File Run Periods               ",
		//"                                                                                          ",
		//"  Material,                                                                               ",
		//"    A1 - 1 IN STUCCO,        !- Name                                                      ",
		//"    Smooth,                  !- Roughness                                                 ",
		//"    2.5389841E-02,           !- Thickness {m}                                             ",
		//"    0.6918309,               !- Conductivity {W/m-K}                                      ",
		//"    1858.142,                !- Density {kg/m3}                                           ",
		//"    836.8,                   !- Specific Heat {J/kg-K}                                    ",
		//"    0.90,                    !- Thermal Absorptance                                       ",
		//"    0.92,                    !- Solar Absorptance                                         ",
		//"    0.92;                    !- Visible Absorptance                                       ",
		//"                                                                                          ",
		//"  Material,                                                                               ",
		//"    C4 - 4 IN COMMON BRICK,  !- Name                                                      ",
		//"    Rough,                   !- Roughness                                                 ",
		//"    0.1014984,               !- Thickness {m}                                             ",
		//"    0.7264224,               !- Conductivity {W/m-K}                                      ",
		//"    1922.216,                !- Density {kg/m3}                                           ",
		//"    836.8,                   !- Specific Heat {J/kg-K}                                    ",
		//"    0.90,                    !- Thermal Absorptance                                       ",
		//"    0.76,                    !- Solar Absorptance                                         ",
		//"    0.76;                    !- Visible Absorptance                                       ",
		//"                                                                                          ",
		//"  Material,                                                                               ",
		//"    E1 - 3 / 4 IN PLASTER OR GYP BOARD,  !- Name                                          ",
		//"    Smooth,                  !- Roughness                                                 ",
		//"    1.9050000E-02,           !- Thickness {m}                                             ",
		//"    0.7264224,               !- Conductivity {W/m-K}                                      ",
		//"    1601.846,                !- Density {kg/m3}                                           ",
		//"    836.8,                   !- Specific Heat {J/kg-K}                                    ",
		//"    0.90,                    !- Thermal Absorptance                                       ",
		//"    0.92,                    !- Solar Absorptance                                         ",
		//"    0.92;                    !- Visible Absorptance                                       ",
		//"                                                                                          ",
		//"  Material,                                                                               ",
		//"    C6 - 8 IN CLAY TILE,     !- Name                                                      ",
		//"    Smooth,                  !- Roughness                                                 ",
		//"    0.2033016,               !- Thickness {m}                                             ",
		//"    0.5707605,               !- Conductivity {W/m-K}                                      ",
		//"    1121.292,                !- Density {kg/m3}                                           ",
		//"    836.8,                   !- Specific Heat {J/kg-K}                                    ",
		//"    0.90,                    !- Thermal Absorptance                                       ",
		//"    0.82,                    !- Solar Absorptance                                         ",
		//"    0.82;                    !- Visible Absorptance                                       ",
		//"                                                                                          ",
		//"  Material,                                                                               ",
		//"    C10 - 8 IN HW CONCRETE,  !- Name                                                      ",
		//"    MediumRough,             !- Roughness                                                 ",
		//"    0.2033016,               !- Thickness {m}                                             ",
		//"    1.729577,                !- Conductivity {W/m-K}                                      ",
		//"    2242.585,                !- Density {kg/m3}                                           ",
		//"    836.8,                   !- Specific Heat {J/kg-K}                                    ",
		//"    0.90,                    !- Thermal Absorptance                                       ",
		//"    0.65,                    !- Solar Absorptance                                         ",
		//"    0.65;                    !- Visible Absorptance                                       ",
		//"                                                                                          ",
		//"  Material,                                                                               ",
		//"    E2 - 1 / 2 IN SLAG OR STONE,  !- Name                                                 ",
		//"    Rough,                   !- Roughness                                                 ",
		//"    1.2710161E-02,           !- Thickness {m}                                             ",
		//"    1.435549,                !- Conductivity {W/m-K}                                      ",
		//"    881.0155,                !- Density {kg/m3}                                           ",
		//"    1673.6,                  !- Specific Heat {J/kg-K}                                    ",
		//"    0.90,                    !- Thermal Absorptance                                       ",
		//"    0.55,                    !- Solar Absorptance                                         ",
		//"    0.55;                    !- Visible Absorptance                                       ",
		//"                                                                                          ",
		//"  Material,                                                                               ",
		//"    E3 - 3 / 8 IN FELT AND MEMBRANE,  !- Name                                             ",
		//"    Rough,                   !- Roughness                                                 ",
		//"    9.5402403E-03,           !- Thickness {m}                                             ",
		//"    0.1902535,               !- Conductivity {W/m-K}                                      ",
		//"    1121.292,                !- Density {kg/m3}                                           ",
		//"    1673.6,                  !- Specific Heat {J/kg-K}                                    ",
		//"    0.90,                    !- Thermal Absorptance                                       ",
		//"    0.75,                    !- Solar Absorptance                                         ",
		//"    0.75;                    !- Visible Absorptance                                       ",
		//"                                                                                          ",
		//"  Material,                                                                               ",
		//"    B5 - 1 IN DENSE INSULATION,  !- Name                                                  ",
		//"    VeryRough,               !- Roughness                                                 ",
		//"    2.5389841E-02,           !- Thickness {m}                                             ",
		//"    4.3239430E-02,           !- Conductivity {W/m-K}                                      ",
		//"    91.30524,                !- Density {kg/m3}                                           ",
		//"    836.8,                   !- Specific Heat {J/kg-K}                                    ",
		//"    0.90,                    !- Thermal Absorptance                                       ",
		//"    0.50,                    !- Solar Absorptance                                         ",
		//"    0.50;                    !- Visible Absorptance                                       ",
		//"                                                                                          ",
		//"  Material,                                                                               ",
		//"    C12 - 2 IN HW CONCRETE,  !- Name                                                      ",
		//"    MediumRough,             !- Roughness                                                 ",
		//"    5.0901599E-02,           !- Thickness {m}                                             ",
		//"    1.729577,                !- Conductivity {W/m-K}                                      ",
		//"    2242.585,                !- Density {kg/m3}                                           ",
		//"    836.8,                   !- Specific Heat {J/kg-K}                                    ",
		//"    0.90,                    !- Thermal Absorptance                                       ",
		//"    0.65,                    !- Solar Absorptance                                         ",
		//"    0.65;                    !- Visible Absorptance                                       ",
		//"                                                                                          ",
		//"  Material,                                                                               ",
		//"    ROOFING - ASPHALT SHINGLES,  !- Name                                                  ",
		//"    VeryRough,               !- Roughness                                                 ",
		//"    3.1999999E-03,           !- Thickness {m}                                             ",
		//"    2.9999999E-02,           !- Conductivity {W/m-K}                                      ",
		//"    1121.29,                 !- Density {kg/m3}                                           ",
		//"    830.0,                   !- Specific Heat {J/kg-K}                                    ",
		//"    0.90,                    !- Thermal Absorptance                                       ",
		//"    0.70,                    !- Solar Absorptance                                         ",
		//"    0.70;                    !- Visible Absorptance                                       ",
		//"                                                                                          ",
		//"  Material,                                                                               ",
		//"    BB46 - 5 / 8 IN PLYWOOD, !- Name                                                      ",
		//"    Smooth,                  !- Roughness                                                 ",
		//"    9.9999998E-03,           !- Thickness {m}                                             ",
		//"    0.110,                   !- Conductivity {W/m-K}                                      ",
		//"    544.62,                  !- Density {kg/m3}                                           ",
		//"    1210.0,                  !- Specific Heat {J/kg-K}                                    ",
		//"    0.90,                    !- Thermal Absorptance                                       ",
		//"    0.70,                    !- Solar Absorptance                                         ",
		//"    0.70;                    !- Visible Absorptance                                       ",
		//"                                                                                          ",
		//"  Material,                                                                               ",
		//"    INS - GLASS FIBER BONDED 3 IN,  !- Name                                               ",
		//"    VeryRough,               !- Roughness                                                 ",
		//"    7.000E-02,               !- Thickness {m}                                             ",
		//"    2.9999999E-02,           !- Conductivity {W/m-K}                                      ",
		//"    96.11,                   !- Density {kg/m3}                                           ",
		//"    790.0,                   !- Specific Heat {J/kg-K}                                    ",
		//"    0.90,                    !- Thermal Absorptance                                       ",
		//"    0.50,                    !- Solar Absorptance                                         ",
		//"    0.50;                    !- Visible Absorptance                                       ",
		//"                                                                                          ",
		//"  WindowMaterial:Glazing,                                                                 ",
		//"    Clear Acrylic Plastic,   !- Name                                                      ",
		//"    SpectralAverage,         !- Optical Data Type                                         ",
		//"    ,                        !- Window Glass Spectral Data Set Name                       ",
		//"    0.003,                   !- Thickness {m}                                             ",
		//"    0.92,                    !- Solar Transmittance at Normal Incidence                   ",
		//"    0.05,                    !- Front Side Solar Reflectance at Normal Incidence          ",
		//"    0.05,                    !- Back Side Solar Reflectance at Normal Incidence           ",
		//"    0.92,                    !- Visible Transmittance at Normal Incidence                 ",
		//"    0.05,                    !- Front Side Visible Reflectance at Normal Incidence        ",
		//"    0.05,                    !- Back Side Visible Reflectance at Normal Incidence         ",
		//"    0.00,                    !- Infrared Transmittance at Normal Incidence                ",
		//"    0.90,                    !- Front Side Infrared Hemispherical Emissivity              ",
		//"    0.90,                    !- Back Side Infrared Hemispherical Emissivity               ",
		//"    0.90;                    !- Conductivity {W/m-K}                                      ",
		//"                                                                                          ",
		//"  WindowMaterial:Glazing,                                                                 ",
		//"    Diffusing Acrylic Plastic,  !- Name                                                   ",
		//"    SpectralAverage,         !- Optical Data Type                                         ",
		//"    ,                        !- Window Glass Spectral Data Set Name                       ",
		//"    0.0022,                  !- Thickness {m}                                             ",
		//"    0.90,                    !- Solar Transmittance at Normal Incidence                   ",
		//"    0.08,                    !- Front Side Solar Reflectance at Normal Incidence          ",
		//"    0.08,                    !- Back Side Solar Reflectance at Normal Incidence           ",
		//"    0.90,                    !- Visible Transmittance at Normal Incidence                 ",
		//"    0.08,                    !- Front Side Visible Reflectance at Normal Incidence        ",
		//"    0.08,                    !- Back Side Visible Reflectance at Normal Incidence         ",
		//"    0.00,                    !- Infrared Transmittance at Normal Incidence                ",
		//"    0.90,                    !- Front Side Infrared Hemispherical Emissivity              ",
		//"    0.90,                    !- Back Side Infrared Hemispherical Emissivity               ",
		//"    0.90;                    !- Conductivity {W/m-K}                                      ",
		//"                                                                                          ",
		//"  Material,                                                                               ",
		//"    Very High Reflectivity Surface,  !- Name                                              ",
		//"    Smooth,                  !- Roughness                                                 ",
		//"    0.0005,                  !- Thickness {m}                                             ",
		//"    237,                     !- Conductivity {W/m-K}                                      ",
		//"    2702,                    !- Density {kg/m3}                                           ",
		//"    903,                     !- Specific Heat {J/kg-K}                                    ",
		//"    0.90,                    !- Thermal Absorptance                                       ",
		//"    0.05,                    !- Solar Absorptance                                         ",
		//"    0.05;                    !- Visible Absorptance                                       ",
		//"                                                                                          ",
		//"  Construction,                                                                           ",
		//"    EXTWALL80,               !- Name                                                      ",
		//"    A1 - 1 IN STUCCO,        !- Outside Layer                                             ",
		//"    C4 - 4 IN COMMON BRICK,  !- Layer 2                                                   ",
		//"    E1 - 3 / 4 IN PLASTER OR GYP BOARD;  !- Layer 3                                       ",
		//"                                                                                          ",
		//"  Construction,                                                                           ",
		//"    FLOOR SLAB 8 IN,         !- Name                                                      ",
		//"    C10 - 8 IN HW CONCRETE;  !- Outside Layer                                             ",
		//"                                                                                          ",
		//"  Construction,                                                                           ",
		//"    ROOF,                    !- Name                                                      ",
		//"    ROOFING - ASPHALT SHINGLES,  !- Outside Layer                                         ",
		//"    E3 - 3 / 8 IN FELT AND MEMBRANE,  !- Layer 2                                          ",
		//"    BB46 - 5 / 8 IN PLYWOOD; !- Layer 3                                                   ",
		//"                                                                                          ",
		//"  Construction,                                                                           ",
		//"    CEILING IN ZONE,         !- Name                                                      ",
		//"    INS - GLASS FIBER BONDED 3 IN,  !- Outside Layer                                      ",
		//"    E1 - 3 / 4 IN PLASTER OR GYP BOARD;  !- Layer 2                                       ",
		//"                                                                                          ",
		//"  Construction,                                                                           ",
		//"    CEILING IN ATTIC,        !- Name                                                      ",
		//"    E1 - 3 / 4 IN PLASTER OR GYP BOARD,  !- Outside Layer                                 ",
		//"    INS - GLASS FIBER BONDED 3 IN;  !- Layer 2                                            ",
		//"                                                                                          ",
		//"  Construction,                                                                           ",
		//"    TDD Pipe,                !- Name                                                      ",
		//"    Very High Reflectivity Surface;  !- Outside Layer                                     ",
		//"                                                                                          ",
		//"  Construction,                                                                           ",
		//"    TDD Dome,                !- Name                                                      ",
		//"    Clear Acrylic Plastic;   !- Outside Layer                                             ",
		//"                                                                                          ",
		//"  Construction,                                                                           ",
		//"    TDD Diffuser,            !- Name                                                      ",
		//"    Diffusing Acrylic Plastic;  !- Outside Layer                                          ",
		//"                                                                                          ",
		//"  Zone,                                                                                   ",
		//"    Daylit Zone,             !- Name                                                      ",
		//"    0.0,                     !- Direction of Relative North {deg}                         ",
		//"    0.0,                     !- X Origin {m}                                              ",
		//"    0.0,                     !- Y Origin {m}                                              ",
		//"    0.0,                     !- Z Origin {m}                                              ",
		//"    1,                       !- Type                                                      ",
		//"    1,                       !- Multiplier                                                ",
		//"    autocalculate,           !- Ceiling Height {m}                                        ",
		//"    autocalculate;           !- Volume {m3}                                               ",
		//"                                                                                          ",
		//"  BuildingSurface:Detailed,                                                               ",
		//"    Daylit South Wall,       !- Name                                                      ",
		//"    Wall,                    !- Surface Type                                              ",
		//"    EXTWALL80,               !- Construction Name                                         ",
		//"    Daylit Zone,             !- Zone Name                                                 ",
		//"    Outdoors,                !- Outside Boundary Condition                                ",
		//"    ,                        !- Outside Boundary Condition Object                         ",
		//"    SunExposed,              !- Sun Exposure                                              ",
		//"    WindExposed,             !- Wind Exposure                                             ",
		//"    0.5,                     !- View Factor to Ground                                     ",
		//"    4,                       !- Number of Vertices                                        ",
		//"    0.0,0.0,2.5,  !- X,Y,Z ==> Vertex 1 {m}                                               ",
		//"    0.0,0.0,0.0,  !- X,Y,Z ==> Vertex 2 {m}                                               ",
		//"    5.0,0.0,0.0,  !- X,Y,Z ==> Vertex 3 {m}                                               ",
		//"    5.0,0.0,2.5;  !- X,Y,Z ==> Vertex 4 {m}                                               ",
		//"                                                                                          ",
		//"  BuildingSurface:Detailed,                                                               ",
		//"    Daylit West Wall,        !- Name                                                      ",
		//"    Wall,                    !- Surface Type                                              ",
		//"    EXTWALL80,               !- Construction Name                                         ",
		//"    Daylit Zone,             !- Zone Name                                                 ",
		//"    Outdoors,                !- Outside Boundary Condition                                ",
		//"    ,                        !- Outside Boundary Condition Object                         ",
		//"    SunExposed,              !- Sun Exposure                                              ",
		//"    WindExposed,             !- Wind Exposure                                             ",
		//"    0.5,                     !- View Factor to Ground                                     ",
		//"    4,                       !- Number of Vertices                                        ",
		//"    0.0,10.0,2.5,  !- X,Y,Z ==> Vertex 1 {m}                                              ",
		//"    0.0,10.0,0.0,  !- X,Y,Z ==> Vertex 2 {m}                                              ",
		//"    0.0,0.0,0.0,  !- X,Y,Z ==> Vertex 3 {m}                                               ",
		//"    0.0,0.0,2.5;  !- X,Y,Z ==> Vertex 4 {m}                                               ",
		//"                                                                                          ",
		//"  BuildingSurface:Detailed,                                                               ",
		//"    Daylit North Wall,       !- Name                                                      ",
		//"    Wall,                    !- Surface Type                                              ",
		//"    EXTWALL80,               !- Construction Name                                         ",
		//"    Daylit Zone,             !- Zone Name                                                 ",
		//"    Outdoors,                !- Outside Boundary Condition                                ",
		//"    ,                        !- Outside Boundary Condition Object                         ",
		//"    SunExposed,              !- Sun Exposure                                              ",
		//"    WindExposed,             !- Wind Exposure                                             ",
		//"    0.5,                     !- View Factor to Ground                                     ",
		//"    4,                       !- Number of Vertices                                        ",
		//"    5.0,10.0,2.5,  !- X,Y,Z ==> Vertex 1 {m}                                              ",
		//"    5.0,10.0,0.0,  !- X,Y,Z ==> Vertex 2 {m}                                              ",
		//"    0.0,10.0,0.0,  !- X,Y,Z ==> Vertex 3 {m}                                              ",
		//"    0.0,10.0,2.5;  !- X,Y,Z ==> Vertex 4 {m}                                              ",
		//"                                                                                          ",
		//"  BuildingSurface:Detailed,                                                               ",
		//"    Daylit East Wall,        !- Name                                                      ",
		//"    Wall,                    !- Surface Type                                              ",
		//"    EXTWALL80,               !- Construction Name                                         ",
		//"    Daylit Zone,             !- Zone Name                                                 ",
		//"    Outdoors,                !- Outside Boundary Condition                                ",
		//"    ,                        !- Outside Boundary Condition Object                         ",
		//"    SunExposed,              !- Sun Exposure                                              ",
		//"    WindExposed,             !- Wind Exposure                                             ",
		//"    0.5,                     !- View Factor to Ground                                     ",
		//"    4,                       !- Number of Vertices                                        ",
		//"    5.0,0.0,2.5,  !- X,Y,Z ==> Vertex 1 {m}                                               ",
		//"    5.0,0.0,0.0,  !- X,Y,Z ==> Vertex 2 {m}                                               ",
		//"    5.0,10.0,0.0,  !- X,Y,Z ==> Vertex 3 {m}                                              ",
		//"    5.0,10.0,2.5;  !- X,Y,Z ==> Vertex 4 {m}                                              ",
		//"                                                                                          ",
		//"  BuildingSurface:Detailed,                                                               ",
		//"    Daylit Floor,            !- Name                                                      ",
		//"    Floor,                   !- Surface Type                                              ",
		//"    FLOOR SLAB 8 IN,         !- Construction Name                                         ",
		//"    Daylit Zone,             !- Zone Name                                                 ",
		//"    Surface,                 !- Outside Boundary Condition                                ",
		//"    Daylit Floor,            !- Outside Boundary Condition Object                         ",
		//"    NoSun,                   !- Sun Exposure                                              ",
		//"    NoWind,                  !- Wind Exposure                                             ",
		//"    1.0,                     !- View Factor to Ground                                     ",
		//"    4,                       !- Number of Vertices                                        ",
		//"    0.0,0.0,0.0,  !- X,Y,Z ==> Vertex 1 {m}                                               ",
		//"    0.0,10.0,0.0,  !- X,Y,Z ==> Vertex 2 {m}                                              ",
		//"    5.0,10.0,0.0,  !- X,Y,Z ==> Vertex 3 {m}                                              ",
		//"    5.0,0.0,0.0;  !- X,Y,Z ==> Vertex 4 {m}                                               ",
		//"                                                                                          ",
		//"  BuildingSurface:Detailed,                                                               ",
		//"    Daylit Ceiling,          !- Name                                                      ",
		//"    Roof,                    !- Surface Type                                              ",
		//"    CEILING IN ZONE,         !- Construction Name                                         ",
		//"    Daylit Zone,             !- Zone Name                                                 ",
		//"    Surface,                 !- Outside Boundary Condition                                ",
		//"    Daylit Attic Floor,      !- Outside Boundary Condition Object                         ",
		//"    NoSun,                   !- Sun Exposure                                              ",
		//"    NoWind,                  !- Wind Exposure                                             ",
		//"    0.0,                     !- View Factor to Ground                                     ",
		//"    4,                       !- Number of Vertices                                        ",
		//"    0.0,10.0,2.5,  !- X,Y,Z ==> Vertex 1 {m}                                              ",
		//"    0.0,0.0,2.5,  !- X,Y,Z ==> Vertex 2 {m}                                               ",
		//"    5.0,0.0,2.5,  !- X,Y,Z ==> Vertex 3 {m}                                               ",
		//"    5.0,10.0,2.5;  !- X,Y,Z ==> Vertex 4 {m}                                              ",
		//"                                                                                          ",
		//"  Zone,                                                                                   ",
		//"    Daylit Attic Zone,       !- Name                                                      ",
		//"    0.0,                     !- Direction of Relative North {deg}                         ",
		//"    0.0,                     !- X Origin {m}                                              ",
		//"    0.0,                     !- Y Origin {m}                                              ",
		//"    0.0,                     !- Z Origin {m}                                              ",
		//"    1,                       !- Type                                                      ",
		//"    1,                       !- Multiplier                                                ",
		//"    autocalculate,           !- Ceiling Height {m}                                        ",
		//"    autocalculate;           !- Volume {m3}                                               ",
		//"                                                                                          ",
		//"  BuildingSurface:Detailed,                                                               ",
		//"    Daylit Attic South Wall, !- Name                                                      ",
		//"    Wall,                    !- Surface Type                                              ",
		//"    EXTWALL80,               !- Construction Name                                         ",
		//"    Daylit Attic Zone,       !- Zone Name                                                 ",
		//"    Outdoors,                !- Outside Boundary Condition                                ",
		//"    ,                        !- Outside Boundary Condition Object                         ",
		//"    SunExposed,              !- Sun Exposure                                              ",
		//"    WindExposed,             !- Wind Exposure                                             ",
		//"    0.5,                     !- View Factor to Ground                                     ",
		//"    4,                       !- Number of Vertices                                        ",
		//"    0.0,0.0,3.0,  !- X,Y,Z ==> Vertex 1 {m}                                               ",
		//"    0.0,0.0,2.5,  !- X,Y,Z ==> Vertex 2 {m}                                               ",
		//"    5.0,0.0,2.5,  !- X,Y,Z ==> Vertex 3 {m}                                               ",
		//"    5.0,0.0,3.0;  !- X,Y,Z ==> Vertex 4 {m}                                               ",
		//"                                                                                          ",
		//"  BuildingSurface:Detailed,                                                               ",
		//"    Daylit Attic West Wall,  !- Name                                                      ",
		//"    Wall,                    !- Surface Type                                              ",
		//"    EXTWALL80,               !- Construction Name                                         ",
		//"    Daylit Attic Zone,       !- Zone Name                                                 ",
		//"    Outdoors,                !- Outside Boundary Condition                                ",
		//"    ,                        !- Outside Boundary Condition Object                         ",
		//"    SunExposed,              !- Sun Exposure                                              ",
		//"    WindExposed,             !- Wind Exposure                                             ",
		//"    0.5,                     !- View Factor to Ground                                     ",
		//"    4,                       !- Number of Vertices                                        ",
		//"    0.0,10.0,5.0,  !- X,Y,Z ==> Vertex 1 {m}                                              ",
		//"    0.0,10.0,2.5,  !- X,Y,Z ==> Vertex 2 {m}                                              ",
		//"    0.0,0.0,2.5,  !- X,Y,Z ==> Vertex 3 {m}                                               ",
		//"    0.0,0.0,3.0;  !- X,Y,Z ==> Vertex 4 {m}                                               ",
		//"                                                                                          ",
		//"  BuildingSurface:Detailed,                                                               ",
		//"    Daylit Attic North Wall, !- Name                                                      ",
		//"    Wall,                    !- Surface Type                                              ",
		//"    EXTWALL80,               !- Construction Name                                         ",
		//"    Daylit Attic Zone,       !- Zone Name                                                 ",
		//"    Outdoors,                !- Outside Boundary Condition                                ",
		//"    ,                        !- Outside Boundary Condition Object                         ",
		//"    SunExposed,              !- Sun Exposure                                              ",
		//"    WindExposed,             !- Wind Exposure                                             ",
		//"    0.5,                     !- View Factor to Ground                                     ",
		//"    4,                       !- Number of Vertices                                        ",
		//"    5.0,10.0,5.0,  !- X,Y,Z ==> Vertex 1 {m}                                              ",
		//"    5.0,10.0,2.5,  !- X,Y,Z ==> Vertex 2 {m}                                              ",
		//"    0.0,10.0,2.5,  !- X,Y,Z ==> Vertex 3 {m}                                              ",
		//"    0.0,10.0,5.0;  !- X,Y,Z ==> Vertex 4 {m}                                              ",
		//"                                                                                          ",
		//"  BuildingSurface:Detailed,                                                               ",
		//"    Daylit Attic East Wall,  !- Name                                                      ",
		//"    Wall,                    !- Surface Type                                              ",
		//"    EXTWALL80,               !- Construction Name                                         ",
		//"    Daylit Attic Zone,       !- Zone Name                                                 ",
		//"    Outdoors,                !- Outside Boundary Condition                                ",
		//"    ,                        !- Outside Boundary Condition Object                         ",
		//"    SunExposed,              !- Sun Exposure                                              ",
		//"    WindExposed,             !- Wind Exposure                                             ",
		//"    0.5,                     !- View Factor to Ground                                     ",
		//"    4,                       !- Number of Vertices                                        ",
		//"    5.0,0.0,3.0,  !- X,Y,Z ==> Vertex 1 {m}                                               ",
		//"    5.0,0.0,2.5,  !- X,Y,Z ==> Vertex 2 {m}                                               ",
		//"    5.0,10.0,2.5,  !- X,Y,Z ==> Vertex 3 {m}                                              ",
		//"    5.0,10.0,5.0;  !- X,Y,Z ==> Vertex 4 {m}                                              ",
		//"                                                                                          ",
		//"  BuildingSurface:Detailed,                                                               ",
		//"    Daylit Attic Floor,      !- Name                                                      ",
		//"    Floor,                   !- Surface Type                                              ",
		//"    CEILING IN ATTIC,        !- Construction Name                                         ",
		//"    Daylit Attic Zone,       !- Zone Name                                                 ",
		//"    Surface,                 !- Outside Boundary Condition                                ",
		//"    Daylit Ceiling,          !- Outside Boundary Condition Object                         ",
		//"    NoSun,                   !- Sun Exposure                                              ",
		//"    NoWind,                  !- Wind Exposure                                             ",
		//"    0.0,                     !- View Factor to Ground                                     ",
		//"    4,                       !- Number of Vertices                                        ",
		//"    0.0,0.0,2.5,  !- X,Y,Z ==> Vertex 1 {m}                                               ",
		//"    0.0,10.0,2.5,  !- X,Y,Z ==> Vertex 2 {m}                                              ",
		//"    5.0,10.0,2.5,  !- X,Y,Z ==> Vertex 3 {m}                                              ",
		//"    5.0,0.0,2.5;  !- X,Y,Z ==> Vertex 4 {m}                                               ",
		//"                                                                                          ",
		//"  BuildingSurface:Detailed,                                                               ",
		//"    Daylit Attic Roof,       !- Name                                                      ",
		//"    Roof,                    !- Surface Type                                              ",
		//"    ROOF,                    !- Construction Name                                         ",
		//"    Daylit Attic Zone,       !- Zone Name                                                 ",
		//"    Outdoors,                !- Outside Boundary Condition                                ",
		//"    ,                        !- Outside Boundary Condition Object                         ",
		//"    SunExposed,              !- Sun Exposure                                              ",
		//"    WindExposed,             !- Wind Exposure                                             ",
		//"    0.0,                     !- View Factor to Ground                                     ",
		//"    4,                       !- Number of Vertices                                        ",
		//"    0.0,10.0,5.0,  !- X,Y,Z ==> Vertex 1 {m}                                              ",
		//"    0.0,0.0,3.0,  !- X,Y,Z ==> Vertex 2 {m}                                               ",
		//"    5.0,0.0,3.0,  !- X,Y,Z ==> Vertex 3 {m}                                               ",
		//"    5.0,10.0,5.0;  !- X,Y,Z ==> Vertex 4 {m}                                              ",
		//"                                                                                          ",
		//"  Zone,                                                                                   ",
		//"    Standard Zone,           !- Name                                                      ",
		//"    0.0,                     !- Direction of Relative North {deg}                         ",
		//"    50.0,                    !- X Origin {m}                                              ",
		//"    50.0,                    !- Y Origin {m}                                              ",
		//"    0.0,                     !- Z Origin {m}                                              ",
		//"    1,                       !- Type                                                      ",
		//"    1,                       !- Multiplier                                                ",
		//"    autocalculate,           !- Ceiling Height {m}                                        ",
		//"    autocalculate;           !- Volume {m3}                                               ",
		//"                                                                                          ",
		//"  BuildingSurface:Detailed,                                                               ",
		//"    Standard South Wall,     !- Name                                                      ",
		//"    Wall,                    !- Surface Type                                              ",
		//"    EXTWALL80,               !- Construction Name                                         ",
		//"    Standard Zone,           !- Zone Name                                                 ",
		//"    Outdoors,                !- Outside Boundary Condition                                ",
		//"    ,                        !- Outside Boundary Condition Object                         ",
		//"    SunExposed,              !- Sun Exposure                                              ",
		//"    WindExposed,             !- Wind Exposure                                             ",
		//"    0.5,                     !- View Factor to Ground                                     ",
		//"    4,                       !- Number of Vertices                                        ",
		//"    0.0,0.0,2.5,  !- X,Y,Z ==> Vertex 1 {m}                                               ",
		//"    0.0,0.0,0.0,  !- X,Y,Z ==> Vertex 2 {m}                                               ",
		//"    5.0,0.0,0.0,  !- X,Y,Z ==> Vertex 3 {m}                                               ",
		//"    5.0,0.0,2.5;  !- X,Y,Z ==> Vertex 4 {m}                                               ",
		//"                                                                                          ",
		//"  BuildingSurface:Detailed,                                                               ",
		//"    Standard West Wall,      !- Name                                                      ",
		//"    Wall,                    !- Surface Type                                              ",
		//"    EXTWALL80,               !- Construction Name                                         ",
		//"    Standard Zone,           !- Zone Name                                                 ",
		//"    Outdoors,                !- Outside Boundary Condition                                ",
		//"    ,                        !- Outside Boundary Condition Object                         ",
		//"    SunExposed,              !- Sun Exposure                                              ",
		//"    WindExposed,             !- Wind Exposure                                             ",
		//"    0.5,                     !- View Factor to Ground                                     ",
		//"    4,                       !- Number of Vertices                                        ",
		//"    0.0,10.0,2.5,  !- X,Y,Z ==> Vertex 1 {m}                                              ",
		//"    0.0,10.0,0.0,  !- X,Y,Z ==> Vertex 2 {m}                                              ",
		//"    0.0,0.0,0.0,  !- X,Y,Z ==> Vertex 3 {m}                                               ",
		//"    0.0,0.0,2.5;  !- X,Y,Z ==> Vertex 4 {m}                                               ",
		//"                                                                                          ",
		//"  BuildingSurface:Detailed,                                                               ",
		//"    Standard North Wall,     !- Name                                                      ",
		//"    Wall,                    !- Surface Type                                              ",
		//"    EXTWALL80,               !- Construction Name                                         ",
		//"    Standard Zone,           !- Zone Name                                                 ",
		//"    Outdoors,                !- Outside Boundary Condition                                ",
		//"    ,                        !- Outside Boundary Condition Object                         ",
		//"    SunExposed,              !- Sun Exposure                                              ",
		//"    WindExposed,             !- Wind Exposure                                             ",
		//"    0.5,                     !- View Factor to Ground                                     ",
		//"    4,                       !- Number of Vertices                                        ",
		//"    5.0,10.0,2.5,  !- X,Y,Z ==> Vertex 1 {m}                                              ",
		//"    5.0,10.0,0.0,  !- X,Y,Z ==> Vertex 2 {m}                                              ",
		//"    0.0,10.0,0.0,  !- X,Y,Z ==> Vertex 3 {m}                                              ",
		//"    0.0,10.0,2.5;  !- X,Y,Z ==> Vertex 4 {m}                                              ",
		//"                                                                                          ",
		//"  BuildingSurface:Detailed,                                                               ",
		//"    Standard East Wall,      !- Name                                                      ",
		//"    Wall,                    !- Surface Type                                              ",
		//"    EXTWALL80,               !- Construction Name                                         ",
		//"    Standard Zone,           !- Zone Name                                                 ",
		//"    Outdoors,                !- Outside Boundary Condition                                ",
		//"    ,                        !- Outside Boundary Condition Object                         ",
		//"    SunExposed,              !- Sun Exposure                                              ",
		//"    WindExposed,             !- Wind Exposure                                             ",
		//"    0.5,                     !- View Factor to Ground                                     ",
		//"    4,                       !- Number of Vertices                                        ",
		//"    5.0,0.0,2.5,  !- X,Y,Z ==> Vertex 1 {m}                                               ",
		//"    5.0,0.0,0.0,  !- X,Y,Z ==> Vertex 2 {m}                                               ",
		//"    5.0,10.0,0.0,  !- X,Y,Z ==> Vertex 3 {m}                                              ",
		//"    5.0,10.0,2.5;  !- X,Y,Z ==> Vertex 4 {m}                                              ",
		//"                                                                                          ",
		//"  BuildingSurface:Detailed,                                                               ",
		//"    Standard Floor,          !- Name                                                      ",
		//"    Floor,                   !- Surface Type                                              ",
		//"    FLOOR SLAB 8 IN,         !- Construction Name                                         ",
		//"    Standard Zone,           !- Zone Name                                                 ",
		//"    Surface,                 !- Outside Boundary Condition                                ",
		//"    Standard Floor,          !- Outside Boundary Condition Object                         ",
		//"    NoSun,                   !- Sun Exposure                                              ",
		//"    NoWind,                  !- Wind Exposure                                             ",
		//"    1.0,                     !- View Factor to Ground                                     ",
		//"    4,                       !- Number of Vertices                                        ",
		//"    0.0,0.0,0.0,  !- X,Y,Z ==> Vertex 1 {m}                                               ",
		//"    0.0,10.0,0.0,  !- X,Y,Z ==> Vertex 2 {m}                                              ",
		//"    5.0,10.0,0.0,  !- X,Y,Z ==> Vertex 3 {m}                                              ",
		//"    5.0,0.0,0.0;  !- X,Y,Z ==> Vertex 4 {m}                                               ",
		//"                                                                                          ",
		//"  BuildingSurface:Detailed,                                                               ",
		//"    Standard Ceiling,        !- Name                                                      ",
		//"    Roof,                    !- Surface Type                                              ",
		//"    CEILING IN ZONE,         !- Construction Name                                         ",
		//"    Standard Zone,           !- Zone Name                                                 ",
		//"    Surface,                 !- Outside Boundary Condition                                ",
		//"    Standard Attic Floor,    !- Outside Boundary Condition Object                         ",
		//"    NoSun,                   !- Sun Exposure                                              ",
		//"    NoWind,                  !- Wind Exposure                                             ",
		//"    0.0,                     !- View Factor to Ground                                     ",
		//"    4,                       !- Number of Vertices                                        ",
		//"    0.0,10.0,2.5,  !- X,Y,Z ==> Vertex 1 {m}                                              ",
		//"    0.0,0.0,2.5,  !- X,Y,Z ==> Vertex 2 {m}                                               ",
		//"    5.0,0.0,2.5,  !- X,Y,Z ==> Vertex 3 {m}                                               ",
		//"    5.0,10.0,2.5;  !- X,Y,Z ==> Vertex 4 {m}                                              ",
		//"                                                                                          ",
		//"  Zone,                                                                                   ",
		//"    Standard Attic Zone,     !- Name                                                      ",
		//"    0.0,                     !- Direction of Relative North {deg}                         ",
		//"    50.0,                    !- X Origin {m}                                              ",
		//"    50.0,                    !- Y Origin {m}                                              ",
		//"    0.0,                     !- Z Origin {m}                                              ",
		//"    1,                       !- Type                                                      ",
		//"    1,                       !- Multiplier                                                ",
		//"    autocalculate,           !- Ceiling Height {m}                                        ",
		//"    autocalculate;           !- Volume {m3}                                               ",
		//"                                                                                          ",
		//"  BuildingSurface:Detailed,                                                               ",
		//"    Standard Attic South Wall,  !- Name                                                   ",
		//"    Wall,                    !- Surface Type                                              ",
		//"    EXTWALL80,               !- Construction Name                                         ",
		//"    Standard Attic Zone,     !- Zone Name                                                 ",
		//"    Outdoors,                !- Outside Boundary Condition                                ",
		//"    ,                        !- Outside Boundary Condition Object                         ",
		//"    SunExposed,              !- Sun Exposure                                              ",
		//"    WindExposed,             !- Wind Exposure                                             ",
		//"    0.5,                     !- View Factor to Ground                                     ",
		//"    4,                       !- Number of Vertices                                        ",
		//"    0.0,0.0,3.0,  !- X,Y,Z ==> Vertex 1 {m}                                               ",
		//"    0.0,0.0,2.5,  !- X,Y,Z ==> Vertex 2 {m}                                               ",
		//"    5.0,0.0,2.5,  !- X,Y,Z ==> Vertex 3 {m}                                               ",
		//"    5.0,0.0,3.0;  !- X,Y,Z ==> Vertex 4 {m}                                               ",
		//"                                                                                          ",
		//"  BuildingSurface:Detailed,                                                               ",
		//"    Standard Attic West Wall,!- Name                                                      ",
		//"    Wall,                    !- Surface Type                                              ",
		//"    EXTWALL80,               !- Construction Name                                         ",
		//"    Standard Attic Zone,     !- Zone Name                                                 ",
		//"    Outdoors,                !- Outside Boundary Condition                                ",
		//"    ,                        !- Outside Boundary Condition Object                         ",
		//"    SunExposed,              !- Sun Exposure                                              ",
		//"    WindExposed,             !- Wind Exposure                                             ",
		//"    0.5,                     !- View Factor to Ground                                     ",
		//"    4,                       !- Number of Vertices                                        ",
		//"    0.0,10.0,5.0,  !- X,Y,Z ==> Vertex 1 {m}                                              ",
		//"    0.0,10.0,2.5,  !- X,Y,Z ==> Vertex 2 {m}                                              ",
		//"    0.0,0.0,2.5,  !- X,Y,Z ==> Vertex 3 {m}                                               ",
		//"    0.0,0.0,3.0;  !- X,Y,Z ==> Vertex 4 {m}                                               ",
		//"                                                                                          ",
		//"  BuildingSurface:Detailed,                                                               ",
		//"    Standard Attic North Wall,  !- Name                                                   ",
		//"    Wall,                    !- Surface Type                                              ",
		//"    EXTWALL80,               !- Construction Name                                         ",
		//"    Standard Attic Zone,     !- Zone Name                                                 ",
		//"    Outdoors,                !- Outside Boundary Condition                                ",
		//"    ,                        !- Outside Boundary Condition Object                         ",
		//"    SunExposed,              !- Sun Exposure                                              ",
		//"    WindExposed,             !- Wind Exposure                                             ",
		//"    0.5,                     !- View Factor to Ground                                     ",
		//"    4,                       !- Number of Vertices                                        ",
		//"    5.0,10.0,5.0,  !- X,Y,Z ==> Vertex 1 {m}                                              ",
		//"    5.0,10.0,2.5,  !- X,Y,Z ==> Vertex 2 {m}                                              ",
		//"    0.0,10.0,2.5,  !- X,Y,Z ==> Vertex 3 {m}                                              ",
		//"    0.0,10.0,5.0;  !- X,Y,Z ==> Vertex 4 {m}                                              ",
		//"                                                                                          ",
		//"  BuildingSurface:Detailed,                                                               ",
		//"    Standard Attic East Wall,!- Name                                                      ",
		//"    Wall,                    !- Surface Type                                              ",
		//"    EXTWALL80,               !- Construction Name                                         ",
		//"    Standard Attic Zone,     !- Zone Name                                                 ",
		//"    Outdoors,                !- Outside Boundary Condition                                ",
		//"    ,                        !- Outside Boundary Condition Object                         ",
		//"    SunExposed,              !- Sun Exposure                                              ",
		//"    WindExposed,             !- Wind Exposure                                             ",
		//"    0.5,                     !- View Factor to Ground                                     ",
		//"    4,                       !- Number of Vertices                                        ",
		//"    5.0,0.0,3.0,  !- X,Y,Z ==> Vertex 1 {m}                                               ",
		//"    5.0,0.0,2.5,  !- X,Y,Z ==> Vertex 2 {m}                                               ",
		//"    5.0,10.0,2.5,  !- X,Y,Z ==> Vertex 3 {m}                                              ",
		//"    5.0,10.0,5.0;  !- X,Y,Z ==> Vertex 4 {m}                                              ",
		//"                                                                                          ",
		//"  BuildingSurface:Detailed,                                                               ",
		//"    Standard Attic Floor,    !- Name                                                      ",
		//"    Floor,                   !- Surface Type                                              ",
		//"    CEILING IN ATTIC,        !- Construction Name                                         ",
		//"    Standard Attic Zone,     !- Zone Name                                                 ",
		//"    Surface,                 !- Outside Boundary Condition                                ",
		//"    Standard Ceiling,        !- Outside Boundary Condition Object                         ",
		//"    NoSun,                   !- Sun Exposure                                              ",
		//"    NoWind,                  !- Wind Exposure                                             ",
		//"    0.0,                     !- View Factor to Ground                                     ",
		//"    4,                       !- Number of Vertices                                        ",
		//"    0.0,0.0,2.5,  !- X,Y,Z ==> Vertex 1 {m}                                               ",
		//"    0.0,10.0,2.5,  !- X,Y,Z ==> Vertex 2 {m}                                              ",
		//"    5.0,10.0,2.5,  !- X,Y,Z ==> Vertex 3 {m}                                              ",
		//"    5.0,0.0,2.5;  !- X,Y,Z ==> Vertex 4 {m}                                               ",
		//"                                                                                          ",
		//"  BuildingSurface:Detailed,                                                               ",
		//"    Standard Attic Roof,     !- Name                                                      ",
		//"    Roof,                    !- Surface Type                                              ",
		//"    ROOF,                    !- Construction Name                                         ",
		//"    Standard Attic Zone,     !- Zone Name                                                 ",
		//"    Outdoors,                !- Outside Boundary Condition                                ",
		//"    ,                        !- Outside Boundary Condition Object                         ",
		//"    SunExposed,              !- Sun Exposure                                              ",
		//"    WindExposed,             !- Wind Exposure                                             ",
		//"    0.0,                     !- View Factor to Ground                                     ",
		//"    4,                       !- Number of Vertices                                        ",
		//"    0.0,10.0,5.0,  !- X,Y,Z ==> Vertex 1 {m}                                              ",
		//"    0.0,0.0,3.0,  !- X,Y,Z ==> Vertex 2 {m}                                               ",
		//"    5.0,0.0,3.0,  !- X,Y,Z ==> Vertex 3 {m}                                               ",
		//"    5.0,10.0,5.0;  !- X,Y,Z ==> Vertex 4 {m}                                              ",
		//"                                                                                          ",
		//"  Lights,                                                                                 ",
		//"    Daylit Zone Lights 1,    !- Name                                                      ",
		//"    Daylit Zone,             !- Zone or ZoneList Name                                     ",
		//"    AlwaysOnSchedule,        !- Schedule Name                                             ",
		//"    LightingLevel,           !- Design Level Calculation Method                           ",
		//"    800,                     !- Lighting Level {W}                                        ",
		//"    ,                        !- Watts per Zone Floor Area {W/m2}                          ",
		//"    ,                        !- Watts per Person {W/person}                               ",
		//"    0,                       !- Return Air Fraction                                       ",
		//"    0.40,                    !- Fraction Radiant                                          ",
		//"    0.20,                    !- Fraction Visible                                          ",
		//"    1.0,                     !- Fraction Replaceable                                      ",
		//"    GeneralLights;           !- End-Use Subcategory                                       ",
		//"                                                                                          ",
		//"  Lights,                                                                                 ",
		//"    Standard Zone Lights 1,  !- Name                                                      ",
		//"    Standard Zone,           !- Zone or ZoneList Name                                     ",
		//"    AlwaysOnSchedule,        !- Schedule Name                                             ",
		//"    LightingLevel,           !- Design Level Calculation Method                           ",
		//"    800,                     !- Lighting Level {W}                                        ",
		//"    ,                        !- Watts per Zone Floor Area {W/m2}                          ",
		//"    ,                        !- Watts per Person {W/person}                               ",
		//"    0,                       !- Return Air Fraction                                       ",
		//"    0.40,                    !- Fraction Radiant                                          ",
		//"    0.20,                    !- Fraction Visible                                          ",
		//"    1.0,                     !- Fraction Replaceable                                      ",
		//"    GeneralLights;           !- End-Use Subcategory                                       ",
		//"                                                                                          ",
		//"  DaylightingDevice:Tubular,                                                              ",
		//"    Pipe1,                   !- Name                                                      ",
		//"    Dome1,                   !- Dome Name                                                 ",
		//"    Diffuser1,               !- Diffuser Name                                             ",
		//"    TDD Pipe,                !- Construction Name                                         ",
		//"    0.3556,                  !- Diameter {m}                                              ",
		//"    1.4,                     !- Total Length {m}                                          ",
		//"    0.28,                    !- Effective Thermal Resistance {m2-K/W}                     ",
		//"    Daylit Attic Zone,       !- Transition Zone 1 Name                                    ",
		//"    1.1;                     !- Transition Zone 1 Length {m}                              ",
		//"                                                                                          ",
		//"  FenestrationSurface:Detailed,                                                           ",
		//"    Dome1,                   !- Name                                                      ",
		//"    TubularDaylightDome,     !- Surface Type                                              ",
		//"    TDD Dome,                !- Construction Name                                         ",
		//"    Daylit Attic Roof,       !- Building Surface Name                                     ",
		//"    ,                        !- Outside Boundary Condition Object                         ",
		//"    0.0,                     !- View Factor to Ground                                     ",
		//"    ,                        !- Frame and Divider Name                                    ",
		//"    1.0,                     !- Multiplier                                                ",
		//"    4,                       !- Number of Vertices                                        ",
		//"    2.3425,3.209,3.64,  !- X,Y,Z ==> Vertex 1 {m}                                         ",
		//"    2.3425,2.906,3.58,  !- X,Y,Z ==> Vertex 2 {m}                                         ",
		//"    2.6575,2.906,3.58,  !- X,Y,Z ==> Vertex 3 {m}                                         ",
		//"    2.6575,3.209,3.64;  !- X,Y,Z ==> Vertex 4 {m}                                         ",
		//"                                                                                          ",
		//"  FenestrationSurface:Detailed,                                                           ",
		//"    Diffuser1,               !- Name                                                      ",
		//"    TubularDaylightDiffuser, !- Surface Type                                              ",
		//"    TDD Diffuser,            !- Construction Name                                         ",
		//"    Daylit Ceiling,          !- Building Surface Name                                     ",
		//"    ,                        !- Outside Boundary Condition Object                         ",
		//"    0.0,                     !- View Factor to Ground                                     ",
		//"    ,                        !- Frame and Divider Name                                    ",
		//"    1.0,                     !- Multiplier                                                ",
		//"    4,                       !- Number of Vertices                                        ",
		//"    2.3425,3.1575,2.5,  !- X,Y,Z ==> Vertex 1 {m}                                         ",
		//"    2.3425,2.8425,2.5,  !- X,Y,Z ==> Vertex 2 {m}                                         ",
		//"    2.6575,2.8425,2.5,  !- X,Y,Z ==> Vertex 3 {m}                                         ",
		//"    2.6575,3.1575,2.5;  !- X,Y,Z ==> Vertex 4 {m}                                         ",
		//"                                                                                          ",
		//"  DaylightingDevice:Tubular,                                                              ",
		//"    Pipe2,                   !- Name                                                      ",
		//"    Dome2,                   !- Dome Name                                                 ",
		//"    Diffuser2,               !- Diffuser Name                                             ",
		//"    TDD Pipe,                !- Construction Name                                         ",
		//"    0.3556,                  !- Diameter {m}                                              ",
		//"    2.2,                     !- Total Length {m}                                          ",
		//"    0.28,                    !- Effective Thermal Resistance {m2-K/W}                     ",
		//"    Daylit Attic Zone,       !- Transition Zone 1 Name                                    ",
		//"    1.9;                     !- Transition Zone 1 Length {m}                              ",
		//"                                                                                          ",
		//"  FenestrationSurface:Detailed,                                                           ",
		//"    Dome2,                   !- Name                                                      ",
		//"    TubularDaylightDome,     !- Surface Type                                              ",
		//"    TDD Dome,                !- Construction Name                                         ",
		//"    Daylit Attic Roof,       !- Building Surface Name                                     ",
		//"    ,                        !- Outside Boundary Condition Object                         ",
		//"    0.0,                     !- View Factor to Ground                                     ",
		//"    ,                        !- Frame and Divider Name                                    ",
		//"    1.0,                     !- Multiplier                                                ",
		//"    4,                       !- Number of Vertices                                        ",
		//"    2.3425,7.209134615385,4.441826923077,  !- X,Y,Z ==> Vertex 1 {m}                      ",
		//"    2.3425,6.90625,4.38125,  !- X,Y,Z ==> Vertex 2 {m}                                    ",
		//"    2.6575,6.90625,4.38125,  !- X,Y,Z ==> Vertex 3 {m}                                    ",
		//"    2.6575,7.209134615385,4.441826923077;  !- X,Y,Z ==> Vertex 4 {m}                      ",
		//"                                                                                          ",
		//"  FenestrationSurface:Detailed,                                                           ",
		//"    Diffuser2,               !- Name                                                      ",
		//"    TubularDaylightDiffuser, !- Surface Type                                              ",
		//"    TDD Diffuser,            !- Construction Name                                         ",
		//"    Daylit Ceiling,          !- Building Surface Name                                     ",
		//"    ,                        !- Outside Boundary Condition Object                         ",
		//"    0.0,                     !- View Factor to Ground                                     ",
		//"    ,                        !- Frame and Divider Name                                    ",
		//"    1.0,                     !- Multiplier                                                ",
		//"    4,                       !- Number of Vertices                                        ",
		//"    2.3425,7.1575,2.5,  !- X,Y,Z ==> Vertex 1 {m}                                         ",
		//"    2.3425,6.8425,2.5,  !- X,Y,Z ==> Vertex 2 {m}                                         ",
		//"    2.6575,6.8425,2.5,  !- X,Y,Z ==> Vertex 3 {m}                                         ",
		//"    2.6575,7.1575,2.5;  !- X,Y,Z ==> Vertex 4 {m}                                         ",
		//"                                                                                          ",
		//"  Daylighting:Controls,                                                                                                  ",
		//"    Daylit Zone_DaylCtrl,    !- Name                                                                                     ",
		//"    Daylit Zone,             !- Zone Name                                                                                ",
		//"    SplitFlux,               !- Daylighting Method                                                                       ",
		//"    ,                        !- Availability Schedule Name                                                               ",
		//"    Continuous,              !- Lighting Control Type                                                                    ",
		//"    0.3,                     !- Minimum Input Power Fraction for Continuous or ContinuousOff Dimming Control             ",
		//"    0.2,                     !- Minimum Light Output Fraction for Continuous or ContinuousOff Dimming Control            ",
		//"    ,                        !- Number of Stepped Control Steps                                                          ",
		//"    1.0,                     !- Probability Lighting will be Reset When Needed in Manual Stepped Control                 ",
		//"    Daylit Zone_DaylRefPt1,  !- Glare Calculation Daylighting Reference Point Name                                       ",
		//"    0.0,                     !- Glare Calculation Azimuth Angle of View Direction Clockwise from Zone y-Axis {deg}       ",
		//"    20.0,                    !- Maximum Allowable Discomfort Glare Index                                                 ",
		//"    ,                        !- DElight Gridding Resolution {m2}                                                         ",
		//"    Daylit Zone_DaylRefPt1,  !- Daylighting Reference Point 1 Name                                                       ",
		//"    1.0,                     !- Fraction of Zone Controlled by Reference Point 1                                         ",
		//"    550,                     !- Illuminance Setpoint at Reference Point 1 {lux}                                          ",
		//"    Daylit Zone_DaylRefPt2,  !- Daylighting Reference Point 2 Name                                                       ",
		//"    0.0,                     !- Fraction of Zone Controlled by Reference Point 2                                         ",
		//"    0;                       !- Illuminance Setpoint at Reference Point 2 {lux}                                          ",
		//"                                                                                                                         ",
		//"  Daylighting:ReferencePoint,                                                                                            ",
		//"    Daylit Zone_DaylRefPt1,  !- Name                                                                                     ",
		//"    Daylit Zone,             !- Zone Name                                                                                ",
		//"    2.5,                     !- X-Coordinate of Reference Point {m}                                                      ",
		//"    5.0,                     !- Y-Coordinate of Reference Point {m}                                                      ",
		//"    0.8;                     !- Z-Coordinate of Reference Point {m}                                                      ",
		//"                                                                                                                         ",
		//"  Daylighting:ReferencePoint,                                                                                            ",
		//"    Daylit Zone_DaylRefPt2,  !- Name                                                                                     ",
		//"    Daylit Zone,             !- Zone Name                                                                                ",
		//"    2.5,                     !- X-Coordinate of Reference Point {m}                                                      ",
		//"    3.0,                     !- Y-Coordinate of Reference Point {m}                                                      ",
		//"    0.8;                     !- Z-Coordinate of Reference Point {m}                                                      ",
		//"                                                                                          ",
		//"  OutputControl:IlluminanceMap:Style,                                                     ",
		//"    Comma;                   !- Column Separator                                          ",
		//"                                                                                          ",
		//"  Output:IlluminanceMap,                                                                  ",
		//"    Daylit Map,              !- Name                                                      ",
		//"    Daylit Zone,             !- Zone Name                                                 ",
		//"    0.8,                     !- Z height {m}                                              ",
		//"    0.1,                     !- X Minimum Coordinate {m}                                  ",
		//"    4.9,                     !- X Maximum Coordinate {m}                                  ",
		//"    10,                      !- Number of X Grid Points                                   ",
		//"    0.1,                     !- Y Minimum Coordinate {m}                                  ",
		//"    9.9,                     !- Y Maximum Coordinate {m}                                  ",
		//"    10;                      !- Number of Y Grid Points                                   ",
		//"                                                                                          ",
		//"  ScheduleTypeLimits,                                                                     ",
		//"    On/Off,                  !- Name                                                      ",
		//"    0,                       !- Lower Limit Value                                         ",
		//"    1,                       !- Upper Limit Value                                         ",
		//"    DISCRETE;                !- Numeric Type                                              ",
		//"                                                                                          ",
		//"  Schedule:Compact,                                                                       ",
		//"    AlwaysOnSchedule,        !- Name                                                      ",
		//"    On/Off,                  !- Schedule Type Limits Name                                 ",
		//"    THROUGH: 12/31,          !- Field 1                                                   ",
		//"    FOR: AllDays,            !- Field 2                                                   ",
		//"    UNTIL: 24:00,1;          !- Field 3                                                   ",
		//"                                                                                          ",
		//"  ScheduleTypeLimits,                                                                     ",
		//"    Control Type,            !- Name                                                      ",
		//"    0,                       !- Lower Limit Value                                         ",
		//"    4,                       !- Upper Limit Value                                         ",
		//"    DISCRETE;                !- Numeric Type                                              ",
		//"                                                                                          ",
		//"  Schedule:Compact,                                                                       ",
		//"    Zone Control Type Sch,   !- Name                                                      ",
		//"    Control Type,            !- Schedule Type Limits Name                                 ",
		//"    THROUGH: 12/31,          !- Field 1                                                   ",
		//"    FOR: AllDays,            !- Field 2                                                   ",
		//"    UNTIL: 24:00,3;          !- Field 3                                                   ",
		//"                                                                                          ",
		//"  ScheduleTypeLimits,                                                                     ",
		//"    Temperature,             !- Name                                                      ",
		//"    -60,                     !- Lower Limit Value                                         ",
		//"    200,                     !- Upper Limit Value                                         ",
		//"    CONTINUOUS,              !- Numeric Type                                              ",
		//"    Temperature;             !- Unit Type                                                 ",
		//"                                                                                          ",
		//"  Schedule:Compact,                                                                       ",
		//"    Zone Temp Sch,           !- Name                                                      ",
		//"    Temperature,             !- Schedule Type Limits Name                                 ",
		//"    THROUGH: 12/31,          !- Field 1                                                   ",
		//"    FOR: AllDays,            !- Field 2                                                   ",
		//"    UNTIL: 24:00,21;         !- Field 3                                                   ",
		//"                                                                                          ",
		//"  NodeList,                                                                               ",
		//"    Daylit Zone Inlets,      !- Name                                                      ",
		//"    Daylit Zone Supply Node; !- Node 1 Name                                               ",
		//"                                                                                          ",
		//"  ZoneHVAC:EquipmentConnections,                                                          ",
		//"    Daylit Zone,             !- Zone Name                                                 ",
		//"    Daylit Zone Equipment,   !- Zone Conditioning Equipment List Name                     ",
		//"    Daylit Zone Inlets,      !- Zone Air Inlet Node or NodeList Name                      ",
		//"    ,                        !- Zone Air Exhaust Node or NodeList Name                    ",
		//"    Daylit Zone Air Node,    !- Zone Air Node Name                                        ",
		//"    Daylit Zone Return Node; !- Zone Return Air Node Name                                 ",
		//"                                                                                          ",
		//"  ThermostatSetpoint:SingleHeatingOrCooling,                                              ",
		//"    Heating Cooling Setpoint,!- Name                                                      ",
		//"    Zone Temp Sch;           !- Setpoint Temperature Schedule Name                        ",
		//"                                                                                          ",
		//"  ZoneControl:Thermostat,                                                                 ",
		//"    Daylit Zone Thermostat,  !- Name                                                      ",
		//"    Daylit Zone,             !- Zone or ZoneList Name                                     ",
		//"    Zone Control Type Sch,   !- Control Type Schedule Name                                ",
		//"    ThermostatSetpoint:SingleHeatingOrCooling,  !- Control 1 Object Type                  ",
		//"    Heating Cooling Setpoint;!- Control 1 Name                                            ",
		//"                                                                                          ",
		//"  ZoneHVAC:EquipmentList,                                                                 ",
		//"    Daylit Zone Equipment,   !- Name                                                      ",
		//"    ZoneHVAC:IdealLoadsAirSystem,  !- Zone Equipment 1 Object Type                        ",
		//"    Daylit Zone Air,         !- Zone Equipment 1 Name                                     ",
		//"    1,                       !- Zone Equipment 1 Cooling Sequence                         ",
		//"    1;                       !- Zone Equipment 1 Heating or No-Load Sequence              ",
		//"                                                                                          ",
		//"  ZoneHVAC:IdealLoadsAirSystem,                                                           ",
		//"    Daylit Zone Air,         !- Name                                                      ",
		//"    ,                        !- Availability Schedule Name                                ",
		//"    Daylit Zone Supply Node, !- Zone Supply Air Node Name                                 ",
		//"    ,                        !- Zone Exhaust Air Node Name                                ",
		//"    ,                        !- System Inlet Air Node Name                                         ",
		//"    50,                      !- Maximum Heating Supply Air Temperature {C}                ",
		//"    13,                      !- Minimum Cooling Supply Air Temperature {C}                ",
		//"    0.015,                   !- Maximum Heating Supply Air Humidity Ratio {kgWater/kgDryAi",
		//"    0.009,                   !- Minimum Cooling Supply Air Humidity Ratio {kgWater/kgDryAi",
		//"    NoLimit,                 !- Heating Limit                                             ",
		//"    AUTOSIZE,                !- Maximum Heating Air Flow Rate {m3/s}                      ",
		//"    ,                        !- Maximum Sensible Heating Capacity {W}                     ",
		//"    NoLimit,                 !- Cooling Limit                                             ",
		//"    AUTOSIZE,                !- Maximum Cooling Air Flow Rate {m3/s}                      ",
		//"    ,                        !- Maximum Total Cooling Capacity {W}                        ",
		//"    ,                        !- Heating Availability Schedule Name                        ",
		//"    ,                        !- Cooling Availability Schedule Name                        ",
		//"    ConstantSupplyHumidityRatio,  !- Dehumidification Control Type                        ",
		//"    ,                        !- Cooling Sensible Heat Ratio {dimensionless}               ",
		//"    ConstantSupplyHumidityRatio,  !- Humidification Control Type                          ",
		//"    ,                        !- Design Specification Outdoor Air Object Name              ",
		//"    ,                        !- Outdoor Air Inlet Node Name                               ",
		//"    ,                        !- Demand Controlled Ventilation Type                        ",
		//"    ,                        !- Outdoor Air Economizer Type                               ",
		//"    ,                        !- Heat Recovery Type                                        ",
		//"    ,                        !- Sensible Heat Recovery Effectiveness {dimensionless}      ",
		//"    ;                        !- Latent Heat Recovery Effectiveness {dimensionless}        ",
		//"                                                                                          ",
		//"  NodeList,                                                                               ",
		//"    Standard Zone Inlets,    !- Name                                                      ",
		//"    Standard Zone Supply Node;  !- Node 1 Name                                            ",
		//"                                                                                          ",
		//"  ZoneHVAC:EquipmentConnections,                                                          ",
		//"    Standard Zone,           !- Zone Name                                                 ",
		//"    Standard Zone Equipment, !- Zone Conditioning Equipment List Name                     ",
		//"    Standard Zone Inlets,    !- Zone Air Inlet Node or NodeList Name                      ",
		//"    ,                        !- Zone Air Exhaust Node or NodeList Name                    ",
		//"    Standard Zone Air Node,  !- Zone Air Node Name                                        ",
		//"    Standard Zone Return Node;  !- Zone Return Air Node Name                              ",
		//"                                                                                          ",
		//"  ThermostatSetpoint:SingleHeatingOrCooling,                                              ",
		//"    Heating Cooling Setpoint,!- Name                                                      ",
		//"    Zone Temp Sch;           !- Setpoint Temperature Schedule Name                        ",
		//"                                                                                          ",
		//"  ZoneControl:Thermostat,                                                                 ",
		//"    Standard Zone Thermostat,!- Name                                                      ",
		//"    Standard Zone,           !- Zone or ZoneList Name                                     ",
		//"    Zone Control Type Sch,   !- Control Type Schedule Name                                ",
		//"    ThermostatSetpoint:SingleHeatingOrCooling,  !- Control 1 Object Type                  ",
		//"    Heating Cooling Setpoint;!- Control 1 Name                                            ",
		//"                                                                                          ",
		//"  ZoneHVAC:EquipmentList,                                                                 ",
		//"    Standard Zone Equipment, !- Name                                                      ",
		//"    ZoneHVAC:IdealLoadsAirSystem,  !- Zone Equipment 1 Object Type                        ",
		//"    Standard Zone Air,       !- Zone Equipment 1 Name                                     ",
		//"    1,                       !- Zone Equipment 1 Cooling Sequence                         ",
		//"    1;                       !- Zone Equipment 1 Heating or No-Load Sequence              ",
		//"                                                                                          ",
		//"  ZoneHVAC:IdealLoadsAirSystem,                                                           ",
		//"    Standard Zone Air,       !- Name                                                      ",
		//"    ,                        !- Availability Schedule Name                                ",
		//"    Standard Zone Supply Node,  !- Zone Supply Air Node Name                              ",
		//"    ,                        !- Zone Exhaust Air Node Name                                ",
		//"    ,                        !- System Inlet Air Node Name                                         ",
		//"    50,                      !- Maximum Heating Supply Air Temperature {C}                ",
		//"    13,                      !- Minimum Cooling Supply Air Temperature {C}                ",
		//"    0.015,                   !- Maximum Heating Supply Air Humidity Ratio {kgWater/kgDryAi",
		//"    0.009,                   !- Minimum Cooling Supply Air Humidity Ratio {kgWater/kgDryAi",
		//"    NoLimit,                 !- Heating Limit                                             ",
		//"    AUTOSIZE,                !- Maximum Heating Air Flow Rate {m3/s}                      ",
		//"    ,                        !- Maximum Sensible Heating Capacity {W}                     ",
		//"    NoLimit,                 !- Cooling Limit                                             ",
		//"    AUTOSIZE,                !- Maximum Cooling Air Flow Rate {m3/s}                      ",
		//"    ,                        !- Maximum Total Cooling Capacity {W}                        ",
		//"    ,                        !- Heating Availability Schedule Name                        ",
		//"    ,                        !- Cooling Availability Schedule Name                        ",
		//"    ConstantSupplyHumidityRatio,  !- Dehumidification Control Type                        ",
		//"    ,                        !- Cooling Sensible Heat Ratio {dimensionless}               ",
		//"    ConstantSupplyHumidityRatio,  !- Humidification Control Type                          ",
		//"    ,                        !- Design Specification Outdoor Air Object Name              ",
		//"    ,                        !- Outdoor Air Inlet Node Name                               ",
		//"    ,                        !- Demand Controlled Ventilation Type                        ",
		//"    ,                        !- Outdoor Air Economizer Type                               ",
		//"    ,                        !- Heat Recovery Type                                        ",
		//"    ,                        !- Sensible Heat Recovery Effectiveness {dimensionless}      ",
		//"    ;                        !- Latent Heat Recovery Effectiveness {dimensionless}        ",
		//"                                                                                          ",
		//"  Output:VariableDictionary,Regular;                                                      ",
		//"                                                                                          ",
		//"  Output:Surfaces:Drawing,DXF;                                                            ",
		//"                                                                                          ",
		//"  Output:Constructions,Constructions;                                                     ",
		//"                                                                                          ",
		//"  Output:Surfaces:List,Detailswithvertices;                                               ",
		//"                                                                                          ",
		//"  OutputControl:Table:Style,                                                              ",
		//"    HTML;                    !- Column Separator                                          ",
		//"                                                                                          ",
		//"  Output:Table:SummaryReports,                                                            ",
		//"    AllSummary;              !- Report 1 Name                                             ",
		//"                                                                                          ",
		//"  Output:SQLite,                                                                          ",
		//"    SimpleAndTabular;        !- Option Type                                               ",
	//} );

	//ASSERT_TRUE( process_idf( idf_objects ) );

	//OutputProcessor::TimeValue.allocate( 2 );
	////DataGlobals::DDOnlySimulation = true;

	//ManageSimulation();
	////compare_err_stream( "" );

	//EXPECT_EQ( "2", RetrievePreDefTableEntry( pdchSurfCntTot, "Tubular Daylighting Device Diffuser" ) );
	//EXPECT_EQ( "2", RetrievePreDefTableEntry( pdchSurfCntExt, "Tubular Daylighting Device Diffuser" ) );
=======
//// based on DaylightingDeviceTubular.idf
// std::string const idf_objects = delimited_string( {
//"  Version,8.5;                                                                            ",
//"                                                                                          ",
//"  Building,                                                                               ",
//"    Tubular Daylighting Device Example,  !- Name                                          ",
//"    0.0,                     !- North Axis {deg}                                          ",
//"    Suburbs,                 !- Terrain                                                   ",
//"    0.04,                    !- Loads Convergence Tolerance Value                         ",
//"    0.04,                    !- Temperature Convergence Tolerance Value {deltaC}          ",
//"    FullInteriorAndExterior, !- Solar Distribution                                        ",
//"    25,                      !- Maximum Number of Warmup Days                             ",
//"    6;                       !- Minimum Number of Warmup Days                             ",
//"                                                                                          ",
//"  Timestep,6;                                                                             ",
//"                                                                                          ",
//"  ShadowCalculation,                                                                      ",
//"    AverageOverDaysInFrequency,  !- Calculation Method                                    ",
//"    20;                      !- Calculation Frequency                                     ",
//"                                                                                          ",
//"  HeatBalanceAlgorithm,ConductionTransferFunction;                                        ",
//"                                                                                          ",
//"  SurfaceConvectionAlgorithm:Inside,TARP;                                                 ",
//"                                                                                          ",
//"  SurfaceConvectionAlgorithm:Outside,DOE-2;                                               ",
//"                                                                                          ",
//"  GlobalGeometryRules,                                                                    ",
//"    UpperLeftCorner,         !- Starting Vertex Position                                  ",
//"    CounterClockWise,        !- Vertex Entry Direction                                    ",
//"    Relative;                !- Coordinate System                                         ",
//"                                                                                          ",
//"  Site:Location,                                                                          ",
//"    CHICAGO_IL_USA_WMO_725300,  !- Name                                                   ",
//"    42.00,                   !- Latitude {deg}                                            ",
//"    -87.88,                  !- Longitude {deg}                                           ",
//"    -6.00,                   !- Time Zone {hr}                                            ",
//"    190.00;                  !- Elevation {m}                                             ",
//"                                                                                          ",
//"  SizingPeriod:DesignDay,                                                                 ",
//"    CHICAGO Ann Htg 99% Condns DB,  !- Name                                               ",
//"    1,                       !- Month                                                     ",
//"    21,                      !- Day of Month                                              ",
//"    WinterDesignDay,         !- Day Type                                                  ",
//"    -17.3,                   !- Maximum Dry-Bulb Temperature {C}                          ",
//"    0.0,                     !- Daily Dry-Bulb Temperature Range {deltaC}                 ",
//"    ,                        !- Dry-Bulb Temperature Range Modifier Type                  ",
//"    ,                        !- Dry-Bulb Temperature Range Modifier Day Schedule Name     ",
//"    Wetbulb,                 !- Humidity Condition Type                                   ",
//"    -17.3,                   !- Wetbulb or DewPoint at Maximum Dry-Bulb {C}               ",
//"    ,                        !- Humidity Condition Day Schedule Name                      ",
//"    ,                        !- Humidity Ratio at Maximum Dry-Bulb {kgWater/kgDryAir}     ",
//"    ,                        !- Enthalpy at Maximum Dry-Bulb {J/kg}                       ",
//"    ,                        !- Daily Wet-Bulb Temperature Range {deltaC}                 ",
//"    99063.,                  !- Barometric Pressure {Pa}                                  ",
//"    4.9,                     !- Wind Speed {m/s}                                          ",
//"    270,                     !- Wind Direction {deg}                                      ",
//"    No,                      !- Rain Indicator                                            ",
//"    No,                      !- Snow Indicator                                            ",
//"    No,                      !- Daylight Saving Time Indicator                            ",
//"    ASHRAEClearSky,          !- Solar Model Indicator                                     ",
//"    ,                        !- Beam Solar Day Schedule Name                              ",
//"    ,                        !- Diffuse Solar Day Schedule Name                           ",
//"    ,                        !- ASHRAE Clear Sky Optical Depth for Beam Irradiance (taub) ",
//"    ,                        !- ASHRAE Clear Sky Optical Depth for Diffuse Irradiance (tau",
//"    0.00;                    !- Sky Clearness                                             ",
//"                                                                                          ",
//"  SizingPeriod:DesignDay,                                                                 ",
//"    CHICAGO Ann Clg 1% Condns DB=>MWB,  !- Name                                           ",
//"    7,                       !- Month                                                     ",
//"    21,                      !- Day of Month                                              ",
//"    SummerDesignDay,         !- Day Type                                                  ",
//"    31.5,                    !- Maximum Dry-Bulb Temperature {C}                          ",
//"    10.7,                    !- Daily Dry-Bulb Temperature Range {deltaC}                 ",
//"    ,                        !- Dry-Bulb Temperature Range Modifier Type                  ",
//"    ,                        !- Dry-Bulb Temperature Range Modifier Day Schedule Name     ",
//"    Wetbulb,                 !- Humidity Condition Type                                   ",
//"    23,                      !- Wetbulb or DewPoint at Maximum Dry-Bulb {C}               ",
//"    ,                        !- Humidity Condition Day Schedule Name                      ",
//"    ,                        !- Humidity Ratio at Maximum Dry-Bulb {kgWater/kgDryAir}     ",
//"    ,                        !- Enthalpy at Maximum Dry-Bulb {J/kg}                       ",
//"    ,                        !- Daily Wet-Bulb Temperature Range {deltaC}                 ",
//"    99063.,                  !- Barometric Pressure {Pa}                                  ",
//"    5.3,                     !- Wind Speed {m/s}                                          ",
//"    230,                     !- Wind Direction {deg}                                      ",
//"    No,                      !- Rain Indicator                                            ",
//"    No,                      !- Snow Indicator                                            ",
//"    No,                      !- Daylight Saving Time Indicator                            ",
//"    ASHRAEClearSky,          !- Solar Model Indicator                                     ",
//"    ,                        !- Beam Solar Day Schedule Name                              ",
//"    ,                        !- Diffuse Solar Day Schedule Name                           ",
//"    ,                        !- ASHRAE Clear Sky Optical Depth for Beam Irradiance (taub) ",
//"    ,                        !- ASHRAE Clear Sky Optical Depth for Diffuse Irradiance (tau",
//"    1.00;                    !- Sky Clearness                                             ",
//"                                                                                          ",
//"  SimulationControl,                                                                      ",
//"    NO,                      !- Do Zone Sizing Calculation                                ",
//"    NO,                      !- Do System Sizing Calculation                              ",
//"    NO,                      !- Do Plant Sizing Calculation                               ",
//"    YES,                     !- Run Simulation for Sizing Periods                         ",
//"    NO;                      !- Run Simulation for Weather File Run Periods               ",
//"                                                                                          ",
//"  Material,                                                                               ",
//"    A1 - 1 IN STUCCO,        !- Name                                                      ",
//"    Smooth,                  !- Roughness                                                 ",
//"    2.5389841E-02,           !- Thickness {m}                                             ",
//"    0.6918309,               !- Conductivity {W/m-K}                                      ",
//"    1858.142,                !- Density {kg/m3}                                           ",
//"    836.8,                   !- Specific Heat {J/kg-K}                                    ",
//"    0.90,                    !- Thermal Absorptance                                       ",
//"    0.92,                    !- Solar Absorptance                                         ",
//"    0.92;                    !- Visible Absorptance                                       ",
//"                                                                                          ",
//"  Material,                                                                               ",
//"    C4 - 4 IN COMMON BRICK,  !- Name                                                      ",
//"    Rough,                   !- Roughness                                                 ",
//"    0.1014984,               !- Thickness {m}                                             ",
//"    0.7264224,               !- Conductivity {W/m-K}                                      ",
//"    1922.216,                !- Density {kg/m3}                                           ",
//"    836.8,                   !- Specific Heat {J/kg-K}                                    ",
//"    0.90,                    !- Thermal Absorptance                                       ",
//"    0.76,                    !- Solar Absorptance                                         ",
//"    0.76;                    !- Visible Absorptance                                       ",
//"                                                                                          ",
//"  Material,                                                                               ",
//"    E1 - 3 / 4 IN PLASTER OR GYP BOARD,  !- Name                                          ",
//"    Smooth,                  !- Roughness                                                 ",
//"    1.9050000E-02,           !- Thickness {m}                                             ",
//"    0.7264224,               !- Conductivity {W/m-K}                                      ",
//"    1601.846,                !- Density {kg/m3}                                           ",
//"    836.8,                   !- Specific Heat {J/kg-K}                                    ",
//"    0.90,                    !- Thermal Absorptance                                       ",
//"    0.92,                    !- Solar Absorptance                                         ",
//"    0.92;                    !- Visible Absorptance                                       ",
//"                                                                                          ",
//"  Material,                                                                               ",
//"    C6 - 8 IN CLAY TILE,     !- Name                                                      ",
//"    Smooth,                  !- Roughness                                                 ",
//"    0.2033016,               !- Thickness {m}                                             ",
//"    0.5707605,               !- Conductivity {W/m-K}                                      ",
//"    1121.292,                !- Density {kg/m3}                                           ",
//"    836.8,                   !- Specific Heat {J/kg-K}                                    ",
//"    0.90,                    !- Thermal Absorptance                                       ",
//"    0.82,                    !- Solar Absorptance                                         ",
//"    0.82;                    !- Visible Absorptance                                       ",
//"                                                                                          ",
//"  Material,                                                                               ",
//"    C10 - 8 IN HW CONCRETE,  !- Name                                                      ",
//"    MediumRough,             !- Roughness                                                 ",
//"    0.2033016,               !- Thickness {m}                                             ",
//"    1.729577,                !- Conductivity {W/m-K}                                      ",
//"    2242.585,                !- Density {kg/m3}                                           ",
//"    836.8,                   !- Specific Heat {J/kg-K}                                    ",
//"    0.90,                    !- Thermal Absorptance                                       ",
//"    0.65,                    !- Solar Absorptance                                         ",
//"    0.65;                    !- Visible Absorptance                                       ",
//"                                                                                          ",
//"  Material,                                                                               ",
//"    E2 - 1 / 2 IN SLAG OR STONE,  !- Name                                                 ",
//"    Rough,                   !- Roughness                                                 ",
//"    1.2710161E-02,           !- Thickness {m}                                             ",
//"    1.435549,                !- Conductivity {W/m-K}                                      ",
//"    881.0155,                !- Density {kg/m3}                                           ",
//"    1673.6,                  !- Specific Heat {J/kg-K}                                    ",
//"    0.90,                    !- Thermal Absorptance                                       ",
//"    0.55,                    !- Solar Absorptance                                         ",
//"    0.55;                    !- Visible Absorptance                                       ",
//"                                                                                          ",
//"  Material,                                                                               ",
//"    E3 - 3 / 8 IN FELT AND MEMBRANE,  !- Name                                             ",
//"    Rough,                   !- Roughness                                                 ",
//"    9.5402403E-03,           !- Thickness {m}                                             ",
//"    0.1902535,               !- Conductivity {W/m-K}                                      ",
//"    1121.292,                !- Density {kg/m3}                                           ",
//"    1673.6,                  !- Specific Heat {J/kg-K}                                    ",
//"    0.90,                    !- Thermal Absorptance                                       ",
//"    0.75,                    !- Solar Absorptance                                         ",
//"    0.75;                    !- Visible Absorptance                                       ",
//"                                                                                          ",
//"  Material,                                                                               ",
//"    B5 - 1 IN DENSE INSULATION,  !- Name                                                  ",
//"    VeryRough,               !- Roughness                                                 ",
//"    2.5389841E-02,           !- Thickness {m}                                             ",
//"    4.3239430E-02,           !- Conductivity {W/m-K}                                      ",
//"    91.30524,                !- Density {kg/m3}                                           ",
//"    836.8,                   !- Specific Heat {J/kg-K}                                    ",
//"    0.90,                    !- Thermal Absorptance                                       ",
//"    0.50,                    !- Solar Absorptance                                         ",
//"    0.50;                    !- Visible Absorptance                                       ",
//"                                                                                          ",
//"  Material,                                                                               ",
//"    C12 - 2 IN HW CONCRETE,  !- Name                                                      ",
//"    MediumRough,             !- Roughness                                                 ",
//"    5.0901599E-02,           !- Thickness {m}                                             ",
//"    1.729577,                !- Conductivity {W/m-K}                                      ",
//"    2242.585,                !- Density {kg/m3}                                           ",
//"    836.8,                   !- Specific Heat {J/kg-K}                                    ",
//"    0.90,                    !- Thermal Absorptance                                       ",
//"    0.65,                    !- Solar Absorptance                                         ",
//"    0.65;                    !- Visible Absorptance                                       ",
//"                                                                                          ",
//"  Material,                                                                               ",
//"    ROOFING - ASPHALT SHINGLES,  !- Name                                                  ",
//"    VeryRough,               !- Roughness                                                 ",
//"    3.1999999E-03,           !- Thickness {m}                                             ",
//"    2.9999999E-02,           !- Conductivity {W/m-K}                                      ",
//"    1121.29,                 !- Density {kg/m3}                                           ",
//"    830.0,                   !- Specific Heat {J/kg-K}                                    ",
//"    0.90,                    !- Thermal Absorptance                                       ",
//"    0.70,                    !- Solar Absorptance                                         ",
//"    0.70;                    !- Visible Absorptance                                       ",
//"                                                                                          ",
//"  Material,                                                                               ",
//"    BB46 - 5 / 8 IN PLYWOOD, !- Name                                                      ",
//"    Smooth,                  !- Roughness                                                 ",
//"    9.9999998E-03,           !- Thickness {m}                                             ",
//"    0.110,                   !- Conductivity {W/m-K}                                      ",
//"    544.62,                  !- Density {kg/m3}                                           ",
//"    1210.0,                  !- Specific Heat {J/kg-K}                                    ",
//"    0.90,                    !- Thermal Absorptance                                       ",
//"    0.70,                    !- Solar Absorptance                                         ",
//"    0.70;                    !- Visible Absorptance                                       ",
//"                                                                                          ",
//"  Material,                                                                               ",
//"    INS - GLASS FIBER BONDED 3 IN,  !- Name                                               ",
//"    VeryRough,               !- Roughness                                                 ",
//"    7.000E-02,               !- Thickness {m}                                             ",
//"    2.9999999E-02,           !- Conductivity {W/m-K}                                      ",
//"    96.11,                   !- Density {kg/m3}                                           ",
//"    790.0,                   !- Specific Heat {J/kg-K}                                    ",
//"    0.90,                    !- Thermal Absorptance                                       ",
//"    0.50,                    !- Solar Absorptance                                         ",
//"    0.50;                    !- Visible Absorptance                                       ",
//"                                                                                          ",
//"  WindowMaterial:Glazing,                                                                 ",
//"    Clear Acrylic Plastic,   !- Name                                                      ",
//"    SpectralAverage,         !- Optical Data Type                                         ",
//"    ,                        !- Window Glass Spectral Data Set Name                       ",
//"    0.003,                   !- Thickness {m}                                             ",
//"    0.92,                    !- Solar Transmittance at Normal Incidence                   ",
//"    0.05,                    !- Front Side Solar Reflectance at Normal Incidence          ",
//"    0.05,                    !- Back Side Solar Reflectance at Normal Incidence           ",
//"    0.92,                    !- Visible Transmittance at Normal Incidence                 ",
//"    0.05,                    !- Front Side Visible Reflectance at Normal Incidence        ",
//"    0.05,                    !- Back Side Visible Reflectance at Normal Incidence         ",
//"    0.00,                    !- Infrared Transmittance at Normal Incidence                ",
//"    0.90,                    !- Front Side Infrared Hemispherical Emissivity              ",
//"    0.90,                    !- Back Side Infrared Hemispherical Emissivity               ",
//"    0.90;                    !- Conductivity {W/m-K}                                      ",
//"                                                                                          ",
//"  WindowMaterial:Glazing,                                                                 ",
//"    Diffusing Acrylic Plastic,  !- Name                                                   ",
//"    SpectralAverage,         !- Optical Data Type                                         ",
//"    ,                        !- Window Glass Spectral Data Set Name                       ",
//"    0.0022,                  !- Thickness {m}                                             ",
//"    0.90,                    !- Solar Transmittance at Normal Incidence                   ",
//"    0.08,                    !- Front Side Solar Reflectance at Normal Incidence          ",
//"    0.08,                    !- Back Side Solar Reflectance at Normal Incidence           ",
//"    0.90,                    !- Visible Transmittance at Normal Incidence                 ",
//"    0.08,                    !- Front Side Visible Reflectance at Normal Incidence        ",
//"    0.08,                    !- Back Side Visible Reflectance at Normal Incidence         ",
//"    0.00,                    !- Infrared Transmittance at Normal Incidence                ",
//"    0.90,                    !- Front Side Infrared Hemispherical Emissivity              ",
//"    0.90,                    !- Back Side Infrared Hemispherical Emissivity               ",
//"    0.90;                    !- Conductivity {W/m-K}                                      ",
//"                                                                                          ",
//"  Material,                                                                               ",
//"    Very High Reflectivity Surface,  !- Name                                              ",
//"    Smooth,                  !- Roughness                                                 ",
//"    0.0005,                  !- Thickness {m}                                             ",
//"    237,                     !- Conductivity {W/m-K}                                      ",
//"    2702,                    !- Density {kg/m3}                                           ",
//"    903,                     !- Specific Heat {J/kg-K}                                    ",
//"    0.90,                    !- Thermal Absorptance                                       ",
//"    0.05,                    !- Solar Absorptance                                         ",
//"    0.05;                    !- Visible Absorptance                                       ",
//"                                                                                          ",
//"  Construction,                                                                           ",
//"    EXTWALL80,               !- Name                                                      ",
//"    A1 - 1 IN STUCCO,        !- Outside Layer                                             ",
//"    C4 - 4 IN COMMON BRICK,  !- Layer 2                                                   ",
//"    E1 - 3 / 4 IN PLASTER OR GYP BOARD;  !- Layer 3                                       ",
//"                                                                                          ",
//"  Construction,                                                                           ",
//"    FLOOR SLAB 8 IN,         !- Name                                                      ",
//"    C10 - 8 IN HW CONCRETE;  !- Outside Layer                                             ",
//"                                                                                          ",
//"  Construction,                                                                           ",
//"    ROOF,                    !- Name                                                      ",
//"    ROOFING - ASPHALT SHINGLES,  !- Outside Layer                                         ",
//"    E3 - 3 / 8 IN FELT AND MEMBRANE,  !- Layer 2                                          ",
//"    BB46 - 5 / 8 IN PLYWOOD; !- Layer 3                                                   ",
//"                                                                                          ",
//"  Construction,                                                                           ",
//"    CEILING IN ZONE,         !- Name                                                      ",
//"    INS - GLASS FIBER BONDED 3 IN,  !- Outside Layer                                      ",
//"    E1 - 3 / 4 IN PLASTER OR GYP BOARD;  !- Layer 2                                       ",
//"                                                                                          ",
//"  Construction,                                                                           ",
//"    CEILING IN ATTIC,        !- Name                                                      ",
//"    E1 - 3 / 4 IN PLASTER OR GYP BOARD,  !- Outside Layer                                 ",
//"    INS - GLASS FIBER BONDED 3 IN;  !- Layer 2                                            ",
//"                                                                                          ",
//"  Construction,                                                                           ",
//"    TDD Pipe,                !- Name                                                      ",
//"    Very High Reflectivity Surface;  !- Outside Layer                                     ",
//"                                                                                          ",
//"  Construction,                                                                           ",
//"    TDD Dome,                !- Name                                                      ",
//"    Clear Acrylic Plastic;   !- Outside Layer                                             ",
//"                                                                                          ",
//"  Construction,                                                                           ",
//"    TDD Diffuser,            !- Name                                                      ",
//"    Diffusing Acrylic Plastic;  !- Outside Layer                                          ",
//"                                                                                          ",
//"  Zone,                                                                                   ",
//"    Daylit Zone,             !- Name                                                      ",
//"    0.0,                     !- Direction of Relative North {deg}                         ",
//"    0.0,                     !- X Origin {m}                                              ",
//"    0.0,                     !- Y Origin {m}                                              ",
//"    0.0,                     !- Z Origin {m}                                              ",
//"    1,                       !- Type                                                      ",
//"    1,                       !- Multiplier                                                ",
//"    autocalculate,           !- Ceiling Height {m}                                        ",
//"    autocalculate;           !- Volume {m3}                                               ",
//"                                                                                          ",
//"  BuildingSurface:Detailed,                                                               ",
//"    Daylit South Wall,       !- Name                                                      ",
//"    Wall,                    !- Surface Type                                              ",
//"    EXTWALL80,               !- Construction Name                                         ",
//"    Daylit Zone,             !- Zone Name                                                 ",
//"    Outdoors,                !- Outside Boundary Condition                                ",
//"    ,                        !- Outside Boundary Condition Object                         ",
//"    SunExposed,              !- Sun Exposure                                              ",
//"    WindExposed,             !- Wind Exposure                                             ",
//"    0.5,                     !- View Factor to Ground                                     ",
//"    4,                       !- Number of Vertices                                        ",
//"    0.0,0.0,2.5,  !- X,Y,Z ==> Vertex 1 {m}                                               ",
//"    0.0,0.0,0.0,  !- X,Y,Z ==> Vertex 2 {m}                                               ",
//"    5.0,0.0,0.0,  !- X,Y,Z ==> Vertex 3 {m}                                               ",
//"    5.0,0.0,2.5;  !- X,Y,Z ==> Vertex 4 {m}                                               ",
//"                                                                                          ",
//"  BuildingSurface:Detailed,                                                               ",
//"    Daylit West Wall,        !- Name                                                      ",
//"    Wall,                    !- Surface Type                                              ",
//"    EXTWALL80,               !- Construction Name                                         ",
//"    Daylit Zone,             !- Zone Name                                                 ",
//"    Outdoors,                !- Outside Boundary Condition                                ",
//"    ,                        !- Outside Boundary Condition Object                         ",
//"    SunExposed,              !- Sun Exposure                                              ",
//"    WindExposed,             !- Wind Exposure                                             ",
//"    0.5,                     !- View Factor to Ground                                     ",
//"    4,                       !- Number of Vertices                                        ",
//"    0.0,10.0,2.5,  !- X,Y,Z ==> Vertex 1 {m}                                              ",
//"    0.0,10.0,0.0,  !- X,Y,Z ==> Vertex 2 {m}                                              ",
//"    0.0,0.0,0.0,  !- X,Y,Z ==> Vertex 3 {m}                                               ",
//"    0.0,0.0,2.5;  !- X,Y,Z ==> Vertex 4 {m}                                               ",
//"                                                                                          ",
//"  BuildingSurface:Detailed,                                                               ",
//"    Daylit North Wall,       !- Name                                                      ",
//"    Wall,                    !- Surface Type                                              ",
//"    EXTWALL80,               !- Construction Name                                         ",
//"    Daylit Zone,             !- Zone Name                                                 ",
//"    Outdoors,                !- Outside Boundary Condition                                ",
//"    ,                        !- Outside Boundary Condition Object                         ",
//"    SunExposed,              !- Sun Exposure                                              ",
//"    WindExposed,             !- Wind Exposure                                             ",
//"    0.5,                     !- View Factor to Ground                                     ",
//"    4,                       !- Number of Vertices                                        ",
//"    5.0,10.0,2.5,  !- X,Y,Z ==> Vertex 1 {m}                                              ",
//"    5.0,10.0,0.0,  !- X,Y,Z ==> Vertex 2 {m}                                              ",
//"    0.0,10.0,0.0,  !- X,Y,Z ==> Vertex 3 {m}                                              ",
//"    0.0,10.0,2.5;  !- X,Y,Z ==> Vertex 4 {m}                                              ",
//"                                                                                          ",
//"  BuildingSurface:Detailed,                                                               ",
//"    Daylit East Wall,        !- Name                                                      ",
//"    Wall,                    !- Surface Type                                              ",
//"    EXTWALL80,               !- Construction Name                                         ",
//"    Daylit Zone,             !- Zone Name                                                 ",
//"    Outdoors,                !- Outside Boundary Condition                                ",
//"    ,                        !- Outside Boundary Condition Object                         ",
//"    SunExposed,              !- Sun Exposure                                              ",
//"    WindExposed,             !- Wind Exposure                                             ",
//"    0.5,                     !- View Factor to Ground                                     ",
//"    4,                       !- Number of Vertices                                        ",
//"    5.0,0.0,2.5,  !- X,Y,Z ==> Vertex 1 {m}                                               ",
//"    5.0,0.0,0.0,  !- X,Y,Z ==> Vertex 2 {m}                                               ",
//"    5.0,10.0,0.0,  !- X,Y,Z ==> Vertex 3 {m}                                              ",
//"    5.0,10.0,2.5;  !- X,Y,Z ==> Vertex 4 {m}                                              ",
//"                                                                                          ",
//"  BuildingSurface:Detailed,                                                               ",
//"    Daylit Floor,            !- Name                                                      ",
//"    Floor,                   !- Surface Type                                              ",
//"    FLOOR SLAB 8 IN,         !- Construction Name                                         ",
//"    Daylit Zone,             !- Zone Name                                                 ",
//"    Surface,                 !- Outside Boundary Condition                                ",
//"    Daylit Floor,            !- Outside Boundary Condition Object                         ",
//"    NoSun,                   !- Sun Exposure                                              ",
//"    NoWind,                  !- Wind Exposure                                             ",
//"    1.0,                     !- View Factor to Ground                                     ",
//"    4,                       !- Number of Vertices                                        ",
//"    0.0,0.0,0.0,  !- X,Y,Z ==> Vertex 1 {m}                                               ",
//"    0.0,10.0,0.0,  !- X,Y,Z ==> Vertex 2 {m}                                              ",
//"    5.0,10.0,0.0,  !- X,Y,Z ==> Vertex 3 {m}                                              ",
//"    5.0,0.0,0.0;  !- X,Y,Z ==> Vertex 4 {m}                                               ",
//"                                                                                          ",
//"  BuildingSurface:Detailed,                                                               ",
//"    Daylit Ceiling,          !- Name                                                      ",
//"    Roof,                    !- Surface Type                                              ",
//"    CEILING IN ZONE,         !- Construction Name                                         ",
//"    Daylit Zone,             !- Zone Name                                                 ",
//"    Surface,                 !- Outside Boundary Condition                                ",
//"    Daylit Attic Floor,      !- Outside Boundary Condition Object                         ",
//"    NoSun,                   !- Sun Exposure                                              ",
//"    NoWind,                  !- Wind Exposure                                             ",
//"    0.0,                     !- View Factor to Ground                                     ",
//"    4,                       !- Number of Vertices                                        ",
//"    0.0,10.0,2.5,  !- X,Y,Z ==> Vertex 1 {m}                                              ",
//"    0.0,0.0,2.5,  !- X,Y,Z ==> Vertex 2 {m}                                               ",
//"    5.0,0.0,2.5,  !- X,Y,Z ==> Vertex 3 {m}                                               ",
//"    5.0,10.0,2.5;  !- X,Y,Z ==> Vertex 4 {m}                                              ",
//"                                                                                          ",
//"  Zone,                                                                                   ",
//"    Daylit Attic Zone,       !- Name                                                      ",
//"    0.0,                     !- Direction of Relative North {deg}                         ",
//"    0.0,                     !- X Origin {m}                                              ",
//"    0.0,                     !- Y Origin {m}                                              ",
//"    0.0,                     !- Z Origin {m}                                              ",
//"    1,                       !- Type                                                      ",
//"    1,                       !- Multiplier                                                ",
//"    autocalculate,           !- Ceiling Height {m}                                        ",
//"    autocalculate;           !- Volume {m3}                                               ",
//"                                                                                          ",
//"  BuildingSurface:Detailed,                                                               ",
//"    Daylit Attic South Wall, !- Name                                                      ",
//"    Wall,                    !- Surface Type                                              ",
//"    EXTWALL80,               !- Construction Name                                         ",
//"    Daylit Attic Zone,       !- Zone Name                                                 ",
//"    Outdoors,                !- Outside Boundary Condition                                ",
//"    ,                        !- Outside Boundary Condition Object                         ",
//"    SunExposed,              !- Sun Exposure                                              ",
//"    WindExposed,             !- Wind Exposure                                             ",
//"    0.5,                     !- View Factor to Ground                                     ",
//"    4,                       !- Number of Vertices                                        ",
//"    0.0,0.0,3.0,  !- X,Y,Z ==> Vertex 1 {m}                                               ",
//"    0.0,0.0,2.5,  !- X,Y,Z ==> Vertex 2 {m}                                               ",
//"    5.0,0.0,2.5,  !- X,Y,Z ==> Vertex 3 {m}                                               ",
//"    5.0,0.0,3.0;  !- X,Y,Z ==> Vertex 4 {m}                                               ",
//"                                                                                          ",
//"  BuildingSurface:Detailed,                                                               ",
//"    Daylit Attic West Wall,  !- Name                                                      ",
//"    Wall,                    !- Surface Type                                              ",
//"    EXTWALL80,               !- Construction Name                                         ",
//"    Daylit Attic Zone,       !- Zone Name                                                 ",
//"    Outdoors,                !- Outside Boundary Condition                                ",
//"    ,                        !- Outside Boundary Condition Object                         ",
//"    SunExposed,              !- Sun Exposure                                              ",
//"    WindExposed,             !- Wind Exposure                                             ",
//"    0.5,                     !- View Factor to Ground                                     ",
//"    4,                       !- Number of Vertices                                        ",
//"    0.0,10.0,5.0,  !- X,Y,Z ==> Vertex 1 {m}                                              ",
//"    0.0,10.0,2.5,  !- X,Y,Z ==> Vertex 2 {m}                                              ",
//"    0.0,0.0,2.5,  !- X,Y,Z ==> Vertex 3 {m}                                               ",
//"    0.0,0.0,3.0;  !- X,Y,Z ==> Vertex 4 {m}                                               ",
//"                                                                                          ",
//"  BuildingSurface:Detailed,                                                               ",
//"    Daylit Attic North Wall, !- Name                                                      ",
//"    Wall,                    !- Surface Type                                              ",
//"    EXTWALL80,               !- Construction Name                                         ",
//"    Daylit Attic Zone,       !- Zone Name                                                 ",
//"    Outdoors,                !- Outside Boundary Condition                                ",
//"    ,                        !- Outside Boundary Condition Object                         ",
//"    SunExposed,              !- Sun Exposure                                              ",
//"    WindExposed,             !- Wind Exposure                                             ",
//"    0.5,                     !- View Factor to Ground                                     ",
//"    4,                       !- Number of Vertices                                        ",
//"    5.0,10.0,5.0,  !- X,Y,Z ==> Vertex 1 {m}                                              ",
//"    5.0,10.0,2.5,  !- X,Y,Z ==> Vertex 2 {m}                                              ",
//"    0.0,10.0,2.5,  !- X,Y,Z ==> Vertex 3 {m}                                              ",
//"    0.0,10.0,5.0;  !- X,Y,Z ==> Vertex 4 {m}                                              ",
//"                                                                                          ",
//"  BuildingSurface:Detailed,                                                               ",
//"    Daylit Attic East Wall,  !- Name                                                      ",
//"    Wall,                    !- Surface Type                                              ",
//"    EXTWALL80,               !- Construction Name                                         ",
//"    Daylit Attic Zone,       !- Zone Name                                                 ",
//"    Outdoors,                !- Outside Boundary Condition                                ",
//"    ,                        !- Outside Boundary Condition Object                         ",
//"    SunExposed,              !- Sun Exposure                                              ",
//"    WindExposed,             !- Wind Exposure                                             ",
//"    0.5,                     !- View Factor to Ground                                     ",
//"    4,                       !- Number of Vertices                                        ",
//"    5.0,0.0,3.0,  !- X,Y,Z ==> Vertex 1 {m}                                               ",
//"    5.0,0.0,2.5,  !- X,Y,Z ==> Vertex 2 {m}                                               ",
//"    5.0,10.0,2.5,  !- X,Y,Z ==> Vertex 3 {m}                                              ",
//"    5.0,10.0,5.0;  !- X,Y,Z ==> Vertex 4 {m}                                              ",
//"                                                                                          ",
//"  BuildingSurface:Detailed,                                                               ",
//"    Daylit Attic Floor,      !- Name                                                      ",
//"    Floor,                   !- Surface Type                                              ",
//"    CEILING IN ATTIC,        !- Construction Name                                         ",
//"    Daylit Attic Zone,       !- Zone Name                                                 ",
//"    Surface,                 !- Outside Boundary Condition                                ",
//"    Daylit Ceiling,          !- Outside Boundary Condition Object                         ",
//"    NoSun,                   !- Sun Exposure                                              ",
//"    NoWind,                  !- Wind Exposure                                             ",
//"    0.0,                     !- View Factor to Ground                                     ",
//"    4,                       !- Number of Vertices                                        ",
//"    0.0,0.0,2.5,  !- X,Y,Z ==> Vertex 1 {m}                                               ",
//"    0.0,10.0,2.5,  !- X,Y,Z ==> Vertex 2 {m}                                              ",
//"    5.0,10.0,2.5,  !- X,Y,Z ==> Vertex 3 {m}                                              ",
//"    5.0,0.0,2.5;  !- X,Y,Z ==> Vertex 4 {m}                                               ",
//"                                                                                          ",
//"  BuildingSurface:Detailed,                                                               ",
//"    Daylit Attic Roof,       !- Name                                                      ",
//"    Roof,                    !- Surface Type                                              ",
//"    ROOF,                    !- Construction Name                                         ",
//"    Daylit Attic Zone,       !- Zone Name                                                 ",
//"    Outdoors,                !- Outside Boundary Condition                                ",
//"    ,                        !- Outside Boundary Condition Object                         ",
//"    SunExposed,              !- Sun Exposure                                              ",
//"    WindExposed,             !- Wind Exposure                                             ",
//"    0.0,                     !- View Factor to Ground                                     ",
//"    4,                       !- Number of Vertices                                        ",
//"    0.0,10.0,5.0,  !- X,Y,Z ==> Vertex 1 {m}                                              ",
//"    0.0,0.0,3.0,  !- X,Y,Z ==> Vertex 2 {m}                                               ",
//"    5.0,0.0,3.0,  !- X,Y,Z ==> Vertex 3 {m}                                               ",
//"    5.0,10.0,5.0;  !- X,Y,Z ==> Vertex 4 {m}                                              ",
//"                                                                                          ",
//"  Zone,                                                                                   ",
//"    Standard Zone,           !- Name                                                      ",
//"    0.0,                     !- Direction of Relative North {deg}                         ",
//"    50.0,                    !- X Origin {m}                                              ",
//"    50.0,                    !- Y Origin {m}                                              ",
//"    0.0,                     !- Z Origin {m}                                              ",
//"    1,                       !- Type                                                      ",
//"    1,                       !- Multiplier                                                ",
//"    autocalculate,           !- Ceiling Height {m}                                        ",
//"    autocalculate;           !- Volume {m3}                                               ",
//"                                                                                          ",
//"  BuildingSurface:Detailed,                                                               ",
//"    Standard South Wall,     !- Name                                                      ",
//"    Wall,                    !- Surface Type                                              ",
//"    EXTWALL80,               !- Construction Name                                         ",
//"    Standard Zone,           !- Zone Name                                                 ",
//"    Outdoors,                !- Outside Boundary Condition                                ",
//"    ,                        !- Outside Boundary Condition Object                         ",
//"    SunExposed,              !- Sun Exposure                                              ",
//"    WindExposed,             !- Wind Exposure                                             ",
//"    0.5,                     !- View Factor to Ground                                     ",
//"    4,                       !- Number of Vertices                                        ",
//"    0.0,0.0,2.5,  !- X,Y,Z ==> Vertex 1 {m}                                               ",
//"    0.0,0.0,0.0,  !- X,Y,Z ==> Vertex 2 {m}                                               ",
//"    5.0,0.0,0.0,  !- X,Y,Z ==> Vertex 3 {m}                                               ",
//"    5.0,0.0,2.5;  !- X,Y,Z ==> Vertex 4 {m}                                               ",
//"                                                                                          ",
//"  BuildingSurface:Detailed,                                                               ",
//"    Standard West Wall,      !- Name                                                      ",
//"    Wall,                    !- Surface Type                                              ",
//"    EXTWALL80,               !- Construction Name                                         ",
//"    Standard Zone,           !- Zone Name                                                 ",
//"    Outdoors,                !- Outside Boundary Condition                                ",
//"    ,                        !- Outside Boundary Condition Object                         ",
//"    SunExposed,              !- Sun Exposure                                              ",
//"    WindExposed,             !- Wind Exposure                                             ",
//"    0.5,                     !- View Factor to Ground                                     ",
//"    4,                       !- Number of Vertices                                        ",
//"    0.0,10.0,2.5,  !- X,Y,Z ==> Vertex 1 {m}                                              ",
//"    0.0,10.0,0.0,  !- X,Y,Z ==> Vertex 2 {m}                                              ",
//"    0.0,0.0,0.0,  !- X,Y,Z ==> Vertex 3 {m}                                               ",
//"    0.0,0.0,2.5;  !- X,Y,Z ==> Vertex 4 {m}                                               ",
//"                                                                                          ",
//"  BuildingSurface:Detailed,                                                               ",
//"    Standard North Wall,     !- Name                                                      ",
//"    Wall,                    !- Surface Type                                              ",
//"    EXTWALL80,               !- Construction Name                                         ",
//"    Standard Zone,           !- Zone Name                                                 ",
//"    Outdoors,                !- Outside Boundary Condition                                ",
//"    ,                        !- Outside Boundary Condition Object                         ",
//"    SunExposed,              !- Sun Exposure                                              ",
//"    WindExposed,             !- Wind Exposure                                             ",
//"    0.5,                     !- View Factor to Ground                                     ",
//"    4,                       !- Number of Vertices                                        ",
//"    5.0,10.0,2.5,  !- X,Y,Z ==> Vertex 1 {m}                                              ",
//"    5.0,10.0,0.0,  !- X,Y,Z ==> Vertex 2 {m}                                              ",
//"    0.0,10.0,0.0,  !- X,Y,Z ==> Vertex 3 {m}                                              ",
//"    0.0,10.0,2.5;  !- X,Y,Z ==> Vertex 4 {m}                                              ",
//"                                                                                          ",
//"  BuildingSurface:Detailed,                                                               ",
//"    Standard East Wall,      !- Name                                                      ",
//"    Wall,                    !- Surface Type                                              ",
//"    EXTWALL80,               !- Construction Name                                         ",
//"    Standard Zone,           !- Zone Name                                                 ",
//"    Outdoors,                !- Outside Boundary Condition                                ",
//"    ,                        !- Outside Boundary Condition Object                         ",
//"    SunExposed,              !- Sun Exposure                                              ",
//"    WindExposed,             !- Wind Exposure                                             ",
//"    0.5,                     !- View Factor to Ground                                     ",
//"    4,                       !- Number of Vertices                                        ",
//"    5.0,0.0,2.5,  !- X,Y,Z ==> Vertex 1 {m}                                               ",
//"    5.0,0.0,0.0,  !- X,Y,Z ==> Vertex 2 {m}                                               ",
//"    5.0,10.0,0.0,  !- X,Y,Z ==> Vertex 3 {m}                                              ",
//"    5.0,10.0,2.5;  !- X,Y,Z ==> Vertex 4 {m}                                              ",
//"                                                                                          ",
//"  BuildingSurface:Detailed,                                                               ",
//"    Standard Floor,          !- Name                                                      ",
//"    Floor,                   !- Surface Type                                              ",
//"    FLOOR SLAB 8 IN,         !- Construction Name                                         ",
//"    Standard Zone,           !- Zone Name                                                 ",
//"    Surface,                 !- Outside Boundary Condition                                ",
//"    Standard Floor,          !- Outside Boundary Condition Object                         ",
//"    NoSun,                   !- Sun Exposure                                              ",
//"    NoWind,                  !- Wind Exposure                                             ",
//"    1.0,                     !- View Factor to Ground                                     ",
//"    4,                       !- Number of Vertices                                        ",
//"    0.0,0.0,0.0,  !- X,Y,Z ==> Vertex 1 {m}                                               ",
//"    0.0,10.0,0.0,  !- X,Y,Z ==> Vertex 2 {m}                                              ",
//"    5.0,10.0,0.0,  !- X,Y,Z ==> Vertex 3 {m}                                              ",
//"    5.0,0.0,0.0;  !- X,Y,Z ==> Vertex 4 {m}                                               ",
//"                                                                                          ",
//"  BuildingSurface:Detailed,                                                               ",
//"    Standard Ceiling,        !- Name                                                      ",
//"    Roof,                    !- Surface Type                                              ",
//"    CEILING IN ZONE,         !- Construction Name                                         ",
//"    Standard Zone,           !- Zone Name                                                 ",
//"    Surface,                 !- Outside Boundary Condition                                ",
//"    Standard Attic Floor,    !- Outside Boundary Condition Object                         ",
//"    NoSun,                   !- Sun Exposure                                              ",
//"    NoWind,                  !- Wind Exposure                                             ",
//"    0.0,                     !- View Factor to Ground                                     ",
//"    4,                       !- Number of Vertices                                        ",
//"    0.0,10.0,2.5,  !- X,Y,Z ==> Vertex 1 {m}                                              ",
//"    0.0,0.0,2.5,  !- X,Y,Z ==> Vertex 2 {m}                                               ",
//"    5.0,0.0,2.5,  !- X,Y,Z ==> Vertex 3 {m}                                               ",
//"    5.0,10.0,2.5;  !- X,Y,Z ==> Vertex 4 {m}                                              ",
//"                                                                                          ",
//"  Zone,                                                                                   ",
//"    Standard Attic Zone,     !- Name                                                      ",
//"    0.0,                     !- Direction of Relative North {deg}                         ",
//"    50.0,                    !- X Origin {m}                                              ",
//"    50.0,                    !- Y Origin {m}                                              ",
//"    0.0,                     !- Z Origin {m}                                              ",
//"    1,                       !- Type                                                      ",
//"    1,                       !- Multiplier                                                ",
//"    autocalculate,           !- Ceiling Height {m}                                        ",
//"    autocalculate;           !- Volume {m3}                                               ",
//"                                                                                          ",
//"  BuildingSurface:Detailed,                                                               ",
//"    Standard Attic South Wall,  !- Name                                                   ",
//"    Wall,                    !- Surface Type                                              ",
//"    EXTWALL80,               !- Construction Name                                         ",
//"    Standard Attic Zone,     !- Zone Name                                                 ",
//"    Outdoors,                !- Outside Boundary Condition                                ",
//"    ,                        !- Outside Boundary Condition Object                         ",
//"    SunExposed,              !- Sun Exposure                                              ",
//"    WindExposed,             !- Wind Exposure                                             ",
//"    0.5,                     !- View Factor to Ground                                     ",
//"    4,                       !- Number of Vertices                                        ",
//"    0.0,0.0,3.0,  !- X,Y,Z ==> Vertex 1 {m}                                               ",
//"    0.0,0.0,2.5,  !- X,Y,Z ==> Vertex 2 {m}                                               ",
//"    5.0,0.0,2.5,  !- X,Y,Z ==> Vertex 3 {m}                                               ",
//"    5.0,0.0,3.0;  !- X,Y,Z ==> Vertex 4 {m}                                               ",
//"                                                                                          ",
//"  BuildingSurface:Detailed,                                                               ",
//"    Standard Attic West Wall,!- Name                                                      ",
//"    Wall,                    !- Surface Type                                              ",
//"    EXTWALL80,               !- Construction Name                                         ",
//"    Standard Attic Zone,     !- Zone Name                                                 ",
//"    Outdoors,                !- Outside Boundary Condition                                ",
//"    ,                        !- Outside Boundary Condition Object                         ",
//"    SunExposed,              !- Sun Exposure                                              ",
//"    WindExposed,             !- Wind Exposure                                             ",
//"    0.5,                     !- View Factor to Ground                                     ",
//"    4,                       !- Number of Vertices                                        ",
//"    0.0,10.0,5.0,  !- X,Y,Z ==> Vertex 1 {m}                                              ",
//"    0.0,10.0,2.5,  !- X,Y,Z ==> Vertex 2 {m}                                              ",
//"    0.0,0.0,2.5,  !- X,Y,Z ==> Vertex 3 {m}                                               ",
//"    0.0,0.0,3.0;  !- X,Y,Z ==> Vertex 4 {m}                                               ",
//"                                                                                          ",
//"  BuildingSurface:Detailed,                                                               ",
//"    Standard Attic North Wall,  !- Name                                                   ",
//"    Wall,                    !- Surface Type                                              ",
//"    EXTWALL80,               !- Construction Name                                         ",
//"    Standard Attic Zone,     !- Zone Name                                                 ",
//"    Outdoors,                !- Outside Boundary Condition                                ",
//"    ,                        !- Outside Boundary Condition Object                         ",
//"    SunExposed,              !- Sun Exposure                                              ",
//"    WindExposed,             !- Wind Exposure                                             ",
//"    0.5,                     !- View Factor to Ground                                     ",
//"    4,                       !- Number of Vertices                                        ",
//"    5.0,10.0,5.0,  !- X,Y,Z ==> Vertex 1 {m}                                              ",
//"    5.0,10.0,2.5,  !- X,Y,Z ==> Vertex 2 {m}                                              ",
//"    0.0,10.0,2.5,  !- X,Y,Z ==> Vertex 3 {m}                                              ",
//"    0.0,10.0,5.0;  !- X,Y,Z ==> Vertex 4 {m}                                              ",
//"                                                                                          ",
//"  BuildingSurface:Detailed,                                                               ",
//"    Standard Attic East Wall,!- Name                                                      ",
//"    Wall,                    !- Surface Type                                              ",
//"    EXTWALL80,               !- Construction Name                                         ",
//"    Standard Attic Zone,     !- Zone Name                                                 ",
//"    Outdoors,                !- Outside Boundary Condition                                ",
//"    ,                        !- Outside Boundary Condition Object                         ",
//"    SunExposed,              !- Sun Exposure                                              ",
//"    WindExposed,             !- Wind Exposure                                             ",
//"    0.5,                     !- View Factor to Ground                                     ",
//"    4,                       !- Number of Vertices                                        ",
//"    5.0,0.0,3.0,  !- X,Y,Z ==> Vertex 1 {m}                                               ",
//"    5.0,0.0,2.5,  !- X,Y,Z ==> Vertex 2 {m}                                               ",
//"    5.0,10.0,2.5,  !- X,Y,Z ==> Vertex 3 {m}                                              ",
//"    5.0,10.0,5.0;  !- X,Y,Z ==> Vertex 4 {m}                                              ",
//"                                                                                          ",
//"  BuildingSurface:Detailed,                                                               ",
//"    Standard Attic Floor,    !- Name                                                      ",
//"    Floor,                   !- Surface Type                                              ",
//"    CEILING IN ATTIC,        !- Construction Name                                         ",
//"    Standard Attic Zone,     !- Zone Name                                                 ",
//"    Surface,                 !- Outside Boundary Condition                                ",
//"    Standard Ceiling,        !- Outside Boundary Condition Object                         ",
//"    NoSun,                   !- Sun Exposure                                              ",
//"    NoWind,                  !- Wind Exposure                                             ",
//"    0.0,                     !- View Factor to Ground                                     ",
//"    4,                       !- Number of Vertices                                        ",
//"    0.0,0.0,2.5,  !- X,Y,Z ==> Vertex 1 {m}                                               ",
//"    0.0,10.0,2.5,  !- X,Y,Z ==> Vertex 2 {m}                                              ",
//"    5.0,10.0,2.5,  !- X,Y,Z ==> Vertex 3 {m}                                              ",
//"    5.0,0.0,2.5;  !- X,Y,Z ==> Vertex 4 {m}                                               ",
//"                                                                                          ",
//"  BuildingSurface:Detailed,                                                               ",
//"    Standard Attic Roof,     !- Name                                                      ",
//"    Roof,                    !- Surface Type                                              ",
//"    ROOF,                    !- Construction Name                                         ",
//"    Standard Attic Zone,     !- Zone Name                                                 ",
//"    Outdoors,                !- Outside Boundary Condition                                ",
//"    ,                        !- Outside Boundary Condition Object                         ",
//"    SunExposed,              !- Sun Exposure                                              ",
//"    WindExposed,             !- Wind Exposure                                             ",
//"    0.0,                     !- View Factor to Ground                                     ",
//"    4,                       !- Number of Vertices                                        ",
//"    0.0,10.0,5.0,  !- X,Y,Z ==> Vertex 1 {m}                                              ",
//"    0.0,0.0,3.0,  !- X,Y,Z ==> Vertex 2 {m}                                               ",
//"    5.0,0.0,3.0,  !- X,Y,Z ==> Vertex 3 {m}                                               ",
//"    5.0,10.0,5.0;  !- X,Y,Z ==> Vertex 4 {m}                                              ",
//"                                                                                          ",
//"  Lights,                                                                                 ",
//"    Daylit Zone Lights 1,    !- Name                                                      ",
//"    Daylit Zone,             !- Zone or ZoneList Name                                     ",
//"    AlwaysOnSchedule,        !- Schedule Name                                             ",
//"    LightingLevel,           !- Design Level Calculation Method                           ",
//"    800,                     !- Lighting Level {W}                                        ",
//"    ,                        !- Watts per Zone Floor Area {W/m2}                          ",
//"    ,                        !- Watts per Person {W/person}                               ",
//"    0,                       !- Return Air Fraction                                       ",
//"    0.40,                    !- Fraction Radiant                                          ",
//"    0.20,                    !- Fraction Visible                                          ",
//"    1.0,                     !- Fraction Replaceable                                      ",
//"    GeneralLights;           !- End-Use Subcategory                                       ",
//"                                                                                          ",
//"  Lights,                                                                                 ",
//"    Standard Zone Lights 1,  !- Name                                                      ",
//"    Standard Zone,           !- Zone or ZoneList Name                                     ",
//"    AlwaysOnSchedule,        !- Schedule Name                                             ",
//"    LightingLevel,           !- Design Level Calculation Method                           ",
//"    800,                     !- Lighting Level {W}                                        ",
//"    ,                        !- Watts per Zone Floor Area {W/m2}                          ",
//"    ,                        !- Watts per Person {W/person}                               ",
//"    0,                       !- Return Air Fraction                                       ",
//"    0.40,                    !- Fraction Radiant                                          ",
//"    0.20,                    !- Fraction Visible                                          ",
//"    1.0,                     !- Fraction Replaceable                                      ",
//"    GeneralLights;           !- End-Use Subcategory                                       ",
//"                                                                                          ",
//"  DaylightingDevice:Tubular,                                                              ",
//"    Pipe1,                   !- Name                                                      ",
//"    Dome1,                   !- Dome Name                                                 ",
//"    Diffuser1,               !- Diffuser Name                                             ",
//"    TDD Pipe,                !- Construction Name                                         ",
//"    0.3556,                  !- Diameter {m}                                              ",
//"    1.4,                     !- Total Length {m}                                          ",
//"    0.28,                    !- Effective Thermal Resistance {m2-K/W}                     ",
//"    Daylit Attic Zone,       !- Transition Zone 1 Name                                    ",
//"    1.1;                     !- Transition Zone 1 Length {m}                              ",
//"                                                                                          ",
//"  FenestrationSurface:Detailed,                                                           ",
//"    Dome1,                   !- Name                                                      ",
//"    TubularDaylightDome,     !- Surface Type                                              ",
//"    TDD Dome,                !- Construction Name                                         ",
//"    Daylit Attic Roof,       !- Building Surface Name                                     ",
//"    ,                        !- Outside Boundary Condition Object                         ",
//"    0.0,                     !- View Factor to Ground                                     ",
//"    ,                        !- Shading Control Name                                      ",
//"    ,                        !- Frame and Divider Name                                    ",
//"    1.0,                     !- Multiplier                                                ",
//"    4,                       !- Number of Vertices                                        ",
//"    2.3425,3.209,3.64,  !- X,Y,Z ==> Vertex 1 {m}                                         ",
//"    2.3425,2.906,3.58,  !- X,Y,Z ==> Vertex 2 {m}                                         ",
//"    2.6575,2.906,3.58,  !- X,Y,Z ==> Vertex 3 {m}                                         ",
//"    2.6575,3.209,3.64;  !- X,Y,Z ==> Vertex 4 {m}                                         ",
//"                                                                                          ",
//"  FenestrationSurface:Detailed,                                                           ",
//"    Diffuser1,               !- Name                                                      ",
//"    TubularDaylightDiffuser, !- Surface Type                                              ",
//"    TDD Diffuser,            !- Construction Name                                         ",
//"    Daylit Ceiling,          !- Building Surface Name                                     ",
//"    ,                        !- Outside Boundary Condition Object                         ",
//"    0.0,                     !- View Factor to Ground                                     ",
//"    ,                        !- Shading Control Name                                      ",
//"    ,                        !- Frame and Divider Name                                    ",
//"    1.0,                     !- Multiplier                                                ",
//"    4,                       !- Number of Vertices                                        ",
//"    2.3425,3.1575,2.5,  !- X,Y,Z ==> Vertex 1 {m}                                         ",
//"    2.3425,2.8425,2.5,  !- X,Y,Z ==> Vertex 2 {m}                                         ",
//"    2.6575,2.8425,2.5,  !- X,Y,Z ==> Vertex 3 {m}                                         ",
//"    2.6575,3.1575,2.5;  !- X,Y,Z ==> Vertex 4 {m}                                         ",
//"                                                                                          ",
//"  DaylightingDevice:Tubular,                                                              ",
//"    Pipe2,                   !- Name                                                      ",
//"    Dome2,                   !- Dome Name                                                 ",
//"    Diffuser2,               !- Diffuser Name                                             ",
//"    TDD Pipe,                !- Construction Name                                         ",
//"    0.3556,                  !- Diameter {m}                                              ",
//"    2.2,                     !- Total Length {m}                                          ",
//"    0.28,                    !- Effective Thermal Resistance {m2-K/W}                     ",
//"    Daylit Attic Zone,       !- Transition Zone 1 Name                                    ",
//"    1.9;                     !- Transition Zone 1 Length {m}                              ",
//"                                                                                          ",
//"  FenestrationSurface:Detailed,                                                           ",
//"    Dome2,                   !- Name                                                      ",
//"    TubularDaylightDome,     !- Surface Type                                              ",
//"    TDD Dome,                !- Construction Name                                         ",
//"    Daylit Attic Roof,       !- Building Surface Name                                     ",
//"    ,                        !- Outside Boundary Condition Object                         ",
//"    0.0,                     !- View Factor to Ground                                     ",
//"    ,                        !- Shading Control Name                                      ",
//"    ,                        !- Frame and Divider Name                                    ",
//"    1.0,                     !- Multiplier                                                ",
//"    4,                       !- Number of Vertices                                        ",
//"    2.3425,7.209134615385,4.441826923077,  !- X,Y,Z ==> Vertex 1 {m}                      ",
//"    2.3425,6.90625,4.38125,  !- X,Y,Z ==> Vertex 2 {m}                                    ",
//"    2.6575,6.90625,4.38125,  !- X,Y,Z ==> Vertex 3 {m}                                    ",
//"    2.6575,7.209134615385,4.441826923077;  !- X,Y,Z ==> Vertex 4 {m}                      ",
//"                                                                                          ",
//"  FenestrationSurface:Detailed,                                                           ",
//"    Diffuser2,               !- Name                                                      ",
//"    TubularDaylightDiffuser, !- Surface Type                                              ",
//"    TDD Diffuser,            !- Construction Name                                         ",
//"    Daylit Ceiling,          !- Building Surface Name                                     ",
//"    ,                        !- Outside Boundary Condition Object                         ",
//"    0.0,                     !- View Factor to Ground                                     ",
//"    ,                        !- Shading Control Name                                      ",
//"    ,                        !- Frame and Divider Name                                    ",
//"    1.0,                     !- Multiplier                                                ",
//"    4,                       !- Number of Vertices                                        ",
//"    2.3425,7.1575,2.5,  !- X,Y,Z ==> Vertex 1 {m}                                         ",
//"    2.3425,6.8425,2.5,  !- X,Y,Z ==> Vertex 2 {m}                                         ",
//"    2.6575,6.8425,2.5,  !- X,Y,Z ==> Vertex 3 {m}                                         ",
//"    2.6575,7.1575,2.5;  !- X,Y,Z ==> Vertex 4 {m}                                         ",
//"                                                                                          ",
//"  Daylighting:Controls,                                                                                                  ",
//"    Daylit Zone_DaylCtrl,    !- Name                                                                                     ",
//"    Daylit Zone,             !- Zone Name                                                                                ",
//"    SplitFlux,               !- Daylighting Method                                                                       ",
//"    ,                        !- Availability Schedule Name                                                               ",
//"    Continuous,              !- Lighting Control Type                                                                    ",
//"    0.3,                     !- Minimum Input Power Fraction for Continuous or ContinuousOff Dimming Control             ",
//"    0.2,                     !- Minimum Light Output Fraction for Continuous or ContinuousOff Dimming Control            ",
//"    ,                        !- Number of Stepped Control Steps                                                          ",
//"    1.0,                     !- Probability Lighting will be Reset When Needed in Manual Stepped Control                 ",
//"    Daylit Zone_DaylRefPt1,  !- Glare Calculation Daylighting Reference Point Name                                       ",
//"    0.0,                     !- Glare Calculation Azimuth Angle of View Direction Clockwise from Zone y-Axis {deg}       ",
//"    20.0,                    !- Maximum Allowable Discomfort Glare Index                                                 ",
//"    ,                        !- DElight Gridding Resolution {m2}                                                         ",
//"    Daylit Zone_DaylRefPt1,  !- Daylighting Reference Point 1 Name                                                       ",
//"    1.0,                     !- Fraction of Zone Controlled by Reference Point 1                                         ",
//"    550,                     !- Illuminance Setpoint at Reference Point 1 {lux}                                          ",
//"    Daylit Zone_DaylRefPt2,  !- Daylighting Reference Point 2 Name                                                       ",
//"    0.0,                     !- Fraction of Zone Controlled by Reference Point 2                                         ",
//"    0;                       !- Illuminance Setpoint at Reference Point 2 {lux}                                          ",
//"                                                                                                                         ",
//"  Daylighting:ReferencePoint,                                                                                            ",
//"    Daylit Zone_DaylRefPt1,  !- Name                                                                                     ",
//"    Daylit Zone,             !- Zone Name                                                                                ",
//"    2.5,                     !- X-Coordinate of Reference Point {m}                                                      ",
//"    5.0,                     !- Y-Coordinate of Reference Point {m}                                                      ",
//"    0.8;                     !- Z-Coordinate of Reference Point {m}                                                      ",
//"                                                                                                                         ",
//"  Daylighting:ReferencePoint,                                                                                            ",
//"    Daylit Zone_DaylRefPt2,  !- Name                                                                                     ",
//"    Daylit Zone,             !- Zone Name                                                                                ",
//"    2.5,                     !- X-Coordinate of Reference Point {m}                                                      ",
//"    3.0,                     !- Y-Coordinate of Reference Point {m}                                                      ",
//"    0.8;                     !- Z-Coordinate of Reference Point {m}                                                      ",
//"                                                                                          ",
//"  OutputControl:IlluminanceMap:Style,                                                     ",
//"    Comma;                   !- Column Separator                                          ",
//"                                                                                          ",
//"  Output:IlluminanceMap,                                                                  ",
//"    Daylit Map,              !- Name                                                      ",
//"    Daylit Zone,             !- Zone Name                                                 ",
//"    0.8,                     !- Z height {m}                                              ",
//"    0.1,                     !- X Minimum Coordinate {m}                                  ",
//"    4.9,                     !- X Maximum Coordinate {m}                                  ",
//"    10,                      !- Number of X Grid Points                                   ",
//"    0.1,                     !- Y Minimum Coordinate {m}                                  ",
//"    9.9,                     !- Y Maximum Coordinate {m}                                  ",
//"    10;                      !- Number of Y Grid Points                                   ",
//"                                                                                          ",
//"  ScheduleTypeLimits,                                                                     ",
//"    On/Off,                  !- Name                                                      ",
//"    0,                       !- Lower Limit Value                                         ",
//"    1,                       !- Upper Limit Value                                         ",
//"    DISCRETE;                !- Numeric Type                                              ",
//"                                                                                          ",
//"  Schedule:Compact,                                                                       ",
//"    AlwaysOnSchedule,        !- Name                                                      ",
//"    On/Off,                  !- Schedule Type Limits Name                                 ",
//"    THROUGH: 12/31,          !- Field 1                                                   ",
//"    FOR: AllDays,            !- Field 2                                                   ",
//"    UNTIL: 24:00,1;          !- Field 3                                                   ",
//"                                                                                          ",
//"  ScheduleTypeLimits,                                                                     ",
//"    Control Type,            !- Name                                                      ",
//"    0,                       !- Lower Limit Value                                         ",
//"    4,                       !- Upper Limit Value                                         ",
//"    DISCRETE;                !- Numeric Type                                              ",
//"                                                                                          ",
//"  Schedule:Compact,                                                                       ",
//"    Zone Control Type Sch,   !- Name                                                      ",
//"    Control Type,            !- Schedule Type Limits Name                                 ",
//"    THROUGH: 12/31,          !- Field 1                                                   ",
//"    FOR: AllDays,            !- Field 2                                                   ",
//"    UNTIL: 24:00,3;          !- Field 3                                                   ",
//"                                                                                          ",
//"  ScheduleTypeLimits,                                                                     ",
//"    Temperature,             !- Name                                                      ",
//"    -60,                     !- Lower Limit Value                                         ",
//"    200,                     !- Upper Limit Value                                         ",
//"    CONTINUOUS,              !- Numeric Type                                              ",
//"    Temperature;             !- Unit Type                                                 ",
//"                                                                                          ",
//"  Schedule:Compact,                                                                       ",
//"    Zone Temp Sch,           !- Name                                                      ",
//"    Temperature,             !- Schedule Type Limits Name                                 ",
//"    THROUGH: 12/31,          !- Field 1                                                   ",
//"    FOR: AllDays,            !- Field 2                                                   ",
//"    UNTIL: 24:00,21;         !- Field 3                                                   ",
//"                                                                                          ",
//"  NodeList,                                                                               ",
//"    Daylit Zone Inlets,      !- Name                                                      ",
//"    Daylit Zone Supply Node; !- Node 1 Name                                               ",
//"                                                                                          ",
//"  ZoneHVAC:EquipmentConnections,                                                          ",
//"    Daylit Zone,             !- Zone Name                                                 ",
//"    Daylit Zone Equipment,   !- Zone Conditioning Equipment List Name                     ",
//"    Daylit Zone Inlets,      !- Zone Air Inlet Node or NodeList Name                      ",
//"    ,                        !- Zone Air Exhaust Node or NodeList Name                    ",
//"    Daylit Zone Air Node,    !- Zone Air Node Name                                        ",
//"    Daylit Zone Return Node; !- Zone Return Air Node Name                                 ",
//"                                                                                          ",
//"  ThermostatSetpoint:SingleHeatingOrCooling,                                              ",
//"    Heating Cooling Setpoint,!- Name                                                      ",
//"    Zone Temp Sch;           !- Setpoint Temperature Schedule Name                        ",
//"                                                                                          ",
//"  ZoneControl:Thermostat,                                                                 ",
//"    Daylit Zone Thermostat,  !- Name                                                      ",
//"    Daylit Zone,             !- Zone or ZoneList Name                                     ",
//"    Zone Control Type Sch,   !- Control Type Schedule Name                                ",
//"    ThermostatSetpoint:SingleHeatingOrCooling,  !- Control 1 Object Type                  ",
//"    Heating Cooling Setpoint;!- Control 1 Name                                            ",
//"                                                                                          ",
//"  ZoneHVAC:EquipmentList,                                                                 ",
//"    Daylit Zone Equipment,   !- Name                                                      ",
//"    ZoneHVAC:IdealLoadsAirSystem,  !- Zone Equipment 1 Object Type                        ",
//"    Daylit Zone Air,         !- Zone Equipment 1 Name                                     ",
//"    1,                       !- Zone Equipment 1 Cooling Sequence                         ",
//"    1;                       !- Zone Equipment 1 Heating or No-Load Sequence              ",
//"                                                                                          ",
//"  ZoneHVAC:IdealLoadsAirSystem,                                                           ",
//"    Daylit Zone Air,         !- Name                                                      ",
//"    ,                        !- Availability Schedule Name                                ",
//"    Daylit Zone Supply Node, !- Zone Supply Air Node Name                                 ",
//"    ,                        !- Zone Exhaust Air Node Name                                ",
//"    ,                        !- System Inlet Air Node Name                                         ",
//"    50,                      !- Maximum Heating Supply Air Temperature {C}                ",
//"    13,                      !- Minimum Cooling Supply Air Temperature {C}                ",
//"    0.015,                   !- Maximum Heating Supply Air Humidity Ratio {kgWater/kgDryAi",
//"    0.009,                   !- Minimum Cooling Supply Air Humidity Ratio {kgWater/kgDryAi",
//"    NoLimit,                 !- Heating Limit                                             ",
//"    AUTOSIZE,                !- Maximum Heating Air Flow Rate {m3/s}                      ",
//"    ,                        !- Maximum Sensible Heating Capacity {W}                     ",
//"    NoLimit,                 !- Cooling Limit                                             ",
//"    AUTOSIZE,                !- Maximum Cooling Air Flow Rate {m3/s}                      ",
//"    ,                        !- Maximum Total Cooling Capacity {W}                        ",
//"    ,                        !- Heating Availability Schedule Name                        ",
//"    ,                        !- Cooling Availability Schedule Name                        ",
//"    ConstantSupplyHumidityRatio,  !- Dehumidification Control Type                        ",
//"    ,                        !- Cooling Sensible Heat Ratio {dimensionless}               ",
//"    ConstantSupplyHumidityRatio,  !- Humidification Control Type                          ",
//"    ,                        !- Design Specification Outdoor Air Object Name              ",
//"    ,                        !- Outdoor Air Inlet Node Name                               ",
//"    ,                        !- Demand Controlled Ventilation Type                        ",
//"    ,                        !- Outdoor Air Economizer Type                               ",
//"    ,                        !- Heat Recovery Type                                        ",
//"    ,                        !- Sensible Heat Recovery Effectiveness {dimensionless}      ",
//"    ;                        !- Latent Heat Recovery Effectiveness {dimensionless}        ",
//"                                                                                          ",
//"  NodeList,                                                                               ",
//"    Standard Zone Inlets,    !- Name                                                      ",
//"    Standard Zone Supply Node;  !- Node 1 Name                                            ",
//"                                                                                          ",
//"  ZoneHVAC:EquipmentConnections,                                                          ",
//"    Standard Zone,           !- Zone Name                                                 ",
//"    Standard Zone Equipment, !- Zone Conditioning Equipment List Name                     ",
//"    Standard Zone Inlets,    !- Zone Air Inlet Node or NodeList Name                      ",
//"    ,                        !- Zone Air Exhaust Node or NodeList Name                    ",
//"    Standard Zone Air Node,  !- Zone Air Node Name                                        ",
//"    Standard Zone Return Node;  !- Zone Return Air Node Name                              ",
//"                                                                                          ",
//"  ThermostatSetpoint:SingleHeatingOrCooling,                                              ",
//"    Heating Cooling Setpoint,!- Name                                                      ",
//"    Zone Temp Sch;           !- Setpoint Temperature Schedule Name                        ",
//"                                                                                          ",
//"  ZoneControl:Thermostat,                                                                 ",
//"    Standard Zone Thermostat,!- Name                                                      ",
//"    Standard Zone,           !- Zone or ZoneList Name                                     ",
//"    Zone Control Type Sch,   !- Control Type Schedule Name                                ",
//"    ThermostatSetpoint:SingleHeatingOrCooling,  !- Control 1 Object Type                  ",
//"    Heating Cooling Setpoint;!- Control 1 Name                                            ",
//"                                                                                          ",
//"  ZoneHVAC:EquipmentList,                                                                 ",
//"    Standard Zone Equipment, !- Name                                                      ",
//"    ZoneHVAC:IdealLoadsAirSystem,  !- Zone Equipment 1 Object Type                        ",
//"    Standard Zone Air,       !- Zone Equipment 1 Name                                     ",
//"    1,                       !- Zone Equipment 1 Cooling Sequence                         ",
//"    1;                       !- Zone Equipment 1 Heating or No-Load Sequence              ",
//"                                                                                          ",
//"  ZoneHVAC:IdealLoadsAirSystem,                                                           ",
//"    Standard Zone Air,       !- Name                                                      ",
//"    ,                        !- Availability Schedule Name                                ",
//"    Standard Zone Supply Node,  !- Zone Supply Air Node Name                              ",
//"    ,                        !- Zone Exhaust Air Node Name                                ",
//"    ,                        !- System Inlet Air Node Name                                         ",
//"    50,                      !- Maximum Heating Supply Air Temperature {C}                ",
//"    13,                      !- Minimum Cooling Supply Air Temperature {C}                ",
//"    0.015,                   !- Maximum Heating Supply Air Humidity Ratio {kgWater/kgDryAi",
//"    0.009,                   !- Minimum Cooling Supply Air Humidity Ratio {kgWater/kgDryAi",
//"    NoLimit,                 !- Heating Limit                                             ",
//"    AUTOSIZE,                !- Maximum Heating Air Flow Rate {m3/s}                      ",
//"    ,                        !- Maximum Sensible Heating Capacity {W}                     ",
//"    NoLimit,                 !- Cooling Limit                                             ",
//"    AUTOSIZE,                !- Maximum Cooling Air Flow Rate {m3/s}                      ",
//"    ,                        !- Maximum Total Cooling Capacity {W}                        ",
//"    ,                        !- Heating Availability Schedule Name                        ",
//"    ,                        !- Cooling Availability Schedule Name                        ",
//"    ConstantSupplyHumidityRatio,  !- Dehumidification Control Type                        ",
//"    ,                        !- Cooling Sensible Heat Ratio {dimensionless}               ",
//"    ConstantSupplyHumidityRatio,  !- Humidification Control Type                          ",
//"    ,                        !- Design Specification Outdoor Air Object Name              ",
//"    ,                        !- Outdoor Air Inlet Node Name                               ",
//"    ,                        !- Demand Controlled Ventilation Type                        ",
//"    ,                        !- Outdoor Air Economizer Type                               ",
//"    ,                        !- Heat Recovery Type                                        ",
//"    ,                        !- Sensible Heat Recovery Effectiveness {dimensionless}      ",
//"    ;                        !- Latent Heat Recovery Effectiveness {dimensionless}        ",
//"                                                                                          ",
//"  Output:VariableDictionary,Regular;                                                      ",
//"                                                                                          ",
//"  Output:Surfaces:Drawing,DXF;                                                            ",
//"                                                                                          ",
//"  Output:Constructions,Constructions;                                                     ",
//"                                                                                          ",
//"  Output:Surfaces:List,Detailswithvertices;                                               ",
//"                                                                                          ",
//"  OutputControl:Table:Style,                                                              ",
//"    HTML;                    !- Column Separator                                          ",
//"                                                                                          ",
//"  Output:Table:SummaryReports,                                                            ",
//"    AllSummary;              !- Report 1 Name                                             ",
//"                                                                                          ",
//"  Output:SQLite,                                                                          ",
//"    SimpleAndTabular;        !- Option Type                                               ",
//} );

// ASSERT_TRUE( process_idf( idf_objects ) );

// OutputProcessor::TimeValue.allocate( 2 );
////DataGlobals::DDOnlySimulation = true;

// ManageSimulation();
////compare_err_stream( "" );

// EXPECT_EQ( "2", RetrievePreDefTableEntry( pdchSurfCntTot, "Tubular Daylighting Device Diffuser" ) );
// EXPECT_EQ( "2", RetrievePreDefTableEntry( pdchSurfCntExt, "Tubular Daylighting Device Diffuser" ) );
>>>>>>> b6f573e2

//}

TEST_F(EnergyPlusFixture, OutputReportTabularTest_PredefinedTableRowMatchingTest)
{

    SetPredefinedTables();

    PreDefTableEntry(pdchLeedPerfElEneUse, "Exterior Lighting", 1000., 2);
    EXPECT_EQ("1000.00", RetrievePreDefTableEntry(pdchLeedPerfElEneUse, "Exterior Lighting"));
    EXPECT_EQ("NOT FOUND", RetrievePreDefTableEntry(pdchLeedPerfElEneUse, "EXTERIOR LIGHTING"));

    PreDefTableEntry(pdchLeedPerfElEneUse, "EXTERIOR LIGHTING", 2000., 2);
    EXPECT_EQ("1000.00", RetrievePreDefTableEntry(pdchLeedPerfElEneUse, "Exterior Lighting"));
    EXPECT_EQ("2000.00", RetrievePreDefTableEntry(pdchLeedPerfElEneUse, "EXTERIOR LIGHTING"));
}

TEST(OutputReportTabularTest, GetUnitSubstring_Test)
{
    ShowMessage("Begin Test: OutputReportTabularTest, GetUnitSubstring_Test");
    EXPECT_EQ("", GetUnitSubString(""));
    EXPECT_EQ("", GetUnitSubString(" "));
    EXPECT_EQ("", GetUnitSubString("String with no units"));
    EXPECT_EQ("feet", GetUnitSubString("[feet]"));
    EXPECT_EQ("meters", GetUnitSubString("String with  unit string at end [meters]"));
    EXPECT_EQ("newtons", GetUnitSubString("[newtons] String with unit string at beginning"));
    EXPECT_EQ("m", GetUnitSubString("String with unit string at end [m]"));
    EXPECT_EQ("N", GetUnitSubString("[N] String with unit string at beginning"));
    EXPECT_EQ("", GetUnitSubString("[]"));
    EXPECT_EQ("", GetUnitSubString("String with empty unit string at end []"));
    EXPECT_EQ("", GetUnitSubString("[] String with empty unit string at beginning"));
}

TEST_F(SQLiteFixture, WriteVeriSumTableAreasTest)
{
    EnergyPlus::sqlite->sqliteBegin();
    EnergyPlus::sqlite->createSQLiteSimulationsRecord(1, "EnergyPlus Version", "Current Time");

    displayTabularVeriSum = true;
    Latitude = 12.3;
    Longitude = 45.6;

    TotSurfaces = 4;
    Surface.allocate(TotSurfaces);

    // walls
    Surface(1).Class = SurfaceClass_Wall;
    Surface(1).HeatTransSurf = true;
    Surface(1).ExtBoundCond = ExternalEnvironment;
    Surface(1).Azimuth = 0.;
    Surface(1).GrossArea = 200.; // 20 x 10
    Surface(1).FrameDivider = 0;
    Surface(1).Tilt = 90.;
    Surface(1).Zone = 1;

    Surface(2).Class = SurfaceClass_Wall;
    Surface(2).HeatTransSurf = true;
    Surface(2).ExtBoundCond = ExternalEnvironment;
    Surface(2).Azimuth = 90.;
    Surface(2).GrossArea = 300.; // 30 x 10
    Surface(2).FrameDivider = 0;
    Surface(2).Tilt = 90.;
    Surface(2).Zone = 1;

    // windows
    Surface(3).Class = SurfaceClass_Window;
    Surface(3).HeatTransSurf = true;
    Surface(3).ExtBoundCond = ExternalEnvironment;
    Surface(3).Azimuth = 0.;
    Surface(3).GrossArea = 40.;
    Surface(3).Height = 5;
    Surface(3).Width = 8;
    Surface(3).FrameDivider = 1;
    Surface(3).Tilt = 90.;
    Surface(3).Zone = 1;

    Surface(4).Class = SurfaceClass_Window;
    Surface(4).HeatTransSurf = true;
    Surface(4).ExtBoundCond = ExternalEnvironment;
    Surface(4).Azimuth = 90.;
    Surface(4).GrossArea = 60.;
    Surface(4).Height = 6;
    Surface(4).Width = 10;
    Surface(4).FrameDivider = 2;
    Surface(4).Tilt = 90.;
    Surface(4).Zone = 1;

    // frames
    TotFrameDivider = 2;
    FrameDivider.allocate(TotFrameDivider);
    FrameDivider(1).FrameWidth = 0.3;
    FrameDivider(2).FrameWidth = 0.2;

    // zone
    NumOfZones = 1;
    Zone.allocate(NumOfZones);
    Zone(1).SystemZoneNodeNumber = 1;
    Zone(1).Multiplier = 1.;
    Zone(1).ListMultiplier = 1.;
    Zone(1).FloorArea = 600.; // 20 x 30
    Zone(1).Volume = 6000.;   // 20 x 30 x 10
    Zone(1).isPartOfTotalArea = true;
    Zone(1).ExtGrossWallArea = 500.;
    Zone(1).ExteriorTotalGroundSurfArea = 0;
    Zone(1).ExtWindowArea = Surface(3).GrossArea + Surface(4).GrossArea;

    WriteVeriSumTable();

    auto tabularData = queryResult("SELECT * FROM TabularData;", "TabularData");
    auto strings = queryResult("SELECT * FROM Strings;", "Strings");
    auto stringTypes = queryResult("SELECT * FROM StringTypes;", "StringTypes");
    EnergyPlus::sqlite->sqliteCommit();

    EXPECT_EQ(123ul, tabularData.size());
    // tabularDataIndex, reportNameIndex, reportForStringIndex, tableNameIndex, rowLabelIndex, columnLabelIndex, unitsIndex, simulationIndex, rowId,
    // columnId, value
    EXPECT_EQ("       12.30", tabularData[3][10]);
    EXPECT_EQ("       45.60", tabularData[4][10]);
    // envelope - window-wall ratio subtable
    // north
    EXPECT_EQ("      200.00", tabularData[15][10]);
    EXPECT_EQ("      200.00", tabularData[16][10]);
    EXPECT_EQ("       48.16", tabularData[17][10]);
    EXPECT_EQ("       24.08", tabularData[18][10]);
    EXPECT_EQ("       24.08", tabularData[19][10]);
    // east
    EXPECT_EQ("      300.00", tabularData[20][10]);
    EXPECT_EQ("      300.00", tabularData[21][10]);
    EXPECT_EQ("       66.56", tabularData[22][10]);
    EXPECT_EQ("       22.19", tabularData[23][10]);
    EXPECT_EQ("       22.19", tabularData[24][10]);
    // Performance - zone summary table
    EXPECT_EQ("      600.00", tabularData[63][10]);  // area
    EXPECT_EQ("Yes", tabularData[68][10]);           // conditioned
    EXPECT_EQ("Yes", tabularData[73][10]);           // part of total floor area
    EXPECT_EQ("     6000.00", tabularData[78][10]);  // volume
    EXPECT_EQ("        1.00", tabularData[83][10]);  // multiplier
    EXPECT_EQ("      500.00", tabularData[88][10]);  // above ground gross floor area
    EXPECT_EQ("      100.00", tabularData[98][10]);  // window glass area
    EXPECT_EQ("      114.72", tabularData[103][10]); // window opening area
}

TEST_F(EnergyPlusFixture, OutputReportTabularMonthly_invalidAggregationOrder)
{
    std::string const idf_objects = delimited_string({
        "Version,8.3;",
        "Output:Table:Monthly,",
        "Space Gains Annual Report, !- Name",
        "2, !-  Digits After Decimal",
        "Exterior Lights Electric Energy, !- Variable or Meter 1 Name",
        "SumOrAverageDuringHoursShown, !- Aggregation Type for Variable or Meter 1",
        "Exterior Lights Electric Power, !- Variable or Meter 2 Name",
        "Maximum, !- Aggregation Type for Variable or Meter 2",
        "Exterior Lights Electric Power, !- Variable or Meter 2 Name",
        "Minimum; !- Aggregation Type for Variable or Meter 2",

    });

    ASSERT_TRUE(process_idf(idf_objects));

    Real64 extLitUse;

    SetupOutputVariable("Exterior Lights Electric Energy", OutputProcessor::Unit::J, extLitUse, "Zone", "Sum", "Lite1", _, "Electricity",
                        "Exterior Lights", "General");
    SetupOutputVariable("Exterior Lights Electric Energy", OutputProcessor::Unit::J, extLitUse, "Zone", "Sum", "Lite2", _, "Electricity",
                        "Exterior Lights", "General");
    SetupOutputVariable("Exterior Lights Electric Energy", OutputProcessor::Unit::J, extLitUse, "Zone", "Sum", "Lite3", _, "Electricity",
                        "Exterior Lights", "General");

    DataGlobals::DoWeathSim = true;
    DataGlobals::TimeStepZone = 0.25;

    GetInputTabularMonthly();
    EXPECT_EQ(MonthlyInputCount, 1);
    InitializeTabularMonthly();

    EXPECT_TRUE(isInvalidAggregationOrder());
}

TEST(OutputReportTabularTest, CollectPeakZoneConditions_test)
{
    ShowMessage("Begin Test: OutputReportTabularTest, CollectPeakZoneConditions_test");

    Psychrometrics::InitializePsychRoutines();
    createCoilSelectionReportObj();

    CompLoadTablesType compLoad;
    int timeOfMax = 63;
    int zoneIndex = 1;
    bool isCooling = true;

    Zone.allocate(1);
    Zone(1).Multiplier = 1;
    Zone(1).ListMultiplier = 1;
    Zone(1).FloorArea = 12.;

    WeatherManager::DesDayInput.allocate(1);
    WeatherManager::DesDayInput(1).Month = 5;
    WeatherManager::DesDayInput(1).DayOfMonth = 21;

    DataGlobals::NumOfTimeStepInHour = 4;
    DataGlobals::MinutesPerTimeStep = 15;

    CoolPeakDateHrMin.allocate(1);

    CalcFinalZoneSizing.allocate(1);
    CalcFinalZoneSizing(1).CoolOutTempSeq.allocate(96);
    CalcFinalZoneSizing(1).CoolOutTempSeq(63) = 38.;
    CalcFinalZoneSizing(1).CoolOutHumRatSeq.allocate(96);
    CalcFinalZoneSizing(1).CoolOutHumRatSeq(63) = 0.01459;
    CalcFinalZoneSizing(1).CoolZoneTempSeq.allocate(96);
    CalcFinalZoneSizing(1).CoolZoneTempSeq(63) = 24.;
    CalcFinalZoneSizing(1).CoolZoneHumRatSeq.allocate(96);
    CalcFinalZoneSizing(1).CoolZoneHumRatSeq(63) = 0.00979;
    CalcFinalZoneSizing(1).DesCoolLoad = 500.;
    CalcFinalZoneSizing(1).ZnCoolDgnSAMethod = SupplyAirTemperature;
    CalcFinalZoneSizing(1).CoolDesTemp = 13.;
    CalcFinalZoneSizing(1).DesCoolVolFlow = 3.3;

    FinalZoneSizing.allocate(1);
    FinalZoneSizing(1).DesCoolLoad = 600.;

    CollectPeakZoneConditions(compLoad, 1, timeOfMax, zoneIndex, isCooling);

    EXPECT_EQ(compLoad.peakDateHrMin, "5/21 15:45:00");
    EXPECT_EQ(compLoad.outsideDryBulb, 38.);
    EXPECT_EQ(compLoad.outsideHumRatio, 0.01459);
    EXPECT_EQ(compLoad.zoneDryBulb, 24.);
    EXPECT_EQ(compLoad.zoneHumRatio, 0.00979);
    EXPECT_EQ(compLoad.peakDesSensLoad, 500.);
    EXPECT_EQ(compLoad.designPeakLoad, 600.);
    EXPECT_EQ(compLoad.supAirTemp, 13.);
    EXPECT_EQ(compLoad.mainFanAirFlow, 3.3);
    EXPECT_NEAR(compLoad.airflowPerFlrArea, 3.3 / 12., 0.0001);
    EXPECT_NEAR(compLoad.totCapPerArea, 600. / 12., 0.0001);
    EXPECT_NEAR(compLoad.airflowPerTotCap, 3.3 / 600., 0.0001);
    EXPECT_NEAR(compLoad.areaPerTotCap, 12. / 600., 0.0001);
}

TEST(OutputReportTabularTest, ComputeEngineeringChecks_test)
{
    ShowMessage("Begin Test: OutputReportTabularTest, ComputeEngineeringChecks_test");

    CompLoadTablesType compLoad;

    compLoad.outsideAirFlow = 0.12;
    compLoad.mainFanAirFlow = 0.50;
    compLoad.floorArea = 13.;
    compLoad.designPeakLoad = 800;

    ComputeEngineeringChecks(compLoad);

    EXPECT_EQ(compLoad.outsideAirRatio, 0.12 / 0.50);
    EXPECT_EQ(compLoad.airflowPerFlrArea, 0.50 / 13.);
    EXPECT_EQ(compLoad.totCapPerArea, 800. / 13.);
    EXPECT_EQ(compLoad.airflowPerTotCap, 0.50 / 800.);
    EXPECT_EQ(compLoad.areaPerTotCap, 13. / 800.);
}

TEST(OutputReportTabularTest, GetZoneComponentAreas_test)
{
    ShowMessage("Begin Test: OutputReportTabularTest, GetZoneComponentAreas_test");

    Array1D<ZompComponentAreasType> areas;
    areas.allocate(1);

    Zone.allocate(1);
    NumOfZones = 1;
    Zone(1).FloorArea = 12.;

    Surface.allocate(13);

    Surface(1).GrossArea = 5.; // extWall
    Surface(1).Class = SurfaceClass_Wall;
    Surface(1).ExtBoundCond = ExternalEnvironment;
    Surface(1).Zone = 1;
    Surface(1).HeatTransSurf = true;

    Surface(2).GrossArea = 6.; // grdCntWall
    Surface(2).Class = SurfaceClass_Wall;
    Surface(2).ExtBoundCond = GroundFCfactorMethod;
    Surface(2).Zone = 1;
    Surface(2).HeatTransSurf = true;

    Surface(3).GrossArea = 7.; // intZoneWall
    Surface(3).Class = SurfaceClass_Wall;
    Surface(3).ExtBoundCond = 2;
    Surface(3).Zone = 1;
    Surface(3).HeatTransSurf = true;

    Surface(4).GrossArea = 8.; // roof
    Surface(4).Class = SurfaceClass_Roof;
    Surface(4).ExtBoundCond = ExternalEnvironment;
    Surface(4).Zone = 1;
    Surface(4).HeatTransSurf = true;

    Surface(5).GrossArea = 9.; // ceiling
    Surface(5).Class = SurfaceClass_Roof;
    Surface(5).ExtBoundCond = 5;
    Surface(5).Zone = 1;
    Surface(5).HeatTransSurf = true;

    Surface(6).GrossArea = 10.; // extFloor
    Surface(6).Class = SurfaceClass_Floor;
    Surface(6).ExtBoundCond = ExternalEnvironment;
    Surface(6).Zone = 1;
    Surface(6).HeatTransSurf = true;

    Surface(7).GrossArea = 11.; // grndCntFloor
    Surface(7).Class = SurfaceClass_Floor;
    Surface(7).ExtBoundCond = Ground;
    Surface(7).Zone = 1;
    Surface(7).HeatTransSurf = true;

    Surface(8).GrossArea = 12.; // intZoneFloor
    Surface(8).Class = SurfaceClass_Floor;
    Surface(8).ExtBoundCond = 3;
    Surface(8).Zone = 1;
    Surface(8).HeatTransSurf = true;

    Surface(9).GrossArea = 13.; // fenestration
    Surface(9).Class = SurfaceClass_Window;
    Surface(9).ExtBoundCond = ExternalEnvironment;
    Surface(9).Zone = 1;
    Surface(9).HeatTransSurf = true;

    Surface(10).GrossArea = 14.; // door
    Surface(10).Class = SurfaceClass_Door;
    Surface(10).ExtBoundCond = ExternalEnvironment;
    Surface(10).Zone = 1;
    Surface(10).HeatTransSurf = true;

    Surface(11).GrossArea = 15.; // door (again)
    Surface(11).Class = SurfaceClass_GlassDoor;
    Surface(11).ExtBoundCond = ExternalEnvironment;
    Surface(11).Zone = 1;
    Surface(11).HeatTransSurf = true;

    Surface(12).GrossArea = 16.; // fenestration (again)
    Surface(12).Class = SurfaceClass_TDD_Dome;
    Surface(12).ExtBoundCond = ExternalEnvironment;
    Surface(12).Zone = 1;
    Surface(12).HeatTransSurf = true;

    Surface(13).GrossArea = 17.; // grndCntFloor (again)
    Surface(13).Class = SurfaceClass_Floor;
    Surface(13).ExtBoundCond = KivaFoundation;
    Surface(13).Zone = 1;
    Surface(13).HeatTransSurf = true;

    GetZoneComponentAreas(areas);

    EXPECT_EQ(12., areas(1).floor);
    EXPECT_EQ(8., areas(1).roof);
    EXPECT_EQ(9., areas(1).ceiling);
    EXPECT_EQ(5., areas(1).extWall);
    EXPECT_EQ(7., areas(1).intZoneWall);
    EXPECT_EQ(6., areas(1).grndCntWall);
    EXPECT_EQ(10., areas(1).extFloor);
    EXPECT_EQ(12., areas(1).intZoneFloor);
    EXPECT_EQ(28., areas(1).grndCntFloor);
    EXPECT_EQ(29., areas(1).fenestration);
    EXPECT_EQ(29., areas(1).door);
}

TEST(OutputReportTabularTest, CombineLoadCompResults_test)
{
    ShowMessage("Begin Test: OutputReportTabularTest, CombineLoadCompResults_test");

    CompLoadTablesType compLoadTotal;
    compLoadTotal.cells.allocate(10, 30);
    compLoadTotal.cells = 0.;
    compLoadTotal.cellUsed.allocate(10, 30);
    compLoadTotal.cellUsed = false;

    CompLoadTablesType compLoadPartial;
    compLoadPartial.cells.allocate(10, 30);
    compLoadPartial.cells = 0.;
    compLoadPartial.cellUsed.allocate(10, 30);
    compLoadPartial.cellUsed = false;

    Real64 multiplier = 3.;

    compLoadPartial.cells(1, 1) = 1.1;
    compLoadPartial.cells(4, 25) = 1.2;
    compLoadPartial.cellUsed(3, 17) = true;
    compLoadPartial.outsideWebBulb = 17.;
    compLoadPartial.diffDesignPeak = 11.;

    CombineLoadCompResults(compLoadTotal, compLoadPartial, multiplier);

    EXPECT_EQ(1.1 * 3., compLoadTotal.cells(1, 1));
    EXPECT_EQ(1.2 * 3., compLoadTotal.cells(4, 25));
    EXPECT_EQ(true, compLoadTotal.cellUsed(3, 17));
    EXPECT_EQ(17., compLoadTotal.outsideWebBulb);
    EXPECT_EQ(33., compLoadTotal.diffDesignPeak);
}

TEST(OutputReportTabularTest, AddTotalRowsForLoadSummary_test)
{
    ShowMessage("Begin Test: OutputReportTabularTest, AddTotalRowsForLoadSummary_test");

    CompLoadTablesType compLoad;
    compLoad.cells.allocate(cPerArea, rGrdTot);
    compLoad.cells = 0.;
    compLoad.cellUsed.allocate(cPerArea, rGrdTot);
    compLoad.cellUsed = true;

    compLoad.cells(cSensInst, rLights) = 3.;
    compLoad.cells(cSensInst, rRefrig) = 4.;
    compLoad.cells(cLatent, rLights) = 10.;
    compLoad.cells(cLatent, rRefrig) = 20.;

    compLoad.cells(cArea, rLights) = 5.;
    compLoad.cells(cArea, rRefrig) = 5.;

    AddTotalRowsForLoadSummary(compLoad);

    EXPECT_EQ(3. + 4., compLoad.cells(cSensInst, rGrdTot));
    EXPECT_EQ(10 + 20., compLoad.cells(cLatent, rGrdTot));
    EXPECT_EQ(3. + 10., compLoad.cells(cTotal, rLights));
    EXPECT_EQ(4 + 20., compLoad.cells(cTotal, rRefrig));

    EXPECT_EQ(37., compLoad.cells(cTotal, rGrdTot));

    EXPECT_EQ(100. * 13. / 37., compLoad.cells(cPerc, rLights));
    EXPECT_EQ(100. * 24. / 37., compLoad.cells(cPerc, rRefrig));

    EXPECT_EQ(13. / 5., compLoad.cells(cPerArea, rLights));
    EXPECT_EQ(24. / 5., compLoad.cells(cPerArea, rRefrig));
}

TEST(OutputReportTabularTest, LoadSummaryUnitConversion_test)
{
    ShowMessage("Begin Test: OutputReportTabularTest, LoadSummaryUnitConversion_test");

    CompLoadTablesType compLoad;
    compLoad.cells.allocate(cPerArea, rGrdTot);
    compLoad.cells = 0.;
    compLoad.cellUsed.allocate(cPerArea, rGrdTot);
    compLoad.cellUsed = true;

    compLoad.cells(cSensInst, rLights) = 3.;
    compLoad.cells(cLatent, rLights) = 10.;

    compLoad.cells(cArea, rLights) = 5.;

    compLoad.outsideDryBulb = 20.;
    compLoad.mainFanAirFlow = 0.7;
    compLoad.airflowPerTotCap = 0.2;
    compLoad.totCapPerArea = 0.15;

    unitsStyle = unitsStyleInchPound;
    Real64 powerConversion = getSpecificUnitMultiplier("W", "Btu/h");
    Real64 areaConversion = getSpecificUnitMultiplier("m2", "ft2");
    Real64 airFlowConversion = getSpecificUnitMultiplier("m3/s", "ft3/min");
    Real64 airFlowPerAreaConversion = getSpecificUnitMultiplier("m3/s-m2", "ft3/min-ft2");
    int tempConvIndx = getSpecificUnitIndex("C", "F");

    LoadSummaryUnitConversion(compLoad);

    EXPECT_EQ(3. * powerConversion, compLoad.cells(cSensInst, rLights));
    EXPECT_EQ(10. * powerConversion, compLoad.cells(cLatent, rLights));
    EXPECT_EQ(5. * areaConversion, compLoad.cells(cArea, rLights));
    EXPECT_EQ(5. * areaConversion, compLoad.cells(cArea, rLights));

    EXPECT_EQ(ConvertIP(tempConvIndx, 20.), compLoad.outsideDryBulb);
    EXPECT_EQ(0.7 * airFlowConversion, compLoad.mainFanAirFlow);
    EXPECT_EQ(0.2 * airFlowPerAreaConversion / powerConversion, compLoad.airflowPerTotCap);
    EXPECT_EQ(0.15 * powerConversion / areaConversion, compLoad.totCapPerArea);
}

TEST(OutputReportTabularTest, CreateListOfZonesForAirLoop_test)
{
    ShowMessage("Begin Test: OutputReportTabularTest, CreateListOfZonesForAirLoop_test");

    CompLoadTablesType compLoad;
    Array1D_int zoneToAirLoop;

    NumOfZones = 15;
    compLoad.zoneIndices.allocate(NumOfZones);
    compLoad.zoneIndices = 0;

    zoneToAirLoop.allocate(NumOfZones);
    zoneToAirLoop(1) = 3;
    zoneToAirLoop(2) = 2;
    zoneToAirLoop(3) = 1;
    zoneToAirLoop(4) = 1;
    zoneToAirLoop(5) = 2;
    zoneToAirLoop(6) = 3;
    zoneToAirLoop(7) = 1;
    zoneToAirLoop(8) = 1;
    zoneToAirLoop(9) = 2;
    zoneToAirLoop(10) = 2;
    zoneToAirLoop(11) = 1;
    zoneToAirLoop(12) = 1;
    zoneToAirLoop(13) = 3;
    zoneToAirLoop(14) = 3;
    zoneToAirLoop(15) = 1;

    CreateListOfZonesForAirLoop(compLoad, zoneToAirLoop, 1);
    EXPECT_EQ(3, compLoad.zoneIndices(1));
    EXPECT_EQ(4, compLoad.zoneIndices(2));
    EXPECT_EQ(7, compLoad.zoneIndices(3));
    EXPECT_EQ(8, compLoad.zoneIndices(4));
    EXPECT_EQ(11, compLoad.zoneIndices(5));
    EXPECT_EQ(12, compLoad.zoneIndices(6));
    EXPECT_EQ(15, compLoad.zoneIndices(7));
    EXPECT_EQ(0, compLoad.zoneIndices(8));

    compLoad.zoneIndices = 0;
    CreateListOfZonesForAirLoop(compLoad, zoneToAirLoop, 2);
    EXPECT_EQ(2, compLoad.zoneIndices(1));
    EXPECT_EQ(5, compLoad.zoneIndices(2));
    EXPECT_EQ(9, compLoad.zoneIndices(3));
    EXPECT_EQ(10, compLoad.zoneIndices(4));
    EXPECT_EQ(0, compLoad.zoneIndices(5));

    compLoad.zoneIndices = 0;
    CreateListOfZonesForAirLoop(compLoad, zoneToAirLoop, 3);
    EXPECT_EQ(1, compLoad.zoneIndices(1));
    EXPECT_EQ(6, compLoad.zoneIndices(2));
    EXPECT_EQ(13, compLoad.zoneIndices(3));
    EXPECT_EQ(14, compLoad.zoneIndices(4));
    EXPECT_EQ(0, compLoad.zoneIndices(5));
}

TEST(OutputReportTabularTest, GetDelaySequencesTwice_test)
{

    int coolDesSelected = 1;
    int iZone = 1;
    TotDesDays = 2;
    TotRunDesPersDays = 3;
    NumOfTimeStepInHour = 4;

    NumOfZones = 4;
    Zone.allocate(NumOfZones);

    Zone(iZone).SurfaceFirst = 1;
    Zone(iZone).SurfaceLast = 1;

    TotSurfaces = 4;
    Surface.allocate(TotSurfaces);
    Surface(1).HeatTransSurf = true;
    Surface(1).Class = SurfaceClass_Window;

    Array1D<Real64> peopleDelaySeq;
    peopleDelaySeq.allocate(NumOfTimeStepInHour * 24);
    peopleDelaySeq = 0.;

    Array1D<Real64> peopleDelaySeqCool;
    peopleDelaySeqCool.allocate(NumOfTimeStepInHour * 24);
    peopleDelaySeqCool = 0.;

    Array1D<Real64> equipDelaySeqCool;
    equipDelaySeqCool.allocate(NumOfTimeStepInHour * 24);
    equipDelaySeqCool = 0.;

    Array1D<Real64> hvacLossDelaySeqCool;
    hvacLossDelaySeqCool.allocate(NumOfTimeStepInHour * 24);
    hvacLossDelaySeqCool = 0.;

    Array1D<Real64> powerGenDelaySeqCool;
    powerGenDelaySeqCool.allocate(NumOfTimeStepInHour * 24);
    powerGenDelaySeqCool = 0.;

    Array1D<Real64> lightDelaySeqCool;
    lightDelaySeqCool.allocate(NumOfTimeStepInHour * 24);
    lightDelaySeqCool = 0.;

    Array1D<Real64> feneSolarDelaySeqCool;
    feneSolarDelaySeqCool.allocate(NumOfTimeStepInHour * 24);
    feneSolarDelaySeqCool = 0.;

    Array3D<Real64> feneCondInstantSeq;
    feneCondInstantSeq.allocate(TotDesDays + TotRunDesPersDays, NumOfTimeStepInHour * 24, NumOfZones);
    feneCondInstantSeq = 0.0;

    Array2D<Real64> surfDelaySeqCool;
    surfDelaySeqCool.allocate(NumOfTimeStepInHour * 24, TotSurfaces);
    surfDelaySeqCool = 0.0;

    AllocateLoadComponentArrays();

    feneCondInstantSeq(coolDesSelected, 1, 1) = 0.88;

    netSurfRadSeq(coolDesSelected, 1, 1) = 0.05;

    GetDelaySequences(coolDesSelected, true, iZone, peopleDelaySeqCool, equipDelaySeqCool, hvacLossDelaySeqCool, powerGenDelaySeqCool,
                      lightDelaySeqCool, feneSolarDelaySeqCool, feneCondInstantSeq, surfDelaySeqCool);

    EXPECT_EQ(0.83, feneCondInstantSeq(coolDesSelected, 1, 1)); // the first time the subtraction operation should have occurred

    GetDelaySequences(coolDesSelected, true, iZone, peopleDelaySeqCool, equipDelaySeqCool, hvacLossDelaySeqCool, powerGenDelaySeqCool,
                      lightDelaySeqCool, feneSolarDelaySeqCool, feneCondInstantSeq, surfDelaySeqCool);

    EXPECT_EQ(0.83,
              feneCondInstantSeq(
                  coolDesSelected, 1,
                  1)); // the second time the subtraction should not have happened since it is only adjusted once so the value should be the same.
}

TEST_F(SQLiteFixture, OutputReportTabular_WriteLoadComponentSummaryTables_AirLoop_ZeroDesignDay)
{
    EnergyPlus::sqlite->sqliteBegin();
    EnergyPlus::sqlite->createSQLiteSimulationsRecord(1, "EnergyPlus Version", "Current Time");

    DataHVACGlobals::NumPrimaryAirSys = 1;
    SysSizPeakDDNum.allocate(DataHVACGlobals::NumPrimaryAirSys);
    DataSizing::FinalSysSizing.allocate(DataHVACGlobals::NumPrimaryAirSys);
    DataSizing::CalcSysSizing.allocate(DataHVACGlobals::NumPrimaryAirSys);
    int numDesDays = 2;
    DataAirLoop::AirToZoneNodeInfo.allocate(DataHVACGlobals::NumPrimaryAirSys);
    DataGlobals::NumOfZones = 0;
    displayAirLoopComponentLoadSummary = true;
    CompLoadReportIsReq = true;
    SysSizPeakDDNum(DataHVACGlobals::NumPrimaryAirSys).TimeStepAtTotCoolPk.allocate(numDesDays);

    SysSizPeakDDNum(DataHVACGlobals::NumPrimaryAirSys).TotCoolPeakDD = 0; // set to zero to indicate no design day chosen
    SysSizPeakDDNum(DataHVACGlobals::NumPrimaryAirSys).HeatPeakDD = 0;    // set to zero to indicate no design day chosen

    WriteLoadComponentSummaryTables();

    auto tabularData = queryResult("SELECT * FROM TabularData;", "TabularData");
    auto strings = queryResult("SELECT * FROM Strings;", "Strings");
    auto stringTypes = queryResult("SELECT * FROM StringTypes;", "StringTypes");
    EnergyPlus::sqlite->sqliteCommit();

    EXPECT_EQ(460ul, tabularData.size());
    EXPECT_EQ(76ul, strings.size());
    EXPECT_EQ("AirLoop Component Load Summary", strings[0][2]); // just make sure that the output table was generated and did not crash
}<|MERGE_RESOLUTION|>--- conflicted
+++ resolved
@@ -92,3376 +92,3376 @@
 using namespace SimulationManager;
 using namespace ObjexxFCL;
 
-TEST(OutputReportTabularTest, ConfirmSetUnitsStyleFromString)
+TEST( OutputReportTabularTest, ConfirmSetUnitsStyleFromString )
 {
-    ShowMessage("Begin Test: OutputReportTabularTest, ConfirmSetUnitsStyleFromString");
-
-    EXPECT_EQ(unitsStyleNone, SetUnitsStyleFromString("None"));
-    EXPECT_EQ(unitsStyleJtoKWH, SetUnitsStyleFromString("JTOKWH"));
-    EXPECT_EQ(unitsStyleJtoMJ, SetUnitsStyleFromString("JTOMJ"));
-    EXPECT_EQ(unitsStyleJtoGJ, SetUnitsStyleFromString("JTOGJ"));
-    EXPECT_EQ(unitsStyleInchPound, SetUnitsStyleFromString("INCHPOUND"));
-    EXPECT_EQ(unitsStyleNotFound, SetUnitsStyleFromString("qqq"));
+	ShowMessage( "Begin Test: OutputReportTabularTest, ConfirmSetUnitsStyleFromString" );
+
+	EXPECT_EQ( unitsStyleNone, SetUnitsStyleFromString( "None" ) );
+	EXPECT_EQ( unitsStyleJtoKWH, SetUnitsStyleFromString( "JTOKWH" ) );
+	EXPECT_EQ( unitsStyleJtoMJ, SetUnitsStyleFromString( "JTOMJ" ) );
+	EXPECT_EQ( unitsStyleJtoGJ, SetUnitsStyleFromString( "JTOGJ" ) );
+	EXPECT_EQ( unitsStyleInchPound, SetUnitsStyleFromString( "INCHPOUND" ) );
+	EXPECT_EQ( unitsStyleNotFound, SetUnitsStyleFromString( "qqq" ) );
 }
 
-TEST_F(EnergyPlusFixture, OutputReportTabularTest_Basic)
+TEST_F( EnergyPlusFixture, OutputReportTabularTest_Basic )
 {
-    ShowMessage("Begin Test: OutputReportTabularTest, Basic");
-
-    OutputTableBinned.allocate(10);
-    EXPECT_TRUE(warningAboutKeyNotFound(0, 1, "moduleName"));
-    EXPECT_FALSE(warningAboutKeyNotFound(100, 1, "moduleName"));
+	ShowMessage( "Begin Test: OutputReportTabularTest, Basic" );
+
+	OutputTableBinned.allocate( 10 );
+	EXPECT_TRUE( warningAboutKeyNotFound( 0, 1, "moduleName" ) );
+	EXPECT_FALSE( warningAboutKeyNotFound( 100, 1, "moduleName") );
 }
 
-TEST(OutputReportTabularTest, RealToStr)
+TEST( OutputReportTabularTest, RealToStr )
 {
-    ShowMessage("Begin Test: OutputReportTabularTest, RealToStr");
-    EXPECT_EQ("       0.001", RealToStr(0.0011, 3));
-    EXPECT_NE("       0.001", RealToStr(0.0019, 3));
-
-    EXPECT_EQ("          1.", RealToStr(1.23456789, 0));
-    EXPECT_EQ("         1.2", RealToStr(1.23456789, 1));
-    EXPECT_EQ("        1.23", RealToStr(1.23456789, 2));
-    EXPECT_EQ("       1.235", RealToStr(1.23456789, 3));
-    EXPECT_EQ("      1.2346", RealToStr(1.23456789, 4));
-    EXPECT_EQ("     1.23457", RealToStr(1.23456789, 5));
-    EXPECT_EQ("    1.234568", RealToStr(1.23456789, 6));
-    EXPECT_EQ("   1.2345679", RealToStr(1.23456789, 7));
-    EXPECT_EQ("  1.23456789", RealToStr(1.23456789, 8));
-
-    EXPECT_EQ("    1.234000", RealToStr(1.234, 6));
-    EXPECT_EQ("   1.2340000", RealToStr(1.234, 7));
-    EXPECT_EQ("  1.23400000", RealToStr(1.234, 8));
-
-    EXPECT_EQ("     123457.", RealToStr(123456.789, 0));
-    EXPECT_EQ("    123456.8", RealToStr(123456.789, 1));
-    EXPECT_EQ("   123456.79", RealToStr(123456.789, 2));
-    EXPECT_EQ("  123456.789", RealToStr(123456.789, 3));
-    EXPECT_EQ(" 123456.7890", RealToStr(123456.789, 4));
-
-    EXPECT_EQ("0.123457E+06", RealToStr(123456.789, 5));
+	ShowMessage( "Begin Test: OutputReportTabularTest, RealToStr" );
+	EXPECT_EQ( "       0.001", RealToStr( 0.0011, 3 ) );
+	EXPECT_NE( "       0.001", RealToStr( 0.0019, 3 ) );
+
+	EXPECT_EQ( "          1.", RealToStr( 1.23456789, 0 ) );
+	EXPECT_EQ( "         1.2", RealToStr( 1.23456789, 1 ) );
+	EXPECT_EQ( "        1.23", RealToStr( 1.23456789, 2 ) );
+	EXPECT_EQ( "       1.235", RealToStr( 1.23456789, 3 ) );
+	EXPECT_EQ( "      1.2346", RealToStr( 1.23456789, 4 ) );
+	EXPECT_EQ( "     1.23457", RealToStr( 1.23456789, 5 ) );
+	EXPECT_EQ( "    1.234568", RealToStr( 1.23456789, 6 ) );
+	EXPECT_EQ( "   1.2345679", RealToStr( 1.23456789, 7 ) );
+	EXPECT_EQ( "  1.23456789", RealToStr( 1.23456789, 8 ) );
+
+	EXPECT_EQ( "    1.234000", RealToStr( 1.234, 6 ) );
+	EXPECT_EQ( "   1.2340000", RealToStr( 1.234, 7 ) );
+	EXPECT_EQ( "  1.23400000", RealToStr( 1.234, 8 ) );
+
+	EXPECT_EQ( "     123457.", RealToStr( 123456.789, 0 ) );
+	EXPECT_EQ( "    123456.8", RealToStr( 123456.789, 1 ) );
+	EXPECT_EQ( "   123456.79", RealToStr( 123456.789, 2 ) );
+	EXPECT_EQ( "  123456.789", RealToStr( 123456.789, 3 ) );
+	EXPECT_EQ( " 123456.7890", RealToStr( 123456.789, 4 ) );
+
+	EXPECT_EQ( "0.123457E+06", RealToStr( 123456.789, 5 ) );
 }
 
 TEST(OutputReportTabularTest, isNumber)
 {
-    ShowMessage("Begin Test: OutputReportTabularTest, isNumber");
-    EXPECT_TRUE(isNumber("0"));
-    EXPECT_TRUE(isNumber("0.12"));
-    EXPECT_TRUE(isNumber("0.12E01"));
-    EXPECT_TRUE(isNumber("-6"));
-    EXPECT_TRUE(isNumber("-6.12"));
-    EXPECT_TRUE(isNumber("-6.12E-09"));
-    EXPECT_TRUE(isNumber(" 0"));
-    EXPECT_TRUE(isNumber(" 0.12"));
-    EXPECT_TRUE(isNumber(" 0.12E01"));
-    EXPECT_TRUE(isNumber("0 "));
-    EXPECT_TRUE(isNumber("0.12 "));
-    EXPECT_TRUE(isNumber("0.12E01 "));
-    EXPECT_TRUE(isNumber(" 0 "));
-    EXPECT_TRUE(isNumber(" 0.12 "));
-    EXPECT_TRUE(isNumber(" 0.12E01 "));
+	ShowMessage("Begin Test: OutputReportTabularTest, isNumber");
+	EXPECT_TRUE(isNumber("0"));
+	EXPECT_TRUE(isNumber("0.12"));
+	EXPECT_TRUE(isNumber("0.12E01"));
+	EXPECT_TRUE(isNumber("-6"));
+	EXPECT_TRUE(isNumber("-6.12"));
+	EXPECT_TRUE(isNumber("-6.12E-09"));
+	EXPECT_TRUE(isNumber(" 0"));
+	EXPECT_TRUE(isNumber(" 0.12"));
+	EXPECT_TRUE(isNumber(" 0.12E01"));
+	EXPECT_TRUE(isNumber("0 "));
+	EXPECT_TRUE(isNumber("0.12 "));
+	EXPECT_TRUE(isNumber("0.12E01 "));
+	EXPECT_TRUE(isNumber(" 0 "));
+	EXPECT_TRUE(isNumber(" 0.12 "));
+	EXPECT_TRUE(isNumber(" 0.12E01 "));
 }
 
 TEST(OutputReportTabularTest, digitsAferDecimal)
 {
-    ShowMessage("Begin Test: OutputReportTabularTest, digitsAferDecimal");
-    EXPECT_EQ(0, digitsAferDecimal("0"));
-    EXPECT_EQ(0, digitsAferDecimal("1."));
-    EXPECT_EQ(2, digitsAferDecimal("0.12"));
-    EXPECT_EQ(4, digitsAferDecimal("0.1234"));
-    EXPECT_EQ(2, digitsAferDecimal("3.12E01"));
-    EXPECT_EQ(0, digitsAferDecimal("-6"));
-    EXPECT_EQ(0, digitsAferDecimal("-6."));
-    EXPECT_EQ(2, digitsAferDecimal("-6.12"));
-    EXPECT_EQ(5, digitsAferDecimal("-6.12765"));
-    EXPECT_EQ(2, digitsAferDecimal("-6.12E-09"));
+	ShowMessage("Begin Test: OutputReportTabularTest, digitsAferDecimal");
+	EXPECT_EQ(0, digitsAferDecimal("0"));
+	EXPECT_EQ(0, digitsAferDecimal("1."));
+	EXPECT_EQ(2, digitsAferDecimal("0.12"));
+	EXPECT_EQ(4, digitsAferDecimal("0.1234"));
+	EXPECT_EQ(2, digitsAferDecimal("3.12E01"));
+	EXPECT_EQ(0, digitsAferDecimal("-6"));
+	EXPECT_EQ(0, digitsAferDecimal("-6."));
+	EXPECT_EQ(2, digitsAferDecimal("-6.12"));
+	EXPECT_EQ(5, digitsAferDecimal("-6.12765"));
+	EXPECT_EQ(2, digitsAferDecimal("-6.12E-09"));
 }
 
 TEST(OutputReportTabularTest, splitCommaString)
 {
-    ShowMessage("Begin Test: OutputReportTabularTest, splitCommaString");
-    std::vector<std::string> actual;
-    actual.push_back("part1");
-    EXPECT_EQ(actual, splitCommaString("part1"));
-    actual.push_back("part2");
-    EXPECT_EQ(actual, splitCommaString("part1,part2"));
-    EXPECT_EQ(actual, splitCommaString(" part1,part2 "));
-    EXPECT_EQ(actual, splitCommaString(" part1 , part2 "));
-    actual.push_back("part3");
-    EXPECT_EQ(actual, splitCommaString("part1,part2,part3"));
-    EXPECT_EQ(actual, splitCommaString(" part1 , part2 , part3 "));
+	ShowMessage("Begin Test: OutputReportTabularTest, splitCommaString");
+	std::vector<std::string> actual;
+	actual.push_back("part1");
+	EXPECT_EQ(actual, splitCommaString("part1"));
+	actual.push_back("part2");
+	EXPECT_EQ(actual, splitCommaString("part1,part2"));
+	EXPECT_EQ(actual, splitCommaString(" part1,part2 "));
+	EXPECT_EQ(actual, splitCommaString(" part1 , part2 "));
+	actual.push_back("part3");
+	EXPECT_EQ(actual, splitCommaString("part1,part2,part3"));
+	EXPECT_EQ(actual, splitCommaString(" part1 , part2 , part3 "));
 }
 
 TEST(OutputReportTabularTest, unitsFromHeading)
 {
-    ShowMessage("Begin Test: OutputReportTabularTest, unitsFromHeading");
-    std::string unitString;
-    SetupUnitConversions();
-    unitsStyle = unitsStyleInchPound;
-    unitString = "";
-    EXPECT_EQ(96, unitsFromHeading(unitString));
-    EXPECT_EQ("", unitString);
-    unitString = "Zone Floor Area {m2}";
-    EXPECT_EQ(46, unitsFromHeading(unitString));
-    EXPECT_EQ("Zone Floor Area {ft2}", unitString);
-    unitString = "Fictional field {nonsense}";
-    EXPECT_EQ(0, unitsFromHeading(unitString));
-    EXPECT_EQ("Fictional field {nonsense}", unitString);
+	ShowMessage("Begin Test: OutputReportTabularTest, unitsFromHeading");
+	std::string unitString;
+	SetupUnitConversions();
+	unitsStyle = unitsStyleInchPound;
+	unitString = "";
+	EXPECT_EQ(96, unitsFromHeading(unitString));
+	EXPECT_EQ("", unitString);
+	unitString = "Zone Floor Area {m2}";
+	EXPECT_EQ(46, unitsFromHeading(unitString));
+	EXPECT_EQ("Zone Floor Area {ft2}", unitString);
+	unitString = "Fictional field {nonsense}";
+	EXPECT_EQ(0, unitsFromHeading(unitString));
+	EXPECT_EQ("Fictional field {nonsense}", unitString);
 }
 
 TEST(OutputReportTabularTest, ConfirmResourceWarning)
 {
-    ShowMessage("Begin Test: OutputReportTabularTest, ConfirmResourceWarning");
-
-    EXPECT_EQ("In the Annual Building Utility Performance Summary Report the total row does not match the sum of the column for: Electricity [kWh]",
-              ResourceWarningMessage("Electricity [kWh]"));
-    EXPECT_EQ("In the Annual Building Utility Performance Summary Report the total row does not match the sum of the column for: Natural Gas [kWh]",
-              ResourceWarningMessage("Natural Gas [kWh]"));
+	ShowMessage( "Begin Test: OutputReportTabularTest, ConfirmResourceWarning" );
+
+	EXPECT_EQ("In the Annual Building Utility Performance Summary Report the total row does not match the sum of the column for: Electricity [kWh]",
+		ResourceWarningMessage("Electricity [kWh]"));
+	EXPECT_EQ("In the Annual Building Utility Performance Summary Report the total row does not match the sum of the column for: Natural Gas [kWh]",
+		ResourceWarningMessage("Natural Gas [kWh]"));
     EXPECT_EQ(
         "In the Annual Building Utility Performance Summary Report the total row does not match the sum of the column for: Additional Fuel [kWh]",
-        ResourceWarningMessage("Additional Fuel [kWh]"));
+		ResourceWarningMessage("Additional Fuel [kWh]"));
     EXPECT_EQ(
         "In the Annual Building Utility Performance Summary Report the total row does not match the sum of the column for: District Cooling [kBtu]",
-        ResourceWarningMessage("District Cooling [kBtu]"));
+		ResourceWarningMessage("District Cooling [kBtu]"));
     EXPECT_EQ(
         "In the Annual Building Utility Performance Summary Report the total row does not match the sum of the column for: District Heating [kBtu]",
-        ResourceWarningMessage("District Heating [kBtu]"));
-    EXPECT_EQ("In the Annual Building Utility Performance Summary Report the total row does not match the sum of the column for: Water [GJ]",
-              ResourceWarningMessage("Water [GJ]"));
-    EXPECT_EQ("In the Annual Building Utility Performance Summary Report the total row does not match the sum of the column for: Electricity [GJ]",
-              ResourceWarningMessage("Electricity [GJ]"));
-    EXPECT_NE("In the Annual Building Utility Performance Summary Report the total row does not match the sum of the column for: Gas [kWh]",
-              ResourceWarningMessage("Electricity [kWh]"));
+		ResourceWarningMessage("District Heating [kBtu]"));
+	EXPECT_EQ("In the Annual Building Utility Performance Summary Report the total row does not match the sum of the column for: Water [GJ]",
+		ResourceWarningMessage("Water [GJ]"));
+	EXPECT_EQ("In the Annual Building Utility Performance Summary Report the total row does not match the sum of the column for: Electricity [GJ]",
+		ResourceWarningMessage("Electricity [GJ]"));
+	EXPECT_NE("In the Annual Building Utility Performance Summary Report the total row does not match the sum of the column for: Gas [kWh]",
+		ResourceWarningMessage("Electricity [kWh]"));
 }
 
 TEST(OutputReportTabularTest, ConfirmWaterConversion)
 {
-    ShowMessage("Begin Test: OutputReportTabularTest, ConfirmWaterConversion");
-
-    EXPECT_EQ(15, WaterConversionFunct(75, 5));
-    EXPECT_EQ(1, WaterConversionFunct(1, 1));
-    EXPECT_EQ(13.756, WaterConversionFunct(481.46, 35));
-    EXPECT_EQ(-2, WaterConversionFunct(-12, 6));
-    EXPECT_NE(15, WaterConversionFunct(135, 5));
+	ShowMessage("Begin Test: OutputReportTabularTest, ConfirmWaterConversion");
+
+	EXPECT_EQ(15, WaterConversionFunct(75, 5));
+	EXPECT_EQ(1, WaterConversionFunct(1, 1));
+	EXPECT_EQ(13.756, WaterConversionFunct(481.46, 35));
+	EXPECT_EQ(-2, WaterConversionFunct(-12, 6));
+	EXPECT_NE(15, WaterConversionFunct(135, 5));
 }
 
-TEST_F(EnergyPlusFixture, OutputReportTabularTest_GetUnitConversion)
+TEST_F( EnergyPlusFixture, OutputReportTabularTest_GetUnitConversion )
 {
-    ShowMessage("Begin Test: OutputReportTabularTest, GetUnitConversion");
-
-    int indexUnitConv;
-    std::string curUnits;
-    Real64 curConversionFactor;
-    Real64 curConversionOffset;
-    std::string varNameWithUnits;
-
-    SetupUnitConversions();
-
-    varNameWithUnits = "ZONE AIR SYSTEM SENSIBLE COOLING RATE[W]";
-    LookupSItoIP(varNameWithUnits, indexUnitConv, curUnits);
-    GetUnitConversion(indexUnitConv, curConversionFactor, curConversionOffset, curUnits);
-    EXPECT_EQ(70, indexUnitConv);
-    EXPECT_EQ("ton", curUnits);
-    EXPECT_EQ(0.0002843333, curConversionFactor);
-    EXPECT_EQ(0.0, curConversionOffset);
-
-    varNameWithUnits = "SITE OUTDOOR AIR DRYBULB TEMPERATURE[C]";
-    LookupSItoIP(varNameWithUnits, indexUnitConv, curUnits);
-    GetUnitConversion(indexUnitConv, curConversionFactor, curConversionOffset, curUnits);
-    EXPECT_EQ(11, indexUnitConv);
-    EXPECT_EQ("F", curUnits);
-    EXPECT_EQ(1.8, curConversionFactor);
-    EXPECT_EQ(32., curConversionOffset);
-
-    varNameWithUnits = "ZONE ELECTRIC EQUIPMENT ELECTRIC ENERGY[J]";
-    LookupSItoIP(varNameWithUnits, indexUnitConv, curUnits);
-    GetUnitConversion(indexUnitConv, curConversionFactor, curConversionOffset, curUnits);
-    EXPECT_EQ(20, indexUnitConv);
-    EXPECT_EQ("kWh", curUnits);
-    EXPECT_EQ(0.000000277778, curConversionFactor);
-    EXPECT_EQ(0.0, curConversionOffset);
-
-    varNameWithUnits = "ZONE COOLING SETPOINT NOT MET TIME[hr]";
-    LookupSItoIP(varNameWithUnits, indexUnitConv, curUnits);
-    GetUnitConversion(indexUnitConv, curConversionFactor, curConversionOffset, curUnits);
-    EXPECT_EQ(17, indexUnitConv);
-    EXPECT_EQ("hr", curUnits);
-    EXPECT_EQ(1.0, curConversionFactor);
-    EXPECT_EQ(0.0, curConversionOffset);
-
-    varNameWithUnits = "ZONE LIGHTS TOTAL HEATING ENERGY[Invalid/Undefined]";
-    LookupSItoIP(varNameWithUnits, indexUnitConv, curUnits);
-    GetUnitConversion(indexUnitConv, curConversionFactor, curConversionOffset, curUnits);
-    EXPECT_EQ(95, indexUnitConv);
-    EXPECT_EQ("Invalid/Undefined", curUnits);
-    EXPECT_EQ(1.0, curConversionFactor);
-    EXPECT_EQ(0.0, curConversionOffset);
-
-    varNameWithUnits = "FICTIONAL VARIABLE[qqq]";
-    LookupSItoIP(varNameWithUnits, indexUnitConv, curUnits);
-    GetUnitConversion(indexUnitConv, curConversionFactor, curConversionOffset, curUnits);
-    EXPECT_EQ(0, indexUnitConv);
-    EXPECT_EQ("", curUnits);
-    EXPECT_EQ(1.0, curConversionFactor);
-    EXPECT_EQ(0.0, curConversionOffset);
-
-    varNameWithUnits = "ZONE PEOPLE OCCUPANT COUNT[]";
-    LookupSItoIP(varNameWithUnits, indexUnitConv, curUnits);
-    GetUnitConversion(indexUnitConv, curConversionFactor, curConversionOffset, curUnits);
-    EXPECT_EQ(96, indexUnitConv);
-    EXPECT_EQ("", curUnits);
-    EXPECT_EQ(1.0, curConversionFactor);
-    EXPECT_EQ(0.0, curConversionOffset);
+	ShowMessage( "Begin Test: OutputReportTabularTest, GetUnitConversion" );
+
+	int indexUnitConv;
+	std::string curUnits;
+	Real64 curConversionFactor;
+	Real64 curConversionOffset;
+	std::string varNameWithUnits;
+
+	SetupUnitConversions();
+
+	varNameWithUnits = "ZONE AIR SYSTEM SENSIBLE COOLING RATE[W]";
+	LookupSItoIP( varNameWithUnits, indexUnitConv, curUnits );
+	GetUnitConversion( indexUnitConv, curConversionFactor, curConversionOffset, curUnits );
+	EXPECT_EQ( 70, indexUnitConv );
+	EXPECT_EQ( "ton", curUnits );
+	EXPECT_EQ( 0.0002843333, curConversionFactor );
+	EXPECT_EQ( 0.0, curConversionOffset );
+
+	varNameWithUnits = "SITE OUTDOOR AIR DRYBULB TEMPERATURE[C]";
+	LookupSItoIP( varNameWithUnits, indexUnitConv, curUnits );
+	GetUnitConversion( indexUnitConv, curConversionFactor, curConversionOffset, curUnits );
+	EXPECT_EQ( 11, indexUnitConv );
+	EXPECT_EQ( "F", curUnits );
+	EXPECT_EQ( 1.8, curConversionFactor );
+	EXPECT_EQ( 32., curConversionOffset );
+
+	varNameWithUnits = "ZONE ELECTRIC EQUIPMENT ELECTRIC ENERGY[J]";
+	LookupSItoIP( varNameWithUnits, indexUnitConv, curUnits );
+	GetUnitConversion( indexUnitConv, curConversionFactor, curConversionOffset, curUnits );
+	EXPECT_EQ( 20, indexUnitConv );
+	EXPECT_EQ( "kWh", curUnits );
+	EXPECT_EQ( 0.000000277778, curConversionFactor );
+	EXPECT_EQ( 0.0, curConversionOffset );
+
+	varNameWithUnits = "ZONE COOLING SETPOINT NOT MET TIME[hr]";
+	LookupSItoIP( varNameWithUnits, indexUnitConv, curUnits );
+	GetUnitConversion( indexUnitConv, curConversionFactor, curConversionOffset, curUnits );
+	EXPECT_EQ( 17, indexUnitConv );
+	EXPECT_EQ( "hr", curUnits );
+	EXPECT_EQ( 1.0, curConversionFactor );
+	EXPECT_EQ( 0.0, curConversionOffset );
+
+	varNameWithUnits = "ZONE LIGHTS TOTAL HEATING ENERGY[Invalid/Undefined]";
+	LookupSItoIP( varNameWithUnits, indexUnitConv, curUnits );
+	GetUnitConversion( indexUnitConv, curConversionFactor, curConversionOffset, curUnits );
+	EXPECT_EQ( 95, indexUnitConv );
+	EXPECT_EQ( "Invalid/Undefined", curUnits );
+	EXPECT_EQ( 1.0, curConversionFactor );
+	EXPECT_EQ( 0.0, curConversionOffset );
+
+	varNameWithUnits = "FICTIONAL VARIABLE[qqq]";
+	LookupSItoIP( varNameWithUnits, indexUnitConv, curUnits );
+	GetUnitConversion( indexUnitConv, curConversionFactor, curConversionOffset, curUnits );
+	EXPECT_EQ( 0, indexUnitConv );
+	EXPECT_EQ( "", curUnits );
+	EXPECT_EQ( 1.0, curConversionFactor );
+	EXPECT_EQ( 0.0, curConversionOffset );
+
+	varNameWithUnits = "ZONE PEOPLE OCCUPANT COUNT[]";
+	LookupSItoIP( varNameWithUnits, indexUnitConv, curUnits );
+	GetUnitConversion( indexUnitConv, curConversionFactor, curConversionOffset, curUnits );
+	EXPECT_EQ( 96, indexUnitConv );
+	EXPECT_EQ( "", curUnits );
+	EXPECT_EQ( 1.0, curConversionFactor );
+	EXPECT_EQ( 0.0, curConversionOffset );
 
     std::vector<std::string> units = {"[ ]",
-                                      "[%]",
-                                      "[]",
-                                      "[A]",
-                                      "[ach]",
-                                      "[Ah]",
-                                      "[C]",
-                                      "[cd/m2]",
-                                      "[clo]",
-                                      "[deg]",
-                                      "[deltaC]",
-                                      "[hr]",
-                                      "[J/kg]",
-                                      "[J/kg-K]",
-                                      "[J/kgWater]",
-                                      "[J/m2]",
-                                      "[J]",
-                                      "[K/m]",
-                                      "[kg/kg]",
-                                      "[kg/m3]",
-                                      "[kg/s]",
-                                      "[kg]",
-                                      "[kgWater/kgDryAir]",
-                                      "[kgWater/s]",
-                                      "[kmol/s]",
-                                      "[L]",
-                                      "[lum/W]",
-                                      "[lux]",
-                                      "[m/s]",
-                                      "[m]",
-                                      "[m2]",
-                                      "[m3/s]",
-                                      "[m3]",
-                                      "[min]",
-                                      "[Pa]",
-                                      "[ppm]",
-                                      "[rad]",
-                                      "[rev/min]",
-                                      "[s]",
-                                      "[V]",
-                                      "[W/K]",
-                                      "[W/m2]",
-                                      "[W/m2-C]",
-                                      "[W/m2-K]",
-                                      "[W/W]",
+		"[%]",
+		"[]",
+		"[A]",
+		"[ach]",
+		"[Ah]",
+		"[C]",
+		"[cd/m2]",
+		"[clo]",
+		"[deg]",
+		"[deltaC]",
+		"[hr]",
+		"[J/kg]",
+		"[J/kg-K]",
+		"[J/kgWater]",
+		"[J/m2]",
+		"[J]",
+		"[K/m]",
+		"[kg/kg]",
+		"[kg/m3]",
+		"[kg/s]",
+		"[kg]",
+		"[kgWater/kgDryAir]",
+		"[kgWater/s]",
+		"[kmol/s]",
+		"[L]",
+		"[lum/W]",
+		"[lux]",
+		"[m/s]",
+		"[m]",
+		"[m2]",
+		"[m3/s]",
+		"[m3]",
+		"[min]",
+		"[Pa]",
+		"[ppm]",
+		"[rad]",
+		"[rev/min]",
+		"[s]",
+		"[V]",
+		"[W/K]",
+		"[W/m2]",
+		"[W/m2-C]",
+		"[W/m2-K]",
+		"[W/W]",
                                       "[W]"};
 
-    for (auto u : units) {
-        LookupSItoIP(u, indexUnitConv, curUnits);
-        EXPECT_NE(indexUnitConv, 0);
-    }
+	for ( auto u : units ) {
+		LookupSItoIP( u, indexUnitConv, curUnits );
+		EXPECT_NE( indexUnitConv, 0 );
+	}
 }
 
-TEST_F(EnergyPlusFixture, OutputReportTabularTest_LookupJtokWH)
+TEST_F( EnergyPlusFixture, OutputReportTabularTest_LookupJtokWH )
 {
-    ShowMessage("Begin Test: OutputReportTabularTest, OutputReportTabularTest_LookupJtokWH");
-
-    int indexUnitConv;
-    std::string curUnits;
-    std::string varNameWithUnits;
-
-    SetupUnitConversions();
-
-    varNameWithUnits = "ZONE AIR SYSTEM SENSIBLE COOLING RATE[W]";
-    LookupJtokWH(varNameWithUnits, indexUnitConv, curUnits);
-    EXPECT_EQ(0, indexUnitConv);
-    EXPECT_EQ("ZONE AIR SYSTEM SENSIBLE COOLING RATE[W]", curUnits);
-
-    varNameWithUnits = "Electric Energy Use [GJ]";
-    LookupJtokWH(varNameWithUnits, indexUnitConv, curUnits);
-    EXPECT_EQ(85, indexUnitConv);
-    EXPECT_EQ("Electric Energy Use [kWh]", curUnits);
-
-    varNameWithUnits = "Electricty [MJ/m2]";
-    LookupJtokWH(varNameWithUnits, indexUnitConv, curUnits);
-    EXPECT_EQ(94, indexUnitConv);
-    EXPECT_EQ("Electricty [kWh/m2]", curUnits);
+	ShowMessage( "Begin Test: OutputReportTabularTest, OutputReportTabularTest_LookupJtokWH" );
+
+	int indexUnitConv;
+	std::string curUnits;
+	std::string varNameWithUnits;
+
+	SetupUnitConversions();
+
+	varNameWithUnits = "ZONE AIR SYSTEM SENSIBLE COOLING RATE[W]";
+	LookupJtokWH( varNameWithUnits, indexUnitConv, curUnits );
+	EXPECT_EQ( 0, indexUnitConv );
+	EXPECT_EQ( "ZONE AIR SYSTEM SENSIBLE COOLING RATE[W]", curUnits );
+
+	varNameWithUnits = "Electric Energy Use [GJ]";
+	LookupJtokWH( varNameWithUnits, indexUnitConv, curUnits );
+	EXPECT_EQ( 85, indexUnitConv );
+	EXPECT_EQ( "Electric Energy Use [kWh]", curUnits );
+
+	varNameWithUnits = "Electricty [MJ/m2]";
+	LookupJtokWH( varNameWithUnits, indexUnitConv, curUnits );
+	EXPECT_EQ( 94, indexUnitConv );
+	EXPECT_EQ( "Electricty [kWh/m2]", curUnits );
 }
 
-TEST(OutputReportTabularTest, GetColumnUsingTabs)
+TEST( OutputReportTabularTest, GetColumnUsingTabs )
 {
-    ShowMessage("Begin Test: OutputReportTabularTest, GetColumnUsingTabs");
-    {
-        std::string inString = " Col1 \t Col2 \t Col3 ";
-        EXPECT_EQ(" Col1 ", GetColumnUsingTabs(inString, 1));
-        EXPECT_EQ(" Col2 ", GetColumnUsingTabs(inString, 2));
-        EXPECT_EQ(" Col3 ", GetColumnUsingTabs(inString, 3));
-        EXPECT_EQ("", GetColumnUsingTabs(inString, 4));
-    }
-
-    {
-        std::string inString = "Col1\tCol2\tCol3";
-        EXPECT_EQ("Col1", GetColumnUsingTabs(inString, 1));
-        EXPECT_EQ("Col2", GetColumnUsingTabs(inString, 2));
-        EXPECT_EQ("Col3", GetColumnUsingTabs(inString, 3));
-        EXPECT_EQ("", GetColumnUsingTabs(inString, 4));
-    }
-
-    {
-        std::string inString = "Col1\tCol2\tCol3\t";
-        EXPECT_EQ("Col1", GetColumnUsingTabs(inString, 1));
-        EXPECT_EQ("Col2", GetColumnUsingTabs(inString, 2));
-        EXPECT_EQ("Col3", GetColumnUsingTabs(inString, 3));
-        EXPECT_EQ("", GetColumnUsingTabs(inString, 4));
-    }
-
-    {
-        std::string inString = "";
-        EXPECT_EQ("", GetColumnUsingTabs(inString, 1));
-        EXPECT_EQ("", GetColumnUsingTabs(inString, 2));
-    }
-
-    {
-        std::string inString = " ";
-        EXPECT_EQ(" ", GetColumnUsingTabs(inString, 1));
-        EXPECT_EQ("", GetColumnUsingTabs(inString, 2));
-    }
-
-    {
-        std::string inString = "\t";
-        EXPECT_EQ("", GetColumnUsingTabs(inString, 1));
-        EXPECT_EQ("", GetColumnUsingTabs(inString, 2));
-        EXPECT_EQ("", GetColumnUsingTabs(inString, 3));
-    }
-
-    {
-        std::string inString = " \t ";
-        EXPECT_EQ(" ", GetColumnUsingTabs(inString, 1));
-        EXPECT_EQ(" ", GetColumnUsingTabs(inString, 2));
-        EXPECT_EQ("", GetColumnUsingTabs(inString, 3));
-    }
-
-    {
-        std::string inString = "\tCol1\tCol2\tCol3\t";
-        EXPECT_EQ("", GetColumnUsingTabs(inString, 1));
-        EXPECT_EQ("Col1", GetColumnUsingTabs(inString, 2));
-        EXPECT_EQ("Col2", GetColumnUsingTabs(inString, 3));
-        EXPECT_EQ("Col3", GetColumnUsingTabs(inString, 4));
-        EXPECT_EQ("", GetColumnUsingTabs(inString, 5));
-        EXPECT_EQ("", GetColumnUsingTabs(inString, 6));
-    }
-
-    {
-        std::string inString = "Col1\t\tCol2\tCol3\t";
-        EXPECT_EQ("Col1", GetColumnUsingTabs(inString, 1));
-        EXPECT_EQ("", GetColumnUsingTabs(inString, 2));
-        EXPECT_EQ("Col2", GetColumnUsingTabs(inString, 3));
-        EXPECT_EQ("Col3", GetColumnUsingTabs(inString, 4));
-        EXPECT_EQ("", GetColumnUsingTabs(inString, 5));
-        EXPECT_EQ("", GetColumnUsingTabs(inString, 6));
-    }
+	ShowMessage( "Begin Test: OutputReportTabularTest, GetColumnUsingTabs" );
+{
+	std::string inString = " Col1 \t Col2 \t Col3 ";
+	EXPECT_EQ( " Col1 ", GetColumnUsingTabs( inString, 1 ) );
+	EXPECT_EQ( " Col2 ", GetColumnUsingTabs( inString, 2 ) );
+	EXPECT_EQ( " Col3 ", GetColumnUsingTabs( inString, 3 ) );
+	EXPECT_EQ( "", GetColumnUsingTabs( inString, 4 ) );
 }
 
-TEST_F(EnergyPlusFixture, OutputReportTabularTest_AllocateLoadComponentArraysTest)
 {
-    ShowMessage("Begin Test: EnergyPlusFixture, OutputReportTabularTest_AllocateLoadComponentArraysTest");
-
-    TotDesDays = 2;
-    TotRunDesPersDays = 3;
-    NumOfZones = 4;
-    TotSurfaces = 7;
-    NumOfTimeStepInHour = 4;
-
-    AllocateLoadComponentArrays();
-
-    // radiantPulseUsed.allocate( { 0, TotDesDays + TotRunDesPersDays }, NumOfZones );
-    EXPECT_EQ(radiantPulseUsed.size(), 24u);
-
-    // radiantPulseTimestep.allocate( { 0, TotDesDays + TotRunDesPersDays }, NumOfZones );
-    EXPECT_EQ(radiantPulseTimestep.size(), 24u);
-
-    // radiantPulseReceived.allocate( { 0, TotDesDays + TotRunDesPersDays }, TotSurfaces );
-    EXPECT_EQ(radiantPulseReceived.size(), 42u);
-
-    // loadConvectedNormal.allocate( TotDesDays + TotRunDesPersDays, { 0, NumOfTimeStepInHour * 24 }, TotSurfaces );
-    EXPECT_EQ(loadConvectedNormal.size(), 3395u);
-
-    // loadConvectedWithPulse.allocate( TotDesDays + TotRunDesPersDays, { 0, NumOfTimeStepInHour * 24 }, TotSurfaces );
-    EXPECT_EQ(loadConvectedWithPulse.size(), 3395u);
-
-    // netSurfRadSeq.allocate( TotDesDays + TotRunDesPersDays, NumOfTimeStepInHour * 24, TotSurfaces );
-    EXPECT_EQ(netSurfRadSeq.size(), 3360u);
-
-    // decayCurveCool.allocate( NumOfTimeStepInHour * 24, TotSurfaces );
-    EXPECT_EQ(decayCurveCool.size(), 672u);
-
-    // decayCurveHeat.allocate( NumOfTimeStepInHour * 24, TotSurfaces );
-    EXPECT_EQ(decayCurveHeat.size(), 672u);
-
-    // ITABSFseq.allocate( TotDesDays + TotRunDesPersDays, NumOfTimeStepInHour * 24, TotSurfaces );
-    EXPECT_EQ(ITABSFseq.size(), 3360u);
-
-    // TMULTseq.allocate( TotDesDays + TotRunDesPersDays, NumOfTimeStepInHour * 24, NumOfZones );
-    EXPECT_EQ(TMULTseq.size(), 1920u);
-
-    // peopleInstantSeq.allocate( TotDesDays + TotRunDesPersDays, NumOfTimeStepInHour * 24, NumOfZones );
-    EXPECT_EQ(peopleInstantSeq.size(), 1920u);
-
-    // peopleLatentSeq.allocate( TotDesDays + TotRunDesPersDays, NumOfTimeStepInHour * 24, NumOfZones );
-    EXPECT_EQ(peopleLatentSeq.size(), 1920u);
-
-    // peopleRadSeq.allocate( TotDesDays + TotRunDesPersDays, NumOfTimeStepInHour * 24, NumOfZones );
-    EXPECT_EQ(peopleRadSeq.size(), 1920u);
-
-    // peopleDelaySeq.allocate( TotDesDays + TotRunDesPersDays, NumOfTimeStepInHour * 24, NumOfZones );
-    // EXPECT_EQ( peopleDelaySeq.size(), 1920u );
-
-    // lightInstantSeq.allocate( TotDesDays + TotRunDesPersDays, NumOfTimeStepInHour * 24, NumOfZones );
-    EXPECT_EQ(lightInstantSeq.size(), 1920u);
-
-    // lightRetAirSeq.allocate( TotDesDays + TotRunDesPersDays, NumOfTimeStepInHour * 24, NumOfZones );
-    EXPECT_EQ(lightRetAirSeq.size(), 1920u);
-
-    // lightLWRadSeq.allocate( TotDesDays + TotRunDesPersDays, NumOfTimeStepInHour * 24, NumOfZones );
-    EXPECT_EQ(lightLWRadSeq.size(), 1920u);
-
-    // lightSWRadSeq.allocate( TotDesDays + TotRunDesPersDays, NumOfTimeStepInHour * 24, TotSurfaces );
-    EXPECT_EQ(lightSWRadSeq.size(), 3360u);
-
-    // lightDelaySeq.allocate( TotDesDays + TotRunDesPersDays, NumOfTimeStepInHour * 24, NumOfZones );
-    // EXPECT_EQ( lightDelaySeq.size(), 1920u );
-
-    // equipInstantSeq.allocate( TotDesDays + TotRunDesPersDays, NumOfTimeStepInHour * 24, NumOfZones );
-    EXPECT_EQ(equipInstantSeq.size(), 1920u);
-
-    // equipLatentSeq.allocate( TotDesDays + TotRunDesPersDays, NumOfTimeStepInHour * 24, NumOfZones );
-    EXPECT_EQ(equipLatentSeq.size(), 1920u);
-
-    // equipRadSeq.allocate( TotDesDays + TotRunDesPersDays, NumOfTimeStepInHour * 24, NumOfZones );
-    EXPECT_EQ(equipRadSeq.size(), 1920u);
-
-    // equipDelaySeq.allocate( TotDesDays + TotRunDesPersDays, NumOfTimeStepInHour * 24, NumOfZones );
-    // EXPECT_EQ( equipDelaySeq.size(), 1920u );
-
-    // refrigInstantSeq.allocate( TotDesDays + TotRunDesPersDays, NumOfTimeStepInHour * 24, NumOfZones );
-    EXPECT_EQ(refrigInstantSeq.size(), 1920u);
-
-    // refrigRetAirSeq.allocate( TotDesDays + TotRunDesPersDays, NumOfTimeStepInHour * 24, NumOfZones );
-    EXPECT_EQ(refrigRetAirSeq.size(), 1920u);
-
-    // refrigLatentSeq.allocate( TotDesDays + TotRunDesPersDays, NumOfTimeStepInHour * 24, NumOfZones );
-    EXPECT_EQ(refrigLatentSeq.size(), 1920u);
-
-    // waterUseInstantSeq.allocate( TotDesDays + TotRunDesPersDays, NumOfTimeStepInHour * 24, NumOfZones );
-    EXPECT_EQ(waterUseInstantSeq.size(), 1920u);
-
-    // waterUseLatentSeq.allocate( TotDesDays + TotRunDesPersDays, NumOfTimeStepInHour * 24, NumOfZones );
-    EXPECT_EQ(waterUseLatentSeq.size(), 1920u);
-
-    // hvacLossInstantSeq.allocate( TotDesDays + TotRunDesPersDays, NumOfTimeStepInHour * 24, NumOfZones );
-    EXPECT_EQ(hvacLossInstantSeq.size(), 1920u);
-
-    // hvacLossRadSeq.allocate( TotDesDays + TotRunDesPersDays, NumOfTimeStepInHour * 24, NumOfZones );
-    EXPECT_EQ(hvacLossRadSeq.size(), 1920u);
-
-    // hvacLossDelaySeq.allocate( TotDesDays + TotRunDesPersDays, NumOfTimeStepInHour * 24, NumOfZones );
-    // EXPECT_EQ( hvacLossDelaySeq.size(), 1920u );
-
-    // powerGenInstantSeq.allocate( TotDesDays + TotRunDesPersDays, NumOfTimeStepInHour * 24, NumOfZones );
-    EXPECT_EQ(powerGenInstantSeq.size(), 1920u);
-
-    // powerGenRadSeq.allocate( TotDesDays + TotRunDesPersDays, NumOfTimeStepInHour * 24, NumOfZones );
-    EXPECT_EQ(powerGenRadSeq.size(), 1920u);
-
-    // powerGenDelaySeq.allocate( TotDesDays + TotRunDesPersDays, NumOfTimeStepInHour * 24, NumOfZones );
-    // EXPECT_EQ( powerGenDelaySeq.size(), 1920u );
-
-    // infilInstantSeq.allocate( TotDesDays + TotRunDesPersDays, NumOfTimeStepInHour * 24, NumOfZones );
-    EXPECT_EQ(infilInstantSeq.size(), 1920u);
-
-    // infilLatentSeq.allocate( TotDesDays + TotRunDesPersDays, NumOfTimeStepInHour * 24, NumOfZones );
-    EXPECT_EQ(infilLatentSeq.size(), 1920u);
-
-    // zoneVentInstantSeq.allocate( TotDesDays + TotRunDesPersDays, NumOfTimeStepInHour * 24, NumOfZones );
-    EXPECT_EQ(zoneVentInstantSeq.size(), 1920u);
-
-    // zoneVentLatentSeq.allocate( TotDesDays + TotRunDesPersDays, NumOfTimeStepInHour * 24, NumOfZones );
-    EXPECT_EQ(zoneVentLatentSeq.size(), 1920u);
-
-    // interZoneMixInstantSeq.allocate( TotDesDays + TotRunDesPersDays, NumOfTimeStepInHour * 24, NumOfZones );
-    EXPECT_EQ(interZoneMixInstantSeq.size(), 1920u);
-
-    // interZoneMixLatentSeq.allocate( TotDesDays + TotRunDesPersDays, NumOfTimeStepInHour * 24, NumOfZones );
-    EXPECT_EQ(interZoneMixLatentSeq.size(), 1920u);
-
-    // feneCondInstantSeq.allocate( TotDesDays + TotRunDesPersDays, NumOfTimeStepInHour * 24, NumOfZones );
-    EXPECT_EQ(feneCondInstantSeq.size(), 1920u);
-
-    // feneSolarRadSeq.allocate( TotDesDays + TotRunDesPersDays, NumOfTimeStepInHour * 24, TotSurfaces );
-    EXPECT_EQ(feneSolarRadSeq.size(), 3360u);
-
-    // feneSolarDelaySeq.allocate( TotDesDays + TotRunDesPersDays, NumOfTimeStepInHour * 24, NumOfZones );
-    // EXPECT_EQ( feneSolarDelaySeq.size(), 1920u );
-
-    // surfDelaySeq.allocate( TotDesDays + TotRunDesPersDays, NumOfTimeStepInHour * 24, TotSurfaces );
-    // EXPECT_EQ( surfDelaySeq.size(), 3360u );
+	std::string inString = "Col1\tCol2\tCol3";
+	EXPECT_EQ( "Col1", GetColumnUsingTabs( inString, 1 ) );
+	EXPECT_EQ( "Col2", GetColumnUsingTabs( inString, 2 ) );
+	EXPECT_EQ( "Col3", GetColumnUsingTabs( inString, 3 ) );
+	EXPECT_EQ( "", GetColumnUsingTabs( inString, 4 ) );
 }
 
-TEST(OutputReportTabularTest, ConfirmConvertToEscaped)
 {
-    ShowMessage("Begin Test: OutputReportTabularTest, ConfirmConvertToEscaped");
-    EXPECT_EQ("", ConvertToEscaped(""));
-    EXPECT_EQ(" ", ConvertToEscaped(" "));
-    EXPECT_EQ("String with &gt; in it", ConvertToEscaped("String with > in it"));
-    EXPECT_EQ("String with &lt; in it", ConvertToEscaped("String with < in it"));
-    EXPECT_EQ("String with &amp; in it", ConvertToEscaped("String with & in it"));
-    EXPECT_EQ("String with &quot; in it", ConvertToEscaped("String with \" in it"));
-    EXPECT_EQ("String with &apos; in it", ConvertToEscaped("String with \' in it"));
-    EXPECT_EQ("String with &quot; in it", ConvertToEscaped(R"(String with \" in it)"));
-    EXPECT_EQ("String with &apos; in it", ConvertToEscaped(R"(String with \' in it)"));
-    EXPECT_EQ("String with &deg; in it", ConvertToEscaped(std::string("String with ") + char(176) + std::string(" in it")));
-    EXPECT_EQ("String with &deg; in it", ConvertToEscaped("String with \u00B0 in it"));
-    EXPECT_EQ("String with &deg; in it", ConvertToEscaped("String with \xB0 in it"));
-    EXPECT_EQ("String with &deg; in it", ConvertToEscaped("String with \xC2\xB0 in it"));
-    EXPECT_EQ("String with \xC2 in it", ConvertToEscaped("String with \xC2 in it"));
-    EXPECT_EQ("String with \xC2\xB1 in it", ConvertToEscaped("String with \xC2\xB1 in it"));
-    EXPECT_EQ("String with &deg; in it", ConvertToEscaped(R"(String with \u00B0 in it)"));
-    EXPECT_EQ("String with &deg; in it", ConvertToEscaped(R"(String with \xB0 in it)"));
-    EXPECT_ANY_THROW(ConvertToEscaped(R"(String with \u in it)"));
-    EXPECT_ANY_THROW(ConvertToEscaped(R"(String with \x in it)"));
+	std::string inString = "Col1\tCol2\tCol3\t";
+	EXPECT_EQ( "Col1", GetColumnUsingTabs( inString, 1 ) );
+	EXPECT_EQ( "Col2", GetColumnUsingTabs( inString, 2 ) );
+	EXPECT_EQ( "Col3", GetColumnUsingTabs( inString, 3 ) );
+	EXPECT_EQ( "", GetColumnUsingTabs( inString, 4 )  );
 }
 
-TEST(OutputReportTabularTest, ConvertUnicodeToUTF8)
 {
-    ShowMessage("Begin Test: OutputReportTabularTest, ConvertUnicodeToUTF8");
-
-    {
-        std::string test;
-        test += static_cast<char>(0);
-        EXPECT_EQ(test, ConvertUnicodeToUTF8(std::stoul("0x0000", nullptr, 16)));
-    }
-    EXPECT_EQ("\x7F", ConvertUnicodeToUTF8(std::stoul("0x7F", nullptr, 16)));
-    EXPECT_EQ("\xC2\xB0", ConvertUnicodeToUTF8(std::stoul("0xB0", nullptr, 16)));
-    EXPECT_EQ("\xC2\xB0", ConvertUnicodeToUTF8(std::stoul("0x00B0", nullptr, 16)));
-    EXPECT_EQ("\xEF\xBF\xBF", ConvertUnicodeToUTF8(std::stoul("0xFFFF", nullptr, 16)));
-    EXPECT_EQ("\xF4\x8F\xBF\xBF", ConvertUnicodeToUTF8(std::stoul("0x10FFFF", nullptr, 16)));
-    EXPECT_EQ("", ConvertUnicodeToUTF8(std::stoul("0x110000", nullptr, 16)));
-    EXPECT_EQ("", ConvertUnicodeToUTF8(std::stoul("0x1FFFFF", nullptr, 16)));
+	std::string inString = "";
+	EXPECT_EQ( "", GetColumnUsingTabs( inString, 1 ) );
+	EXPECT_EQ( "", GetColumnUsingTabs( inString, 2 ) );
 }
 
-TEST(OutputReportTabularTest, GetUnitSubStringTest)
 {
-    ShowMessage("Begin Test: OutputReportTabularTest, GetUnitSubStringTest");
-    EXPECT_EQ("", GetUnitSubString(""));
-    EXPECT_EQ("", GetUnitSubString(" "));
-    EXPECT_EQ("J/KG", GetUnitSubString("[J/KG]"));
-    EXPECT_EQ("M3/S-PERSON", GetUnitSubString(" [M3/S-PERSON]")); // leading space
-    EXPECT_EQ("W/M2-K", GetUnitSubString("[W/M2-K] "));           // trailing space
-    EXPECT_EQ("MJ/m2", GetUnitSubString(" [MJ/m2] "));            // leading and trailing space
-    EXPECT_EQ("PA", GetUnitSubString("This is a column header with units [PA] "));
-    EXPECT_EQ("W", GetUnitSubString("This is a column header with units [W] "));
-    EXPECT_EQ("K/M", GetUnitSubString("This is a column header with units [K/M] and trailing text."));
+	std::string inString = " ";
+	EXPECT_EQ( " ", GetColumnUsingTabs( inString, 1 ) );
+	EXPECT_EQ( "", GetColumnUsingTabs( inString, 2 ) );
 }
 
-TEST_F(EnergyPlusFixture, OutputReportTabular_ZoneMultiplierTest)
 {
-    // AUTHOR: R. Raustad, FSEC
-    // DATE WRITTEN: Sep 2015
-
-    std::string const idf_objects = delimited_string({
-        "Version,8.3;",
-
-        " Output:Diagnostics, DisplayExtraWarnings;",
-        "  Timestep, 4;",
-
-        "BUILDING, OutputReportTabular_ZoneMultiplierTest, 0.0, Suburbs, .04, .4, FullExterior, 25, 6;",
-
-        "SimulationControl, YES, NO, NO, YES, NO;",
-
-        "  Site:Location,",
-        "    Miami Intl Ap FL USA TMY3 WMO=722020E,    !- Name",
-        "    25.82,                   !- Latitude {deg}",
-        "    -80.30,                  !- Longitude {deg}",
-        "    -5.00,                   !- Time Zone {hr}",
-        "    11;                      !- Elevation {m}",
-
-        "SizingPeriod:DesignDay,",
-        " Miami Intl Ap Ann Clg 1% Condns DB/MCWB, !- Name",
-        " 7,                        !- Month",
-        " 21,                       !- Day of Month",
-        " SummerDesignDay,          !- Day Type",
-        " 31.7,                     !- Maximum Dry - Bulb Temperature{ C }",
-        " 10.0,                      !- Daily Dry - Bulb Temperature Range{ deltaC }",
-        " ,                         !- Dry - Bulb Temperature Range Modifier Type",
-        " ,                         !- Dry - Bulb Temperature Range Modifier Day Schedule Name",
-        " Wetbulb,                  !- Humidity Condition Type",
-        " 22.7,                     !- Wetbulb or DewPoint at Maximum Dry - Bulb{ C }",
-        " ,                         !- Humidity Condition Day Schedule Name",
-        " ,                         !- Humidity Ratio at Maximum Dry - Bulb{ kgWater / kgDryAir }",
-        " ,                         !- Enthalpy at Maximum Dry - Bulb{ J / kg }",
-        " ,                         !- Daily Wet - Bulb Temperature Range{ deltaC }",
-        " 101217.,                  !- Barometric Pressure{ Pa }",
-        " 3.8,                      !- Wind Speed{ m / s }",
-        " 340,                      !- Wind Direction{ deg }",
-        " No,                       !- Rain Indicator",
-        " No,                       !- Snow Indicator",
-        " No,                       !- Daylight Saving Time Indicator",
-        " ASHRAEClearSky,           !- Solar Model Indicator",
-        " ,                         !- Beam Solar Day Schedule Name",
-        " ,                         !- Diffuse Solar Day Schedule Name",
-        " ,                         !- ASHRAE Clear Sky Optical Depth for Beam Irradiance( taub ) { dimensionless }",
-        " ,                         !- ASHRAE Clear Sky Optical Depth for Diffuse Irradiance( taud ) { dimensionless }",
-        " 1.00;                     !- Sky Clearness",
-
-        "SizingPeriod:DesignDay,",
-        " Miami Intl Ap Ann Htg 99.6% Condns DB, !- Name",
-        " 1,                        !- Month",
-        " 21,                       !- Day of Month",
-        " WinterDesignDay,          !- Day Type",
-        " 8.7,                      !- Maximum Dry - Bulb Temperature{ C }",
-        " 0.0,                      !- Daily Dry - Bulb Temperature Range{ deltaC }",
-        " ,                         !- Dry - Bulb Temperature Range Modifier Type",
-        " ,                         !- Dry - Bulb Temperature Range Modifier Day Schedule Name",
-        " Wetbulb,                  !- Humidity Condition Type",
-        " 8.7,                      !- Wetbulb or DewPoint at Maximum Dry - Bulb{ C }",
-        " ,                         !- Humidity Condition Day Schedule Name",
-        " ,                         !- Humidity Ratio at Maximum Dry - Bulb{ kgWater / kgDryAir }",
-        " ,                         !- Enthalpy at Maximum Dry - Bulb{ J / kg }",
-        " ,                         !- Daily Wet - Bulb Temperature Range{ deltaC }",
-        " 101217.,                  !- Barometric Pressure{ Pa }",
-        " 3.8,                      !- Wind Speed{ m / s }",
-        " 340,                      !- Wind Direction{ deg }",
-        " No,                       !- Rain Indicator",
-        " No,                       !- Snow Indicator",
-        " No,                       !- Daylight Saving Time Indicator",
-        " ASHRAEClearSky,           !- Solar Model Indicator",
-        " ,                         !- Beam Solar Day Schedule Name",
-        " ,                         !- Diffuse Solar Day Schedule Name",
-        " ,                         !- ASHRAE Clear Sky Optical Depth for Beam Irradiance( taub ) { dimensionless }",
-        " ,                         !- ASHRAE Clear Sky Optical Depth for Diffuse Irradiance( taud ) { dimensionless }",
-        " 0.00;                     !- Sky Clearness",
-
-        "OutputControl:Table:Style,",
-        "  HTML;                    !- Column Separator",
-        " ",
-        "Output:Table:SummaryReports,",
-        "  AllSummary; !- Report 1 Name",
-        " ",
-        "Zone,",
-        "  Space,                   !- Name",
-        "  0.0000,                  !- Direction of Relative North {deg}",
-        "  0.0000,                  !- X Origin {m}",
-        "  0.0000,                  !- Y Origin {m}",
-        "  0.0000,                  !- Z Origin {m}",
-        "  1,                       !- Type",
-        "  1,                       !- Multiplier",
-        "  2.4,                     !- Ceiling Height {m}",
-        "  ,                        !- Volume {m3}",
-        "  autocalculate,           !- Floor Area {m2}",
-        "  ,                        !- Zone Inside Convection Algorithm",
-        "  ,                        !- Zone Outside Convection Algorithm",
-        "  Yes;                     !- Part of Total Floor Area",
-        " ",
-        "ZoneGroup,",
-        " Zone Group,               !- Name",
-        " Zone List,                !- Zone List Name",
-        " 10;                       !- Zone List Multiplier",
-        " ",
-        "ZoneList,",
-        " Zone List,                !- Name",
-        " Spacex10;                 !- Zone 1 Name",
-        " ",
-        "Zone,",
-        "  Spacex10,                !- Name",
-        "  0.0000,                  !- Direction of Relative North {deg}",
-        "  0.0000,                  !- X Origin {m}",
-        "  0.0000,                  !- Y Origin {m}",
-        "  0.0000,                  !- Z Origin {m}",
-        "  1,                       !- Type",
-        "  1,                       !- Multiplier",
-        "  2.4,                     !- Ceiling Height {m}",
-        "  ,                        !- Volume {m3}",
-        "  autocalculate,           !- Floor Area {m2}",
-        "  ,                        !- Zone Inside Convection Algorithm",
-        "  ,                        !- Zone Outside Convection Algorithm",
-        "  Yes;                     !- Part of Total Floor Area",
-        " ",
-        "Sizing:Zone,",
-        " Space,                    !- Zone or ZoneList Name",
-        " SupplyAirTemperature,     !- Zone Cooling Design Supply Air Temperature Input Method",
-        " 12.,                      !- Zone Cooling Design Supply Air Temperature{ C }",
-        " ,                         !- Zone Cooling Design Supply Air Temperature Difference{ deltaC }",
-        " SupplyAirTemperature,     !- Zone Heating Design Supply Air Temperature Input Method",
-        " 50.,                      !- Zone Heating Design Supply Air Temperature{ C }",
-        " ,                         !- Zone Heating Design Supply Air Temperature Difference{ deltaC }",
-        " 0.008,                    !- Zone Cooling Design Supply Air Humidity Ratio{ kgWater / kgDryAir }",
-        " 0.008,                    !- Zone Heating Design Supply Air Humidity Ratio{ kgWater / kgDryAir }",
-        " SZ DSOA,                  !- Design Specification Outdoor Air Object Name",
-        " 0.0,                      !- Zone Heating Sizing Factor",
-        " 0.0,                      !- Zone Cooling Sizing Factor",
-        " DesignDay,                !- Cooling Design Air Flow Method",
-        " 0,                        !- Cooling Design Air Flow Rate{ m3 / s }",
-        " ,                         !- Cooling Minimum Air Flow per Zone Floor Area{ m3 / s - m2 }",
-        " ,                         !- Cooling Minimum Air Flow{ m3 / s }",
-        " ,                         !- Cooling Minimum Air Flow Fraction",
-        " DesignDay,                !- Heating Design Air Flow Method",
-        " 0,                        !- Heating Design Air Flow Rate{ m3 / s }",
-        " ,                         !- Heating Maximum Air Flow per Zone Floor Area{ m3 / s - m2 }",
-        " ,                         !- Heating Maximum Air Flow{ m3 / s }",
-        " ;                         !- Heating Maximum Air Flow Fraction",
-        " ",
-        "Sizing:Zone,",
-        " Spacex10,                 !- Zone or ZoneList Name",
-        " SupplyAirTemperature,     !- Zone Cooling Design Supply Air Temperature Input Method",
-        " 12.,                      !- Zone Cooling Design Supply Air Temperature{ C }",
-        " ,                         !- Zone Cooling Design Supply Air Temperature Difference{ deltaC }",
-        " SupplyAirTemperature,     !- Zone Heating Design Supply Air Temperature Input Method",
-        " 50.,                      !- Zone Heating Design Supply Air Temperature{ C }",
-        " ,                         !- Zone Heating Design Supply Air Temperature Difference{ deltaC }",
-        " 0.008,                    !- Zone Cooling Design Supply Air Humidity Ratio{ kgWater / kgDryAir }",
-        " 0.008,                    !- Zone Heating Design Supply Air Humidity Ratio{ kgWater / kgDryAir }",
-        " SZ DSOA,                  !- Design Specification Outdoor Air Object Name",
-        " 0.0,                      !- Zone Heating Sizing Factor",
-        " 0.0,                      !- Zone Cooling Sizing Factor",
-        " DesignDay,                !- Cooling Design Air Flow Method",
-        " 0,                        !- Cooling Design Air Flow Rate{ m3 / s }",
-        " ,                         !- Cooling Minimum Air Flow per Zone Floor Area{ m3 / s - m2 }",
-        " ,                         !- Cooling Minimum Air Flow{ m3 / s }",
-        " ,                         !- Cooling Minimum Air Flow Fraction",
-        " DesignDay,                !- Heating Design Air Flow Method",
-        " 0,                        !- Heating Design Air Flow Rate{ m3 / s }",
-        " ,                         !- Heating Maximum Air Flow per Zone Floor Area{ m3 / s - m2 }",
-        " ,                         !- Heating Maximum Air Flow{ m3 / s }",
-        " ;                         !- Heating Maximum Air Flow Fraction",
-        " ",
-        "DesignSpecification:OutdoorAir,",
-        " SZ DSOA,                  !- Name",
-        " flow/person,              !- Outdoor Air Method",
-        " 0.00944,                  !- Outdoor Air Flow per Person{ m3 / s - person }",
-        " 0.0,                      !- Outdoor Air Flow per Zone Floor Area{ m3 / s - m2 }",
-        " 0.0;                      !- Outdoor Air Flow per Zone{ m3 / s }",
-        " ",
-        "ZoneHVAC:EquipmentConnections,",
-        " Space,                    !- Zone Name",
-        " Space Eq,                 !- Zone Conditioning Equipment List Name",
-        " Space In Node,            !- Zone Air Inlet Node or NodeList Name",
-        " Space Out Node,           !- Zone Air Exhaust Node or NodeList Name",
-        " Space Node,               !- Zone Air Node Name",
-        " Space Ret Node;           !- Zone Return Air Node Name",
-        " ",
-        "ZoneHVAC:EquipmentConnections,",
-        " Spacex10,                 !- Zone Name",
-        " Spacex10 Eq,              !- Zone Conditioning Equipment List Name",
-        " Spacex10 In Node,         !- Zone Air Inlet Node or NodeList Name",
-        " Spacex10 Out Node,        !- Zone Air Exhaust Node or NodeList Name",
-        " Spacex10 Node,            !- Zone Air Node Name",
-        " Spacex10 Ret Node;        !- Zone Return Air Node Name",
-        " ",
-        "ZoneHVAC:EquipmentList,",
-        " Space Eq,                 !- Name",
-        " SequentialLoad,           !- Load Distribution Scheme",
-        " ZoneHVAC:WindowAirConditioner, !- Zone Equipment 1 Object Type",
-        " WindAC,                   !- Zone Equipment 1 Name",
-        " 1,                        !- Zone Equipment 1 Cooling Sequence",
-        " 1;                        !- Zone Equipment 1 Heating or No - Load Sequence",
-        " ",
-        "ZoneHVAC:EquipmentList,",
-        " Spacex10 Eq,              !- Name",
-        " SequentialLoad,           !- Load Distribution Scheme",
-        " ZoneHVAC:WindowAirConditioner, !- Zone Equipment 1 Object Type",
-        " WindACx10,                !- Zone Equipment 1 Name",
-        " 1,                        !- Zone Equipment 1 Cooling Sequence",
-        " 1;                        !- Zone Equipment 1 Heating or No - Load Sequence",
-        " ",
-        "ZoneHVAC:WindowAirConditioner,",
-        " WindAC,                   !- Name",
-        " AvailSched,               !- Availability Schedule Name",
-        " autosize,                 !- Maximum Supply Air Flow Rate{ m3 / s }",
-        " autosize,                 !- Maximum Outdoor Air Flow Rate{ m3 / s }",
-        " Space Out Node,           !- Air Inlet Node Name",
-        " Space In Node,            !- Air Outlet Node Name",
-        " OutdoorAir:Mixer,         !- Outdoor Air Mixer Object Type",
-        " WindACOAMixer,            !- Outdoor Air Mixer Name",
-        " Fan:OnOff,                !- Supply Air Fan Object Type",
-        " WindACFan,                !- Supply Air Fan Name",
-        " Coil:Cooling:DX:SingleSpeed, !- Cooling Coil Object Type",
-        " WindACDXCoil,             !- DX Cooling Coil Name",
-        " FanOpModeSchedule,        !- Supply Air Fan Operating Mode Schedule Name",
-        " BlowThrough,              !- Fan Placement",
-        " 0.001;                    !- Cooling Convergence Tolerance",
-        " ",
-        "ZoneHVAC:WindowAirConditioner,",
-        " WindACx10,                !- Name",
-        " AvailSched,               !- Availability Schedule Name",
-        " autosize,                 !- Maximum Supply Air Flow Rate{ m3 / s }",
-        " autosize,                 !- Maximum Outdoor Air Flow Rate{ m3 / s }",
-        " Spacex10 Out Node,        !- Air Inlet Node Name",
-        " Spacex10 In Node,         !- Air Outlet Node Name",
-        " OutdoorAir:Mixer,         !- Outdoor Air Mixer Object Type",
-        " WindACx10OAMixer,         !- Outdoor Air Mixer Name",
-        " Fan:OnOff,                !- Supply Air Fan Object Type",
-        " WindACx10Fan,             !- Supply Air Fan Name",
-        " Coil:Cooling:DX:SingleSpeed, !- Cooling Coil Object Type",
-        " WindACx10DXCoil,          !- DX Cooling Coil Name",
-        " FanOpModeSchedule,        !- Supply Air Fan Operating Mode Schedule Name",
-        " BlowThrough,              !- Fan Placement",
-        " 0.001;                    !- Cooling Convergence Tolerance",
-        " ",
-        "OutdoorAir:Mixer,",
-        " WindACOAMixer,            !- Name",
-        " WindACOAMixerOutletNode,  !- Mixed Air Node Name",
-        " WindACOAInNode,           !- Outdoor Air Stream Node Name",
-        " WindACExhNode,            !- Relief Air Stream Node Name",
-        " Space Out Node;           !- Return Air Stream Node Name",
-        " ",
-        "OutdoorAir:Mixer,",
-        " WindACx10OAMixer,         !- Name",
-        " WindACx10OAMixerOutletNode, !- Mixed Air Node Name",
-        " WindACx10OAInNode,        !- Outdoor Air Stream Node Name",
-        " WindACx10ExhNode,         !- Relief Air Stream Node Name",
-        " Spacex10 Out Node;        !- Return Air Stream Node Name",
-        " ",
-        "Fan:OnOff,",
-        " WindACFan,                !- Name",
-        " AvailSched,               !- Availability Schedule Name",
-        " 0.5,                      !- Fan Total Efficiency",
-        " 75.0,                     !- Pressure Rise{ Pa }",
-        " autosize,                 !- Maximum Flow Rate{ m3 / s }",
-        " 0.9,                      !- Motor Efficiency",
-        " 1.0,                      !- Motor In Airstream Fraction",
-        " WindACOAMixerOutletNode,  !- Air Inlet Node Name",
-        " WindACFanOutletNode;      !- Air Outlet Node Name",
-        " ",
-        "Fan:OnOff,",
-        " WindACx10Fan,             !- Name",
-        " AvailSched,               !- Availability Schedule Name",
-        " 0.5,                      !- Fan Total Efficiency",
-        " 75.0,                     !- Pressure Rise{ Pa }",
-        " autosize,                 !- Maximum Flow Rate{ m3 / s }",
-        " 0.9,                      !- Motor Efficiency",
-        " 1.0,                      !- Motor In Airstream Fraction",
-        " WindACx10OAMixerOutletNode, !- Air Inlet Node Name",
-        " WindACx10FanOutletNode;   !- Air Outlet Node Name",
-        " ",
-        "Coil:Cooling:DX:SingleSpeed,",
-        " WindACDXCoil,             !- Name",
-        " AvailSched,               !- Availability Schedule Name",
-        " autosize,                 !- Gross Rated Total Cooling Capacity{ W }",
-        " autosize,                 !- Gross Rated Sensible Heat Ratio",
-        " 3.0,                      !- Gross Rated Cooling COP{ W / W }",
-        " autosize,                 !- Rated Air Flow Rate{ m3 / s }",
-        " ,                         !- Rated Evaporator Fan Power Per Volume Flow Rate{ W / ( m3 / s ) }",
-        " WindACFanOutletNode,      !- Air Inlet Node Name",
-        " Space In Node,            !- Air Outlet Node Name",
-        " Biquadratic,              !- Total Cooling Capacity Function of Temperature Curve Name",
-        " Cubic,                    !- Total Cooling Capacity Function of Flow Fraction Curve Name",
-        " Biquadratic,              !- Energy Input Ratio Function of Temperature Curve Name",
-        " Cubic,                    !- Energy Input Ratio Function of Flow Fraction Curve Name",
-        " Cubic;                    !- Part Load Fraction Correlation Curve Name",
-        " ",
-        "Coil:Cooling:DX:SingleSpeed,",
-        " WindACx10DXCoil,          !- Name",
-        " AvailSched,               !- Availability Schedule Name",
-        " autosize,                 !- Gross Rated Total Cooling Capacity{ W }",
-        " autosize,                 !- Gross Rated Sensible Heat Ratio",
-        " 3.0,                      !- Gross Rated Cooling COP{ W / W }",
-        " autosize,                 !- Rated Air Flow Rate{ m3 / s }",
-        " ,                         !- Rated Evaporator Fan Power Per Volume Flow Rate{ W / ( m3 / s ) }",
-        " WindACx10FanOutletNode,   !- Air Inlet Node Name",
-        " Spacex10 In Node,         !- Air Outlet Node Name",
-        " Biquadratic,              !- Total Cooling Capacity Function of Temperature Curve Name",
-        " Cubic,                    !- Total Cooling Capacity Function of Flow Fraction Curve Name",
-        " Biquadratic,              !- Energy Input Ratio Function of Temperature Curve Name",
-        " Cubic,                    !- Energy Input Ratio Function of Flow Fraction Curve Name",
-        " Cubic;                    !- Part Load Fraction Correlation Curve Name",
-        " ",
-        "People,",
-        " Space People,             !- Name",
-        " Space,                    !- Zone or ZoneList Name",
-        " OnSched,                  !- Number of People Schedule Name",
-        " people,                   !- Number of People Calculation Method",
-        " 11,                       !- Number of People",
-        " ,                         !- People per Zone Floor Area{ person / m2 }",
-        " ,                         !- Zone Floor Area per Person{ m2 / person }",
-        " 0.3,                      !- Fraction Radiant",
-        " AutoCalculate,            !- Sensible Heat Fraction",
-        " OnSched;                  !- Activity Level Schedule Name",
-        " ",
-        "People,",
-        " Spacex10 People,          !- Name",
-        " Spacex10,                 !- Zone or ZoneList Name",
-        " OnSched,                  !- Number of People Schedule Name",
-        " people,                   !- Number of People Calculation Method",
-        " 11,                       !- Number of People",
-        " ,                         !- People per Zone Floor Area{ person / m2 }",
-        " ,                         !- Zone Floor Area per Person{ m2 / person }",
-        " 0.3,                      !- Fraction Radiant",
-        " AutoCalculate,            !- Sensible Heat Fraction",
-        " OnSched;                  !- Activity Level Schedule Name",
-        " ",
-        "Lights,",
-        " Space Lights,             !- Name",
-        " Space,                    !- Zone or ZoneList Name",
-        " OnSched,                  !- Schedule Name",
-        " Watts/Area,               !- Design Level Calculation Method",
-        " ,                         !- Lighting Level{ W }",
-        " 10.0,                     !- Watts per Zone Floor Area{ W / m2 }",
-        " ,                         !- Watts per Person{ W / person }",
-        " 0.1,                      !- Return Air Fraction",
-        " 0.59,                     !- Fraction Radiant",
-        " 0.2,                      !- Fraction Visible",
-        " 0,                        !- Fraction Replaceable",
-        " GeneralLights;            !- End - Use Subcategory",
-        " ",
-        "Lights,",
-        " Space Lights x10,         !- Name",
-        " Spacex10,                 !- Zone or ZoneList Name",
-        " OnSched,                  !- Schedule Name",
-        " Watts/Area,               !- Design Level Calculation Method",
-        " ,                         !- Lighting Level{ W }",
-        " 10.0,                     !- Watts per Zone Floor Area{ W / m2 }",
-        " ,                         !- Watts per Person{ W / person }",
-        " 0.1,                      !- Return Air Fraction",
-        " 0.59,                     !- Fraction Radiant",
-        " 0.2,                      !- Fraction Visible",
-        " 0,                        !- Fraction Replaceable",
-        " GeneralLights;            !- End - Use Subcategory",
-        " ",
-        "ElectricEquipment,",
-        " Space ElecEq,             !- Name",
-        " Space,                    !- Zone or ZoneList Name",
-        " OnSched,                  !- Schedule Name",
-        " Watts/Area,               !- Design Level Calculation Method",
-        " ,                         !- Design Level{ W }",
-        " 20.0,                     !- Watts per Zone Floor Area{ W / m2 }",
-        " ,                         !- Watts per Person{ W / person }",
-        " 0.1,                      !- Fraction Latent",
-        " 0.3,                      !- Fraction Radiant",
-        " 0.1;                      !- Fraction Lost",
-        " ",
-        "ElectricEquipment,",
-        " Space ElecEq x10,         !- Name",
-        " Spacex10,                 !- Zone or ZoneList Name",
-        " OnSched,                  !- Schedule Name",
-        " Watts/Area,               !- Design Level Calculation Method",
-        " ,                         !- Design Level{ W }",
-        " 20.0,                     !- Watts per Zone Floor Area{ W / m2 }",
-        " ,                         !- Watts per Person{ W / person }",
-        " 0.1,                      !- Fraction Latent",
-        " 0.3,                      !- Fraction Radiant",
-        " 0.1;                      !- Fraction Lost",
-        " ",
-        "Schedule:Compact,",
-        " OnSched,                  !- Name",
-        " Fraction,                 !- Schedule Type Limits Name",
-        " Through: 12/31,           !- Field 1",
-        " For: AllDays,             !- Field 2",
-        " Until: 24:00, 1.0;        !- Field 26",
-        " ",
-        "ScheduleTypeLimits,",
-        " Fraction, !- Name",
-        " 0.0, !- Lower Limit Value",
-        " 1.0, !- Upper Limit Value",
-        " CONTINUOUS;              !- Numeric Type",
-        " ",
-        "Construction,",
-        " INT-WALL-1,               !- Name",
-        " GP02,                     !- Outside Layer",
-        " AL21,                     !- Layer 2",
-        " GP02;                     !- Layer 3",
-        " ",
-        "Material,",
-        " GP02,                     !- Name",
-        " MediumSmooth,             !- Roughness",
-        " 1.5900001E-02,            !- Thickness{ m }",
-        " 0.1600000,                !- Conductivity{ W / m - K }",
-        " 801.0000,                 !- Density{ kg / m3 }",
-        " 837.0000,                 !- Specific Heat{ J / kg - K }",
-        " 0.9000000,                !- Thermal Absorptance",
-        " 0.7500000,                !- Solar Absorptance",
-        " 0.7500000;                !- Visible Absorptance",
-        " ",
-        "Material:AirGap,",
-        " AL21,                     !- Name",
-        " 0.1570000;                !- Thermal Resistance{ m2 - K / W }",
-        " ",
-        "Construction,",
-        "FLOOR-SLAB-1,              !- Name",
-        "CC03,                      !- Outside Layer",
-        "CP01;                      !- Layer 2",
-        " ",
-        "Material,",
-        " CC03,                     !- Name",
-        " MediumRough,              !- Roughness",
-        " 0.1016000,                !- Thickness{ m }",
-        " 1.310000,                 !- Conductivity{ W / m - K }",
-        " 2243.000,                 !- Density{ kg / m3 }",
-        " 837.0000,                 !- Specific Heat{ J / kg - K }",
-        " 0.9000000,                !- Thermal Absorptance",
-        " 0.6500000,                !- Solar Absorptance",
-        " 0.6500000;                !- Visible Absorptance",
-        " ",
-        "Material:NoMass,",
-        " CP01,                     !- Name",
-        " Rough,                    !- Roughness",
-        " 0.3670000,                !- Thermal Resistance{ m2 - K / W }",
-        " 0.9000000,                !- Thermal Absorptance",
-        " 0.7500000,                !- Solar Absorptance",
-        " 0.7500000;                !- Visible Absorptance",
-        " ",
-        "Construction,",
-        " CLNG-1,                   !- Name",
-        " MAT-CLNG-1;               !- Outside Layer",
-        " ",
-        "Material:NoMass,",
-        " MAT-CLNG-1,               !- Name",
-        " Rough,                    !- Roughness",
-        " 0.652259290,              !- Thermal Resistance{ m2 - K / W }",
-        " 0.65,                     !- Thermal Absorptance",
-        " 0.65,                     !- Solar Absorptance",
-        " 0.65;                     !- Visible Absorptance",
-        " ",
-        "BuildingSurface:Detailed,",
-        " FRONT-1,                  !- Name",
-        " WALL,                     !- Surface Type",
-        " INT-WALL-1,               !- Construction Name",
-        " Space,                    !- Zone Name",
-        " Outdoors,                 !- Outside Boundary Condition",
-        " ,                         !- Outside Boundary Condition Object",
-        " SunExposed,               !- Sun Exposure",
-        " WindExposed,              !- Wind Exposure",
-        " 0.50000,                  !- View Factor to Ground",
-        " 4,                        !- Number of Vertices",
-        " 0.0, 0.0, 2.4,            !- X, Y, Z == > Vertex 1 {m}",
-        " 0.0, 0.0, 0.0,            !- X, Y, Z == > Vertex 2 {m}",
-        " 30.5, 0.0, 0.0,           !- X, Y, Z == > Vertex 3 {m}",
-        " 30.5, 0.0, 2.4;           !- X, Y, Z == > Vertex 4 {m}",
-        " ",
-        "BuildingSurface:Detailed,",
-        " C1-1,                     !- Name",
-        " CEILING,                  !- Surface Type",
-        " CLNG-1,                   !- Construction Name",
-        " Space,                    !- Zone Name",
-        " Outdoors,                 !- Outside Boundary Condition",
-        " ,                         !- Outside Boundary Condition Object",
-        " NoSun,                    !- Sun Exposure",
-        " NoWind,                   !- Wind Exposure",
-        " 0.0,                      !- View Factor to Ground",
-        " 4,                        !- Number of Vertices",
-        " 3.7, 3.7, 2.4,            !- X, Y, Z == > Vertex 1 {m}",
-        " 0.0, 0.0, 2.4,            !- X, Y, Z == > Vertex 2 {m}",
-        " 30.5, 0.0, 2.4,           !- X, Y, Z == > Vertex 3 {m}",
-        " 26.8, 3.7, 2.4;           !- X, Y, Z == > Vertex 4 {m}",
-        " ",
-        "BuildingSurface:Detailed,",
-        " F1-1,                     !- Name",
-        " FLOOR,                    !- Surface Type",
-        " FLOOR-SLAB-1,             !- Construction Name",
-        " Space,                    !- Zone Name",
-        " Ground,                   !- Outside Boundary Condition",
-        " ,                         !- Outside Boundary Condition Object",
-        " NoSun,                    !- Sun Exposure",
-        " NoWind,                   !- Wind Exposure",
-        " 0.0,                      !- View Factor to Ground",
-        " 4,                        !- Number of Vertices",
-        " 26.8, 3.7, 0.0,           !- X, Y, Z == > Vertex 1 {m}",
-        " 30.5, 0.0, 0.0,           !- X, Y, Z == > Vertex 2 {m}",
-        " 0.0, 0.0, 0.0,            !- X, Y, Z == > Vertex 3 {m}",
-        " 3.7, 3.7, 0.0;            !- X, Y, Z == > Vertex 4 {m}",
-        " ",
-        "BuildingSurface:Detailed,",
-        " SB12,                     !- Name",
-        " WALL,                     !- Surface Type",
-        " INT-WALL-1,               !- Construction Name",
-        " Space,                    !- Zone Name",
-        " Adiabatic,                !- Outside Boundary Condition",
-        " ,                         !- Outside Boundary Condition Object",
-        " NoSun,                    !- Sun Exposure",
-        " NoWind,                   !- Wind Exposure",
-        " 0.0,                      !- View Factor to Ground",
-        " 4,                        !- Number of Vertices",
-        " 30.5, 0.0, 2.4,           !- X, Y, Z == > Vertex 1 {m}",
-        " 30.5, 0.0, 0.0,           !- X, Y, Z == > Vertex 2 {m}",
-        " 26.8, 3.7, 0.0,           !- X, Y, Z == > Vertex 3 {m}",
-        " 26.8, 3.7, 2.4;           !- X, Y, Z == > Vertex 4 {m}",
-        " ",
-        "BuildingSurface:Detailed,",
-        " SB14,                     !- Name",
-        " WALL,                     !- Surface Type",
-        " INT-WALL-1,               !- Construction Name",
-        " Space,                    !- Zone Name",
-        " Adiabatic,                !- Outside Boundary Condition",
-        " ,                         !- Outside Boundary Condition Object",
-        " NoSun,                    !- Sun Exposure",
-        " NoWind,                   !- Wind Exposure",
-        " 0.0,                      !- View Factor to Ground",
-        " 4,                        !- Number of Vertices",
-        " 3.7, 3.7, 2.4,            !- X, Y, Z == > Vertex 1 {m}",
-        " 3.7, 3.7, 0.0,            !- X, Y, Z == > Vertex 2 {m}",
-        " 0.0, 0.0, 0.0,            !- X, Y, Z == > Vertex 3 {m}",
-        " 0.0, 0.0, 2.4;            !- X, Y, Z == > Vertex 4 {m}",
-        " ",
-        "BuildingSurface:Detailed,",
-        " SB15,                     !- Name",
-        " WALL,                     !- Surface Type",
-        " INT-WALL-1,               !- Construction Name",
-        " Space,                    !- Zone Name",
-        " Adiabatic,                !- Outside Boundary Condition",
-        " ,                         !- Outside Boundary Condition Object",
-        " NoSun,                    !- Sun Exposure",
-        " NoWind,                   !- Wind Exposure",
-        " 0.0,                      !- View Factor to Ground",
-        " 4,                        !- Number of Vertices",
-        " 26.8, 3.7, 2.4,           !- X, Y, Z == > Vertex 1 {m}",
-        " 26.8, 3.7, 0.0,           !- X, Y, Z == > Vertex 2 {m}",
-        " 3.7, 3.7, 0.0,            !- X, Y, Z == > Vertex 3 {m}",
-        " 3.7, 3.7, 2.4;            !- X, Y, Z == > Vertex 4 {m}",
-        " ",
-        "ZoneControl:Thermostat,",
-        " Space Thermostat,         !- Name",
-        " Space,                    !- Zone or ZoneList Name",
-        " Dual Zone Control Type Sched,  !- Control Type Schedule Name",
-        " ThermostatSetpoint:DualSetpoint,  !- Control 1 Object Type",
-        " Space DualSPSched;        !- Control 1 Name",
-        " ",
-        "ZoneControl:Thermostat,",
-        " Spacex10 Thermostat,      !- Name",
-        " Spacex10,                 !- Zone or ZoneList Name",
-        " Dual Zone Control Type Sched,  !- Control Type Schedule Name",
-        " ThermostatSetpoint:DualSetpoint,  !- Control 1 Object Type",
-        " Space DualSPSched;        !- Control 1 Name",
-        " ",
-        "Schedule:Compact,",
-        " Dual Zone Control Type Sched,  !- Name",
-        " Any Number,               !- Schedule Type Limits Name",
-        " Through: 12/31,           !- Field 1",
-        " For: AllDays,             !- Field 2",
-        " Until: 24:00,4;           !- Field 3",
-        " ",
-        "ThermostatSetpoint:DualSetpoint,",
-        " Space DualSPSched,        !- Name",
-        " HTGSETP_SCH,              !- Heating Setpoint Temperature Schedule Name",
-        " CLGSETP_SCH;              !- Cooling Setpoint Temperature Schedule Name",
-        " ",
-        "Schedule:Compact,",
-        " CLGSETP_SCH,              !- Name",
-        " Any Number,               !- Schedule Type Limits Name",
-        " Through: 12/31,           !- Field 1",
-        " For: AllDays,             !- Field 19",
-        " Until: 24:00,24.0;        !- Field 20",
-        " ",
-        "Schedule:Compact,",
-        " HTGSETP_SCH,              !- Name",
-        " Any Number,               !- Schedule Type Limits Name",
-        " Through: 12/31,           !- Field 1",
-        " For: AllDays,             !- Field 22",
-        " Until: 24:00, 20.0;       !- Field 23",
-        " ",
-        "BuildingSurface:Detailed,",
-        " FRONT-1x10,               !- Name",
-        " WALL,                     !- Surface Type",
-        " INT-WALL-1,               !- Construction Name",
-        " Spacex10,                 !- Zone Name",
-        " Outdoors,                 !- Outside Boundary Condition",
-        " ,                         !- Outside Boundary Condition Object",
-        " SunExposed,               !- Sun Exposure",
-        " WindExposed,              !- Wind Exposure",
-        " 0.50000,                  !- View Factor to Ground",
-        " 4,                        !- Number of Vertices",
-        " 0.0, 0.0, 2.4,            !- X, Y, Z == > Vertex 1 {m}",
-        " 0.0, 0.0, 0.0,            !- X, Y, Z == > Vertex 2 {m}",
-        " 30.5, 0.0, 0.0,           !- X, Y, Z == > Vertex 3 {m}",
-        " 30.5, 0.0, 2.4;           !- X, Y, Z == > Vertex 4 {m}",
-        " ",
-        "BuildingSurface:Detailed,",
-        " C1-1x10,                  !- Name",
-        " CEILING,                  !- Surface Type",
-        " CLNG-1,                   !- Construction Name",
-        " Spacex10,                 !- Zone Name",
-        " Outdoors,                 !- Outside Boundary Condition",
-        " ,                         !- Outside Boundary Condition Object",
-        " NoSun,                    !- Sun Exposure",
-        " NoWind,                   !- Wind Exposure",
-        " 0.0,                      !- View Factor to Ground",
-        " 4,                        !- Number of Vertices",
-        " 3.7, 3.7, 2.4,            !- X, Y, Z == > Vertex 1 {m}",
-        " 0.0, 0.0, 2.4,            !- X, Y, Z == > Vertex 2 {m}",
-        " 30.5, 0.0, 2.4,           !- X, Y, Z == > Vertex 3 {m}",
-        " 26.8, 3.7, 2.4;           !- X, Y, Z == > Vertex 4 {m}",
-        " ",
-        "BuildingSurface:Detailed,",
-        " F1-1x10,                  !- Name",
-        " FLOOR,                    !- Surface Type",
-        " FLOOR-SLAB-1,             !- Construction Name",
-        " Spacex10,                 !- Zone Name",
-        " Ground,                   !- Outside Boundary Condition",
-        " ,                         !- Outside Boundary Condition Object",
-        " NoSun,                    !- Sun Exposure",
-        " NoWind,                   !- Wind Exposure",
-        " 0.0,                      !- View Factor to Ground",
-        " 4,                        !- Number of Vertices",
-        " 26.8, 3.7, 0.0,           !- X, Y, Z == > Vertex 1 {m}",
-        " 30.5, 0.0, 0.0,           !- X, Y, Z == > Vertex 2 {m}",
-        " 0.0, 0.0, 0.0,            !- X, Y, Z == > Vertex 3 {m}",
-        " 3.7, 3.7, 0.0;            !- X, Y, Z == > Vertex 4 {m}",
-        " ",
-        "BuildingSurface:Detailed,",
-        " SB12x10,                  !- Name",
-        " WALL,                     !- Surface Type",
-        " INT-WALL-1,               !- Construction Name",
-        " Spacex10,                 !- Zone Name",
-        " Adiabatic,                !- Outside Boundary Condition",
-        " ,                         !- Outside Boundary Condition Object",
-        " NoSun,                    !- Sun Exposure",
-        " NoWind,                   !- Wind Exposure",
-        " 0.0,                      !- View Factor to Ground",
-        " 4,                        !- Number of Vertices",
-        " 30.5, 0.0, 2.4,           !- X, Y, Z == > Vertex 1 {m}",
-        " 30.5, 0.0, 0.0,           !- X, Y, Z == > Vertex 2 {m}",
-        " 26.8, 3.7, 0.0,           !- X, Y, Z == > Vertex 3 {m}",
-        " 26.8, 3.7, 2.4;           !- X, Y, Z == > Vertex 4 {m}",
-        " ",
-        "BuildingSurface:Detailed,",
-        " SB14x10,                  !- Name",
-        " WALL,                     !- Surface Type",
-        " INT-WALL-1,               !- Construction Name",
-        " Spacex10,                 !- Zone Name",
-        " Adiabatic,                !- Outside Boundary Condition",
-        " ,                         !- Outside Boundary Condition Object",
-        " NoSun,                    !- Sun Exposure",
-        " NoWind,                   !- Wind Exposure",
-        " 0.0,                      !- View Factor to Ground",
-        " 4,                        !- Number of Vertices",
-        " 3.7, 3.7, 2.4,            !- X, Y, Z == > Vertex 1 {m}",
-        " 3.7, 3.7, 0.0,            !- X, Y, Z == > Vertex 2 {m}",
-        " 0.0, 0.0, 0.0,            !- X, Y, Z == > Vertex 3 {m}",
-        " 0.0, 0.0, 2.4;            !- X, Y, Z == > Vertex 4 {m}",
-        " ",
-        "BuildingSurface:Detailed,",
-        " SB15x10,                  !- Name",
-        " WALL,                     !- Surface Type",
-        " INT-WALL-1,               !- Construction Name",
-        " Spacex10,                 !- Zone Name",
-        " Adiabatic,                !- Outside Boundary Condition",
-        " ,                         !- Outside Boundary Condition Object",
-        " NoSun,                    !- Sun Exposure",
-        " NoWind,                   !- Wind Exposure",
-        " 0.0,                      !- View Factor to Ground",
-        " 4,                        !- Number of Vertices",
-        " 26.8, 3.7, 2.4,           !- X, Y, Z == > Vertex 1 {m}",
-        " 26.8, 3.7, 0.0,           !- X, Y, Z == > Vertex 2 {m}",
-        " 3.7, 3.7, 0.0,            !- X, Y, Z == > Vertex 3 {m}",
-        " 3.7, 3.7, 2.4;            !- X, Y, Z == > Vertex 4 {m}",
-        " ",
-        "OutdoorAir:NodeList,",
-        "  OutsideAirInletNodes;    !- Node or NodeList Name 1",
-        " ",
-        "NodeList,",
-        "  OutsideAirInletNodes,    !- Name",
-        "  WindACOAInNode,          !- Node 1 Name",
-        "  WindACx10OAInNode;       !- Node 1 Name",
-        " ",
-        "ScheduleTypeLimits,",
-        "  Any Number;              !- Name",
-        " ",
-        "Schedule:Compact,",
-        "  AvailSched,              !- Name",
-        "  Any Number,              !- Schedule Type Limits Name",
-        "  Through: 12/31,          !- Field 3",
-        "  For: AllDays,            !- Field 4",
-        "  Until: 24:00,1.0;        !- Field 5",
-        " ",
-        "Schedule:Compact,",
-        "  FanOpModeSchedule,       !- Name",
-        "  Any Number,              !- Schedule Type Limits Name",
-        "  Through: 12/31,          !- Field 1",
-        "  For: AllDays,            !- Field 2",
-        "  Until: 24:00,1.0;        !- Field 7",
-        " ",
-        "Curve:Biquadratic,",
-        "  Biquadratic,             !- Name",
-        "  1.0,                     !- Coefficient1 Constant",
-        "  0.0,                     !- Coefficient2 x",
-        "  0.0,                     !- Coefficient3 x**2",
-        "  0.0,                     !- Coefficient4 y",
-        "  0.0,                     !- Coefficient5 y**2",
-        "  0.0,                     !- Coefficient6 x*y",
-        "  5,                       !- Minimum Value of x",
-        "  40,                      !- Maximum Value of x",
-        "  -5,                      !- Minimum Value of y",
-        "  30,                      !- Maximum Value of y",
-        "  ,                        !- Minimum Curve Output",
-        "  ,                        !- Maximum Curve Output",
-        "  Temperature,             !- Input Unit Type for X",
-        "  Temperature,             !- Input Unit Type for Y",
-        "  Dimensionless;           !- Output Unit Type",
-        " ",
-        "Curve:Cubic,",
-        "  Cubic,                   !- Name",
-        "  1.0,                     !- Coefficient1 Constant",
-        "  0.0,                     !- Coefficient2 x",
-        "  0.0,                     !- Coefficient3 x**2",
-        "  0,                       !- Coefficient4 x**3",
-        "  11,                      !- Minimum Value of x",
-        "  30,                      !- Maximum Value of x",
-        "  ,                        !- Minimum Curve Output",
-        "  ,                        !- Maximum Curve Output",
-        "  Temperature,             !- Input Unit Type for X",
-        "  Temperature;             !- Output Unit Type",
-    });
-
-    ASSERT_TRUE(process_idf(idf_objects));
-
-    OutputProcessor::TimeValue.allocate(2);
-
-    ManageSimulation(); // run the design day over the warmup period (24 hrs, 25 days)
-
-    EXPECT_EQ(10.0, (Zone(2).Volume * Zone(2).Multiplier * Zone(2).ListMultiplier) / (Zone(1).Volume * Zone(1).Multiplier * Zone(1).ListMultiplier));
-    // leaving a little wiggle room on these
-    EXPECT_NEAR(10.0, (DXCoils::DXCoil(2).RatedTotCap(1) / DXCoils::DXCoil(1).RatedTotCap(1)), 0.00001);
-    EXPECT_NEAR(10.0, (DXCoils::DXCoil(2).RatedAirVolFlowRate(1) / DXCoils::DXCoil(1).RatedAirVolFlowRate(1)), 0.00001);
+	std::string inString = "\t";
+	EXPECT_EQ( "", GetColumnUsingTabs( inString, 1 ) );
+	EXPECT_EQ( "", GetColumnUsingTabs( inString, 2 ) );
+	EXPECT_EQ( "", GetColumnUsingTabs( inString, 3 ) );
+}
+
+{
+	std::string inString = " \t ";
+	EXPECT_EQ( " ", GetColumnUsingTabs( inString, 1 ) );
+	EXPECT_EQ( " ", GetColumnUsingTabs( inString, 2 ) );
+	EXPECT_EQ( "", GetColumnUsingTabs( inString, 3 ) );
+}
+
+{
+	std::string inString = "\tCol1\tCol2\tCol3\t";
+	EXPECT_EQ( "", GetColumnUsingTabs( inString, 1 ) );
+	EXPECT_EQ( "Col1", GetColumnUsingTabs( inString, 2 ) );
+	EXPECT_EQ( "Col2", GetColumnUsingTabs( inString, 3 ) );
+	EXPECT_EQ( "Col3", GetColumnUsingTabs( inString, 4 ) );
+	EXPECT_EQ( "", GetColumnUsingTabs( inString, 5 ) );
+	EXPECT_EQ( "", GetColumnUsingTabs( inString, 6 ) );
+}
+
+{
+	std::string inString = "Col1\t\tCol2\tCol3\t";
+	EXPECT_EQ( "Col1", GetColumnUsingTabs( inString, 1 ) );
+	EXPECT_EQ( "", GetColumnUsingTabs( inString, 2 ) );
+	EXPECT_EQ( "Col2", GetColumnUsingTabs( inString, 3 ) );
+	EXPECT_EQ( "Col3", GetColumnUsingTabs( inString, 4 ) );
+	EXPECT_EQ( "", GetColumnUsingTabs( inString, 5 ) );
+	EXPECT_EQ( "", GetColumnUsingTabs( inString, 6 ) );
+}
+}
+
+TEST_F( EnergyPlusFixture, OutputReportTabularTest_AllocateLoadComponentArraysTest )
+{
+	ShowMessage("Begin Test: EnergyPlusFixture, OutputReportTabularTest_AllocateLoadComponentArraysTest");
+
+	TotDesDays = 2;
+	TotRunDesPersDays = 3;
+	NumOfZones = 4;
+	TotSurfaces = 7;
+	NumOfTimeStepInHour = 4;
+
+	AllocateLoadComponentArrays();
+
+	// radiantPulseUsed.allocate( { 0, TotDesDays + TotRunDesPersDays }, NumOfZones );
+	EXPECT_EQ( radiantPulseUsed.size(), 24u );
+
+	// radiantPulseTimestep.allocate( { 0, TotDesDays + TotRunDesPersDays }, NumOfZones );
+	EXPECT_EQ( radiantPulseTimestep.size(), 24u );
+
+	// radiantPulseReceived.allocate( { 0, TotDesDays + TotRunDesPersDays }, TotSurfaces );
+	EXPECT_EQ( radiantPulseReceived.size(), 42u );
+
+	// loadConvectedNormal.allocate( TotDesDays + TotRunDesPersDays, { 0, NumOfTimeStepInHour * 24 }, TotSurfaces );
+	EXPECT_EQ( loadConvectedNormal.size(), 3395u );
+
+	// loadConvectedWithPulse.allocate( TotDesDays + TotRunDesPersDays, { 0, NumOfTimeStepInHour * 24 }, TotSurfaces );
+	EXPECT_EQ( loadConvectedWithPulse.size(), 3395u );
+
+	// netSurfRadSeq.allocate( TotDesDays + TotRunDesPersDays, NumOfTimeStepInHour * 24, TotSurfaces );
+	EXPECT_EQ( netSurfRadSeq.size(), 3360u );
+
+	// decayCurveCool.allocate( NumOfTimeStepInHour * 24, TotSurfaces );
+	EXPECT_EQ( decayCurveCool.size(), 672u );
+
+	// decayCurveHeat.allocate( NumOfTimeStepInHour * 24, TotSurfaces );
+	EXPECT_EQ( decayCurveHeat.size(), 672u );
+
+	// ITABSFseq.allocate( TotDesDays + TotRunDesPersDays, NumOfTimeStepInHour * 24, TotSurfaces );
+	EXPECT_EQ( ITABSFseq.size(), 3360u );
+
+	// TMULTseq.allocate( TotDesDays + TotRunDesPersDays, NumOfTimeStepInHour * 24, NumOfZones );
+	EXPECT_EQ( TMULTseq.size(), 1920u );
+
+	// peopleInstantSeq.allocate( TotDesDays + TotRunDesPersDays, NumOfTimeStepInHour * 24, NumOfZones );
+	EXPECT_EQ( peopleInstantSeq.size(), 1920u );
+
+	// peopleLatentSeq.allocate( TotDesDays + TotRunDesPersDays, NumOfTimeStepInHour * 24, NumOfZones );
+	EXPECT_EQ( peopleLatentSeq.size(), 1920u );
+
+	// peopleRadSeq.allocate( TotDesDays + TotRunDesPersDays, NumOfTimeStepInHour * 24, NumOfZones );
+	EXPECT_EQ( peopleRadSeq.size(), 1920u );
+
+	// peopleDelaySeq.allocate( TotDesDays + TotRunDesPersDays, NumOfTimeStepInHour * 24, NumOfZones );
+	// EXPECT_EQ( peopleDelaySeq.size(), 1920u );
+
+	// lightInstantSeq.allocate( TotDesDays + TotRunDesPersDays, NumOfTimeStepInHour * 24, NumOfZones );
+	EXPECT_EQ( lightInstantSeq.size(), 1920u );
+
+	// lightRetAirSeq.allocate( TotDesDays + TotRunDesPersDays, NumOfTimeStepInHour * 24, NumOfZones );
+	EXPECT_EQ( lightRetAirSeq.size(), 1920u );
+
+	// lightLWRadSeq.allocate( TotDesDays + TotRunDesPersDays, NumOfTimeStepInHour * 24, NumOfZones );
+	EXPECT_EQ( lightLWRadSeq.size(), 1920u );
+
+	// lightSWRadSeq.allocate( TotDesDays + TotRunDesPersDays, NumOfTimeStepInHour * 24, TotSurfaces );
+	EXPECT_EQ( lightSWRadSeq.size(), 3360u );
+
+	// lightDelaySeq.allocate( TotDesDays + TotRunDesPersDays, NumOfTimeStepInHour * 24, NumOfZones );
+	// EXPECT_EQ( lightDelaySeq.size(), 1920u );
+
+	// equipInstantSeq.allocate( TotDesDays + TotRunDesPersDays, NumOfTimeStepInHour * 24, NumOfZones );
+	EXPECT_EQ( equipInstantSeq.size(), 1920u );
+
+	// equipLatentSeq.allocate( TotDesDays + TotRunDesPersDays, NumOfTimeStepInHour * 24, NumOfZones );
+	EXPECT_EQ( equipLatentSeq.size(), 1920u );
+
+	// equipRadSeq.allocate( TotDesDays + TotRunDesPersDays, NumOfTimeStepInHour * 24, NumOfZones );
+	EXPECT_EQ( equipRadSeq.size(), 1920u );
+
+	// equipDelaySeq.allocate( TotDesDays + TotRunDesPersDays, NumOfTimeStepInHour * 24, NumOfZones );
+	// EXPECT_EQ( equipDelaySeq.size(), 1920u );
+
+	// refrigInstantSeq.allocate( TotDesDays + TotRunDesPersDays, NumOfTimeStepInHour * 24, NumOfZones );
+	EXPECT_EQ( refrigInstantSeq.size(), 1920u );
+
+	// refrigRetAirSeq.allocate( TotDesDays + TotRunDesPersDays, NumOfTimeStepInHour * 24, NumOfZones );
+	EXPECT_EQ( refrigRetAirSeq.size(), 1920u );
+
+	// refrigLatentSeq.allocate( TotDesDays + TotRunDesPersDays, NumOfTimeStepInHour * 24, NumOfZones );
+	EXPECT_EQ( refrigLatentSeq.size(), 1920u );
+
+	// waterUseInstantSeq.allocate( TotDesDays + TotRunDesPersDays, NumOfTimeStepInHour * 24, NumOfZones );
+	EXPECT_EQ( waterUseInstantSeq.size(), 1920u );
+
+	// waterUseLatentSeq.allocate( TotDesDays + TotRunDesPersDays, NumOfTimeStepInHour * 24, NumOfZones );
+	EXPECT_EQ( waterUseLatentSeq.size(), 1920u );
+
+	// hvacLossInstantSeq.allocate( TotDesDays + TotRunDesPersDays, NumOfTimeStepInHour * 24, NumOfZones );
+	EXPECT_EQ( hvacLossInstantSeq.size(), 1920u );
+
+	// hvacLossRadSeq.allocate( TotDesDays + TotRunDesPersDays, NumOfTimeStepInHour * 24, NumOfZones );
+	EXPECT_EQ( hvacLossRadSeq.size(), 1920u );
+
+	// hvacLossDelaySeq.allocate( TotDesDays + TotRunDesPersDays, NumOfTimeStepInHour * 24, NumOfZones );
+	// EXPECT_EQ( hvacLossDelaySeq.size(), 1920u );
+
+	// powerGenInstantSeq.allocate( TotDesDays + TotRunDesPersDays, NumOfTimeStepInHour * 24, NumOfZones );
+	EXPECT_EQ( powerGenInstantSeq.size(), 1920u );
+
+	// powerGenRadSeq.allocate( TotDesDays + TotRunDesPersDays, NumOfTimeStepInHour * 24, NumOfZones );
+	EXPECT_EQ( powerGenRadSeq.size(), 1920u );
+
+	// powerGenDelaySeq.allocate( TotDesDays + TotRunDesPersDays, NumOfTimeStepInHour * 24, NumOfZones );
+	// EXPECT_EQ( powerGenDelaySeq.size(), 1920u );
+
+	// infilInstantSeq.allocate( TotDesDays + TotRunDesPersDays, NumOfTimeStepInHour * 24, NumOfZones );
+	EXPECT_EQ( infilInstantSeq.size(), 1920u );
+
+	// infilLatentSeq.allocate( TotDesDays + TotRunDesPersDays, NumOfTimeStepInHour * 24, NumOfZones );
+	EXPECT_EQ( infilLatentSeq.size(), 1920u );
+
+	// zoneVentInstantSeq.allocate( TotDesDays + TotRunDesPersDays, NumOfTimeStepInHour * 24, NumOfZones );
+	EXPECT_EQ( zoneVentInstantSeq.size(), 1920u );
+
+	// zoneVentLatentSeq.allocate( TotDesDays + TotRunDesPersDays, NumOfTimeStepInHour * 24, NumOfZones );
+	EXPECT_EQ( zoneVentLatentSeq.size(), 1920u );
+
+	// interZoneMixInstantSeq.allocate( TotDesDays + TotRunDesPersDays, NumOfTimeStepInHour * 24, NumOfZones );
+	EXPECT_EQ( interZoneMixInstantSeq.size(), 1920u );
+
+	// interZoneMixLatentSeq.allocate( TotDesDays + TotRunDesPersDays, NumOfTimeStepInHour * 24, NumOfZones );
+	EXPECT_EQ( interZoneMixLatentSeq.size(), 1920u );
+
+	// feneCondInstantSeq.allocate( TotDesDays + TotRunDesPersDays, NumOfTimeStepInHour * 24, NumOfZones );
+	EXPECT_EQ( feneCondInstantSeq.size(), 1920u );
+
+	// feneSolarRadSeq.allocate( TotDesDays + TotRunDesPersDays, NumOfTimeStepInHour * 24, TotSurfaces );
+	EXPECT_EQ( feneSolarRadSeq.size(), 3360u );
+
+	// feneSolarDelaySeq.allocate( TotDesDays + TotRunDesPersDays, NumOfTimeStepInHour * 24, NumOfZones );
+	// EXPECT_EQ( feneSolarDelaySeq.size(), 1920u );
+
+	// surfDelaySeq.allocate( TotDesDays + TotRunDesPersDays, NumOfTimeStepInHour * 24, TotSurfaces );
+	// EXPECT_EQ( surfDelaySeq.size(), 3360u );
+}
+
+TEST( OutputReportTabularTest, ConfirmConvertToEscaped )
+{
+	ShowMessage( "Begin Test: OutputReportTabularTest, ConfirmConvertToEscaped" );
+	EXPECT_EQ( "", ConvertToEscaped( "" ) );
+	EXPECT_EQ( " ", ConvertToEscaped( " " ) );
+	EXPECT_EQ( "String with &gt; in it", ConvertToEscaped( "String with > in it" ) );
+	EXPECT_EQ( "String with &lt; in it", ConvertToEscaped( "String with < in it" ) );
+	EXPECT_EQ( "String with &amp; in it", ConvertToEscaped( "String with & in it" ) );
+	EXPECT_EQ( "String with &quot; in it", ConvertToEscaped( "String with \" in it" ) );
+	EXPECT_EQ( "String with &apos; in it", ConvertToEscaped( "String with \' in it" ) );
+	EXPECT_EQ( "String with &quot; in it", ConvertToEscaped( R"(String with \" in it)" ) );
+	EXPECT_EQ( "String with &apos; in it", ConvertToEscaped( R"(String with \' in it)" ) );
+	EXPECT_EQ( "String with &deg; in it", ConvertToEscaped( std::string( "String with " ) +  char( 176 ) + std::string( " in it" ) ) );
+	EXPECT_EQ( "String with &deg; in it", ConvertToEscaped( "String with \u00B0 in it" ) );
+	EXPECT_EQ( "String with &deg; in it", ConvertToEscaped( "String with \xB0 in it" ) );
+	EXPECT_EQ( "String with &deg; in it", ConvertToEscaped( "String with \xC2\xB0 in it" ) );
+	EXPECT_EQ( "String with \xC2 in it", ConvertToEscaped( "String with \xC2 in it" ) );
+	EXPECT_EQ( "String with \xC2\xB1 in it", ConvertToEscaped( "String with \xC2\xB1 in it" ) );
+	EXPECT_EQ( "String with &deg; in it", ConvertToEscaped( R"(String with \u00B0 in it)" ) );
+	EXPECT_EQ( "String with &deg; in it", ConvertToEscaped( R"(String with \xB0 in it)" ) );
+	EXPECT_ANY_THROW( ConvertToEscaped( R"(String with \u in it)" ) );
+	EXPECT_ANY_THROW( ConvertToEscaped( R"(String with \x in it)" ) );
+}
+
+TEST( OutputReportTabularTest, ConvertUnicodeToUTF8 )
+{
+	ShowMessage( "Begin Test: OutputReportTabularTest, ConvertUnicodeToUTF8" );
+
+	{
+		std::string test;
+		test += static_cast<char>( 0 );
+		EXPECT_EQ( test, ConvertUnicodeToUTF8( std::stoul( "0x0000", nullptr, 16 ) ) );
+	}
+	EXPECT_EQ( "\x7F", ConvertUnicodeToUTF8( std::stoul( "0x7F", nullptr, 16 ) ) );
+	EXPECT_EQ( "\xC2\xB0", ConvertUnicodeToUTF8( std::stoul( "0xB0", nullptr, 16 ) ) );
+	EXPECT_EQ( "\xC2\xB0", ConvertUnicodeToUTF8( std::stoul( "0x00B0", nullptr, 16 ) ) );
+	EXPECT_EQ( "\xEF\xBF\xBF", ConvertUnicodeToUTF8( std::stoul( "0xFFFF", nullptr, 16 ) ) );
+	EXPECT_EQ( "\xF4\x8F\xBF\xBF", ConvertUnicodeToUTF8( std::stoul( "0x10FFFF", nullptr, 16 ) ) );
+	EXPECT_EQ( "", ConvertUnicodeToUTF8( std::stoul( "0x110000", nullptr, 16 ) ) );
+	EXPECT_EQ( "", ConvertUnicodeToUTF8( std::stoul( "0x1FFFFF", nullptr, 16 ) ) );
+}
+
+TEST( OutputReportTabularTest, GetUnitSubStringTest )
+{
+	ShowMessage( "Begin Test: OutputReportTabularTest, GetUnitSubStringTest" );
+	EXPECT_EQ( "", GetUnitSubString( "" ) );
+	EXPECT_EQ( "", GetUnitSubString( " " ) );
+	EXPECT_EQ( "J/KG", GetUnitSubString( "[J/KG]" ) );
+	EXPECT_EQ( "M3/S-PERSON", GetUnitSubString( " [M3/S-PERSON]" ) ); //leading space
+	EXPECT_EQ( "W/M2-K", GetUnitSubString( "[W/M2-K] " ) ); // trailing space
+	EXPECT_EQ( "MJ/m2", GetUnitSubString( " [MJ/m2] " ) ); // leading and trailing space
+	EXPECT_EQ( "PA", GetUnitSubString( "This is a column header with units [PA] " ) );
+	EXPECT_EQ( "W", GetUnitSubString( "This is a column header with units [W] " ) );
+	EXPECT_EQ( "K/M", GetUnitSubString( "This is a column header with units [K/M] and trailing text." ) );
+}
+
+TEST_F( EnergyPlusFixture, OutputReportTabular_ZoneMultiplierTest )
+{
+	// AUTHOR: R. Raustad, FSEC
+	// DATE WRITTEN: Sep 2015
+
+	std::string const idf_objects = delimited_string( {
+		"Version,8.3;",
+
+		" Output:Diagnostics, DisplayExtraWarnings;",
+		"  Timestep, 4;",
+
+		"BUILDING, OutputReportTabular_ZoneMultiplierTest, 0.0, Suburbs, .04, .4, FullExterior, 25, 6;",
+
+		"SimulationControl, YES, NO, NO, YES, NO;",
+
+		"  Site:Location,",
+		"    Miami Intl Ap FL USA TMY3 WMO=722020E,    !- Name",
+		"    25.82,                   !- Latitude {deg}",
+		"    -80.30,                  !- Longitude {deg}",
+		"    -5.00,                   !- Time Zone {hr}",
+		"    11;                      !- Elevation {m}",
+
+		"SizingPeriod:DesignDay,",
+		" Miami Intl Ap Ann Clg 1% Condns DB/MCWB, !- Name",
+		" 7,                        !- Month",
+		" 21,                       !- Day of Month",
+		" SummerDesignDay,          !- Day Type",
+		" 31.7,                     !- Maximum Dry - Bulb Temperature{ C }",
+		" 10.0,                      !- Daily Dry - Bulb Temperature Range{ deltaC }",
+		" ,                         !- Dry - Bulb Temperature Range Modifier Type",
+		" ,                         !- Dry - Bulb Temperature Range Modifier Day Schedule Name",
+		" Wetbulb,                  !- Humidity Condition Type",
+		" 22.7,                     !- Wetbulb or DewPoint at Maximum Dry - Bulb{ C }",
+		" ,                         !- Humidity Condition Day Schedule Name",
+		" ,                         !- Humidity Ratio at Maximum Dry - Bulb{ kgWater / kgDryAir }",
+		" ,                         !- Enthalpy at Maximum Dry - Bulb{ J / kg }",
+		" ,                         !- Daily Wet - Bulb Temperature Range{ deltaC }",
+		" 101217.,                  !- Barometric Pressure{ Pa }",
+		" 3.8,                      !- Wind Speed{ m / s }",
+		" 340,                      !- Wind Direction{ deg }",
+		" No,                       !- Rain Indicator",
+		" No,                       !- Snow Indicator",
+		" No,                       !- Daylight Saving Time Indicator",
+		" ASHRAEClearSky,           !- Solar Model Indicator",
+		" ,                         !- Beam Solar Day Schedule Name",
+		" ,                         !- Diffuse Solar Day Schedule Name",
+		" ,                         !- ASHRAE Clear Sky Optical Depth for Beam Irradiance( taub ) { dimensionless }",
+		" ,                         !- ASHRAE Clear Sky Optical Depth for Diffuse Irradiance( taud ) { dimensionless }",
+		" 1.00;                     !- Sky Clearness",
+
+		"SizingPeriod:DesignDay,",
+		" Miami Intl Ap Ann Htg 99.6% Condns DB, !- Name",
+		" 1,                        !- Month",
+		" 21,                       !- Day of Month",
+		" WinterDesignDay,          !- Day Type",
+		" 8.7,                      !- Maximum Dry - Bulb Temperature{ C }",
+		" 0.0,                      !- Daily Dry - Bulb Temperature Range{ deltaC }",
+		" ,                         !- Dry - Bulb Temperature Range Modifier Type",
+		" ,                         !- Dry - Bulb Temperature Range Modifier Day Schedule Name",
+		" Wetbulb,                  !- Humidity Condition Type",
+		" 8.7,                      !- Wetbulb or DewPoint at Maximum Dry - Bulb{ C }",
+		" ,                         !- Humidity Condition Day Schedule Name",
+		" ,                         !- Humidity Ratio at Maximum Dry - Bulb{ kgWater / kgDryAir }",
+		" ,                         !- Enthalpy at Maximum Dry - Bulb{ J / kg }",
+		" ,                         !- Daily Wet - Bulb Temperature Range{ deltaC }",
+		" 101217.,                  !- Barometric Pressure{ Pa }",
+		" 3.8,                      !- Wind Speed{ m / s }",
+		" 340,                      !- Wind Direction{ deg }",
+		" No,                       !- Rain Indicator",
+		" No,                       !- Snow Indicator",
+		" No,                       !- Daylight Saving Time Indicator",
+		" ASHRAEClearSky,           !- Solar Model Indicator",
+		" ,                         !- Beam Solar Day Schedule Name",
+		" ,                         !- Diffuse Solar Day Schedule Name",
+		" ,                         !- ASHRAE Clear Sky Optical Depth for Beam Irradiance( taub ) { dimensionless }",
+		" ,                         !- ASHRAE Clear Sky Optical Depth for Diffuse Irradiance( taud ) { dimensionless }",
+		" 0.00;                     !- Sky Clearness",
+
+		"OutputControl:Table:Style,",
+		"  HTML;                    !- Column Separator",
+		" ",
+		"Output:Table:SummaryReports,",
+		"  AllSummary; !- Report 1 Name",
+		" ",
+		"Zone,",
+		"  Space,                   !- Name",
+		"  0.0000,                  !- Direction of Relative North {deg}",
+		"  0.0000,                  !- X Origin {m}",
+		"  0.0000,                  !- Y Origin {m}",
+		"  0.0000,                  !- Z Origin {m}",
+		"  1,                       !- Type",
+		"  1,                       !- Multiplier",
+		"  2.4,                     !- Ceiling Height {m}",
+		"  ,                        !- Volume {m3}",
+		"  autocalculate,           !- Floor Area {m2}",
+		"  ,                        !- Zone Inside Convection Algorithm",
+		"  ,                        !- Zone Outside Convection Algorithm",
+		"  Yes;                     !- Part of Total Floor Area",
+		" ",
+		"ZoneGroup,",
+		" Zone Group,               !- Name",
+		" Zone List,                !- Zone List Name",
+		" 10;                       !- Zone List Multiplier",
+		" ",
+		"ZoneList,",
+		" Zone List,                !- Name",
+		" Spacex10;                 !- Zone 1 Name",
+		" ",
+		"Zone,",
+		"  Spacex10,                !- Name",
+		"  0.0000,                  !- Direction of Relative North {deg}",
+		"  0.0000,                  !- X Origin {m}",
+		"  0.0000,                  !- Y Origin {m}",
+		"  0.0000,                  !- Z Origin {m}",
+		"  1,                       !- Type",
+		"  1,                       !- Multiplier",
+		"  2.4,                     !- Ceiling Height {m}",
+		"  ,                        !- Volume {m3}",
+		"  autocalculate,           !- Floor Area {m2}",
+		"  ,                        !- Zone Inside Convection Algorithm",
+		"  ,                        !- Zone Outside Convection Algorithm",
+		"  Yes;                     !- Part of Total Floor Area",
+		" ",
+		"Sizing:Zone,",
+		" Space,                    !- Zone or ZoneList Name",
+		" SupplyAirTemperature,     !- Zone Cooling Design Supply Air Temperature Input Method",
+		" 12.,                      !- Zone Cooling Design Supply Air Temperature{ C }",
+		" ,                         !- Zone Cooling Design Supply Air Temperature Difference{ deltaC }",
+		" SupplyAirTemperature,     !- Zone Heating Design Supply Air Temperature Input Method",
+		" 50.,                      !- Zone Heating Design Supply Air Temperature{ C }",
+		" ,                         !- Zone Heating Design Supply Air Temperature Difference{ deltaC }",
+		" 0.008,                    !- Zone Cooling Design Supply Air Humidity Ratio{ kgWater / kgDryAir }",
+		" 0.008,                    !- Zone Heating Design Supply Air Humidity Ratio{ kgWater / kgDryAir }",
+		" SZ DSOA,                  !- Design Specification Outdoor Air Object Name",
+		" 0.0,                      !- Zone Heating Sizing Factor",
+		" 0.0,                      !- Zone Cooling Sizing Factor",
+		" DesignDay,                !- Cooling Design Air Flow Method",
+		" 0,                        !- Cooling Design Air Flow Rate{ m3 / s }",
+		" ,                         !- Cooling Minimum Air Flow per Zone Floor Area{ m3 / s - m2 }",
+		" ,                         !- Cooling Minimum Air Flow{ m3 / s }",
+		" ,                         !- Cooling Minimum Air Flow Fraction",
+		" DesignDay,                !- Heating Design Air Flow Method",
+		" 0,                        !- Heating Design Air Flow Rate{ m3 / s }",
+		" ,                         !- Heating Maximum Air Flow per Zone Floor Area{ m3 / s - m2 }",
+		" ,                         !- Heating Maximum Air Flow{ m3 / s }",
+		" ;                         !- Heating Maximum Air Flow Fraction",
+		" ",
+		"Sizing:Zone,",
+		" Spacex10,                 !- Zone or ZoneList Name",
+		" SupplyAirTemperature,     !- Zone Cooling Design Supply Air Temperature Input Method",
+		" 12.,                      !- Zone Cooling Design Supply Air Temperature{ C }",
+		" ,                         !- Zone Cooling Design Supply Air Temperature Difference{ deltaC }",
+		" SupplyAirTemperature,     !- Zone Heating Design Supply Air Temperature Input Method",
+		" 50.,                      !- Zone Heating Design Supply Air Temperature{ C }",
+		" ,                         !- Zone Heating Design Supply Air Temperature Difference{ deltaC }",
+		" 0.008,                    !- Zone Cooling Design Supply Air Humidity Ratio{ kgWater / kgDryAir }",
+		" 0.008,                    !- Zone Heating Design Supply Air Humidity Ratio{ kgWater / kgDryAir }",
+		" SZ DSOA,                  !- Design Specification Outdoor Air Object Name",
+		" 0.0,                      !- Zone Heating Sizing Factor",
+		" 0.0,                      !- Zone Cooling Sizing Factor",
+		" DesignDay,                !- Cooling Design Air Flow Method",
+		" 0,                        !- Cooling Design Air Flow Rate{ m3 / s }",
+		" ,                         !- Cooling Minimum Air Flow per Zone Floor Area{ m3 / s - m2 }",
+		" ,                         !- Cooling Minimum Air Flow{ m3 / s }",
+		" ,                         !- Cooling Minimum Air Flow Fraction",
+		" DesignDay,                !- Heating Design Air Flow Method",
+		" 0,                        !- Heating Design Air Flow Rate{ m3 / s }",
+		" ,                         !- Heating Maximum Air Flow per Zone Floor Area{ m3 / s - m2 }",
+		" ,                         !- Heating Maximum Air Flow{ m3 / s }",
+		" ;                         !- Heating Maximum Air Flow Fraction",
+		" ",
+		"DesignSpecification:OutdoorAir,",
+		" SZ DSOA,                  !- Name",
+		" flow/person,              !- Outdoor Air Method",
+		" 0.00944,                  !- Outdoor Air Flow per Person{ m3 / s - person }",
+		" 0.0,                      !- Outdoor Air Flow per Zone Floor Area{ m3 / s - m2 }",
+		" 0.0;                      !- Outdoor Air Flow per Zone{ m3 / s }",
+		" ",
+		"ZoneHVAC:EquipmentConnections,",
+		" Space,                    !- Zone Name",
+		" Space Eq,                 !- Zone Conditioning Equipment List Name",
+		" Space In Node,            !- Zone Air Inlet Node or NodeList Name",
+		" Space Out Node,           !- Zone Air Exhaust Node or NodeList Name",
+		" Space Node,               !- Zone Air Node Name",
+		" Space Ret Node;           !- Zone Return Air Node Name",
+		" ",
+		"ZoneHVAC:EquipmentConnections,",
+		" Spacex10,                 !- Zone Name",
+		" Spacex10 Eq,              !- Zone Conditioning Equipment List Name",
+		" Spacex10 In Node,         !- Zone Air Inlet Node or NodeList Name",
+		" Spacex10 Out Node,        !- Zone Air Exhaust Node or NodeList Name",
+		" Spacex10 Node,            !- Zone Air Node Name",
+		" Spacex10 Ret Node;        !- Zone Return Air Node Name",
+		" ",
+		"ZoneHVAC:EquipmentList,",
+		" Space Eq,                 !- Name",
+		" SequentialLoad,           !- Load Distribution Scheme",
+		" ZoneHVAC:WindowAirConditioner, !- Zone Equipment 1 Object Type",
+		" WindAC,                   !- Zone Equipment 1 Name",
+		" 1,                        !- Zone Equipment 1 Cooling Sequence",
+		" 1;                        !- Zone Equipment 1 Heating or No - Load Sequence",
+		" ",
+		"ZoneHVAC:EquipmentList,",
+		" Spacex10 Eq,              !- Name",
+		" SequentialLoad,           !- Load Distribution Scheme",
+		" ZoneHVAC:WindowAirConditioner, !- Zone Equipment 1 Object Type",
+		" WindACx10,                !- Zone Equipment 1 Name",
+		" 1,                        !- Zone Equipment 1 Cooling Sequence",
+		" 1;                        !- Zone Equipment 1 Heating or No - Load Sequence",
+		" ",
+		"ZoneHVAC:WindowAirConditioner,",
+		" WindAC,                   !- Name",
+		" AvailSched,               !- Availability Schedule Name",
+		" autosize,                 !- Maximum Supply Air Flow Rate{ m3 / s }",
+		" autosize,                 !- Maximum Outdoor Air Flow Rate{ m3 / s }",
+		" Space Out Node,           !- Air Inlet Node Name",
+		" Space In Node,            !- Air Outlet Node Name",
+		" OutdoorAir:Mixer,         !- Outdoor Air Mixer Object Type",
+		" WindACOAMixer,            !- Outdoor Air Mixer Name",
+		" Fan:OnOff,                !- Supply Air Fan Object Type",
+		" WindACFan,                !- Supply Air Fan Name",
+		" Coil:Cooling:DX:SingleSpeed, !- Cooling Coil Object Type",
+		" WindACDXCoil,             !- DX Cooling Coil Name",
+		" FanOpModeSchedule,        !- Supply Air Fan Operating Mode Schedule Name",
+		" BlowThrough,              !- Fan Placement",
+		" 0.001;                    !- Cooling Convergence Tolerance",
+		" ",
+		"ZoneHVAC:WindowAirConditioner,",
+		" WindACx10,                !- Name",
+		" AvailSched,               !- Availability Schedule Name",
+		" autosize,                 !- Maximum Supply Air Flow Rate{ m3 / s }",
+		" autosize,                 !- Maximum Outdoor Air Flow Rate{ m3 / s }",
+		" Spacex10 Out Node,        !- Air Inlet Node Name",
+		" Spacex10 In Node,         !- Air Outlet Node Name",
+		" OutdoorAir:Mixer,         !- Outdoor Air Mixer Object Type",
+		" WindACx10OAMixer,         !- Outdoor Air Mixer Name",
+		" Fan:OnOff,                !- Supply Air Fan Object Type",
+		" WindACx10Fan,             !- Supply Air Fan Name",
+		" Coil:Cooling:DX:SingleSpeed, !- Cooling Coil Object Type",
+		" WindACx10DXCoil,          !- DX Cooling Coil Name",
+		" FanOpModeSchedule,        !- Supply Air Fan Operating Mode Schedule Name",
+		" BlowThrough,              !- Fan Placement",
+		" 0.001;                    !- Cooling Convergence Tolerance",
+		" ",
+		"OutdoorAir:Mixer,",
+		" WindACOAMixer,            !- Name",
+		" WindACOAMixerOutletNode,  !- Mixed Air Node Name",
+		" WindACOAInNode,           !- Outdoor Air Stream Node Name",
+		" WindACExhNode,            !- Relief Air Stream Node Name",
+		" Space Out Node;           !- Return Air Stream Node Name",
+		" ",
+		"OutdoorAir:Mixer,",
+		" WindACx10OAMixer,         !- Name",
+		" WindACx10OAMixerOutletNode, !- Mixed Air Node Name",
+		" WindACx10OAInNode,        !- Outdoor Air Stream Node Name",
+		" WindACx10ExhNode,         !- Relief Air Stream Node Name",
+		" Spacex10 Out Node;        !- Return Air Stream Node Name",
+		" ",
+		"Fan:OnOff,",
+		" WindACFan,                !- Name",
+		" AvailSched,               !- Availability Schedule Name",
+		" 0.5,                      !- Fan Total Efficiency",
+		" 75.0,                     !- Pressure Rise{ Pa }",
+		" autosize,                 !- Maximum Flow Rate{ m3 / s }",
+		" 0.9,                      !- Motor Efficiency",
+		" 1.0,                      !- Motor In Airstream Fraction",
+		" WindACOAMixerOutletNode,  !- Air Inlet Node Name",
+		" WindACFanOutletNode;      !- Air Outlet Node Name",
+		" ",
+		"Fan:OnOff,",
+		" WindACx10Fan,             !- Name",
+		" AvailSched,               !- Availability Schedule Name",
+		" 0.5,                      !- Fan Total Efficiency",
+		" 75.0,                     !- Pressure Rise{ Pa }",
+		" autosize,                 !- Maximum Flow Rate{ m3 / s }",
+		" 0.9,                      !- Motor Efficiency",
+		" 1.0,                      !- Motor In Airstream Fraction",
+		" WindACx10OAMixerOutletNode, !- Air Inlet Node Name",
+		" WindACx10FanOutletNode;   !- Air Outlet Node Name",
+		" ",
+		"Coil:Cooling:DX:SingleSpeed,",
+		" WindACDXCoil,             !- Name",
+		" AvailSched,               !- Availability Schedule Name",
+		" autosize,                 !- Gross Rated Total Cooling Capacity{ W }",
+		" autosize,                 !- Gross Rated Sensible Heat Ratio",
+		" 3.0,                      !- Gross Rated Cooling COP{ W / W }",
+		" autosize,                 !- Rated Air Flow Rate{ m3 / s }",
+		" ,                         !- Rated Evaporator Fan Power Per Volume Flow Rate{ W / ( m3 / s ) }",
+		" WindACFanOutletNode,      !- Air Inlet Node Name",
+		" Space In Node,            !- Air Outlet Node Name",
+		" Biquadratic,              !- Total Cooling Capacity Function of Temperature Curve Name",
+		" Cubic,                    !- Total Cooling Capacity Function of Flow Fraction Curve Name",
+		" Biquadratic,              !- Energy Input Ratio Function of Temperature Curve Name",
+		" Cubic,                    !- Energy Input Ratio Function of Flow Fraction Curve Name",
+		" Cubic;                    !- Part Load Fraction Correlation Curve Name",
+		" ",
+		"Coil:Cooling:DX:SingleSpeed,",
+		" WindACx10DXCoil,          !- Name",
+		" AvailSched,               !- Availability Schedule Name",
+		" autosize,                 !- Gross Rated Total Cooling Capacity{ W }",
+		" autosize,                 !- Gross Rated Sensible Heat Ratio",
+		" 3.0,                      !- Gross Rated Cooling COP{ W / W }",
+		" autosize,                 !- Rated Air Flow Rate{ m3 / s }",
+		" ,                         !- Rated Evaporator Fan Power Per Volume Flow Rate{ W / ( m3 / s ) }",
+		" WindACx10FanOutletNode,   !- Air Inlet Node Name",
+		" Spacex10 In Node,         !- Air Outlet Node Name",
+		" Biquadratic,              !- Total Cooling Capacity Function of Temperature Curve Name",
+		" Cubic,                    !- Total Cooling Capacity Function of Flow Fraction Curve Name",
+		" Biquadratic,              !- Energy Input Ratio Function of Temperature Curve Name",
+		" Cubic,                    !- Energy Input Ratio Function of Flow Fraction Curve Name",
+		" Cubic;                    !- Part Load Fraction Correlation Curve Name",
+		" ",
+		"People,",
+		" Space People,             !- Name",
+		" Space,                    !- Zone or ZoneList Name",
+		" OnSched,                  !- Number of People Schedule Name",
+		" people,                   !- Number of People Calculation Method",
+		" 11,                       !- Number of People",
+		" ,                         !- People per Zone Floor Area{ person / m2 }",
+		" ,                         !- Zone Floor Area per Person{ m2 / person }",
+		" 0.3,                      !- Fraction Radiant",
+		" AutoCalculate,            !- Sensible Heat Fraction",
+		" OnSched;                  !- Activity Level Schedule Name",
+		" ",
+		"People,",
+		" Spacex10 People,          !- Name",
+		" Spacex10,                 !- Zone or ZoneList Name",
+		" OnSched,                  !- Number of People Schedule Name",
+		" people,                   !- Number of People Calculation Method",
+		" 11,                       !- Number of People",
+		" ,                         !- People per Zone Floor Area{ person / m2 }",
+		" ,                         !- Zone Floor Area per Person{ m2 / person }",
+		" 0.3,                      !- Fraction Radiant",
+		" AutoCalculate,            !- Sensible Heat Fraction",
+		" OnSched;                  !- Activity Level Schedule Name",
+		" ",
+		"Lights,",
+		" Space Lights,             !- Name",
+		" Space,                    !- Zone or ZoneList Name",
+		" OnSched,                  !- Schedule Name",
+		" Watts/Area,               !- Design Level Calculation Method",
+		" ,                         !- Lighting Level{ W }",
+		" 10.0,                     !- Watts per Zone Floor Area{ W / m2 }",
+		" ,                         !- Watts per Person{ W / person }",
+		" 0.1,                      !- Return Air Fraction",
+		" 0.59,                     !- Fraction Radiant",
+		" 0.2,                      !- Fraction Visible",
+		" 0,                        !- Fraction Replaceable",
+		" GeneralLights;            !- End - Use Subcategory",
+		" ",
+		"Lights,",
+		" Space Lights x10,         !- Name",
+		" Spacex10,                 !- Zone or ZoneList Name",
+		" OnSched,                  !- Schedule Name",
+		" Watts/Area,               !- Design Level Calculation Method",
+		" ,                         !- Lighting Level{ W }",
+		" 10.0,                     !- Watts per Zone Floor Area{ W / m2 }",
+		" ,                         !- Watts per Person{ W / person }",
+		" 0.1,                      !- Return Air Fraction",
+		" 0.59,                     !- Fraction Radiant",
+		" 0.2,                      !- Fraction Visible",
+		" 0,                        !- Fraction Replaceable",
+		" GeneralLights;            !- End - Use Subcategory",
+		" ",
+		"ElectricEquipment,",
+		" Space ElecEq,             !- Name",
+		" Space,                    !- Zone or ZoneList Name",
+		" OnSched,                  !- Schedule Name",
+		" Watts/Area,               !- Design Level Calculation Method",
+		" ,                         !- Design Level{ W }",
+		" 20.0,                     !- Watts per Zone Floor Area{ W / m2 }",
+		" ,                         !- Watts per Person{ W / person }",
+		" 0.1,                      !- Fraction Latent",
+		" 0.3,                      !- Fraction Radiant",
+		" 0.1;                      !- Fraction Lost",
+		" ",
+		"ElectricEquipment,",
+		" Space ElecEq x10,         !- Name",
+		" Spacex10,                 !- Zone or ZoneList Name",
+		" OnSched,                  !- Schedule Name",
+		" Watts/Area,               !- Design Level Calculation Method",
+		" ,                         !- Design Level{ W }",
+		" 20.0,                     !- Watts per Zone Floor Area{ W / m2 }",
+		" ,                         !- Watts per Person{ W / person }",
+		" 0.1,                      !- Fraction Latent",
+		" 0.3,                      !- Fraction Radiant",
+		" 0.1;                      !- Fraction Lost",
+		" ",
+		"Schedule:Compact,",
+		" OnSched,                  !- Name",
+		" Fraction,                 !- Schedule Type Limits Name",
+		" Through: 12/31,           !- Field 1",
+		" For: AllDays,             !- Field 2",
+		" Until: 24:00, 1.0;        !- Field 26",
+		" ",
+		"ScheduleTypeLimits,",
+		" Fraction, !- Name",
+		" 0.0, !- Lower Limit Value",
+		" 1.0, !- Upper Limit Value",
+		" CONTINUOUS;              !- Numeric Type",
+		" ",
+		"Construction,",
+		" INT-WALL-1,               !- Name",
+		" GP02,                     !- Outside Layer",
+		" AL21,                     !- Layer 2",
+		" GP02;                     !- Layer 3",
+		" ",
+		"Material,",
+		" GP02,                     !- Name",
+		" MediumSmooth,             !- Roughness",
+		" 1.5900001E-02,            !- Thickness{ m }",
+		" 0.1600000,                !- Conductivity{ W / m - K }",
+		" 801.0000,                 !- Density{ kg / m3 }",
+		" 837.0000,                 !- Specific Heat{ J / kg - K }",
+		" 0.9000000,                !- Thermal Absorptance",
+		" 0.7500000,                !- Solar Absorptance",
+		" 0.7500000;                !- Visible Absorptance",
+		" ",
+		"Material:AirGap,",
+		" AL21,                     !- Name",
+		" 0.1570000;                !- Thermal Resistance{ m2 - K / W }",
+		" ",
+		"Construction,",
+		"FLOOR-SLAB-1,              !- Name",
+		"CC03,                      !- Outside Layer",
+		"CP01;                      !- Layer 2",
+		" ",
+		"Material,",
+		" CC03,                     !- Name",
+		" MediumRough,              !- Roughness",
+		" 0.1016000,                !- Thickness{ m }",
+		" 1.310000,                 !- Conductivity{ W / m - K }",
+		" 2243.000,                 !- Density{ kg / m3 }",
+		" 837.0000,                 !- Specific Heat{ J / kg - K }",
+		" 0.9000000,                !- Thermal Absorptance",
+		" 0.6500000,                !- Solar Absorptance",
+		" 0.6500000;                !- Visible Absorptance",
+		" ",
+		"Material:NoMass,",
+		" CP01,                     !- Name",
+		" Rough,                    !- Roughness",
+		" 0.3670000,                !- Thermal Resistance{ m2 - K / W }",
+		" 0.9000000,                !- Thermal Absorptance",
+		" 0.7500000,                !- Solar Absorptance",
+		" 0.7500000;                !- Visible Absorptance",
+		" ",
+		"Construction,",
+		" CLNG-1,                   !- Name",
+		" MAT-CLNG-1;               !- Outside Layer",
+		" ",
+		"Material:NoMass,",
+		" MAT-CLNG-1,               !- Name",
+		" Rough,                    !- Roughness",
+		" 0.652259290,              !- Thermal Resistance{ m2 - K / W }",
+		" 0.65,                     !- Thermal Absorptance",
+		" 0.65,                     !- Solar Absorptance",
+		" 0.65;                     !- Visible Absorptance",
+		" ",
+		"BuildingSurface:Detailed,",
+		" FRONT-1,                  !- Name",
+		" WALL,                     !- Surface Type",
+		" INT-WALL-1,               !- Construction Name",
+		" Space,                    !- Zone Name",
+		" Outdoors,                 !- Outside Boundary Condition",
+		" ,                         !- Outside Boundary Condition Object",
+		" SunExposed,               !- Sun Exposure",
+		" WindExposed,              !- Wind Exposure",
+		" 0.50000,                  !- View Factor to Ground",
+		" 4,                        !- Number of Vertices",
+		" 0.0, 0.0, 2.4,            !- X, Y, Z == > Vertex 1 {m}",
+		" 0.0, 0.0, 0.0,            !- X, Y, Z == > Vertex 2 {m}",
+		" 30.5, 0.0, 0.0,           !- X, Y, Z == > Vertex 3 {m}",
+		" 30.5, 0.0, 2.4;           !- X, Y, Z == > Vertex 4 {m}",
+		" ",
+		"BuildingSurface:Detailed,",
+		" C1-1,                     !- Name",
+		" CEILING,                  !- Surface Type",
+		" CLNG-1,                   !- Construction Name",
+		" Space,                    !- Zone Name",
+		" Outdoors,                 !- Outside Boundary Condition",
+		" ,                         !- Outside Boundary Condition Object",
+		" NoSun,                    !- Sun Exposure",
+		" NoWind,                   !- Wind Exposure",
+		" 0.0,                      !- View Factor to Ground",
+		" 4,                        !- Number of Vertices",
+		" 3.7, 3.7, 2.4,            !- X, Y, Z == > Vertex 1 {m}",
+		" 0.0, 0.0, 2.4,            !- X, Y, Z == > Vertex 2 {m}",
+		" 30.5, 0.0, 2.4,           !- X, Y, Z == > Vertex 3 {m}",
+		" 26.8, 3.7, 2.4;           !- X, Y, Z == > Vertex 4 {m}",
+		" ",
+		"BuildingSurface:Detailed,",
+		" F1-1,                     !- Name",
+		" FLOOR,                    !- Surface Type",
+		" FLOOR-SLAB-1,             !- Construction Name",
+		" Space,                    !- Zone Name",
+		" Ground,                   !- Outside Boundary Condition",
+		" ,                         !- Outside Boundary Condition Object",
+		" NoSun,                    !- Sun Exposure",
+		" NoWind,                   !- Wind Exposure",
+		" 0.0,                      !- View Factor to Ground",
+		" 4,                        !- Number of Vertices",
+		" 26.8, 3.7, 0.0,           !- X, Y, Z == > Vertex 1 {m}",
+		" 30.5, 0.0, 0.0,           !- X, Y, Z == > Vertex 2 {m}",
+		" 0.0, 0.0, 0.0,            !- X, Y, Z == > Vertex 3 {m}",
+		" 3.7, 3.7, 0.0;            !- X, Y, Z == > Vertex 4 {m}",
+		" ",
+		"BuildingSurface:Detailed,",
+		" SB12,                     !- Name",
+		" WALL,                     !- Surface Type",
+		" INT-WALL-1,               !- Construction Name",
+		" Space,                    !- Zone Name",
+		" Adiabatic,                !- Outside Boundary Condition",
+		" ,                         !- Outside Boundary Condition Object",
+		" NoSun,                    !- Sun Exposure",
+		" NoWind,                   !- Wind Exposure",
+		" 0.0,                      !- View Factor to Ground",
+		" 4,                        !- Number of Vertices",
+		" 30.5, 0.0, 2.4,           !- X, Y, Z == > Vertex 1 {m}",
+		" 30.5, 0.0, 0.0,           !- X, Y, Z == > Vertex 2 {m}",
+		" 26.8, 3.7, 0.0,           !- X, Y, Z == > Vertex 3 {m}",
+		" 26.8, 3.7, 2.4;           !- X, Y, Z == > Vertex 4 {m}",
+		" ",
+		"BuildingSurface:Detailed,",
+		" SB14,                     !- Name",
+		" WALL,                     !- Surface Type",
+		" INT-WALL-1,               !- Construction Name",
+		" Space,                    !- Zone Name",
+		" Adiabatic,                !- Outside Boundary Condition",
+		" ,                         !- Outside Boundary Condition Object",
+		" NoSun,                    !- Sun Exposure",
+		" NoWind,                   !- Wind Exposure",
+		" 0.0,                      !- View Factor to Ground",
+		" 4,                        !- Number of Vertices",
+		" 3.7, 3.7, 2.4,            !- X, Y, Z == > Vertex 1 {m}",
+		" 3.7, 3.7, 0.0,            !- X, Y, Z == > Vertex 2 {m}",
+		" 0.0, 0.0, 0.0,            !- X, Y, Z == > Vertex 3 {m}",
+		" 0.0, 0.0, 2.4;            !- X, Y, Z == > Vertex 4 {m}",
+		" ",
+		"BuildingSurface:Detailed,",
+		" SB15,                     !- Name",
+		" WALL,                     !- Surface Type",
+		" INT-WALL-1,               !- Construction Name",
+		" Space,                    !- Zone Name",
+		" Adiabatic,                !- Outside Boundary Condition",
+		" ,                         !- Outside Boundary Condition Object",
+		" NoSun,                    !- Sun Exposure",
+		" NoWind,                   !- Wind Exposure",
+		" 0.0,                      !- View Factor to Ground",
+		" 4,                        !- Number of Vertices",
+		" 26.8, 3.7, 2.4,           !- X, Y, Z == > Vertex 1 {m}",
+		" 26.8, 3.7, 0.0,           !- X, Y, Z == > Vertex 2 {m}",
+		" 3.7, 3.7, 0.0,            !- X, Y, Z == > Vertex 3 {m}",
+		" 3.7, 3.7, 2.4;            !- X, Y, Z == > Vertex 4 {m}",
+		" ",
+		"ZoneControl:Thermostat,",
+		" Space Thermostat,         !- Name",
+		" Space,                    !- Zone or ZoneList Name",
+		" Dual Zone Control Type Sched,  !- Control Type Schedule Name",
+		" ThermostatSetpoint:DualSetpoint,  !- Control 1 Object Type",
+		" Space DualSPSched;        !- Control 1 Name",
+		" ",
+		"ZoneControl:Thermostat,",
+		" Spacex10 Thermostat,      !- Name",
+		" Spacex10,                 !- Zone or ZoneList Name",
+		" Dual Zone Control Type Sched,  !- Control Type Schedule Name",
+		" ThermostatSetpoint:DualSetpoint,  !- Control 1 Object Type",
+		" Space DualSPSched;        !- Control 1 Name",
+		" ",
+		"Schedule:Compact,",
+		" Dual Zone Control Type Sched,  !- Name",
+		" Any Number,               !- Schedule Type Limits Name",
+		" Through: 12/31,           !- Field 1",
+		" For: AllDays,             !- Field 2",
+		" Until: 24:00,4;           !- Field 3",
+		" ",
+		"ThermostatSetpoint:DualSetpoint,",
+		" Space DualSPSched,        !- Name",
+		" HTGSETP_SCH,              !- Heating Setpoint Temperature Schedule Name",
+		" CLGSETP_SCH;              !- Cooling Setpoint Temperature Schedule Name",
+		" ",
+		"Schedule:Compact,",
+		" CLGSETP_SCH,              !- Name",
+		" Any Number,               !- Schedule Type Limits Name",
+		" Through: 12/31,           !- Field 1",
+		" For: AllDays,             !- Field 19",
+		" Until: 24:00,24.0;        !- Field 20",
+		" ",
+		"Schedule:Compact,",
+		" HTGSETP_SCH,              !- Name",
+		" Any Number,               !- Schedule Type Limits Name",
+		" Through: 12/31,           !- Field 1",
+		" For: AllDays,             !- Field 22",
+		" Until: 24:00, 20.0;       !- Field 23",
+		" ",
+		"BuildingSurface:Detailed,",
+		" FRONT-1x10,               !- Name",
+		" WALL,                     !- Surface Type",
+		" INT-WALL-1,               !- Construction Name",
+		" Spacex10,                 !- Zone Name",
+		" Outdoors,                 !- Outside Boundary Condition",
+		" ,                         !- Outside Boundary Condition Object",
+		" SunExposed,               !- Sun Exposure",
+		" WindExposed,              !- Wind Exposure",
+		" 0.50000,                  !- View Factor to Ground",
+		" 4,                        !- Number of Vertices",
+		" 0.0, 0.0, 2.4,            !- X, Y, Z == > Vertex 1 {m}",
+		" 0.0, 0.0, 0.0,            !- X, Y, Z == > Vertex 2 {m}",
+		" 30.5, 0.0, 0.0,           !- X, Y, Z == > Vertex 3 {m}",
+		" 30.5, 0.0, 2.4;           !- X, Y, Z == > Vertex 4 {m}",
+		" ",
+		"BuildingSurface:Detailed,",
+		" C1-1x10,                  !- Name",
+		" CEILING,                  !- Surface Type",
+		" CLNG-1,                   !- Construction Name",
+		" Spacex10,                 !- Zone Name",
+		" Outdoors,                 !- Outside Boundary Condition",
+		" ,                         !- Outside Boundary Condition Object",
+		" NoSun,                    !- Sun Exposure",
+		" NoWind,                   !- Wind Exposure",
+		" 0.0,                      !- View Factor to Ground",
+		" 4,                        !- Number of Vertices",
+		" 3.7, 3.7, 2.4,            !- X, Y, Z == > Vertex 1 {m}",
+		" 0.0, 0.0, 2.4,            !- X, Y, Z == > Vertex 2 {m}",
+		" 30.5, 0.0, 2.4,           !- X, Y, Z == > Vertex 3 {m}",
+		" 26.8, 3.7, 2.4;           !- X, Y, Z == > Vertex 4 {m}",
+		" ",
+		"BuildingSurface:Detailed,",
+		" F1-1x10,                  !- Name",
+		" FLOOR,                    !- Surface Type",
+		" FLOOR-SLAB-1,             !- Construction Name",
+		" Spacex10,                 !- Zone Name",
+		" Ground,                   !- Outside Boundary Condition",
+		" ,                         !- Outside Boundary Condition Object",
+		" NoSun,                    !- Sun Exposure",
+		" NoWind,                   !- Wind Exposure",
+		" 0.0,                      !- View Factor to Ground",
+		" 4,                        !- Number of Vertices",
+		" 26.8, 3.7, 0.0,           !- X, Y, Z == > Vertex 1 {m}",
+		" 30.5, 0.0, 0.0,           !- X, Y, Z == > Vertex 2 {m}",
+		" 0.0, 0.0, 0.0,            !- X, Y, Z == > Vertex 3 {m}",
+		" 3.7, 3.7, 0.0;            !- X, Y, Z == > Vertex 4 {m}",
+		" ",
+		"BuildingSurface:Detailed,",
+		" SB12x10,                  !- Name",
+		" WALL,                     !- Surface Type",
+		" INT-WALL-1,               !- Construction Name",
+		" Spacex10,                 !- Zone Name",
+		" Adiabatic,                !- Outside Boundary Condition",
+		" ,                         !- Outside Boundary Condition Object",
+		" NoSun,                    !- Sun Exposure",
+		" NoWind,                   !- Wind Exposure",
+		" 0.0,                      !- View Factor to Ground",
+		" 4,                        !- Number of Vertices",
+		" 30.5, 0.0, 2.4,           !- X, Y, Z == > Vertex 1 {m}",
+		" 30.5, 0.0, 0.0,           !- X, Y, Z == > Vertex 2 {m}",
+		" 26.8, 3.7, 0.0,           !- X, Y, Z == > Vertex 3 {m}",
+		" 26.8, 3.7, 2.4;           !- X, Y, Z == > Vertex 4 {m}",
+		" ",
+		"BuildingSurface:Detailed,",
+		" SB14x10,                  !- Name",
+		" WALL,                     !- Surface Type",
+		" INT-WALL-1,               !- Construction Name",
+		" Spacex10,                 !- Zone Name",
+		" Adiabatic,                !- Outside Boundary Condition",
+		" ,                         !- Outside Boundary Condition Object",
+		" NoSun,                    !- Sun Exposure",
+		" NoWind,                   !- Wind Exposure",
+		" 0.0,                      !- View Factor to Ground",
+		" 4,                        !- Number of Vertices",
+		" 3.7, 3.7, 2.4,            !- X, Y, Z == > Vertex 1 {m}",
+		" 3.7, 3.7, 0.0,            !- X, Y, Z == > Vertex 2 {m}",
+		" 0.0, 0.0, 0.0,            !- X, Y, Z == > Vertex 3 {m}",
+		" 0.0, 0.0, 2.4;            !- X, Y, Z == > Vertex 4 {m}",
+		" ",
+		"BuildingSurface:Detailed,",
+		" SB15x10,                  !- Name",
+		" WALL,                     !- Surface Type",
+		" INT-WALL-1,               !- Construction Name",
+		" Spacex10,                 !- Zone Name",
+		" Adiabatic,                !- Outside Boundary Condition",
+		" ,                         !- Outside Boundary Condition Object",
+		" NoSun,                    !- Sun Exposure",
+		" NoWind,                   !- Wind Exposure",
+		" 0.0,                      !- View Factor to Ground",
+		" 4,                        !- Number of Vertices",
+		" 26.8, 3.7, 2.4,           !- X, Y, Z == > Vertex 1 {m}",
+		" 26.8, 3.7, 0.0,           !- X, Y, Z == > Vertex 2 {m}",
+		" 3.7, 3.7, 0.0,            !- X, Y, Z == > Vertex 3 {m}",
+		" 3.7, 3.7, 2.4;            !- X, Y, Z == > Vertex 4 {m}",
+		" ",
+		"OutdoorAir:NodeList,",
+		"  OutsideAirInletNodes;    !- Node or NodeList Name 1",
+		" ",
+		"NodeList,",
+		"  OutsideAirInletNodes,    !- Name",
+		"  WindACOAInNode,          !- Node 1 Name",
+		"  WindACx10OAInNode;       !- Node 1 Name",
+		" ",
+		"ScheduleTypeLimits,",
+		"  Any Number;              !- Name",
+		" ",
+		"Schedule:Compact,",
+		"  AvailSched,              !- Name",
+		"  Any Number,              !- Schedule Type Limits Name",
+		"  Through: 12/31,          !- Field 3",
+		"  For: AllDays,            !- Field 4",
+		"  Until: 24:00,1.0;        !- Field 5",
+		" ",
+		"Schedule:Compact,",
+		"  FanOpModeSchedule,       !- Name",
+		"  Any Number,              !- Schedule Type Limits Name",
+		"  Through: 12/31,          !- Field 1",
+		"  For: AllDays,            !- Field 2",
+		"  Until: 24:00,1.0;        !- Field 7",
+		" ",
+		"Curve:Biquadratic,",
+		"  Biquadratic,             !- Name",
+		"  1.0,                     !- Coefficient1 Constant",
+		"  0.0,                     !- Coefficient2 x",
+		"  0.0,                     !- Coefficient3 x**2",
+		"  0.0,                     !- Coefficient4 y",
+		"  0.0,                     !- Coefficient5 y**2",
+		"  0.0,                     !- Coefficient6 x*y",
+		"  5,                       !- Minimum Value of x",
+		"  40,                      !- Maximum Value of x",
+		"  -5,                      !- Minimum Value of y",
+		"  30,                      !- Maximum Value of y",
+		"  ,                        !- Minimum Curve Output",
+		"  ,                        !- Maximum Curve Output",
+		"  Temperature,             !- Input Unit Type for X",
+		"  Temperature,             !- Input Unit Type for Y",
+		"  Dimensionless;           !- Output Unit Type",
+		" ",
+		"Curve:Cubic,",
+		"  Cubic,                   !- Name",
+		"  1.0,                     !- Coefficient1 Constant",
+		"  0.0,                     !- Coefficient2 x",
+		"  0.0,                     !- Coefficient3 x**2",
+		"  0,                       !- Coefficient4 x**3",
+		"  11,                      !- Minimum Value of x",
+		"  30,                      !- Maximum Value of x",
+		"  ,                        !- Minimum Curve Output",
+		"  ,                        !- Maximum Curve Output",
+		"  Temperature,             !- Input Unit Type for X",
+		"  Temperature;             !- Output Unit Type",
+	} );
+
+	ASSERT_TRUE( process_idf( idf_objects ) );
+
+	OutputProcessor::TimeValue.allocate( 2 );
+
+	ManageSimulation(); // run the design day over the warmup period (24 hrs, 25 days)
+
+	EXPECT_EQ( 10.0, ( Zone( 2 ).Volume * Zone( 2 ).Multiplier * Zone( 2 ).ListMultiplier ) / ( Zone( 1 ).Volume * Zone( 1 ).Multiplier * Zone( 1 ).ListMultiplier ) );
+	// leaving a little wiggle room on these
+	EXPECT_NEAR( 10.0, ( DXCoils::DXCoil( 2 ).RatedTotCap( 1 ) / DXCoils::DXCoil( 1 ).RatedTotCap( 1 ) ), 0.00001 );
+	EXPECT_NEAR( 10.0, ( DXCoils::DXCoil( 2 ).RatedAirVolFlowRate( 1 ) / DXCoils::DXCoil( 1 ).RatedAirVolFlowRate( 1 ) ), 0.00001 );
     EXPECT_NEAR(
         10.0, (DataZoneEnergyDemands::ZoneSysEnergyDemand(2).TotalOutputRequired / DataZoneEnergyDemands::ZoneSysEnergyDemand(1).TotalOutputRequired),
         0.00001);
 
-    DataGlobals::DoWeathSim = true;                           // flag to trick tabular reports to scan meters
-    DataGlobals::KindOfSim = DataGlobals::ksRunPeriodWeather; // fake a weather run since a weather file can't be used (could it?)
-    UpdateTabularReports(OutputReportTabular::stepTypeHVAC);
-
-    // zone equipment should report single zone magnitude, multipliers do not apply, should be > 0 or what's the point
-    EXPECT_EQ(DataHeatBalance::ZnRpt(1).PeopleRadGain, DataHeatBalance::ZnRpt(2).PeopleRadGain);
-    EXPECT_EQ(DataHeatBalance::ZnRpt(1).PeopleConGain, DataHeatBalance::ZnRpt(2).PeopleConGain);
-    EXPECT_EQ(DataHeatBalance::ZnRpt(1).PeopleSenGain, DataHeatBalance::ZnRpt(2).PeopleSenGain);
-    EXPECT_EQ(DataHeatBalance::ZnRpt(1).PeopleNumOcc, DataHeatBalance::ZnRpt(2).PeopleNumOcc);
-    EXPECT_EQ(DataHeatBalance::ZnRpt(1).PeopleLatGain, DataHeatBalance::ZnRpt(2).PeopleLatGain);
-    EXPECT_EQ(DataHeatBalance::ZnRpt(1).PeopleTotGain, DataHeatBalance::ZnRpt(2).PeopleTotGain);
-    EXPECT_EQ(DataHeatBalance::ZnRpt(1).PeopleRadGainRate, DataHeatBalance::ZnRpt(2).PeopleRadGainRate);
-    EXPECT_EQ(DataHeatBalance::ZnRpt(1).PeopleConGainRate, DataHeatBalance::ZnRpt(2).PeopleConGainRate);
-    EXPECT_EQ(DataHeatBalance::ZnRpt(1).PeopleSenGainRate, DataHeatBalance::ZnRpt(2).PeopleSenGainRate);
-    EXPECT_EQ(DataHeatBalance::ZnRpt(1).PeopleLatGainRate, DataHeatBalance::ZnRpt(2).PeopleLatGainRate);
-    EXPECT_EQ(DataHeatBalance::ZnRpt(1).PeopleTotGainRate, DataHeatBalance::ZnRpt(2).PeopleTotGainRate);
-
-    EXPECT_EQ(DataHeatBalance::ZnRpt(1).LtsPower, DataHeatBalance::ZnRpt(2).LtsPower);
-    EXPECT_EQ(DataHeatBalance::ZnRpt(1).LtsElecConsump, DataHeatBalance::ZnRpt(2).LtsElecConsump);
-    EXPECT_EQ(DataHeatBalance::ZnRpt(1).LtsRadGain, DataHeatBalance::ZnRpt(2).LtsRadGain);
-    EXPECT_EQ(DataHeatBalance::ZnRpt(1).LtsVisGain, DataHeatBalance::ZnRpt(2).LtsVisGain);
-    EXPECT_EQ(DataHeatBalance::ZnRpt(1).LtsConGain, DataHeatBalance::ZnRpt(2).LtsConGain);
-    EXPECT_EQ(DataHeatBalance::ZnRpt(1).LtsRetAirGain, DataHeatBalance::ZnRpt(2).LtsRetAirGain);
-    EXPECT_EQ(DataHeatBalance::ZnRpt(1).LtsTotGain, DataHeatBalance::ZnRpt(2).LtsTotGain);
-    EXPECT_EQ(DataHeatBalance::ZnRpt(1).LtsRadGainRate, DataHeatBalance::ZnRpt(2).LtsRadGainRate);
-    EXPECT_EQ(DataHeatBalance::ZnRpt(1).LtsVisGainRate, DataHeatBalance::ZnRpt(2).LtsVisGainRate);
-    EXPECT_EQ(DataHeatBalance::ZnRpt(1).LtsConGainRate, DataHeatBalance::ZnRpt(2).LtsConGainRate);
-    EXPECT_EQ(DataHeatBalance::ZnRpt(1).LtsRetAirGainRate, DataHeatBalance::ZnRpt(2).LtsRetAirGainRate);
-    EXPECT_EQ(DataHeatBalance::ZnRpt(1).LtsTotGainRate, DataHeatBalance::ZnRpt(2).LtsTotGainRate);
-
-    EXPECT_EQ(DataHeatBalance::ZnRpt(1).ElecPower, DataHeatBalance::ZnRpt(2).ElecPower);
-    EXPECT_EQ(DataHeatBalance::ZnRpt(1).ElecConsump, DataHeatBalance::ZnRpt(2).ElecConsump);
-    EXPECT_EQ(DataHeatBalance::ZnRpt(1).ElecRadGain, DataHeatBalance::ZnRpt(2).ElecRadGain);
-    EXPECT_EQ(DataHeatBalance::ZnRpt(1).ElecConGain, DataHeatBalance::ZnRpt(2).ElecConGain);
-    EXPECT_EQ(DataHeatBalance::ZnRpt(1).ElecLatGain, DataHeatBalance::ZnRpt(2).ElecLatGain);
-    EXPECT_EQ(DataHeatBalance::ZnRpt(1).ElecLost, DataHeatBalance::ZnRpt(2).ElecLost);
-    EXPECT_EQ(DataHeatBalance::ZnRpt(1).ElecTotGain, DataHeatBalance::ZnRpt(2).ElecTotGain);
-    EXPECT_EQ(DataHeatBalance::ZnRpt(1).ElecRadGainRate, DataHeatBalance::ZnRpt(2).ElecRadGainRate);
-    EXPECT_EQ(DataHeatBalance::ZnRpt(1).ElecConGainRate, DataHeatBalance::ZnRpt(2).ElecConGainRate);
-    EXPECT_EQ(DataHeatBalance::ZnRpt(1).ElecLatGainRate, DataHeatBalance::ZnRpt(2).ElecLatGainRate);
-    EXPECT_EQ(DataHeatBalance::ZnRpt(1).ElecLostRate, DataHeatBalance::ZnRpt(2).ElecLostRate);
-    EXPECT_EQ(DataHeatBalance::ZnRpt(1).ElecTotGainRate, DataHeatBalance::ZnRpt(2).ElecTotGainRate);
-
-    // expect occupancy time data to be equal
-    EXPECT_EQ(DataHeatBalance::ZonePreDefRep(1).NumOccAccumTime, DataHeatBalance::ZonePreDefRep(2).NumOccAccumTime);
-    EXPECT_EQ(DataHeatBalance::ZonePreDefRep(1).TotTimeOcc, DataHeatBalance::ZonePreDefRep(2).TotTimeOcc);
-
-    // occupancy is reported on a zone basis without multipliers (until this changes, expect results to be equal)
-    EXPECT_EQ(DataHeatBalance::ZonePreDefRep(1).NumOccAccum, DataHeatBalance::ZonePreDefRep(2).NumOccAccum);
-
-    // expect energy to report according to multipliers
-    EXPECT_NEAR(10.0, (DataHeatBalance::ZonePreDefRep(2).MechVentVolTotal / DataHeatBalance::ZonePreDefRep(1).MechVentVolTotal), 0.00001);
-    EXPECT_NEAR(10.0, (DataHeatBalance::ZonePreDefRep(2).MechVentVolMin / DataHeatBalance::ZonePreDefRep(1).MechVentVolMin), 0.00001);
-    EXPECT_NEAR(10.0, (DataHeatBalance::ZonePreDefRep(2).SHGSAnHvacCl / DataHeatBalance::ZonePreDefRep(1).SHGSAnHvacCl), 0.00001);
-    EXPECT_NEAR(10.0, (DataHeatBalance::ZonePreDefRep(2).SHGSAnPeoplAdd / DataHeatBalance::ZonePreDefRep(1).SHGSAnPeoplAdd), 0.00001);
-    EXPECT_NEAR(10.0, (DataHeatBalance::ZonePreDefRep(2).SHGSAnLiteAdd / DataHeatBalance::ZonePreDefRep(1).SHGSAnLiteAdd), 0.00001);
-    EXPECT_NEAR(10.0, (DataHeatBalance::ZonePreDefRep(2).SHGSAnEquipAdd / DataHeatBalance::ZonePreDefRep(1).SHGSAnEquipAdd), 0.00001);
-    EXPECT_NEAR(10.0, (DataHeatBalance::ZonePreDefRep(2).SHGSAnOtherRem / DataHeatBalance::ZonePreDefRep(1).SHGSAnOtherRem), 0.00001);
-    EXPECT_NEAR(10.0, (DataHeatBalance::ZonePreDefRep(2).clPeak / DataHeatBalance::ZonePreDefRep(1).clPeak), 0.00001);
+	DataGlobals::DoWeathSim = true; // flag to trick tabular reports to scan meters
+	DataGlobals::KindOfSim = DataGlobals::ksRunPeriodWeather; // fake a weather run since a weather file can't be used (could it?)
+	UpdateTabularReports( OutputReportTabular::stepTypeHVAC );
+
+	//zone equipment should report single zone magnitude, multipliers do not apply, should be > 0 or what's the point
+	EXPECT_EQ( DataHeatBalance::ZnRpt( 1 ).PeopleRadGain, DataHeatBalance::ZnRpt( 2 ).PeopleRadGain );
+	EXPECT_EQ( DataHeatBalance::ZnRpt( 1 ).PeopleConGain, DataHeatBalance::ZnRpt( 2 ).PeopleConGain );
+	EXPECT_EQ( DataHeatBalance::ZnRpt( 1 ).PeopleSenGain, DataHeatBalance::ZnRpt( 2 ).PeopleSenGain );
+	EXPECT_EQ( DataHeatBalance::ZnRpt( 1 ).PeopleNumOcc, DataHeatBalance::ZnRpt( 2 ).PeopleNumOcc );
+	EXPECT_EQ( DataHeatBalance::ZnRpt( 1 ).PeopleLatGain, DataHeatBalance::ZnRpt( 2 ).PeopleLatGain );
+	EXPECT_EQ( DataHeatBalance::ZnRpt( 1 ).PeopleTotGain, DataHeatBalance::ZnRpt( 2 ).PeopleTotGain );
+	EXPECT_EQ( DataHeatBalance::ZnRpt( 1 ).PeopleRadGainRate, DataHeatBalance::ZnRpt( 2 ).PeopleRadGainRate );
+	EXPECT_EQ( DataHeatBalance::ZnRpt( 1 ).PeopleConGainRate, DataHeatBalance::ZnRpt( 2 ).PeopleConGainRate );
+	EXPECT_EQ( DataHeatBalance::ZnRpt( 1 ).PeopleSenGainRate, DataHeatBalance::ZnRpt( 2 ).PeopleSenGainRate );
+	EXPECT_EQ( DataHeatBalance::ZnRpt( 1 ).PeopleLatGainRate, DataHeatBalance::ZnRpt( 2 ).PeopleLatGainRate );
+	EXPECT_EQ( DataHeatBalance::ZnRpt( 1 ).PeopleTotGainRate, DataHeatBalance::ZnRpt( 2 ).PeopleTotGainRate );
+
+	EXPECT_EQ( DataHeatBalance::ZnRpt( 1 ).LtsPower, DataHeatBalance::ZnRpt( 2 ).LtsPower );
+	EXPECT_EQ( DataHeatBalance::ZnRpt( 1 ).LtsElecConsump, DataHeatBalance::ZnRpt( 2 ).LtsElecConsump );
+	EXPECT_EQ( DataHeatBalance::ZnRpt( 1 ).LtsRadGain, DataHeatBalance::ZnRpt( 2 ).LtsRadGain );
+	EXPECT_EQ( DataHeatBalance::ZnRpt( 1 ).LtsVisGain, DataHeatBalance::ZnRpt( 2 ).LtsVisGain );
+	EXPECT_EQ( DataHeatBalance::ZnRpt( 1 ).LtsConGain, DataHeatBalance::ZnRpt( 2 ).LtsConGain );
+	EXPECT_EQ( DataHeatBalance::ZnRpt( 1 ).LtsRetAirGain, DataHeatBalance::ZnRpt( 2 ).LtsRetAirGain );
+	EXPECT_EQ( DataHeatBalance::ZnRpt( 1 ).LtsTotGain, DataHeatBalance::ZnRpt( 2 ).LtsTotGain );
+	EXPECT_EQ( DataHeatBalance::ZnRpt( 1 ).LtsRadGainRate, DataHeatBalance::ZnRpt( 2 ).LtsRadGainRate );
+	EXPECT_EQ( DataHeatBalance::ZnRpt( 1 ).LtsVisGainRate, DataHeatBalance::ZnRpt( 2 ).LtsVisGainRate );
+	EXPECT_EQ( DataHeatBalance::ZnRpt( 1 ).LtsConGainRate, DataHeatBalance::ZnRpt( 2 ).LtsConGainRate );
+	EXPECT_EQ( DataHeatBalance::ZnRpt( 1 ).LtsRetAirGainRate, DataHeatBalance::ZnRpt( 2 ).LtsRetAirGainRate );
+	EXPECT_EQ( DataHeatBalance::ZnRpt( 1 ).LtsTotGainRate, DataHeatBalance::ZnRpt( 2 ).LtsTotGainRate );
+
+	EXPECT_EQ( DataHeatBalance::ZnRpt( 1 ).ElecPower, DataHeatBalance::ZnRpt( 2 ).ElecPower );
+	EXPECT_EQ( DataHeatBalance::ZnRpt( 1 ).ElecConsump, DataHeatBalance::ZnRpt( 2 ).ElecConsump );
+	EXPECT_EQ( DataHeatBalance::ZnRpt( 1 ).ElecRadGain, DataHeatBalance::ZnRpt( 2 ).ElecRadGain );
+	EXPECT_EQ( DataHeatBalance::ZnRpt( 1 ).ElecConGain, DataHeatBalance::ZnRpt( 2 ).ElecConGain );
+	EXPECT_EQ( DataHeatBalance::ZnRpt( 1 ).ElecLatGain, DataHeatBalance::ZnRpt( 2 ).ElecLatGain );
+	EXPECT_EQ( DataHeatBalance::ZnRpt( 1 ).ElecLost, DataHeatBalance::ZnRpt( 2 ).ElecLost );
+	EXPECT_EQ( DataHeatBalance::ZnRpt( 1 ).ElecTotGain, DataHeatBalance::ZnRpt( 2 ).ElecTotGain );
+	EXPECT_EQ( DataHeatBalance::ZnRpt( 1 ).ElecRadGainRate, DataHeatBalance::ZnRpt( 2 ).ElecRadGainRate );
+	EXPECT_EQ( DataHeatBalance::ZnRpt( 1 ).ElecConGainRate, DataHeatBalance::ZnRpt( 2 ).ElecConGainRate );
+	EXPECT_EQ( DataHeatBalance::ZnRpt( 1 ).ElecLatGainRate, DataHeatBalance::ZnRpt( 2 ).ElecLatGainRate );
+	EXPECT_EQ( DataHeatBalance::ZnRpt( 1 ).ElecLostRate, DataHeatBalance::ZnRpt( 2 ).ElecLostRate );
+	EXPECT_EQ( DataHeatBalance::ZnRpt( 1 ).ElecTotGainRate, DataHeatBalance::ZnRpt( 2 ).ElecTotGainRate );
+
+	//expect occupancy time data to be equal
+	EXPECT_EQ( DataHeatBalance::ZonePreDefRep( 1 ).NumOccAccumTime, DataHeatBalance::ZonePreDefRep( 2 ).NumOccAccumTime );
+	EXPECT_EQ( DataHeatBalance::ZonePreDefRep( 1 ).TotTimeOcc, DataHeatBalance::ZonePreDefRep( 2 ).TotTimeOcc );
+
+	// occupancy is reported on a zone basis without multipliers (until this changes, expect results to be equal)
+	EXPECT_EQ( DataHeatBalance::ZonePreDefRep( 1 ).NumOccAccum, DataHeatBalance::ZonePreDefRep( 2 ).NumOccAccum );
+
+	//expect energy to report according to multipliers
+	EXPECT_NEAR( 10.0, ( DataHeatBalance::ZonePreDefRep( 2 ).MechVentVolTotal / DataHeatBalance::ZonePreDefRep( 1 ).MechVentVolTotal ), 0.00001 );
+	EXPECT_NEAR( 10.0, ( DataHeatBalance::ZonePreDefRep( 2 ).MechVentVolMin / DataHeatBalance::ZonePreDefRep( 1 ).MechVentVolMin ), 0.00001 );
+	EXPECT_NEAR( 10.0, ( DataHeatBalance::ZonePreDefRep( 2 ).SHGSAnHvacCl / DataHeatBalance::ZonePreDefRep( 1 ).SHGSAnHvacCl ), 0.00001 );
+	EXPECT_NEAR( 10.0, ( DataHeatBalance::ZonePreDefRep( 2 ).SHGSAnPeoplAdd / DataHeatBalance::ZonePreDefRep( 1 ).SHGSAnPeoplAdd ), 0.00001 );
+	EXPECT_NEAR( 10.0, ( DataHeatBalance::ZonePreDefRep( 2 ).SHGSAnLiteAdd / DataHeatBalance::ZonePreDefRep( 1 ).SHGSAnLiteAdd ), 0.00001 );
+	EXPECT_NEAR( 10.0, ( DataHeatBalance::ZonePreDefRep( 2 ).SHGSAnEquipAdd / DataHeatBalance::ZonePreDefRep( 1 ).SHGSAnEquipAdd ), 0.00001 );
+	EXPECT_NEAR( 10.0, ( DataHeatBalance::ZonePreDefRep( 2 ).SHGSAnOtherRem / DataHeatBalance::ZonePreDefRep( 1 ).SHGSAnOtherRem ), 0.00001 );
+	EXPECT_NEAR( 10.0, ( DataHeatBalance::ZonePreDefRep( 2 ).clPeak / DataHeatBalance::ZonePreDefRep( 1 ).clPeak ), 0.00001 );
 }
 
-TEST_F(EnergyPlusFixture, AirloopHVAC_ZoneSumTest)
+TEST_F( EnergyPlusFixture, AirloopHVAC_ZoneSumTest )
 {
-    // AUTHOR: R. Raustad, FSEC
-    // DATE WRITTEN: Sep 2015
-
-    std::string const idf_objects = delimited_string({
-
-        " Version,8.3;",
-        " Output:Diagnostics, DisplayExtraWarnings;",
-        " Timestep, 4;",
-        " BUILDING, AirloopHVAC_ZoneSumTest, 0.0, Suburbs, .04, .4, FullExterior, 25, 6;",
-        " SimulationControl, YES, YES, NO, YES, NO;",
-
-        "  Site:Location,",
-        "    Miami Intl Ap FL USA TMY3 WMO=722020E,    !- Name",
-        "    25.82,                 !- Latitude {deg}",
-        "    -80.30,                !- Longitude {deg}",
-        "    -5.00,                 !- Time Zone {hr}",
-        "    11;                    !- Elevation {m}",
-
-        "SizingPeriod:DesignDay,",
-        " Miami Intl Ap Ann Clg .4% Condns DB/MCWB, !- Name",
-        " 7,                        !- Month",
-        " 21,                       !- Day of Month",
-        " SummerDesignDay,          !- Day Type",
-        " 31.7,                     !- Maximum Dry - Bulb Temperature{ C }",
-        " 10.0,                      !- Daily Dry - Bulb Temperature Range{ deltaC }",
-        " ,                         !- Dry - Bulb Temperature Range Modifier Type",
-        " ,                         !- Dry - Bulb Temperature Range Modifier Day Schedule Name",
-        " Wetbulb,                  !- Humidity Condition Type",
-        " 22.7,                     !- Wetbulb or DewPoint at Maximum Dry - Bulb{ C }",
-        " ,                         !- Humidity Condition Day Schedule Name",
-        " ,                         !- Humidity Ratio at Maximum Dry - Bulb{ kgWater / kgDryAir }",
-        " ,                         !- Enthalpy at Maximum Dry - Bulb{ J / kg }",
-        " ,                         !- Daily Wet - Bulb Temperature Range{ deltaC }",
-        " 101217.,                  !- Barometric Pressure{ Pa }",
-        " 3.8,                      !- Wind Speed{ m / s }",
-        " 340,                      !- Wind Direction{ deg }",
-        " No,                       !- Rain Indicator",
-        " No,                       !- Snow Indicator",
-        " No,                       !- Daylight Saving Time Indicator",
-        " ASHRAEClearSky,           !- Solar Model Indicator",
-        " ,                         !- Beam Solar Day Schedule Name",
-        " ,                         !- Diffuse Solar Day Schedule Name",
-        " ,                         !- ASHRAE Clear Sky Optical Depth for Beam Irradiance( taub ) { dimensionless }",
-        " ,                         !- ASHRAE Clear Sky Optical Depth for Diffuse Irradiance( taud ) { dimensionless }",
-        " 1.00;                     !- Sky Clearness",
-
-        "SizingPeriod:DesignDay,",
-        " Miami Intl Ap Ann Htg 99.6% Condns DB, !- Name",
-        " 1,                        !- Month",
-        " 21,                       !- Day of Month",
-        " WinterDesignDay,          !- Day Type",
-        " 8.7,                      !- Maximum Dry - Bulb Temperature{ C }",
-        " 0.0,                      !- Daily Dry - Bulb Temperature Range{ deltaC }",
-        " ,                         !- Dry - Bulb Temperature Range Modifier Type",
-        " ,                         !- Dry - Bulb Temperature Range Modifier Day Schedule Name",
-        " Wetbulb,                  !- Humidity Condition Type",
-        " 8.7,                      !- Wetbulb or DewPoint at Maximum Dry - Bulb{ C }",
-        " ,                         !- Humidity Condition Day Schedule Name",
-        " ,                         !- Humidity Ratio at Maximum Dry - Bulb{ kgWater / kgDryAir }",
-        " ,                         !- Enthalpy at Maximum Dry - Bulb{ J / kg }",
-        " ,                         !- Daily Wet - Bulb Temperature Range{ deltaC }",
-        " 101217.,                  !- Barometric Pressure{ Pa }",
-        " 3.8,                      !- Wind Speed{ m / s }",
-        " 340,                      !- Wind Direction{ deg }",
-        " No,                       !- Rain Indicator",
-        " No,                       !- Snow Indicator",
-        " No,                       !- Daylight Saving Time Indicator",
-        " ASHRAEClearSky,           !- Solar Model Indicator",
-        " ,                         !- Beam Solar Day Schedule Name",
-        " ,                         !- Diffuse Solar Day Schedule Name",
-        " ,                         !- ASHRAE Clear Sky Optical Depth for Beam Irradiance( taub ) { dimensionless }",
-        " ,                         !- ASHRAE Clear Sky Optical Depth for Diffuse Irradiance( taud ) { dimensionless }",
-        " 0.00;                     !- Sky Clearness",
-
-        "OutputControl:Table:Style,",
-        "  HTML;                    !- Column Separator",
-
-        "Output:Table:SummaryReports,",
-        "  AllSummaryAndSizingPeriod; !- Report 1 Name",
-
-        "Zone,",
-        "  Space,                   !- Name",
-        "  0.0000,                  !- Direction of Relative North {deg}",
-        "  0.0000,                  !- X Origin {m}",
-        "  0.0000,                  !- Y Origin {m}",
-        "  0.0000,                  !- Z Origin {m}",
-        "  1,                       !- Type",
-        "  1,                       !- Multiplier",
-        "  2.4,                     !- Ceiling Height {m}",
-        "  ,                        !- Volume {m3}",
-        "  autocalculate,           !- Floor Area {m2}",
-        "  ,                        !- Zone Inside Convection Algorithm",
-        "  ,                        !- Zone Outside Convection Algorithm",
-        "  Yes;                     !- Part of Total Floor Area",
-
-        "ZoneGroup,",
-        " Zone Group,               !- Name",
-        " Zone List,                !- Zone List Name",
-        " 10;                       !- Zone List Multiplier",
-
-        "ZoneList,",
-        " Zone List,                !- Name",
-        " Spacex10;                 !- Zone 1 Name",
-
-        "Zone,",
-        "  Spacex10,                !- Name",
-        "  0.0000,                  !- Direction of Relative North {deg}",
-        "  0.0000,                  !- X Origin {m}",
-        "  0.0000,                  !- Y Origin {m}",
-        "  0.0000,                  !- Z Origin {m}",
-        "  1,                       !- Type",
-        "  1,                       !- Multiplier",
-        "  2.4,                     !- Ceiling Height {m}",
-        "  ,                        !- Volume {m3}",
-        "  autocalculate,           !- Floor Area {m2}",
-        "  ,                        !- Zone Inside Convection Algorithm",
-        "  ,                        !- Zone Outside Convection Algorithm",
-        "  Yes;                     !- Part of Total Floor Area",
-
-        "Sizing:Zone,",
-        " Space,                    !- Zone or ZoneList Name",
-        " SupplyAirTemperature,     !- Zone Cooling Design Supply Air Temperature Input Method",
-        " 12.,                      !- Zone Cooling Design Supply Air Temperature{ C }",
-        " ,                         !- Zone Cooling Design Supply Air Temperature Difference{ deltaC }",
-        " SupplyAirTemperature,     !- Zone Heating Design Supply Air Temperature Input Method",
-        " 50.,                      !- Zone Heating Design Supply Air Temperature{ C }",
-        " ,                         !- Zone Heating Design Supply Air Temperature Difference{ deltaC }",
-        " 0.008,                    !- Zone Cooling Design Supply Air Humidity Ratio{ kgWater / kgDryAir }",
-        " 0.008,                    !- Zone Heating Design Supply Air Humidity Ratio{ kgWater / kgDryAir }",
-        " Space DSOA Design OA Spec,  !- Design Specification Outdoor Air Object Name",
-        " 0.0,                      !- Zone Heating Sizing Factor",
-        " 0.0,                      !- Zone Cooling Sizing Factor",
-        " DesignDay,                !- Cooling Design Air Flow Method",
-        " 0,                        !- Cooling Design Air Flow Rate{ m3 / s }",
-        " ,                         !- Cooling Minimum Air Flow per Zone Floor Area{ m3 / s - m2 }",
-        " ,                         !- Cooling Minimum Air Flow{ m3 / s }",
-        " ,                         !- Cooling Minimum Air Flow Fraction",
-        " DesignDay,                !- Heating Design Air Flow Method",
-        " 0,                        !- Heating Design Air Flow Rate{ m3 / s }",
-        " ,                         !- Heating Maximum Air Flow per Zone Floor Area{ m3 / s - m2 }",
-        " ,                         !- Heating Maximum Air Flow{ m3 / s }",
-        " ;                         !- Heating Maximum Air Flow Fraction",
-
-        "Sizing:Zone,",
-        " Spacex10,                 !- Zone or ZoneList Name",
-        " SupplyAirTemperature,     !- Zone Cooling Design Supply Air Temperature Input Method",
-        " 12.,                      !- Zone Cooling Design Supply Air Temperature{ C }",
-        " ,                         !- Zone Cooling Design Supply Air Temperature Difference{ deltaC }",
-        " SupplyAirTemperature,     !- Zone Heating Design Supply Air Temperature Input Method",
-        " 50.,                      !- Zone Heating Design Supply Air Temperature{ C }",
-        " ,                         !- Zone Heating Design Supply Air Temperature Difference{ deltaC }",
-        " 0.008,                    !- Zone Cooling Design Supply Air Humidity Ratio{ kgWater / kgDryAir }",
-        " 0.008,                    !- Zone Heating Design Supply Air Humidity Ratio{ kgWater / kgDryAir }",
-        " Spacex10 DSOA Design OA Spec, !- Design Specification Outdoor Air Object Name",
-        " 0.0,                      !- Zone Heating Sizing Factor",
-        " 0.0,                      !- Zone Cooling Sizing Factor",
-        " DesignDay,                !- Cooling Design Air Flow Method",
-        " 0,                        !- Cooling Design Air Flow Rate{ m3 / s }",
-        " ,                         !- Cooling Minimum Air Flow per Zone Floor Area{ m3 / s - m2 }",
-        " ,                         !- Cooling Minimum Air Flow{ m3 / s }",
-        " ,                         !- Cooling Minimum Air Flow Fraction",
-        " DesignDay,                !- Heating Design Air Flow Method",
-        " 0,                        !- Heating Design Air Flow Rate{ m3 / s }",
-        " ,                         !- Heating Maximum Air Flow per Zone Floor Area{ m3 / s - m2 }",
-        " ,                         !- Heating Maximum Air Flow{ m3 / s }",
-        " ;                         !- Heating Maximum Air Flow Fraction",
-        " ",
-
-        "People,",
-        " Space People,             !- Name",
-        " Space,                    !- Zone or ZoneList Name",
-        " OnSched,                  !- Number of People Schedule Name",
-        " people,                   !- Number of People Calculation Method",
-        " 11,                       !- Number of People",
-        " ,                         !- People per Zone Floor Area{ person / m2 }",
-        " ,                         !- Zone Floor Area per Person{ m2 / person }",
-        " 0.3,                      !- Fraction Radiant",
-        " AutoCalculate,            !- Sensible Heat Fraction",
-        " ActivityLevelSched;       !- Activity Level Schedule Name",
-
-        "People,",
-        " Spacex10 People,          !- Name",
-        " Spacex10,                 !- Zone or ZoneList Name",
-        " OnSched,                  !- Number of People Schedule Name",
-        " people,                   !- Number of People Calculation Method",
-        " 11,                       !- Number of People",
-        " ,                         !- People per Zone Floor Area{ person / m2 }",
-        " ,                         !- Zone Floor Area per Person{ m2 / person }",
-        " 0.3,                      !- Fraction Radiant",
-        " AutoCalculate,            !- Sensible Heat Fraction",
-        " ActivityLevelSched;       !- Activity Level Schedule Name",
-
-        "Lights,",
-        " Space Lights,             !- Name",
-        " Space,                    !- Zone or ZoneList Name",
-        " OnSched,                  !- Schedule Name",
-        " Watts/Area,               !- Design Level Calculation Method",
-        " ,                         !- Lighting Level{ W }",
-        " 10.0,                     !- Watts per Zone Floor Area{ W / m2 }",
-        " ,                         !- Watts per Person{ W / person }",
-        " 0.1,                      !- Return Air Fraction",
-        " 0.59,                     !- Fraction Radiant",
-        " 0.2,                      !- Fraction Visible",
-        " 0,                        !- Fraction Replaceable",
-        " GeneralLights;            !- End - Use Subcategory",
-
-        "Lights,",
-        " Space Lights x10,         !- Name",
-        " Spacex10,                 !- Zone or ZoneList Name",
-        " OnSched,                  !- Schedule Name",
-        " Watts/Area,               !- Design Level Calculation Method",
-        " ,                         !- Lighting Level{ W }",
-        " 10.0,                     !- Watts per Zone Floor Area{ W / m2 }",
-        " ,                         !- Watts per Person{ W / person }",
-        " 0.1,                      !- Return Air Fraction",
-        " 0.59,                     !- Fraction Radiant",
-        " 0.2,                      !- Fraction Visible",
-        " 0,                        !- Fraction Replaceable",
-        " GeneralLights;            !- End - Use Subcategory",
-
-        "ElectricEquipment,",
-        " Space ElecEq,             !- Name",
-        " Space,                    !- Zone or ZoneList Name",
-        " OnSched,                  !- Schedule Name",
-        " Watts/Area,               !- Design Level Calculation Method",
-        " ,                         !- Design Level{ W }",
-        " 20.0,                     !- Watts per Zone Floor Area{ W / m2 }",
-        " ,                         !- Watts per Person{ W / person }",
-        " 0.1,                      !- Fraction Latent",
-        " 0.3,                      !- Fraction Radiant",
-        " 0.1;                      !- Fraction Lost",
-
-        "ElectricEquipment,",
-        " Space ElecEq x10,         !- Name",
-        " Spacex10,                 !- Zone or ZoneList Name",
-        " OnSched,                  !- Schedule Name",
-        " Watts/Area,               !- Design Level Calculation Method",
-        " ,                         !- Design Level{ W }",
-        " 20.0,                     !- Watts per Zone Floor Area{ W / m2 }",
-        " ,                         !- Watts per Person{ W / person }",
-        " 0.1,                      !- Fraction Latent",
-        " 0.3,                      !- Fraction Radiant",
-        " 0.1;                      !- Fraction Lost",
-
-        "Schedule:Compact,",
-        " OnSched,                  !- Name",
-        " Fraction,                 !- Schedule Type Limits Name",
-        " Through: 12/31,           !- Field 1",
-        " For: AllDays,             !- Field 2",
-        " Until: 24:00, 1.0;        !- Field 26",
-
-        "ScheduleTypeLimits,",
-        " Fraction,                 !- Name",
-        " 0.0,                      !- Lower Limit Value",
-        " 1.0,                      !- Upper Limit Value",
-        " CONTINUOUS;               !- Numeric Type",
-
-        "Construction,",
-        " INT-WALL-1,               !- Name",
-        " GP02,                     !- Outside Layer",
-        " AL21,                     !- Layer 2",
-        " GP02;                     !- Layer 3",
-
-        "Material,",
-        " GP02,                     !- Name",
-        " MediumSmooth,             !- Roughness",
-        " 1.5900001E-02,            !- Thickness{ m }",
-        " 0.1600000,                !- Conductivity{ W / m - K }",
-        " 801.0000,                 !- Density{ kg / m3 }",
-        " 837.0000,                 !- Specific Heat{ J / kg - K }",
-        " 0.9000000,                !- Thermal Absorptance",
-        " 0.7500000,                !- Solar Absorptance",
-        " 0.7500000;                !- Visible Absorptance",
-
-        "Material:AirGap,",
-        " AL21,                     !- Name",
-        " 0.1570000;                !- Thermal Resistance{ m2 - K / W }",
-
-        "Construction,",
-        "FLOOR-SLAB-1,              !- Name",
-        "CC03,                      !- Outside Layer",
-        "CP01;                      !- Layer 2",
-
-        "Material,",
-        " CC03,                     !- Name",
-        " MediumRough,              !- Roughness",
-        " 0.1016000,                !- Thickness{ m }",
-        " 1.310000,                 !- Conductivity{ W / m - K }",
-        " 2243.000,                 !- Density{ kg / m3 }",
-        " 837.0000,                 !- Specific Heat{ J / kg - K }",
-        " 0.9000000,                !- Thermal Absorptance",
-        " 0.6500000,                !- Solar Absorptance",
-        " 0.6500000;                !- Visible Absorptance",
-
-        "Material:NoMass,",
-        " CP01,                     !- Name",
-        " Rough,                    !- Roughness",
-        " 0.3670000,                !- Thermal Resistance{ m2 - K / W }",
-        " 0.9000000,                !- Thermal Absorptance",
-        " 0.7500000,                !- Solar Absorptance",
-        " 0.7500000;                !- Visible Absorptance",
-
-        "Construction,",
-        " CLNG-1,                   !- Name",
-        " MAT-CLNG-1;               !- Outside Layer",
-
-        "Material:NoMass,",
-        " MAT-CLNG-1,               !- Name",
-        " Rough,                    !- Roughness",
-        " 0.652259290,              !- Thermal Resistance{ m2 - K / W }",
-        " 0.65,                     !- Thermal Absorptance",
-        " 0.65,                     !- Solar Absorptance",
-        " 0.65;                     !- Visible Absorptance",
-
-        "BuildingSurface:Detailed,",
-        " FRONT-1,                  !- Name",
-        " WALL,                     !- Surface Type",
-        " INT-WALL-1,               !- Construction Name",
-        " Space,                    !- Zone Name",
-        " Outdoors,                 !- Outside Boundary Condition",
-        " ,                         !- Outside Boundary Condition Object",
-        " SunExposed,               !- Sun Exposure",
-        " WindExposed,              !- Wind Exposure",
-        " 0.50000,                  !- View Factor to Ground",
-        " 4,                        !- Number of Vertices",
-        " 0.0, 0.0, 2.4,            !- X, Y, Z == > Vertex 1 {m}",
-        " 0.0, 0.0, 0.0,            !- X, Y, Z == > Vertex 2 {m}",
-        " 30.5, 0.0, 0.0,           !- X, Y, Z == > Vertex 3 {m}",
-        " 30.5, 0.0, 2.4;           !- X, Y, Z == > Vertex 4 {m}",
-
-        "BuildingSurface:Detailed,",
-        " C1-1,                     !- Name",
-        " CEILING,                  !- Surface Type",
-        " CLNG-1,                   !- Construction Name",
-        " Space,                    !- Zone Name",
-        " Outdoors,                 !- Outside Boundary Condition",
-        " ,                         !- Outside Boundary Condition Object",
-        " NoSun,                    !- Sun Exposure",
-        " NoWind,                   !- Wind Exposure",
-        " 0.0,                      !- View Factor to Ground",
-        " 4,                        !- Number of Vertices",
-        " 3.7, 3.7, 2.4,            !- X, Y, Z == > Vertex 1 {m}",
-        " 0.0, 0.0, 2.4,            !- X, Y, Z == > Vertex 2 {m}",
-        " 30.5, 0.0, 2.4,           !- X, Y, Z == > Vertex 3 {m}",
-        " 26.8, 3.7, 2.4;           !- X, Y, Z == > Vertex 4 {m}",
-
-        "BuildingSurface:Detailed,",
-        " F1-1,                     !- Name",
-        " FLOOR,                    !- Surface Type",
-        " FLOOR-SLAB-1,             !- Construction Name",
-        " Space,                    !- Zone Name",
-        " Ground,                   !- Outside Boundary Condition",
-        " ,                         !- Outside Boundary Condition Object",
-        " NoSun,                    !- Sun Exposure",
-        " NoWind,                   !- Wind Exposure",
-        " 0.0,                      !- View Factor to Ground",
-        " 4,                        !- Number of Vertices",
-        " 26.8, 3.7, 0.0,           !- X, Y, Z == > Vertex 1 {m}",
-        " 30.5, 0.0, 0.0,           !- X, Y, Z == > Vertex 2 {m}",
-        " 0.0, 0.0, 0.0,            !- X, Y, Z == > Vertex 3 {m}",
-        " 3.7, 3.7, 0.0;            !- X, Y, Z == > Vertex 4 {m}",
-
-        "BuildingSurface:Detailed,",
-        " SB12,                     !- Name",
-        " WALL,                     !- Surface Type",
-        " INT-WALL-1,               !- Construction Name",
-        " Space,                    !- Zone Name",
-        " Adiabatic,                !- Outside Boundary Condition",
-        " ,                         !- Outside Boundary Condition Object",
-        " NoSun,                    !- Sun Exposure",
-        " NoWind,                   !- Wind Exposure",
-        " 0.0,                      !- View Factor to Ground",
-        " 4,                        !- Number of Vertices",
-        " 30.5, 0.0, 2.4,           !- X, Y, Z == > Vertex 1 {m}",
-        " 30.5, 0.0, 0.0,           !- X, Y, Z == > Vertex 2 {m}",
-        " 26.8, 3.7, 0.0,           !- X, Y, Z == > Vertex 3 {m}",
-        " 26.8, 3.7, 2.4;           !- X, Y, Z == > Vertex 4 {m}",
-
-        "BuildingSurface:Detailed,",
-        " SB14,                     !- Name",
-        " WALL,                     !- Surface Type",
-        " INT-WALL-1,               !- Construction Name",
-        " Space,                    !- Zone Name",
-        " Adiabatic,                !- Outside Boundary Condition",
-        " ,                         !- Outside Boundary Condition Object",
-        " NoSun,                    !- Sun Exposure",
-        " NoWind,                   !- Wind Exposure",
-        " 0.0,                      !- View Factor to Ground",
-        " 4,                        !- Number of Vertices",
-        " 3.7, 3.7, 2.4,            !- X, Y, Z == > Vertex 1 {m}",
-        " 3.7, 3.7, 0.0,            !- X, Y, Z == > Vertex 2 {m}",
-        " 0.0, 0.0, 0.0,            !- X, Y, Z == > Vertex 3 {m}",
-        " 0.0, 0.0, 2.4;            !- X, Y, Z == > Vertex 4 {m}",
-
-        "BuildingSurface:Detailed,",
-        " SB15,                     !- Name",
-        " WALL,                     !- Surface Type",
-        " INT-WALL-1,               !- Construction Name",
-        " Space,                    !- Zone Name",
-        " Adiabatic,                !- Outside Boundary Condition",
-        " ,                         !- Outside Boundary Condition Object",
-        " NoSun,                    !- Sun Exposure",
-        " NoWind,                   !- Wind Exposure",
-        " 0.0,                      !- View Factor to Ground",
-        " 4,                        !- Number of Vertices",
-        " 26.8, 3.7, 2.4,           !- X, Y, Z == > Vertex 1 {m}",
-        " 26.8, 3.7, 0.0,           !- X, Y, Z == > Vertex 2 {m}",
-        " 3.7, 3.7, 0.0,            !- X, Y, Z == > Vertex 3 {m}",
-        " 3.7, 3.7, 2.4;            !- X, Y, Z == > Vertex 4 {m}",
-
-        "ZoneControl:Thermostat,",
-        " Space Thermostat,         !- Name",
-        " Space,                    !- Zone or ZoneList Name",
-        " Dual Zone Control Type Sched,  !- Control Type Schedule Name",
-        " ThermostatSetpoint:DualSetpoint,  !- Control 1 Object Type",
-        " Space DualSPSched;        !- Control 1 Name",
-
-        "ZoneControl:Thermostat,",
-        " Spacex10 Thermostat,      !- Name",
-        " Spacex10,                 !- Zone or ZoneList Name",
-        " Dual Zone Control Type Sched,  !- Control Type Schedule Name",
-        " ThermostatSetpoint:DualSetpoint,  !- Control 1 Object Type",
-        " Space DualSPSched;        !- Control 1 Name",
-
-        "Schedule:Compact,",
-        " Dual Zone Control Type Sched,  !- Name",
-        " Any Number,               !- Schedule Type Limits Name",
-        " Through: 12/31,           !- Field 1",
-        " For: AllDays,             !- Field 2",
-        " Until: 24:00,4;           !- Field 3",
-
-        "ThermostatSetpoint:DualSetpoint,",
-        " Space DualSPSched,        !- Name",
-        " HTGSETP_SCH,              !- Heating Setpoint Temperature Schedule Name",
-        " CLGSETP_SCH;              !- Cooling Setpoint Temperature Schedule Name",
-
-        "Schedule:Compact,",
-        " CLGSETP_SCH,              !- Name",
-        " Any Number,               !- Schedule Type Limits Name",
-        " Through: 12/31,           !- Field 1",
-        " For: AllDays,             !- Field 19",
-        " Until: 24:00,22.1;        !- Field 20",
-
-        "Schedule:Compact,",
-        " HTGSETP_SCH,              !- Name",
-        " Any Number,               !- Schedule Type Limits Name",
-        " Through: 12/31,           !- Field 1",
-        " For: AllDays,             !- Field 22",
-        " Until: 24:00, 21.9;       !- Field 23",
-
-        "BuildingSurface:Detailed,",
-        " FRONT-1x10,               !- Name",
-        " WALL,                     !- Surface Type",
-        " INT-WALL-1,               !- Construction Name",
-        " Spacex10,                 !- Zone Name",
-        " Outdoors,                 !- Outside Boundary Condition",
-        " ,                         !- Outside Boundary Condition Object",
-        " SunExposed,               !- Sun Exposure",
-        " WindExposed,              !- Wind Exposure",
-        " 0.50000,                  !- View Factor to Ground",
-        " 4,                        !- Number of Vertices",
-        " 0.0, 0.0, 2.4,            !- X, Y, Z == > Vertex 1 {m}",
-        " 0.0, 0.0, 0.0,            !- X, Y, Z == > Vertex 2 {m}",
-        " 30.5, 0.0, 0.0,           !- X, Y, Z == > Vertex 3 {m}",
-        " 30.5, 0.0, 2.4;           !- X, Y, Z == > Vertex 4 {m}",
-
-        "BuildingSurface:Detailed,",
-        " C1-1x10,                  !- Name",
-        " CEILING,                  !- Surface Type",
-        " CLNG-1,                   !- Construction Name",
-        " Spacex10,                 !- Zone Name",
-        " Outdoors,                 !- Outside Boundary Condition",
-        " ,                         !- Outside Boundary Condition Object",
-        " NoSun,                    !- Sun Exposure",
-        " NoWind,                   !- Wind Exposure",
-        " 0.0,                      !- View Factor to Ground",
-        " 4,                        !- Number of Vertices",
-        " 3.7, 3.7, 2.4,            !- X, Y, Z == > Vertex 1 {m}",
-        " 0.0, 0.0, 2.4,            !- X, Y, Z == > Vertex 2 {m}",
-        " 30.5, 0.0, 2.4,           !- X, Y, Z == > Vertex 3 {m}",
-        " 26.8, 3.7, 2.4;           !- X, Y, Z == > Vertex 4 {m}",
-
-        "BuildingSurface:Detailed,",
-        " F1-1x10,                  !- Name",
-        " FLOOR,                    !- Surface Type",
-        " FLOOR-SLAB-1,             !- Construction Name",
-        " Spacex10,                 !- Zone Name",
-        " Ground,                   !- Outside Boundary Condition",
-        " ,                         !- Outside Boundary Condition Object",
-        " NoSun,                    !- Sun Exposure",
-        " NoWind,                   !- Wind Exposure",
-        " 0.0,                      !- View Factor to Ground",
-        " 4,                        !- Number of Vertices",
-        " 26.8, 3.7, 0.0,           !- X, Y, Z == > Vertex 1 {m}",
-        " 30.5, 0.0, 0.0,           !- X, Y, Z == > Vertex 2 {m}",
-        " 0.0, 0.0, 0.0,            !- X, Y, Z == > Vertex 3 {m}",
-        " 3.7, 3.7, 0.0;            !- X, Y, Z == > Vertex 4 {m}",
-
-        "BuildingSurface:Detailed,",
-        " SB12x10,                  !- Name",
-        " WALL,                     !- Surface Type",
-        " INT-WALL-1,               !- Construction Name",
-        " Spacex10,                 !- Zone Name",
-        " Adiabatic,                !- Outside Boundary Condition",
-        " ,                         !- Outside Boundary Condition Object",
-        " NoSun,                    !- Sun Exposure",
-        " NoWind,                   !- Wind Exposure",
-        " 0.0,                      !- View Factor to Ground",
-        " 4,                        !- Number of Vertices",
-        " 30.5, 0.0, 2.4,           !- X, Y, Z == > Vertex 1 {m}",
-        " 30.5, 0.0, 0.0,           !- X, Y, Z == > Vertex 2 {m}",
-        " 26.8, 3.7, 0.0,           !- X, Y, Z == > Vertex 3 {m}",
-        " 26.8, 3.7, 2.4;           !- X, Y, Z == > Vertex 4 {m}",
-
-        "BuildingSurface:Detailed,",
-        " SB14x10,                  !- Name",
-        " WALL,                     !- Surface Type",
-        " INT-WALL-1,               !- Construction Name",
-        " Spacex10,                 !- Zone Name",
-        " Adiabatic,                !- Outside Boundary Condition",
-        " ,                         !- Outside Boundary Condition Object",
-        " NoSun,                    !- Sun Exposure",
-        " NoWind,                   !- Wind Exposure",
-        " 0.0,                      !- View Factor to Ground",
-        " 4,                        !- Number of Vertices",
-        " 3.7, 3.7, 2.4,            !- X, Y, Z == > Vertex 1 {m}",
-        " 3.7, 3.7, 0.0,            !- X, Y, Z == > Vertex 2 {m}",
-        " 0.0, 0.0, 0.0,            !- X, Y, Z == > Vertex 3 {m}",
-        " 0.0, 0.0, 2.4;            !- X, Y, Z == > Vertex 4 {m}",
-
-        "BuildingSurface:Detailed,",
-        " SB15x10,                  !- Name",
-        " WALL,                     !- Surface Type",
-        " INT-WALL-1,               !- Construction Name",
-        " Spacex10,                 !- Zone Name",
-        " Adiabatic,                !- Outside Boundary Condition",
-        " ,                         !- Outside Boundary Condition Object",
-        " NoSun,                    !- Sun Exposure",
-        " NoWind,                   !- Wind Exposure",
-        " 0.0,                      !- View Factor to Ground",
-        " 4,                        !- Number of Vertices",
-        " 26.8, 3.7, 2.4,           !- X, Y, Z == > Vertex 1 {m}",
-        " 26.8, 3.7, 0.0,           !- X, Y, Z == > Vertex 2 {m}",
-        " 3.7, 3.7, 0.0,            !- X, Y, Z == > Vertex 3 {m}",
-        " 3.7, 3.7, 2.4;            !- X, Y, Z == > Vertex 4 {m}",
-
-        "Sizing:System,",
-        " DOAS,                     !- AirLoop Name",
-        " VentilationRequirement,   !- Type of Load to Size On",
-        " autosize,                 !- Design Outdoor Air Flow Rate {m3/s}",
-        " 1.0,                      !- Central Heating Maximum System Air Flow Ratio",
-        " 2,                        !- Preheat Design Temperature {C}",
-        " 0.008,                    !- Preheat Design Humidity Ratio {kgWater/kgDryAir}",
-        " 11,                       !- Precool Design Temperature {C}",
-        " 0.008,                    !- Precool Design Humidity Ratio {kgWater/kgDryAir}",
-        " 16,                       !- Central Cooling Design Supply Air Temperature {C}",
-        " 12.2,                     !- Central Heating Design Supply Air Temperature {C}",
-        " NonCoincident,            !- Type of Zone Sum to Use",
-        " Yes,                      !- 100% Outdoor Air in Cooling",
-        " Yes,                      !- 100% Outdoor Air in Heating",
-        " 0.0103,                   !- Central Cooling Design Supply Air Humidity Ratio {kgWater/kgDryAir}",
-        " 0.003,                    !- Central Heating Design Supply Air Humidity Ratio {kgWater/kgDryAir}",
-        " DesignDay,                !- Cooling Supply Air Flow Rate Method",
-        " 0,                        !- Cooling Supply Air Flow Rate {m3/s}",
-        " ,                         !- Cooling Supply Air Flow Rate Per Floor Area {m3/s-m2}",
-        " ,                         !- Cooling Fraction of Autosized Cooling Supply Air Flow Rate",
-        " ,                         !- Cooling Supply Air Flow Rate Per Unit Cooling Capacity {m3/s-W}",
-        " DesignDay,                !- Heating Supply Air Flow Rate Method",
-        " 0,                        !- Heating Supply Air Flow Rate {m3/s}",
-        " ,                         !- Heating Supply Air Flow Rate Per Floor Area {m3/s-m2}",
-        " ,                         !- Heating Fraction of Autosized Heating Supply Air Flow Rate",
-        " ,                         !- Heating Fraction of Autosized Cooling Supply Air Flow Rate",
-        " ,                         !- Heating Supply Air Flow Rate Per Unit Heating Capacity {m3/s-W}",
-        " ZoneSum,                  !- System Outdoor Air Method",
-        " 1.0,                      !- Zone Maximum Outdoor Air Fraction {dimensionless}",
-        " CoolingDesignCapacity,    !- Cooling Design Capacity Method",
-        " autosize,                 !- Cooling Design Capacity {W}",
-        " ,                         !- Cooling Design Capacity Per Floor Area {W/m2}",
-        " ,                         !- Fraction of Autosized Cooling Design Capacity",
-        " HeatingDesignCapacity,    !- Heating Design Capacity Method",
-        " autosize,                 !- Heating Design Capacity {W}",
-        " ,                         !- Heating Design Capacity Per Floor Area {W/m2}",
-        " ,                         !- Fraction of Autosized Heating Design Capacity",
-        " OnOff;                    !- Central Cooling Capacity Control Method",
-
-        "AirLoopHVAC,",
-        "  DOAS,                    !- Name",
-        "  ,                        !- Controller List Name",
-        "  DOAS Availability Managers,  !- Availability Manager List Name",
-        "  autosize,                !- Design Supply Air Flow Rate {m3/s}",
-        "  DOAS Branches,           !- Branch List Name",
-        "  ,                        !- Connector List Name",
-        "  DOAS Air Loop Inlet,     !- Supply Side Inlet Node Name",
-        "  DOAS Return Air Outlet,  !- Demand Side Outlet Node Name",
-        "  DOAS Supply Path Inlet,  !- Demand Side Inlet Node Names",
-        "  DOAS Supply Fan Outlet;  !- Supply Side Outlet Node Names",
-
-        "BranchList,",
-        "  DOAS Branches,           !- Name",
-        "  DOAS Main Branch;        !- Branch 1 Name",
-
-        "Branch,",
-        "  DOAS Main Branch,        !- Name",
-        "  ,                        !- Pressure Drop Curve Name",
-        "  AirLoopHVAC:OutdoorAirSystem,  !- Component 1 Object Type",
-        "  DOAS OA System,          !- Component 1 Name",
-        "  DOAS Air Loop Inlet,     !- Component 1 Inlet Node Name",
-        "  DOAS Mixed Air Outlet,   !- Component 1 Outlet Node Name",
-        "  CoilSystem:Cooling:DX,   !- Component 2 Object Type",
-        "  DOAS Cooling Coil,       !- Component 2 Name",
-        "  DOAS Mixed Air Outlet,   !- Component 2 Inlet Node Name",
-        "  DOAS Cooling Coil Outlet,!- Component 2 Outlet Node Name",
-        "  Coil:Heating:Fuel,        !- Component 2 Object Type",
-        "  DOAS Heating Coil,       !- Component 2 Name",
-        "  DOAS Cooling Coil Outlet,  !- Component 2 Inlet Node Name",
-        "  DOAS Heating Coil Outlet,!- Component 2 Outlet Node Name",
-        "  Fan:VariableVolume,      !- Component 3 Object Type",
-        "  DOAS Supply Fan,         !- Component 3 Name",
-        "  DOAS Heating Coil Outlet,!- Component 3 Inlet Node Name",
-        "  DOAS Supply Fan Outlet;  !- Component 3 Outlet Node Name",
-
-        "AirLoopHVAC:SupplyPath,",
-        "  DOAS Supply Path,        !- Name",
-        "  DOAS Supply Path Inlet,  !- Supply Air Path Inlet Node Name",
-        "  AirLoopHVAC:ZoneSplitter,!- Component 1 Object Type",
-        "  DOAS Zone Splitter;      !- Component 1 Name",
-
-        "AirLoopHVAC:ZoneSplitter,",
-        "  DOAS Zone Splitter,      !- Name",
-        "  DOAS Supply Path Inlet,  !- Inlet Node Name",
-        "  Space ATU In Node,  !- Outlet 1 Node Name",
-        "  Spacex10 ATU In Node;  !- Outlet 27 Node Name",
-
-        "AirLoopHVAC:ReturnPath,",
-        "  DOAS Return Path,        !- Name",
-        "  DOAS Return Air Outlet,  !- Return Air Path Outlet Node Name",
-        "  AirLoopHVAC:ZoneMixer,   !- Component 1 Object Type",
-        "  DOAS Zone Mixer;         !- Component 1 Name",
-
-        "AirLoopHVAC:ZoneMixer,",
-        "  DOAS Zone Mixer,         !- Name",
-        "  DOAS Return Air Outlet,  !- Outlet Node Name",
-        "  Space Ret Node,          !- Inlet 1 Node Name",
-        "  Spacex10 Ret Node;       !- Inlet 27 Node Name",
-
-        "AvailabilityManagerAssignmentList,",
-        "  DOAS Availability Managers,  !- Name",
-        "  AvailabilityManager:Scheduled,  !- Availability Manager 1 Object Type",
-        "  DOAS Availability;       !- Availability Manager 1 Name",
-
-        "AvailabilityManager:Scheduled,",
-        "  DOAS Availability,       !- Name",
-        "  AvailSched;              !- Schedule Name",
-
-        "NodeList,",
-        "  DOAS Cooling Setpoint Nodes,  !- Name",
-        "  DOAS Cooling Coil Outlet, !- Node 1 Name",
-        "  DOAS Heating Coil Outlet; !- Node 1 Name",
-
-        "Schedule:Compact,",
-        "  Always 22,               !- Name",
-        "  Any Number,              !- Schedule Type Limits Name",
-        "  Through: 12/31,          !- Field 1",
-        "  For: AllDays,            !- Field 2",
-        "  Until: 24:00,22;         !- Field 3",
-
-        "SetpointManager:Scheduled,",
-        "  DOAS Cooling Supply Air Temp Manager,  !- Name",
-        "  Temperature,             !- Control Variable",
-        "  Always 22,               !- Schedule Name",
-        "  DOAS Supply Fan Outlet;  !- Setpoint Node or NodeList Name",
-
-        "SetpointManager:MixedAir,",
-        "  DOAS Cooling Coil Air Temp Manager,  !- Name",
-        "  Temperature,             !- Control Variable",
-        "  DOAS Supply Fan Outlet,  !- Reference Setpoint Node Name",
-        "  DOAS Cooling Coil Outlet,!- Fan Inlet Node Name",
-        "  DOAS Supply Fan Outlet,  !- Fan Outlet Node Name",
-        "  DOAS Cooling Setpoint Nodes;  !- Setpoint Node or NodeList Name",
-
-        "CoilSystem:Cooling:DX,",
-        "  DOAS Cooling Coil,       !- Name",
-        "  AvailSched,              !- Availability Schedule Name",
-        "  DOAS Mixed Air Outlet,   !- DX Cooling Coil System Inlet Node Name",
-        "  DOAS Cooling Coil Outlet,  !- DX Cooling Coil System Outlet Node Name",
-        "  DOAS Cooling Coil Outlet,  !- DX Cooling Coil System Sensor Node Name",
-        "  Coil:Cooling:DX:SingleSpeed,  !- Cooling Coil Object Type",
-        "  DOAS DX Cooling Coil;    !- Cooling Coil Name",
-
-        "Coil:Cooling:DX:SingleSpeed,",
-        "	DOAS DX Cooling Coil,   !- Name",
-        " 	AvailSched,            !- Availability Schedule Name",
-        "	autosize,              !- Gross Rated Total Cooling Capacity { W }",
-        "	autosize,              !- Gross Rated Sensible Heat Ratio",
-        "	4.40,                  !- Gross Rated Cooling COP { W / W }",
-        "	autosize,              !- Rated Air Flow Rate { m3 / s }",
-        "	,                      !- Rated Evaporator Fan Power Per Volume Flow Rate { W / ( m3 / s ) }",
-        "	DOAS Mixed Air Outlet, !- Air Inlet Node Name",
-        "	DOAS Cooling Coil Outlet,    !- Air Outlet Node Name",
-        "	Biquadratic,           !- Total Cooling Capacity Function of Temperature Curve Name",
-        "	Cubic,                 !- Total Cooling Capacity Function of Flow Fraction Curve Name",
-        "	Biquadratic,           !- Energy Input Ratio Function of Temperature Curve Name",
-        "	Cubic,                 !- Energy Input Ratio Function of Flow Fraction Curve Name",
-        "	Cubic,                 !- Part Load Fraction Correlation Curve Name",
-        "	,                      !- Minimum Outdoor Dry-Bulb Temperature for Compressor Operation {C}",
-        "	0.0,                   !- Nominal Time for Condensate Removal to Begin",
-        "	0.0,                   !- Ratio of Initial Moisture Evaporation Rate and Steady State Latent Capacity",
-        "	0.0,                   !- Maximum Cycling Rate",
-        "	0.0,                   !- Latent Capacity Time Constant",
-        "	Cooling Coil Condenser Inlet, !- Condenser Air Inlet Node Name",
-        "	EvaporativelyCooled,   !- Condenser Type",
-        "	0.0,                   !- Evaporative Condenser Effectiveness",
-        "	,                      !- Evaporative Condenser Air Flow Rate",
-        "	autosize,              !- Evaporative Condenser Pump Rated Power Consumption",
-        "	0.0,                   !- Crankcase Heater Capacity",
-        "	10.0;                  !- Maximum Outdoor DryBulb Temperature for Crankcase Heater Operation",
-
-        "Coil:Heating:Fuel,",
-        "  DOAS Heating Coil,       !- Name",
-        "  AvailSched,              !- Availability Schedule Name",
-        "  Gas,                     !- Fuel Type",
-        "  0.8,                     !- Gas Burner Efficiency",
-        "  autosize,                !- Nominal Capacity {W}",
-        "  DOAS Cooling Coil Outlet,  !- Air Inlet Node Name",
-        "  DOAS Heating Coil Outlet,  !- Air Outlet Node Name",
-        "  DOAS Heating Coil Outlet;  !- Temperature Setpoint Node Name",
-
-        "Fan:VariableVolume,",
-        "  DOAS Supply Fan,         !- Name",
-        "  AvailSched,              !- Availability Schedule Name",
-        "  0.7,                     !- Fan Total Efficiency",
-        "  1000,                    !- Pressure Rise {Pa}",
-        "  autosize,                !- Maximum Flow Rate {m3/s}",
-        "  Fraction,                !- Fan Power Minimum Flow Rate Input Method",
-        "  0.0,                     !- Fan Power Minimum Flow Fraction",
-        "  ,                        !- Fan Power Minimum Air Flow Rate {m3/s}",
-        "  0.9,                     !- Motor Efficiency",
-        "  1,                       !- Motor In Airstream Fraction",
-        "  0.0015302446,            !- Fan Power Coefficient 1",
-        "  0.0052080574,            !- Fan Power Coefficient 2",
-        "  1.1086242,               !- Fan Power Coefficient 3",
-        "  -0.11635563,             !- Fan Power Coefficient 4",
-        "  0,                       !- Fan Power Coefficient 5",
-        "  DOAS Heating Coil Outlet,!- Air Inlet Node Name",
-        "  DOAS Supply Fan Outlet;  !- Air Outlet Node Name",
-
-        "OutdoorAir:NodeList,",
-        "  DOAS Outdoor Air Inlet,  !- Node or NodeList Name 1",
-        "  Cooling Coil Condenser Inlet;  !- Node or NodeList Name 2",
-
-        "AirLoopHVAC:OutdoorAirSystem,",
-        "  DOAS OA System,          !- Name",
-        "  DOAS OA System Controllers,  !- Controller List Name",
-        "  DOAS OA System Equipment,!- Outdoor Air Equipment List Name",
-        "  DOAS Availability Managers;  !- Availability Manager List Name",
-
-        "AirLoopHVAC:ControllerList,",
-        "  DOAS OA System Controllers,  !- Name",
-        "  Controller:OutdoorAir,   !- Controller 1 Object Type",
-        "  DOAS OA Controller;      !- Controller 1 Name",
-
-        "AirLoopHVAC:OutdoorAirSystem:EquipmentList,",
-        "  DOAS OA System Equipment,!- Name",
-        "  OutdoorAir:Mixer,        !- Component 1 Object Type",
-        "  DOAS OA Mixing Box;      !- Component 1 Name",
-
-        "OutdoorAir:Mixer,",
-        "  DOAS OA Mixing Box,      !- Name",
-        "  DOAS Mixed Air Outlet,   !- Mixed Air Node Name",
-        "  DOAS Outdoor Air Inlet,  !- Outdoor Air Stream Node Name",
-        "  DOAS Relief Air Outlet,  !- Relief Air Stream Node Name",
-        "  DOAS Air Loop Inlet;     !- Return Air Stream Node Name",
-
-        "Controller:OutdoorAir,",
-        "  DOAS OA Controller,      !- Name",
-        "  DOAS Relief Air Outlet,  !- Relief Air Outlet Node Name",
-        "  DOAS Air Loop Inlet,     !- Return Air Node Name",
-        "  DOAS Mixed Air Outlet,   !- Mixed Air Node Name",
-        "  DOAS Outdoor Air Inlet,  !- Actuator Node Name",
-        "  0,                       !- Minimum Outdoor Air Flow Rate {m3/s}",
-        "  autosize,                !- Maximum Outdoor Air Flow Rate {m3/s}",
-        "  NoEconomizer,            !- Economizer Control Type",
-        "  MinimumFlowWithBypass,   !- Economizer Control Action Type",
-        "  ,                        !- Economizer Maximum Limit Dry-Bulb Temperature {C}",
-        "  ,                        !- Economizer Maximum Limit Enthalpy {J/kg}",
-        "  ,                        !- Economizer Maximum Limit Dewpoint Temperature {C}",
-        "  ,                        !- Electronic Enthalpy Limit Curve Name",
-        "  12.2,                    !- Economizer Minimum Limit Dry-Bulb Temperature {C}",
-        "  NoLockout,               !- Lockout Type",
-        "  FixedMinimum,            !- Minimum Limit Type",
-        "  ,                        !- Minimum Outdoor Air Schedule Name",
-        "  ,                        !- Minimum Fraction of Outdoor Air Schedule Name",
-        "  ,                        !- Maximum Fraction of Outdoor Air Schedule Name",
-        "  DCVObject;               !- Mechanical Ventilation Controller Name",
-
-        "Controller:MechanicalVentilation,",
-        "  DCVObject,               !- Name",
-        "  AvailSched,              !- Availability Schedule Name",
-        "  Yes,                     !- Demand Controlled Ventilation",
-        "  VentilationRateProcedure,!- System Outdoor Air Method",
-        "  ,                        !- Zone Maximum Outdoor Air Fraction {dimensionless}",
-        "  Space,  !- Zone 1 Name",
-        "  Space DSOA Design OA Spec,  !- Design Specification Outdoor Air Object Name 1",
-        "  Space DSOA Design ADE Spec, !- Design Specification Zone Air Distribution Object Name 1",
-        "  Spacex10,      !- Zone 2 Name",
-        "  Spacex10 DSOA Design OA Spec,  !- Design Specification Outdoor Air Object Name 2",
-        "  Space DSOA Design ADE Spec;  !- Design Specification Zone Air Distribution Object Name 2",
-
-        "DesignSpecification:OutdoorAir,",
-        "  Space DSOA Design OA Spec,  !- Name",
-        "  sum,                     !- Outdoor Air Method",
-        "  0.0,                     !- Outdoor Air Flow per Person {m3/s-person}",
-        "  0.0009,                  !- Outdoor Air Flow per Zone Floor Area {m3/s-m2}",
-        "  0;                       !- Outdoor Air Flow per Zone {m3/s}",
-
-        "DesignSpecification:OutdoorAir,",
-        "  Spacex10 DSOA Design OA Spec,  !- Name",
-        "  sum,                     !- Outdoor Air Method",
-        "  0.008,                   !- Outdoor Air Flow per Person {m3/s-person}",
-        "  0.0009,                  !- Outdoor Air Flow per Zone Floor Area {m3/s-m2}",
-        "  0;                       !- Outdoor Air Flow per Zone {m3/s}",
-
-        "DesignSpecification:ZoneAirDistribution,",
-        "  Space DSOA Design ADE Spec,  !- Name",
-        "  1,                       !- Zone Air Distribution Effectiveness in Cooling Mode {dimensionless}",
-        "  1;                       !- Zone Air Distribution Effectiveness in Heating Mode {dimensionless}",
-
-        "ZoneHVAC:EquipmentConnections,",
-        " Space,                    !- Zone Name",
-        " Space Eq,                 !- Zone Conditioning Equipment List Name",
-        " Space In Node,            !- Zone Air Inlet Node or NodeList Name",
-        " ,                         !- Zone Air Exhaust Node or NodeList Name",
-        " Space Node,               !- Zone Air Node Name",
-        " Space Ret Node;           !- Zone Return Air Node Name",
-
-        "ZoneHVAC:EquipmentList,",
-        " Space Eq,                 !- Name",
-        " SequentialLoad,           !- Load Distribution Scheme",
-        " ZoneHVAC:AirDistributionUnit, !- Zone Equipment 1 Object Type",
-        " Space ATU,                   !- Zone Equipment 1 Name",
-        " 1,                        !- Zone Equipment 1 Cooling Sequence",
-        " 1;                        !- Zone Equipment 1 Heating or No - Load Sequence",
-
-        "ZoneHVAC:AirDistributionUnit,",
-        "  Space ATU,  !- Name",
-        "  Space In Node,  !- Air Distribution Unit Outlet Node Name",
-        "  AirTerminal:SingleDuct:VAV:NoReheat,  !- Air Terminal Object Type",
-        "  Space Air Terminal;  !- Air Terminal Name",
-
-        "AirTerminal:SingleDuct:VAV:NoReheat,",
-        "  Space Air Terminal,      !- Name",
-        "  AvailSched,              !- Availability Schedule Name",
-        "  Space In Node,           !- Air Outlet Node Name",
-        "  Space ATU In Node,       !- Air Inlet Node Name",
-        "  autosize,                !- Maximum Air Flow Rate {m3/s}",
-        "  Constant,                !- Zone Minimum Air Flow Input Method",
-        "  0.0,                     !- Constant Minimum Air Flow Fraction",
-        "  ,                        !- Fixed Minimum Air Flow Rate {m3/s}",
-        "  ,                        !- Minimum Air Flow Fraction Schedule Name",
-        "  ;                        !- Design Specification Outdoor Air Object Name",
-
-        "ZoneHVAC:EquipmentConnections,",
-        " Spacex10,                 !- Zone Name",
-        " Spacex10 Eq,              !- Zone Conditioning Equipment List Name",
-        " Spacex10 In Node,         !- Zone Air Inlet Node or NodeList Name",
-        " ,                         !- Zone Air Exhaust Node or NodeList Name",
-        " Spacex10 Node,            !- Zone Air Node Name",
-        " Spacex10 Ret Node;        !- Zone Return Air Node Name",
-
-        "ZoneHVAC:EquipmentList,",
-        " Spacex10 Eq,              !- Name",
-        " SequentialLoad,           !- Load Distribution Scheme",
-        " ZoneHVAC:AirDistributionUnit, !- Zone Equipment 1 Object Type",
-        " Spacex10 ATU,                !- Zone Equipment 1 Name",
-        " 1,                        !- Zone Equipment 1 Cooling Sequence",
-        " 1;                        !- Zone Equipment 1 Heating or No - Load Sequence",
-
-        "ZoneHVAC:AirDistributionUnit,",
-        "  Spacex10 ATU,  !- Name",
-        "  Spacex10 In Node,  !- Air Distribution Unit Outlet Node Name",
-        "  AirTerminal:SingleDuct:VAV:NoReheat,  !- Air Terminal Object Type",
-        "  Spacex10 Air Terminal;  !- Air Terminal Name",
-
-        "AirTerminal:SingleDuct:VAV:NoReheat,",
-        "  Spacex10 Air Terminal,   !- Name",
-        "  AvailSched,              !- Availability Schedule Name",
-        "  Spacex10 In Node,        !- Air Outlet Node Name",
-        "  Spacex10 ATU In Node,    !- Air Inlet Node Name",
-        "  autosize,                !- Maximum Air Flow Rate {m3/s}",
-        "  Constant,                !- Zone Minimum Air Flow Input Method",
-        "  0.0,                     !- Constant Minimum Air Flow Fraction",
-        "  ,                        !- Fixed Minimum Air Flow Rate {m3/s}",
-        "  ,                        !- Minimum Air Flow Fraction Schedule Name",
-        "  ;                        !- Design Specification Outdoor Air Object Name",
-
-        "ScheduleTypeLimits,",
-        "  Any Number;              !- Name",
-
-        "Schedule:Compact,",
-        "  AvailSched,              !- Name",
-        "  Any Number,              !- Schedule Type Limits Name",
-        "  Through: 12/31,          !- Field 3",
-        "  For: AllDays,            !- Field 4",
-        "  Until: 24:00,1.0;        !- Field 5",
-
-        "Schedule:Compact,",
-        "  EquipSched,              !- Name",
-        "  Any Number,              !- Schedule Type Limits Name",
-        "  Through: 12/31,          !- Field 3",
-        "  For: WinterDesignDay,    !- Field 4",
-        "  Until: 24:00,0.0,        !- Field 5",
-        "  For: AllOtherDays,       !- Field 4",
-        "  Until: 24:00,1.0;        !- Field 5",
-
-        "Schedule:Compact,",
-        "  ActivityLevelSched,      !- Name",
-        "  Any Number,              !- Schedule Type Limits Name",
-        "  Through: 12/31,          !- Field 3",
-        "  For: AllDays,            !- Field 4",
-        "  Until: 24:00,120.0;      !- Field 5",
-
-        "Schedule:Compact,",
-        "  FanOpModeSchedule,       !- Name",
-        "  Any Number,              !- Schedule Type Limits Name",
-        "  Through: 12/31,          !- Field 1",
-        "  For: AllDays,            !- Field 2",
-        "  Until: 24:00,1.0;        !- Field 7",
-
-        "Curve:Biquadratic,",
-        "  Biquadratic,             !- Name",
-        "  1.0,                     !- Coefficient1 Constant",
-        "  0.0,                     !- Coefficient2 x",
-        "  0.0,                     !- Coefficient3 x**2",
-        "  0.0,                     !- Coefficient4 y",
-        "  0.0,                     !- Coefficient5 y**2",
-        "  0.0,                     !- Coefficient6 x*y",
-        "  5,                       !- Minimum Value of x",
-        "  40,                      !- Maximum Value of x",
-        "  5,                       !- Minimum Value of y",
-        "  40,                      !- Maximum Value of y",
-        "  ,                        !- Minimum Curve Output",
-        "  ,                        !- Maximum Curve Output",
-        "  Temperature,             !- Input Unit Type for X",
-        "  Temperature,             !- Input Unit Type for Y",
-        "  Dimensionless;           !- Output Unit Type",
-
-        "Curve:Cubic,",
-        "  Cubic,                   !- Name",
-        "  1.0,                     !- Coefficient1 Constant",
-        "  0.0,                     !- Coefficient2 x",
-        "  0.0,                     !- Coefficient3 x**2",
-        "  0,                       !- Coefficient4 x**3",
-        "  5,                       !- Minimum Value of x",
-        "  40,                      !- Maximum Value of x",
-        "  ,                        !- Minimum Curve Output",
-        "  ,                        !- Maximum Curve Output",
-        "  Temperature,             !- Input Unit Type for X",
-        "  Temperature;             !- Output Unit Type",
-    });
-
-    ASSERT_TRUE(process_idf(idf_objects));
-
-    OutputProcessor::TimeValue.allocate(2);
-    // DataGlobals::DDOnlySimulation = true;
-
-    ManageSimulation(); // run the design day over the warmup period (24 hrs, 25 days)
-
-    EXPECT_EQ(10.0, (Zone(2).Volume * Zone(2).Multiplier * Zone(2).ListMultiplier) / (Zone(1).Volume * Zone(1).Multiplier * Zone(1).ListMultiplier));
-
-    DataGlobals::DoWeathSim = true;                           // flag to trick tabular reports to scan meters
-    DataGlobals::KindOfSim = DataGlobals::ksRunPeriodWeather; // fake a weather run since a weather file can't be used (could it?)
-    UpdateTabularReports(OutputReportTabular::stepTypeHVAC);
-
-    EXPECT_NEAR(1.86168, DataSizing::FinalSysSizing(1).DesOutAirVolFlow, 0.0001);
+	// AUTHOR: R. Raustad, FSEC
+	// DATE WRITTEN: Sep 2015
+
+	std::string const idf_objects = delimited_string( {
+
+		" Version,8.3;",
+		" Output:Diagnostics, DisplayExtraWarnings;",
+		" Timestep, 4;",
+		" BUILDING, AirloopHVAC_ZoneSumTest, 0.0, Suburbs, .04, .4, FullExterior, 25, 6;",
+		" SimulationControl, YES, YES, NO, YES, NO;",
+
+		"  Site:Location,",
+		"    Miami Intl Ap FL USA TMY3 WMO=722020E,    !- Name",
+		"    25.82,                 !- Latitude {deg}",
+		"    -80.30,                !- Longitude {deg}",
+		"    -5.00,                 !- Time Zone {hr}",
+		"    11;                    !- Elevation {m}",
+
+		"SizingPeriod:DesignDay,",
+		" Miami Intl Ap Ann Clg .4% Condns DB/MCWB, !- Name",
+		" 7,                        !- Month",
+		" 21,                       !- Day of Month",
+		" SummerDesignDay,          !- Day Type",
+		" 31.7,                     !- Maximum Dry - Bulb Temperature{ C }",
+		" 10.0,                      !- Daily Dry - Bulb Temperature Range{ deltaC }",
+		" ,                         !- Dry - Bulb Temperature Range Modifier Type",
+		" ,                         !- Dry - Bulb Temperature Range Modifier Day Schedule Name",
+		" Wetbulb,                  !- Humidity Condition Type",
+		" 22.7,                     !- Wetbulb or DewPoint at Maximum Dry - Bulb{ C }",
+		" ,                         !- Humidity Condition Day Schedule Name",
+		" ,                         !- Humidity Ratio at Maximum Dry - Bulb{ kgWater / kgDryAir }",
+		" ,                         !- Enthalpy at Maximum Dry - Bulb{ J / kg }",
+		" ,                         !- Daily Wet - Bulb Temperature Range{ deltaC }",
+		" 101217.,                  !- Barometric Pressure{ Pa }",
+		" 3.8,                      !- Wind Speed{ m / s }",
+		" 340,                      !- Wind Direction{ deg }",
+		" No,                       !- Rain Indicator",
+		" No,                       !- Snow Indicator",
+		" No,                       !- Daylight Saving Time Indicator",
+		" ASHRAEClearSky,           !- Solar Model Indicator",
+		" ,                         !- Beam Solar Day Schedule Name",
+		" ,                         !- Diffuse Solar Day Schedule Name",
+		" ,                         !- ASHRAE Clear Sky Optical Depth for Beam Irradiance( taub ) { dimensionless }",
+		" ,                         !- ASHRAE Clear Sky Optical Depth for Diffuse Irradiance( taud ) { dimensionless }",
+		" 1.00;                     !- Sky Clearness",
+
+		"SizingPeriod:DesignDay,",
+		" Miami Intl Ap Ann Htg 99.6% Condns DB, !- Name",
+		" 1,                        !- Month",
+		" 21,                       !- Day of Month",
+		" WinterDesignDay,          !- Day Type",
+		" 8.7,                      !- Maximum Dry - Bulb Temperature{ C }",
+		" 0.0,                      !- Daily Dry - Bulb Temperature Range{ deltaC }",
+		" ,                         !- Dry - Bulb Temperature Range Modifier Type",
+		" ,                         !- Dry - Bulb Temperature Range Modifier Day Schedule Name",
+		" Wetbulb,                  !- Humidity Condition Type",
+		" 8.7,                      !- Wetbulb or DewPoint at Maximum Dry - Bulb{ C }",
+		" ,                         !- Humidity Condition Day Schedule Name",
+		" ,                         !- Humidity Ratio at Maximum Dry - Bulb{ kgWater / kgDryAir }",
+		" ,                         !- Enthalpy at Maximum Dry - Bulb{ J / kg }",
+		" ,                         !- Daily Wet - Bulb Temperature Range{ deltaC }",
+		" 101217.,                  !- Barometric Pressure{ Pa }",
+		" 3.8,                      !- Wind Speed{ m / s }",
+		" 340,                      !- Wind Direction{ deg }",
+		" No,                       !- Rain Indicator",
+		" No,                       !- Snow Indicator",
+		" No,                       !- Daylight Saving Time Indicator",
+		" ASHRAEClearSky,           !- Solar Model Indicator",
+		" ,                         !- Beam Solar Day Schedule Name",
+		" ,                         !- Diffuse Solar Day Schedule Name",
+		" ,                         !- ASHRAE Clear Sky Optical Depth for Beam Irradiance( taub ) { dimensionless }",
+		" ,                         !- ASHRAE Clear Sky Optical Depth for Diffuse Irradiance( taud ) { dimensionless }",
+		" 0.00;                     !- Sky Clearness",
+
+		"OutputControl:Table:Style,",
+		"  HTML;                    !- Column Separator",
+
+		"Output:Table:SummaryReports,",
+		"  AllSummaryAndSizingPeriod; !- Report 1 Name",
+
+		"Zone,",
+		"  Space,                   !- Name",
+		"  0.0000,                  !- Direction of Relative North {deg}",
+		"  0.0000,                  !- X Origin {m}",
+		"  0.0000,                  !- Y Origin {m}",
+		"  0.0000,                  !- Z Origin {m}",
+		"  1,                       !- Type",
+		"  1,                       !- Multiplier",
+		"  2.4,                     !- Ceiling Height {m}",
+		"  ,                        !- Volume {m3}",
+		"  autocalculate,           !- Floor Area {m2}",
+		"  ,                        !- Zone Inside Convection Algorithm",
+		"  ,                        !- Zone Outside Convection Algorithm",
+		"  Yes;                     !- Part of Total Floor Area",
+
+		"ZoneGroup,",
+		" Zone Group,               !- Name",
+		" Zone List,                !- Zone List Name",
+		" 10;                       !- Zone List Multiplier",
+
+		"ZoneList,",
+		" Zone List,                !- Name",
+		" Spacex10;                 !- Zone 1 Name",
+
+		"Zone,",
+		"  Spacex10,                !- Name",
+		"  0.0000,                  !- Direction of Relative North {deg}",
+		"  0.0000,                  !- X Origin {m}",
+		"  0.0000,                  !- Y Origin {m}",
+		"  0.0000,                  !- Z Origin {m}",
+		"  1,                       !- Type",
+		"  1,                       !- Multiplier",
+		"  2.4,                     !- Ceiling Height {m}",
+		"  ,                        !- Volume {m3}",
+		"  autocalculate,           !- Floor Area {m2}",
+		"  ,                        !- Zone Inside Convection Algorithm",
+		"  ,                        !- Zone Outside Convection Algorithm",
+		"  Yes;                     !- Part of Total Floor Area",
+
+		"Sizing:Zone,",
+		" Space,                    !- Zone or ZoneList Name",
+		" SupplyAirTemperature,     !- Zone Cooling Design Supply Air Temperature Input Method",
+		" 12.,                      !- Zone Cooling Design Supply Air Temperature{ C }",
+		" ,                         !- Zone Cooling Design Supply Air Temperature Difference{ deltaC }",
+		" SupplyAirTemperature,     !- Zone Heating Design Supply Air Temperature Input Method",
+		" 50.,                      !- Zone Heating Design Supply Air Temperature{ C }",
+		" ,                         !- Zone Heating Design Supply Air Temperature Difference{ deltaC }",
+		" 0.008,                    !- Zone Cooling Design Supply Air Humidity Ratio{ kgWater / kgDryAir }",
+		" 0.008,                    !- Zone Heating Design Supply Air Humidity Ratio{ kgWater / kgDryAir }",
+		" Space DSOA Design OA Spec,  !- Design Specification Outdoor Air Object Name",
+		" 0.0,                      !- Zone Heating Sizing Factor",
+		" 0.0,                      !- Zone Cooling Sizing Factor",
+		" DesignDay,                !- Cooling Design Air Flow Method",
+		" 0,                        !- Cooling Design Air Flow Rate{ m3 / s }",
+		" ,                         !- Cooling Minimum Air Flow per Zone Floor Area{ m3 / s - m2 }",
+		" ,                         !- Cooling Minimum Air Flow{ m3 / s }",
+		" ,                         !- Cooling Minimum Air Flow Fraction",
+		" DesignDay,                !- Heating Design Air Flow Method",
+		" 0,                        !- Heating Design Air Flow Rate{ m3 / s }",
+		" ,                         !- Heating Maximum Air Flow per Zone Floor Area{ m3 / s - m2 }",
+		" ,                         !- Heating Maximum Air Flow{ m3 / s }",
+		" ;                         !- Heating Maximum Air Flow Fraction",
+
+		"Sizing:Zone,",
+		" Spacex10,                 !- Zone or ZoneList Name",
+		" SupplyAirTemperature,     !- Zone Cooling Design Supply Air Temperature Input Method",
+		" 12.,                      !- Zone Cooling Design Supply Air Temperature{ C }",
+		" ,                         !- Zone Cooling Design Supply Air Temperature Difference{ deltaC }",
+		" SupplyAirTemperature,     !- Zone Heating Design Supply Air Temperature Input Method",
+		" 50.,                      !- Zone Heating Design Supply Air Temperature{ C }",
+		" ,                         !- Zone Heating Design Supply Air Temperature Difference{ deltaC }",
+		" 0.008,                    !- Zone Cooling Design Supply Air Humidity Ratio{ kgWater / kgDryAir }",
+		" 0.008,                    !- Zone Heating Design Supply Air Humidity Ratio{ kgWater / kgDryAir }",
+		" Spacex10 DSOA Design OA Spec, !- Design Specification Outdoor Air Object Name",
+		" 0.0,                      !- Zone Heating Sizing Factor",
+		" 0.0,                      !- Zone Cooling Sizing Factor",
+		" DesignDay,                !- Cooling Design Air Flow Method",
+		" 0,                        !- Cooling Design Air Flow Rate{ m3 / s }",
+		" ,                         !- Cooling Minimum Air Flow per Zone Floor Area{ m3 / s - m2 }",
+		" ,                         !- Cooling Minimum Air Flow{ m3 / s }",
+		" ,                         !- Cooling Minimum Air Flow Fraction",
+		" DesignDay,                !- Heating Design Air Flow Method",
+		" 0,                        !- Heating Design Air Flow Rate{ m3 / s }",
+		" ,                         !- Heating Maximum Air Flow per Zone Floor Area{ m3 / s - m2 }",
+		" ,                         !- Heating Maximum Air Flow{ m3 / s }",
+		" ;                         !- Heating Maximum Air Flow Fraction",
+		" ",
+
+		"People,",
+		" Space People,             !- Name",
+		" Space,                    !- Zone or ZoneList Name",
+		" OnSched,                  !- Number of People Schedule Name",
+		" people,                   !- Number of People Calculation Method",
+		" 11,                       !- Number of People",
+		" ,                         !- People per Zone Floor Area{ person / m2 }",
+		" ,                         !- Zone Floor Area per Person{ m2 / person }",
+		" 0.3,                      !- Fraction Radiant",
+		" AutoCalculate,            !- Sensible Heat Fraction",
+		" ActivityLevelSched;       !- Activity Level Schedule Name",
+
+		"People,",
+		" Spacex10 People,          !- Name",
+		" Spacex10,                 !- Zone or ZoneList Name",
+		" OnSched,                  !- Number of People Schedule Name",
+		" people,                   !- Number of People Calculation Method",
+		" 11,                       !- Number of People",
+		" ,                         !- People per Zone Floor Area{ person / m2 }",
+		" ,                         !- Zone Floor Area per Person{ m2 / person }",
+		" 0.3,                      !- Fraction Radiant",
+		" AutoCalculate,            !- Sensible Heat Fraction",
+		" ActivityLevelSched;       !- Activity Level Schedule Name",
+
+		"Lights,",
+		" Space Lights,             !- Name",
+		" Space,                    !- Zone or ZoneList Name",
+		" OnSched,                  !- Schedule Name",
+		" Watts/Area,               !- Design Level Calculation Method",
+		" ,                         !- Lighting Level{ W }",
+		" 10.0,                     !- Watts per Zone Floor Area{ W / m2 }",
+		" ,                         !- Watts per Person{ W / person }",
+		" 0.1,                      !- Return Air Fraction",
+		" 0.59,                     !- Fraction Radiant",
+		" 0.2,                      !- Fraction Visible",
+		" 0,                        !- Fraction Replaceable",
+		" GeneralLights;            !- End - Use Subcategory",
+
+		"Lights,",
+		" Space Lights x10,         !- Name",
+		" Spacex10,                 !- Zone or ZoneList Name",
+		" OnSched,                  !- Schedule Name",
+		" Watts/Area,               !- Design Level Calculation Method",
+		" ,                         !- Lighting Level{ W }",
+		" 10.0,                     !- Watts per Zone Floor Area{ W / m2 }",
+		" ,                         !- Watts per Person{ W / person }",
+		" 0.1,                      !- Return Air Fraction",
+		" 0.59,                     !- Fraction Radiant",
+		" 0.2,                      !- Fraction Visible",
+		" 0,                        !- Fraction Replaceable",
+		" GeneralLights;            !- End - Use Subcategory",
+
+		"ElectricEquipment,",
+		" Space ElecEq,             !- Name",
+		" Space,                    !- Zone or ZoneList Name",
+		" OnSched,                  !- Schedule Name",
+		" Watts/Area,               !- Design Level Calculation Method",
+		" ,                         !- Design Level{ W }",
+		" 20.0,                     !- Watts per Zone Floor Area{ W / m2 }",
+		" ,                         !- Watts per Person{ W / person }",
+		" 0.1,                      !- Fraction Latent",
+		" 0.3,                      !- Fraction Radiant",
+		" 0.1;                      !- Fraction Lost",
+
+		"ElectricEquipment,",
+		" Space ElecEq x10,         !- Name",
+		" Spacex10,                 !- Zone or ZoneList Name",
+		" OnSched,                  !- Schedule Name",
+		" Watts/Area,               !- Design Level Calculation Method",
+		" ,                         !- Design Level{ W }",
+		" 20.0,                     !- Watts per Zone Floor Area{ W / m2 }",
+		" ,                         !- Watts per Person{ W / person }",
+		" 0.1,                      !- Fraction Latent",
+		" 0.3,                      !- Fraction Radiant",
+		" 0.1;                      !- Fraction Lost",
+
+		"Schedule:Compact,",
+		" OnSched,                  !- Name",
+		" Fraction,                 !- Schedule Type Limits Name",
+		" Through: 12/31,           !- Field 1",
+		" For: AllDays,             !- Field 2",
+		" Until: 24:00, 1.0;        !- Field 26",
+
+		"ScheduleTypeLimits,",
+		" Fraction,                 !- Name",
+		" 0.0,                      !- Lower Limit Value",
+		" 1.0,                      !- Upper Limit Value",
+		" CONTINUOUS;               !- Numeric Type",
+
+		"Construction,",
+		" INT-WALL-1,               !- Name",
+		" GP02,                     !- Outside Layer",
+		" AL21,                     !- Layer 2",
+		" GP02;                     !- Layer 3",
+
+		"Material,",
+		" GP02,                     !- Name",
+		" MediumSmooth,             !- Roughness",
+		" 1.5900001E-02,            !- Thickness{ m }",
+		" 0.1600000,                !- Conductivity{ W / m - K }",
+		" 801.0000,                 !- Density{ kg / m3 }",
+		" 837.0000,                 !- Specific Heat{ J / kg - K }",
+		" 0.9000000,                !- Thermal Absorptance",
+		" 0.7500000,                !- Solar Absorptance",
+		" 0.7500000;                !- Visible Absorptance",
+
+		"Material:AirGap,",
+		" AL21,                     !- Name",
+		" 0.1570000;                !- Thermal Resistance{ m2 - K / W }",
+
+		"Construction,",
+		"FLOOR-SLAB-1,              !- Name",
+		"CC03,                      !- Outside Layer",
+		"CP01;                      !- Layer 2",
+
+		"Material,",
+		" CC03,                     !- Name",
+		" MediumRough,              !- Roughness",
+		" 0.1016000,                !- Thickness{ m }",
+		" 1.310000,                 !- Conductivity{ W / m - K }",
+		" 2243.000,                 !- Density{ kg / m3 }",
+		" 837.0000,                 !- Specific Heat{ J / kg - K }",
+		" 0.9000000,                !- Thermal Absorptance",
+		" 0.6500000,                !- Solar Absorptance",
+		" 0.6500000;                !- Visible Absorptance",
+
+		"Material:NoMass,",
+		" CP01,                     !- Name",
+		" Rough,                    !- Roughness",
+		" 0.3670000,                !- Thermal Resistance{ m2 - K / W }",
+		" 0.9000000,                !- Thermal Absorptance",
+		" 0.7500000,                !- Solar Absorptance",
+		" 0.7500000;                !- Visible Absorptance",
+
+		"Construction,",
+		" CLNG-1,                   !- Name",
+		" MAT-CLNG-1;               !- Outside Layer",
+
+		"Material:NoMass,",
+		" MAT-CLNG-1,               !- Name",
+		" Rough,                    !- Roughness",
+		" 0.652259290,              !- Thermal Resistance{ m2 - K / W }",
+		" 0.65,                     !- Thermal Absorptance",
+		" 0.65,                     !- Solar Absorptance",
+		" 0.65;                     !- Visible Absorptance",
+
+		"BuildingSurface:Detailed,",
+		" FRONT-1,                  !- Name",
+		" WALL,                     !- Surface Type",
+		" INT-WALL-1,               !- Construction Name",
+		" Space,                    !- Zone Name",
+		" Outdoors,                 !- Outside Boundary Condition",
+		" ,                         !- Outside Boundary Condition Object",
+		" SunExposed,               !- Sun Exposure",
+		" WindExposed,              !- Wind Exposure",
+		" 0.50000,                  !- View Factor to Ground",
+		" 4,                        !- Number of Vertices",
+		" 0.0, 0.0, 2.4,            !- X, Y, Z == > Vertex 1 {m}",
+		" 0.0, 0.0, 0.0,            !- X, Y, Z == > Vertex 2 {m}",
+		" 30.5, 0.0, 0.0,           !- X, Y, Z == > Vertex 3 {m}",
+		" 30.5, 0.0, 2.4;           !- X, Y, Z == > Vertex 4 {m}",
+
+		"BuildingSurface:Detailed,",
+		" C1-1,                     !- Name",
+		" CEILING,                  !- Surface Type",
+		" CLNG-1,                   !- Construction Name",
+		" Space,                    !- Zone Name",
+		" Outdoors,                 !- Outside Boundary Condition",
+		" ,                         !- Outside Boundary Condition Object",
+		" NoSun,                    !- Sun Exposure",
+		" NoWind,                   !- Wind Exposure",
+		" 0.0,                      !- View Factor to Ground",
+		" 4,                        !- Number of Vertices",
+		" 3.7, 3.7, 2.4,            !- X, Y, Z == > Vertex 1 {m}",
+		" 0.0, 0.0, 2.4,            !- X, Y, Z == > Vertex 2 {m}",
+		" 30.5, 0.0, 2.4,           !- X, Y, Z == > Vertex 3 {m}",
+		" 26.8, 3.7, 2.4;           !- X, Y, Z == > Vertex 4 {m}",
+
+		"BuildingSurface:Detailed,",
+		" F1-1,                     !- Name",
+		" FLOOR,                    !- Surface Type",
+		" FLOOR-SLAB-1,             !- Construction Name",
+		" Space,                    !- Zone Name",
+		" Ground,                   !- Outside Boundary Condition",
+		" ,                         !- Outside Boundary Condition Object",
+		" NoSun,                    !- Sun Exposure",
+		" NoWind,                   !- Wind Exposure",
+		" 0.0,                      !- View Factor to Ground",
+		" 4,                        !- Number of Vertices",
+		" 26.8, 3.7, 0.0,           !- X, Y, Z == > Vertex 1 {m}",
+		" 30.5, 0.0, 0.0,           !- X, Y, Z == > Vertex 2 {m}",
+		" 0.0, 0.0, 0.0,            !- X, Y, Z == > Vertex 3 {m}",
+		" 3.7, 3.7, 0.0;            !- X, Y, Z == > Vertex 4 {m}",
+
+		"BuildingSurface:Detailed,",
+		" SB12,                     !- Name",
+		" WALL,                     !- Surface Type",
+		" INT-WALL-1,               !- Construction Name",
+		" Space,                    !- Zone Name",
+		" Adiabatic,                !- Outside Boundary Condition",
+		" ,                         !- Outside Boundary Condition Object",
+		" NoSun,                    !- Sun Exposure",
+		" NoWind,                   !- Wind Exposure",
+		" 0.0,                      !- View Factor to Ground",
+		" 4,                        !- Number of Vertices",
+		" 30.5, 0.0, 2.4,           !- X, Y, Z == > Vertex 1 {m}",
+		" 30.5, 0.0, 0.0,           !- X, Y, Z == > Vertex 2 {m}",
+		" 26.8, 3.7, 0.0,           !- X, Y, Z == > Vertex 3 {m}",
+		" 26.8, 3.7, 2.4;           !- X, Y, Z == > Vertex 4 {m}",
+
+		"BuildingSurface:Detailed,",
+		" SB14,                     !- Name",
+		" WALL,                     !- Surface Type",
+		" INT-WALL-1,               !- Construction Name",
+		" Space,                    !- Zone Name",
+		" Adiabatic,                !- Outside Boundary Condition",
+		" ,                         !- Outside Boundary Condition Object",
+		" NoSun,                    !- Sun Exposure",
+		" NoWind,                   !- Wind Exposure",
+		" 0.0,                      !- View Factor to Ground",
+		" 4,                        !- Number of Vertices",
+		" 3.7, 3.7, 2.4,            !- X, Y, Z == > Vertex 1 {m}",
+		" 3.7, 3.7, 0.0,            !- X, Y, Z == > Vertex 2 {m}",
+		" 0.0, 0.0, 0.0,            !- X, Y, Z == > Vertex 3 {m}",
+		" 0.0, 0.0, 2.4;            !- X, Y, Z == > Vertex 4 {m}",
+
+		"BuildingSurface:Detailed,",
+		" SB15,                     !- Name",
+		" WALL,                     !- Surface Type",
+		" INT-WALL-1,               !- Construction Name",
+		" Space,                    !- Zone Name",
+		" Adiabatic,                !- Outside Boundary Condition",
+		" ,                         !- Outside Boundary Condition Object",
+		" NoSun,                    !- Sun Exposure",
+		" NoWind,                   !- Wind Exposure",
+		" 0.0,                      !- View Factor to Ground",
+		" 4,                        !- Number of Vertices",
+		" 26.8, 3.7, 2.4,           !- X, Y, Z == > Vertex 1 {m}",
+		" 26.8, 3.7, 0.0,           !- X, Y, Z == > Vertex 2 {m}",
+		" 3.7, 3.7, 0.0,            !- X, Y, Z == > Vertex 3 {m}",
+		" 3.7, 3.7, 2.4;            !- X, Y, Z == > Vertex 4 {m}",
+
+		"ZoneControl:Thermostat,",
+		" Space Thermostat,         !- Name",
+		" Space,                    !- Zone or ZoneList Name",
+		" Dual Zone Control Type Sched,  !- Control Type Schedule Name",
+		" ThermostatSetpoint:DualSetpoint,  !- Control 1 Object Type",
+		" Space DualSPSched;        !- Control 1 Name",
+
+		"ZoneControl:Thermostat,",
+		" Spacex10 Thermostat,      !- Name",
+		" Spacex10,                 !- Zone or ZoneList Name",
+		" Dual Zone Control Type Sched,  !- Control Type Schedule Name",
+		" ThermostatSetpoint:DualSetpoint,  !- Control 1 Object Type",
+		" Space DualSPSched;        !- Control 1 Name",
+
+		"Schedule:Compact,",
+		" Dual Zone Control Type Sched,  !- Name",
+		" Any Number,               !- Schedule Type Limits Name",
+		" Through: 12/31,           !- Field 1",
+		" For: AllDays,             !- Field 2",
+		" Until: 24:00,4;           !- Field 3",
+
+		"ThermostatSetpoint:DualSetpoint,",
+		" Space DualSPSched,        !- Name",
+		" HTGSETP_SCH,              !- Heating Setpoint Temperature Schedule Name",
+		" CLGSETP_SCH;              !- Cooling Setpoint Temperature Schedule Name",
+
+		"Schedule:Compact,",
+		" CLGSETP_SCH,              !- Name",
+		" Any Number,               !- Schedule Type Limits Name",
+		" Through: 12/31,           !- Field 1",
+		" For: AllDays,             !- Field 19",
+		" Until: 24:00,22.1;        !- Field 20",
+
+		"Schedule:Compact,",
+		" HTGSETP_SCH,              !- Name",
+		" Any Number,               !- Schedule Type Limits Name",
+		" Through: 12/31,           !- Field 1",
+		" For: AllDays,             !- Field 22",
+		" Until: 24:00, 21.9;       !- Field 23",
+
+		"BuildingSurface:Detailed,",
+		" FRONT-1x10,               !- Name",
+		" WALL,                     !- Surface Type",
+		" INT-WALL-1,               !- Construction Name",
+		" Spacex10,                 !- Zone Name",
+		" Outdoors,                 !- Outside Boundary Condition",
+		" ,                         !- Outside Boundary Condition Object",
+		" SunExposed,               !- Sun Exposure",
+		" WindExposed,              !- Wind Exposure",
+		" 0.50000,                  !- View Factor to Ground",
+		" 4,                        !- Number of Vertices",
+		" 0.0, 0.0, 2.4,            !- X, Y, Z == > Vertex 1 {m}",
+		" 0.0, 0.0, 0.0,            !- X, Y, Z == > Vertex 2 {m}",
+		" 30.5, 0.0, 0.0,           !- X, Y, Z == > Vertex 3 {m}",
+		" 30.5, 0.0, 2.4;           !- X, Y, Z == > Vertex 4 {m}",
+
+		"BuildingSurface:Detailed,",
+		" C1-1x10,                  !- Name",
+		" CEILING,                  !- Surface Type",
+		" CLNG-1,                   !- Construction Name",
+		" Spacex10,                 !- Zone Name",
+		" Outdoors,                 !- Outside Boundary Condition",
+		" ,                         !- Outside Boundary Condition Object",
+		" NoSun,                    !- Sun Exposure",
+		" NoWind,                   !- Wind Exposure",
+		" 0.0,                      !- View Factor to Ground",
+		" 4,                        !- Number of Vertices",
+		" 3.7, 3.7, 2.4,            !- X, Y, Z == > Vertex 1 {m}",
+		" 0.0, 0.0, 2.4,            !- X, Y, Z == > Vertex 2 {m}",
+		" 30.5, 0.0, 2.4,           !- X, Y, Z == > Vertex 3 {m}",
+		" 26.8, 3.7, 2.4;           !- X, Y, Z == > Vertex 4 {m}",
+
+		"BuildingSurface:Detailed,",
+		" F1-1x10,                  !- Name",
+		" FLOOR,                    !- Surface Type",
+		" FLOOR-SLAB-1,             !- Construction Name",
+		" Spacex10,                 !- Zone Name",
+		" Ground,                   !- Outside Boundary Condition",
+		" ,                         !- Outside Boundary Condition Object",
+		" NoSun,                    !- Sun Exposure",
+		" NoWind,                   !- Wind Exposure",
+		" 0.0,                      !- View Factor to Ground",
+		" 4,                        !- Number of Vertices",
+		" 26.8, 3.7, 0.0,           !- X, Y, Z == > Vertex 1 {m}",
+		" 30.5, 0.0, 0.0,           !- X, Y, Z == > Vertex 2 {m}",
+		" 0.0, 0.0, 0.0,            !- X, Y, Z == > Vertex 3 {m}",
+		" 3.7, 3.7, 0.0;            !- X, Y, Z == > Vertex 4 {m}",
+
+		"BuildingSurface:Detailed,",
+		" SB12x10,                  !- Name",
+		" WALL,                     !- Surface Type",
+		" INT-WALL-1,               !- Construction Name",
+		" Spacex10,                 !- Zone Name",
+		" Adiabatic,                !- Outside Boundary Condition",
+		" ,                         !- Outside Boundary Condition Object",
+		" NoSun,                    !- Sun Exposure",
+		" NoWind,                   !- Wind Exposure",
+		" 0.0,                      !- View Factor to Ground",
+		" 4,                        !- Number of Vertices",
+		" 30.5, 0.0, 2.4,           !- X, Y, Z == > Vertex 1 {m}",
+		" 30.5, 0.0, 0.0,           !- X, Y, Z == > Vertex 2 {m}",
+		" 26.8, 3.7, 0.0,           !- X, Y, Z == > Vertex 3 {m}",
+		" 26.8, 3.7, 2.4;           !- X, Y, Z == > Vertex 4 {m}",
+
+		"BuildingSurface:Detailed,",
+		" SB14x10,                  !- Name",
+		" WALL,                     !- Surface Type",
+		" INT-WALL-1,               !- Construction Name",
+		" Spacex10,                 !- Zone Name",
+		" Adiabatic,                !- Outside Boundary Condition",
+		" ,                         !- Outside Boundary Condition Object",
+		" NoSun,                    !- Sun Exposure",
+		" NoWind,                   !- Wind Exposure",
+		" 0.0,                      !- View Factor to Ground",
+		" 4,                        !- Number of Vertices",
+		" 3.7, 3.7, 2.4,            !- X, Y, Z == > Vertex 1 {m}",
+		" 3.7, 3.7, 0.0,            !- X, Y, Z == > Vertex 2 {m}",
+		" 0.0, 0.0, 0.0,            !- X, Y, Z == > Vertex 3 {m}",
+		" 0.0, 0.0, 2.4;            !- X, Y, Z == > Vertex 4 {m}",
+
+		"BuildingSurface:Detailed,",
+		" SB15x10,                  !- Name",
+		" WALL,                     !- Surface Type",
+		" INT-WALL-1,               !- Construction Name",
+		" Spacex10,                 !- Zone Name",
+		" Adiabatic,                !- Outside Boundary Condition",
+		" ,                         !- Outside Boundary Condition Object",
+		" NoSun,                    !- Sun Exposure",
+		" NoWind,                   !- Wind Exposure",
+		" 0.0,                      !- View Factor to Ground",
+		" 4,                        !- Number of Vertices",
+		" 26.8, 3.7, 2.4,           !- X, Y, Z == > Vertex 1 {m}",
+		" 26.8, 3.7, 0.0,           !- X, Y, Z == > Vertex 2 {m}",
+		" 3.7, 3.7, 0.0,            !- X, Y, Z == > Vertex 3 {m}",
+		" 3.7, 3.7, 2.4;            !- X, Y, Z == > Vertex 4 {m}",
+
+		"Sizing:System,",
+		" DOAS,                     !- AirLoop Name",
+		" VentilationRequirement,   !- Type of Load to Size On",
+		" autosize,                 !- Design Outdoor Air Flow Rate {m3/s}",
+		" 1.0,                      !- Central Heating Maximum System Air Flow Ratio",
+		" 2,                        !- Preheat Design Temperature {C}",
+		" 0.008,                    !- Preheat Design Humidity Ratio {kgWater/kgDryAir}",
+		" 11,                       !- Precool Design Temperature {C}",
+		" 0.008,                    !- Precool Design Humidity Ratio {kgWater/kgDryAir}",
+		" 16,                       !- Central Cooling Design Supply Air Temperature {C}",
+		" 12.2,                     !- Central Heating Design Supply Air Temperature {C}",
+		" NonCoincident,            !- Type of Zone Sum to Use",
+		" Yes,                      !- 100% Outdoor Air in Cooling",
+		" Yes,                      !- 100% Outdoor Air in Heating",
+		" 0.0103,                   !- Central Cooling Design Supply Air Humidity Ratio {kgWater/kgDryAir}",
+		" 0.003,                    !- Central Heating Design Supply Air Humidity Ratio {kgWater/kgDryAir}",
+		" DesignDay,                !- Cooling Supply Air Flow Rate Method",
+		" 0,                        !- Cooling Supply Air Flow Rate {m3/s}",
+		" ,                         !- Cooling Supply Air Flow Rate Per Floor Area {m3/s-m2}",
+		" ,                         !- Cooling Fraction of Autosized Cooling Supply Air Flow Rate",
+		" ,                         !- Cooling Supply Air Flow Rate Per Unit Cooling Capacity {m3/s-W}",
+		" DesignDay,                !- Heating Supply Air Flow Rate Method",
+		" 0,                        !- Heating Supply Air Flow Rate {m3/s}",
+		" ,                         !- Heating Supply Air Flow Rate Per Floor Area {m3/s-m2}",
+		" ,                         !- Heating Fraction of Autosized Heating Supply Air Flow Rate",
+		" ,                         !- Heating Fraction of Autosized Cooling Supply Air Flow Rate",
+		" ,                         !- Heating Supply Air Flow Rate Per Unit Heating Capacity {m3/s-W}",
+		" ZoneSum,                  !- System Outdoor Air Method",
+		" 1.0,                      !- Zone Maximum Outdoor Air Fraction {dimensionless}",
+		" CoolingDesignCapacity,    !- Cooling Design Capacity Method",
+		" autosize,                 !- Cooling Design Capacity {W}",
+		" ,                         !- Cooling Design Capacity Per Floor Area {W/m2}",
+		" ,                         !- Fraction of Autosized Cooling Design Capacity",
+		" HeatingDesignCapacity,    !- Heating Design Capacity Method",
+		" autosize,                 !- Heating Design Capacity {W}",
+		" ,                         !- Heating Design Capacity Per Floor Area {W/m2}",
+		" ,                         !- Fraction of Autosized Heating Design Capacity",
+		" OnOff;                    !- Central Cooling Capacity Control Method",
+
+		"AirLoopHVAC,",
+		"  DOAS,                    !- Name",
+		"  ,                        !- Controller List Name",
+		"  DOAS Availability Managers,  !- Availability Manager List Name",
+		"  autosize,                !- Design Supply Air Flow Rate {m3/s}",
+		"  DOAS Branches,           !- Branch List Name",
+		"  ,                        !- Connector List Name",
+		"  DOAS Air Loop Inlet,     !- Supply Side Inlet Node Name",
+		"  DOAS Return Air Outlet,  !- Demand Side Outlet Node Name",
+		"  DOAS Supply Path Inlet,  !- Demand Side Inlet Node Names",
+		"  DOAS Supply Fan Outlet;  !- Supply Side Outlet Node Names",
+
+		"BranchList,",
+		"  DOAS Branches,           !- Name",
+		"  DOAS Main Branch;        !- Branch 1 Name",
+
+		"Branch,",
+		"  DOAS Main Branch,        !- Name",
+		"  ,                        !- Pressure Drop Curve Name",
+		"  AirLoopHVAC:OutdoorAirSystem,  !- Component 1 Object Type",
+		"  DOAS OA System,          !- Component 1 Name",
+		"  DOAS Air Loop Inlet,     !- Component 1 Inlet Node Name",
+		"  DOAS Mixed Air Outlet,   !- Component 1 Outlet Node Name",
+		"  CoilSystem:Cooling:DX,   !- Component 2 Object Type",
+		"  DOAS Cooling Coil,       !- Component 2 Name",
+		"  DOAS Mixed Air Outlet,   !- Component 2 Inlet Node Name",
+		"  DOAS Cooling Coil Outlet,!- Component 2 Outlet Node Name",
+		"  Coil:Heating:Fuel,        !- Component 2 Object Type",
+		"  DOAS Heating Coil,       !- Component 2 Name",
+		"  DOAS Cooling Coil Outlet,  !- Component 2 Inlet Node Name",
+		"  DOAS Heating Coil Outlet,!- Component 2 Outlet Node Name",
+		"  Fan:VariableVolume,      !- Component 3 Object Type",
+		"  DOAS Supply Fan,         !- Component 3 Name",
+		"  DOAS Heating Coil Outlet,!- Component 3 Inlet Node Name",
+		"  DOAS Supply Fan Outlet;  !- Component 3 Outlet Node Name",
+
+		"AirLoopHVAC:SupplyPath,",
+		"  DOAS Supply Path,        !- Name",
+		"  DOAS Supply Path Inlet,  !- Supply Air Path Inlet Node Name",
+		"  AirLoopHVAC:ZoneSplitter,!- Component 1 Object Type",
+		"  DOAS Zone Splitter;      !- Component 1 Name",
+
+		"AirLoopHVAC:ZoneSplitter,",
+		"  DOAS Zone Splitter,      !- Name",
+		"  DOAS Supply Path Inlet,  !- Inlet Node Name",
+		"  Space ATU In Node,  !- Outlet 1 Node Name",
+		"  Spacex10 ATU In Node;  !- Outlet 27 Node Name",
+
+		"AirLoopHVAC:ReturnPath,",
+		"  DOAS Return Path,        !- Name",
+		"  DOAS Return Air Outlet,  !- Return Air Path Outlet Node Name",
+		"  AirLoopHVAC:ZoneMixer,   !- Component 1 Object Type",
+		"  DOAS Zone Mixer;         !- Component 1 Name",
+
+		"AirLoopHVAC:ZoneMixer,",
+		"  DOAS Zone Mixer,         !- Name",
+		"  DOAS Return Air Outlet,  !- Outlet Node Name",
+		"  Space Ret Node,          !- Inlet 1 Node Name",
+		"  Spacex10 Ret Node;       !- Inlet 27 Node Name",
+
+		"AvailabilityManagerAssignmentList,",
+		"  DOAS Availability Managers,  !- Name",
+		"  AvailabilityManager:Scheduled,  !- Availability Manager 1 Object Type",
+		"  DOAS Availability;       !- Availability Manager 1 Name",
+
+		"AvailabilityManager:Scheduled,",
+		"  DOAS Availability,       !- Name",
+		"  AvailSched;              !- Schedule Name",
+
+		"NodeList,",
+		"  DOAS Cooling Setpoint Nodes,  !- Name",
+		"  DOAS Cooling Coil Outlet, !- Node 1 Name",
+		"  DOAS Heating Coil Outlet; !- Node 1 Name",
+
+		"Schedule:Compact,",
+		"  Always 22,               !- Name",
+		"  Any Number,              !- Schedule Type Limits Name",
+		"  Through: 12/31,          !- Field 1",
+		"  For: AllDays,            !- Field 2",
+		"  Until: 24:00,22;         !- Field 3",
+
+		"SetpointManager:Scheduled,",
+		"  DOAS Cooling Supply Air Temp Manager,  !- Name",
+		"  Temperature,             !- Control Variable",
+		"  Always 22,               !- Schedule Name",
+		"  DOAS Supply Fan Outlet;  !- Setpoint Node or NodeList Name",
+
+		"SetpointManager:MixedAir,",
+		"  DOAS Cooling Coil Air Temp Manager,  !- Name",
+		"  Temperature,             !- Control Variable",
+		"  DOAS Supply Fan Outlet,  !- Reference Setpoint Node Name",
+		"  DOAS Cooling Coil Outlet,!- Fan Inlet Node Name",
+		"  DOAS Supply Fan Outlet,  !- Fan Outlet Node Name",
+		"  DOAS Cooling Setpoint Nodes;  !- Setpoint Node or NodeList Name",
+
+		"CoilSystem:Cooling:DX,",
+		"  DOAS Cooling Coil,       !- Name",
+		"  AvailSched,              !- Availability Schedule Name",
+		"  DOAS Mixed Air Outlet,   !- DX Cooling Coil System Inlet Node Name",
+		"  DOAS Cooling Coil Outlet,  !- DX Cooling Coil System Outlet Node Name",
+		"  DOAS Cooling Coil Outlet,  !- DX Cooling Coil System Sensor Node Name",
+		"  Coil:Cooling:DX:SingleSpeed,  !- Cooling Coil Object Type",
+		"  DOAS DX Cooling Coil;    !- Cooling Coil Name",
+
+		"Coil:Cooling:DX:SingleSpeed,",
+		"	DOAS DX Cooling Coil,   !- Name",
+		" 	AvailSched,            !- Availability Schedule Name",
+		"	autosize,              !- Gross Rated Total Cooling Capacity { W }",
+		"	autosize,              !- Gross Rated Sensible Heat Ratio",
+		"	4.40,                  !- Gross Rated Cooling COP { W / W }",
+		"	autosize,              !- Rated Air Flow Rate { m3 / s }",
+		"	,                      !- Rated Evaporator Fan Power Per Volume Flow Rate { W / ( m3 / s ) }",
+		"	DOAS Mixed Air Outlet, !- Air Inlet Node Name",
+		"	DOAS Cooling Coil Outlet,    !- Air Outlet Node Name",
+		"	Biquadratic,           !- Total Cooling Capacity Function of Temperature Curve Name",
+		"	Cubic,                 !- Total Cooling Capacity Function of Flow Fraction Curve Name",
+		"	Biquadratic,           !- Energy Input Ratio Function of Temperature Curve Name",
+		"	Cubic,                 !- Energy Input Ratio Function of Flow Fraction Curve Name",
+		"	Cubic,                 !- Part Load Fraction Correlation Curve Name",
+		"	,                      !- Minimum Outdoor Dry-Bulb Temperature for Compressor Operation {C}",
+		"	0.0,                   !- Nominal Time for Condensate Removal to Begin",
+		"	0.0,                   !- Ratio of Initial Moisture Evaporation Rate and Steady State Latent Capacity",
+		"	0.0,                   !- Maximum Cycling Rate",
+		"	0.0,                   !- Latent Capacity Time Constant",
+		"	Cooling Coil Condenser Inlet, !- Condenser Air Inlet Node Name",
+		"	EvaporativelyCooled,   !- Condenser Type",
+		"	0.0,                   !- Evaporative Condenser Effectiveness",
+		"	,                      !- Evaporative Condenser Air Flow Rate",
+		"	autosize,              !- Evaporative Condenser Pump Rated Power Consumption",
+		"	0.0,                   !- Crankcase Heater Capacity",
+		"	10.0;                  !- Maximum Outdoor DryBulb Temperature for Crankcase Heater Operation",
+
+		"Coil:Heating:Fuel,",
+		"  DOAS Heating Coil,       !- Name",
+		"  AvailSched,              !- Availability Schedule Name",
+		"  Gas,                     !- Fuel Type",
+		"  0.8,                     !- Gas Burner Efficiency",
+		"  autosize,                !- Nominal Capacity {W}",
+		"  DOAS Cooling Coil Outlet,  !- Air Inlet Node Name",
+		"  DOAS Heating Coil Outlet,  !- Air Outlet Node Name",
+		"  DOAS Heating Coil Outlet;  !- Temperature Setpoint Node Name",
+
+		"Fan:VariableVolume,",
+		"  DOAS Supply Fan,         !- Name",
+		"  AvailSched,              !- Availability Schedule Name",
+		"  0.7,                     !- Fan Total Efficiency",
+		"  1000,                    !- Pressure Rise {Pa}",
+		"  autosize,                !- Maximum Flow Rate {m3/s}",
+		"  Fraction,                !- Fan Power Minimum Flow Rate Input Method",
+		"  0.0,                     !- Fan Power Minimum Flow Fraction",
+		"  ,                        !- Fan Power Minimum Air Flow Rate {m3/s}",
+		"  0.9,                     !- Motor Efficiency",
+		"  1,                       !- Motor In Airstream Fraction",
+		"  0.0015302446,            !- Fan Power Coefficient 1",
+		"  0.0052080574,            !- Fan Power Coefficient 2",
+		"  1.1086242,               !- Fan Power Coefficient 3",
+		"  -0.11635563,             !- Fan Power Coefficient 4",
+		"  0,                       !- Fan Power Coefficient 5",
+		"  DOAS Heating Coil Outlet,!- Air Inlet Node Name",
+		"  DOAS Supply Fan Outlet;  !- Air Outlet Node Name",
+
+		"OutdoorAir:NodeList,",
+		"  DOAS Outdoor Air Inlet,  !- Node or NodeList Name 1",
+		"  Cooling Coil Condenser Inlet;  !- Node or NodeList Name 2",
+
+		"AirLoopHVAC:OutdoorAirSystem,",
+		"  DOAS OA System,          !- Name",
+		"  DOAS OA System Controllers,  !- Controller List Name",
+		"  DOAS OA System Equipment,!- Outdoor Air Equipment List Name",
+		"  DOAS Availability Managers;  !- Availability Manager List Name",
+
+		"AirLoopHVAC:ControllerList,",
+		"  DOAS OA System Controllers,  !- Name",
+		"  Controller:OutdoorAir,   !- Controller 1 Object Type",
+		"  DOAS OA Controller;      !- Controller 1 Name",
+
+		"AirLoopHVAC:OutdoorAirSystem:EquipmentList,",
+		"  DOAS OA System Equipment,!- Name",
+		"  OutdoorAir:Mixer,        !- Component 1 Object Type",
+		"  DOAS OA Mixing Box;      !- Component 1 Name",
+
+		"OutdoorAir:Mixer,",
+		"  DOAS OA Mixing Box,      !- Name",
+		"  DOAS Mixed Air Outlet,   !- Mixed Air Node Name",
+		"  DOAS Outdoor Air Inlet,  !- Outdoor Air Stream Node Name",
+		"  DOAS Relief Air Outlet,  !- Relief Air Stream Node Name",
+		"  DOAS Air Loop Inlet;     !- Return Air Stream Node Name",
+
+		"Controller:OutdoorAir,",
+		"  DOAS OA Controller,      !- Name",
+		"  DOAS Relief Air Outlet,  !- Relief Air Outlet Node Name",
+		"  DOAS Air Loop Inlet,     !- Return Air Node Name",
+		"  DOAS Mixed Air Outlet,   !- Mixed Air Node Name",
+		"  DOAS Outdoor Air Inlet,  !- Actuator Node Name",
+		"  0,                       !- Minimum Outdoor Air Flow Rate {m3/s}",
+		"  autosize,                !- Maximum Outdoor Air Flow Rate {m3/s}",
+		"  NoEconomizer,            !- Economizer Control Type",
+		"  MinimumFlowWithBypass,   !- Economizer Control Action Type",
+		"  ,                        !- Economizer Maximum Limit Dry-Bulb Temperature {C}",
+		"  ,                        !- Economizer Maximum Limit Enthalpy {J/kg}",
+		"  ,                        !- Economizer Maximum Limit Dewpoint Temperature {C}",
+		"  ,                        !- Electronic Enthalpy Limit Curve Name",
+		"  12.2,                    !- Economizer Minimum Limit Dry-Bulb Temperature {C}",
+		"  NoLockout,               !- Lockout Type",
+		"  FixedMinimum,            !- Minimum Limit Type",
+		"  ,                        !- Minimum Outdoor Air Schedule Name",
+		"  ,                        !- Minimum Fraction of Outdoor Air Schedule Name",
+		"  ,                        !- Maximum Fraction of Outdoor Air Schedule Name",
+		"  DCVObject;               !- Mechanical Ventilation Controller Name",
+
+		"Controller:MechanicalVentilation,",
+		"  DCVObject,               !- Name",
+		"  AvailSched,              !- Availability Schedule Name",
+		"  Yes,                     !- Demand Controlled Ventilation",
+		"  VentilationRateProcedure,!- System Outdoor Air Method",
+		"  ,                        !- Zone Maximum Outdoor Air Fraction {dimensionless}",
+		"  Space,  !- Zone 1 Name",
+		"  Space DSOA Design OA Spec,  !- Design Specification Outdoor Air Object Name 1",
+		"  Space DSOA Design ADE Spec, !- Design Specification Zone Air Distribution Object Name 1",
+		"  Spacex10,      !- Zone 2 Name",
+		"  Spacex10 DSOA Design OA Spec,  !- Design Specification Outdoor Air Object Name 2",
+		"  Space DSOA Design ADE Spec;  !- Design Specification Zone Air Distribution Object Name 2",
+
+		"DesignSpecification:OutdoorAir,",
+		"  Space DSOA Design OA Spec,  !- Name",
+		"  sum,                     !- Outdoor Air Method",
+		"  0.0,                     !- Outdoor Air Flow per Person {m3/s-person}",
+		"  0.0009,                  !- Outdoor Air Flow per Zone Floor Area {m3/s-m2}",
+		"  0;                       !- Outdoor Air Flow per Zone {m3/s}",
+
+		"DesignSpecification:OutdoorAir,",
+		"  Spacex10 DSOA Design OA Spec,  !- Name",
+		"  sum,                     !- Outdoor Air Method",
+		"  0.008,                   !- Outdoor Air Flow per Person {m3/s-person}",
+		"  0.0009,                  !- Outdoor Air Flow per Zone Floor Area {m3/s-m2}",
+		"  0;                       !- Outdoor Air Flow per Zone {m3/s}",
+
+		"DesignSpecification:ZoneAirDistribution,",
+		"  Space DSOA Design ADE Spec,  !- Name",
+		"  1,                       !- Zone Air Distribution Effectiveness in Cooling Mode {dimensionless}",
+		"  1;                       !- Zone Air Distribution Effectiveness in Heating Mode {dimensionless}",
+
+		"ZoneHVAC:EquipmentConnections,",
+		" Space,                    !- Zone Name",
+		" Space Eq,                 !- Zone Conditioning Equipment List Name",
+		" Space In Node,            !- Zone Air Inlet Node or NodeList Name",
+		" ,                         !- Zone Air Exhaust Node or NodeList Name",
+		" Space Node,               !- Zone Air Node Name",
+		" Space Ret Node;           !- Zone Return Air Node Name",
+
+		"ZoneHVAC:EquipmentList,",
+		" Space Eq,                 !- Name",
+		" SequentialLoad,           !- Load Distribution Scheme",
+		" ZoneHVAC:AirDistributionUnit, !- Zone Equipment 1 Object Type",
+		" Space ATU,                   !- Zone Equipment 1 Name",
+		" 1,                        !- Zone Equipment 1 Cooling Sequence",
+		" 1;                        !- Zone Equipment 1 Heating or No - Load Sequence",
+
+		"ZoneHVAC:AirDistributionUnit,",
+		"  Space ATU,  !- Name",
+		"  Space In Node,  !- Air Distribution Unit Outlet Node Name",
+		"  AirTerminal:SingleDuct:VAV:NoReheat,  !- Air Terminal Object Type",
+		"  Space Air Terminal;  !- Air Terminal Name",
+
+		"AirTerminal:SingleDuct:VAV:NoReheat,",
+		"  Space Air Terminal,      !- Name",
+		"  AvailSched,              !- Availability Schedule Name",
+		"  Space In Node,           !- Air Outlet Node Name",
+		"  Space ATU In Node,       !- Air Inlet Node Name",
+		"  autosize,                !- Maximum Air Flow Rate {m3/s}",
+		"  Constant,                !- Zone Minimum Air Flow Input Method",
+		"  0.0,                     !- Constant Minimum Air Flow Fraction",
+		"  ,                        !- Fixed Minimum Air Flow Rate {m3/s}",
+		"  ,                        !- Minimum Air Flow Fraction Schedule Name",
+		"  ;                        !- Design Specification Outdoor Air Object Name",
+
+		"ZoneHVAC:EquipmentConnections,",
+		" Spacex10,                 !- Zone Name",
+		" Spacex10 Eq,              !- Zone Conditioning Equipment List Name",
+		" Spacex10 In Node,         !- Zone Air Inlet Node or NodeList Name",
+		" ,                         !- Zone Air Exhaust Node or NodeList Name",
+		" Spacex10 Node,            !- Zone Air Node Name",
+		" Spacex10 Ret Node;        !- Zone Return Air Node Name",
+
+		"ZoneHVAC:EquipmentList,",
+		" Spacex10 Eq,              !- Name",
+		" SequentialLoad,           !- Load Distribution Scheme",
+		" ZoneHVAC:AirDistributionUnit, !- Zone Equipment 1 Object Type",
+		" Spacex10 ATU,                !- Zone Equipment 1 Name",
+		" 1,                        !- Zone Equipment 1 Cooling Sequence",
+		" 1;                        !- Zone Equipment 1 Heating or No - Load Sequence",
+
+		"ZoneHVAC:AirDistributionUnit,",
+		"  Spacex10 ATU,  !- Name",
+		"  Spacex10 In Node,  !- Air Distribution Unit Outlet Node Name",
+		"  AirTerminal:SingleDuct:VAV:NoReheat,  !- Air Terminal Object Type",
+		"  Spacex10 Air Terminal;  !- Air Terminal Name",
+
+		"AirTerminal:SingleDuct:VAV:NoReheat,",
+		"  Spacex10 Air Terminal,   !- Name",
+		"  AvailSched,              !- Availability Schedule Name",
+		"  Spacex10 In Node,        !- Air Outlet Node Name",
+		"  Spacex10 ATU In Node,    !- Air Inlet Node Name",
+		"  autosize,                !- Maximum Air Flow Rate {m3/s}",
+		"  Constant,                !- Zone Minimum Air Flow Input Method",
+		"  0.0,                     !- Constant Minimum Air Flow Fraction",
+		"  ,                        !- Fixed Minimum Air Flow Rate {m3/s}",
+		"  ,                        !- Minimum Air Flow Fraction Schedule Name",
+		"  ;                        !- Design Specification Outdoor Air Object Name",
+
+		"ScheduleTypeLimits,",
+		"  Any Number;              !- Name",
+
+		"Schedule:Compact,",
+		"  AvailSched,              !- Name",
+		"  Any Number,              !- Schedule Type Limits Name",
+		"  Through: 12/31,          !- Field 3",
+		"  For: AllDays,            !- Field 4",
+		"  Until: 24:00,1.0;        !- Field 5",
+
+		"Schedule:Compact,",
+		"  EquipSched,              !- Name",
+		"  Any Number,              !- Schedule Type Limits Name",
+		"  Through: 12/31,          !- Field 3",
+		"  For: WinterDesignDay,    !- Field 4",
+		"  Until: 24:00,0.0,        !- Field 5",
+		"  For: AllOtherDays,       !- Field 4",
+		"  Until: 24:00,1.0;        !- Field 5",
+
+		"Schedule:Compact,",
+		"  ActivityLevelSched,      !- Name",
+		"  Any Number,              !- Schedule Type Limits Name",
+		"  Through: 12/31,          !- Field 3",
+		"  For: AllDays,            !- Field 4",
+		"  Until: 24:00,120.0;      !- Field 5",
+
+		"Schedule:Compact,",
+		"  FanOpModeSchedule,       !- Name",
+		"  Any Number,              !- Schedule Type Limits Name",
+		"  Through: 12/31,          !- Field 1",
+		"  For: AllDays,            !- Field 2",
+		"  Until: 24:00,1.0;        !- Field 7",
+
+		"Curve:Biquadratic,",
+		"  Biquadratic,             !- Name",
+		"  1.0,                     !- Coefficient1 Constant",
+		"  0.0,                     !- Coefficient2 x",
+		"  0.0,                     !- Coefficient3 x**2",
+		"  0.0,                     !- Coefficient4 y",
+		"  0.0,                     !- Coefficient5 y**2",
+		"  0.0,                     !- Coefficient6 x*y",
+		"  5,                       !- Minimum Value of x",
+		"  40,                      !- Maximum Value of x",
+		"  5,                       !- Minimum Value of y",
+		"  40,                      !- Maximum Value of y",
+		"  ,                        !- Minimum Curve Output",
+		"  ,                        !- Maximum Curve Output",
+		"  Temperature,             !- Input Unit Type for X",
+		"  Temperature,             !- Input Unit Type for Y",
+		"  Dimensionless;           !- Output Unit Type",
+
+		"Curve:Cubic,",
+		"  Cubic,                   !- Name",
+		"  1.0,                     !- Coefficient1 Constant",
+		"  0.0,                     !- Coefficient2 x",
+		"  0.0,                     !- Coefficient3 x**2",
+		"  0,                       !- Coefficient4 x**3",
+		"  5,                       !- Minimum Value of x",
+		"  40,                      !- Maximum Value of x",
+		"  ,                        !- Minimum Curve Output",
+		"  ,                        !- Maximum Curve Output",
+		"  Temperature,             !- Input Unit Type for X",
+		"  Temperature;             !- Output Unit Type",
+	} );
+
+	ASSERT_TRUE( process_idf( idf_objects ) );
+
+	OutputProcessor::TimeValue.allocate( 2 );
+	//DataGlobals::DDOnlySimulation = true;
+
+	ManageSimulation(); // run the design day over the warmup period (24 hrs, 25 days)
+
+	EXPECT_EQ( 10.0, ( Zone( 2 ).Volume * Zone( 2 ).Multiplier * Zone( 2 ).ListMultiplier ) / ( Zone( 1 ).Volume * Zone( 1 ).Multiplier * Zone( 1 ).ListMultiplier ) );
+
+	DataGlobals::DoWeathSim = true; // flag to trick tabular reports to scan meters
+	DataGlobals::KindOfSim = DataGlobals::ksRunPeriodWeather; // fake a weather run since a weather file can't be used (could it?)
+	UpdateTabularReports( OutputReportTabular::stepTypeHVAC );
+
+	EXPECT_NEAR( 1.86168, DataSizing::FinalSysSizing( 1 ).DesOutAirVolFlow, 0.0001 );
 }
 
-// TEST_F( EnergyPlusFixture, AirloopHVAC_VentilationRateProcedure )
+//TEST_F( EnergyPlusFixture, AirloopHVAC_VentilationRateProcedure )
 //{
-//// AUTHOR: R. Raustad, FSEC
-//// DATE WRITTEN: Sep 2015
-
-// std::string const idf_objects = delimited_string( {
-//" Version,8.3;",
-//" Output:Diagnostics, DisplayExtraWarnings;",
-//" Timestep, 4;",
-//" BUILDING, AirloopHVAC_VentilationRateProcedure, 0.0, Suburbs, .04, .4, FullExterior, 25, 6;",
-//" SimulationControl, YES, YES, NO, YES, NO;",
-
-//"  Site:Location,",
-//"    Miami Intl Ap FL USA TMY3 WMO=722020E,    !- Name",
-//"    25.82,                 !- Latitude {deg}",
-//"    -80.30,                !- Longitude {deg}",
-//"    -5.00,                 !- Time Zone {hr}",
-//"    11;                    !- Elevation {m}",
-
-//"SizingPeriod:DesignDay,",
-//" Miami Intl Ap Ann Clg .4% Condns DB/MCWB, !- Name",
-//" 7,                        !- Month",
-//" 21,                       !- Day of Month",
-//" SummerDesignDay,          !- Day Type",
-//" 31.7,                     !- Maximum Dry - Bulb Temperature{ C }",
-//" 10.0,                      !- Daily Dry - Bulb Temperature Range{ deltaC }",
-//" ,                         !- Dry - Bulb Temperature Range Modifier Type",
-//" ,                         !- Dry - Bulb Temperature Range Modifier Day Schedule Name",
-//" Wetbulb,                  !- Humidity Condition Type",
-//" 22.7,                     !- Wetbulb or DewPoint at Maximum Dry - Bulb{ C }",
-//" ,                         !- Humidity Condition Day Schedule Name",
-//" ,                         !- Humidity Ratio at Maximum Dry - Bulb{ kgWater / kgDryAir }",
-//" ,                         !- Enthalpy at Maximum Dry - Bulb{ J / kg }",
-//" ,                         !- Daily Wet - Bulb Temperature Range{ deltaC }",
-//" 101217.,                  !- Barometric Pressure{ Pa }",
-//" 3.8,                      !- Wind Speed{ m / s }",
-//" 340,                      !- Wind Direction{ deg }",
-//" No,                       !- Rain Indicator",
-//" No,                       !- Snow Indicator",
-//" No,                       !- Daylight Saving Time Indicator",
-//" ASHRAEClearSky,           !- Solar Model Indicator",
-//" ,                         !- Beam Solar Day Schedule Name",
-//" ,                         !- Diffuse Solar Day Schedule Name",
-//" ,                         !- ASHRAE Clear Sky Optical Depth for Beam Irradiance( taub ) { dimensionless }",
-//" ,                         !- ASHRAE Clear Sky Optical Depth for Diffuse Irradiance( taud ) { dimensionless }",
-//" 1.00;                     !- Sky Clearness",
-
-//"SizingPeriod:DesignDay,",
-//" Miami Intl Ap Ann Htg 99.6% Condns DB, !- Name",
-//" 1,                        !- Month",
-//" 21,                       !- Day of Month",
-//" WinterDesignDay,          !- Day Type",
-//" 8.7,                      !- Maximum Dry - Bulb Temperature{ C }",
-//" 0.0,                      !- Daily Dry - Bulb Temperature Range{ deltaC }",
-//" ,                         !- Dry - Bulb Temperature Range Modifier Type",
-//" ,                         !- Dry - Bulb Temperature Range Modifier Day Schedule Name",
-//" Wetbulb,                  !- Humidity Condition Type",
-//" 8.7,                      !- Wetbulb or DewPoint at Maximum Dry - Bulb{ C }",
-//" ,                         !- Humidity Condition Day Schedule Name",
-//" ,                         !- Humidity Ratio at Maximum Dry - Bulb{ kgWater / kgDryAir }",
-//" ,                         !- Enthalpy at Maximum Dry - Bulb{ J / kg }",
-//" ,                         !- Daily Wet - Bulb Temperature Range{ deltaC }",
-//" 101217.,                  !- Barometric Pressure{ Pa }",
-//" 3.8,                      !- Wind Speed{ m / s }",
-//" 340,                      !- Wind Direction{ deg }",
-//" No,                       !- Rain Indicator",
-//" No,                       !- Snow Indicator",
-//" No,                       !- Daylight Saving Time Indicator",
-//" ASHRAEClearSky,           !- Solar Model Indicator",
-//" ,                         !- Beam Solar Day Schedule Name",
-//" ,                         !- Diffuse Solar Day Schedule Name",
-//" ,                         !- ASHRAE Clear Sky Optical Depth for Beam Irradiance( taub ) { dimensionless }",
-//" ,                         !- ASHRAE Clear Sky Optical Depth for Diffuse Irradiance( taud ) { dimensionless }",
-//" 0.00;                     !- Sky Clearness",
-
-//"OutputControl:Table:Style,",
-//"  HTML;                    !- Column Separator",
-
-//"Output:Table:SummaryReports,",
-//"  AllSummaryAndSizingPeriod; !- Report 1 Name",
-
-//"Zone,",
-//"  Space,                   !- Name",
-//"  0.0000,                  !- Direction of Relative North {deg}",
-//"  0.0000,                  !- X Origin {m}",
-//"  0.0000,                  !- Y Origin {m}",
-//"  0.0000,                  !- Z Origin {m}",
-//"  1,                       !- Type",
-//"  1,                       !- Multiplier",
-//"  2.4,                     !- Ceiling Height {m}",
-//"  ,                        !- Volume {m3}",
-//"  autocalculate,           !- Floor Area {m2}",
-//"  ,                        !- Zone Inside Convection Algorithm",
-//"  ,                        !- Zone Outside Convection Algorithm",
-//"  Yes;                     !- Part of Total Floor Area",
-
-//"ZoneGroup,",
-//" Zone Group,               !- Name",
-//" Zone List,                !- Zone List Name",
-//" 10;                       !- Zone List Multiplier",
-
-//"ZoneList,",
-//" Zone List,                !- Name",
-//" Spacex10;                 !- Zone 1 Name",
-
-//"Zone,",
-//"  Spacex10,                !- Name",
-//"  0.0000,                  !- Direction of Relative North {deg}",
-//"  0.0000,                  !- X Origin {m}",
-//"  0.0000,                  !- Y Origin {m}",
-//"  0.0000,                  !- Z Origin {m}",
-//"  1,                       !- Type",
-//"  1,                       !- Multiplier",
-//"  2.4,                     !- Ceiling Height {m}",
-//"  ,                        !- Volume {m3}",
-//"  autocalculate,           !- Floor Area {m2}",
-//"  ,                        !- Zone Inside Convection Algorithm",
-//"  ,                        !- Zone Outside Convection Algorithm",
-//"  Yes;                     !- Part of Total Floor Area",
-
-//"Sizing:Zone,",
-//" Space,                    !- Zone or ZoneList Name",
-//" SupplyAirTemperature,     !- Zone Cooling Design Supply Air Temperature Input Method",
-//" 12.,                      !- Zone Cooling Design Supply Air Temperature{ C }",
-//" ,                         !- Zone Cooling Design Supply Air Temperature Difference{ deltaC }",
-//" SupplyAirTemperature,     !- Zone Heating Design Supply Air Temperature Input Method",
-//" 50.,                      !- Zone Heating Design Supply Air Temperature{ C }",
-//" ,                         !- Zone Heating Design Supply Air Temperature Difference{ deltaC }",
-//" 0.008,                    !- Zone Cooling Design Supply Air Humidity Ratio{ kgWater / kgDryAir }",
-//" 0.008,                    !- Zone Heating Design Supply Air Humidity Ratio{ kgWater / kgDryAir }",
-//" Space DSOA Design OA Spec,  !- Design Specification Outdoor Air Object Name",
-//" 0.0,                      !- Zone Heating Sizing Factor",
-//" 0.0,                      !- Zone Cooling Sizing Factor",
-//" DesignDay,                !- Cooling Design Air Flow Method",
-//" 0,                        !- Cooling Design Air Flow Rate{ m3 / s }",
-//" ,                         !- Cooling Minimum Air Flow per Zone Floor Area{ m3 / s - m2 }",
-//" ,                         !- Cooling Minimum Air Flow{ m3 / s }",
-//" ,                         !- Cooling Minimum Air Flow Fraction",
-//" DesignDay,                !- Heating Design Air Flow Method",
-//" 0,                        !- Heating Design Air Flow Rate{ m3 / s }",
-//" ,                         !- Heating Maximum Air Flow per Zone Floor Area{ m3 / s - m2 }",
-//" ,                         !- Heating Maximum Air Flow{ m3 / s }",
-//" ;                         !- Heating Maximum Air Flow Fraction",
-
-//"Sizing:Zone,",
-//" Spacex10,                 !- Zone or ZoneList Name",
-//" SupplyAirTemperature,     !- Zone Cooling Design Supply Air Temperature Input Method",
-//" 12.,                      !- Zone Cooling Design Supply Air Temperature{ C }",
-//" ,                         !- Zone Cooling Design Supply Air Temperature Difference{ deltaC }",
-//" SupplyAirTemperature,     !- Zone Heating Design Supply Air Temperature Input Method",
-//" 50.,                      !- Zone Heating Design Supply Air Temperature{ C }",
-//" ,                         !- Zone Heating Design Supply Air Temperature Difference{ deltaC }",
-//" 0.008,                    !- Zone Cooling Design Supply Air Humidity Ratio{ kgWater / kgDryAir }",
-//" 0.008,                    !- Zone Heating Design Supply Air Humidity Ratio{ kgWater / kgDryAir }",
-//" Spacex10 DSOA Design OA Spec, !- Design Specification Outdoor Air Object Name",
-//" 0.0,                      !- Zone Heating Sizing Factor",
-//" 0.0,                      !- Zone Cooling Sizing Factor",
-//" DesignDay,                !- Cooling Design Air Flow Method",
-//" 0,                        !- Cooling Design Air Flow Rate{ m3 / s }",
-//" ,                         !- Cooling Minimum Air Flow per Zone Floor Area{ m3 / s - m2 }",
-//" ,                         !- Cooling Minimum Air Flow{ m3 / s }",
-//" ,                         !- Cooling Minimum Air Flow Fraction",
-//" DesignDay,                !- Heating Design Air Flow Method",
-//" 0,                        !- Heating Design Air Flow Rate{ m3 / s }",
-//" ,                         !- Heating Maximum Air Flow per Zone Floor Area{ m3 / s - m2 }",
-//" ,                         !- Heating Maximum Air Flow{ m3 / s }",
-//" ;                         !- Heating Maximum Air Flow Fraction",
-//" ",
-
-//"People,",
-//" Space People,             !- Name",
-//" Space,                    !- Zone or ZoneList Name",
-//" OnSched,                  !- Number of People Schedule Name",
-//" people,                   !- Number of People Calculation Method",
-//" 11,                       !- Number of People",
-//" ,                         !- People per Zone Floor Area{ person / m2 }",
-//" ,                         !- Zone Floor Area per Person{ m2 / person }",
-//" 0.3,                      !- Fraction Radiant",
-//" AutoCalculate,            !- Sensible Heat Fraction",
-//" ActivityLevelSched;       !- Activity Level Schedule Name",
-
-//"People,",
-//" Spacex10 People,          !- Name",
-//" Spacex10,                 !- Zone or ZoneList Name",
-//" OnSched,                  !- Number of People Schedule Name",
-//" people,                   !- Number of People Calculation Method",
-//" 11,                       !- Number of People",
-//" ,                         !- People per Zone Floor Area{ person / m2 }",
-//" ,                         !- Zone Floor Area per Person{ m2 / person }",
-//" 0.3,                      !- Fraction Radiant",
-//" AutoCalculate,            !- Sensible Heat Fraction",
-//" ActivityLevelSched;       !- Activity Level Schedule Name",
-
-//"Lights,",
-//" Space Lights,             !- Name",
-//" Space,                    !- Zone or ZoneList Name",
-//" OnSched,                  !- Schedule Name",
-//" Watts/Area,               !- Design Level Calculation Method",
-//" ,                         !- Lighting Level{ W }",
-//" 10.0,                     !- Watts per Zone Floor Area{ W / m2 }",
-//" ,                         !- Watts per Person{ W / person }",
-//" 0.1,                      !- Return Air Fraction",
-//" 0.59,                     !- Fraction Radiant",
-//" 0.2,                      !- Fraction Visible",
-//" 0,                        !- Fraction Replaceable",
-//" GeneralLights;            !- End - Use Subcategory",
-
-//"Lights,",
-//" Space Lights x10,         !- Name",
-//" Spacex10,                 !- Zone or ZoneList Name",
-//" OnSched,                  !- Schedule Name",
-//" Watts/Area,               !- Design Level Calculation Method",
-//" ,                         !- Lighting Level{ W }",
-//" 10.0,                     !- Watts per Zone Floor Area{ W / m2 }",
-//" ,                         !- Watts per Person{ W / person }",
-//" 0.1,                      !- Return Air Fraction",
-//" 0.59,                     !- Fraction Radiant",
-//" 0.2,                      !- Fraction Visible",
-//" 0,                        !- Fraction Replaceable",
-//" GeneralLights;            !- End - Use Subcategory",
-
-//"ElectricEquipment,",
-//" Space ElecEq,             !- Name",
-//" Space,                    !- Zone or ZoneList Name",
-//" OnSched,                  !- Schedule Name",
-//" Watts/Area,               !- Design Level Calculation Method",
-//" ,                         !- Design Level{ W }",
-//" 20.0,                     !- Watts per Zone Floor Area{ W / m2 }",
-//" ,                         !- Watts per Person{ W / person }",
-//" 0.1,                      !- Fraction Latent",
-//" 0.3,                      !- Fraction Radiant",
-//" 0.1;                      !- Fraction Lost",
-
-//"ElectricEquipment,",
-//" Space ElecEq x10,         !- Name",
-//" Spacex10,                 !- Zone or ZoneList Name",
-//" OnSched,                  !- Schedule Name",
-//" Watts/Area,               !- Design Level Calculation Method",
-//" ,                         !- Design Level{ W }",
-//" 20.0,                     !- Watts per Zone Floor Area{ W / m2 }",
-//" ,                         !- Watts per Person{ W / person }",
-//" 0.1,                      !- Fraction Latent",
-//" 0.3,                      !- Fraction Radiant",
-//" 0.1;                      !- Fraction Lost",
-
-//"Schedule:Compact,",
-//" OnSched,                  !- Name",
-//" Fraction,                 !- Schedule Type Limits Name",
-//" Through: 12/31,           !- Field 1",
-//" For: AllDays,             !- Field 2",
-//" Until: 24:00, 1.0;        !- Field 26",
-
-//"ScheduleTypeLimits,",
-//" Fraction,                 !- Name",
-//" 0.0,                      !- Lower Limit Value",
-//" 1.0,                      !- Upper Limit Value",
-//" CONTINUOUS;               !- Numeric Type",
-
-//"Construction,",
-//" INT-WALL-1,               !- Name",
-//" GP02,                     !- Outside Layer",
-//" AL21,                     !- Layer 2",
-//" GP02;                     !- Layer 3",
-
-//"Material,",
-//" GP02,                     !- Name",
-//" MediumSmooth,             !- Roughness",
-//" 1.5900001E-02,            !- Thickness{ m }",
-//" 0.1600000,                !- Conductivity{ W / m - K }",
-//" 801.0000,                 !- Density{ kg / m3 }",
-//" 837.0000,                 !- Specific Heat{ J / kg - K }",
-//" 0.9000000,                !- Thermal Absorptance",
-//" 0.7500000,                !- Solar Absorptance",
-//" 0.7500000;                !- Visible Absorptance",
-
-//"Material:AirGap,",
-//" AL21,                     !- Name",
-//" 0.1570000;                !- Thermal Resistance{ m2 - K / W }",
-
-//"Construction,",
-//"FLOOR-SLAB-1,              !- Name",
-//"CC03,                      !- Outside Layer",
-//"CP01;                      !- Layer 2",
-
-//"Material,",
-//" CC03,                     !- Name",
-//" MediumRough,              !- Roughness",
-//" 0.1016000,                !- Thickness{ m }",
-//" 1.310000,                 !- Conductivity{ W / m - K }",
-//" 2243.000,                 !- Density{ kg / m3 }",
-//" 837.0000,                 !- Specific Heat{ J / kg - K }",
-//" 0.9000000,                !- Thermal Absorptance",
-//" 0.6500000,                !- Solar Absorptance",
-//" 0.6500000;                !- Visible Absorptance",
-
-//"Material:NoMass,",
-//" CP01,                     !- Name",
-//" Rough,                    !- Roughness",
-//" 0.3670000,                !- Thermal Resistance{ m2 - K / W }",
-//" 0.9000000,                !- Thermal Absorptance",
-//" 0.7500000,                !- Solar Absorptance",
-//" 0.7500000;                !- Visible Absorptance",
-
-//"Construction,",
-//" CLNG-1,                   !- Name",
-//" MAT-CLNG-1;               !- Outside Layer",
-
-//"Material:NoMass,",
-//" MAT-CLNG-1,               !- Name",
-//" Rough,                    !- Roughness",
-//" 0.652259290,              !- Thermal Resistance{ m2 - K / W }",
-//" 0.65,                     !- Thermal Absorptance",
-//" 0.65,                     !- Solar Absorptance",
-//" 0.65;                     !- Visible Absorptance",
-
-//"BuildingSurface:Detailed,",
-//" FRONT-1,                  !- Name",
-//" WALL,                     !- Surface Type",
-//" INT-WALL-1,               !- Construction Name",
-//" Space,                    !- Zone Name",
-//" Outdoors,                 !- Outside Boundary Condition",
-//" ,                         !- Outside Boundary Condition Object",
-//" SunExposed,               !- Sun Exposure",
-//" WindExposed,              !- Wind Exposure",
-//" 0.50000,                  !- View Factor to Ground",
-//" 4,                        !- Number of Vertices",
-//" 0.0, 0.0, 2.4,            !- X, Y, Z == > Vertex 1 {m}",
-//" 0.0, 0.0, 0.0,            !- X, Y, Z == > Vertex 2 {m}",
-//" 30.5, 0.0, 0.0,           !- X, Y, Z == > Vertex 3 {m}",
-//" 30.5, 0.0, 2.4;           !- X, Y, Z == > Vertex 4 {m}",
-
-//"BuildingSurface:Detailed,",
-//" C1-1,                     !- Name",
-//" CEILING,                  !- Surface Type",
-//" CLNG-1,                   !- Construction Name",
-//" Space,                    !- Zone Name",
-//" Outdoors,                 !- Outside Boundary Condition",
-//" ,                         !- Outside Boundary Condition Object",
-//" NoSun,                    !- Sun Exposure",
-//" NoWind,                   !- Wind Exposure",
-//" 0.0,                      !- View Factor to Ground",
-//" 4,                        !- Number of Vertices",
-//" 3.7, 3.7, 2.4,            !- X, Y, Z == > Vertex 1 {m}",
-//" 0.0, 0.0, 2.4,            !- X, Y, Z == > Vertex 2 {m}",
-//" 30.5, 0.0, 2.4,           !- X, Y, Z == > Vertex 3 {m}",
-//" 26.8, 3.7, 2.4;           !- X, Y, Z == > Vertex 4 {m}",
-
-//"BuildingSurface:Detailed,",
-//" F1-1,                     !- Name",
-//" FLOOR,                    !- Surface Type",
-//" FLOOR-SLAB-1,             !- Construction Name",
-//" Space,                    !- Zone Name",
-//" Ground,                   !- Outside Boundary Condition",
-//" ,                         !- Outside Boundary Condition Object",
-//" NoSun,                    !- Sun Exposure",
-//" NoWind,                   !- Wind Exposure",
-//" 0.0,                      !- View Factor to Ground",
-//" 4,                        !- Number of Vertices",
-//" 26.8, 3.7, 0.0,           !- X, Y, Z == > Vertex 1 {m}",
-//" 30.5, 0.0, 0.0,           !- X, Y, Z == > Vertex 2 {m}",
-//" 0.0, 0.0, 0.0,            !- X, Y, Z == > Vertex 3 {m}",
-//" 3.7, 3.7, 0.0;            !- X, Y, Z == > Vertex 4 {m}",
-
-//"BuildingSurface:Detailed,",
-//" SB12,                     !- Name",
-//" WALL,                     !- Surface Type",
-//" INT-WALL-1,               !- Construction Name",
-//" Space,                    !- Zone Name",
-//" Adiabatic,                !- Outside Boundary Condition",
-//" ,                         !- Outside Boundary Condition Object",
-//" NoSun,                    !- Sun Exposure",
-//" NoWind,                   !- Wind Exposure",
-//" 0.0,                      !- View Factor to Ground",
-//" 4,                        !- Number of Vertices",
-//" 30.5, 0.0, 2.4,           !- X, Y, Z == > Vertex 1 {m}",
-//" 30.5, 0.0, 0.0,           !- X, Y, Z == > Vertex 2 {m}",
-//" 26.8, 3.7, 0.0,           !- X, Y, Z == > Vertex 3 {m}",
-//" 26.8, 3.7, 2.4;           !- X, Y, Z == > Vertex 4 {m}",
-
-//"BuildingSurface:Detailed,",
-//" SB14,                     !- Name",
-//" WALL,                     !- Surface Type",
-//" INT-WALL-1,               !- Construction Name",
-//" Space,                    !- Zone Name",
-//" Adiabatic,                !- Outside Boundary Condition",
-//" ,                         !- Outside Boundary Condition Object",
-//" NoSun,                    !- Sun Exposure",
-//" NoWind,                   !- Wind Exposure",
-//" 0.0,                      !- View Factor to Ground",
-//" 4,                        !- Number of Vertices",
-//" 3.7, 3.7, 2.4,            !- X, Y, Z == > Vertex 1 {m}",
-//" 3.7, 3.7, 0.0,            !- X, Y, Z == > Vertex 2 {m}",
-//" 0.0, 0.0, 0.0,            !- X, Y, Z == > Vertex 3 {m}",
-//" 0.0, 0.0, 2.4;            !- X, Y, Z == > Vertex 4 {m}",
-
-//"BuildingSurface:Detailed,",
-//" SB15,                     !- Name",
-//" WALL,                     !- Surface Type",
-//" INT-WALL-1,               !- Construction Name",
-//" Space,                    !- Zone Name",
-//" Adiabatic,                !- Outside Boundary Condition",
-//" ,                         !- Outside Boundary Condition Object",
-//" NoSun,                    !- Sun Exposure",
-//" NoWind,                   !- Wind Exposure",
-//" 0.0,                      !- View Factor to Ground",
-//" 4,                        !- Number of Vertices",
-//" 26.8, 3.7, 2.4,           !- X, Y, Z == > Vertex 1 {m}",
-//" 26.8, 3.7, 0.0,           !- X, Y, Z == > Vertex 2 {m}",
-//" 3.7, 3.7, 0.0,            !- X, Y, Z == > Vertex 3 {m}",
-//" 3.7, 3.7, 2.4;            !- X, Y, Z == > Vertex 4 {m}",
-
-//"ZoneControl:Thermostat,",
-//" Space Thermostat,         !- Name",
-//" Space,                    !- Zone or ZoneList Name",
-//" Dual Zone Control Type Sched,  !- Control Type Schedule Name",
-//" ThermostatSetpoint:DualSetpoint,  !- Control 1 Object Type",
-//" Space DualSPSched;        !- Control 1 Name",
-
-//"ZoneControl:Thermostat,",
-//" Spacex10 Thermostat,      !- Name",
-//" Spacex10,                 !- Zone or ZoneList Name",
-//" Dual Zone Control Type Sched,  !- Control Type Schedule Name",
-//" ThermostatSetpoint:DualSetpoint,  !- Control 1 Object Type",
-//" Space DualSPSched;        !- Control 1 Name",
-
-//"Schedule:Compact,",
-//" Dual Zone Control Type Sched,  !- Name",
-//" Any Number,               !- Schedule Type Limits Name",
-//" Through: 12/31,           !- Field 1",
-//" For: AllDays,             !- Field 2",
-//" Until: 24:00,4;           !- Field 3",
-
-//"ThermostatSetpoint:DualSetpoint,",
-//" Space DualSPSched,        !- Name",
-//" HTGSETP_SCH,              !- Heating Setpoint Temperature Schedule Name",
-//" CLGSETP_SCH;              !- Cooling Setpoint Temperature Schedule Name",
-
-//"Schedule:Compact,",
-//" CLGSETP_SCH,              !- Name",
-//" Any Number,               !- Schedule Type Limits Name",
-//" Through: 12/31,           !- Field 1",
-//" For: AllDays,             !- Field 19",
-//" Until: 24:00,22.1;        !- Field 20",
-
-//"Schedule:Compact,",
-//" HTGSETP_SCH,              !- Name",
-//" Any Number,               !- Schedule Type Limits Name",
-//" Through: 12/31,           !- Field 1",
-//" For: AllDays,             !- Field 22",
-//" Until: 24:00, 21.9;       !- Field 23",
-
-//"BuildingSurface:Detailed,",
-//" FRONT-1x10,               !- Name",
-//" WALL,                     !- Surface Type",
-//" INT-WALL-1,               !- Construction Name",
-//" Spacex10,                 !- Zone Name",
-//" Outdoors,                 !- Outside Boundary Condition",
-//" ,                         !- Outside Boundary Condition Object",
-//" SunExposed,               !- Sun Exposure",
-//" WindExposed,              !- Wind Exposure",
-//" 0.50000,                  !- View Factor to Ground",
-//" 4,                        !- Number of Vertices",
-//" 0.0, 0.0, 2.4,            !- X, Y, Z == > Vertex 1 {m}",
-//" 0.0, 0.0, 0.0,            !- X, Y, Z == > Vertex 2 {m}",
-//" 30.5, 0.0, 0.0,           !- X, Y, Z == > Vertex 3 {m}",
-//" 30.5, 0.0, 2.4;           !- X, Y, Z == > Vertex 4 {m}",
-
-//"BuildingSurface:Detailed,",
-//" C1-1x10,                  !- Name",
-//" CEILING,                  !- Surface Type",
-//" CLNG-1,                   !- Construction Name",
-//" Spacex10,                 !- Zone Name",
-//" Outdoors,                 !- Outside Boundary Condition",
-//" ,                         !- Outside Boundary Condition Object",
-//" NoSun,                    !- Sun Exposure",
-//" NoWind,                   !- Wind Exposure",
-//" 0.0,                      !- View Factor to Ground",
-//" 4,                        !- Number of Vertices",
-//" 3.7, 3.7, 2.4,            !- X, Y, Z == > Vertex 1 {m}",
-//" 0.0, 0.0, 2.4,            !- X, Y, Z == > Vertex 2 {m}",
-//" 30.5, 0.0, 2.4,           !- X, Y, Z == > Vertex 3 {m}",
-//" 26.8, 3.7, 2.4;           !- X, Y, Z == > Vertex 4 {m}",
-
-//"BuildingSurface:Detailed,",
-//" F1-1x10,                  !- Name",
-//" FLOOR,                    !- Surface Type",
-//" FLOOR-SLAB-1,             !- Construction Name",
-//" Spacex10,                 !- Zone Name",
-//" Ground,                   !- Outside Boundary Condition",
-//" ,                         !- Outside Boundary Condition Object",
-//" NoSun,                    !- Sun Exposure",
-//" NoWind,                   !- Wind Exposure",
-//" 0.0,                      !- View Factor to Ground",
-//" 4,                        !- Number of Vertices",
-//" 26.8, 3.7, 0.0,           !- X, Y, Z == > Vertex 1 {m}",
-//" 30.5, 0.0, 0.0,           !- X, Y, Z == > Vertex 2 {m}",
-//" 0.0, 0.0, 0.0,            !- X, Y, Z == > Vertex 3 {m}",
-//" 3.7, 3.7, 0.0;            !- X, Y, Z == > Vertex 4 {m}",
-
-//"BuildingSurface:Detailed,",
-//" SB12x10,                  !- Name",
-//" WALL,                     !- Surface Type",
-//" INT-WALL-1,               !- Construction Name",
-//" Spacex10,                 !- Zone Name",
-//" Adiabatic,                !- Outside Boundary Condition",
-//" ,                         !- Outside Boundary Condition Object",
-//" NoSun,                    !- Sun Exposure",
-//" NoWind,                   !- Wind Exposure",
-//" 0.0,                      !- View Factor to Ground",
-//" 4,                        !- Number of Vertices",
-//" 30.5, 0.0, 2.4,           !- X, Y, Z == > Vertex 1 {m}",
-//" 30.5, 0.0, 0.0,           !- X, Y, Z == > Vertex 2 {m}",
-//" 26.8, 3.7, 0.0,           !- X, Y, Z == > Vertex 3 {m}",
-//" 26.8, 3.7, 2.4;           !- X, Y, Z == > Vertex 4 {m}",
-
-//"BuildingSurface:Detailed,",
-//" SB14x10,                  !- Name",
-//" WALL,                     !- Surface Type",
-//" INT-WALL-1,               !- Construction Name",
-//" Spacex10,                 !- Zone Name",
-//" Adiabatic,                !- Outside Boundary Condition",
-//" ,                         !- Outside Boundary Condition Object",
-//" NoSun,                    !- Sun Exposure",
-//" NoWind,                   !- Wind Exposure",
-//" 0.0,                      !- View Factor to Ground",
-//" 4,                        !- Number of Vertices",
-//" 3.7, 3.7, 2.4,            !- X, Y, Z == > Vertex 1 {m}",
-//" 3.7, 3.7, 0.0,            !- X, Y, Z == > Vertex 2 {m}",
-//" 0.0, 0.0, 0.0,            !- X, Y, Z == > Vertex 3 {m}",
-//" 0.0, 0.0, 2.4;            !- X, Y, Z == > Vertex 4 {m}",
-
-//"BuildingSurface:Detailed,",
-//" SB15x10,                  !- Name",
-//" WALL,                     !- Surface Type",
-//" INT-WALL-1,               !- Construction Name",
-//" Spacex10,                 !- Zone Name",
-//" Adiabatic,                !- Outside Boundary Condition",
-//" ,                         !- Outside Boundary Condition Object",
-//" NoSun,                    !- Sun Exposure",
-//" NoWind,                   !- Wind Exposure",
-//" 0.0,                      !- View Factor to Ground",
-//" 4,                        !- Number of Vertices",
-//" 26.8, 3.7, 2.4,           !- X, Y, Z == > Vertex 1 {m}",
-//" 26.8, 3.7, 0.0,           !- X, Y, Z == > Vertex 2 {m}",
-//" 3.7, 3.7, 0.0,            !- X, Y, Z == > Vertex 3 {m}",
-//" 3.7, 3.7, 2.4;            !- X, Y, Z == > Vertex 4 {m}",
-
-//"Sizing:System,",
-//" DOAS,                     !- AirLoop Name",
-//" VentilationRequirement,   !- Type of Load to Size On",
-//" autosize,                 !- Design Outdoor Air Flow Rate {m3/s}",
-//" 1.0,                      !- Central Heating Maximum System Air Flow Ratio",
-//" 2,                        !- Preheat Design Temperature {C}",
-//" 0.008,                    !- Preheat Design Humidity Ratio {kgWater/kgDryAir}",
-//" 11,                       !- Precool Design Temperature {C}",
-//" 0.008,                    !- Precool Design Humidity Ratio {kgWater/kgDryAir}",
-//" 16,                       !- Central Cooling Design Supply Air Temperature {C}",
-//" 12.2,                     !- Central Heating Design Supply Air Temperature {C}",
-//" NonCoincident,            !- Type of Zone Sum to Use",
-//" Yes,                      !- 100% Outdoor Air in Cooling",
-//" Yes,                      !- 100% Outdoor Air in Heating",
-//" 0.0103,                   !- Central Cooling Design Supply Air Humidity Ratio {kgWater/kgDryAir}",
-//" 0.003,                    !- Central Heating Design Supply Air Humidity Ratio {kgWater/kgDryAir}",
-//" DesignDay,                !- Cooling Supply Air Flow Rate Method",
-//" 0,                        !- Cooling Supply Air Flow Rate {m3/s}",
-//" ,                         !- Cooling Supply Air Flow Rate Per Floor Area {m3/s-m2}",
-//" ,                         !- Cooling Fraction of Autosized Cooling Supply Air Flow Rate",
-//" ,                         !- Cooling Supply Air Flow Rate Per Unit Cooling Capacity {m3/s-W}",
-//" DesignDay,                !- Heating Supply Air Flow Rate Method",
-//" 0,                        !- Heating Supply Air Flow Rate {m3/s}",
-//" ,                         !- Heating Supply Air Flow Rate Per Floor Area {m3/s-m2}",
-//" ,                         !- Heating Fraction of Autosized Heating Supply Air Flow Rate",
-//" ,                         !- Heating Fraction of Autosized Cooling Supply Air Flow Rate",
-//" ,                         !- Heating Supply Air Flow Rate Per Unit Heating Capacity {m3/s-W}",
-//" VentilationRateProcedure, !- System Outdoor Air Method",
-//" 1.0,                      !- Zone Maximum Outdoor Air Fraction {dimensionless}",
-//" CoolingDesignCapacity,    !- Cooling Design Capacity Method",
-//" autosize,                 !- Cooling Design Capacity {W}",
-//" ,                         !- Cooling Design Capacity Per Floor Area {W/m2}",
-//" ,                         !- Fraction of Autosized Cooling Design Capacity",
-//" HeatingDesignCapacity,    !- Heating Design Capacity Method",
-//" autosize,                 !- Heating Design Capacity {W}",
-//" ,                         !- Heating Design Capacity Per Floor Area {W/m2}",
-//" ,                         !- Fraction of Autosized Heating Design Capacity",
-//" OnOff;                    !- Central Cooling Capacity Control Method",
-
-//"AirLoopHVAC,",
-//"  DOAS,                    !- Name",
-//"  ,                        !- Controller List Name",
-//"  DOAS Availability Managers,  !- Availability Manager List Name",
-//"  autosize,                !- Design Supply Air Flow Rate {m3/s}",
-//"  DOAS Branches,           !- Branch List Name",
-//"  ,                        !- Connector List Name",
-//"  DOAS Air Loop Inlet,     !- Supply Side Inlet Node Name",
-//"  DOAS Return Air Outlet,  !- Demand Side Outlet Node Name",
-//"  DOAS Supply Path Inlet,  !- Demand Side Inlet Node Names",
-//"  DOAS Supply Fan Outlet;  !- Supply Side Outlet Node Names",
-
-//"BranchList,",
-//"  DOAS Branches,           !- Name",
-//"  DOAS Main Branch;        !- Branch 1 Name",
-
-//"Branch,",
-//"  DOAS Main Branch,        !- Name",
-//"  ,                        !- Pressure Drop Curve Name",
-//"  AirLoopHVAC:OutdoorAirSystem,  !- Component 1 Object Type",
-//"  DOAS OA System,          !- Component 1 Name",
-//"  DOAS Air Loop Inlet,     !- Component 1 Inlet Node Name",
-//"  DOAS Mixed Air Outlet,   !- Component 1 Outlet Node Name",
-//"  CoilSystem:Cooling:DX,   !- Component 2 Object Type",
-//"  DOAS Cooling Coil,       !- Component 2 Name",
-//"  DOAS Mixed Air Outlet,   !- Component 2 Inlet Node Name",
-//"  DOAS Cooling Coil Outlet,!- Component 2 Outlet Node Name",
-//"  Coil:Heating:Fuel,        !- Component 2 Object Type",
-//"  DOAS Heating Coil,       !- Component 2 Name",
-//"  DOAS Cooling Coil Outlet,  !- Component 2 Inlet Node Name",
-//"  DOAS Heating Coil Outlet,!- Component 2 Outlet Node Name",
-//"  Fan:VariableVolume,      !- Component 3 Object Type",
-//"  DOAS Supply Fan,         !- Component 3 Name",
-//"  DOAS Heating Coil Outlet,!- Component 3 Inlet Node Name",
-//"  DOAS Supply Fan Outlet;  !- Component 3 Outlet Node Name",
-
-//"AirLoopHVAC:SupplyPath,",
-//"  DOAS Supply Path,        !- Name",
-//"  DOAS Supply Path Inlet,  !- Supply Air Path Inlet Node Name",
-//"  AirLoopHVAC:ZoneSplitter,!- Component 1 Object Type",
-//"  DOAS Zone Splitter;      !- Component 1 Name",
-
-//"AirLoopHVAC:ZoneSplitter,",
-//"  DOAS Zone Splitter,      !- Name",
-//"  DOAS Supply Path Inlet,  !- Inlet Node Name",
-//"  Space ATU In Node,  !- Outlet 1 Node Name",
-//"  Spacex10 ATU In Node;  !- Outlet 27 Node Name",
-
-//"AirLoopHVAC:ReturnPath,",
-//"  DOAS Return Path,        !- Name",
-//"  DOAS Return Air Outlet,  !- Return Air Path Outlet Node Name",
-//"  AirLoopHVAC:ZoneMixer,   !- Component 1 Object Type",
-//"  DOAS Zone Mixer;         !- Component 1 Name",
-
-//"AirLoopHVAC:ZoneMixer,",
-//"  DOAS Zone Mixer,         !- Name",
-//"  DOAS Return Air Outlet,  !- Outlet Node Name",
-//"  Space Ret Node,          !- Inlet 1 Node Name",
-//"  Spacex10 Ret Node;       !- Inlet 27 Node Name",
-
-//"AvailabilityManagerAssignmentList,",
-//"  DOAS Availability Managers,  !- Name",
-//"  AvailabilityManager:Scheduled,  !- Availability Manager 1 Object Type",
-//"  DOAS Availability;       !- Availability Manager 1 Name",
-
-//"AvailabilityManager:Scheduled,",
-//"  DOAS Availability,       !- Name",
-//"  AvailSched;              !- Schedule Name",
-
-//"NodeList,",
-//"  DOAS Cooling Setpoint Nodes,  !- Name",
-//"  DOAS Cooling Coil Outlet, !- Node 1 Name",
-//"  DOAS Heating Coil Outlet; !- Node 1 Name",
-
-//"Schedule:Compact,",
-//"  Always 22,               !- Name",
-//"  Any Number,              !- Schedule Type Limits Name",
-//"  Through: 12/31,          !- Field 1",
-//"  For: AllDays,            !- Field 2",
-//"  Until: 24:00,22;         !- Field 3",
-
-//"SetpointManager:Scheduled,",
-//"  DOAS Cooling Supply Air Temp Manager,  !- Name",
-//"  Temperature,             !- Control Variable",
-//"  Always 22,               !- Schedule Name",
-//"  DOAS Supply Fan Outlet;  !- Setpoint Node or NodeList Name",
-
-//"SetpointManager:MixedAir,",
-//"  DOAS Cooling Coil Air Temp Manager,  !- Name",
-//"  Temperature,             !- Control Variable",
-//"  DOAS Supply Fan Outlet,  !- Reference Setpoint Node Name",
-//"  DOAS Cooling Coil Outlet,!- Fan Inlet Node Name",
-//"  DOAS Supply Fan Outlet,  !- Fan Outlet Node Name",
-//"  DOAS Cooling Setpoint Nodes;  !- Setpoint Node or NodeList Name",
-
-//"CoilSystem:Cooling:DX,",
-//"  DOAS Cooling Coil,       !- Name",
-//"  AvailSched,              !- Availability Schedule Name",
-//"  DOAS Mixed Air Outlet,   !- DX Cooling Coil System Inlet Node Name",
-//"  DOAS Cooling Coil Outlet,  !- DX Cooling Coil System Outlet Node Name",
-//"  DOAS Cooling Coil Outlet,  !- DX Cooling Coil System Sensor Node Name",
-//"  Coil:Cooling:DX:SingleSpeed,  !- Cooling Coil Object Type",
-//"  DOAS DX Cooling Coil;    !- Cooling Coil Name",
-
-//"Coil:Cooling:DX:SingleSpeed,",
-//"	DOAS DX Cooling Coil,   !- Name",
-//" 	AvailSched,            !- Availability Schedule Name",
-//"	autosize,              !- Gross Rated Total Cooling Capacity { W }",
-//"	autosize,              !- Gross Rated Sensible Heat Ratio",
-//"	4.40,                  !- Gross Rated Cooling COP { W / W }",
-//"	autosize,              !- Rated Air Flow Rate { m3 / s }",
-//"	,                      !- Rated Evaporator Fan Power Per Volume Flow Rate { W / ( m3 / s ) }",
-//"	DOAS Mixed Air Outlet, !- Air Inlet Node Name",
-//"	DOAS Cooling Coil Outlet,    !- Air Outlet Node Name",
-//"	Biquadratic,           !- Total Cooling Capacity Function of Temperature Curve Name",
-//"	Cubic,                 !- Total Cooling Capacity Function of Flow Fraction Curve Name",
-//"	Biquadratic,           !- Energy Input Ratio Function of Temperature Curve Name",
-//"	Cubic,                 !- Energy Input Ratio Function of Flow Fraction Curve Name",
-//"	Cubic,                 !- Part Load Fraction Correlation Curve Name",
-//"	,                      !- Minimum Outdoor Dry-Bulb Temperature for Compressor Operation {C}",
-//"	0.0,                   !- Nominal Time for Condensate Removal to Begin",
-//"	0.0,                   !- Ratio of Initial Moisture Evaporation Rate and Steady State Latent Capacity",
-//"	0.0,                   !- Maximum Cycling Rate",
-//"	0.0,                   !- Latent Capacity Time Constant",
-//"	Cooling Coil Condenser Inlet, !- Condenser Air Inlet Node Name",
-//"	EvaporativelyCooled,   !- Condenser Type",
-//"	0.0,                   !- Evaporative Condenser Effectiveness",
-//"	,                      !- Evaporative Condenser Air Flow Rate",
-//"	autosize,              !- Evaporative Condenser Pump Rated Power Consumption",
-//"	0.0,                   !- Crankcase Heater Capacity",
-//"	10.0;                  !- Maximum Outdoor DryBulb Temperature for Crankcase Heater Operation",
-
-//"Coil:Heating:Fuel,",
-//"  DOAS Heating Coil,       !- Name",
-//"  AvailSched,              !- Availability Schedule Name",
-//"  Gas,                     !- Fuel Type",
-//"  0.8,                     !- Gas Burner Efficiency",
-//"  autosize,                !- Nominal Capacity {W}",
-//"  DOAS Cooling Coil Outlet,  !- Air Inlet Node Name",
-//"  DOAS Heating Coil Outlet,  !- Air Outlet Node Name",
-//"  DOAS Heating Coil Outlet;  !- Temperature Setpoint Node Name",
-
-//"Fan:VariableVolume,",
-//"  DOAS Supply Fan,         !- Name",
-//"  AvailSched,              !- Availability Schedule Name",
-//"  0.7,                     !- Fan Total Efficiency",
-//"  1000,                    !- Pressure Rise {Pa}",
-//"  autosize,                !- Maximum Flow Rate {m3/s}",
-//"  Fraction,                !- Fan Power Minimum Flow Rate Input Method",
-//"  0.0,                     !- Fan Power Minimum Flow Fraction",
-//"  ,                        !- Fan Power Minimum Air Flow Rate {m3/s}",
-//"  0.9,                     !- Motor Efficiency",
-//"  1,                       !- Motor In Airstream Fraction",
-//"  0.0015302446,            !- Fan Power Coefficient 1",
-//"  0.0052080574,            !- Fan Power Coefficient 2",
-//"  1.1086242,               !- Fan Power Coefficient 3",
-//"  -0.11635563,             !- Fan Power Coefficient 4",
-//"  0,                       !- Fan Power Coefficient 5",
-//"  DOAS Heating Coil Outlet,!- Air Inlet Node Name",
-//"  DOAS Supply Fan Outlet;  !- Air Outlet Node Name",
-
-//"OutdoorAir:NodeList,",
-//"  DOAS Outdoor Air Inlet,  !- Node or NodeList Name 1",
-//"  Cooling Coil Condenser Inlet;  !- Node or NodeList Name 2",
-
-//"AirLoopHVAC:OutdoorAirSystem,",
-//"  DOAS OA System,          !- Name",
-//"  DOAS OA System Controllers,  !- Controller List Name",
-//"  DOAS OA System Equipment,!- Outdoor Air Equipment List Name",
-//"  DOAS Availability Managers;  !- Availability Manager List Name",
-
-//"AirLoopHVAC:ControllerList,",
-//"  DOAS OA System Controllers,  !- Name",
-//"  Controller:OutdoorAir,   !- Controller 1 Object Type",
-//"  DOAS OA Controller;      !- Controller 1 Name",
-
-//"AirLoopHVAC:OutdoorAirSystem:EquipmentList,",
-//"  DOAS OA System Equipment,!- Name",
-//"  OutdoorAir:Mixer,        !- Component 1 Object Type",
-//"  DOAS OA Mixing Box;      !- Component 1 Name",
-
-//"OutdoorAir:Mixer,",
-//"  DOAS OA Mixing Box,      !- Name",
-//"  DOAS Mixed Air Outlet,   !- Mixed Air Node Name",
-//"  DOAS Outdoor Air Inlet,  !- Outdoor Air Stream Node Name",
-//"  DOAS Relief Air Outlet,  !- Relief Air Stream Node Name",
-//"  DOAS Air Loop Inlet;     !- Return Air Stream Node Name",
-
-//"Controller:OutdoorAir,",
-//"  DOAS OA Controller,      !- Name",
-//"  DOAS Relief Air Outlet,  !- Relief Air Outlet Node Name",
-//"  DOAS Air Loop Inlet,     !- Return Air Node Name",
-//"  DOAS Mixed Air Outlet,   !- Mixed Air Node Name",
-//"  DOAS Outdoor Air Inlet,  !- Actuator Node Name",
-//"  0,                       !- Minimum Outdoor Air Flow Rate {m3/s}",
-//"  autosize,                !- Maximum Outdoor Air Flow Rate {m3/s}",
-//"  NoEconomizer,            !- Economizer Control Type",
-//"  MinimumFlowWithBypass,   !- Economizer Control Action Type",
-//"  ,                        !- Economizer Maximum Limit Dry-Bulb Temperature {C}",
-//"  ,                        !- Economizer Maximum Limit Enthalpy {J/kg}",
-//"  ,                        !- Economizer Maximum Limit Dewpoint Temperature {C}",
-//"  ,                        !- Electronic Enthalpy Limit Curve Name",
-//"  12.2,                    !- Economizer Minimum Limit Dry-Bulb Temperature {C}",
-//"  NoLockout,               !- Lockout Type",
-//"  FixedMinimum,            !- Minimum Limit Type",
-//"  ,                        !- Minimum Outdoor Air Schedule Name",
-//"  ,                        !- Minimum Fraction of Outdoor Air Schedule Name",
-//"  ,                        !- Maximum Fraction of Outdoor Air Schedule Name",
-//"  DCVObject;               !- Mechanical Ventilation Controller Name",
-
-//"Controller:MechanicalVentilation,",
-//"  DCVObject,               !- Name",
-//"  AvailSched,              !- Availability Schedule Name",
-//"  Yes,                     !- Demand Controlled Ventilation",
-//"  VentilationRateProcedure,!- System Outdoor Air Method",
-//"  ,                        !- Zone Maximum Outdoor Air Fraction {dimensionless}",
-//"  Space,  !- Zone 1 Name",
-//"  Space DSOA Design OA Spec,  !- Design Specification Outdoor Air Object Name 1",
-//"  Space DSOA Design ADE Spec, !- Design Specification Zone Air Distribution Object Name 1",
-//"  Spacex10,      !- Zone 2 Name",
-//"  Spacex10 DSOA Design OA Spec,  !- Design Specification Outdoor Air Object Name 2",
-//"  Space DSOA Design ADE Spec;  !- Design Specification Zone Air Distribution Object Name 2",
-
-//"DesignSpecification:OutdoorAir,",
-//"  Space DSOA Design OA Spec,  !- Name",
-//"  sum,                     !- Outdoor Air Method",
-//"  0.0,                     !- Outdoor Air Flow per Person {m3/s-person}",
-//"  0.0009,                  !- Outdoor Air Flow per Zone Floor Area {m3/s-m2}",
-//"  0;                       !- Outdoor Air Flow per Zone {m3/s}",
-
-//"DesignSpecification:OutdoorAir,",
-//"  Spacex10 DSOA Design OA Spec,  !- Name",
-//"  sum,                     !- Outdoor Air Method",
-//"  0.008,                   !- Outdoor Air Flow per Person {m3/s-person}",
-//"  0.0009,                  !- Outdoor Air Flow per Zone Floor Area {m3/s-m2}",
-//"  0;                       !- Outdoor Air Flow per Zone {m3/s}",
-
-//"DesignSpecification:ZoneAirDistribution,",
-//"  Space DSOA Design ADE Spec,  !- Name",
-//"  1,                       !- Zone Air Distribution Effectiveness in Cooling Mode {dimensionless}",
-//"  1;                       !- Zone Air Distribution Effectiveness in Heating Mode {dimensionless}",
-
-//"ZoneHVAC:EquipmentConnections,",
-//" Space,                    !- Zone Name",
-//" Space Eq,                 !- Zone Conditioning Equipment List Name",
-//" Space In Node,            !- Zone Air Inlet Node or NodeList Name",
-//" ,                         !- Zone Air Exhaust Node or NodeList Name",
-//" Space Node,               !- Zone Air Node Name",
-//" Space Ret Node;           !- Zone Return Air Node Name",
-
-//"ZoneHVAC:EquipmentList,",
-//" Space Eq,                 !- Name",
-//" ZoneHVAC:AirDistributionUnit, !- Zone Equipment 1 Object Type",
-//" Space ATU,                   !- Zone Equipment 1 Name",
-//" 1,                        !- Zone Equipment 1 Cooling Sequence",
-//" 1;                        !- Zone Equipment 1 Heating or No - Load Sequence",
-
-//"ZoneHVAC:AirDistributionUnit,",
-//"  Space ATU,  !- Name",
-//"  Space In Node,  !- Air Distribution Unit Outlet Node Name",
-//"  AirTerminal:SingleDuct:VAV:NoReheat,  !- Air Terminal Object Type",
-//"  Space Air Terminal;  !- Air Terminal Name",
-
-//"AirTerminal:SingleDuct:VAV:NoReheat,",
-//"  Space Air Terminal,      !- Name",
-//"  AvailSched,              !- Availability Schedule Name",
-//"  Space In Node,           !- Air Outlet Node Name",
-//"  Space ATU In Node,       !- Air Inlet Node Name",
-//"  autosize,                !- Maximum Air Flow Rate {m3/s}",
-//"  Constant,                !- Zone Minimum Air Flow Input Method",
-//"  0.0,                     !- Constant Minimum Air Flow Fraction",
-//"  ,                        !- Fixed Minimum Air Flow Rate {m3/s}",
-//"  ,                        !- Minimum Air Flow Fraction Schedule Name",
-//"  ;                        !- Design Specification Outdoor Air Object Name",
-
-//"ZoneHVAC:EquipmentConnections,",
-//" Spacex10,                 !- Zone Name",
-//" Spacex10 Eq,              !- Zone Conditioning Equipment List Name",
-//" Spacex10 In Node,         !- Zone Air Inlet Node or NodeList Name",
-//" ,                         !- Zone Air Exhaust Node or NodeList Name",
-//" Spacex10 Node,            !- Zone Air Node Name",
-//" Spacex10 Ret Node;        !- Zone Return Air Node Name",
-
-//"ZoneHVAC:EquipmentList,",
-//" Spacex10 Eq,              !- Name",
-//" ZoneHVAC:AirDistributionUnit, !- Zone Equipment 1 Object Type",
-//" Spacex10 ATU,                !- Zone Equipment 1 Name",
-//" 1,                        !- Zone Equipment 1 Cooling Sequence",
-//" 1;                        !- Zone Equipment 1 Heating or No - Load Sequence",
-
-//"ZoneHVAC:AirDistributionUnit,",
-//"  Spacex10 ATU,  !- Name",
-//"  Spacex10 In Node,  !- Air Distribution Unit Outlet Node Name",
-//"  AirTerminal:SingleDuct:VAV:NoReheat,  !- Air Terminal Object Type",
-//"  Spacex10 Air Terminal;  !- Air Terminal Name",
-
-//"AirTerminal:SingleDuct:VAV:NoReheat,",
-//"  Spacex10 Air Terminal,   !- Name",
-//"  AvailSched,              !- Availability Schedule Name",
-//"  Spacex10 In Node,        !- Air Outlet Node Name",
-//"  Spacex10 ATU In Node,    !- Air Inlet Node Name",
-//"  autosize,                !- Maximum Air Flow Rate {m3/s}",
-//"  Constant,                !- Zone Minimum Air Flow Input Method",
-//"  0.0,                     !- Constant Minimum Air Flow Fraction",
-//"  ,                        !- Fixed Minimum Air Flow Rate {m3/s}",
-//"  ,                        !- Minimum Air Flow Fraction Schedule Name",
-//"  ;                        !- Design Specification Outdoor Air Object Name",
-
-//"ScheduleTypeLimits,",
-//"  Any Number;              !- Name",
-
-//"Schedule:Compact,",
-//"  AvailSched,              !- Name",
-//"  Any Number,              !- Schedule Type Limits Name",
-//"  Through: 12/31,          !- Field 3",
-//"  For: AllDays,            !- Field 4",
-//"  Until: 24:00,1.0;        !- Field 5",
-
-//"Schedule:Compact,",
-//"  EquipSched,              !- Name",
-//"  Any Number,              !- Schedule Type Limits Name",
-//"  Through: 12/31,          !- Field 3",
-//"  For: WinterDesignDay,    !- Field 4",
-//"  Until: 24:00,0.0,        !- Field 5",
-//"  For: AllOtherDays,       !- Field 4",
-//"  Until: 24:00,1.0;        !- Field 5",
-
-//"Schedule:Compact,",
-//"  ActivityLevelSched,      !- Name",
-//"  Any Number,              !- Schedule Type Limits Name",
-//"  Through: 12/31,          !- Field 3",
-//"  For: AllDays,            !- Field 4",
-//"  Until: 24:00,120.0;      !- Field 5",
-
-//"Schedule:Compact,",
-//"  FanOpModeSchedule,       !- Name",
-//"  Any Number,              !- Schedule Type Limits Name",
-//"  Through: 12/31,          !- Field 1",
-//"  For: AllDays,            !- Field 2",
-//"  Until: 24:00,1.0;        !- Field 7",
-
-//"Curve:Biquadratic,",
-//"  Biquadratic,             !- Name",
-//"  1.0,                     !- Coefficient1 Constant",
-//"  0.0,                     !- Coefficient2 x",
-//"  0.0,                     !- Coefficient3 x**2",
-//"  0.0,                     !- Coefficient4 y",
-//"  0.0,                     !- Coefficient5 y**2",
-//"  0.0,                     !- Coefficient6 x*y",
-//"  5,                       !- Minimum Value of x",
-//"  40,                      !- Maximum Value of x",
-//"  5,                       !- Minimum Value of y",
-//"  40,                      !- Maximum Value of y",
-//"  ,                        !- Minimum Curve Output",
-//"  ,                        !- Maximum Curve Output",
-//"  Temperature,             !- Input Unit Type for X",
-//"  Temperature,             !- Input Unit Type for Y",
-//"  Dimensionless;           !- Output Unit Type",
-
-//"Curve:Cubic,",
-//"  Cubic,                   !- Name",
-//"  1.0,                     !- Coefficient1 Constant",
-//"  0.0,                     !- Coefficient2 x",
-//"  0.0,                     !- Coefficient3 x**2",
-//"  0,                       !- Coefficient4 x**3",
-//"  5,                       !- Minimum Value of x",
-//"  40,                      !- Maximum Value of x",
-//"  ,                        !- Minimum Curve Output",
-//"  ,                        !- Maximum Curve Output",
-//"  Temperature,             !- Input Unit Type for X",
-//"  Temperature;             !- Output Unit Type",
-//} );
-
-// ASSERT_TRUE( process_idf( idf_objects ) );
-
-// OutputProcessor::TimeValue.allocate( 2 );
-////DataGlobals::DDOnlySimulation = true;
-
-// ManageSimulation(); // run the design day over the warmup period (24 hrs, 25 days)
+	//// AUTHOR: R. Raustad, FSEC
+	//// DATE WRITTEN: Sep 2015
+
+	//std::string const idf_objects = delimited_string( {
+		//" Version,8.3;",
+		//" Output:Diagnostics, DisplayExtraWarnings;",
+		//" Timestep, 4;",
+		//" BUILDING, AirloopHVAC_VentilationRateProcedure, 0.0, Suburbs, .04, .4, FullExterior, 25, 6;",
+		//" SimulationControl, YES, YES, NO, YES, NO;",
+
+		//"  Site:Location,",
+		//"    Miami Intl Ap FL USA TMY3 WMO=722020E,    !- Name",
+		//"    25.82,                 !- Latitude {deg}",
+		//"    -80.30,                !- Longitude {deg}",
+		//"    -5.00,                 !- Time Zone {hr}",
+		//"    11;                    !- Elevation {m}",
+
+		//"SizingPeriod:DesignDay,",
+		//" Miami Intl Ap Ann Clg .4% Condns DB/MCWB, !- Name",
+		//" 7,                        !- Month",
+		//" 21,                       !- Day of Month",
+		//" SummerDesignDay,          !- Day Type",
+		//" 31.7,                     !- Maximum Dry - Bulb Temperature{ C }",
+		//" 10.0,                      !- Daily Dry - Bulb Temperature Range{ deltaC }",
+		//" ,                         !- Dry - Bulb Temperature Range Modifier Type",
+		//" ,                         !- Dry - Bulb Temperature Range Modifier Day Schedule Name",
+		//" Wetbulb,                  !- Humidity Condition Type",
+		//" 22.7,                     !- Wetbulb or DewPoint at Maximum Dry - Bulb{ C }",
+		//" ,                         !- Humidity Condition Day Schedule Name",
+		//" ,                         !- Humidity Ratio at Maximum Dry - Bulb{ kgWater / kgDryAir }",
+		//" ,                         !- Enthalpy at Maximum Dry - Bulb{ J / kg }",
+		//" ,                         !- Daily Wet - Bulb Temperature Range{ deltaC }",
+		//" 101217.,                  !- Barometric Pressure{ Pa }",
+		//" 3.8,                      !- Wind Speed{ m / s }",
+		//" 340,                      !- Wind Direction{ deg }",
+		//" No,                       !- Rain Indicator",
+		//" No,                       !- Snow Indicator",
+		//" No,                       !- Daylight Saving Time Indicator",
+		//" ASHRAEClearSky,           !- Solar Model Indicator",
+		//" ,                         !- Beam Solar Day Schedule Name",
+		//" ,                         !- Diffuse Solar Day Schedule Name",
+		//" ,                         !- ASHRAE Clear Sky Optical Depth for Beam Irradiance( taub ) { dimensionless }",
+		//" ,                         !- ASHRAE Clear Sky Optical Depth for Diffuse Irradiance( taud ) { dimensionless }",
+		//" 1.00;                     !- Sky Clearness",
+
+		//"SizingPeriod:DesignDay,",
+		//" Miami Intl Ap Ann Htg 99.6% Condns DB, !- Name",
+		//" 1,                        !- Month",
+		//" 21,                       !- Day of Month",
+		//" WinterDesignDay,          !- Day Type",
+		//" 8.7,                      !- Maximum Dry - Bulb Temperature{ C }",
+		//" 0.0,                      !- Daily Dry - Bulb Temperature Range{ deltaC }",
+		//" ,                         !- Dry - Bulb Temperature Range Modifier Type",
+		//" ,                         !- Dry - Bulb Temperature Range Modifier Day Schedule Name",
+		//" Wetbulb,                  !- Humidity Condition Type",
+		//" 8.7,                      !- Wetbulb or DewPoint at Maximum Dry - Bulb{ C }",
+		//" ,                         !- Humidity Condition Day Schedule Name",
+		//" ,                         !- Humidity Ratio at Maximum Dry - Bulb{ kgWater / kgDryAir }",
+		//" ,                         !- Enthalpy at Maximum Dry - Bulb{ J / kg }",
+		//" ,                         !- Daily Wet - Bulb Temperature Range{ deltaC }",
+		//" 101217.,                  !- Barometric Pressure{ Pa }",
+		//" 3.8,                      !- Wind Speed{ m / s }",
+		//" 340,                      !- Wind Direction{ deg }",
+		//" No,                       !- Rain Indicator",
+		//" No,                       !- Snow Indicator",
+		//" No,                       !- Daylight Saving Time Indicator",
+		//" ASHRAEClearSky,           !- Solar Model Indicator",
+		//" ,                         !- Beam Solar Day Schedule Name",
+		//" ,                         !- Diffuse Solar Day Schedule Name",
+		//" ,                         !- ASHRAE Clear Sky Optical Depth for Beam Irradiance( taub ) { dimensionless }",
+		//" ,                         !- ASHRAE Clear Sky Optical Depth for Diffuse Irradiance( taud ) { dimensionless }",
+		//" 0.00;                     !- Sky Clearness",
+
+		//"OutputControl:Table:Style,",
+		//"  HTML;                    !- Column Separator",
+
+		//"Output:Table:SummaryReports,",
+		//"  AllSummaryAndSizingPeriod; !- Report 1 Name",
+
+		//"Zone,",
+		//"  Space,                   !- Name",
+		//"  0.0000,                  !- Direction of Relative North {deg}",
+		//"  0.0000,                  !- X Origin {m}",
+		//"  0.0000,                  !- Y Origin {m}",
+		//"  0.0000,                  !- Z Origin {m}",
+		//"  1,                       !- Type",
+		//"  1,                       !- Multiplier",
+		//"  2.4,                     !- Ceiling Height {m}",
+		//"  ,                        !- Volume {m3}",
+		//"  autocalculate,           !- Floor Area {m2}",
+		//"  ,                        !- Zone Inside Convection Algorithm",
+		//"  ,                        !- Zone Outside Convection Algorithm",
+		//"  Yes;                     !- Part of Total Floor Area",
+
+		//"ZoneGroup,",
+		//" Zone Group,               !- Name",
+		//" Zone List,                !- Zone List Name",
+		//" 10;                       !- Zone List Multiplier",
+
+		//"ZoneList,",
+		//" Zone List,                !- Name",
+		//" Spacex10;                 !- Zone 1 Name",
+
+		//"Zone,",
+		//"  Spacex10,                !- Name",
+		//"  0.0000,                  !- Direction of Relative North {deg}",
+		//"  0.0000,                  !- X Origin {m}",
+		//"  0.0000,                  !- Y Origin {m}",
+		//"  0.0000,                  !- Z Origin {m}",
+		//"  1,                       !- Type",
+		//"  1,                       !- Multiplier",
+		//"  2.4,                     !- Ceiling Height {m}",
+		//"  ,                        !- Volume {m3}",
+		//"  autocalculate,           !- Floor Area {m2}",
+		//"  ,                        !- Zone Inside Convection Algorithm",
+		//"  ,                        !- Zone Outside Convection Algorithm",
+		//"  Yes;                     !- Part of Total Floor Area",
+
+		//"Sizing:Zone,",
+		//" Space,                    !- Zone or ZoneList Name",
+		//" SupplyAirTemperature,     !- Zone Cooling Design Supply Air Temperature Input Method",
+		//" 12.,                      !- Zone Cooling Design Supply Air Temperature{ C }",
+		//" ,                         !- Zone Cooling Design Supply Air Temperature Difference{ deltaC }",
+		//" SupplyAirTemperature,     !- Zone Heating Design Supply Air Temperature Input Method",
+		//" 50.,                      !- Zone Heating Design Supply Air Temperature{ C }",
+		//" ,                         !- Zone Heating Design Supply Air Temperature Difference{ deltaC }",
+		//" 0.008,                    !- Zone Cooling Design Supply Air Humidity Ratio{ kgWater / kgDryAir }",
+		//" 0.008,                    !- Zone Heating Design Supply Air Humidity Ratio{ kgWater / kgDryAir }",
+		//" Space DSOA Design OA Spec,  !- Design Specification Outdoor Air Object Name",
+		//" 0.0,                      !- Zone Heating Sizing Factor",
+		//" 0.0,                      !- Zone Cooling Sizing Factor",
+		//" DesignDay,                !- Cooling Design Air Flow Method",
+		//" 0,                        !- Cooling Design Air Flow Rate{ m3 / s }",
+		//" ,                         !- Cooling Minimum Air Flow per Zone Floor Area{ m3 / s - m2 }",
+		//" ,                         !- Cooling Minimum Air Flow{ m3 / s }",
+		//" ,                         !- Cooling Minimum Air Flow Fraction",
+		//" DesignDay,                !- Heating Design Air Flow Method",
+		//" 0,                        !- Heating Design Air Flow Rate{ m3 / s }",
+		//" ,                         !- Heating Maximum Air Flow per Zone Floor Area{ m3 / s - m2 }",
+		//" ,                         !- Heating Maximum Air Flow{ m3 / s }",
+		//" ;                         !- Heating Maximum Air Flow Fraction",
+
+		//"Sizing:Zone,",
+		//" Spacex10,                 !- Zone or ZoneList Name",
+		//" SupplyAirTemperature,     !- Zone Cooling Design Supply Air Temperature Input Method",
+		//" 12.,                      !- Zone Cooling Design Supply Air Temperature{ C }",
+		//" ,                         !- Zone Cooling Design Supply Air Temperature Difference{ deltaC }",
+		//" SupplyAirTemperature,     !- Zone Heating Design Supply Air Temperature Input Method",
+		//" 50.,                      !- Zone Heating Design Supply Air Temperature{ C }",
+		//" ,                         !- Zone Heating Design Supply Air Temperature Difference{ deltaC }",
+		//" 0.008,                    !- Zone Cooling Design Supply Air Humidity Ratio{ kgWater / kgDryAir }",
+		//" 0.008,                    !- Zone Heating Design Supply Air Humidity Ratio{ kgWater / kgDryAir }",
+		//" Spacex10 DSOA Design OA Spec, !- Design Specification Outdoor Air Object Name",
+		//" 0.0,                      !- Zone Heating Sizing Factor",
+		//" 0.0,                      !- Zone Cooling Sizing Factor",
+		//" DesignDay,                !- Cooling Design Air Flow Method",
+		//" 0,                        !- Cooling Design Air Flow Rate{ m3 / s }",
+		//" ,                         !- Cooling Minimum Air Flow per Zone Floor Area{ m3 / s - m2 }",
+		//" ,                         !- Cooling Minimum Air Flow{ m3 / s }",
+		//" ,                         !- Cooling Minimum Air Flow Fraction",
+		//" DesignDay,                !- Heating Design Air Flow Method",
+		//" 0,                        !- Heating Design Air Flow Rate{ m3 / s }",
+		//" ,                         !- Heating Maximum Air Flow per Zone Floor Area{ m3 / s - m2 }",
+		//" ,                         !- Heating Maximum Air Flow{ m3 / s }",
+		//" ;                         !- Heating Maximum Air Flow Fraction",
+		//" ",
+
+		//"People,",
+		//" Space People,             !- Name",
+		//" Space,                    !- Zone or ZoneList Name",
+		//" OnSched,                  !- Number of People Schedule Name",
+		//" people,                   !- Number of People Calculation Method",
+		//" 11,                       !- Number of People",
+		//" ,                         !- People per Zone Floor Area{ person / m2 }",
+		//" ,                         !- Zone Floor Area per Person{ m2 / person }",
+		//" 0.3,                      !- Fraction Radiant",
+		//" AutoCalculate,            !- Sensible Heat Fraction",
+		//" ActivityLevelSched;       !- Activity Level Schedule Name",
+
+		//"People,",
+		//" Spacex10 People,          !- Name",
+		//" Spacex10,                 !- Zone or ZoneList Name",
+		//" OnSched,                  !- Number of People Schedule Name",
+		//" people,                   !- Number of People Calculation Method",
+		//" 11,                       !- Number of People",
+		//" ,                         !- People per Zone Floor Area{ person / m2 }",
+		//" ,                         !- Zone Floor Area per Person{ m2 / person }",
+		//" 0.3,                      !- Fraction Radiant",
+		//" AutoCalculate,            !- Sensible Heat Fraction",
+		//" ActivityLevelSched;       !- Activity Level Schedule Name",
+
+		//"Lights,",
+		//" Space Lights,             !- Name",
+		//" Space,                    !- Zone or ZoneList Name",
+		//" OnSched,                  !- Schedule Name",
+		//" Watts/Area,               !- Design Level Calculation Method",
+		//" ,                         !- Lighting Level{ W }",
+		//" 10.0,                     !- Watts per Zone Floor Area{ W / m2 }",
+		//" ,                         !- Watts per Person{ W / person }",
+		//" 0.1,                      !- Return Air Fraction",
+		//" 0.59,                     !- Fraction Radiant",
+		//" 0.2,                      !- Fraction Visible",
+		//" 0,                        !- Fraction Replaceable",
+		//" GeneralLights;            !- End - Use Subcategory",
+
+		//"Lights,",
+		//" Space Lights x10,         !- Name",
+		//" Spacex10,                 !- Zone or ZoneList Name",
+		//" OnSched,                  !- Schedule Name",
+		//" Watts/Area,               !- Design Level Calculation Method",
+		//" ,                         !- Lighting Level{ W }",
+		//" 10.0,                     !- Watts per Zone Floor Area{ W / m2 }",
+		//" ,                         !- Watts per Person{ W / person }",
+		//" 0.1,                      !- Return Air Fraction",
+		//" 0.59,                     !- Fraction Radiant",
+		//" 0.2,                      !- Fraction Visible",
+		//" 0,                        !- Fraction Replaceable",
+		//" GeneralLights;            !- End - Use Subcategory",
+
+		//"ElectricEquipment,",
+		//" Space ElecEq,             !- Name",
+		//" Space,                    !- Zone or ZoneList Name",
+		//" OnSched,                  !- Schedule Name",
+		//" Watts/Area,               !- Design Level Calculation Method",
+		//" ,                         !- Design Level{ W }",
+		//" 20.0,                     !- Watts per Zone Floor Area{ W / m2 }",
+		//" ,                         !- Watts per Person{ W / person }",
+		//" 0.1,                      !- Fraction Latent",
+		//" 0.3,                      !- Fraction Radiant",
+		//" 0.1;                      !- Fraction Lost",
+
+		//"ElectricEquipment,",
+		//" Space ElecEq x10,         !- Name",
+		//" Spacex10,                 !- Zone or ZoneList Name",
+		//" OnSched,                  !- Schedule Name",
+		//" Watts/Area,               !- Design Level Calculation Method",
+		//" ,                         !- Design Level{ W }",
+		//" 20.0,                     !- Watts per Zone Floor Area{ W / m2 }",
+		//" ,                         !- Watts per Person{ W / person }",
+		//" 0.1,                      !- Fraction Latent",
+		//" 0.3,                      !- Fraction Radiant",
+		//" 0.1;                      !- Fraction Lost",
+
+		//"Schedule:Compact,",
+		//" OnSched,                  !- Name",
+		//" Fraction,                 !- Schedule Type Limits Name",
+		//" Through: 12/31,           !- Field 1",
+		//" For: AllDays,             !- Field 2",
+		//" Until: 24:00, 1.0;        !- Field 26",
+
+		//"ScheduleTypeLimits,",
+		//" Fraction,                 !- Name",
+		//" 0.0,                      !- Lower Limit Value",
+		//" 1.0,                      !- Upper Limit Value",
+		//" CONTINUOUS;               !- Numeric Type",
+
+		//"Construction,",
+		//" INT-WALL-1,               !- Name",
+		//" GP02,                     !- Outside Layer",
+		//" AL21,                     !- Layer 2",
+		//" GP02;                     !- Layer 3",
+
+		//"Material,",
+		//" GP02,                     !- Name",
+		//" MediumSmooth,             !- Roughness",
+		//" 1.5900001E-02,            !- Thickness{ m }",
+		//" 0.1600000,                !- Conductivity{ W / m - K }",
+		//" 801.0000,                 !- Density{ kg / m3 }",
+		//" 837.0000,                 !- Specific Heat{ J / kg - K }",
+		//" 0.9000000,                !- Thermal Absorptance",
+		//" 0.7500000,                !- Solar Absorptance",
+		//" 0.7500000;                !- Visible Absorptance",
+
+		//"Material:AirGap,",
+		//" AL21,                     !- Name",
+		//" 0.1570000;                !- Thermal Resistance{ m2 - K / W }",
+
+		//"Construction,",
+		//"FLOOR-SLAB-1,              !- Name",
+		//"CC03,                      !- Outside Layer",
+		//"CP01;                      !- Layer 2",
+
+		//"Material,",
+		//" CC03,                     !- Name",
+		//" MediumRough,              !- Roughness",
+		//" 0.1016000,                !- Thickness{ m }",
+		//" 1.310000,                 !- Conductivity{ W / m - K }",
+		//" 2243.000,                 !- Density{ kg / m3 }",
+		//" 837.0000,                 !- Specific Heat{ J / kg - K }",
+		//" 0.9000000,                !- Thermal Absorptance",
+		//" 0.6500000,                !- Solar Absorptance",
+		//" 0.6500000;                !- Visible Absorptance",
+
+		//"Material:NoMass,",
+		//" CP01,                     !- Name",
+		//" Rough,                    !- Roughness",
+		//" 0.3670000,                !- Thermal Resistance{ m2 - K / W }",
+		//" 0.9000000,                !- Thermal Absorptance",
+		//" 0.7500000,                !- Solar Absorptance",
+		//" 0.7500000;                !- Visible Absorptance",
+
+		//"Construction,",
+		//" CLNG-1,                   !- Name",
+		//" MAT-CLNG-1;               !- Outside Layer",
+
+		//"Material:NoMass,",
+		//" MAT-CLNG-1,               !- Name",
+		//" Rough,                    !- Roughness",
+		//" 0.652259290,              !- Thermal Resistance{ m2 - K / W }",
+		//" 0.65,                     !- Thermal Absorptance",
+		//" 0.65,                     !- Solar Absorptance",
+		//" 0.65;                     !- Visible Absorptance",
+
+		//"BuildingSurface:Detailed,",
+		//" FRONT-1,                  !- Name",
+		//" WALL,                     !- Surface Type",
+		//" INT-WALL-1,               !- Construction Name",
+		//" Space,                    !- Zone Name",
+		//" Outdoors,                 !- Outside Boundary Condition",
+		//" ,                         !- Outside Boundary Condition Object",
+		//" SunExposed,               !- Sun Exposure",
+		//" WindExposed,              !- Wind Exposure",
+		//" 0.50000,                  !- View Factor to Ground",
+		//" 4,                        !- Number of Vertices",
+		//" 0.0, 0.0, 2.4,            !- X, Y, Z == > Vertex 1 {m}",
+		//" 0.0, 0.0, 0.0,            !- X, Y, Z == > Vertex 2 {m}",
+		//" 30.5, 0.0, 0.0,           !- X, Y, Z == > Vertex 3 {m}",
+		//" 30.5, 0.0, 2.4;           !- X, Y, Z == > Vertex 4 {m}",
+
+		//"BuildingSurface:Detailed,",
+		//" C1-1,                     !- Name",
+		//" CEILING,                  !- Surface Type",
+		//" CLNG-1,                   !- Construction Name",
+		//" Space,                    !- Zone Name",
+		//" Outdoors,                 !- Outside Boundary Condition",
+		//" ,                         !- Outside Boundary Condition Object",
+		//" NoSun,                    !- Sun Exposure",
+		//" NoWind,                   !- Wind Exposure",
+		//" 0.0,                      !- View Factor to Ground",
+		//" 4,                        !- Number of Vertices",
+		//" 3.7, 3.7, 2.4,            !- X, Y, Z == > Vertex 1 {m}",
+		//" 0.0, 0.0, 2.4,            !- X, Y, Z == > Vertex 2 {m}",
+		//" 30.5, 0.0, 2.4,           !- X, Y, Z == > Vertex 3 {m}",
+		//" 26.8, 3.7, 2.4;           !- X, Y, Z == > Vertex 4 {m}",
+
+		//"BuildingSurface:Detailed,",
+		//" F1-1,                     !- Name",
+		//" FLOOR,                    !- Surface Type",
+		//" FLOOR-SLAB-1,             !- Construction Name",
+		//" Space,                    !- Zone Name",
+		//" Ground,                   !- Outside Boundary Condition",
+		//" ,                         !- Outside Boundary Condition Object",
+		//" NoSun,                    !- Sun Exposure",
+		//" NoWind,                   !- Wind Exposure",
+		//" 0.0,                      !- View Factor to Ground",
+		//" 4,                        !- Number of Vertices",
+		//" 26.8, 3.7, 0.0,           !- X, Y, Z == > Vertex 1 {m}",
+		//" 30.5, 0.0, 0.0,           !- X, Y, Z == > Vertex 2 {m}",
+		//" 0.0, 0.0, 0.0,            !- X, Y, Z == > Vertex 3 {m}",
+		//" 3.7, 3.7, 0.0;            !- X, Y, Z == > Vertex 4 {m}",
+
+		//"BuildingSurface:Detailed,",
+		//" SB12,                     !- Name",
+		//" WALL,                     !- Surface Type",
+		//" INT-WALL-1,               !- Construction Name",
+		//" Space,                    !- Zone Name",
+		//" Adiabatic,                !- Outside Boundary Condition",
+		//" ,                         !- Outside Boundary Condition Object",
+		//" NoSun,                    !- Sun Exposure",
+		//" NoWind,                   !- Wind Exposure",
+		//" 0.0,                      !- View Factor to Ground",
+		//" 4,                        !- Number of Vertices",
+		//" 30.5, 0.0, 2.4,           !- X, Y, Z == > Vertex 1 {m}",
+		//" 30.5, 0.0, 0.0,           !- X, Y, Z == > Vertex 2 {m}",
+		//" 26.8, 3.7, 0.0,           !- X, Y, Z == > Vertex 3 {m}",
+		//" 26.8, 3.7, 2.4;           !- X, Y, Z == > Vertex 4 {m}",
+
+		//"BuildingSurface:Detailed,",
+		//" SB14,                     !- Name",
+		//" WALL,                     !- Surface Type",
+		//" INT-WALL-1,               !- Construction Name",
+		//" Space,                    !- Zone Name",
+		//" Adiabatic,                !- Outside Boundary Condition",
+		//" ,                         !- Outside Boundary Condition Object",
+		//" NoSun,                    !- Sun Exposure",
+		//" NoWind,                   !- Wind Exposure",
+		//" 0.0,                      !- View Factor to Ground",
+		//" 4,                        !- Number of Vertices",
+		//" 3.7, 3.7, 2.4,            !- X, Y, Z == > Vertex 1 {m}",
+		//" 3.7, 3.7, 0.0,            !- X, Y, Z == > Vertex 2 {m}",
+		//" 0.0, 0.0, 0.0,            !- X, Y, Z == > Vertex 3 {m}",
+		//" 0.0, 0.0, 2.4;            !- X, Y, Z == > Vertex 4 {m}",
+
+		//"BuildingSurface:Detailed,",
+		//" SB15,                     !- Name",
+		//" WALL,                     !- Surface Type",
+		//" INT-WALL-1,               !- Construction Name",
+		//" Space,                    !- Zone Name",
+		//" Adiabatic,                !- Outside Boundary Condition",
+		//" ,                         !- Outside Boundary Condition Object",
+		//" NoSun,                    !- Sun Exposure",
+		//" NoWind,                   !- Wind Exposure",
+		//" 0.0,                      !- View Factor to Ground",
+		//" 4,                        !- Number of Vertices",
+		//" 26.8, 3.7, 2.4,           !- X, Y, Z == > Vertex 1 {m}",
+		//" 26.8, 3.7, 0.0,           !- X, Y, Z == > Vertex 2 {m}",
+		//" 3.7, 3.7, 0.0,            !- X, Y, Z == > Vertex 3 {m}",
+		//" 3.7, 3.7, 2.4;            !- X, Y, Z == > Vertex 4 {m}",
+
+		//"ZoneControl:Thermostat,",
+		//" Space Thermostat,         !- Name",
+		//" Space,                    !- Zone or ZoneList Name",
+		//" Dual Zone Control Type Sched,  !- Control Type Schedule Name",
+		//" ThermostatSetpoint:DualSetpoint,  !- Control 1 Object Type",
+		//" Space DualSPSched;        !- Control 1 Name",
+
+		//"ZoneControl:Thermostat,",
+		//" Spacex10 Thermostat,      !- Name",
+		//" Spacex10,                 !- Zone or ZoneList Name",
+		//" Dual Zone Control Type Sched,  !- Control Type Schedule Name",
+		//" ThermostatSetpoint:DualSetpoint,  !- Control 1 Object Type",
+		//" Space DualSPSched;        !- Control 1 Name",
+
+		//"Schedule:Compact,",
+		//" Dual Zone Control Type Sched,  !- Name",
+		//" Any Number,               !- Schedule Type Limits Name",
+		//" Through: 12/31,           !- Field 1",
+		//" For: AllDays,             !- Field 2",
+		//" Until: 24:00,4;           !- Field 3",
+
+		//"ThermostatSetpoint:DualSetpoint,",
+		//" Space DualSPSched,        !- Name",
+		//" HTGSETP_SCH,              !- Heating Setpoint Temperature Schedule Name",
+		//" CLGSETP_SCH;              !- Cooling Setpoint Temperature Schedule Name",
+
+		//"Schedule:Compact,",
+		//" CLGSETP_SCH,              !- Name",
+		//" Any Number,               !- Schedule Type Limits Name",
+		//" Through: 12/31,           !- Field 1",
+		//" For: AllDays,             !- Field 19",
+		//" Until: 24:00,22.1;        !- Field 20",
+
+		//"Schedule:Compact,",
+		//" HTGSETP_SCH,              !- Name",
+		//" Any Number,               !- Schedule Type Limits Name",
+		//" Through: 12/31,           !- Field 1",
+		//" For: AllDays,             !- Field 22",
+		//" Until: 24:00, 21.9;       !- Field 23",
+
+		//"BuildingSurface:Detailed,",
+		//" FRONT-1x10,               !- Name",
+		//" WALL,                     !- Surface Type",
+		//" INT-WALL-1,               !- Construction Name",
+		//" Spacex10,                 !- Zone Name",
+		//" Outdoors,                 !- Outside Boundary Condition",
+		//" ,                         !- Outside Boundary Condition Object",
+		//" SunExposed,               !- Sun Exposure",
+		//" WindExposed,              !- Wind Exposure",
+		//" 0.50000,                  !- View Factor to Ground",
+		//" 4,                        !- Number of Vertices",
+		//" 0.0, 0.0, 2.4,            !- X, Y, Z == > Vertex 1 {m}",
+		//" 0.0, 0.0, 0.0,            !- X, Y, Z == > Vertex 2 {m}",
+		//" 30.5, 0.0, 0.0,           !- X, Y, Z == > Vertex 3 {m}",
+		//" 30.5, 0.0, 2.4;           !- X, Y, Z == > Vertex 4 {m}",
+
+		//"BuildingSurface:Detailed,",
+		//" C1-1x10,                  !- Name",
+		//" CEILING,                  !- Surface Type",
+		//" CLNG-1,                   !- Construction Name",
+		//" Spacex10,                 !- Zone Name",
+		//" Outdoors,                 !- Outside Boundary Condition",
+		//" ,                         !- Outside Boundary Condition Object",
+		//" NoSun,                    !- Sun Exposure",
+		//" NoWind,                   !- Wind Exposure",
+		//" 0.0,                      !- View Factor to Ground",
+		//" 4,                        !- Number of Vertices",
+		//" 3.7, 3.7, 2.4,            !- X, Y, Z == > Vertex 1 {m}",
+		//" 0.0, 0.0, 2.4,            !- X, Y, Z == > Vertex 2 {m}",
+		//" 30.5, 0.0, 2.4,           !- X, Y, Z == > Vertex 3 {m}",
+		//" 26.8, 3.7, 2.4;           !- X, Y, Z == > Vertex 4 {m}",
+
+		//"BuildingSurface:Detailed,",
+		//" F1-1x10,                  !- Name",
+		//" FLOOR,                    !- Surface Type",
+		//" FLOOR-SLAB-1,             !- Construction Name",
+		//" Spacex10,                 !- Zone Name",
+		//" Ground,                   !- Outside Boundary Condition",
+		//" ,                         !- Outside Boundary Condition Object",
+		//" NoSun,                    !- Sun Exposure",
+		//" NoWind,                   !- Wind Exposure",
+		//" 0.0,                      !- View Factor to Ground",
+		//" 4,                        !- Number of Vertices",
+		//" 26.8, 3.7, 0.0,           !- X, Y, Z == > Vertex 1 {m}",
+		//" 30.5, 0.0, 0.0,           !- X, Y, Z == > Vertex 2 {m}",
+		//" 0.0, 0.0, 0.0,            !- X, Y, Z == > Vertex 3 {m}",
+		//" 3.7, 3.7, 0.0;            !- X, Y, Z == > Vertex 4 {m}",
+
+		//"BuildingSurface:Detailed,",
+		//" SB12x10,                  !- Name",
+		//" WALL,                     !- Surface Type",
+		//" INT-WALL-1,               !- Construction Name",
+		//" Spacex10,                 !- Zone Name",
+		//" Adiabatic,                !- Outside Boundary Condition",
+		//" ,                         !- Outside Boundary Condition Object",
+		//" NoSun,                    !- Sun Exposure",
+		//" NoWind,                   !- Wind Exposure",
+		//" 0.0,                      !- View Factor to Ground",
+		//" 4,                        !- Number of Vertices",
+		//" 30.5, 0.0, 2.4,           !- X, Y, Z == > Vertex 1 {m}",
+		//" 30.5, 0.0, 0.0,           !- X, Y, Z == > Vertex 2 {m}",
+		//" 26.8, 3.7, 0.0,           !- X, Y, Z == > Vertex 3 {m}",
+		//" 26.8, 3.7, 2.4;           !- X, Y, Z == > Vertex 4 {m}",
+
+		//"BuildingSurface:Detailed,",
+		//" SB14x10,                  !- Name",
+		//" WALL,                     !- Surface Type",
+		//" INT-WALL-1,               !- Construction Name",
+		//" Spacex10,                 !- Zone Name",
+		//" Adiabatic,                !- Outside Boundary Condition",
+		//" ,                         !- Outside Boundary Condition Object",
+		//" NoSun,                    !- Sun Exposure",
+		//" NoWind,                   !- Wind Exposure",
+		//" 0.0,                      !- View Factor to Ground",
+		//" 4,                        !- Number of Vertices",
+		//" 3.7, 3.7, 2.4,            !- X, Y, Z == > Vertex 1 {m}",
+		//" 3.7, 3.7, 0.0,            !- X, Y, Z == > Vertex 2 {m}",
+		//" 0.0, 0.0, 0.0,            !- X, Y, Z == > Vertex 3 {m}",
+		//" 0.0, 0.0, 2.4;            !- X, Y, Z == > Vertex 4 {m}",
+
+		//"BuildingSurface:Detailed,",
+		//" SB15x10,                  !- Name",
+		//" WALL,                     !- Surface Type",
+		//" INT-WALL-1,               !- Construction Name",
+		//" Spacex10,                 !- Zone Name",
+		//" Adiabatic,                !- Outside Boundary Condition",
+		//" ,                         !- Outside Boundary Condition Object",
+		//" NoSun,                    !- Sun Exposure",
+		//" NoWind,                   !- Wind Exposure",
+		//" 0.0,                      !- View Factor to Ground",
+		//" 4,                        !- Number of Vertices",
+		//" 26.8, 3.7, 2.4,           !- X, Y, Z == > Vertex 1 {m}",
+		//" 26.8, 3.7, 0.0,           !- X, Y, Z == > Vertex 2 {m}",
+		//" 3.7, 3.7, 0.0,            !- X, Y, Z == > Vertex 3 {m}",
+		//" 3.7, 3.7, 2.4;            !- X, Y, Z == > Vertex 4 {m}",
+
+		//"Sizing:System,",
+		//" DOAS,                     !- AirLoop Name",
+		//" VentilationRequirement,   !- Type of Load to Size On",
+		//" autosize,                 !- Design Outdoor Air Flow Rate {m3/s}",
+		//" 1.0,                      !- Central Heating Maximum System Air Flow Ratio",
+		//" 2,                        !- Preheat Design Temperature {C}",
+		//" 0.008,                    !- Preheat Design Humidity Ratio {kgWater/kgDryAir}",
+		//" 11,                       !- Precool Design Temperature {C}",
+		//" 0.008,                    !- Precool Design Humidity Ratio {kgWater/kgDryAir}",
+		//" 16,                       !- Central Cooling Design Supply Air Temperature {C}",
+		//" 12.2,                     !- Central Heating Design Supply Air Temperature {C}",
+		//" NonCoincident,            !- Type of Zone Sum to Use",
+		//" Yes,                      !- 100% Outdoor Air in Cooling",
+		//" Yes,                      !- 100% Outdoor Air in Heating",
+		//" 0.0103,                   !- Central Cooling Design Supply Air Humidity Ratio {kgWater/kgDryAir}",
+		//" 0.003,                    !- Central Heating Design Supply Air Humidity Ratio {kgWater/kgDryAir}",
+		//" DesignDay,                !- Cooling Supply Air Flow Rate Method",
+		//" 0,                        !- Cooling Supply Air Flow Rate {m3/s}",
+		//" ,                         !- Cooling Supply Air Flow Rate Per Floor Area {m3/s-m2}",
+		//" ,                         !- Cooling Fraction of Autosized Cooling Supply Air Flow Rate",
+		//" ,                         !- Cooling Supply Air Flow Rate Per Unit Cooling Capacity {m3/s-W}",
+		//" DesignDay,                !- Heating Supply Air Flow Rate Method",
+		//" 0,                        !- Heating Supply Air Flow Rate {m3/s}",
+		//" ,                         !- Heating Supply Air Flow Rate Per Floor Area {m3/s-m2}",
+		//" ,                         !- Heating Fraction of Autosized Heating Supply Air Flow Rate",
+		//" ,                         !- Heating Fraction of Autosized Cooling Supply Air Flow Rate",
+		//" ,                         !- Heating Supply Air Flow Rate Per Unit Heating Capacity {m3/s-W}",
+		//" VentilationRateProcedure, !- System Outdoor Air Method",
+		//" 1.0,                      !- Zone Maximum Outdoor Air Fraction {dimensionless}",
+		//" CoolingDesignCapacity,    !- Cooling Design Capacity Method",
+		//" autosize,                 !- Cooling Design Capacity {W}",
+		//" ,                         !- Cooling Design Capacity Per Floor Area {W/m2}",
+		//" ,                         !- Fraction of Autosized Cooling Design Capacity",
+		//" HeatingDesignCapacity,    !- Heating Design Capacity Method",
+		//" autosize,                 !- Heating Design Capacity {W}",
+		//" ,                         !- Heating Design Capacity Per Floor Area {W/m2}",
+		//" ,                         !- Fraction of Autosized Heating Design Capacity",
+		//" OnOff;                    !- Central Cooling Capacity Control Method",
+
+		//"AirLoopHVAC,",
+		//"  DOAS,                    !- Name",
+		//"  ,                        !- Controller List Name",
+		//"  DOAS Availability Managers,  !- Availability Manager List Name",
+		//"  autosize,                !- Design Supply Air Flow Rate {m3/s}",
+		//"  DOAS Branches,           !- Branch List Name",
+		//"  ,                        !- Connector List Name",
+		//"  DOAS Air Loop Inlet,     !- Supply Side Inlet Node Name",
+		//"  DOAS Return Air Outlet,  !- Demand Side Outlet Node Name",
+		//"  DOAS Supply Path Inlet,  !- Demand Side Inlet Node Names",
+		//"  DOAS Supply Fan Outlet;  !- Supply Side Outlet Node Names",
+
+		//"BranchList,",
+		//"  DOAS Branches,           !- Name",
+		//"  DOAS Main Branch;        !- Branch 1 Name",
+
+		//"Branch,",
+		//"  DOAS Main Branch,        !- Name",
+		//"  ,                        !- Pressure Drop Curve Name",
+		//"  AirLoopHVAC:OutdoorAirSystem,  !- Component 1 Object Type",
+		//"  DOAS OA System,          !- Component 1 Name",
+		//"  DOAS Air Loop Inlet,     !- Component 1 Inlet Node Name",
+		//"  DOAS Mixed Air Outlet,   !- Component 1 Outlet Node Name",
+		//"  CoilSystem:Cooling:DX,   !- Component 2 Object Type",
+		//"  DOAS Cooling Coil,       !- Component 2 Name",
+		//"  DOAS Mixed Air Outlet,   !- Component 2 Inlet Node Name",
+		//"  DOAS Cooling Coil Outlet,!- Component 2 Outlet Node Name",
+		//"  Coil:Heating:Fuel,        !- Component 2 Object Type",
+		//"  DOAS Heating Coil,       !- Component 2 Name",
+		//"  DOAS Cooling Coil Outlet,  !- Component 2 Inlet Node Name",
+		//"  DOAS Heating Coil Outlet,!- Component 2 Outlet Node Name",
+		//"  Fan:VariableVolume,      !- Component 3 Object Type",
+		//"  DOAS Supply Fan,         !- Component 3 Name",
+		//"  DOAS Heating Coil Outlet,!- Component 3 Inlet Node Name",
+		//"  DOAS Supply Fan Outlet;  !- Component 3 Outlet Node Name",
+
+		//"AirLoopHVAC:SupplyPath,",
+		//"  DOAS Supply Path,        !- Name",
+		//"  DOAS Supply Path Inlet,  !- Supply Air Path Inlet Node Name",
+		//"  AirLoopHVAC:ZoneSplitter,!- Component 1 Object Type",
+		//"  DOAS Zone Splitter;      !- Component 1 Name",
+
+		//"AirLoopHVAC:ZoneSplitter,",
+		//"  DOAS Zone Splitter,      !- Name",
+		//"  DOAS Supply Path Inlet,  !- Inlet Node Name",
+		//"  Space ATU In Node,  !- Outlet 1 Node Name",
+		//"  Spacex10 ATU In Node;  !- Outlet 27 Node Name",
+
+		//"AirLoopHVAC:ReturnPath,",
+		//"  DOAS Return Path,        !- Name",
+		//"  DOAS Return Air Outlet,  !- Return Air Path Outlet Node Name",
+		//"  AirLoopHVAC:ZoneMixer,   !- Component 1 Object Type",
+		//"  DOAS Zone Mixer;         !- Component 1 Name",
+
+		//"AirLoopHVAC:ZoneMixer,",
+		//"  DOAS Zone Mixer,         !- Name",
+		//"  DOAS Return Air Outlet,  !- Outlet Node Name",
+		//"  Space Ret Node,          !- Inlet 1 Node Name",
+		//"  Spacex10 Ret Node;       !- Inlet 27 Node Name",
+
+		//"AvailabilityManagerAssignmentList,",
+		//"  DOAS Availability Managers,  !- Name",
+		//"  AvailabilityManager:Scheduled,  !- Availability Manager 1 Object Type",
+		//"  DOAS Availability;       !- Availability Manager 1 Name",
+
+		//"AvailabilityManager:Scheduled,",
+		//"  DOAS Availability,       !- Name",
+		//"  AvailSched;              !- Schedule Name",
+
+		//"NodeList,",
+		//"  DOAS Cooling Setpoint Nodes,  !- Name",
+		//"  DOAS Cooling Coil Outlet, !- Node 1 Name",
+		//"  DOAS Heating Coil Outlet; !- Node 1 Name",
+
+		//"Schedule:Compact,",
+		//"  Always 22,               !- Name",
+		//"  Any Number,              !- Schedule Type Limits Name",
+		//"  Through: 12/31,          !- Field 1",
+		//"  For: AllDays,            !- Field 2",
+		//"  Until: 24:00,22;         !- Field 3",
+
+		//"SetpointManager:Scheduled,",
+		//"  DOAS Cooling Supply Air Temp Manager,  !- Name",
+		//"  Temperature,             !- Control Variable",
+		//"  Always 22,               !- Schedule Name",
+		//"  DOAS Supply Fan Outlet;  !- Setpoint Node or NodeList Name",
+
+		//"SetpointManager:MixedAir,",
+		//"  DOAS Cooling Coil Air Temp Manager,  !- Name",
+		//"  Temperature,             !- Control Variable",
+		//"  DOAS Supply Fan Outlet,  !- Reference Setpoint Node Name",
+		//"  DOAS Cooling Coil Outlet,!- Fan Inlet Node Name",
+		//"  DOAS Supply Fan Outlet,  !- Fan Outlet Node Name",
+		//"  DOAS Cooling Setpoint Nodes;  !- Setpoint Node or NodeList Name",
+
+		//"CoilSystem:Cooling:DX,",
+		//"  DOAS Cooling Coil,       !- Name",
+		//"  AvailSched,              !- Availability Schedule Name",
+		//"  DOAS Mixed Air Outlet,   !- DX Cooling Coil System Inlet Node Name",
+		//"  DOAS Cooling Coil Outlet,  !- DX Cooling Coil System Outlet Node Name",
+		//"  DOAS Cooling Coil Outlet,  !- DX Cooling Coil System Sensor Node Name",
+		//"  Coil:Cooling:DX:SingleSpeed,  !- Cooling Coil Object Type",
+		//"  DOAS DX Cooling Coil;    !- Cooling Coil Name",
+
+		//"Coil:Cooling:DX:SingleSpeed,",
+		//"	DOAS DX Cooling Coil,   !- Name",
+		//" 	AvailSched,            !- Availability Schedule Name",
+		//"	autosize,              !- Gross Rated Total Cooling Capacity { W }",
+		//"	autosize,              !- Gross Rated Sensible Heat Ratio",
+		//"	4.40,                  !- Gross Rated Cooling COP { W / W }",
+		//"	autosize,              !- Rated Air Flow Rate { m3 / s }",
+		//"	,                      !- Rated Evaporator Fan Power Per Volume Flow Rate { W / ( m3 / s ) }",
+		//"	DOAS Mixed Air Outlet, !- Air Inlet Node Name",
+		//"	DOAS Cooling Coil Outlet,    !- Air Outlet Node Name",
+		//"	Biquadratic,           !- Total Cooling Capacity Function of Temperature Curve Name",
+		//"	Cubic,                 !- Total Cooling Capacity Function of Flow Fraction Curve Name",
+		//"	Biquadratic,           !- Energy Input Ratio Function of Temperature Curve Name",
+		//"	Cubic,                 !- Energy Input Ratio Function of Flow Fraction Curve Name",
+		//"	Cubic,                 !- Part Load Fraction Correlation Curve Name",
+		//"	,                      !- Minimum Outdoor Dry-Bulb Temperature for Compressor Operation {C}",
+		//"	0.0,                   !- Nominal Time for Condensate Removal to Begin",
+		//"	0.0,                   !- Ratio of Initial Moisture Evaporation Rate and Steady State Latent Capacity",
+		//"	0.0,                   !- Maximum Cycling Rate",
+		//"	0.0,                   !- Latent Capacity Time Constant",
+		//"	Cooling Coil Condenser Inlet, !- Condenser Air Inlet Node Name",
+		//"	EvaporativelyCooled,   !- Condenser Type",
+		//"	0.0,                   !- Evaporative Condenser Effectiveness",
+		//"	,                      !- Evaporative Condenser Air Flow Rate",
+		//"	autosize,              !- Evaporative Condenser Pump Rated Power Consumption",
+		//"	0.0,                   !- Crankcase Heater Capacity",
+		//"	10.0;                  !- Maximum Outdoor DryBulb Temperature for Crankcase Heater Operation",
+
+		//"Coil:Heating:Fuel,",
+		//"  DOAS Heating Coil,       !- Name",
+		//"  AvailSched,              !- Availability Schedule Name",
+		//"  Gas,                     !- Fuel Type",
+		//"  0.8,                     !- Gas Burner Efficiency",
+		//"  autosize,                !- Nominal Capacity {W}",
+		//"  DOAS Cooling Coil Outlet,  !- Air Inlet Node Name",
+		//"  DOAS Heating Coil Outlet,  !- Air Outlet Node Name",
+		//"  DOAS Heating Coil Outlet;  !- Temperature Setpoint Node Name",
+
+		//"Fan:VariableVolume,",
+		//"  DOAS Supply Fan,         !- Name",
+		//"  AvailSched,              !- Availability Schedule Name",
+		//"  0.7,                     !- Fan Total Efficiency",
+		//"  1000,                    !- Pressure Rise {Pa}",
+		//"  autosize,                !- Maximum Flow Rate {m3/s}",
+		//"  Fraction,                !- Fan Power Minimum Flow Rate Input Method",
+		//"  0.0,                     !- Fan Power Minimum Flow Fraction",
+		//"  ,                        !- Fan Power Minimum Air Flow Rate {m3/s}",
+		//"  0.9,                     !- Motor Efficiency",
+		//"  1,                       !- Motor In Airstream Fraction",
+		//"  0.0015302446,            !- Fan Power Coefficient 1",
+		//"  0.0052080574,            !- Fan Power Coefficient 2",
+		//"  1.1086242,               !- Fan Power Coefficient 3",
+		//"  -0.11635563,             !- Fan Power Coefficient 4",
+		//"  0,                       !- Fan Power Coefficient 5",
+		//"  DOAS Heating Coil Outlet,!- Air Inlet Node Name",
+		//"  DOAS Supply Fan Outlet;  !- Air Outlet Node Name",
+
+		//"OutdoorAir:NodeList,",
+		//"  DOAS Outdoor Air Inlet,  !- Node or NodeList Name 1",
+		//"  Cooling Coil Condenser Inlet;  !- Node or NodeList Name 2",
+
+		//"AirLoopHVAC:OutdoorAirSystem,",
+		//"  DOAS OA System,          !- Name",
+		//"  DOAS OA System Controllers,  !- Controller List Name",
+		//"  DOAS OA System Equipment,!- Outdoor Air Equipment List Name",
+		//"  DOAS Availability Managers;  !- Availability Manager List Name",
+
+		//"AirLoopHVAC:ControllerList,",
+		//"  DOAS OA System Controllers,  !- Name",
+		//"  Controller:OutdoorAir,   !- Controller 1 Object Type",
+		//"  DOAS OA Controller;      !- Controller 1 Name",
+
+		//"AirLoopHVAC:OutdoorAirSystem:EquipmentList,",
+		//"  DOAS OA System Equipment,!- Name",
+		//"  OutdoorAir:Mixer,        !- Component 1 Object Type",
+		//"  DOAS OA Mixing Box;      !- Component 1 Name",
+
+		//"OutdoorAir:Mixer,",
+		//"  DOAS OA Mixing Box,      !- Name",
+		//"  DOAS Mixed Air Outlet,   !- Mixed Air Node Name",
+		//"  DOAS Outdoor Air Inlet,  !- Outdoor Air Stream Node Name",
+		//"  DOAS Relief Air Outlet,  !- Relief Air Stream Node Name",
+		//"  DOAS Air Loop Inlet;     !- Return Air Stream Node Name",
+
+		//"Controller:OutdoorAir,",
+		//"  DOAS OA Controller,      !- Name",
+		//"  DOAS Relief Air Outlet,  !- Relief Air Outlet Node Name",
+		//"  DOAS Air Loop Inlet,     !- Return Air Node Name",
+		//"  DOAS Mixed Air Outlet,   !- Mixed Air Node Name",
+		//"  DOAS Outdoor Air Inlet,  !- Actuator Node Name",
+		//"  0,                       !- Minimum Outdoor Air Flow Rate {m3/s}",
+		//"  autosize,                !- Maximum Outdoor Air Flow Rate {m3/s}",
+		//"  NoEconomizer,            !- Economizer Control Type",
+		//"  MinimumFlowWithBypass,   !- Economizer Control Action Type",
+		//"  ,                        !- Economizer Maximum Limit Dry-Bulb Temperature {C}",
+		//"  ,                        !- Economizer Maximum Limit Enthalpy {J/kg}",
+		//"  ,                        !- Economizer Maximum Limit Dewpoint Temperature {C}",
+		//"  ,                        !- Electronic Enthalpy Limit Curve Name",
+		//"  12.2,                    !- Economizer Minimum Limit Dry-Bulb Temperature {C}",
+		//"  NoLockout,               !- Lockout Type",
+		//"  FixedMinimum,            !- Minimum Limit Type",
+		//"  ,                        !- Minimum Outdoor Air Schedule Name",
+		//"  ,                        !- Minimum Fraction of Outdoor Air Schedule Name",
+		//"  ,                        !- Maximum Fraction of Outdoor Air Schedule Name",
+		//"  DCVObject;               !- Mechanical Ventilation Controller Name",
+
+		//"Controller:MechanicalVentilation,",
+		//"  DCVObject,               !- Name",
+		//"  AvailSched,              !- Availability Schedule Name",
+		//"  Yes,                     !- Demand Controlled Ventilation",
+		//"  VentilationRateProcedure,!- System Outdoor Air Method",
+		//"  ,                        !- Zone Maximum Outdoor Air Fraction {dimensionless}",
+		//"  Space,  !- Zone 1 Name",
+		//"  Space DSOA Design OA Spec,  !- Design Specification Outdoor Air Object Name 1",
+		//"  Space DSOA Design ADE Spec, !- Design Specification Zone Air Distribution Object Name 1",
+		//"  Spacex10,      !- Zone 2 Name",
+		//"  Spacex10 DSOA Design OA Spec,  !- Design Specification Outdoor Air Object Name 2",
+		//"  Space DSOA Design ADE Spec;  !- Design Specification Zone Air Distribution Object Name 2",
+
+		//"DesignSpecification:OutdoorAir,",
+		//"  Space DSOA Design OA Spec,  !- Name",
+		//"  sum,                     !- Outdoor Air Method",
+		//"  0.0,                     !- Outdoor Air Flow per Person {m3/s-person}",
+		//"  0.0009,                  !- Outdoor Air Flow per Zone Floor Area {m3/s-m2}",
+		//"  0;                       !- Outdoor Air Flow per Zone {m3/s}",
+
+		//"DesignSpecification:OutdoorAir,",
+		//"  Spacex10 DSOA Design OA Spec,  !- Name",
+		//"  sum,                     !- Outdoor Air Method",
+		//"  0.008,                   !- Outdoor Air Flow per Person {m3/s-person}",
+		//"  0.0009,                  !- Outdoor Air Flow per Zone Floor Area {m3/s-m2}",
+		//"  0;                       !- Outdoor Air Flow per Zone {m3/s}",
+
+		//"DesignSpecification:ZoneAirDistribution,",
+		//"  Space DSOA Design ADE Spec,  !- Name",
+		//"  1,                       !- Zone Air Distribution Effectiveness in Cooling Mode {dimensionless}",
+		//"  1;                       !- Zone Air Distribution Effectiveness in Heating Mode {dimensionless}",
+
+		//"ZoneHVAC:EquipmentConnections,",
+		//" Space,                    !- Zone Name",
+		//" Space Eq,                 !- Zone Conditioning Equipment List Name",
+		//" Space In Node,            !- Zone Air Inlet Node or NodeList Name",
+		//" ,                         !- Zone Air Exhaust Node or NodeList Name",
+		//" Space Node,               !- Zone Air Node Name",
+		//" Space Ret Node;           !- Zone Return Air Node Name",
+
+		//"ZoneHVAC:EquipmentList,",
+		//" Space Eq,                 !- Name",
+		//" ZoneHVAC:AirDistributionUnit, !- Zone Equipment 1 Object Type",
+		//" Space ATU,                   !- Zone Equipment 1 Name",
+		//" 1,                        !- Zone Equipment 1 Cooling Sequence",
+		//" 1;                        !- Zone Equipment 1 Heating or No - Load Sequence",
+
+		//"ZoneHVAC:AirDistributionUnit,",
+		//"  Space ATU,  !- Name",
+		//"  Space In Node,  !- Air Distribution Unit Outlet Node Name",
+		//"  AirTerminal:SingleDuct:VAV:NoReheat,  !- Air Terminal Object Type",
+		//"  Space Air Terminal;  !- Air Terminal Name",
+
+		//"AirTerminal:SingleDuct:VAV:NoReheat,",
+		//"  Space Air Terminal,      !- Name",
+		//"  AvailSched,              !- Availability Schedule Name",
+		//"  Space In Node,           !- Air Outlet Node Name",
+		//"  Space ATU In Node,       !- Air Inlet Node Name",
+		//"  autosize,                !- Maximum Air Flow Rate {m3/s}",
+		//"  Constant,                !- Zone Minimum Air Flow Input Method",
+		//"  0.0,                     !- Constant Minimum Air Flow Fraction",
+		//"  ,                        !- Fixed Minimum Air Flow Rate {m3/s}",
+		//"  ,                        !- Minimum Air Flow Fraction Schedule Name",
+		//"  ;                        !- Design Specification Outdoor Air Object Name",
+
+		//"ZoneHVAC:EquipmentConnections,",
+		//" Spacex10,                 !- Zone Name",
+		//" Spacex10 Eq,              !- Zone Conditioning Equipment List Name",
+		//" Spacex10 In Node,         !- Zone Air Inlet Node or NodeList Name",
+		//" ,                         !- Zone Air Exhaust Node or NodeList Name",
+		//" Spacex10 Node,            !- Zone Air Node Name",
+		//" Spacex10 Ret Node;        !- Zone Return Air Node Name",
+
+		//"ZoneHVAC:EquipmentList,",
+		//" Spacex10 Eq,              !- Name",
+		//" ZoneHVAC:AirDistributionUnit, !- Zone Equipment 1 Object Type",
+		//" Spacex10 ATU,                !- Zone Equipment 1 Name",
+		//" 1,                        !- Zone Equipment 1 Cooling Sequence",
+		//" 1;                        !- Zone Equipment 1 Heating or No - Load Sequence",
+
+		//"ZoneHVAC:AirDistributionUnit,",
+		//"  Spacex10 ATU,  !- Name",
+		//"  Spacex10 In Node,  !- Air Distribution Unit Outlet Node Name",
+		//"  AirTerminal:SingleDuct:VAV:NoReheat,  !- Air Terminal Object Type",
+		//"  Spacex10 Air Terminal;  !- Air Terminal Name",
+
+		//"AirTerminal:SingleDuct:VAV:NoReheat,",
+		//"  Spacex10 Air Terminal,   !- Name",
+		//"  AvailSched,              !- Availability Schedule Name",
+		//"  Spacex10 In Node,        !- Air Outlet Node Name",
+		//"  Spacex10 ATU In Node,    !- Air Inlet Node Name",
+		//"  autosize,                !- Maximum Air Flow Rate {m3/s}",
+		//"  Constant,                !- Zone Minimum Air Flow Input Method",
+		//"  0.0,                     !- Constant Minimum Air Flow Fraction",
+		//"  ,                        !- Fixed Minimum Air Flow Rate {m3/s}",
+		//"  ,                        !- Minimum Air Flow Fraction Schedule Name",
+		//"  ;                        !- Design Specification Outdoor Air Object Name",
+
+		//"ScheduleTypeLimits,",
+		//"  Any Number;              !- Name",
+
+		//"Schedule:Compact,",
+		//"  AvailSched,              !- Name",
+		//"  Any Number,              !- Schedule Type Limits Name",
+		//"  Through: 12/31,          !- Field 3",
+		//"  For: AllDays,            !- Field 4",
+		//"  Until: 24:00,1.0;        !- Field 5",
+
+		//"Schedule:Compact,",
+		//"  EquipSched,              !- Name",
+		//"  Any Number,              !- Schedule Type Limits Name",
+		//"  Through: 12/31,          !- Field 3",
+		//"  For: WinterDesignDay,    !- Field 4",
+		//"  Until: 24:00,0.0,        !- Field 5",
+		//"  For: AllOtherDays,       !- Field 4",
+		//"  Until: 24:00,1.0;        !- Field 5",
+
+		//"Schedule:Compact,",
+		//"  ActivityLevelSched,      !- Name",
+		//"  Any Number,              !- Schedule Type Limits Name",
+		//"  Through: 12/31,          !- Field 3",
+		//"  For: AllDays,            !- Field 4",
+		//"  Until: 24:00,120.0;      !- Field 5",
+
+		//"Schedule:Compact,",
+		//"  FanOpModeSchedule,       !- Name",
+		//"  Any Number,              !- Schedule Type Limits Name",
+		//"  Through: 12/31,          !- Field 1",
+		//"  For: AllDays,            !- Field 2",
+		//"  Until: 24:00,1.0;        !- Field 7",
+
+		//"Curve:Biquadratic,",
+		//"  Biquadratic,             !- Name",
+		//"  1.0,                     !- Coefficient1 Constant",
+		//"  0.0,                     !- Coefficient2 x",
+		//"  0.0,                     !- Coefficient3 x**2",
+		//"  0.0,                     !- Coefficient4 y",
+		//"  0.0,                     !- Coefficient5 y**2",
+		//"  0.0,                     !- Coefficient6 x*y",
+		//"  5,                       !- Minimum Value of x",
+		//"  40,                      !- Maximum Value of x",
+		//"  5,                       !- Minimum Value of y",
+		//"  40,                      !- Maximum Value of y",
+		//"  ,                        !- Minimum Curve Output",
+		//"  ,                        !- Maximum Curve Output",
+		//"  Temperature,             !- Input Unit Type for X",
+		//"  Temperature,             !- Input Unit Type for Y",
+		//"  Dimensionless;           !- Output Unit Type",
+
+		//"Curve:Cubic,",
+		//"  Cubic,                   !- Name",
+		//"  1.0,                     !- Coefficient1 Constant",
+		//"  0.0,                     !- Coefficient2 x",
+		//"  0.0,                     !- Coefficient3 x**2",
+		//"  0,                       !- Coefficient4 x**3",
+		//"  5,                       !- Minimum Value of x",
+		//"  40,                      !- Maximum Value of x",
+		//"  ,                        !- Minimum Curve Output",
+		//"  ,                        !- Maximum Curve Output",
+		//"  Temperature,             !- Input Unit Type for X",
+		//"  Temperature;             !- Output Unit Type",
+	//} );
+
+	//ASSERT_TRUE( process_idf( idf_objects ) );
+
+	//OutputProcessor::TimeValue.allocate( 2 );
+	////DataGlobals::DDOnlySimulation = true;
+
+	//ManageSimulation(); // run the design day over the warmup period (24 hrs, 25 days)
 
 // EXPECT_EQ( 10.0, ( Zone( 2 ).Volume * Zone( 2 ).Multiplier * Zone( 2 ).ListMultiplier ) / ( Zone( 1 ).Volume * Zone( 1 ).Multiplier * Zone( 1
 // ).ListMultiplier ) );
 
-// DataGlobals::DoWeathSim = true; // flag to trick tabular reports to scan meters
-// DataGlobals::KindOfSim = DataGlobals::ksRunPeriodWeather; // fake a weather run since a weather file can't be used (could it?)
-// UpdateTabularReports( OutputReportTabular::stepTypeHVAC );
-
-// EXPECT_NEAR( 1.86168, DataSizing::FinalSysSizing( 1 ).DesOutAirVolFlow, 0.0001 );
+	//DataGlobals::DoWeathSim = true; // flag to trick tabular reports to scan meters
+	//DataGlobals::KindOfSim = DataGlobals::ksRunPeriodWeather; // fake a weather run since a weather file can't be used (could it?)
+	//UpdateTabularReports( OutputReportTabular::stepTypeHVAC );
+
+	//EXPECT_NEAR( 1.86168, DataSizing::FinalSysSizing( 1 ).DesOutAirVolFlow, 0.0001 );
 
 //}
 
-TEST_F(EnergyPlusFixture, OutputReportTabularMonthly_ResetMonthlyGathering)
+TEST_F( EnergyPlusFixture, OutputReportTabularMonthly_ResetMonthlyGathering )
 {
-    std::string const idf_objects = delimited_string({
-        "Version,8.3;",
-        "Output:Table:Monthly,",
-        "Space Gains Annual Report, !- Name",
-        "2, !-  Digits After Decimal",
-        "Exterior Lights Electric Energy, !- Variable or Meter 1 Name",
-        "SumOrAverage, !- Aggregation Type for Variable or Meter 1",
-        "Exterior Lights Electric Power, !- Variable or Meter 2 Name",
-        "Maximum, !- Aggregation Type for Variable or Meter 2",
-        "Exterior Lights Electric Power, !- Variable or Meter 2 Name",
-        "Minimum; !- Aggregation Type for Variable or Meter 2",
-    });
-
-    ASSERT_TRUE(process_idf(idf_objects));
-
-    Real64 extLitUse;
+	std::string const idf_objects = delimited_string( {
+		"Version,8.3;",
+		"Output:Table:Monthly,",
+		"Space Gains Annual Report, !- Name",
+		"2, !-  Digits After Decimal",
+		"Exterior Lights Electric Energy, !- Variable or Meter 1 Name",
+		"SumOrAverage, !- Aggregation Type for Variable or Meter 1",
+		"Exterior Lights Electric Power, !- Variable or Meter 2 Name",
+		"Maximum, !- Aggregation Type for Variable or Meter 2",
+		"Exterior Lights Electric Power, !- Variable or Meter 2 Name",
+		"Minimum; !- Aggregation Type for Variable or Meter 2",
+	} );
+
+	ASSERT_TRUE( process_idf( idf_objects ) );
+
+	Real64 extLitUse;
 
     SetupOutputVariable("Exterior Lights Electric Energy", OutputProcessor::Unit::J, extLitUse, "Zone", "Sum", "Lite1", _, "Electricity",
                         "Exterior Lights", "General");
@@ -3470,38 +3470,38 @@
     SetupOutputVariable("Exterior Lights Electric Energy", OutputProcessor::Unit::J, extLitUse, "Zone", "Sum", "Lite3", _, "Electricity",
                         "Exterior Lights", "General");
 
-    DataGlobals::DoWeathSim = true;
-    DataGlobals::TimeStepZone = 0.25;
-
-    GetInputTabularMonthly();
-    EXPECT_EQ(MonthlyInputCount, 1);
-    InitializeTabularMonthly();
-
-    extLitUse = 1.01;
-
-    DataEnvironment::Month = 12;
-
-    GatherMonthlyResultsForTimestep(1);
-    EXPECT_EQ(extLitUse * 1, MonthlyColumns(1).reslt(12));
-
-    GatherMonthlyResultsForTimestep(1);
-    EXPECT_EQ(extLitUse * 2, MonthlyColumns(1).reslt(12));
-
-    GatherMonthlyResultsForTimestep(1);
-    EXPECT_EQ(extLitUse * 3, MonthlyColumns(1).reslt(12));
-
-    ResetMonthlyGathering();
-
-    EXPECT_EQ(0., MonthlyColumns(1).reslt(12));
-
-    GatherMonthlyResultsForTimestep(1);
-    EXPECT_EQ(extLitUse * 1, MonthlyColumns(1).reslt(12));
+	DataGlobals::DoWeathSim = true;
+	DataGlobals::TimeStepZone = 0.25;
+
+	GetInputTabularMonthly();
+	EXPECT_EQ( MonthlyInputCount, 1 );
+	InitializeTabularMonthly();
+
+	extLitUse = 1.01;
+
+	DataEnvironment::Month = 12;
+
+	GatherMonthlyResultsForTimestep( 1 );
+	EXPECT_EQ( extLitUse * 1, MonthlyColumns( 1 ).reslt( 12 ));
+
+	GatherMonthlyResultsForTimestep( 1 );
+	EXPECT_EQ( extLitUse * 2, MonthlyColumns( 1 ).reslt( 12 ) );
+
+	GatherMonthlyResultsForTimestep( 1 );
+	EXPECT_EQ( extLitUse * 3, MonthlyColumns( 1 ).reslt( 12 ) );
+
+	ResetMonthlyGathering();
+
+	EXPECT_EQ( 0., MonthlyColumns( 1 ).reslt( 12 ) );
+
+	GatherMonthlyResultsForTimestep( 1 );
+	EXPECT_EQ( extLitUse * 1, MonthlyColumns( 1 ).reslt( 12 ) );
 }
 
-TEST_F(EnergyPlusFixture, OutputReportTabular_ConfirmResetBEPSGathering)
+TEST_F( EnergyPlusFixture, OutputReportTabular_ConfirmResetBEPSGathering )
 {
 
-    Real64 extLitUse;
+	Real64 extLitUse;
 
     SetupOutputVariable("Exterior Lights Electric Energy", OutputProcessor::Unit::J, extLitUse, "Zone", "Sum", "Lite1", _, "Electricity",
                         "Exterior Lights", "General");
@@ -3510,1318 +3510,1317 @@
     SetupOutputVariable("Exterior Lights Electric Energy", OutputProcessor::Unit::J, extLitUse, "Zone", "Sum", "Lite3", _, "Electricity",
                         "Exterior Lights", "General");
 
-    DataGlobals::DoWeathSim = true;
-    DataGlobals::TimeStepZone = 1.0;
-    displayTabularBEPS = true;
-    TimeValue.allocate(2);
-
-    auto timeStep = 1.0;
-
-    SetupTimePointers("Zone", timeStep);
-    SetupTimePointers("HVAC", timeStep);
-
-    TimeValue(1).TimeStep = 60;
-    TimeValue(2).TimeStep = 60;
-
-    GetInputOutputTableSummaryReports();
-
-    extLitUse = 1.01;
-
-    DataEnvironment::Month = 12;
-
-    UpdateMeterReporting();
-    UpdateDataandReport(1);
-    GatherBEPSResultsForTimestep(1);
-    EXPECT_EQ(extLitUse * 3, gatherEndUseBEPS(1, endUseExteriorLights));
-
-    UpdateMeterReporting();
-    UpdateDataandReport(1);
-    GatherBEPSResultsForTimestep(1);
-    EXPECT_EQ(extLitUse * 6, gatherEndUseBEPS(1, endUseExteriorLights));
-
-    UpdateMeterReporting();
-    UpdateDataandReport(1);
-    GatherBEPSResultsForTimestep(1);
-    EXPECT_EQ(extLitUse * 9, gatherEndUseBEPS(1, endUseExteriorLights));
-
-    ResetBEPSGathering();
-
-    EXPECT_EQ(0., gatherEndUseBEPS(1, endUseExteriorLights));
-
-    UpdateMeterReporting();
-    UpdateDataandReport(1);
-    GatherBEPSResultsForTimestep(1);
-    EXPECT_EQ(extLitUse * 3, gatherEndUseBEPS(1, endUseExteriorLights));
+	DataGlobals::DoWeathSim = true;
+	DataGlobals::TimeStepZone = 1.0;
+	displayTabularBEPS = true;
+	TimeValue.allocate( 2 );
+
+	auto timeStep = 1.0;
+
+	SetupTimePointers( "Zone", timeStep );
+	SetupTimePointers( "HVAC", timeStep );
+
+	TimeValue( 1 ).TimeStep = 60;
+	TimeValue( 2 ).TimeStep = 60;
+
+	GetInputOutputTableSummaryReports();
+
+	extLitUse = 1.01;
+
+	DataEnvironment::Month = 12;
+
+	UpdateMeterReporting();
+	UpdateDataandReport( 1 );
+	GatherBEPSResultsForTimestep( 1 );
+	EXPECT_EQ( extLitUse * 3, gatherEndUseBEPS( 1, endUseExteriorLights ) );
+
+	UpdateMeterReporting();
+	UpdateDataandReport( 1 );
+	GatherBEPSResultsForTimestep( 1 );
+	EXPECT_EQ( extLitUse * 6, gatherEndUseBEPS( 1, endUseExteriorLights ) );
+
+	UpdateMeterReporting();
+	UpdateDataandReport( 1 );
+	GatherBEPSResultsForTimestep( 1 );
+	EXPECT_EQ( extLitUse * 9, gatherEndUseBEPS( 1, endUseExteriorLights ) );
+
+	ResetBEPSGathering();
+
+	EXPECT_EQ( 0., gatherEndUseBEPS( 1, endUseExteriorLights ) );
+
+	UpdateMeterReporting();
+	UpdateDataandReport( 1 );
+	GatherBEPSResultsForTimestep( 1 );
+	EXPECT_EQ( extLitUse * 3, gatherEndUseBEPS( 1, endUseExteriorLights ) );
 }
 
-TEST_F(EnergyPlusFixture, OutputReportTabular_GatherPeakDemandForTimestep)
+TEST_F( EnergyPlusFixture, OutputReportTabular_GatherPeakDemandForTimestep )
 {
-    // Glazer - Sep 2017
-
-    displayDemandEndUse = true;
-    displayLEEDSummary = true;
-    DataGlobals::TimeStepZoneSec = 900.0;
-
-    int resourceNum = 1;
-    int totalMeterNum = 2;
-    int endUseMeterNum = 3;
-    int subEndUseMeterNum = 4;
-
-    int endUseNum = 1;
-    int subEndUseNum = 1;
-
-    meterNumEndUseSubBEPS.allocate(10, 10, 10);
-    gatherDemandEndUseSub.allocate(10, 10, 10);
-    gatherDemandIndEndUseSub.allocate(10, 10, 10);
-    EnergyMeters.allocate(100);
-
-    EndUseCategory.allocate(endUseNum);
-    EndUseCategory(endUseNum).NumSubcategories = 1;
-
-    meterNumTotalsBEPS(resourceNum) = totalMeterNum; // create a test meter number
-    gatherDemandTotal(resourceNum) = 0.;
-
-    meterNumEndUseBEPS(resourceNum, endUseNum) = endUseMeterNum;
-    gatherDemandEndUse(resourceNum, endUseNum) = 0.;
-    gatherDemandIndEndUse(resourceNum, endUseNum) = 0.;
-
-    meterNumEndUseSubBEPS(subEndUseNum, endUseNum, resourceNum) = subEndUseMeterNum;
-    gatherDemandEndUseSub(subEndUseNum, endUseNum, resourceNum) = 0.;
-    gatherDemandIndEndUseSub(subEndUseNum, endUseNum, resourceNum) = 0.;
-
-    // first "timestep"
-
-    EnergyMeters(totalMeterNum).CurTSValue = 123.0 * DataGlobals::TimeStepZoneSec;    // create the current value for the total meter
-    EnergyMeters(endUseMeterNum).CurTSValue = 47.0 * DataGlobals::TimeStepZoneSec;    // create the current value for the end use meter
-    EnergyMeters(subEndUseMeterNum).CurTSValue = 28.0 * DataGlobals::TimeStepZoneSec; // create the current value for the sub end use meter
-
-    GatherPeakDemandForTimestep(ZoneTSReporting);
-
-    EXPECT_EQ(123., gatherDemandTotal(resourceNum));
-
-    EXPECT_EQ(47., gatherDemandEndUse(resourceNum, endUseNum));
-    EXPECT_EQ(47., gatherDemandIndEndUse(resourceNum, endUseNum));
-
-    EXPECT_EQ(28., gatherDemandEndUseSub(subEndUseNum, endUseNum, resourceNum));
-    EXPECT_EQ(28., gatherDemandIndEndUseSub(subEndUseNum, endUseNum, resourceNum));
-
-    // next "timestep" total higher
-
-    EnergyMeters(totalMeterNum).CurTSValue = 133.0 * DataGlobals::TimeStepZoneSec;    // create the current value for the total meter
-    EnergyMeters(endUseMeterNum).CurTSValue = 57.0 * DataGlobals::TimeStepZoneSec;    // create the current value for the end use meter
-    EnergyMeters(subEndUseMeterNum).CurTSValue = 38.0 * DataGlobals::TimeStepZoneSec; // create the current value for the sub end use meter
-
-    GatherPeakDemandForTimestep(ZoneTSReporting);
-
-    EXPECT_EQ(133., gatherDemandTotal(resourceNum));
-
-    EXPECT_EQ(57., gatherDemandEndUse(resourceNum, endUseNum));
-    EXPECT_EQ(57., gatherDemandIndEndUse(resourceNum, endUseNum));
-
-    EXPECT_EQ(38., gatherDemandEndUseSub(subEndUseNum, endUseNum, resourceNum));
-    EXPECT_EQ(38., gatherDemandIndEndUseSub(subEndUseNum, endUseNum, resourceNum));
-
-    // next "timestep" total lower but end use higher and sub end use higher
-
-    EnergyMeters(totalMeterNum).CurTSValue = 103.0 * DataGlobals::TimeStepZoneSec;    // create the current value for the total meter
-    EnergyMeters(endUseMeterNum).CurTSValue = 61.0 * DataGlobals::TimeStepZoneSec;    // create the current value for the end use meter
-    EnergyMeters(subEndUseMeterNum).CurTSValue = 42.0 * DataGlobals::TimeStepZoneSec; // create the current value for the sub end use meter
-
-    GatherPeakDemandForTimestep(ZoneTSReporting);
-
-    EXPECT_EQ(133., gatherDemandTotal(resourceNum));
-
-    EXPECT_EQ(57., gatherDemandEndUse(resourceNum, endUseNum));
-    EXPECT_EQ(61., gatherDemandIndEndUse(resourceNum, endUseNum));
-
-    EXPECT_EQ(38., gatherDemandEndUseSub(subEndUseNum, endUseNum, resourceNum));
-    EXPECT_EQ(42., gatherDemandIndEndUseSub(subEndUseNum, endUseNum, resourceNum));
-
-    // next "timestep" total higher but end use lower and sub end use lower
-
-    EnergyMeters(totalMeterNum).CurTSValue = 143.0 * DataGlobals::TimeStepZoneSec;    // create the current value for the total meter
-    EnergyMeters(endUseMeterNum).CurTSValue = 59.0 * DataGlobals::TimeStepZoneSec;    // create the current value for the end use meter
-    EnergyMeters(subEndUseMeterNum).CurTSValue = 39.0 * DataGlobals::TimeStepZoneSec; // create the current value for the sub end use meter
-
-    GatherPeakDemandForTimestep(ZoneTSReporting);
-
-    EXPECT_EQ(143., gatherDemandTotal(resourceNum));
-
-    EXPECT_EQ(59., gatherDemandEndUse(resourceNum, endUseNum));
-    EXPECT_EQ(61., gatherDemandIndEndUse(resourceNum, endUseNum));
-
-    EXPECT_EQ(39., gatherDemandEndUseSub(subEndUseNum, endUseNum, resourceNum));
-    EXPECT_EQ(42., gatherDemandIndEndUseSub(subEndUseNum, endUseNum, resourceNum));
-
-    meterNumEndUseSubBEPS.deallocate();
-    gatherDemandEndUseSub.deallocate();
-    gatherDemandIndEndUseSub.deallocate();
+	//Glazer - Sep 2017
+
+	displayDemandEndUse = true;
+	displayLEEDSummary = true;
+	DataGlobals::TimeStepZoneSec = 900.0;
+
+	int resourceNum = 1;
+	int totalMeterNum = 2;
+	int endUseMeterNum = 3;
+	int subEndUseMeterNum = 4;
+
+	int endUseNum = 1;
+	int subEndUseNum = 1;
+
+	meterNumEndUseSubBEPS.allocate( 10, 10, 10 );
+	gatherDemandEndUseSub.allocate( 10, 10, 10 );
+	gatherDemandIndEndUseSub.allocate( 10, 10, 10 );
+	EnergyMeters.allocate( 100 );
+
+	EndUseCategory.allocate( endUseNum );
+	EndUseCategory( endUseNum ).NumSubcategories = 1;
+
+	meterNumTotalsBEPS( resourceNum ) = totalMeterNum; // create a test meter number
+	gatherDemandTotal( resourceNum ) = 0.;
+
+	meterNumEndUseBEPS( resourceNum, endUseNum ) = endUseMeterNum;
+	gatherDemandEndUse( resourceNum, endUseNum ) = 0.;
+	gatherDemandIndEndUse( resourceNum, endUseNum ) = 0.;
+
+	meterNumEndUseSubBEPS( subEndUseNum, endUseNum, resourceNum ) = subEndUseMeterNum;
+	gatherDemandEndUseSub( subEndUseNum, endUseNum, resourceNum ) = 0.;
+	gatherDemandIndEndUseSub( subEndUseNum, endUseNum, resourceNum ) = 0.;
+
+	// first "timestep"
+
+	EnergyMeters( totalMeterNum ).CurTSValue = 123.0 * DataGlobals::TimeStepZoneSec; // create the current value for the total meter
+	EnergyMeters( endUseMeterNum ).CurTSValue = 47.0 * DataGlobals::TimeStepZoneSec; // create the current value for the end use meter
+	EnergyMeters( subEndUseMeterNum ).CurTSValue = 28.0 * DataGlobals::TimeStepZoneSec; // create the current value for the sub end use meter
+
+	GatherPeakDemandForTimestep( ZoneTSReporting );
+
+	EXPECT_EQ( 123., gatherDemandTotal( resourceNum ) );
+
+	EXPECT_EQ( 47., gatherDemandEndUse( resourceNum, endUseNum ) );
+	EXPECT_EQ( 47., gatherDemandIndEndUse( resourceNum, endUseNum ) );
+
+	EXPECT_EQ( 28., gatherDemandEndUseSub( subEndUseNum, endUseNum, resourceNum ) );
+	EXPECT_EQ( 28., gatherDemandIndEndUseSub( subEndUseNum, endUseNum, resourceNum ) );
+
+	// next "timestep" total higher
+
+	EnergyMeters( totalMeterNum ).CurTSValue = 133.0 * DataGlobals::TimeStepZoneSec; // create the current value for the total meter
+	EnergyMeters( endUseMeterNum ).CurTSValue = 57.0 * DataGlobals::TimeStepZoneSec; // create the current value for the end use meter
+	EnergyMeters( subEndUseMeterNum ).CurTSValue = 38.0 * DataGlobals::TimeStepZoneSec; // create the current value for the sub end use meter
+
+	GatherPeakDemandForTimestep( ZoneTSReporting );
+
+	EXPECT_EQ( 133., gatherDemandTotal( resourceNum ) );
+
+	EXPECT_EQ( 57., gatherDemandEndUse( resourceNum, endUseNum ) );
+	EXPECT_EQ( 57., gatherDemandIndEndUse( resourceNum, endUseNum ) );
+
+	EXPECT_EQ( 38., gatherDemandEndUseSub( subEndUseNum, endUseNum, resourceNum ) );
+	EXPECT_EQ( 38., gatherDemandIndEndUseSub( subEndUseNum, endUseNum, resourceNum ) );
+
+	// next "timestep" total lower but end use higher and sub end use higher
+
+	EnergyMeters( totalMeterNum ).CurTSValue = 103.0 * DataGlobals::TimeStepZoneSec; // create the current value for the total meter
+	EnergyMeters( endUseMeterNum ).CurTSValue = 61.0 * DataGlobals::TimeStepZoneSec; // create the current value for the end use meter
+	EnergyMeters( subEndUseMeterNum ).CurTSValue = 42.0 * DataGlobals::TimeStepZoneSec; // create the current value for the sub end use meter
+
+	GatherPeakDemandForTimestep( ZoneTSReporting );
+
+	EXPECT_EQ( 133., gatherDemandTotal( resourceNum ) );
+
+	EXPECT_EQ( 57., gatherDemandEndUse( resourceNum, endUseNum ) );
+	EXPECT_EQ( 61., gatherDemandIndEndUse( resourceNum, endUseNum ) );
+
+	EXPECT_EQ( 38., gatherDemandEndUseSub( subEndUseNum, endUseNum, resourceNum ) );
+	EXPECT_EQ( 42., gatherDemandIndEndUseSub( subEndUseNum, endUseNum, resourceNum ) );
+
+	// next "timestep" total higher but end use lower and sub end use lower
+
+	EnergyMeters( totalMeterNum ).CurTSValue = 143.0 * DataGlobals::TimeStepZoneSec; // create the current value for the total meter
+	EnergyMeters( endUseMeterNum ).CurTSValue = 59.0 * DataGlobals::TimeStepZoneSec; // create the current value for the end use meter
+	EnergyMeters( subEndUseMeterNum ).CurTSValue = 39.0 * DataGlobals::TimeStepZoneSec; // create the current value for the sub end use meter
+
+	GatherPeakDemandForTimestep( ZoneTSReporting );
+
+	EXPECT_EQ( 143., gatherDemandTotal( resourceNum ) );
+
+	EXPECT_EQ( 59., gatherDemandEndUse( resourceNum, endUseNum ) );
+	EXPECT_EQ( 61., gatherDemandIndEndUse( resourceNum, endUseNum ) );
+
+	EXPECT_EQ( 39., gatherDemandEndUseSub( subEndUseNum, endUseNum, resourceNum ) );
+	EXPECT_EQ( 42., gatherDemandIndEndUseSub( subEndUseNum, endUseNum, resourceNum ) );
+
+	meterNumEndUseSubBEPS.deallocate();
+	gatherDemandEndUseSub.deallocate();
+	gatherDemandIndEndUseSub.deallocate();
 }
 
-TEST_F(EnergyPlusFixture, OutputTableTimeBins_GetInput)
+TEST_F( EnergyPlusFixture, OutputTableTimeBins_GetInput )
 {
     std::string const idf_objects = delimited_string(
         {"Version,8.3;", "Output:Table:TimeBins,", "System1, !- Key Value", "Some Temperature Variable, !- Variable Name", "0.00, !- Interval Start",
          "0.20, !- Interval Size", "5,                       !- Interval Count", "Always1; !- Schedule Name"});
 
-    ASSERT_TRUE(process_idf(idf_objects));
-
-    DataGlobals::DoWeathSim = true;
-
-    GetInputTabularTimeBins();
-
-    EXPECT_EQ(OutputReportTabular::OutputTableBinned.size(), 1u);
-    EXPECT_EQ(OutputTableBinned(1).keyValue, "SYSTEM1");
-    EXPECT_EQ(OutputTableBinned(1).varOrMeter, "SOME TEMPERATURE VARIABLE");
-    EXPECT_EQ(OutputTableBinned(1).intervalStart, 0.0);
-    EXPECT_EQ(OutputTableBinned(1).intervalSize, 0.20);
-    EXPECT_EQ(OutputTableBinned(1).intervalCount, 5);
-    EXPECT_EQ(OutputTableBinned(1).ScheduleName, "ALWAYS1");
+	ASSERT_TRUE( process_idf( idf_objects ) );
+
+	DataGlobals::DoWeathSim = true;
+
+	GetInputTabularTimeBins();
+
+	EXPECT_EQ( OutputReportTabular::OutputTableBinned.size(), 1u );
+	EXPECT_EQ( OutputTableBinned( 1 ).keyValue, "SYSTEM1" );
+	EXPECT_EQ( OutputTableBinned( 1 ).varOrMeter, "SOME TEMPERATURE VARIABLE" );
+	EXPECT_EQ( OutputTableBinned( 1 ).intervalStart, 0.0 );
+	EXPECT_EQ( OutputTableBinned( 1 ).intervalSize, 0.20 );
+	EXPECT_EQ( OutputTableBinned( 1 ).intervalCount, 5 );
+	EXPECT_EQ( OutputTableBinned( 1 ).ScheduleName, "ALWAYS1" );
 }
 
-// TEST_F( EnergyPlusFixture, FinAndOverhangCount )
+//TEST_F( EnergyPlusFixture, FinAndOverhangCount )
 //{
-//// based on 4ZoneWithShading_Simple_2.idf
-// std::string const idf_objects = delimited_string( {
-
-//"  Version,8.5;                                                                                     ",
-//"                                                                                                   ",
-//" Output:Diagnostics, DisplayExtraWarnings;",
-//"  Timestep,4;                                                                                      ",
-//"                                                                                                   ",
-//"  Building,                                                                                        ",
-//"    BUILDING #1,             !- Name                                                               ",
-//"    0.0000000E+00,           !- North Axis {deg}                                                   ",
-//"    Suburbs,                 !- Terrain                                                            ",
-//"    3.9999999E-02,           !- Loads Convergence Tolerance Value                                  ",
-//"    0.4000000,               !- Temperature Convergence Tolerance Value {deltaC}                   ",
-//"    FullExterior,            !- Solar Distribution                                                 ",
-//"    25,                      !- Maximum Number of Warmup Days                                      ",
-//"    6;                       !- Minimum Number of Warmup Days                                      ",
-//"                                                                                                   ",
-//"  SurfaceConvectionAlgorithm:Inside,Simple;                                                        ",
-//"                                                                                                   ",
-//"  SurfaceConvectionAlgorithm:Outside,SimpleCombined;                                               ",
-//"                                                                                                   ",
-//"  HeatBalanceAlgorithm,ConductionTransferFunction;                                                 ",
-//"                                                                                                   ",
-//"  SimulationControl,                                                                               ",
-//"    No,                     !- Do Zone Sizing Calculation                                         ",
-//"    No,                      !- Do System Sizing Calculation                                       ",
-//"    No,                      !- Do Plant Sizing Calculation                                        ",
-//"    Yes,                     !- Run Simulation for Sizing Periods                                  ",
-//"    No;                      !- Run Simulation for Weather File Run Periods                        ",
-//"                                                                                                   ",
-//"  Site:Location,                                                                                   ",
-//"    Chicago Ohare Intl Ap IL USA WMO=725300,  !- Name                                              ",
-//"    41.99,                   !- Latitude {deg}                                                     ",
-//"    -87.91,                  !- Longitude {deg}                                                    ",
-//"    -6.00,                   !- Time Zone {hr}                                                     ",
-//"    205.00;                  !- Elevation {m}                                                      ",
-//"                                                                                                   ",
-//"  SizingPeriod:DesignDay,                                                                          ",
-//"    Chicago Ohare Intl Ap Ann Htg 99% Condns DB,  !- Name                                          ",
-//"    1,                       !- Month                                                              ",
-//"    21,                      !- Day of Month                                                       ",
-//"    WinterDesignDay,         !- Day Type                                                           ",
-//"    -16.6,                   !- Maximum Dry-Bulb Temperature {C}                                   ",
-//"    0.0,                     !- Daily Dry-Bulb Temperature Range {deltaC}                          ",
-//"    ,                        !- Dry-Bulb Temperature Range Modifier Type                           ",
-//"    ,                        !- Dry-Bulb Temperature Range Modifier Day Schedule Name              ",
-//"    Wetbulb,                 !- Humidity Condition Type                                            ",
-//"    -16.6,                   !- Wetbulb or DewPoint at Maximum Dry-Bulb {C}                        ",
-//"    ,                        !- Humidity Condition Day Schedule Name                               ",
-//"    ,                        !- Humidity Ratio at Maximum Dry-Bulb {kgWater/kgDryAir}              ",
-//"    ,                        !- Enthalpy at Maximum Dry-Bulb {J/kg}                                ",
-//"    ,                        !- Daily Wet-Bulb Temperature Range {deltaC}                          ",
-//"    98886.,                  !- Barometric Pressure {Pa}                                           ",
-//"    4.9,                     !- Wind Speed {m/s}                                                   ",
-//"    270,                     !- Wind Direction {deg}                                               ",
-//"    No,                      !- Rain Indicator                                                     ",
-//"    No,                      !- Snow Indicator                                                     ",
-//"    No,                      !- Daylight Saving Time Indicator                                     ",
-//"    ASHRAEClearSky,          !- Solar Model Indicator                                              ",
-//"    ,                        !- Beam Solar Day Schedule Name                                       ",
-//"    ,                        !- Diffuse Solar Day Schedule Name                                    ",
-//"    ,                        !- ASHRAE Clear Sky Optical Depth for Beam Irradiance (taub) {dimensio",
-//"    ,                        !- ASHRAE Clear Sky Optical Depth for Diffuse Irradiance (taud) {dimen",
-//"    0.00;                    !- Sky Clearness                                                      ",
-//"                                                                                                   ",
-//"  SizingPeriod:DesignDay,                                                                          ",
-//"    Chicago Ohare Intl Ap Ann Clg 1% Condns DB=>MWB,  !- Name                                      ",
-//"    7,                       !- Month                                                              ",
-//"    21,                      !- Day of Month                                                       ",
-//"    SummerDesignDay,         !- Day Type                                                           ",
-//"    31.6,                    !- Maximum Dry-Bulb Temperature {C}                                   ",
-//"    10.5,                    !- Daily Dry-Bulb Temperature Range {deltaC}                          ",
-//"    ,                        !- Dry-Bulb Temperature Range Modifier Type                           ",
-//"    ,                        !- Dry-Bulb Temperature Range Modifier Day Schedule Name              ",
-//"    Wetbulb,                 !- Humidity Condition Type                                            ",
-//"    23,                      !- Wetbulb or DewPoint at Maximum Dry-Bulb {C}                        ",
-//"    ,                        !- Humidity Condition Day Schedule Name                               ",
-//"    ,                        !- Humidity Ratio at Maximum Dry-Bulb {kgWater/kgDryAir}              ",
-//"    ,                        !- Enthalpy at Maximum Dry-Bulb {J/kg}                                ",
-//"    ,                        !- Daily Wet-Bulb Temperature Range {deltaC}                          ",
-//"    98886.,                  !- Barometric Pressure {Pa}                                           ",
-//"    5.2,                     !- Wind Speed {m/s}                                                   ",
-//"    230,                     !- Wind Direction {deg}                                               ",
-//"    No,                      !- Rain Indicator                                                     ",
-//"    No,                      !- Snow Indicator                                                     ",
-//"    No,                      !- Daylight Saving Time Indicator                                     ",
-//"    ASHRAEClearSky,          !- Solar Model Indicator                                              ",
-//"    ,                        !- Beam Solar Day Schedule Name                                       ",
-//"    ,                        !- Diffuse Solar Day Schedule Name                                    ",
-//"    ,                        !- ASHRAE Clear Sky Optical Depth for Beam Irradiance (taub) {dimensio",
-//"    ,                        !- ASHRAE Clear Sky Optical Depth for Diffuse Irradiance (taud) {dimen",
-//"    1.00;                    !- Sky Clearness                                                      ",
-//"                                                                                                   ",
-//"  Material,                                                                                        ",
-//"    A2 - 4 IN DENSE FACE BRICK,  !- Name                                                           ",
-//"    Rough,                   !- Roughness                                                          ",
-//"    0.1014984,               !- Thickness {m}                                                      ",
-//"    1.245296,                !- Conductivity {W/m-K}                                               ",
-//"    2082.400,                !- Density {kg/m3}                                                    ",
-//"    920.4800,                !- Specific Heat {J/kg-K}                                             ",
-//"    0.9000000,               !- Thermal Absorptance                                                ",
-//"    0.9300000,               !- Solar Absorptance                                                  ",
-//"    0.9300000;               !- Visible Absorptance                                                ",
-//"                                                                                                   ",
-//"  Material,                                                                                        ",
-//"    B3 - 2 IN INSULATION,    !- Name                                                               ",
-//"    VeryRough,               !- Roughness                                                          ",
-//"    5.0901599E-02,           !- Thickness {m}                                                      ",
-//"    4.3239430E-02,           !- Conductivity {W/m-K}                                               ",
-//"    32.03693,                !- Density {kg/m3}                                                    ",
-//"    836.8000,                !- Specific Heat {J/kg-K}                                             ",
-//"    0.9000000,               !- Thermal Absorptance                                                ",
-//"    0.5000000,               !- Solar Absorptance                                                  ",
-//"    0.5000000;               !- Visible Absorptance                                                ",
-//"                                                                                                   ",
-//"  Material,                                                                                        ",
-//"    C2 - 4 IN LW CONCRETE BLOCK,  !- Name                                                          ",
-//"    MediumRough,             !- Roughness                                                          ",
-//"    0.1014984,               !- Thickness {m}                                                      ",
-//"    0.3805070,               !- Conductivity {W/m-K}                                               ",
-//"    608.7016,                !- Density {kg/m3}                                                    ",
-//"    836.8000,                !- Specific Heat {J/kg-K}                                             ",
-//"    0.9000000,               !- Thermal Absorptance                                                ",
-//"    0.6500000,               !- Solar Absorptance                                                  ",
-//"    0.6500000;               !- Visible Absorptance                                                ",
-//"                                                                                                   ",
-//"  Material,                                                                                        ",
-//"    E1 - 3 / 4 IN PLASTER OR GYP BOARD,  !- Name                                                   ",
-//"    Smooth,                  !- Roughness                                                          ",
-//"    1.9050000E-02,           !- Thickness {m}                                                      ",
-//"    0.7264224,               !- Conductivity {W/m-K}                                               ",
-//"    1601.846,                !- Density {kg/m3}                                                    ",
-//"    836.8000,                !- Specific Heat {J/kg-K}                                             ",
-//"    0.9000000,               !- Thermal Absorptance                                                ",
-//"    0.9200000,               !- Solar Absorptance                                                  ",
-//"    0.9200000;               !- Visible Absorptance                                                ",
-//"                                                                                                   ",
-//"   ! (R=.0472,TRANS=.80,VERY SMOOTH,GLASS), from 6mm clear                                         ",
-//"                                                                                                   ",
-//"  WindowMaterial:Glazing,                                                                          ",
-//"    GLASS - CLEAR PLATE 1 / 4 IN,  !- Name                                                         ",
-//"    SpectralAverage,         !- Optical Data Type                                                  ",
-//"    ,                        !- Window Glass Spectral Data Set Name                                ",
-//"    6.0000001E-03,           !- Thickness {m}                                                      ",
-//"    0.7750000,               !- Solar Transmittance at Normal Incidence                            ",
-//"    7.1000002E-02,           !- Front Side Solar Reflectance at Normal Incidence                   ",
-//"    7.1000002E-02,           !- Back Side Solar Reflectance at Normal Incidence                    ",
-//"    0.8810000,               !- Visible Transmittance at Normal Incidence                          ",
-//"    7.9999998E-02,           !- Front Side Visible Reflectance at Normal Incidence                 ",
-//"    7.9999998E-02,           !- Back Side Visible Reflectance at Normal Incidence                  ",
-//"    0.0000000E+00,           !- Infrared Transmittance at Normal Incidence                         ",
-//"    0.8400000,               !- Front Side Infrared Hemispherical Emissivity                       ",
-//"    0.8400000,               !- Back Side Infrared Hemispherical Emissivity                        ",
-//"    0.9000000;               !- Conductivity {W/m-K}                                               ",
-//"                                                                                                   ",
-//"  Material,                                                                                        ",
-//"    WOOD - HARDWOOD 1 / 8 IN,!- Name                                                               ",
-//"    MediumSmooth,            !- Roughness                                                          ",
-//"    3.1699201E-03,           !- Thickness {m}                                                      ",
-//"    0.1591211,               !- Conductivity {W/m-K}                                               ",
-//"    720.8308,                !- Density {kg/m3}                                                    ",
-//"    1255.200,                !- Specific Heat {J/kg-K}                                             ",
-//"    0.9000000,               !- Thermal Absorptance                                                ",
-//"    0.7800000,               !- Solar Absorptance                                                  ",
-//"    0.7800000;               !- Visible Absorptance                                                ",
-//"                                                                                                   ",
-//"  Material:AirGap,                                                                                 ",
-//"    B1 - AIRSPACE RESISTANCE,!- Name                                                               ",
-//"    0.1603675;               !- Thermal Resistance {m2-K/W}                                        ",
-//"                                                                                                   ",
-//"  Material,                                                                                        ",
-//"    C7 - 8 IN LW CONCRETE BLOCK,  !- Name                                                          ",
-//"    Rough,                   !- Roughness                                                          ",
-//"    0.2033016,               !- Thickness {m}                                                      ",
-//"    0.5707605,               !- Conductivity {W/m-K}                                               ",
-//"    608.7016,                !- Density {kg/m3}                                                    ",
-//"    836.8000,                !- Specific Heat {J/kg-K}                                             ",
-//"    0.9000000,               !- Thermal Absorptance                                                ",
-//"    0.6500000,               !- Solar Absorptance                                                  ",
-//"    0.6500000;               !- Visible Absorptance                                                ",
-//"                                                                                                   ",
-//"  Material,                                                                                        ",
-//"    E5 - ACOUSTIC TILE,      !- Name                                                               ",
-//"    MediumSmooth,            !- Roughness                                                          ",
-//"    1.9050000E-02,           !- Thickness {m}                                                      ",
-//"    6.0535200E-02,           !- Conductivity {W/m-K}                                               ",
-//"    480.5539,                !- Density {kg/m3}                                                    ",
-//"    836.8000,                !- Specific Heat {J/kg-K}                                             ",
-//"    0.9000000,               !- Thermal Absorptance                                                ",
-//"    0.3200000,               !- Solar Absorptance                                                  ",
-//"    0.3200000;               !- Visible Absorptance                                                ",
-//"                                                                                                   ",
-//"  Material:AirGap,                                                                                 ",
-//"    E4 - CEILING AIRSPACE,   !- Name                                                               ",
-//"    0.1762280;               !- Thermal Resistance {m2-K/W}                                        ",
-//"                                                                                                   ",
-//"  Material,                                                                                        ",
-//"    C5 - 4 IN HW CONCRETE,   !- Name                                                               ",
-//"    MediumRough,             !- Roughness                                                          ",
-//"    0.1014984,               !- Thickness {m}                                                      ",
-//"    1.729577,                !- Conductivity {W/m-K}                                               ",
-//"    2242.585,                !- Density {kg/m3}                                                    ",
-//"    836.8000,                !- Specific Heat {J/kg-K}                                             ",
-//"    0.9000000,               !- Thermal Absorptance                                                ",
-//"    0.6500000,               !- Solar Absorptance                                                  ",
-//"    0.6500000;               !- Visible Absorptance                                                ",
-//"                                                                                                   ",
-//"  Material,                                                                                        ",
-//"    C10 - 8 IN HW CONCRETE,  !- Name                                                               ",
-//"    MediumRough,             !- Roughness                                                          ",
-//"    0.2033016,               !- Thickness {m}                                                      ",
-//"    1.729577,                !- Conductivity {W/m-K}                                               ",
-//"    2242.585,                !- Density {kg/m3}                                                    ",
-//"    836.8000,                !- Specific Heat {J/kg-K}                                             ",
-//"    0.9000000,               !- Thermal Absorptance                                                ",
-//"    0.6500000,               !- Solar Absorptance                                                  ",
-//"    0.6500000;               !- Visible Absorptance                                                ",
-//"                                                                                                   ",
-//"  Material,                                                                                        ",
-//"    E2 - 1 / 2 IN SLAG OR STONE,  !- Name                                                          ",
-//"    Rough,                   !- Roughness                                                          ",
-//"    1.2710161E-02,           !- Thickness {m}                                                      ",
-//"    1.435549,                !- Conductivity {W/m-K}                                               ",
-//"    881.0155,                !- Density {kg/m3}                                                    ",
-//"    1673.600,                !- Specific Heat {J/kg-K}                                             ",
-//"    0.9000000,               !- Thermal Absorptance                                                ",
-//"    0.5500000,               !- Solar Absorptance                                                  ",
-//"    0.5500000;               !- Visible Absorptance                                                ",
-//"                                                                                                   ",
-//"  Material,                                                                                        ",
-//"    E3 - 3 / 8 IN FELT AND MEMBRANE,  !- Name                                                      ",
-//"    Rough,                   !- Roughness                                                          ",
-//"    9.5402403E-03,           !- Thickness {m}                                                      ",
-//"    0.1902535,               !- Conductivity {W/m-K}                                               ",
-//"    1121.292,                !- Density {kg/m3}                                                    ",
-//"    1673.600,                !- Specific Heat {J/kg-K}                                             ",
-//"    0.9000000,               !- Thermal Absorptance                                                ",
-//"    0.7500000,               !- Solar Absorptance                                                  ",
-//"    0.7500000;               !- Visible Absorptance                                                ",
-//"                                                                                                   ",
-//"  Material,                                                                                        ",
-//"    B6 - 2 IN DENSE INSULATION,  !- Name                                                           ",
-//"    VeryRough,               !- Roughness                                                          ",
-//"    5.0901599E-02,           !- Thickness {m}                                                      ",
-//"    4.3239430E-02,           !- Conductivity {W/m-K}                                               ",
-//"    91.30524,                !- Density {kg/m3}                                                    ",
-//"    836.8000,                !- Specific Heat {J/kg-K}                                             ",
-//"    0.9000000,               !- Thermal Absorptance                                                ",
-//"    0.5000000,               !- Solar Absorptance                                                  ",
-//"    0.5000000;               !- Visible Absorptance                                                ",
-//"                                                                                                   ",
-//"  Material,                                                                                        ",
-//"    C12 - 2 IN HW CONCRETE,  !- Name                                                               ",
-//"    MediumRough,             !- Roughness                                                          ",
-//"    5.0901599E-02,           !- Thickness {m}                                                      ",
-//"    1.729577,                !- Conductivity {W/m-K}                                               ",
-//"    2242.585,                !- Density {kg/m3}                                                    ",
-//"    836.8000,                !- Specific Heat {J/kg-K}                                             ",
-//"    0.9000000,               !- Thermal Absorptance                                                ",
-//"    0.6500000,               !- Solar Absorptance                                                  ",
-//"    0.6500000;               !- Visible Absorptance                                                ",
-//"                                                                                                   ",
-//"  Construction,                                                                                    ",
-//"    EXTERIOR,                !- Name                                                               ",
-//"    A2 - 4 IN DENSE FACE BRICK,  !- Outside Layer                                                  ",
-//"    B3 - 2 IN INSULATION,    !- Layer 2                                                            ",
-//"    C2 - 4 IN LW CONCRETE BLOCK,  !- Layer 3                                                       ",
-//"    E1 - 3 / 4 IN PLASTER OR GYP BOARD;  !- Layer 4                                                ",
-//"                                                                                                   ",
-//"  Construction,                                                                                    ",
-//"    SINGLE PANE HW WINDOW,   !- Name                                                               ",
-//"    GLASS - CLEAR PLATE 1 / 4 IN;  !- Outside Layer                                                ",
-//"                                                                                                   ",
-//"  Construction,                                                                                    ",
-//"    HOLLOW WOOD DOOR,        !- Name                                                               ",
-//"    WOOD - HARDWOOD 1 / 8 IN,!- Outside Layer                                                      ",
-//"    B1 - AIRSPACE RESISTANCE,!- Layer 2                                                            ",
-//"    WOOD - HARDWOOD 1 / 8 IN;!- Layer 3                                                            ",
-//"                                                                                                   ",
-//"  Construction,                                                                                    ",
-//"    INTERIOR,                !- Name                                                               ",
-//"    C7 - 8 IN LW CONCRETE BLOCK;  !- Outside Layer                                                 ",
-//"                                                                                                   ",
-//"  Construction,                                                                                    ",
-//"    FLOOR,                   !- Name                                                               ",
-//"    E5 - ACOUSTIC TILE,      !- Outside Layer                                                      ",
-//"    E4 - CEILING AIRSPACE,   !- Layer 2                                                            ",
-//"    C5 - 4 IN HW CONCRETE;   !- Layer 3                                                            ",
-//"                                                                                                   ",
-//"  Construction,                                                                                    ",
-//"    CEILING34,               !- Name                                                               ",
-//"    C10 - 8 IN HW CONCRETE;  !- Outside Layer                                                      ",
-//"                                                                                                   ",
-//"  Construction,                                                                                    ",
-//"    FLOOR34,                 !- Name                                                               ",
-//"    C10 - 8 IN HW CONCRETE;  !- Outside Layer                                                      ",
-//"                                                                                                   ",
-//"  Construction,                                                                                    ",
-//"    ROOF31,                  !- Name                                                               ",
-//"    E2 - 1 / 2 IN SLAG OR STONE,  !- Outside Layer                                                 ",
-//"    E3 - 3 / 8 IN FELT AND MEMBRANE,  !- Layer 2                                                   ",
-//"    B6 - 2 IN DENSE INSULATION,  !- Layer 3                                                        ",
-//"    C12 - 2 IN HW CONCRETE;  !- Layer 4                                                            ",
-//"                                                                                                   ",
-//"  ScheduleTypeLimits,                                                                              ",
-//"    Any Number;              !- Name                                                               ",
-//"                                                                                                   ",
-//"  ScheduleTypeLimits,                                                                              ",
-//"    Fraction,                !- Name                                                               ",
-//"    0.0,                     !- Lower Limit Value                                                  ",
-//"    1.0,                     !- Upper Limit Value                                                  ",
-//"    CONTINUOUS;              !- Numeric Type                                                       ",
-//"                                                                                                   ",
-//"  Site:GroundTemperature:BuildingSurface,20,20,20,20,20,20,20,20,20,20,20,20;                      ",
-//"                                                                                                   ",
-//"  Zone,                                                                                            ",
-//"    ZONE 1,                  !- Name                                                               ",
-//"    0,                       !- Direction of Relative North {deg}                                  ",
-//"    0,                       !- X Origin {m}                                                       ",
-//"    0,                       !- Y Origin {m}                                                       ",
-//"    -10,                     !- Z Origin {m}                                                       ",
-//"    1,                       !- Type                                                               ",
-//"    1,                       !- Multiplier                                                         ",
-//"    AutoCalculate,           !- Ceiling Height {m}                                                 ",
-//"    AutoCalculate;           !- Volume {m3}                                                        ",
-//"                                                                                                   ",
-//"  Zone,                                                                                            ",
-//"    ZONE 2,                  !- Name                                                               ",
-//"    0,                       !- Direction of Relative North {deg}                                  ",
-//"    20,                      !- X Origin {m}                                                       ",
-//"    0,                       !- Y Origin {m}                                                       ",
-//"    -10,                     !- Z Origin {m}                                                       ",
-//"    1,                       !- Type                                                               ",
-//"    1,                       !- Multiplier                                                         ",
-//"    AutoCalculate,           !- Ceiling Height {m}                                                 ",
-//"    AutoCalculate;           !- Volume {m3}                                                        ",
-//"                                                                                                   ",
-//"  Zone,                                                                                            ",
-//"    ZONE 3,                  !- Name                                                               ",
-//"    0,                       !- Direction of Relative North {deg}                                  ",
-//"    0,                       !- X Origin {m}                                                       ",
-//"    0,                       !- Y Origin {m}                                                       ",
-//"    0,                       !- Z Origin {m}                                                       ",
-//"    1,                       !- Type                                                               ",
-//"    1,                       !- Multiplier                                                         ",
-//"    AutoCalculate,           !- Ceiling Height {m}                                                 ",
-//"    AutoCalculate;           !- Volume {m3}                                                        ",
-//"                                                                                                   ",
-//"  Zone,                                                                                            ",
-//"    ZONE 4,                  !- Name                                                               ",
-//"    0,                       !- Direction of Relative North {deg}                                  ",
-//"    20,                      !- X Origin {m}                                                       ",
-//"    0,                       !- Y Origin {m}                                                       ",
-//"    0,                       !- Z Origin {m}                                                       ",
-//"    1,                       !- Type                                                               ",
-//"    1,                       !- Multiplier                                                         ",
-//"    AutoCalculate,           !- Ceiling Height {m}                                                 ",
-//"    AutoCalculate;           !- Volume {m3}                                                        ",
-//"                                                                                                   ",
-//"  GlobalGeometryRules,                                                                             ",
-//"    UpperLeftCorner,         !- Starting Vertex Position                                           ",
-//"    CounterClockWise,        !- Vertex Entry Direction                                             ",
-//"    Relative,                !- Coordinate System                                                  ",
-//"    ,                        !- Daylighting Reference Point Coordinate System                      ",
-//"    Relative;                !- Rectangular Surface Coordinate System                              ",
-//"                                                                                                   ",
-//"  Shading:Building,                                                                                ",
-//"    Bushes-East,             !- Name                                                               ",
-//"    90,                      !- Azimuth Angle {deg}                                                ",
-//"    90,                      !- Tilt Angle {deg}                                                   ",
-//"    45,                      !- Starting X Coordinate {m}                                          ",
-//"    0,                       !- Starting Y Coordinate {m}                                          ",
-//"    0,                       !- Starting Z Coordinate {m}                                          ",
-//"    50,                      !- Length {m}                                                         ",
-//"    1;                       !- Height {m}                                                         ",
-//"                                                                                                   ",
-//"  Shading:Site,                                                                                    ",
-//"    Bushes-North,            !- Name                                                               ",
-//"    0,                       !- Azimuth Angle {deg}                                                ",
-//"    90,                      !- Tilt Angle {deg}                                                   ",
-//"    45,                      !- Starting X Coordinate {m}                                          ",
-//"    50,                      !- Starting Y Coordinate {m}                                          ",
-//"    0,                       !- Starting Z Coordinate {m}                                          ",
-//"    50,                      !- Length {m}                                                         ",
-//"    1;                       !- Height {m}                                                         ",
-//"                                                                                                   ",
-//"  Shading:Site,                                                                                    ",
-//"    Bushes-West,             !- Name                                                               ",
-//"    270,                     !- Azimuth Angle {deg}                                                ",
-//"    90,                      !- Tilt Angle {deg}                                                   ",
-//"    -5,                      !- Starting X Coordinate {m}                                          ",
-//"    50,                      !- Starting Y Coordinate {m}                                          ",
-//"    0,                       !- Starting Z Coordinate {m}                                          ",
-//"    50,                      !- Length {m}                                                         ",
-//"    1;                       !- Height {m}                                                         ",
-//"                                                                                                   ",
-//"  Wall:Exterior,                                                                                   ",
-//"    Zn001:Wall001,           !- Name                                                               ",
-//"    EXTERIOR,                !- Construction Name                                                  ",
-//"    ZONE 1,                  !- Zone Name                                                          ",
-//"    180,                     !- Azimuth Angle {deg}                                                ",
-//"    90,                      !- Tilt Angle {deg}                                                   ",
-//"    0,                       !- Starting X Coordinate {m}                                          ",
-//"    0,                       !- Starting Y Coordinate {m}                                          ",
-//"    0,                       !- Starting Z Coordinate {m}                                          ",
-//"    20,                      !- Length {m}                                                         ",
-//"    10;                      !- Height {m}                                                         ",
-//"                                                                                                   ",
-//"  Window,                                                                                          ",
-//"    Zn001:Wall001:Win001,    !- Name                                                               ",
-//"    SINGLE PANE HW WINDOW,   !- Construction Name                                                  ",
-//"    Zn001:Wall001,           !- Building Surface Name                                              ",
-//"    ,                        !- Shading Control Name                                               ",
-//"    ,                        !- Frame and Divider Name                                             ",
-//"    1,                       !- Multiplier                                                         ",
-//"    4,                       !- Starting X Coordinate {m}                                          ",
-//"    3,                       !- Starting Z Coordinate {m}                                          ",
-//"    3,                       !- Length {m}                                                         ",
-//"    5;                       !- Height {m}                                                         ",
-//"                                                                                                   ",
-//"  GlazedDoor,                                                                                      ",
-//"    Zn001:Wall001:Door001,   !- Name                                                               ",
-//"    SINGLE PANE HW WINDOW,   !- Construction Name                                                  ",
-//"    Zn001:Wall001,           !- Building Surface Name                                              ",
-//"    ,                        !- Shading Control Name                                               ",
-//"    ,                        !- Frame and Divider Name                                             ",
-//"    1,                       !- Multiplier                                                         ",
-//"    14,                      !- Starting X Coordinate {m}                                          ",
-//"    0,                       !- Starting Z Coordinate {m}                                          ",
-//"    3,                       !- Length {m}                                                         ",
-//"    5;                       !- Height {m}                                                         ",
-//"                                                                                                   ",
-//"  Shading:Overhang:Projection,                                                                     ",
-//"    Zn001:Wall001:Win001:Shade001,  !- Name                                                        ",
-//"    Zn001:Wall001:Win001,    !- Window or Door Name                                                ",
-//"    .7,                      !- Height above Window or Door {m}                                    ",
-//"    90,                      !- Tilt Angle from Window/Door {deg}                                  ",
-//"    .2,                      !- Left extension from Window/Door Width {m}                          ",
-//"    .2,                      !- Right extension from Window/Door Width {m}                         ",
-//"    .6;                      !- Depth as Fraction of Window/Door Height {dimensionless}            ",
-//"                                                                                                   ",
-//"  Shading:Overhang,                                                                                ",
-//"    Zn001:Wall001:Door001:Shade001,  !- Name                                                       ",
-//"    Zn001:Wall001:Door001,   !- Window or Door Name                                                ",
-//"    .6,                      !- Height above Window or Door {m}                                    ",
-//"    90,                      !- Tilt Angle from Window/Door {deg}                                  ",
-//"    0,                       !- Left extension from Window/Door Width {m}                          ",
-//"    0,                       !- Right extension from Window/Door Width {m}                         ",
-//"    3;                       !- Depth {m}                                                          ",
-//"                                                                                                   ",
-//"  Shading:Fin:Projection,                                                                          ",
-//"    Zn001:Wall001:Shade003,  !- Name                                                               ",
-//"    Zn001:Wall001:Win001,    !- Window or Door Name                                                ",
-//"    .1,                      !- Left Extension from Window/Door {m}                                ",
-//"    .1,                      !- Left Distance Above Top of Window {m}                              ",
-//"    .1,                      !- Left Distance Below Bottom of Window {m}                           ",
-//"    90,                      !- Left Tilt Angle from Window/Door {deg}                             ",
-//"    .6,                      !- Left Depth as Fraction of Window/Door Width {dimensionless}        ",
-//"    .1,                      !- Right Extension from Window/Door {m}                               ",
-//"    .1,                      !- Right Distance Above Top of Window {m}                             ",
-//"    .1,                      !- Right Distance Below Bottom of Window {m}                          ",
-//"    90,                      !- Right Tilt Angle from Window/Door {deg}                            ",
-//"    .6;                      !- Right Depth as Fraction of Window/Door Width {dimensionless}       ",
-//"                                                                                                   ",
-//"  Wall:Underground,                                                                                ",
-//"    Zn001:Wall002,           !- Name                                                               ",
-//"    EXTERIOR,                !- Construction Name                                                  ",
-//"    ZONE 1,                  !- Zone Name                                                          ",
-//"    0,                       !- Azimuth Angle {deg}                                                ",
-//"    90,                      !- Tilt Angle {deg}                                                   ",
-//"    20,                      !- Starting X Coordinate {m}                                          ",
-//"    20,                      !- Starting Y Coordinate {m}                                          ",
-//"    0,                       !- Starting Z Coordinate {m}                                          ",
-//"    20,                      !- Length {m}                                                         ",
-//"    10;                      !- Height {m}                                                         ",
-//"                                                                                                   ",
-//"  Wall:Underground,                                                                                ",
-//"    Zn001:Wall003,           !- Name                                                               ",
-//"    EXTERIOR,                !- Construction Name                                                  ",
-//"    ZONE 1,                  !- Zone Name                                                          ",
-//"    270,                     !- Azimuth Angle {deg}                                                ",
-//"    90,                      !- Tilt Angle {deg}                                                   ",
-//"    0,                       !- Starting X Coordinate {m}                                          ",
-//"    20,                      !- Starting Y Coordinate {m}                                          ",
-//"    0,                       !- Starting Z Coordinate {m}                                          ",
-//"    20,                      !- Length {m}                                                         ",
-//"    10;                      !- Height {m}                                                         ",
-//"                                                                                                   ",
-//"  Door,                                                                                            ",
-//"    Zn001:Wall001:Door002,   !- Name                                                               ",
-//"    HOLLOW WOOD DOOR,        !- Construction Name                                                  ",
-//"    Zn001:Wall003,           !- Building Surface Name                                              ",
-//"    1,                       !- Multiplier                                                         ",
-//"    14,                      !- Starting X Coordinate {m}                                          ",
-//"    0,                       !- Starting Z Coordinate {m}                                          ",
-//"    3,                       !- Length {m}                                                         ",
-//"    5;                       !- Height {m}                                                         ",
-//"                                                                                                   ",
-//"  Wall:Adiabatic,                                                                                  ",
-//"    Zn001:Wall004,           !- Name                                                               ",
-//"    INTERIOR,                !- Construction Name                                                  ",
-//"    ZONE 1,                  !- Zone Name                                                          ",
-//"    90,                      !- Azimuth Angle {deg}                                                ",
-//"    90,                      !- Tilt Angle {deg}                                                   ",
-//"    20,                      !- Starting X Coordinate {m}                                          ",
-//"    0,                       !- Starting Y Coordinate {m}                                          ",
-//"    0,                       !- Starting Z Coordinate {m}                                          ",
-//"    20,                      !- Length {m}                                                         ",
-//"    10;                      !- Height {m}                                                         ",
-//"                                                                                                   ",
-//"  Floor:GroundContact,                                                                             ",
-//"    Zn001:Flr001,            !- Name                                                               ",
-//"    FLOOR,                   !- Construction Name                                                  ",
-//"    ZONE 1,                  !- Zone Name                                                          ",
-//"    90,                      !- Azimuth Angle {deg}                                                ",
-//"    180,                     !- Tilt Angle {deg}                                                   ",
-//"    0,                       !- Starting X Coordinate {m}                                          ",
-//"    0,                       !- Starting Y Coordinate {m}                                          ",
-//"    0,                       !- Starting Z Coordinate {m}                                          ",
-//"    20,                      !- Length {m}                                                         ",
-//"    20;                      !- Width {m}                                                          ",
-//"                                                                                                   ",
-//"  Ceiling:Adiabatic,                                                                               ",
-//"    Zn001:Roof001,           !- Name                                                               ",
-//"    CEILING34,               !- Construction Name                                                  ",
-//"    ZONE 1,                  !- Zone Name                                                          ",
-//"    180,                     !- Azimuth Angle {deg}                                                ",
-//"    0,                       !- Tilt Angle {deg}                                                   ",
-//"    0,                       !- Starting X Coordinate {m}                                          ",
-//"    0,                       !- Starting Y Coordinate {m}                                          ",
-//"    10,                      !- Starting Z Coordinate {m}                                          ",
-//"    20,                      !- Length {m}                                                         ",
-//"    20;                      !- Width {m}                                                          ",
-//"                                                                                                   ",
-//"  Wall:Exterior,                                                                                   ",
-//"    Zn002:Wall001,           !- Name                                                               ",
-//"    EXTERIOR,                !- Construction Name                                                  ",
-//"    ZONE 2,                  !- Zone Name                                                          ",
-//"    180,                     !- Azimuth Angle {deg}                                                ",
-//"    90,                      !- Tilt Angle {deg}                                                   ",
-//"    0,                       !- Starting X Coordinate {m}                                          ",
-//"    0,                       !- Starting Y Coordinate {m}                                          ",
-//"    0,                       !- Starting Z Coordinate {m}                                          ",
-//"    20,                      !- Length {m}                                                         ",
-//"    10;                      !- Height {m}                                                         ",
-//"                                                                                                   ",
-//"  Window,                                                                                          ",
-//"    Zn002:Wall001:Win001,    !- Name                                                               ",
-//"    SINGLE PANE HW WINDOW,   !- Construction Name                                                  ",
-//"    Zn002:Wall001,           !- Building Surface Name                                              ",
-//"    ,                        !- Shading Control Name                                               ",
-//"    ,                        !- Frame and Divider Name                                             ",
-//"    1,                       !- Multiplier                                                         ",
-//"    4,                       !- Starting X Coordinate {m}                                          ",
-//"    3,                       !- Starting Z Coordinate {m}                                          ",
-//"    3,                       !- Length {m}                                                         ",
-//"    5;                       !- Height {m}                                                         ",
-//"                                                                                                   ",
-//"  Shading:Overhang,                                                                                ",
-//"    Zn002:Wall001:Win001:Shade001,  !- Name                                                        ",
-//"    Zn002:Wall001:Win001,    !- Window or Door Name                                                ",
-//"    .7,                      !- Height above Window or Door {m}                                    ",
-//"    90,                      !- Tilt Angle from Window/Door {deg}                                  ",
-//"    0,                       !- Left extension from Window/Door Width {m}                          ",
-//"    0,                       !- Right extension from Window/Door Width {m}                         ",
-//"    3;                       !- Depth {m}                                                          ",
-//"                                                                                                   ",
-//"  Window,                                                                                          ",
-//"    Zn002:Wall001:Win002,    !- Name                                                               ",
-//"    SINGLE PANE HW WINDOW,   !- Construction Name                                                  ",
-//"    Zn002:Wall001,           !- Building Surface Name                                              ",
-//"    ,                        !- Shading Control Name                                               ",
-//"    ,                        !- Frame and Divider Name                                             ",
-//"    1,                       !- Multiplier                                                         ",
-//"    10,                      !- Starting X Coordinate {m}                                          ",
-//"    3,                       !- Starting Z Coordinate {m}                                          ",
-//"    3,                       !- Length {m}                                                         ",
-//"    5;                       !- Height {m}                                                         ",
-//"                                                                                                   ",
-//"  Wall:Underground,                                                                                ",
-//"    Zn002:Wall002,           !- Name                                                               ",
-//"    EXTERIOR,                !- Construction Name                                                  ",
-//"    ZONE 2,                  !- Zone Name                                                          ",
-//"    90,                      !- Azimuth Angle {deg}                                                ",
-//"    90,                      !- Tilt Angle {deg}                                                   ",
-//"    20,                      !- Starting X Coordinate {m}                                          ",
-//"    0,                       !- Starting Y Coordinate {m}                                          ",
-//"    0,                       !- Starting Z Coordinate {m}                                          ",
-//"    20,                      !- Length {m}                                                         ",
-//"    10;                      !- Height {m}                                                         ",
-//"                                                                                                   ",
-//"  Wall:Underground,                                                                                ",
-//"    Zn002:Wall003,           !- Name                                                               ",
-//"    EXTERIOR,                !- Construction Name                                                  ",
-//"    ZONE 2,                  !- Zone Name                                                          ",
-//"    0,                       !- Azimuth Angle {deg}                                                ",
-//"    90,                      !- Tilt Angle {deg}                                                   ",
-//"    20,                      !- Starting X Coordinate {m}                                          ",
-//"    20,                      !- Starting Y Coordinate {m}                                          ",
-//"    0,                       !- Starting Z Coordinate {m}                                          ",
-//"    20,                      !- Length {m}                                                         ",
-//"    10;                      !- Height {m}                                                         ",
-//"                                                                                                   ",
-//"  Wall:Adiabatic,                                                                                  ",
-//"    Zn002:Wall004,           !- Name                                                               ",
-//"    INTERIOR,                !- Construction Name                                                  ",
-//"    ZONE 2,                  !- Zone Name                                                          ",
-//"    270,                     !- Azimuth Angle {deg}                                                ",
-//"    90,                      !- Tilt Angle {deg}                                                   ",
-//"    0,                       !- Starting X Coordinate {m}                                          ",
-//"    20,                      !- Starting Y Coordinate {m}                                          ",
-//"    0,                       !- Starting Z Coordinate {m}                                          ",
-//"    20,                      !- Length {m}                                                         ",
-//"    10;                      !- Height {m}                                                         ",
-//"                                                                                                   ",
-//"  Floor:GroundContact,                                                                             ",
-//"    Zn002:Flr001,            !- Name                                                               ",
-//"    FLOOR,                   !- Construction Name                                                  ",
-//"    ZONE 2,                  !- Zone Name                                                          ",
-//"    90,                      !- Azimuth Angle {deg}                                                ",
-//"    180,                     !- Tilt Angle {deg}                                                   ",
-//"    0,                       !- Starting X Coordinate {m}                                          ",
-//"    0,                       !- Starting Y Coordinate {m}                                          ",
-//"    0,                       !- Starting Z Coordinate {m}                                          ",
-//"    20,                      !- Length {m}                                                         ",
-//"    20;                      !- Width {m}                                                          ",
-//"                                                                                                   ",
-//"  Ceiling:Adiabatic,                                                                               ",
-//"    Zn002:Roof001,           !- Name                                                               ",
-//"    CEILING34,               !- Construction Name                                                  ",
-//"    ZONE 2,                  !- Zone Name                                                          ",
-//"    180,                     !- Azimuth Angle {deg}                                                ",
-//"    0,                       !- Tilt Angle {deg}                                                   ",
-//"    0,                       !- Starting X Coordinate {m}                                          ",
-//"    0,                       !- Starting Y Coordinate {m}                                          ",
-//"    10,                      !- Starting Z Coordinate {m}                                          ",
-//"    20,                      !- Length {m}                                                         ",
-//"    20;                      !- Width {m}                                                          ",
-//"                                                                                                   ",
-//"  Wall:Exterior,                                                                                   ",
-//"    Zn003:Wall001,           !- Name                                                               ",
-//"    EXTERIOR,                !- Construction Name                                                  ",
-//"    ZONE 3,                  !- Zone Name                                                          ",
-//"    180,                     !- Azimuth Angle {deg}                                                ",
-//"    90,                      !- Tilt Angle {deg}                                                   ",
-//"    0,                       !- Starting X Coordinate {m}                                          ",
-//"    0,                       !- Starting Y Coordinate {m}                                          ",
-//"    0,                       !- Starting Z Coordinate {m}                                          ",
-//"    20,                      !- Length {m}                                                         ",
-//"    10;                      !- Height {m}                                                         ",
-//"                                                                                                   ",
-//"  Window,                                                                                          ",
-//"    Zn003:Wall001:Win001,    !- Name                                                               ",
-//"    SINGLE PANE HW WINDOW,   !- Construction Name                                                  ",
-//"    Zn003:Wall001,           !- Building Surface Name                                              ",
-//"    ,                        !- Shading Control Name                                               ",
-//"    ,                        !- Frame and Divider Name                                             ",
-//"    1,                       !- Multiplier                                                         ",
-//"    8,                       !- Starting X Coordinate {m}                                          ",
-//"    3,                       !- Starting Z Coordinate {m}                                          ",
-//"    3,                       !- Length {m}                                                         ",
-//"    5;                       !- Height {m}                                                         ",
-//"                                                                                                   ",
-//"  Wall:Exterior,                                                                                   ",
-//"    Zn003:Wall002,           !- Name                                                               ",
-//"    EXTERIOR,                !- Construction Name                                                  ",
-//"    ZONE 3,                  !- Zone Name                                                          ",
-//"    0,                       !- Azimuth Angle {deg}                                                ",
-//"    90,                      !- Tilt Angle {deg}                                                   ",
-//"    20,                      !- Starting X Coordinate {m}                                          ",
-//"    20,                      !- Starting Y Coordinate {m}                                          ",
-//"    0,                       !- Starting Z Coordinate {m}                                          ",
-//"    20,                      !- Length {m}                                                         ",
-//"    10;                      !- Height {m}                                                         ",
-//"                                                                                                   ",
-//"  Wall:Exterior,                                                                                   ",
-//"    Zn003:Wall003,           !- Name                                                               ",
-//"    EXTERIOR,                !- Construction Name                                                  ",
-//"    ZONE 3,                  !- Zone Name                                                          ",
-//"    270,                     !- Azimuth Angle {deg}                                                ",
-//"    90,                      !- Tilt Angle {deg}                                                   ",
-//"    0,                       !- Starting X Coordinate {m}                                          ",
-//"    20,                      !- Starting Y Coordinate {m}                                          ",
-//"    0,                       !- Starting Z Coordinate {m}                                          ",
-//"    20,                      !- Length {m}                                                         ",
-//"    10;                      !- Height {m}                                                         ",
-//"                                                                                                   ",
-//"  Wall:Interzone,                                                                                  ",
-//"    Zn003:Wall004,           !- Name                                                               ",
-//"    INTERIOR,                !- Construction Name                                                  ",
-//"    ZONE 3,                  !- Zone Name                                                          ",
-//"    ZONE 4,                  !- Outside Boundary Condition Object                                  ",
-//"    90,                      !- Azimuth Angle {deg}                                                ",
-//"    90,                      !- Tilt Angle {deg}                                                   ",
-//"    20,                      !- Starting X Coordinate {m}                                          ",
-//"    0,                       !- Starting Y Coordinate {m}                                          ",
-//"    0,                       !- Starting Z Coordinate {m}                                          ",
-//"    20,                      !- Length {m}                                                         ",
-//"    10;                      !- Height {m}                                                         ",
-//"                                                                                                   ",
-//"  GlazedDoor:Interzone,                                                                            ",
-//"    Zn003:Wall004:Door002,   !- Name                                                               ",
-//"    SINGLE PANE HW WINDOW,   !- Construction Name                                                  ",
-//"    Zn003:Wall004,           !- Building Surface Name                                              ",
-//"    ZONE 4,                  !- Outside Boundary Condition Object                                  ",
-//"    1,                       !- Multiplier                                                         ",
-//"    10,                      !- Starting X Coordinate {m}                                          ",
-//"    0,                       !- Starting Z Coordinate {m}                                          ",
-//"    3,                       !- Length {m}                                                         ",
-//"    5;                       !- Height {m}                                                         ",
-//"                                                                                                   ",
-//"  Window:Interzone,                                                                                ",
-//"    Zn003:Wall004:Win001,    !- Name                                                               ",
-//"    SINGLE PANE HW WINDOW,   !- Construction Name                                                  ",
-//"    Zn003:Wall004,           !- Building Surface Name                                              ",
-//"    ZONE 4,                  !- Outside Boundary Condition Object                                  ",
-//"    1,                       !- Multiplier                                                         ",
-//"    4,                       !- Starting X Coordinate {m}                                          ",
-//"    3,                       !- Starting Z Coordinate {m}                                          ",
-//"    3,                       !- Length {m}                                                         ",
-//"    5;                       !- Height {m}                                                         ",
-//"                                                                                                   ",
-//"  Door:Interzone,                                                                                  ",
-//"    Zn003:Wall004:Door001,   !- Name                                                               ",
-//"    HOLLOW WOOD DOOR,        !- Construction Name                                                  ",
-//"    Zn003:Wall004,           !- Building Surface Name                                              ",
-//"    ZONE 4,                  !- Outside Boundary Condition Object                                  ",
-//"    1,                       !- Multiplier                                                         ",
-//"    10,                      !- Starting X Coordinate {m}                                          ",
-//"    0,                       !- Starting Z Coordinate {m}                                          ",
-//"    3,                       !- Length {m}                                                         ",
-//"    5;                       !- Height {m}                                                         ",
-//"                                                                                                   ",
-//"  Floor:Interzone,                                                                                 ",
-//"    Zn003:Flr001,            !- Name                                                               ",
-//"    FLOOR34,                 !- Construction Name                                                  ",
-//"    ZONE 3,                  !- Zone Name                                                          ",
-//"    Zn001:Roof001,           !- Outside Boundary Condition Object                                  ",
-//"    90,                      !- Azimuth Angle {deg}                                                ",
-//"    180,                     !- Tilt Angle {deg}                                                   ",
-//"    0,                       !- Starting X Coordinate {m}                                          ",
-//"    0,                       !- Starting Y Coordinate {m}                                          ",
-//"    0,                       !- Starting Z Coordinate {m}                                          ",
-//"    20,                      !- Length {m}                                                         ",
-//"    20;                      !- Width {m}                                                          ",
-//"                                                                                                   ",
-//"  Roof,                                                                                            ",
-//"    Zn003:Roof001,           !- Name                                                               ",
-//"    ROOF31,                  !- Construction Name                                                  ",
-//"    ZONE 3,                  !- Zone Name                                                          ",
-//"    180,                     !- Azimuth Angle {deg}                                                ",
-//"    0,                       !- Tilt Angle {deg}                                                   ",
-//"    0,                       !- Starting X Coordinate {m}                                          ",
-//"    0,                       !- Starting Y Coordinate {m}                                          ",
-//"    10,                      !- Starting Z Coordinate {m}                                          ",
-//"    20,                      !- Length {m}                                                         ",
-//"    20;                      !- Width {m}                                                          ",
-//"                                                                                                   ",
-//"  Wall:Exterior,                                                                                   ",
-//"    Zn004:Wall001,           !- Name                                                               ",
-//"    EXTERIOR,                !- Construction Name                                                  ",
-//"    ZONE 4,                  !- Zone Name                                                          ",
-//"    180,                     !- Azimuth Angle {deg}                                                ",
-//"    90,                      !- Tilt Angle {deg}                                                   ",
-//"    0,                       !- Starting X Coordinate {m}                                          ",
-//"    0,                       !- Starting Y Coordinate {m}                                          ",
-//"    0,                       !- Starting Z Coordinate {m}                                          ",
-//"    20,                      !- Length {m}                                                         ",
-//"    10;                      !- Height {m}                                                         ",
-//"                                                                                                   ",
-//"  Window,                                                                                          ",
-//"    Zn004:Wall001:Win001,    !- Name                                                               ",
-//"    SINGLE PANE HW WINDOW,   !- Construction Name                                                  ",
-//"    Zn004:Wall001,           !- Building Surface Name                                              ",
-//"    ,                        !- Shading Control Name                                               ",
-//"    ,                        !- Frame and Divider Name                                             ",
-//"    1,                       !- Multiplier                                                         ",
-//"    8,                       !- Starting X Coordinate {m}                                          ",
-//"    3,                       !- Starting Z Coordinate {m}                                          ",
-//"    3,                       !- Length {m}                                                         ",
-//"    5;                       !- Height {m}                                                         ",
-//"                                                                                                   ",
-//"  Wall:Exterior,                                                                                   ",
-//"    Zn004:Wall002,           !- Name                                                               ",
-//"    EXTERIOR,                !- Construction Name                                                  ",
-//"    ZONE 4,                  !- Zone Name                                                          ",
-//"    90,                      !- Azimuth Angle {deg}                                                ",
-//"    90,                      !- Tilt Angle {deg}                                                   ",
-//"    20,                      !- Starting X Coordinate {m}                                          ",
-//"    0,                       !- Starting Y Coordinate {m}                                          ",
-//"    0,                       !- Starting Z Coordinate {m}                                          ",
-//"    20,                      !- Length {m}                                                         ",
-//"    10;                      !- Height {m}                                                         ",
-//"                                                                                                   ",
-//"  Wall:Exterior,                                                                                   ",
-//"    Zn004:Wall003,           !- Name                                                               ",
-//"    EXTERIOR,                !- Construction Name                                                  ",
-//"    ZONE 4,                  !- Zone Name                                                          ",
-//"    0,                       !- Azimuth Angle {deg}                                                ",
-//"    90,                      !- Tilt Angle {deg}                                                   ",
-//"    20,                      !- Starting X Coordinate {m}                                          ",
-//"    20,                      !- Starting Y Coordinate {m}                                          ",
-//"    0,                       !- Starting Z Coordinate {m}                                          ",
-//"    20,                      !- Length {m}                                                         ",
-//"    10;                      !- Height {m}                                                         ",
-//"                                                                                                   ",
-//"  Floor:Interzone,                                                                                 ",
-//"    Zn004:Flr001,            !- Name                                                               ",
-//"    FLOOR34,                 !- Construction Name                                                  ",
-//"    ZONE 4,                  !- Zone Name                                                          ",
-//"    Zn002:Roof001,           !- Outside Boundary Condition Object                                  ",
-//"    90,                      !- Azimuth Angle {deg}                                                ",
-//"    180,                     !- Tilt Angle {deg}                                                   ",
-//"    0,                       !- Starting X Coordinate {m}                                          ",
-//"    0,                       !- Starting Y Coordinate {m}                                          ",
-//"    0,                       !- Starting Z Coordinate {m}                                          ",
-//"    20,                      !- Length {m}                                                         ",
-//"    20;                      !- Width {m}                                                          ",
-//"                                                                                                   ",
-//"  Roof,                                                                                            ",
-//"    Zn004:Roof001,           !- Name                                                               ",
-//"    ROOF31,                  !- Construction Name                                                  ",
-//"    ZONE 4,                  !- Zone Name                                                          ",
-//"    180,                     !- Azimuth Angle {deg}                                                ",
-//"    0,                       !- Tilt Angle {deg}                                                   ",
-//"    0,                       !- Starting X Coordinate {m}                                          ",
-//"    0,                       !- Starting Y Coordinate {m}                                          ",
-//"    10,                      !- Starting Z Coordinate {m}                                          ",
-//"    20,                      !- Length {m}                                                         ",
-//"    20;                      !- Width {m}                                                          ",
-//"                                                                                                   ",
-//"  ScheduleTypeLimits,                                                                              ",
-//"    Temperature,             !- Name                                                               ",
-//"    -100,                    !- Lower Limit Value                                                  ",
-//"    200,                     !- Upper Limit Value                                                  ",
-//"    CONTINUOUS;              !- Numeric Type                                                       ",
-//"                                                                                                   ",
-//"  ScheduleTypeLimits,                                                                              ",
-//"    ControlType,             !- Name                                                               ",
-//"    0,                       !- Lower Limit Value                                                  ",
-//"    4,                       !- Upper Limit Value                                                  ",
-//"    DISCRETE;                !- Numeric Type                                                       ",
-//"                                                                                                   ",
-//"  SCHEDULE:COMPACT,                                                                                ",
-//"    ZONE CONTROL TYPE SCHEDULE,  !- Name                                                           ",
-//"    CONTROLTYPE,             !- Schedule Type Limits Name                                          ",
-//"    Through: 12/31,          !- Field 1                                                            ",
-//"    For: AllDays,            !- Field 2                                                            ",
-//"    Until: 24:00,4;          !- Field 3                                                            ",
-//"                                                                                                   ",
-//"  SCHEDULE:COMPACT,                                                                                ",
-//"    ZONE HEATING SETPOINTS,  !- Name                                                               ",
-//"    TEMPERATURE,             !- Schedule Type Limits Name                                          ",
-//"    Through: 12/31,          !- Field 1                                                            ",
-//"    For: Weekdays WinterDesignDay, !- Field 2                                                      ",
-//"    Until: 7:00,15.60,       !- Field 3                                                            ",
-//"    Until: 17:00,19.40,      !- Field 5                                                            ",
-//"    Until: 24:00,15.60,      !- Field 7                                                            ",
-//"    For: AllOtherDays,       !- Field 9                                                            ",
-//"    Until: 24:00,15.60;      !- Field 10                                                           ",
-//"                                                                                                   ",
-//"  SCHEDULE:COMPACT,                                                                                ",
-//"    ZONE COOLING SETPOINTS,  !- Name                                                               ",
-//"    TEMPERATURE,             !- Schedule Type Limits Name                                          ",
-//"    Through: 12/31,          !- Field 1                                                            ",
-//"    For: Weekdays SummerDesignDay, !- Field 2                                                      ",
-//"    Until: 7:00,100.00,      !- Field 3                                                            ",
-//"    Until: 17:00,26.10,      !- Field 5                                                            ",
-//"    Until: 24:00,100.00,     !- Field 7                                                            ",
-//"    For: AllOtherDays,       !- Field 9                                                            ",
-//"    Until: 24:00,100.00;     !- Field 10                                                           ",
-//"                                                                                                   ",
-//"  ZoneControl:Thermostat,                                                                          ",
-//"    ZONE 1 CONTROLS,         !- Name                                                               ",
-//"    ZONE 1,                  !- Zone or ZoneList Name                                              ",
-//"    Zone Control Type Schedule,  !- Control Type Schedule Name                                     ",
-//"    ThermostatSetpoint:DualSetpoint,  !- Control 1 Object Type                                     ",
-//"    ZONE 1 SETPOINTS;        !- Control 1 Name                                                     ",
-//"                                                                                                   ",
-//"  ThermostatSetpoint:DualSetpoint,                                                                 ",
-//"    ZONE 1 SETPOINTS,        !- Name                                                               ",
-//"    ZONE Heating Setpoints,  !- Heating Setpoint Temperature Schedule Name                         ",
-//"    ZONE Cooling Setpoints;  !- Cooling Setpoint Temperature Schedule Name                         ",
-//"                                                                                                   ",
-//"  ZoneHVAC:EquipmentConnections,                                                                   ",
-//"    ZONE 1,                  !- Zone Name                                                          ",
-//"    ZONE 1 EQUIPMENT,        !- Zone Conditioning Equipment List Name                              ",
-//"    ZONE 1 INLETS,           !- Zone Air Inlet Node or NodeList Name                               ",
-//"    ,                        !- Zone Air Exhaust Node or NodeList Name                             ",
-//"    ZONE 1 NODE,             !- Zone Air Node Name                                                 ",
-//"    ZONE 1 OUTLET;           !- Zone Return Air Node Name                                          ",
-//"                                                                                                   ",
-//"  ZoneHVAC:EquipmentList,                                                                          ",
-//"    ZONE 1 EQUIPMENT,        !- Name                                                               ",
-//"    ZoneHVAC:IdealLoadsAirSystem,  !- Zone Equipment 1 Object Type                                 ",
-//"    ZONE 1 Ideal Loads,      !- Zone Equipment 1 Name                                              ",
-//"    1,                       !- Zone Equipment 1 Cooling Sequence                                  ",
-//"    1;                       !- Zone Equipment 1 Heating or No-Load Sequence                       ",
-//"                                                                                                   ",
-//"  ZoneHVAC:IdealLoadsAirSystem,                                                                    ",
-//"    ZONE 1 Ideal Loads,      !- Name                                                               ",
-//"    ,                        !- Availability Schedule Name                                         ",
-//"    ZONE 1 INLETS,           !- Zone Supply Air Node Name                                          ",
-//"    ,                        !- Zone Exhaust Air Node Name                                         ",
-//"    ,                        !- System Inlet Air Node Name                                         ",
-//"    50,                      !- Maximum Heating Supply Air Temperature {C}                         ",
-//"    13,                      !- Minimum Cooling Supply Air Temperature {C}                         ",
-//"    0.015,                   !- Maximum Heating Supply Air Humidity Ratio {kgWater/kgDryAir}       ",
-//"    0.009,                   !- Minimum Cooling Supply Air Humidity Ratio {kgWater/kgDryAir}       ",
-//"    NoLimit,                 !- Heating Limit                                                      ",
-//"    autosize,                !- Maximum Heating Air Flow Rate {m3/s}                               ",
-//"    ,                        !- Maximum Sensible Heating Capacity {W}                              ",
-//"    NoLimit,                 !- Cooling Limit                                                      ",
-//"    autosize,                !- Maximum Cooling Air Flow Rate {m3/s}                               ",
-//"    ,                        !- Maximum Total Cooling Capacity {W}                                 ",
-//"    ,                        !- Heating Availability Schedule Name                                 ",
-//"    ,                        !- Cooling Availability Schedule Name                                 ",
-//"    ConstantSupplyHumidityRatio,  !- Dehumidification Control Type                                 ",
-//"    ,                        !- Cooling Sensible Heat Ratio {dimensionless}                        ",
-//"    ConstantSupplyHumidityRatio,  !- Humidification Control Type                                   ",
-//"    ,                        !- Design Specification Outdoor Air Object Name                       ",
-//"    ,                        !- Outdoor Air Inlet Node Name                                        ",
-//"    ,                        !- Demand Controlled Ventilation Type                                 ",
-//"    ,                        !- Outdoor Air Economizer Type                                        ",
-//"    ,                        !- Heat Recovery Type                                                 ",
-//"    ,                        !- Sensible Heat Recovery Effectiveness {dimensionless}               ",
-//"    ;                        !- Latent Heat Recovery Effectiveness {dimensionless}                 ",
-//"                                                                                                   ",
-//"  NodeList,                                                                                        ",
-//"    ZONE 1 INLETS,           !- Name                                                               ",
-//"    ZONE 1 INLET;            !- Node 1 Name                                                        ",
-//"                                                                                                   ",
-//"  ZoneControl:Thermostat,                                                                          ",
-//"    ZONE 2 CONTROLS,         !- Name                                                               ",
-//"    ZONE 2,                  !- Zone or ZoneList Name                                              ",
-//"    Zone Control Type Schedule,  !- Control Type Schedule Name                                     ",
-//"    ThermostatSetpoint:DualSetpoint,  !- Control 1 Object Type                                     ",
-//"    ZONE 2 SETPOINTS;        !- Control 1 Name                                                     ",
-//"                                                                                                   ",
-//"  ThermostatSetpoint:DualSetpoint,                                                                 ",
-//"    ZONE 2 SETPOINTS,        !- Name                                                               ",
-//"    ZONE Heating Setpoints,  !- Heating Setpoint Temperature Schedule Name                         ",
-//"    ZONE Cooling Setpoints;  !- Cooling Setpoint Temperature Schedule Name                         ",
-//"                                                                                                   ",
-//"  ZoneHVAC:EquipmentConnections,                                                                   ",
-//"    ZONE 2,                  !- Zone Name                                                          ",
-//"    ZONE 2 EQUIPMENT,        !- Zone Conditioning Equipment List Name                              ",
-//"    ZONE 2 INLETS,           !- Zone Air Inlet Node or NodeList Name                               ",
-//"    ,                        !- Zone Air Exhaust Node or NodeList Name                             ",
-//"    ZONE 2 NODE,             !- Zone Air Node Name                                                 ",
-//"    ZONE 2 OUTLET;           !- Zone Return Air Node Name                                          ",
-//"                                                                                                   ",
-//"  ZoneHVAC:EquipmentList,                                                                          ",
-//"    ZONE 2 EQUIPMENT,        !- Name                                                               ",
-//"    ZoneHVAC:IdealLoadsAirSystem,  !- Zone Equipment 1 Object Type                                 ",
-//"    ZONE 2 Ideal Loads,      !- Zone Equipment 1 Name                                              ",
-//"    1,                       !- Zone Equipment 1 Cooling Sequence                                  ",
-//"    1;                       !- Zone Equipment 1 Heating or No-Load Sequence                       ",
-//"                                                                                                   ",
-//"  ZoneHVAC:IdealLoadsAirSystem,                                                                    ",
-//"    ZONE 2 Ideal Loads,      !- Name                                                               ",
-//"    ,                        !- Availability Schedule Name                                         ",
-//"    ZONE 2 INLETS,           !- Zone Supply Air Node Name                                          ",
-//"    ,                        !- Zone Exhaust Air Node Name                                         ",
-//"    ,                        !- System Inlet Air Node Name                                         ",
-//"    50,                      !- Maximum Heating Supply Air Temperature {C}                         ",
-//"    13,                      !- Minimum Cooling Supply Air Temperature {C}                         ",
-//"    0.015,                   !- Maximum Heating Supply Air Humidity Ratio {kgWater/kgDryAir}       ",
-//"    0.009,                   !- Minimum Cooling Supply Air Humidity Ratio {kgWater/kgDryAir}       ",
-//"    NoLimit,                 !- Heating Limit                                                      ",
-//"    autosize,                !- Maximum Heating Air Flow Rate {m3/s}                               ",
-//"    ,                        !- Maximum Sensible Heating Capacity {W}                              ",
-//"    NoLimit,                 !- Cooling Limit                                                      ",
-//"    autosize,                !- Maximum Cooling Air Flow Rate {m3/s}                               ",
-//"    ,                        !- Maximum Total Cooling Capacity {W}                                 ",
-//"    ,                        !- Heating Availability Schedule Name                                 ",
-//"    ,                        !- Cooling Availability Schedule Name                                 ",
-//"    ConstantSupplyHumidityRatio,  !- Dehumidification Control Type                                 ",
-//"    ,                        !- Cooling Sensible Heat Ratio {dimensionless}                        ",
-//"    ConstantSupplyHumidityRatio,  !- Humidification Control Type                                   ",
-//"    ,                        !- Design Specification Outdoor Air Object Name                       ",
-//"    ,                        !- Outdoor Air Inlet Node Name                                        ",
-//"    ,                        !- Demand Controlled Ventilation Type                                 ",
-//"    ,                        !- Outdoor Air Economizer Type                                        ",
-//"    ,                        !- Heat Recovery Type                                                 ",
-//"    ,                        !- Sensible Heat Recovery Effectiveness {dimensionless}               ",
-//"    ;                        !- Latent Heat Recovery Effectiveness {dimensionless}                 ",
-//"                                                                                                   ",
-//"  NodeList,                                                                                        ",
-//"    ZONE 2 INLETS,           !- Name                                                               ",
-//"    ZONE 2 INLET;            !- Node 1 Name                                                        ",
-//"                                                                                                   ",
-//"  ZoneControl:Thermostat,                                                                          ",
-//"    ZONE 3 CONTROLS,         !- Name                                                               ",
-//"    ZONE 3,                  !- Zone or ZoneList Name                                              ",
-//"    Zone Control Type Schedule,  !- Control Type Schedule Name                                     ",
-//"    ThermostatSetpoint:DualSetpoint,  !- Control 1 Object Type                                     ",
-//"    ZONE 3 SETPOINTS;        !- Control 1 Name                                                     ",
-//"                                                                                                   ",
-//"  ThermostatSetpoint:DualSetpoint,                                                                 ",
-//"    ZONE 3 SETPOINTS,        !- Name                                                               ",
-//"    ZONE Heating Setpoints,  !- Heating Setpoint Temperature Schedule Name                         ",
-//"    ZONE Cooling Setpoints;  !- Cooling Setpoint Temperature Schedule Name                         ",
-//"                                                                                                   ",
-//"  ZoneHVAC:EquipmentConnections,                                                                   ",
-//"    ZONE 3,                  !- Zone Name                                                          ",
-//"    ZONE 3 EQUIPMENT,        !- Zone Conditioning Equipment List Name                              ",
-//"    ZONE 3 INLETS,           !- Zone Air Inlet Node or NodeList Name                               ",
-//"    ,                        !- Zone Air Exhaust Node or NodeList Name                             ",
-//"    ZONE 3 NODE,             !- Zone Air Node Name                                                 ",
-//"    ZONE 3 OUTLET;           !- Zone Return Air Node Name                                          ",
-//"                                                                                                   ",
-//"  ZoneHVAC:EquipmentList,                                                                          ",
-//"    ZONE 3 EQUIPMENT,        !- Name                                                               ",
-//"    ZoneHVAC:IdealLoadsAirSystem,  !- Zone Equipment 1 Object Type                                 ",
-//"    ZONE 3 Ideal Loads,      !- Zone Equipment 1 Name                                              ",
-//"    1,                       !- Zone Equipment 1 Cooling Sequence                                  ",
-//"    1;                       !- Zone Equipment 1 Heating or No-Load Sequence                       ",
-//"                                                                                                   ",
-//"  ZoneHVAC:IdealLoadsAirSystem,                                                                    ",
-//"    ZONE 3 Ideal Loads,      !- Name                                                               ",
-//"    ,                        !- Availability Schedule Name                                         ",
-//"    ZONE 3 INLETS,           !- Zone Supply Air Node Name                                          ",
-//"    ,                        !- Zone Exhaust Air Node Name                                         ",
-//"    ,                        !- System Inlet Air Node Name                                         ",
-//"    50,                      !- Maximum Heating Supply Air Temperature {C}                         ",
-//"    13,                      !- Minimum Cooling Supply Air Temperature {C}                         ",
-//"    0.015,                   !- Maximum Heating Supply Air Humidity Ratio {kgWater/kgDryAir}       ",
-//"    0.009,                   !- Minimum Cooling Supply Air Humidity Ratio {kgWater/kgDryAir}       ",
-//"    NoLimit,                 !- Heating Limit                                                      ",
-//"    autosize,                !- Maximum Heating Air Flow Rate {m3/s}                               ",
-//"    ,                        !- Maximum Sensible Heating Capacity {W}                              ",
-//"    NoLimit,                 !- Cooling Limit                                                      ",
-//"    autosize,                !- Maximum Cooling Air Flow Rate {m3/s}                               ",
-//"    ,                        !- Maximum Total Cooling Capacity {W}                                 ",
-//"    ,                        !- Heating Availability Schedule Name                                 ",
-//"    ,                        !- Cooling Availability Schedule Name                                 ",
-//"    ConstantSupplyHumidityRatio,  !- Dehumidification Control Type                                 ",
-//"    ,                        !- Cooling Sensible Heat Ratio {dimensionless}                        ",
-//"    ConstantSupplyHumidityRatio,  !- Humidification Control Type                                   ",
-//"    ,                        !- Design Specification Outdoor Air Object Name                       ",
-//"    ,                        !- Outdoor Air Inlet Node Name                                        ",
-//"    ,                        !- Demand Controlled Ventilation Type                                 ",
-//"    ,                        !- Outdoor Air Economizer Type                                        ",
-//"    ,                        !- Heat Recovery Type                                                 ",
-//"    ,                        !- Sensible Heat Recovery Effectiveness {dimensionless}               ",
-//"    ;                        !- Latent Heat Recovery Effectiveness {dimensionless}                 ",
-//"                                                                                                   ",
-//"  NodeList,                                                                                        ",
-//"    ZONE 3 INLETS,           !- Name                                                               ",
-//"    ZONE 3 INLET;            !- Node 1 Name                                                        ",
-//"                                                                                                   ",
-//"  ZoneControl:Thermostat,                                                                          ",
-//"    ZONE 4 CONTROLS,         !- Name                                                               ",
-//"    ZONE 4,                  !- Zone or ZoneList Name                                              ",
-//"    Zone Control Type Schedule,  !- Control Type Schedule Name                                     ",
-//"    ThermostatSetpoint:DualSetpoint,  !- Control 1 Object Type                                     ",
-//"    ZONE 4 SETPOINTS;        !- Control 1 Name                                                     ",
-//"                                                                                                   ",
-//"  ThermostatSetpoint:DualSetpoint,                                                                 ",
-//"    ZONE 4 SETPOINTS,        !- Name                                                               ",
-//"    ZONE Heating Setpoints,  !- Heating Setpoint Temperature Schedule Name                         ",
-//"    ZONE Cooling Setpoints;  !- Cooling Setpoint Temperature Schedule Name                         ",
-//"                                                                                                   ",
-//"  ZoneHVAC:EquipmentConnections,                                                                   ",
-//"    ZONE 4,                  !- Zone Name                                                          ",
-//"    ZONE 4 EQUIPMENT,        !- Zone Conditioning Equipment List Name                              ",
-//"    ZONE 4 INLETS,           !- Zone Air Inlet Node or NodeList Name                               ",
-//"    ,                        !- Zone Air Exhaust Node or NodeList Name                             ",
-//"    ZONE 4 NODE,             !- Zone Air Node Name                                                 ",
-//"    ZONE 4 OUTLET;           !- Zone Return Air Node Name                                          ",
-//"                                                                                                   ",
-//"  ZoneHVAC:EquipmentList,                                                                          ",
-//"    ZONE 4 EQUIPMENT,        !- Name                                                               ",
-//"    ZoneHVAC:IdealLoadsAirSystem,  !- Zone Equipment 1 Object Type                                 ",
-//"    ZONE 4 Ideal Loads,      !- Zone Equipment 1 Name                                              ",
-//"    1,                       !- Zone Equipment 1 Cooling Sequence                                  ",
-//"    1;                       !- Zone Equipment 1 Heating or No-Load Sequence                       ",
-//"                                                                                                   ",
-//"  ZoneHVAC:IdealLoadsAirSystem,                                                                    ",
-//"    ZONE 4 Ideal Loads,      !- Name                                                               ",
-//"    ,                        !- Availability Schedule Name                                         ",
-//"    ZONE 4 INLETS,           !- Zone Supply Air Node Name                                          ",
-//"    ,                        !- Zone Exhaust Air Node Name                                         ",
-//"    ,                        !- System Inlet Air Node Name                                         ",
-//"    50,                      !- Maximum Heating Supply Air Temperature {C}                         ",
-//"    13,                      !- Minimum Cooling Supply Air Temperature {C}                         ",
-//"    0.015,                   !- Maximum Heating Supply Air Humidity Ratio {kgWater/kgDryAir}       ",
-//"    0.009,                   !- Minimum Cooling Supply Air Humidity Ratio {kgWater/kgDryAir}       ",
-//"    NoLimit,                 !- Heating Limit                                                      ",
-//"    autosize,                !- Maximum Heating Air Flow Rate {m3/s}                               ",
-//"    ,                        !- Maximum Sensible Heating Capacity {W}                              ",
-//"    NoLimit,                 !- Cooling Limit                                                      ",
-//"    autosize,                !- Maximum Cooling Air Flow Rate {m3/s}                               ",
-//"    ,                        !- Maximum Total Cooling Capacity {W}                                 ",
-//"    ,                        !- Heating Availability Schedule Name                                 ",
-//"    ,                        !- Cooling Availability Schedule Name                                 ",
-//"    ConstantSupplyHumidityRatio,  !- Dehumidification Control Type                                 ",
-//"    ,                        !- Cooling Sensible Heat Ratio {dimensionless}                        ",
-//"    ConstantSupplyHumidityRatio,  !- Humidification Control Type                                   ",
-//"    ,                        !- Design Specification Outdoor Air Object Name                       ",
-//"    ,                        !- Outdoor Air Inlet Node Name                                        ",
-//"    ,                        !- Demand Controlled Ventilation Type                                 ",
-//"    ,                        !- Outdoor Air Economizer Type                                        ",
-//"    ,                        !- Heat Recovery Type                                                 ",
-//"    ,                        !- Sensible Heat Recovery Effectiveness {dimensionless}               ",
-//"    ;                        !- Latent Heat Recovery Effectiveness {dimensionless}                 ",
-//"                                                                                                   ",
-//"  NodeList,                                                                                        ",
-//"    ZONE 4 INLETS,           !- Name                                                               ",
-//"    ZONE 4 INLET;            !- Node 1 Name                                                        ",
-//"                                                                                                   ",
-//"OutputControl:Table:Style,                                                                         ",
-//"    HTML,                    !- Column Separator                                                   ",
-//"    JtoKWH;                  !- Unit Conversion                                                    ",
-//"                                                                                                   ",
-//"Output:Table:SummaryReports,                                                                       ",
-//"    AllSummary;              !- Report 1 Name                                                      ",
-//"                                                                                                   "
-//} );
-
-// ASSERT_TRUE( process_idf( idf_objects ) );
-
-// OutputProcessor::TimeValue.allocate( 2 );
-////DataGlobals::DDOnlySimulation = true;
-
-// ManageSimulation();
+	//// based on 4ZoneWithShading_Simple_2.idf
+	//std::string const idf_objects = delimited_string( {
+
+		//"  Version,8.5;                                                                                     ",
+		//"                                                                                                   ",
+		//" Output:Diagnostics, DisplayExtraWarnings;",
+		//"  Timestep,4;                                                                                      ",
+		//"                                                                                                   ",
+		//"  Building,                                                                                        ",
+		//"    BUILDING #1,             !- Name                                                               ",
+		//"    0.0000000E+00,           !- North Axis {deg}                                                   ",
+		//"    Suburbs,                 !- Terrain                                                            ",
+		//"    3.9999999E-02,           !- Loads Convergence Tolerance Value                                  ",
+		//"    0.4000000,               !- Temperature Convergence Tolerance Value {deltaC}                   ",
+		//"    FullExterior,            !- Solar Distribution                                                 ",
+		//"    25,                      !- Maximum Number of Warmup Days                                      ",
+		//"    6;                       !- Minimum Number of Warmup Days                                      ",
+		//"                                                                                                   ",
+		//"  SurfaceConvectionAlgorithm:Inside,Simple;                                                        ",
+		//"                                                                                                   ",
+		//"  SurfaceConvectionAlgorithm:Outside,SimpleCombined;                                               ",
+		//"                                                                                                   ",
+		//"  HeatBalanceAlgorithm,ConductionTransferFunction;                                                 ",
+		//"                                                                                                   ",
+		//"  SimulationControl,                                                                               ",
+		//"    No,                     !- Do Zone Sizing Calculation                                         ",
+		//"    No,                      !- Do System Sizing Calculation                                       ",
+		//"    No,                      !- Do Plant Sizing Calculation                                        ",
+		//"    Yes,                     !- Run Simulation for Sizing Periods                                  ",
+		//"    No;                      !- Run Simulation for Weather File Run Periods                        ",
+		//"                                                                                                   ",
+		//"  Site:Location,                                                                                   ",
+		//"    Chicago Ohare Intl Ap IL USA WMO=725300,  !- Name                                              ",
+		//"    41.99,                   !- Latitude {deg}                                                     ",
+		//"    -87.91,                  !- Longitude {deg}                                                    ",
+		//"    -6.00,                   !- Time Zone {hr}                                                     ",
+		//"    205.00;                  !- Elevation {m}                                                      ",
+		//"                                                                                                   ",
+		//"  SizingPeriod:DesignDay,                                                                          ",
+		//"    Chicago Ohare Intl Ap Ann Htg 99% Condns DB,  !- Name                                          ",
+		//"    1,                       !- Month                                                              ",
+		//"    21,                      !- Day of Month                                                       ",
+		//"    WinterDesignDay,         !- Day Type                                                           ",
+		//"    -16.6,                   !- Maximum Dry-Bulb Temperature {C}                                   ",
+		//"    0.0,                     !- Daily Dry-Bulb Temperature Range {deltaC}                          ",
+		//"    ,                        !- Dry-Bulb Temperature Range Modifier Type                           ",
+		//"    ,                        !- Dry-Bulb Temperature Range Modifier Day Schedule Name              ",
+		//"    Wetbulb,                 !- Humidity Condition Type                                            ",
+		//"    -16.6,                   !- Wetbulb or DewPoint at Maximum Dry-Bulb {C}                        ",
+		//"    ,                        !- Humidity Condition Day Schedule Name                               ",
+		//"    ,                        !- Humidity Ratio at Maximum Dry-Bulb {kgWater/kgDryAir}              ",
+		//"    ,                        !- Enthalpy at Maximum Dry-Bulb {J/kg}                                ",
+		//"    ,                        !- Daily Wet-Bulb Temperature Range {deltaC}                          ",
+		//"    98886.,                  !- Barometric Pressure {Pa}                                           ",
+		//"    4.9,                     !- Wind Speed {m/s}                                                   ",
+		//"    270,                     !- Wind Direction {deg}                                               ",
+		//"    No,                      !- Rain Indicator                                                     ",
+		//"    No,                      !- Snow Indicator                                                     ",
+		//"    No,                      !- Daylight Saving Time Indicator                                     ",
+		//"    ASHRAEClearSky,          !- Solar Model Indicator                                              ",
+		//"    ,                        !- Beam Solar Day Schedule Name                                       ",
+		//"    ,                        !- Diffuse Solar Day Schedule Name                                    ",
+		//"    ,                        !- ASHRAE Clear Sky Optical Depth for Beam Irradiance (taub) {dimensio",
+		//"    ,                        !- ASHRAE Clear Sky Optical Depth for Diffuse Irradiance (taud) {dimen",
+		//"    0.00;                    !- Sky Clearness                                                      ",
+		//"                                                                                                   ",
+		//"  SizingPeriod:DesignDay,                                                                          ",
+		//"    Chicago Ohare Intl Ap Ann Clg 1% Condns DB=>MWB,  !- Name                                      ",
+		//"    7,                       !- Month                                                              ",
+		//"    21,                      !- Day of Month                                                       ",
+		//"    SummerDesignDay,         !- Day Type                                                           ",
+		//"    31.6,                    !- Maximum Dry-Bulb Temperature {C}                                   ",
+		//"    10.5,                    !- Daily Dry-Bulb Temperature Range {deltaC}                          ",
+		//"    ,                        !- Dry-Bulb Temperature Range Modifier Type                           ",
+		//"    ,                        !- Dry-Bulb Temperature Range Modifier Day Schedule Name              ",
+		//"    Wetbulb,                 !- Humidity Condition Type                                            ",
+		//"    23,                      !- Wetbulb or DewPoint at Maximum Dry-Bulb {C}                        ",
+		//"    ,                        !- Humidity Condition Day Schedule Name                               ",
+		//"    ,                        !- Humidity Ratio at Maximum Dry-Bulb {kgWater/kgDryAir}              ",
+		//"    ,                        !- Enthalpy at Maximum Dry-Bulb {J/kg}                                ",
+		//"    ,                        !- Daily Wet-Bulb Temperature Range {deltaC}                          ",
+		//"    98886.,                  !- Barometric Pressure {Pa}                                           ",
+		//"    5.2,                     !- Wind Speed {m/s}                                                   ",
+		//"    230,                     !- Wind Direction {deg}                                               ",
+		//"    No,                      !- Rain Indicator                                                     ",
+		//"    No,                      !- Snow Indicator                                                     ",
+		//"    No,                      !- Daylight Saving Time Indicator                                     ",
+		//"    ASHRAEClearSky,          !- Solar Model Indicator                                              ",
+		//"    ,                        !- Beam Solar Day Schedule Name                                       ",
+		//"    ,                        !- Diffuse Solar Day Schedule Name                                    ",
+		//"    ,                        !- ASHRAE Clear Sky Optical Depth for Beam Irradiance (taub) {dimensio",
+		//"    ,                        !- ASHRAE Clear Sky Optical Depth for Diffuse Irradiance (taud) {dimen",
+		//"    1.00;                    !- Sky Clearness                                                      ",
+		//"                                                                                                   ",
+		//"  Material,                                                                                        ",
+		//"    A2 - 4 IN DENSE FACE BRICK,  !- Name                                                           ",
+		//"    Rough,                   !- Roughness                                                          ",
+		//"    0.1014984,               !- Thickness {m}                                                      ",
+		//"    1.245296,                !- Conductivity {W/m-K}                                               ",
+		//"    2082.400,                !- Density {kg/m3}                                                    ",
+		//"    920.4800,                !- Specific Heat {J/kg-K}                                             ",
+		//"    0.9000000,               !- Thermal Absorptance                                                ",
+		//"    0.9300000,               !- Solar Absorptance                                                  ",
+		//"    0.9300000;               !- Visible Absorptance                                                ",
+		//"                                                                                                   ",
+		//"  Material,                                                                                        ",
+		//"    B3 - 2 IN INSULATION,    !- Name                                                               ",
+		//"    VeryRough,               !- Roughness                                                          ",
+		//"    5.0901599E-02,           !- Thickness {m}                                                      ",
+		//"    4.3239430E-02,           !- Conductivity {W/m-K}                                               ",
+		//"    32.03693,                !- Density {kg/m3}                                                    ",
+		//"    836.8000,                !- Specific Heat {J/kg-K}                                             ",
+		//"    0.9000000,               !- Thermal Absorptance                                                ",
+		//"    0.5000000,               !- Solar Absorptance                                                  ",
+		//"    0.5000000;               !- Visible Absorptance                                                ",
+		//"                                                                                                   ",
+		//"  Material,                                                                                        ",
+		//"    C2 - 4 IN LW CONCRETE BLOCK,  !- Name                                                          ",
+		//"    MediumRough,             !- Roughness                                                          ",
+		//"    0.1014984,               !- Thickness {m}                                                      ",
+		//"    0.3805070,               !- Conductivity {W/m-K}                                               ",
+		//"    608.7016,                !- Density {kg/m3}                                                    ",
+		//"    836.8000,                !- Specific Heat {J/kg-K}                                             ",
+		//"    0.9000000,               !- Thermal Absorptance                                                ",
+		//"    0.6500000,               !- Solar Absorptance                                                  ",
+		//"    0.6500000;               !- Visible Absorptance                                                ",
+		//"                                                                                                   ",
+		//"  Material,                                                                                        ",
+		//"    E1 - 3 / 4 IN PLASTER OR GYP BOARD,  !- Name                                                   ",
+		//"    Smooth,                  !- Roughness                                                          ",
+		//"    1.9050000E-02,           !- Thickness {m}                                                      ",
+		//"    0.7264224,               !- Conductivity {W/m-K}                                               ",
+		//"    1601.846,                !- Density {kg/m3}                                                    ",
+		//"    836.8000,                !- Specific Heat {J/kg-K}                                             ",
+		//"    0.9000000,               !- Thermal Absorptance                                                ",
+		//"    0.9200000,               !- Solar Absorptance                                                  ",
+		//"    0.9200000;               !- Visible Absorptance                                                ",
+		//"                                                                                                   ",
+		//"   ! (R=.0472,TRANS=.80,VERY SMOOTH,GLASS), from 6mm clear                                         ",
+		//"                                                                                                   ",
+		//"  WindowMaterial:Glazing,                                                                          ",
+		//"    GLASS - CLEAR PLATE 1 / 4 IN,  !- Name                                                         ",
+		//"    SpectralAverage,         !- Optical Data Type                                                  ",
+		//"    ,                        !- Window Glass Spectral Data Set Name                                ",
+		//"    6.0000001E-03,           !- Thickness {m}                                                      ",
+		//"    0.7750000,               !- Solar Transmittance at Normal Incidence                            ",
+		//"    7.1000002E-02,           !- Front Side Solar Reflectance at Normal Incidence                   ",
+		//"    7.1000002E-02,           !- Back Side Solar Reflectance at Normal Incidence                    ",
+		//"    0.8810000,               !- Visible Transmittance at Normal Incidence                          ",
+		//"    7.9999998E-02,           !- Front Side Visible Reflectance at Normal Incidence                 ",
+		//"    7.9999998E-02,           !- Back Side Visible Reflectance at Normal Incidence                  ",
+		//"    0.0000000E+00,           !- Infrared Transmittance at Normal Incidence                         ",
+		//"    0.8400000,               !- Front Side Infrared Hemispherical Emissivity                       ",
+		//"    0.8400000,               !- Back Side Infrared Hemispherical Emissivity                        ",
+		//"    0.9000000;               !- Conductivity {W/m-K}                                               ",
+		//"                                                                                                   ",
+		//"  Material,                                                                                        ",
+		//"    WOOD - HARDWOOD 1 / 8 IN,!- Name                                                               ",
+		//"    MediumSmooth,            !- Roughness                                                          ",
+		//"    3.1699201E-03,           !- Thickness {m}                                                      ",
+		//"    0.1591211,               !- Conductivity {W/m-K}                                               ",
+		//"    720.8308,                !- Density {kg/m3}                                                    ",
+		//"    1255.200,                !- Specific Heat {J/kg-K}                                             ",
+		//"    0.9000000,               !- Thermal Absorptance                                                ",
+		//"    0.7800000,               !- Solar Absorptance                                                  ",
+		//"    0.7800000;               !- Visible Absorptance                                                ",
+		//"                                                                                                   ",
+		//"  Material:AirGap,                                                                                 ",
+		//"    B1 - AIRSPACE RESISTANCE,!- Name                                                               ",
+		//"    0.1603675;               !- Thermal Resistance {m2-K/W}                                        ",
+		//"                                                                                                   ",
+		//"  Material,                                                                                        ",
+		//"    C7 - 8 IN LW CONCRETE BLOCK,  !- Name                                                          ",
+		//"    Rough,                   !- Roughness                                                          ",
+		//"    0.2033016,               !- Thickness {m}                                                      ",
+		//"    0.5707605,               !- Conductivity {W/m-K}                                               ",
+		//"    608.7016,                !- Density {kg/m3}                                                    ",
+		//"    836.8000,                !- Specific Heat {J/kg-K}                                             ",
+		//"    0.9000000,               !- Thermal Absorptance                                                ",
+		//"    0.6500000,               !- Solar Absorptance                                                  ",
+		//"    0.6500000;               !- Visible Absorptance                                                ",
+		//"                                                                                                   ",
+		//"  Material,                                                                                        ",
+		//"    E5 - ACOUSTIC TILE,      !- Name                                                               ",
+		//"    MediumSmooth,            !- Roughness                                                          ",
+		//"    1.9050000E-02,           !- Thickness {m}                                                      ",
+		//"    6.0535200E-02,           !- Conductivity {W/m-K}                                               ",
+		//"    480.5539,                !- Density {kg/m3}                                                    ",
+		//"    836.8000,                !- Specific Heat {J/kg-K}                                             ",
+		//"    0.9000000,               !- Thermal Absorptance                                                ",
+		//"    0.3200000,               !- Solar Absorptance                                                  ",
+		//"    0.3200000;               !- Visible Absorptance                                                ",
+		//"                                                                                                   ",
+		//"  Material:AirGap,                                                                                 ",
+		//"    E4 - CEILING AIRSPACE,   !- Name                                                               ",
+		//"    0.1762280;               !- Thermal Resistance {m2-K/W}                                        ",
+		//"                                                                                                   ",
+		//"  Material,                                                                                        ",
+		//"    C5 - 4 IN HW CONCRETE,   !- Name                                                               ",
+		//"    MediumRough,             !- Roughness                                                          ",
+		//"    0.1014984,               !- Thickness {m}                                                      ",
+		//"    1.729577,                !- Conductivity {W/m-K}                                               ",
+		//"    2242.585,                !- Density {kg/m3}                                                    ",
+		//"    836.8000,                !- Specific Heat {J/kg-K}                                             ",
+		//"    0.9000000,               !- Thermal Absorptance                                                ",
+		//"    0.6500000,               !- Solar Absorptance                                                  ",
+		//"    0.6500000;               !- Visible Absorptance                                                ",
+		//"                                                                                                   ",
+		//"  Material,                                                                                        ",
+		//"    C10 - 8 IN HW CONCRETE,  !- Name                                                               ",
+		//"    MediumRough,             !- Roughness                                                          ",
+		//"    0.2033016,               !- Thickness {m}                                                      ",
+		//"    1.729577,                !- Conductivity {W/m-K}                                               ",
+		//"    2242.585,                !- Density {kg/m3}                                                    ",
+		//"    836.8000,                !- Specific Heat {J/kg-K}                                             ",
+		//"    0.9000000,               !- Thermal Absorptance                                                ",
+		//"    0.6500000,               !- Solar Absorptance                                                  ",
+		//"    0.6500000;               !- Visible Absorptance                                                ",
+		//"                                                                                                   ",
+		//"  Material,                                                                                        ",
+		//"    E2 - 1 / 2 IN SLAG OR STONE,  !- Name                                                          ",
+		//"    Rough,                   !- Roughness                                                          ",
+		//"    1.2710161E-02,           !- Thickness {m}                                                      ",
+		//"    1.435549,                !- Conductivity {W/m-K}                                               ",
+		//"    881.0155,                !- Density {kg/m3}                                                    ",
+		//"    1673.600,                !- Specific Heat {J/kg-K}                                             ",
+		//"    0.9000000,               !- Thermal Absorptance                                                ",
+		//"    0.5500000,               !- Solar Absorptance                                                  ",
+		//"    0.5500000;               !- Visible Absorptance                                                ",
+		//"                                                                                                   ",
+		//"  Material,                                                                                        ",
+		//"    E3 - 3 / 8 IN FELT AND MEMBRANE,  !- Name                                                      ",
+		//"    Rough,                   !- Roughness                                                          ",
+		//"    9.5402403E-03,           !- Thickness {m}                                                      ",
+		//"    0.1902535,               !- Conductivity {W/m-K}                                               ",
+		//"    1121.292,                !- Density {kg/m3}                                                    ",
+		//"    1673.600,                !- Specific Heat {J/kg-K}                                             ",
+		//"    0.9000000,               !- Thermal Absorptance                                                ",
+		//"    0.7500000,               !- Solar Absorptance                                                  ",
+		//"    0.7500000;               !- Visible Absorptance                                                ",
+		//"                                                                                                   ",
+		//"  Material,                                                                                        ",
+		//"    B6 - 2 IN DENSE INSULATION,  !- Name                                                           ",
+		//"    VeryRough,               !- Roughness                                                          ",
+		//"    5.0901599E-02,           !- Thickness {m}                                                      ",
+		//"    4.3239430E-02,           !- Conductivity {W/m-K}                                               ",
+		//"    91.30524,                !- Density {kg/m3}                                                    ",
+		//"    836.8000,                !- Specific Heat {J/kg-K}                                             ",
+		//"    0.9000000,               !- Thermal Absorptance                                                ",
+		//"    0.5000000,               !- Solar Absorptance                                                  ",
+		//"    0.5000000;               !- Visible Absorptance                                                ",
+		//"                                                                                                   ",
+		//"  Material,                                                                                        ",
+		//"    C12 - 2 IN HW CONCRETE,  !- Name                                                               ",
+		//"    MediumRough,             !- Roughness                                                          ",
+		//"    5.0901599E-02,           !- Thickness {m}                                                      ",
+		//"    1.729577,                !- Conductivity {W/m-K}                                               ",
+		//"    2242.585,                !- Density {kg/m3}                                                    ",
+		//"    836.8000,                !- Specific Heat {J/kg-K}                                             ",
+		//"    0.9000000,               !- Thermal Absorptance                                                ",
+		//"    0.6500000,               !- Solar Absorptance                                                  ",
+		//"    0.6500000;               !- Visible Absorptance                                                ",
+		//"                                                                                                   ",
+		//"  Construction,                                                                                    ",
+		//"    EXTERIOR,                !- Name                                                               ",
+		//"    A2 - 4 IN DENSE FACE BRICK,  !- Outside Layer                                                  ",
+		//"    B3 - 2 IN INSULATION,    !- Layer 2                                                            ",
+		//"    C2 - 4 IN LW CONCRETE BLOCK,  !- Layer 3                                                       ",
+		//"    E1 - 3 / 4 IN PLASTER OR GYP BOARD;  !- Layer 4                                                ",
+		//"                                                                                                   ",
+		//"  Construction,                                                                                    ",
+		//"    SINGLE PANE HW WINDOW,   !- Name                                                               ",
+		//"    GLASS - CLEAR PLATE 1 / 4 IN;  !- Outside Layer                                                ",
+		//"                                                                                                   ",
+		//"  Construction,                                                                                    ",
+		//"    HOLLOW WOOD DOOR,        !- Name                                                               ",
+		//"    WOOD - HARDWOOD 1 / 8 IN,!- Outside Layer                                                      ",
+		//"    B1 - AIRSPACE RESISTANCE,!- Layer 2                                                            ",
+		//"    WOOD - HARDWOOD 1 / 8 IN;!- Layer 3                                                            ",
+		//"                                                                                                   ",
+		//"  Construction,                                                                                    ",
+		//"    INTERIOR,                !- Name                                                               ",
+		//"    C7 - 8 IN LW CONCRETE BLOCK;  !- Outside Layer                                                 ",
+		//"                                                                                                   ",
+		//"  Construction,                                                                                    ",
+		//"    FLOOR,                   !- Name                                                               ",
+		//"    E5 - ACOUSTIC TILE,      !- Outside Layer                                                      ",
+		//"    E4 - CEILING AIRSPACE,   !- Layer 2                                                            ",
+		//"    C5 - 4 IN HW CONCRETE;   !- Layer 3                                                            ",
+		//"                                                                                                   ",
+		//"  Construction,                                                                                    ",
+		//"    CEILING34,               !- Name                                                               ",
+		//"    C10 - 8 IN HW CONCRETE;  !- Outside Layer                                                      ",
+		//"                                                                                                   ",
+		//"  Construction,                                                                                    ",
+		//"    FLOOR34,                 !- Name                                                               ",
+		//"    C10 - 8 IN HW CONCRETE;  !- Outside Layer                                                      ",
+		//"                                                                                                   ",
+		//"  Construction,                                                                                    ",
+		//"    ROOF31,                  !- Name                                                               ",
+		//"    E2 - 1 / 2 IN SLAG OR STONE,  !- Outside Layer                                                 ",
+		//"    E3 - 3 / 8 IN FELT AND MEMBRANE,  !- Layer 2                                                   ",
+		//"    B6 - 2 IN DENSE INSULATION,  !- Layer 3                                                        ",
+		//"    C12 - 2 IN HW CONCRETE;  !- Layer 4                                                            ",
+		//"                                                                                                   ",
+		//"  ScheduleTypeLimits,                                                                              ",
+		//"    Any Number;              !- Name                                                               ",
+		//"                                                                                                   ",
+		//"  ScheduleTypeLimits,                                                                              ",
+		//"    Fraction,                !- Name                                                               ",
+		//"    0.0,                     !- Lower Limit Value                                                  ",
+		//"    1.0,                     !- Upper Limit Value                                                  ",
+		//"    CONTINUOUS;              !- Numeric Type                                                       ",
+		//"                                                                                                   ",
+		//"  Site:GroundTemperature:BuildingSurface,20,20,20,20,20,20,20,20,20,20,20,20;                      ",
+		//"                                                                                                   ",
+		//"  Zone,                                                                                            ",
+		//"    ZONE 1,                  !- Name                                                               ",
+		//"    0,                       !- Direction of Relative North {deg}                                  ",
+		//"    0,                       !- X Origin {m}                                                       ",
+		//"    0,                       !- Y Origin {m}                                                       ",
+		//"    -10,                     !- Z Origin {m}                                                       ",
+		//"    1,                       !- Type                                                               ",
+		//"    1,                       !- Multiplier                                                         ",
+		//"    AutoCalculate,           !- Ceiling Height {m}                                                 ",
+		//"    AutoCalculate;           !- Volume {m3}                                                        ",
+		//"                                                                                                   ",
+		//"  Zone,                                                                                            ",
+		//"    ZONE 2,                  !- Name                                                               ",
+		//"    0,                       !- Direction of Relative North {deg}                                  ",
+		//"    20,                      !- X Origin {m}                                                       ",
+		//"    0,                       !- Y Origin {m}                                                       ",
+		//"    -10,                     !- Z Origin {m}                                                       ",
+		//"    1,                       !- Type                                                               ",
+		//"    1,                       !- Multiplier                                                         ",
+		//"    AutoCalculate,           !- Ceiling Height {m}                                                 ",
+		//"    AutoCalculate;           !- Volume {m3}                                                        ",
+		//"                                                                                                   ",
+		//"  Zone,                                                                                            ",
+		//"    ZONE 3,                  !- Name                                                               ",
+		//"    0,                       !- Direction of Relative North {deg}                                  ",
+		//"    0,                       !- X Origin {m}                                                       ",
+		//"    0,                       !- Y Origin {m}                                                       ",
+		//"    0,                       !- Z Origin {m}                                                       ",
+		//"    1,                       !- Type                                                               ",
+		//"    1,                       !- Multiplier                                                         ",
+		//"    AutoCalculate,           !- Ceiling Height {m}                                                 ",
+		//"    AutoCalculate;           !- Volume {m3}                                                        ",
+		//"                                                                                                   ",
+		//"  Zone,                                                                                            ",
+		//"    ZONE 4,                  !- Name                                                               ",
+		//"    0,                       !- Direction of Relative North {deg}                                  ",
+		//"    20,                      !- X Origin {m}                                                       ",
+		//"    0,                       !- Y Origin {m}                                                       ",
+		//"    0,                       !- Z Origin {m}                                                       ",
+		//"    1,                       !- Type                                                               ",
+		//"    1,                       !- Multiplier                                                         ",
+		//"    AutoCalculate,           !- Ceiling Height {m}                                                 ",
+		//"    AutoCalculate;           !- Volume {m3}                                                        ",
+		//"                                                                                                   ",
+		//"  GlobalGeometryRules,                                                                             ",
+		//"    UpperLeftCorner,         !- Starting Vertex Position                                           ",
+		//"    CounterClockWise,        !- Vertex Entry Direction                                             ",
+		//"    Relative,                !- Coordinate System                                                  ",
+		//"    ,                        !- Daylighting Reference Point Coordinate System                      ",
+		//"    Relative;                !- Rectangular Surface Coordinate System                              ",
+		//"                                                                                                   ",
+		//"  Shading:Building,                                                                                ",
+		//"    Bushes-East,             !- Name                                                               ",
+		//"    90,                      !- Azimuth Angle {deg}                                                ",
+		//"    90,                      !- Tilt Angle {deg}                                                   ",
+		//"    45,                      !- Starting X Coordinate {m}                                          ",
+		//"    0,                       !- Starting Y Coordinate {m}                                          ",
+		//"    0,                       !- Starting Z Coordinate {m}                                          ",
+		//"    50,                      !- Length {m}                                                         ",
+		//"    1;                       !- Height {m}                                                         ",
+		//"                                                                                                   ",
+		//"  Shading:Site,                                                                                    ",
+		//"    Bushes-North,            !- Name                                                               ",
+		//"    0,                       !- Azimuth Angle {deg}                                                ",
+		//"    90,                      !- Tilt Angle {deg}                                                   ",
+		//"    45,                      !- Starting X Coordinate {m}                                          ",
+		//"    50,                      !- Starting Y Coordinate {m}                                          ",
+		//"    0,                       !- Starting Z Coordinate {m}                                          ",
+		//"    50,                      !- Length {m}                                                         ",
+		//"    1;                       !- Height {m}                                                         ",
+		//"                                                                                                   ",
+		//"  Shading:Site,                                                                                    ",
+		//"    Bushes-West,             !- Name                                                               ",
+		//"    270,                     !- Azimuth Angle {deg}                                                ",
+		//"    90,                      !- Tilt Angle {deg}                                                   ",
+		//"    -5,                      !- Starting X Coordinate {m}                                          ",
+		//"    50,                      !- Starting Y Coordinate {m}                                          ",
+		//"    0,                       !- Starting Z Coordinate {m}                                          ",
+		//"    50,                      !- Length {m}                                                         ",
+		//"    1;                       !- Height {m}                                                         ",
+		//"                                                                                                   ",
+		//"  Wall:Exterior,                                                                                   ",
+		//"    Zn001:Wall001,           !- Name                                                               ",
+		//"    EXTERIOR,                !- Construction Name                                                  ",
+		//"    ZONE 1,                  !- Zone Name                                                          ",
+		//"    180,                     !- Azimuth Angle {deg}                                                ",
+		//"    90,                      !- Tilt Angle {deg}                                                   ",
+		//"    0,                       !- Starting X Coordinate {m}                                          ",
+		//"    0,                       !- Starting Y Coordinate {m}                                          ",
+		//"    0,                       !- Starting Z Coordinate {m}                                          ",
+		//"    20,                      !- Length {m}                                                         ",
+		//"    10;                      !- Height {m}                                                         ",
+		//"                                                                                                   ",
+		//"  Window,                                                                                          ",
+		//"    Zn001:Wall001:Win001,    !- Name                                                               ",
+		//"    SINGLE PANE HW WINDOW,   !- Construction Name                                                  ",
+		//"    Zn001:Wall001,           !- Building Surface Name                                              ",
+		//"    ,                        !- Shading Control Name                                               ",
+		//"    ,                        !- Frame and Divider Name                                             ",
+		//"    1,                       !- Multiplier                                                         ",
+		//"    4,                       !- Starting X Coordinate {m}                                          ",
+		//"    3,                       !- Starting Z Coordinate {m}                                          ",
+		//"    3,                       !- Length {m}                                                         ",
+		//"    5;                       !- Height {m}                                                         ",
+		//"                                                                                                   ",
+		//"  GlazedDoor,                                                                                      ",
+		//"    Zn001:Wall001:Door001,   !- Name                                                               ",
+		//"    SINGLE PANE HW WINDOW,   !- Construction Name                                                  ",
+		//"    Zn001:Wall001,           !- Building Surface Name                                              ",
+		//"    ,                        !- Shading Control Name                                               ",
+		//"    ,                        !- Frame and Divider Name                                             ",
+		//"    1,                       !- Multiplier                                                         ",
+		//"    14,                      !- Starting X Coordinate {m}                                          ",
+		//"    0,                       !- Starting Z Coordinate {m}                                          ",
+		//"    3,                       !- Length {m}                                                         ",
+		//"    5;                       !- Height {m}                                                         ",
+		//"                                                                                                   ",
+		//"  Shading:Overhang:Projection,                                                                     ",
+		//"    Zn001:Wall001:Win001:Shade001,  !- Name                                                        ",
+		//"    Zn001:Wall001:Win001,    !- Window or Door Name                                                ",
+		//"    .7,                      !- Height above Window or Door {m}                                    ",
+		//"    90,                      !- Tilt Angle from Window/Door {deg}                                  ",
+		//"    .2,                      !- Left extension from Window/Door Width {m}                          ",
+		//"    .2,                      !- Right extension from Window/Door Width {m}                         ",
+		//"    .6;                      !- Depth as Fraction of Window/Door Height {dimensionless}            ",
+		//"                                                                                                   ",
+		//"  Shading:Overhang,                                                                                ",
+		//"    Zn001:Wall001:Door001:Shade001,  !- Name                                                       ",
+		//"    Zn001:Wall001:Door001,   !- Window or Door Name                                                ",
+		//"    .6,                      !- Height above Window or Door {m}                                    ",
+		//"    90,                      !- Tilt Angle from Window/Door {deg}                                  ",
+		//"    0,                       !- Left extension from Window/Door Width {m}                          ",
+		//"    0,                       !- Right extension from Window/Door Width {m}                         ",
+		//"    3;                       !- Depth {m}                                                          ",
+		//"                                                                                                   ",
+		//"  Shading:Fin:Projection,                                                                          ",
+		//"    Zn001:Wall001:Shade003,  !- Name                                                               ",
+		//"    Zn001:Wall001:Win001,    !- Window or Door Name                                                ",
+		//"    .1,                      !- Left Extension from Window/Door {m}                                ",
+		//"    .1,                      !- Left Distance Above Top of Window {m}                              ",
+		//"    .1,                      !- Left Distance Below Bottom of Window {m}                           ",
+		//"    90,                      !- Left Tilt Angle from Window/Door {deg}                             ",
+		//"    .6,                      !- Left Depth as Fraction of Window/Door Width {dimensionless}        ",
+		//"    .1,                      !- Right Extension from Window/Door {m}                               ",
+		//"    .1,                      !- Right Distance Above Top of Window {m}                             ",
+		//"    .1,                      !- Right Distance Below Bottom of Window {m}                          ",
+		//"    90,                      !- Right Tilt Angle from Window/Door {deg}                            ",
+		//"    .6;                      !- Right Depth as Fraction of Window/Door Width {dimensionless}       ",
+		//"                                                                                                   ",
+		//"  Wall:Underground,                                                                                ",
+		//"    Zn001:Wall002,           !- Name                                                               ",
+		//"    EXTERIOR,                !- Construction Name                                                  ",
+		//"    ZONE 1,                  !- Zone Name                                                          ",
+		//"    0,                       !- Azimuth Angle {deg}                                                ",
+		//"    90,                      !- Tilt Angle {deg}                                                   ",
+		//"    20,                      !- Starting X Coordinate {m}                                          ",
+		//"    20,                      !- Starting Y Coordinate {m}                                          ",
+		//"    0,                       !- Starting Z Coordinate {m}                                          ",
+		//"    20,                      !- Length {m}                                                         ",
+		//"    10;                      !- Height {m}                                                         ",
+		//"                                                                                                   ",
+		//"  Wall:Underground,                                                                                ",
+		//"    Zn001:Wall003,           !- Name                                                               ",
+		//"    EXTERIOR,                !- Construction Name                                                  ",
+		//"    ZONE 1,                  !- Zone Name                                                          ",
+		//"    270,                     !- Azimuth Angle {deg}                                                ",
+		//"    90,                      !- Tilt Angle {deg}                                                   ",
+		//"    0,                       !- Starting X Coordinate {m}                                          ",
+		//"    20,                      !- Starting Y Coordinate {m}                                          ",
+		//"    0,                       !- Starting Z Coordinate {m}                                          ",
+		//"    20,                      !- Length {m}                                                         ",
+		//"    10;                      !- Height {m}                                                         ",
+		//"                                                                                                   ",
+		//"  Door,                                                                                            ",
+		//"    Zn001:Wall001:Door002,   !- Name                                                               ",
+		//"    HOLLOW WOOD DOOR,        !- Construction Name                                                  ",
+		//"    Zn001:Wall003,           !- Building Surface Name                                              ",
+		//"    1,                       !- Multiplier                                                         ",
+		//"    14,                      !- Starting X Coordinate {m}                                          ",
+		//"    0,                       !- Starting Z Coordinate {m}                                          ",
+		//"    3,                       !- Length {m}                                                         ",
+		//"    5;                       !- Height {m}                                                         ",
+		//"                                                                                                   ",
+		//"  Wall:Adiabatic,                                                                                  ",
+		//"    Zn001:Wall004,           !- Name                                                               ",
+		//"    INTERIOR,                !- Construction Name                                                  ",
+		//"    ZONE 1,                  !- Zone Name                                                          ",
+		//"    90,                      !- Azimuth Angle {deg}                                                ",
+		//"    90,                      !- Tilt Angle {deg}                                                   ",
+		//"    20,                      !- Starting X Coordinate {m}                                          ",
+		//"    0,                       !- Starting Y Coordinate {m}                                          ",
+		//"    0,                       !- Starting Z Coordinate {m}                                          ",
+		//"    20,                      !- Length {m}                                                         ",
+		//"    10;                      !- Height {m}                                                         ",
+		//"                                                                                                   ",
+		//"  Floor:GroundContact,                                                                             ",
+		//"    Zn001:Flr001,            !- Name                                                               ",
+		//"    FLOOR,                   !- Construction Name                                                  ",
+		//"    ZONE 1,                  !- Zone Name                                                          ",
+		//"    90,                      !- Azimuth Angle {deg}                                                ",
+		//"    180,                     !- Tilt Angle {deg}                                                   ",
+		//"    0,                       !- Starting X Coordinate {m}                                          ",
+		//"    0,                       !- Starting Y Coordinate {m}                                          ",
+		//"    0,                       !- Starting Z Coordinate {m}                                          ",
+		//"    20,                      !- Length {m}                                                         ",
+		//"    20;                      !- Width {m}                                                          ",
+		//"                                                                                                   ",
+		//"  Ceiling:Adiabatic,                                                                               ",
+		//"    Zn001:Roof001,           !- Name                                                               ",
+		//"    CEILING34,               !- Construction Name                                                  ",
+		//"    ZONE 1,                  !- Zone Name                                                          ",
+		//"    180,                     !- Azimuth Angle {deg}                                                ",
+		//"    0,                       !- Tilt Angle {deg}                                                   ",
+		//"    0,                       !- Starting X Coordinate {m}                                          ",
+		//"    0,                       !- Starting Y Coordinate {m}                                          ",
+		//"    10,                      !- Starting Z Coordinate {m}                                          ",
+		//"    20,                      !- Length {m}                                                         ",
+		//"    20;                      !- Width {m}                                                          ",
+		//"                                                                                                   ",
+		//"  Wall:Exterior,                                                                                   ",
+		//"    Zn002:Wall001,           !- Name                                                               ",
+		//"    EXTERIOR,                !- Construction Name                                                  ",
+		//"    ZONE 2,                  !- Zone Name                                                          ",
+		//"    180,                     !- Azimuth Angle {deg}                                                ",
+		//"    90,                      !- Tilt Angle {deg}                                                   ",
+		//"    0,                       !- Starting X Coordinate {m}                                          ",
+		//"    0,                       !- Starting Y Coordinate {m}                                          ",
+		//"    0,                       !- Starting Z Coordinate {m}                                          ",
+		//"    20,                      !- Length {m}                                                         ",
+		//"    10;                      !- Height {m}                                                         ",
+		//"                                                                                                   ",
+		//"  Window,                                                                                          ",
+		//"    Zn002:Wall001:Win001,    !- Name                                                               ",
+		//"    SINGLE PANE HW WINDOW,   !- Construction Name                                                  ",
+		//"    Zn002:Wall001,           !- Building Surface Name                                              ",
+		//"    ,                        !- Shading Control Name                                               ",
+		//"    ,                        !- Frame and Divider Name                                             ",
+		//"    1,                       !- Multiplier                                                         ",
+		//"    4,                       !- Starting X Coordinate {m}                                          ",
+		//"    3,                       !- Starting Z Coordinate {m}                                          ",
+		//"    3,                       !- Length {m}                                                         ",
+		//"    5;                       !- Height {m}                                                         ",
+		//"                                                                                                   ",
+		//"  Shading:Overhang,                                                                                ",
+		//"    Zn002:Wall001:Win001:Shade001,  !- Name                                                        ",
+		//"    Zn002:Wall001:Win001,    !- Window or Door Name                                                ",
+		//"    .7,                      !- Height above Window or Door {m}                                    ",
+		//"    90,                      !- Tilt Angle from Window/Door {deg}                                  ",
+		//"    0,                       !- Left extension from Window/Door Width {m}                          ",
+		//"    0,                       !- Right extension from Window/Door Width {m}                         ",
+		//"    3;                       !- Depth {m}                                                          ",
+		//"                                                                                                   ",
+		//"  Window,                                                                                          ",
+		//"    Zn002:Wall001:Win002,    !- Name                                                               ",
+		//"    SINGLE PANE HW WINDOW,   !- Construction Name                                                  ",
+		//"    Zn002:Wall001,           !- Building Surface Name                                              ",
+		//"    ,                        !- Shading Control Name                                               ",
+		//"    ,                        !- Frame and Divider Name                                             ",
+		//"    1,                       !- Multiplier                                                         ",
+		//"    10,                      !- Starting X Coordinate {m}                                          ",
+		//"    3,                       !- Starting Z Coordinate {m}                                          ",
+		//"    3,                       !- Length {m}                                                         ",
+		//"    5;                       !- Height {m}                                                         ",
+		//"                                                                                                   ",
+		//"  Wall:Underground,                                                                                ",
+		//"    Zn002:Wall002,           !- Name                                                               ",
+		//"    EXTERIOR,                !- Construction Name                                                  ",
+		//"    ZONE 2,                  !- Zone Name                                                          ",
+		//"    90,                      !- Azimuth Angle {deg}                                                ",
+		//"    90,                      !- Tilt Angle {deg}                                                   ",
+		//"    20,                      !- Starting X Coordinate {m}                                          ",
+		//"    0,                       !- Starting Y Coordinate {m}                                          ",
+		//"    0,                       !- Starting Z Coordinate {m}                                          ",
+		//"    20,                      !- Length {m}                                                         ",
+		//"    10;                      !- Height {m}                                                         ",
+		//"                                                                                                   ",
+		//"  Wall:Underground,                                                                                ",
+		//"    Zn002:Wall003,           !- Name                                                               ",
+		//"    EXTERIOR,                !- Construction Name                                                  ",
+		//"    ZONE 2,                  !- Zone Name                                                          ",
+		//"    0,                       !- Azimuth Angle {deg}                                                ",
+		//"    90,                      !- Tilt Angle {deg}                                                   ",
+		//"    20,                      !- Starting X Coordinate {m}                                          ",
+		//"    20,                      !- Starting Y Coordinate {m}                                          ",
+		//"    0,                       !- Starting Z Coordinate {m}                                          ",
+		//"    20,                      !- Length {m}                                                         ",
+		//"    10;                      !- Height {m}                                                         ",
+		//"                                                                                                   ",
+		//"  Wall:Adiabatic,                                                                                  ",
+		//"    Zn002:Wall004,           !- Name                                                               ",
+		//"    INTERIOR,                !- Construction Name                                                  ",
+		//"    ZONE 2,                  !- Zone Name                                                          ",
+		//"    270,                     !- Azimuth Angle {deg}                                                ",
+		//"    90,                      !- Tilt Angle {deg}                                                   ",
+		//"    0,                       !- Starting X Coordinate {m}                                          ",
+		//"    20,                      !- Starting Y Coordinate {m}                                          ",
+		//"    0,                       !- Starting Z Coordinate {m}                                          ",
+		//"    20,                      !- Length {m}                                                         ",
+		//"    10;                      !- Height {m}                                                         ",
+		//"                                                                                                   ",
+		//"  Floor:GroundContact,                                                                             ",
+		//"    Zn002:Flr001,            !- Name                                                               ",
+		//"    FLOOR,                   !- Construction Name                                                  ",
+		//"    ZONE 2,                  !- Zone Name                                                          ",
+		//"    90,                      !- Azimuth Angle {deg}                                                ",
+		//"    180,                     !- Tilt Angle {deg}                                                   ",
+		//"    0,                       !- Starting X Coordinate {m}                                          ",
+		//"    0,                       !- Starting Y Coordinate {m}                                          ",
+		//"    0,                       !- Starting Z Coordinate {m}                                          ",
+		//"    20,                      !- Length {m}                                                         ",
+		//"    20;                      !- Width {m}                                                          ",
+		//"                                                                                                   ",
+		//"  Ceiling:Adiabatic,                                                                               ",
+		//"    Zn002:Roof001,           !- Name                                                               ",
+		//"    CEILING34,               !- Construction Name                                                  ",
+		//"    ZONE 2,                  !- Zone Name                                                          ",
+		//"    180,                     !- Azimuth Angle {deg}                                                ",
+		//"    0,                       !- Tilt Angle {deg}                                                   ",
+		//"    0,                       !- Starting X Coordinate {m}                                          ",
+		//"    0,                       !- Starting Y Coordinate {m}                                          ",
+		//"    10,                      !- Starting Z Coordinate {m}                                          ",
+		//"    20,                      !- Length {m}                                                         ",
+		//"    20;                      !- Width {m}                                                          ",
+		//"                                                                                                   ",
+		//"  Wall:Exterior,                                                                                   ",
+		//"    Zn003:Wall001,           !- Name                                                               ",
+		//"    EXTERIOR,                !- Construction Name                                                  ",
+		//"    ZONE 3,                  !- Zone Name                                                          ",
+		//"    180,                     !- Azimuth Angle {deg}                                                ",
+		//"    90,                      !- Tilt Angle {deg}                                                   ",
+		//"    0,                       !- Starting X Coordinate {m}                                          ",
+		//"    0,                       !- Starting Y Coordinate {m}                                          ",
+		//"    0,                       !- Starting Z Coordinate {m}                                          ",
+		//"    20,                      !- Length {m}                                                         ",
+		//"    10;                      !- Height {m}                                                         ",
+		//"                                                                                                   ",
+		//"  Window,                                                                                          ",
+		//"    Zn003:Wall001:Win001,    !- Name                                                               ",
+		//"    SINGLE PANE HW WINDOW,   !- Construction Name                                                  ",
+		//"    Zn003:Wall001,           !- Building Surface Name                                              ",
+		//"    ,                        !- Shading Control Name                                               ",
+		//"    ,                        !- Frame and Divider Name                                             ",
+		//"    1,                       !- Multiplier                                                         ",
+		//"    8,                       !- Starting X Coordinate {m}                                          ",
+		//"    3,                       !- Starting Z Coordinate {m}                                          ",
+		//"    3,                       !- Length {m}                                                         ",
+		//"    5;                       !- Height {m}                                                         ",
+		//"                                                                                                   ",
+		//"  Wall:Exterior,                                                                                   ",
+		//"    Zn003:Wall002,           !- Name                                                               ",
+		//"    EXTERIOR,                !- Construction Name                                                  ",
+		//"    ZONE 3,                  !- Zone Name                                                          ",
+		//"    0,                       !- Azimuth Angle {deg}                                                ",
+		//"    90,                      !- Tilt Angle {deg}                                                   ",
+		//"    20,                      !- Starting X Coordinate {m}                                          ",
+		//"    20,                      !- Starting Y Coordinate {m}                                          ",
+		//"    0,                       !- Starting Z Coordinate {m}                                          ",
+		//"    20,                      !- Length {m}                                                         ",
+		//"    10;                      !- Height {m}                                                         ",
+		//"                                                                                                   ",
+		//"  Wall:Exterior,                                                                                   ",
+		//"    Zn003:Wall003,           !- Name                                                               ",
+		//"    EXTERIOR,                !- Construction Name                                                  ",
+		//"    ZONE 3,                  !- Zone Name                                                          ",
+		//"    270,                     !- Azimuth Angle {deg}                                                ",
+		//"    90,                      !- Tilt Angle {deg}                                                   ",
+		//"    0,                       !- Starting X Coordinate {m}                                          ",
+		//"    20,                      !- Starting Y Coordinate {m}                                          ",
+		//"    0,                       !- Starting Z Coordinate {m}                                          ",
+		//"    20,                      !- Length {m}                                                         ",
+		//"    10;                      !- Height {m}                                                         ",
+		//"                                                                                                   ",
+		//"  Wall:Interzone,                                                                                  ",
+		//"    Zn003:Wall004,           !- Name                                                               ",
+		//"    INTERIOR,                !- Construction Name                                                  ",
+		//"    ZONE 3,                  !- Zone Name                                                          ",
+		//"    ZONE 4,                  !- Outside Boundary Condition Object                                  ",
+		//"    90,                      !- Azimuth Angle {deg}                                                ",
+		//"    90,                      !- Tilt Angle {deg}                                                   ",
+		//"    20,                      !- Starting X Coordinate {m}                                          ",
+		//"    0,                       !- Starting Y Coordinate {m}                                          ",
+		//"    0,                       !- Starting Z Coordinate {m}                                          ",
+		//"    20,                      !- Length {m}                                                         ",
+		//"    10;                      !- Height {m}                                                         ",
+		//"                                                                                                   ",
+		//"  GlazedDoor:Interzone,                                                                            ",
+		//"    Zn003:Wall004:Door002,   !- Name                                                               ",
+		//"    SINGLE PANE HW WINDOW,   !- Construction Name                                                  ",
+		//"    Zn003:Wall004,           !- Building Surface Name                                              ",
+		//"    ZONE 4,                  !- Outside Boundary Condition Object                                  ",
+		//"    1,                       !- Multiplier                                                         ",
+		//"    10,                      !- Starting X Coordinate {m}                                          ",
+		//"    0,                       !- Starting Z Coordinate {m}                                          ",
+		//"    3,                       !- Length {m}                                                         ",
+		//"    5;                       !- Height {m}                                                         ",
+		//"                                                                                                   ",
+		//"  Window:Interzone,                                                                                ",
+		//"    Zn003:Wall004:Win001,    !- Name                                                               ",
+		//"    SINGLE PANE HW WINDOW,   !- Construction Name                                                  ",
+		//"    Zn003:Wall004,           !- Building Surface Name                                              ",
+		//"    ZONE 4,                  !- Outside Boundary Condition Object                                  ",
+		//"    1,                       !- Multiplier                                                         ",
+		//"    4,                       !- Starting X Coordinate {m}                                          ",
+		//"    3,                       !- Starting Z Coordinate {m}                                          ",
+		//"    3,                       !- Length {m}                                                         ",
+		//"    5;                       !- Height {m}                                                         ",
+		//"                                                                                                   ",
+		//"  Door:Interzone,                                                                                  ",
+		//"    Zn003:Wall004:Door001,   !- Name                                                               ",
+		//"    HOLLOW WOOD DOOR,        !- Construction Name                                                  ",
+		//"    Zn003:Wall004,           !- Building Surface Name                                              ",
+		//"    ZONE 4,                  !- Outside Boundary Condition Object                                  ",
+		//"    1,                       !- Multiplier                                                         ",
+		//"    10,                      !- Starting X Coordinate {m}                                          ",
+		//"    0,                       !- Starting Z Coordinate {m}                                          ",
+		//"    3,                       !- Length {m}                                                         ",
+		//"    5;                       !- Height {m}                                                         ",
+		//"                                                                                                   ",
+		//"  Floor:Interzone,                                                                                 ",
+		//"    Zn003:Flr001,            !- Name                                                               ",
+		//"    FLOOR34,                 !- Construction Name                                                  ",
+		//"    ZONE 3,                  !- Zone Name                                                          ",
+		//"    Zn001:Roof001,           !- Outside Boundary Condition Object                                  ",
+		//"    90,                      !- Azimuth Angle {deg}                                                ",
+		//"    180,                     !- Tilt Angle {deg}                                                   ",
+		//"    0,                       !- Starting X Coordinate {m}                                          ",
+		//"    0,                       !- Starting Y Coordinate {m}                                          ",
+		//"    0,                       !- Starting Z Coordinate {m}                                          ",
+		//"    20,                      !- Length {m}                                                         ",
+		//"    20;                      !- Width {m}                                                          ",
+		//"                                                                                                   ",
+		//"  Roof,                                                                                            ",
+		//"    Zn003:Roof001,           !- Name                                                               ",
+		//"    ROOF31,                  !- Construction Name                                                  ",
+		//"    ZONE 3,                  !- Zone Name                                                          ",
+		//"    180,                     !- Azimuth Angle {deg}                                                ",
+		//"    0,                       !- Tilt Angle {deg}                                                   ",
+		//"    0,                       !- Starting X Coordinate {m}                                          ",
+		//"    0,                       !- Starting Y Coordinate {m}                                          ",
+		//"    10,                      !- Starting Z Coordinate {m}                                          ",
+		//"    20,                      !- Length {m}                                                         ",
+		//"    20;                      !- Width {m}                                                          ",
+		//"                                                                                                   ",
+		//"  Wall:Exterior,                                                                                   ",
+		//"    Zn004:Wall001,           !- Name                                                               ",
+		//"    EXTERIOR,                !- Construction Name                                                  ",
+		//"    ZONE 4,                  !- Zone Name                                                          ",
+		//"    180,                     !- Azimuth Angle {deg}                                                ",
+		//"    90,                      !- Tilt Angle {deg}                                                   ",
+		//"    0,                       !- Starting X Coordinate {m}                                          ",
+		//"    0,                       !- Starting Y Coordinate {m}                                          ",
+		//"    0,                       !- Starting Z Coordinate {m}                                          ",
+		//"    20,                      !- Length {m}                                                         ",
+		//"    10;                      !- Height {m}                                                         ",
+		//"                                                                                                   ",
+		//"  Window,                                                                                          ",
+		//"    Zn004:Wall001:Win001,    !- Name                                                               ",
+		//"    SINGLE PANE HW WINDOW,   !- Construction Name                                                  ",
+		//"    Zn004:Wall001,           !- Building Surface Name                                              ",
+		//"    ,                        !- Shading Control Name                                               ",
+		//"    ,                        !- Frame and Divider Name                                             ",
+		//"    1,                       !- Multiplier                                                         ",
+		//"    8,                       !- Starting X Coordinate {m}                                          ",
+		//"    3,                       !- Starting Z Coordinate {m}                                          ",
+		//"    3,                       !- Length {m}                                                         ",
+		//"    5;                       !- Height {m}                                                         ",
+		//"                                                                                                   ",
+		//"  Wall:Exterior,                                                                                   ",
+		//"    Zn004:Wall002,           !- Name                                                               ",
+		//"    EXTERIOR,                !- Construction Name                                                  ",
+		//"    ZONE 4,                  !- Zone Name                                                          ",
+		//"    90,                      !- Azimuth Angle {deg}                                                ",
+		//"    90,                      !- Tilt Angle {deg}                                                   ",
+		//"    20,                      !- Starting X Coordinate {m}                                          ",
+		//"    0,                       !- Starting Y Coordinate {m}                                          ",
+		//"    0,                       !- Starting Z Coordinate {m}                                          ",
+		//"    20,                      !- Length {m}                                                         ",
+		//"    10;                      !- Height {m}                                                         ",
+		//"                                                                                                   ",
+		//"  Wall:Exterior,                                                                                   ",
+		//"    Zn004:Wall003,           !- Name                                                               ",
+		//"    EXTERIOR,                !- Construction Name                                                  ",
+		//"    ZONE 4,                  !- Zone Name                                                          ",
+		//"    0,                       !- Azimuth Angle {deg}                                                ",
+		//"    90,                      !- Tilt Angle {deg}                                                   ",
+		//"    20,                      !- Starting X Coordinate {m}                                          ",
+		//"    20,                      !- Starting Y Coordinate {m}                                          ",
+		//"    0,                       !- Starting Z Coordinate {m}                                          ",
+		//"    20,                      !- Length {m}                                                         ",
+		//"    10;                      !- Height {m}                                                         ",
+		//"                                                                                                   ",
+		//"  Floor:Interzone,                                                                                 ",
+		//"    Zn004:Flr001,            !- Name                                                               ",
+		//"    FLOOR34,                 !- Construction Name                                                  ",
+		//"    ZONE 4,                  !- Zone Name                                                          ",
+		//"    Zn002:Roof001,           !- Outside Boundary Condition Object                                  ",
+		//"    90,                      !- Azimuth Angle {deg}                                                ",
+		//"    180,                     !- Tilt Angle {deg}                                                   ",
+		//"    0,                       !- Starting X Coordinate {m}                                          ",
+		//"    0,                       !- Starting Y Coordinate {m}                                          ",
+		//"    0,                       !- Starting Z Coordinate {m}                                          ",
+		//"    20,                      !- Length {m}                                                         ",
+		//"    20;                      !- Width {m}                                                          ",
+		//"                                                                                                   ",
+		//"  Roof,                                                                                            ",
+		//"    Zn004:Roof001,           !- Name                                                               ",
+		//"    ROOF31,                  !- Construction Name                                                  ",
+		//"    ZONE 4,                  !- Zone Name                                                          ",
+		//"    180,                     !- Azimuth Angle {deg}                                                ",
+		//"    0,                       !- Tilt Angle {deg}                                                   ",
+		//"    0,                       !- Starting X Coordinate {m}                                          ",
+		//"    0,                       !- Starting Y Coordinate {m}                                          ",
+		//"    10,                      !- Starting Z Coordinate {m}                                          ",
+		//"    20,                      !- Length {m}                                                         ",
+		//"    20;                      !- Width {m}                                                          ",
+		//"                                                                                                   ",
+		//"  ScheduleTypeLimits,                                                                              ",
+		//"    Temperature,             !- Name                                                               ",
+		//"    -100,                    !- Lower Limit Value                                                  ",
+		//"    200,                     !- Upper Limit Value                                                  ",
+		//"    CONTINUOUS;              !- Numeric Type                                                       ",
+		//"                                                                                                   ",
+		//"  ScheduleTypeLimits,                                                                              ",
+		//"    ControlType,             !- Name                                                               ",
+		//"    0,                       !- Lower Limit Value                                                  ",
+		//"    4,                       !- Upper Limit Value                                                  ",
+		//"    DISCRETE;                !- Numeric Type                                                       ",
+		//"                                                                                                   ",
+		//"  SCHEDULE:COMPACT,                                                                                ",
+		//"    ZONE CONTROL TYPE SCHEDULE,  !- Name                                                           ",
+		//"    CONTROLTYPE,             !- Schedule Type Limits Name                                          ",
+		//"    Through: 12/31,          !- Field 1                                                            ",
+		//"    For: AllDays,            !- Field 2                                                            ",
+		//"    Until: 24:00,4;          !- Field 3                                                            ",
+		//"                                                                                                   ",
+		//"  SCHEDULE:COMPACT,                                                                                ",
+		//"    ZONE HEATING SETPOINTS,  !- Name                                                               ",
+		//"    TEMPERATURE,             !- Schedule Type Limits Name                                          ",
+		//"    Through: 12/31,          !- Field 1                                                            ",
+		//"    For: Weekdays WinterDesignDay, !- Field 2                                                      ",
+		//"    Until: 7:00,15.60,       !- Field 3                                                            ",
+		//"    Until: 17:00,19.40,      !- Field 5                                                            ",
+		//"    Until: 24:00,15.60,      !- Field 7                                                            ",
+		//"    For: AllOtherDays,       !- Field 9                                                            ",
+		//"    Until: 24:00,15.60;      !- Field 10                                                           ",
+		//"                                                                                                   ",
+		//"  SCHEDULE:COMPACT,                                                                                ",
+		//"    ZONE COOLING SETPOINTS,  !- Name                                                               ",
+		//"    TEMPERATURE,             !- Schedule Type Limits Name                                          ",
+		//"    Through: 12/31,          !- Field 1                                                            ",
+		//"    For: Weekdays SummerDesignDay, !- Field 2                                                      ",
+		//"    Until: 7:00,100.00,      !- Field 3                                                            ",
+		//"    Until: 17:00,26.10,      !- Field 5                                                            ",
+		//"    Until: 24:00,100.00,     !- Field 7                                                            ",
+		//"    For: AllOtherDays,       !- Field 9                                                            ",
+		//"    Until: 24:00,100.00;     !- Field 10                                                           ",
+		//"                                                                                                   ",
+		//"  ZoneControl:Thermostat,                                                                          ",
+		//"    ZONE 1 CONTROLS,         !- Name                                                               ",
+		//"    ZONE 1,                  !- Zone or ZoneList Name                                              ",
+		//"    Zone Control Type Schedule,  !- Control Type Schedule Name                                     ",
+		//"    ThermostatSetpoint:DualSetpoint,  !- Control 1 Object Type                                     ",
+		//"    ZONE 1 SETPOINTS;        !- Control 1 Name                                                     ",
+		//"                                                                                                   ",
+		//"  ThermostatSetpoint:DualSetpoint,                                                                 ",
+		//"    ZONE 1 SETPOINTS,        !- Name                                                               ",
+		//"    ZONE Heating Setpoints,  !- Heating Setpoint Temperature Schedule Name                         ",
+		//"    ZONE Cooling Setpoints;  !- Cooling Setpoint Temperature Schedule Name                         ",
+		//"                                                                                                   ",
+		//"  ZoneHVAC:EquipmentConnections,                                                                   ",
+		//"    ZONE 1,                  !- Zone Name                                                          ",
+		//"    ZONE 1 EQUIPMENT,        !- Zone Conditioning Equipment List Name                              ",
+		//"    ZONE 1 INLETS,           !- Zone Air Inlet Node or NodeList Name                               ",
+		//"    ,                        !- Zone Air Exhaust Node or NodeList Name                             ",
+		//"    ZONE 1 NODE,             !- Zone Air Node Name                                                 ",
+		//"    ZONE 1 OUTLET;           !- Zone Return Air Node Name                                          ",
+		//"                                                                                                   ",
+		//"  ZoneHVAC:EquipmentList,                                                                          ",
+		//"    ZONE 1 EQUIPMENT,        !- Name                                                               ",
+		//"    ZoneHVAC:IdealLoadsAirSystem,  !- Zone Equipment 1 Object Type                                 ",
+		//"    ZONE 1 Ideal Loads,      !- Zone Equipment 1 Name                                              ",
+		//"    1,                       !- Zone Equipment 1 Cooling Sequence                                  ",
+		//"    1;                       !- Zone Equipment 1 Heating or No-Load Sequence                       ",
+		//"                                                                                                   ",
+		//"  ZoneHVAC:IdealLoadsAirSystem,                                                                    ",
+		//"    ZONE 1 Ideal Loads,      !- Name                                                               ",
+		//"    ,                        !- Availability Schedule Name                                         ",
+		//"    ZONE 1 INLETS,           !- Zone Supply Air Node Name                                          ",
+		//"    ,                        !- Zone Exhaust Air Node Name                                         ",
+		//"    ,                        !- System Inlet Air Node Name                                         ",
+		//"    50,                      !- Maximum Heating Supply Air Temperature {C}                         ",
+		//"    13,                      !- Minimum Cooling Supply Air Temperature {C}                         ",
+		//"    0.015,                   !- Maximum Heating Supply Air Humidity Ratio {kgWater/kgDryAir}       ",
+		//"    0.009,                   !- Minimum Cooling Supply Air Humidity Ratio {kgWater/kgDryAir}       ",
+		//"    NoLimit,                 !- Heating Limit                                                      ",
+		//"    autosize,                !- Maximum Heating Air Flow Rate {m3/s}                               ",
+		//"    ,                        !- Maximum Sensible Heating Capacity {W}                              ",
+		//"    NoLimit,                 !- Cooling Limit                                                      ",
+		//"    autosize,                !- Maximum Cooling Air Flow Rate {m3/s}                               ",
+		//"    ,                        !- Maximum Total Cooling Capacity {W}                                 ",
+		//"    ,                        !- Heating Availability Schedule Name                                 ",
+		//"    ,                        !- Cooling Availability Schedule Name                                 ",
+		//"    ConstantSupplyHumidityRatio,  !- Dehumidification Control Type                                 ",
+		//"    ,                        !- Cooling Sensible Heat Ratio {dimensionless}                        ",
+		//"    ConstantSupplyHumidityRatio,  !- Humidification Control Type                                   ",
+		//"    ,                        !- Design Specification Outdoor Air Object Name                       ",
+		//"    ,                        !- Outdoor Air Inlet Node Name                                        ",
+		//"    ,                        !- Demand Controlled Ventilation Type                                 ",
+		//"    ,                        !- Outdoor Air Economizer Type                                        ",
+		//"    ,                        !- Heat Recovery Type                                                 ",
+		//"    ,                        !- Sensible Heat Recovery Effectiveness {dimensionless}               ",
+		//"    ;                        !- Latent Heat Recovery Effectiveness {dimensionless}                 ",
+		//"                                                                                                   ",
+		//"  NodeList,                                                                                        ",
+		//"    ZONE 1 INLETS,           !- Name                                                               ",
+		//"    ZONE 1 INLET;            !- Node 1 Name                                                        ",
+		//"                                                                                                   ",
+		//"  ZoneControl:Thermostat,                                                                          ",
+		//"    ZONE 2 CONTROLS,         !- Name                                                               ",
+		//"    ZONE 2,                  !- Zone or ZoneList Name                                              ",
+		//"    Zone Control Type Schedule,  !- Control Type Schedule Name                                     ",
+		//"    ThermostatSetpoint:DualSetpoint,  !- Control 1 Object Type                                     ",
+		//"    ZONE 2 SETPOINTS;        !- Control 1 Name                                                     ",
+		//"                                                                                                   ",
+		//"  ThermostatSetpoint:DualSetpoint,                                                                 ",
+		//"    ZONE 2 SETPOINTS,        !- Name                                                               ",
+		//"    ZONE Heating Setpoints,  !- Heating Setpoint Temperature Schedule Name                         ",
+		//"    ZONE Cooling Setpoints;  !- Cooling Setpoint Temperature Schedule Name                         ",
+		//"                                                                                                   ",
+		//"  ZoneHVAC:EquipmentConnections,                                                                   ",
+		//"    ZONE 2,                  !- Zone Name                                                          ",
+		//"    ZONE 2 EQUIPMENT,        !- Zone Conditioning Equipment List Name                              ",
+		//"    ZONE 2 INLETS,           !- Zone Air Inlet Node or NodeList Name                               ",
+		//"    ,                        !- Zone Air Exhaust Node or NodeList Name                             ",
+		//"    ZONE 2 NODE,             !- Zone Air Node Name                                                 ",
+		//"    ZONE 2 OUTLET;           !- Zone Return Air Node Name                                          ",
+		//"                                                                                                   ",
+		//"  ZoneHVAC:EquipmentList,                                                                          ",
+		//"    ZONE 2 EQUIPMENT,        !- Name                                                               ",
+		//"    ZoneHVAC:IdealLoadsAirSystem,  !- Zone Equipment 1 Object Type                                 ",
+		//"    ZONE 2 Ideal Loads,      !- Zone Equipment 1 Name                                              ",
+		//"    1,                       !- Zone Equipment 1 Cooling Sequence                                  ",
+		//"    1;                       !- Zone Equipment 1 Heating or No-Load Sequence                       ",
+		//"                                                                                                   ",
+		//"  ZoneHVAC:IdealLoadsAirSystem,                                                                    ",
+		//"    ZONE 2 Ideal Loads,      !- Name                                                               ",
+		//"    ,                        !- Availability Schedule Name                                         ",
+		//"    ZONE 2 INLETS,           !- Zone Supply Air Node Name                                          ",
+		//"    ,                        !- Zone Exhaust Air Node Name                                         ",
+		//"    ,                        !- System Inlet Air Node Name                                         ",
+		//"    50,                      !- Maximum Heating Supply Air Temperature {C}                         ",
+		//"    13,                      !- Minimum Cooling Supply Air Temperature {C}                         ",
+		//"    0.015,                   !- Maximum Heating Supply Air Humidity Ratio {kgWater/kgDryAir}       ",
+		//"    0.009,                   !- Minimum Cooling Supply Air Humidity Ratio {kgWater/kgDryAir}       ",
+		//"    NoLimit,                 !- Heating Limit                                                      ",
+		//"    autosize,                !- Maximum Heating Air Flow Rate {m3/s}                               ",
+		//"    ,                        !- Maximum Sensible Heating Capacity {W}                              ",
+		//"    NoLimit,                 !- Cooling Limit                                                      ",
+		//"    autosize,                !- Maximum Cooling Air Flow Rate {m3/s}                               ",
+		//"    ,                        !- Maximum Total Cooling Capacity {W}                                 ",
+		//"    ,                        !- Heating Availability Schedule Name                                 ",
+		//"    ,                        !- Cooling Availability Schedule Name                                 ",
+		//"    ConstantSupplyHumidityRatio,  !- Dehumidification Control Type                                 ",
+		//"    ,                        !- Cooling Sensible Heat Ratio {dimensionless}                        ",
+		//"    ConstantSupplyHumidityRatio,  !- Humidification Control Type                                   ",
+		//"    ,                        !- Design Specification Outdoor Air Object Name                       ",
+		//"    ,                        !- Outdoor Air Inlet Node Name                                        ",
+		//"    ,                        !- Demand Controlled Ventilation Type                                 ",
+		//"    ,                        !- Outdoor Air Economizer Type                                        ",
+		//"    ,                        !- Heat Recovery Type                                                 ",
+		//"    ,                        !- Sensible Heat Recovery Effectiveness {dimensionless}               ",
+		//"    ;                        !- Latent Heat Recovery Effectiveness {dimensionless}                 ",
+		//"                                                                                                   ",
+		//"  NodeList,                                                                                        ",
+		//"    ZONE 2 INLETS,           !- Name                                                               ",
+		//"    ZONE 2 INLET;            !- Node 1 Name                                                        ",
+		//"                                                                                                   ",
+		//"  ZoneControl:Thermostat,                                                                          ",
+		//"    ZONE 3 CONTROLS,         !- Name                                                               ",
+		//"    ZONE 3,                  !- Zone or ZoneList Name                                              ",
+		//"    Zone Control Type Schedule,  !- Control Type Schedule Name                                     ",
+		//"    ThermostatSetpoint:DualSetpoint,  !- Control 1 Object Type                                     ",
+		//"    ZONE 3 SETPOINTS;        !- Control 1 Name                                                     ",
+		//"                                                                                                   ",
+		//"  ThermostatSetpoint:DualSetpoint,                                                                 ",
+		//"    ZONE 3 SETPOINTS,        !- Name                                                               ",
+		//"    ZONE Heating Setpoints,  !- Heating Setpoint Temperature Schedule Name                         ",
+		//"    ZONE Cooling Setpoints;  !- Cooling Setpoint Temperature Schedule Name                         ",
+		//"                                                                                                   ",
+		//"  ZoneHVAC:EquipmentConnections,                                                                   ",
+		//"    ZONE 3,                  !- Zone Name                                                          ",
+		//"    ZONE 3 EQUIPMENT,        !- Zone Conditioning Equipment List Name                              ",
+		//"    ZONE 3 INLETS,           !- Zone Air Inlet Node or NodeList Name                               ",
+		//"    ,                        !- Zone Air Exhaust Node or NodeList Name                             ",
+		//"    ZONE 3 NODE,             !- Zone Air Node Name                                                 ",
+		//"    ZONE 3 OUTLET;           !- Zone Return Air Node Name                                          ",
+		//"                                                                                                   ",
+		//"  ZoneHVAC:EquipmentList,                                                                          ",
+		//"    ZONE 3 EQUIPMENT,        !- Name                                                               ",
+		//"    ZoneHVAC:IdealLoadsAirSystem,  !- Zone Equipment 1 Object Type                                 ",
+		//"    ZONE 3 Ideal Loads,      !- Zone Equipment 1 Name                                              ",
+		//"    1,                       !- Zone Equipment 1 Cooling Sequence                                  ",
+		//"    1;                       !- Zone Equipment 1 Heating or No-Load Sequence                       ",
+		//"                                                                                                   ",
+		//"  ZoneHVAC:IdealLoadsAirSystem,                                                                    ",
+		//"    ZONE 3 Ideal Loads,      !- Name                                                               ",
+		//"    ,                        !- Availability Schedule Name                                         ",
+		//"    ZONE 3 INLETS,           !- Zone Supply Air Node Name                                          ",
+		//"    ,                        !- Zone Exhaust Air Node Name                                         ",
+		//"    ,                        !- System Inlet Air Node Name                                         ",
+		//"    50,                      !- Maximum Heating Supply Air Temperature {C}                         ",
+		//"    13,                      !- Minimum Cooling Supply Air Temperature {C}                         ",
+		//"    0.015,                   !- Maximum Heating Supply Air Humidity Ratio {kgWater/kgDryAir}       ",
+		//"    0.009,                   !- Minimum Cooling Supply Air Humidity Ratio {kgWater/kgDryAir}       ",
+		//"    NoLimit,                 !- Heating Limit                                                      ",
+		//"    autosize,                !- Maximum Heating Air Flow Rate {m3/s}                               ",
+		//"    ,                        !- Maximum Sensible Heating Capacity {W}                              ",
+		//"    NoLimit,                 !- Cooling Limit                                                      ",
+		//"    autosize,                !- Maximum Cooling Air Flow Rate {m3/s}                               ",
+		//"    ,                        !- Maximum Total Cooling Capacity {W}                                 ",
+		//"    ,                        !- Heating Availability Schedule Name                                 ",
+		//"    ,                        !- Cooling Availability Schedule Name                                 ",
+		//"    ConstantSupplyHumidityRatio,  !- Dehumidification Control Type                                 ",
+		//"    ,                        !- Cooling Sensible Heat Ratio {dimensionless}                        ",
+		//"    ConstantSupplyHumidityRatio,  !- Humidification Control Type                                   ",
+		//"    ,                        !- Design Specification Outdoor Air Object Name                       ",
+		//"    ,                        !- Outdoor Air Inlet Node Name                                        ",
+		//"    ,                        !- Demand Controlled Ventilation Type                                 ",
+		//"    ,                        !- Outdoor Air Economizer Type                                        ",
+		//"    ,                        !- Heat Recovery Type                                                 ",
+		//"    ,                        !- Sensible Heat Recovery Effectiveness {dimensionless}               ",
+		//"    ;                        !- Latent Heat Recovery Effectiveness {dimensionless}                 ",
+		//"                                                                                                   ",
+		//"  NodeList,                                                                                        ",
+		//"    ZONE 3 INLETS,           !- Name                                                               ",
+		//"    ZONE 3 INLET;            !- Node 1 Name                                                        ",
+		//"                                                                                                   ",
+		//"  ZoneControl:Thermostat,                                                                          ",
+		//"    ZONE 4 CONTROLS,         !- Name                                                               ",
+		//"    ZONE 4,                  !- Zone or ZoneList Name                                              ",
+		//"    Zone Control Type Schedule,  !- Control Type Schedule Name                                     ",
+		//"    ThermostatSetpoint:DualSetpoint,  !- Control 1 Object Type                                     ",
+		//"    ZONE 4 SETPOINTS;        !- Control 1 Name                                                     ",
+		//"                                                                                                   ",
+		//"  ThermostatSetpoint:DualSetpoint,                                                                 ",
+		//"    ZONE 4 SETPOINTS,        !- Name                                                               ",
+		//"    ZONE Heating Setpoints,  !- Heating Setpoint Temperature Schedule Name                         ",
+		//"    ZONE Cooling Setpoints;  !- Cooling Setpoint Temperature Schedule Name                         ",
+		//"                                                                                                   ",
+		//"  ZoneHVAC:EquipmentConnections,                                                                   ",
+		//"    ZONE 4,                  !- Zone Name                                                          ",
+		//"    ZONE 4 EQUIPMENT,        !- Zone Conditioning Equipment List Name                              ",
+		//"    ZONE 4 INLETS,           !- Zone Air Inlet Node or NodeList Name                               ",
+		//"    ,                        !- Zone Air Exhaust Node or NodeList Name                             ",
+		//"    ZONE 4 NODE,             !- Zone Air Node Name                                                 ",
+		//"    ZONE 4 OUTLET;           !- Zone Return Air Node Name                                          ",
+		//"                                                                                                   ",
+		//"  ZoneHVAC:EquipmentList,                                                                          ",
+		//"    ZONE 4 EQUIPMENT,        !- Name                                                               ",
+		//"    ZoneHVAC:IdealLoadsAirSystem,  !- Zone Equipment 1 Object Type                                 ",
+		//"    ZONE 4 Ideal Loads,      !- Zone Equipment 1 Name                                              ",
+		//"    1,                       !- Zone Equipment 1 Cooling Sequence                                  ",
+		//"    1;                       !- Zone Equipment 1 Heating or No-Load Sequence                       ",
+		//"                                                                                                   ",
+		//"  ZoneHVAC:IdealLoadsAirSystem,                                                                    ",
+		//"    ZONE 4 Ideal Loads,      !- Name                                                               ",
+		//"    ,                        !- Availability Schedule Name                                         ",
+		//"    ZONE 4 INLETS,           !- Zone Supply Air Node Name                                          ",
+		//"    ,                        !- Zone Exhaust Air Node Name                                         ",
+		//"    ,                        !- System Inlet Air Node Name                                         ",
+		//"    50,                      !- Maximum Heating Supply Air Temperature {C}                         ",
+		//"    13,                      !- Minimum Cooling Supply Air Temperature {C}                         ",
+		//"    0.015,                   !- Maximum Heating Supply Air Humidity Ratio {kgWater/kgDryAir}       ",
+		//"    0.009,                   !- Minimum Cooling Supply Air Humidity Ratio {kgWater/kgDryAir}       ",
+		//"    NoLimit,                 !- Heating Limit                                                      ",
+		//"    autosize,                !- Maximum Heating Air Flow Rate {m3/s}                               ",
+		//"    ,                        !- Maximum Sensible Heating Capacity {W}                              ",
+		//"    NoLimit,                 !- Cooling Limit                                                      ",
+		//"    autosize,                !- Maximum Cooling Air Flow Rate {m3/s}                               ",
+		//"    ,                        !- Maximum Total Cooling Capacity {W}                                 ",
+		//"    ,                        !- Heating Availability Schedule Name                                 ",
+		//"    ,                        !- Cooling Availability Schedule Name                                 ",
+		//"    ConstantSupplyHumidityRatio,  !- Dehumidification Control Type                                 ",
+		//"    ,                        !- Cooling Sensible Heat Ratio {dimensionless}                        ",
+		//"    ConstantSupplyHumidityRatio,  !- Humidification Control Type                                   ",
+		//"    ,                        !- Design Specification Outdoor Air Object Name                       ",
+		//"    ,                        !- Outdoor Air Inlet Node Name                                        ",
+		//"    ,                        !- Demand Controlled Ventilation Type                                 ",
+		//"    ,                        !- Outdoor Air Economizer Type                                        ",
+		//"    ,                        !- Heat Recovery Type                                                 ",
+		//"    ,                        !- Sensible Heat Recovery Effectiveness {dimensionless}               ",
+		//"    ;                        !- Latent Heat Recovery Effectiveness {dimensionless}                 ",
+		//"                                                                                                   ",
+		//"  NodeList,                                                                                        ",
+		//"    ZONE 4 INLETS,           !- Name                                                               ",
+		//"    ZONE 4 INLET;            !- Node 1 Name                                                        ",
+		//"                                                                                                   ",
+		//"OutputControl:Table:Style,                                                                         ",
+		//"    HTML,                    !- Column Separator                                                   ",
+		//"    JtoKWH;                  !- Unit Conversion                                                    ",
+		//"                                                                                                   ",
+		//"Output:Table:SummaryReports,                                                                       ",
+		//"    AllSummary;              !- Report 1 Name                                                      ",
+		//"                                                                                                   "
+	//} );
+
+	//ASSERT_TRUE( process_idf( idf_objects ) );
+
+	//OutputProcessor::TimeValue.allocate( 2 );
+	////DataGlobals::DDOnlySimulation = true;
+
+	//ManageSimulation();
 ////	compare_err_stream( "" );
 
-// EXPECT_EQ( "3", RetrievePreDefTableEntry( pdchSurfCntTot, "Overhang" ) );
-// EXPECT_EQ( "3", RetrievePreDefTableEntry( pdchSurfCntExt, "Overhang" ) );
-
-// EXPECT_EQ( "1", RetrievePreDefTableEntry( pdchSurfCntTot, "Fin" ) );
-// EXPECT_EQ( "1", RetrievePreDefTableEntry( pdchSurfCntExt, "Fin" ) );
+	//EXPECT_EQ( "3", RetrievePreDefTableEntry( pdchSurfCntTot, "Overhang" ) );
+	//EXPECT_EQ( "3", RetrievePreDefTableEntry( pdchSurfCntExt, "Overhang" ) );
+
+	//EXPECT_EQ( "1", RetrievePreDefTableEntry( pdchSurfCntTot, "Fin" ) );
+	//EXPECT_EQ( "1", RetrievePreDefTableEntry( pdchSurfCntExt, "Fin" ) );
 
 //}
 
-// TEST_F( EnergyPlusFixture, TubularDaylightDiffuserCount )
+//TEST_F( EnergyPlusFixture, TubularDaylightDiffuserCount )
 //{
-<<<<<<< HEAD
 	//// based on DaylightingDeviceTubular.idf
 	//std::string const idf_objects = delimited_string( {
 		//"  Version,8.5;                                                                            ",
@@ -5909,1260 +5908,167 @@
 
 	//EXPECT_EQ( "2", RetrievePreDefTableEntry( pdchSurfCntTot, "Tubular Daylighting Device Diffuser" ) );
 	//EXPECT_EQ( "2", RetrievePreDefTableEntry( pdchSurfCntExt, "Tubular Daylighting Device Diffuser" ) );
-=======
-//// based on DaylightingDeviceTubular.idf
-// std::string const idf_objects = delimited_string( {
-//"  Version,8.5;                                                                            ",
-//"                                                                                          ",
-//"  Building,                                                                               ",
-//"    Tubular Daylighting Device Example,  !- Name                                          ",
-//"    0.0,                     !- North Axis {deg}                                          ",
-//"    Suburbs,                 !- Terrain                                                   ",
-//"    0.04,                    !- Loads Convergence Tolerance Value                         ",
-//"    0.04,                    !- Temperature Convergence Tolerance Value {deltaC}          ",
-//"    FullInteriorAndExterior, !- Solar Distribution                                        ",
-//"    25,                      !- Maximum Number of Warmup Days                             ",
-//"    6;                       !- Minimum Number of Warmup Days                             ",
-//"                                                                                          ",
-//"  Timestep,6;                                                                             ",
-//"                                                                                          ",
-//"  ShadowCalculation,                                                                      ",
-//"    AverageOverDaysInFrequency,  !- Calculation Method                                    ",
-//"    20;                      !- Calculation Frequency                                     ",
-//"                                                                                          ",
-//"  HeatBalanceAlgorithm,ConductionTransferFunction;                                        ",
-//"                                                                                          ",
-//"  SurfaceConvectionAlgorithm:Inside,TARP;                                                 ",
-//"                                                                                          ",
-//"  SurfaceConvectionAlgorithm:Outside,DOE-2;                                               ",
-//"                                                                                          ",
-//"  GlobalGeometryRules,                                                                    ",
-//"    UpperLeftCorner,         !- Starting Vertex Position                                  ",
-//"    CounterClockWise,        !- Vertex Entry Direction                                    ",
-//"    Relative;                !- Coordinate System                                         ",
-//"                                                                                          ",
-//"  Site:Location,                                                                          ",
-//"    CHICAGO_IL_USA_WMO_725300,  !- Name                                                   ",
-//"    42.00,                   !- Latitude {deg}                                            ",
-//"    -87.88,                  !- Longitude {deg}                                           ",
-//"    -6.00,                   !- Time Zone {hr}                                            ",
-//"    190.00;                  !- Elevation {m}                                             ",
-//"                                                                                          ",
-//"  SizingPeriod:DesignDay,                                                                 ",
-//"    CHICAGO Ann Htg 99% Condns DB,  !- Name                                               ",
-//"    1,                       !- Month                                                     ",
-//"    21,                      !- Day of Month                                              ",
-//"    WinterDesignDay,         !- Day Type                                                  ",
-//"    -17.3,                   !- Maximum Dry-Bulb Temperature {C}                          ",
-//"    0.0,                     !- Daily Dry-Bulb Temperature Range {deltaC}                 ",
-//"    ,                        !- Dry-Bulb Temperature Range Modifier Type                  ",
-//"    ,                        !- Dry-Bulb Temperature Range Modifier Day Schedule Name     ",
-//"    Wetbulb,                 !- Humidity Condition Type                                   ",
-//"    -17.3,                   !- Wetbulb or DewPoint at Maximum Dry-Bulb {C}               ",
-//"    ,                        !- Humidity Condition Day Schedule Name                      ",
-//"    ,                        !- Humidity Ratio at Maximum Dry-Bulb {kgWater/kgDryAir}     ",
-//"    ,                        !- Enthalpy at Maximum Dry-Bulb {J/kg}                       ",
-//"    ,                        !- Daily Wet-Bulb Temperature Range {deltaC}                 ",
-//"    99063.,                  !- Barometric Pressure {Pa}                                  ",
-//"    4.9,                     !- Wind Speed {m/s}                                          ",
-//"    270,                     !- Wind Direction {deg}                                      ",
-//"    No,                      !- Rain Indicator                                            ",
-//"    No,                      !- Snow Indicator                                            ",
-//"    No,                      !- Daylight Saving Time Indicator                            ",
-//"    ASHRAEClearSky,          !- Solar Model Indicator                                     ",
-//"    ,                        !- Beam Solar Day Schedule Name                              ",
-//"    ,                        !- Diffuse Solar Day Schedule Name                           ",
-//"    ,                        !- ASHRAE Clear Sky Optical Depth for Beam Irradiance (taub) ",
-//"    ,                        !- ASHRAE Clear Sky Optical Depth for Diffuse Irradiance (tau",
-//"    0.00;                    !- Sky Clearness                                             ",
-//"                                                                                          ",
-//"  SizingPeriod:DesignDay,                                                                 ",
-//"    CHICAGO Ann Clg 1% Condns DB=>MWB,  !- Name                                           ",
-//"    7,                       !- Month                                                     ",
-//"    21,                      !- Day of Month                                              ",
-//"    SummerDesignDay,         !- Day Type                                                  ",
-//"    31.5,                    !- Maximum Dry-Bulb Temperature {C}                          ",
-//"    10.7,                    !- Daily Dry-Bulb Temperature Range {deltaC}                 ",
-//"    ,                        !- Dry-Bulb Temperature Range Modifier Type                  ",
-//"    ,                        !- Dry-Bulb Temperature Range Modifier Day Schedule Name     ",
-//"    Wetbulb,                 !- Humidity Condition Type                                   ",
-//"    23,                      !- Wetbulb or DewPoint at Maximum Dry-Bulb {C}               ",
-//"    ,                        !- Humidity Condition Day Schedule Name                      ",
-//"    ,                        !- Humidity Ratio at Maximum Dry-Bulb {kgWater/kgDryAir}     ",
-//"    ,                        !- Enthalpy at Maximum Dry-Bulb {J/kg}                       ",
-//"    ,                        !- Daily Wet-Bulb Temperature Range {deltaC}                 ",
-//"    99063.,                  !- Barometric Pressure {Pa}                                  ",
-//"    5.3,                     !- Wind Speed {m/s}                                          ",
-//"    230,                     !- Wind Direction {deg}                                      ",
-//"    No,                      !- Rain Indicator                                            ",
-//"    No,                      !- Snow Indicator                                            ",
-//"    No,                      !- Daylight Saving Time Indicator                            ",
-//"    ASHRAEClearSky,          !- Solar Model Indicator                                     ",
-//"    ,                        !- Beam Solar Day Schedule Name                              ",
-//"    ,                        !- Diffuse Solar Day Schedule Name                           ",
-//"    ,                        !- ASHRAE Clear Sky Optical Depth for Beam Irradiance (taub) ",
-//"    ,                        !- ASHRAE Clear Sky Optical Depth for Diffuse Irradiance (tau",
-//"    1.00;                    !- Sky Clearness                                             ",
-//"                                                                                          ",
-//"  SimulationControl,                                                                      ",
-//"    NO,                      !- Do Zone Sizing Calculation                                ",
-//"    NO,                      !- Do System Sizing Calculation                              ",
-//"    NO,                      !- Do Plant Sizing Calculation                               ",
-//"    YES,                     !- Run Simulation for Sizing Periods                         ",
-//"    NO;                      !- Run Simulation for Weather File Run Periods               ",
-//"                                                                                          ",
-//"  Material,                                                                               ",
-//"    A1 - 1 IN STUCCO,        !- Name                                                      ",
-//"    Smooth,                  !- Roughness                                                 ",
-//"    2.5389841E-02,           !- Thickness {m}                                             ",
-//"    0.6918309,               !- Conductivity {W/m-K}                                      ",
-//"    1858.142,                !- Density {kg/m3}                                           ",
-//"    836.8,                   !- Specific Heat {J/kg-K}                                    ",
-//"    0.90,                    !- Thermal Absorptance                                       ",
-//"    0.92,                    !- Solar Absorptance                                         ",
-//"    0.92;                    !- Visible Absorptance                                       ",
-//"                                                                                          ",
-//"  Material,                                                                               ",
-//"    C4 - 4 IN COMMON BRICK,  !- Name                                                      ",
-//"    Rough,                   !- Roughness                                                 ",
-//"    0.1014984,               !- Thickness {m}                                             ",
-//"    0.7264224,               !- Conductivity {W/m-K}                                      ",
-//"    1922.216,                !- Density {kg/m3}                                           ",
-//"    836.8,                   !- Specific Heat {J/kg-K}                                    ",
-//"    0.90,                    !- Thermal Absorptance                                       ",
-//"    0.76,                    !- Solar Absorptance                                         ",
-//"    0.76;                    !- Visible Absorptance                                       ",
-//"                                                                                          ",
-//"  Material,                                                                               ",
-//"    E1 - 3 / 4 IN PLASTER OR GYP BOARD,  !- Name                                          ",
-//"    Smooth,                  !- Roughness                                                 ",
-//"    1.9050000E-02,           !- Thickness {m}                                             ",
-//"    0.7264224,               !- Conductivity {W/m-K}                                      ",
-//"    1601.846,                !- Density {kg/m3}                                           ",
-//"    836.8,                   !- Specific Heat {J/kg-K}                                    ",
-//"    0.90,                    !- Thermal Absorptance                                       ",
-//"    0.92,                    !- Solar Absorptance                                         ",
-//"    0.92;                    !- Visible Absorptance                                       ",
-//"                                                                                          ",
-//"  Material,                                                                               ",
-//"    C6 - 8 IN CLAY TILE,     !- Name                                                      ",
-//"    Smooth,                  !- Roughness                                                 ",
-//"    0.2033016,               !- Thickness {m}                                             ",
-//"    0.5707605,               !- Conductivity {W/m-K}                                      ",
-//"    1121.292,                !- Density {kg/m3}                                           ",
-//"    836.8,                   !- Specific Heat {J/kg-K}                                    ",
-//"    0.90,                    !- Thermal Absorptance                                       ",
-//"    0.82,                    !- Solar Absorptance                                         ",
-//"    0.82;                    !- Visible Absorptance                                       ",
-//"                                                                                          ",
-//"  Material,                                                                               ",
-//"    C10 - 8 IN HW CONCRETE,  !- Name                                                      ",
-//"    MediumRough,             !- Roughness                                                 ",
-//"    0.2033016,               !- Thickness {m}                                             ",
-//"    1.729577,                !- Conductivity {W/m-K}                                      ",
-//"    2242.585,                !- Density {kg/m3}                                           ",
-//"    836.8,                   !- Specific Heat {J/kg-K}                                    ",
-//"    0.90,                    !- Thermal Absorptance                                       ",
-//"    0.65,                    !- Solar Absorptance                                         ",
-//"    0.65;                    !- Visible Absorptance                                       ",
-//"                                                                                          ",
-//"  Material,                                                                               ",
-//"    E2 - 1 / 2 IN SLAG OR STONE,  !- Name                                                 ",
-//"    Rough,                   !- Roughness                                                 ",
-//"    1.2710161E-02,           !- Thickness {m}                                             ",
-//"    1.435549,                !- Conductivity {W/m-K}                                      ",
-//"    881.0155,                !- Density {kg/m3}                                           ",
-//"    1673.6,                  !- Specific Heat {J/kg-K}                                    ",
-//"    0.90,                    !- Thermal Absorptance                                       ",
-//"    0.55,                    !- Solar Absorptance                                         ",
-//"    0.55;                    !- Visible Absorptance                                       ",
-//"                                                                                          ",
-//"  Material,                                                                               ",
-//"    E3 - 3 / 8 IN FELT AND MEMBRANE,  !- Name                                             ",
-//"    Rough,                   !- Roughness                                                 ",
-//"    9.5402403E-03,           !- Thickness {m}                                             ",
-//"    0.1902535,               !- Conductivity {W/m-K}                                      ",
-//"    1121.292,                !- Density {kg/m3}                                           ",
-//"    1673.6,                  !- Specific Heat {J/kg-K}                                    ",
-//"    0.90,                    !- Thermal Absorptance                                       ",
-//"    0.75,                    !- Solar Absorptance                                         ",
-//"    0.75;                    !- Visible Absorptance                                       ",
-//"                                                                                          ",
-//"  Material,                                                                               ",
-//"    B5 - 1 IN DENSE INSULATION,  !- Name                                                  ",
-//"    VeryRough,               !- Roughness                                                 ",
-//"    2.5389841E-02,           !- Thickness {m}                                             ",
-//"    4.3239430E-02,           !- Conductivity {W/m-K}                                      ",
-//"    91.30524,                !- Density {kg/m3}                                           ",
-//"    836.8,                   !- Specific Heat {J/kg-K}                                    ",
-//"    0.90,                    !- Thermal Absorptance                                       ",
-//"    0.50,                    !- Solar Absorptance                                         ",
-//"    0.50;                    !- Visible Absorptance                                       ",
-//"                                                                                          ",
-//"  Material,                                                                               ",
-//"    C12 - 2 IN HW CONCRETE,  !- Name                                                      ",
-//"    MediumRough,             !- Roughness                                                 ",
-//"    5.0901599E-02,           !- Thickness {m}                                             ",
-//"    1.729577,                !- Conductivity {W/m-K}                                      ",
-//"    2242.585,                !- Density {kg/m3}                                           ",
-//"    836.8,                   !- Specific Heat {J/kg-K}                                    ",
-//"    0.90,                    !- Thermal Absorptance                                       ",
-//"    0.65,                    !- Solar Absorptance                                         ",
-//"    0.65;                    !- Visible Absorptance                                       ",
-//"                                                                                          ",
-//"  Material,                                                                               ",
-//"    ROOFING - ASPHALT SHINGLES,  !- Name                                                  ",
-//"    VeryRough,               !- Roughness                                                 ",
-//"    3.1999999E-03,           !- Thickness {m}                                             ",
-//"    2.9999999E-02,           !- Conductivity {W/m-K}                                      ",
-//"    1121.29,                 !- Density {kg/m3}                                           ",
-//"    830.0,                   !- Specific Heat {J/kg-K}                                    ",
-//"    0.90,                    !- Thermal Absorptance                                       ",
-//"    0.70,                    !- Solar Absorptance                                         ",
-//"    0.70;                    !- Visible Absorptance                                       ",
-//"                                                                                          ",
-//"  Material,                                                                               ",
-//"    BB46 - 5 / 8 IN PLYWOOD, !- Name                                                      ",
-//"    Smooth,                  !- Roughness                                                 ",
-//"    9.9999998E-03,           !- Thickness {m}                                             ",
-//"    0.110,                   !- Conductivity {W/m-K}                                      ",
-//"    544.62,                  !- Density {kg/m3}                                           ",
-//"    1210.0,                  !- Specific Heat {J/kg-K}                                    ",
-//"    0.90,                    !- Thermal Absorptance                                       ",
-//"    0.70,                    !- Solar Absorptance                                         ",
-//"    0.70;                    !- Visible Absorptance                                       ",
-//"                                                                                          ",
-//"  Material,                                                                               ",
-//"    INS - GLASS FIBER BONDED 3 IN,  !- Name                                               ",
-//"    VeryRough,               !- Roughness                                                 ",
-//"    7.000E-02,               !- Thickness {m}                                             ",
-//"    2.9999999E-02,           !- Conductivity {W/m-K}                                      ",
-//"    96.11,                   !- Density {kg/m3}                                           ",
-//"    790.0,                   !- Specific Heat {J/kg-K}                                    ",
-//"    0.90,                    !- Thermal Absorptance                                       ",
-//"    0.50,                    !- Solar Absorptance                                         ",
-//"    0.50;                    !- Visible Absorptance                                       ",
-//"                                                                                          ",
-//"  WindowMaterial:Glazing,                                                                 ",
-//"    Clear Acrylic Plastic,   !- Name                                                      ",
-//"    SpectralAverage,         !- Optical Data Type                                         ",
-//"    ,                        !- Window Glass Spectral Data Set Name                       ",
-//"    0.003,                   !- Thickness {m}                                             ",
-//"    0.92,                    !- Solar Transmittance at Normal Incidence                   ",
-//"    0.05,                    !- Front Side Solar Reflectance at Normal Incidence          ",
-//"    0.05,                    !- Back Side Solar Reflectance at Normal Incidence           ",
-//"    0.92,                    !- Visible Transmittance at Normal Incidence                 ",
-//"    0.05,                    !- Front Side Visible Reflectance at Normal Incidence        ",
-//"    0.05,                    !- Back Side Visible Reflectance at Normal Incidence         ",
-//"    0.00,                    !- Infrared Transmittance at Normal Incidence                ",
-//"    0.90,                    !- Front Side Infrared Hemispherical Emissivity              ",
-//"    0.90,                    !- Back Side Infrared Hemispherical Emissivity               ",
-//"    0.90;                    !- Conductivity {W/m-K}                                      ",
-//"                                                                                          ",
-//"  WindowMaterial:Glazing,                                                                 ",
-//"    Diffusing Acrylic Plastic,  !- Name                                                   ",
-//"    SpectralAverage,         !- Optical Data Type                                         ",
-//"    ,                        !- Window Glass Spectral Data Set Name                       ",
-//"    0.0022,                  !- Thickness {m}                                             ",
-//"    0.90,                    !- Solar Transmittance at Normal Incidence                   ",
-//"    0.08,                    !- Front Side Solar Reflectance at Normal Incidence          ",
-//"    0.08,                    !- Back Side Solar Reflectance at Normal Incidence           ",
-//"    0.90,                    !- Visible Transmittance at Normal Incidence                 ",
-//"    0.08,                    !- Front Side Visible Reflectance at Normal Incidence        ",
-//"    0.08,                    !- Back Side Visible Reflectance at Normal Incidence         ",
-//"    0.00,                    !- Infrared Transmittance at Normal Incidence                ",
-//"    0.90,                    !- Front Side Infrared Hemispherical Emissivity              ",
-//"    0.90,                    !- Back Side Infrared Hemispherical Emissivity               ",
-//"    0.90;                    !- Conductivity {W/m-K}                                      ",
-//"                                                                                          ",
-//"  Material,                                                                               ",
-//"    Very High Reflectivity Surface,  !- Name                                              ",
-//"    Smooth,                  !- Roughness                                                 ",
-//"    0.0005,                  !- Thickness {m}                                             ",
-//"    237,                     !- Conductivity {W/m-K}                                      ",
-//"    2702,                    !- Density {kg/m3}                                           ",
-//"    903,                     !- Specific Heat {J/kg-K}                                    ",
-//"    0.90,                    !- Thermal Absorptance                                       ",
-//"    0.05,                    !- Solar Absorptance                                         ",
-//"    0.05;                    !- Visible Absorptance                                       ",
-//"                                                                                          ",
-//"  Construction,                                                                           ",
-//"    EXTWALL80,               !- Name                                                      ",
-//"    A1 - 1 IN STUCCO,        !- Outside Layer                                             ",
-//"    C4 - 4 IN COMMON BRICK,  !- Layer 2                                                   ",
-//"    E1 - 3 / 4 IN PLASTER OR GYP BOARD;  !- Layer 3                                       ",
-//"                                                                                          ",
-//"  Construction,                                                                           ",
-//"    FLOOR SLAB 8 IN,         !- Name                                                      ",
-//"    C10 - 8 IN HW CONCRETE;  !- Outside Layer                                             ",
-//"                                                                                          ",
-//"  Construction,                                                                           ",
-//"    ROOF,                    !- Name                                                      ",
-//"    ROOFING - ASPHALT SHINGLES,  !- Outside Layer                                         ",
-//"    E3 - 3 / 8 IN FELT AND MEMBRANE,  !- Layer 2                                          ",
-//"    BB46 - 5 / 8 IN PLYWOOD; !- Layer 3                                                   ",
-//"                                                                                          ",
-//"  Construction,                                                                           ",
-//"    CEILING IN ZONE,         !- Name                                                      ",
-//"    INS - GLASS FIBER BONDED 3 IN,  !- Outside Layer                                      ",
-//"    E1 - 3 / 4 IN PLASTER OR GYP BOARD;  !- Layer 2                                       ",
-//"                                                                                          ",
-//"  Construction,                                                                           ",
-//"    CEILING IN ATTIC,        !- Name                                                      ",
-//"    E1 - 3 / 4 IN PLASTER OR GYP BOARD,  !- Outside Layer                                 ",
-//"    INS - GLASS FIBER BONDED 3 IN;  !- Layer 2                                            ",
-//"                                                                                          ",
-//"  Construction,                                                                           ",
-//"    TDD Pipe,                !- Name                                                      ",
-//"    Very High Reflectivity Surface;  !- Outside Layer                                     ",
-//"                                                                                          ",
-//"  Construction,                                                                           ",
-//"    TDD Dome,                !- Name                                                      ",
-//"    Clear Acrylic Plastic;   !- Outside Layer                                             ",
-//"                                                                                          ",
-//"  Construction,                                                                           ",
-//"    TDD Diffuser,            !- Name                                                      ",
-//"    Diffusing Acrylic Plastic;  !- Outside Layer                                          ",
-//"                                                                                          ",
-//"  Zone,                                                                                   ",
-//"    Daylit Zone,             !- Name                                                      ",
-//"    0.0,                     !- Direction of Relative North {deg}                         ",
-//"    0.0,                     !- X Origin {m}                                              ",
-//"    0.0,                     !- Y Origin {m}                                              ",
-//"    0.0,                     !- Z Origin {m}                                              ",
-//"    1,                       !- Type                                                      ",
-//"    1,                       !- Multiplier                                                ",
-//"    autocalculate,           !- Ceiling Height {m}                                        ",
-//"    autocalculate;           !- Volume {m3}                                               ",
-//"                                                                                          ",
-//"  BuildingSurface:Detailed,                                                               ",
-//"    Daylit South Wall,       !- Name                                                      ",
-//"    Wall,                    !- Surface Type                                              ",
-//"    EXTWALL80,               !- Construction Name                                         ",
-//"    Daylit Zone,             !- Zone Name                                                 ",
-//"    Outdoors,                !- Outside Boundary Condition                                ",
-//"    ,                        !- Outside Boundary Condition Object                         ",
-//"    SunExposed,              !- Sun Exposure                                              ",
-//"    WindExposed,             !- Wind Exposure                                             ",
-//"    0.5,                     !- View Factor to Ground                                     ",
-//"    4,                       !- Number of Vertices                                        ",
-//"    0.0,0.0,2.5,  !- X,Y,Z ==> Vertex 1 {m}                                               ",
-//"    0.0,0.0,0.0,  !- X,Y,Z ==> Vertex 2 {m}                                               ",
-//"    5.0,0.0,0.0,  !- X,Y,Z ==> Vertex 3 {m}                                               ",
-//"    5.0,0.0,2.5;  !- X,Y,Z ==> Vertex 4 {m}                                               ",
-//"                                                                                          ",
-//"  BuildingSurface:Detailed,                                                               ",
-//"    Daylit West Wall,        !- Name                                                      ",
-//"    Wall,                    !- Surface Type                                              ",
-//"    EXTWALL80,               !- Construction Name                                         ",
-//"    Daylit Zone,             !- Zone Name                                                 ",
-//"    Outdoors,                !- Outside Boundary Condition                                ",
-//"    ,                        !- Outside Boundary Condition Object                         ",
-//"    SunExposed,              !- Sun Exposure                                              ",
-//"    WindExposed,             !- Wind Exposure                                             ",
-//"    0.5,                     !- View Factor to Ground                                     ",
-//"    4,                       !- Number of Vertices                                        ",
-//"    0.0,10.0,2.5,  !- X,Y,Z ==> Vertex 1 {m}                                              ",
-//"    0.0,10.0,0.0,  !- X,Y,Z ==> Vertex 2 {m}                                              ",
-//"    0.0,0.0,0.0,  !- X,Y,Z ==> Vertex 3 {m}                                               ",
-//"    0.0,0.0,2.5;  !- X,Y,Z ==> Vertex 4 {m}                                               ",
-//"                                                                                          ",
-//"  BuildingSurface:Detailed,                                                               ",
-//"    Daylit North Wall,       !- Name                                                      ",
-//"    Wall,                    !- Surface Type                                              ",
-//"    EXTWALL80,               !- Construction Name                                         ",
-//"    Daylit Zone,             !- Zone Name                                                 ",
-//"    Outdoors,                !- Outside Boundary Condition                                ",
-//"    ,                        !- Outside Boundary Condition Object                         ",
-//"    SunExposed,              !- Sun Exposure                                              ",
-//"    WindExposed,             !- Wind Exposure                                             ",
-//"    0.5,                     !- View Factor to Ground                                     ",
-//"    4,                       !- Number of Vertices                                        ",
-//"    5.0,10.0,2.5,  !- X,Y,Z ==> Vertex 1 {m}                                              ",
-//"    5.0,10.0,0.0,  !- X,Y,Z ==> Vertex 2 {m}                                              ",
-//"    0.0,10.0,0.0,  !- X,Y,Z ==> Vertex 3 {m}                                              ",
-//"    0.0,10.0,2.5;  !- X,Y,Z ==> Vertex 4 {m}                                              ",
-//"                                                                                          ",
-//"  BuildingSurface:Detailed,                                                               ",
-//"    Daylit East Wall,        !- Name                                                      ",
-//"    Wall,                    !- Surface Type                                              ",
-//"    EXTWALL80,               !- Construction Name                                         ",
-//"    Daylit Zone,             !- Zone Name                                                 ",
-//"    Outdoors,                !- Outside Boundary Condition                                ",
-//"    ,                        !- Outside Boundary Condition Object                         ",
-//"    SunExposed,              !- Sun Exposure                                              ",
-//"    WindExposed,             !- Wind Exposure                                             ",
-//"    0.5,                     !- View Factor to Ground                                     ",
-//"    4,                       !- Number of Vertices                                        ",
-//"    5.0,0.0,2.5,  !- X,Y,Z ==> Vertex 1 {m}                                               ",
-//"    5.0,0.0,0.0,  !- X,Y,Z ==> Vertex 2 {m}                                               ",
-//"    5.0,10.0,0.0,  !- X,Y,Z ==> Vertex 3 {m}                                              ",
-//"    5.0,10.0,2.5;  !- X,Y,Z ==> Vertex 4 {m}                                              ",
-//"                                                                                          ",
-//"  BuildingSurface:Detailed,                                                               ",
-//"    Daylit Floor,            !- Name                                                      ",
-//"    Floor,                   !- Surface Type                                              ",
-//"    FLOOR SLAB 8 IN,         !- Construction Name                                         ",
-//"    Daylit Zone,             !- Zone Name                                                 ",
-//"    Surface,                 !- Outside Boundary Condition                                ",
-//"    Daylit Floor,            !- Outside Boundary Condition Object                         ",
-//"    NoSun,                   !- Sun Exposure                                              ",
-//"    NoWind,                  !- Wind Exposure                                             ",
-//"    1.0,                     !- View Factor to Ground                                     ",
-//"    4,                       !- Number of Vertices                                        ",
-//"    0.0,0.0,0.0,  !- X,Y,Z ==> Vertex 1 {m}                                               ",
-//"    0.0,10.0,0.0,  !- X,Y,Z ==> Vertex 2 {m}                                              ",
-//"    5.0,10.0,0.0,  !- X,Y,Z ==> Vertex 3 {m}                                              ",
-//"    5.0,0.0,0.0;  !- X,Y,Z ==> Vertex 4 {m}                                               ",
-//"                                                                                          ",
-//"  BuildingSurface:Detailed,                                                               ",
-//"    Daylit Ceiling,          !- Name                                                      ",
-//"    Roof,                    !- Surface Type                                              ",
-//"    CEILING IN ZONE,         !- Construction Name                                         ",
-//"    Daylit Zone,             !- Zone Name                                                 ",
-//"    Surface,                 !- Outside Boundary Condition                                ",
-//"    Daylit Attic Floor,      !- Outside Boundary Condition Object                         ",
-//"    NoSun,                   !- Sun Exposure                                              ",
-//"    NoWind,                  !- Wind Exposure                                             ",
-//"    0.0,                     !- View Factor to Ground                                     ",
-//"    4,                       !- Number of Vertices                                        ",
-//"    0.0,10.0,2.5,  !- X,Y,Z ==> Vertex 1 {m}                                              ",
-//"    0.0,0.0,2.5,  !- X,Y,Z ==> Vertex 2 {m}                                               ",
-//"    5.0,0.0,2.5,  !- X,Y,Z ==> Vertex 3 {m}                                               ",
-//"    5.0,10.0,2.5;  !- X,Y,Z ==> Vertex 4 {m}                                              ",
-//"                                                                                          ",
-//"  Zone,                                                                                   ",
-//"    Daylit Attic Zone,       !- Name                                                      ",
-//"    0.0,                     !- Direction of Relative North {deg}                         ",
-//"    0.0,                     !- X Origin {m}                                              ",
-//"    0.0,                     !- Y Origin {m}                                              ",
-//"    0.0,                     !- Z Origin {m}                                              ",
-//"    1,                       !- Type                                                      ",
-//"    1,                       !- Multiplier                                                ",
-//"    autocalculate,           !- Ceiling Height {m}                                        ",
-//"    autocalculate;           !- Volume {m3}                                               ",
-//"                                                                                          ",
-//"  BuildingSurface:Detailed,                                                               ",
-//"    Daylit Attic South Wall, !- Name                                                      ",
-//"    Wall,                    !- Surface Type                                              ",
-//"    EXTWALL80,               !- Construction Name                                         ",
-//"    Daylit Attic Zone,       !- Zone Name                                                 ",
-//"    Outdoors,                !- Outside Boundary Condition                                ",
-//"    ,                        !- Outside Boundary Condition Object                         ",
-//"    SunExposed,              !- Sun Exposure                                              ",
-//"    WindExposed,             !- Wind Exposure                                             ",
-//"    0.5,                     !- View Factor to Ground                                     ",
-//"    4,                       !- Number of Vertices                                        ",
-//"    0.0,0.0,3.0,  !- X,Y,Z ==> Vertex 1 {m}                                               ",
-//"    0.0,0.0,2.5,  !- X,Y,Z ==> Vertex 2 {m}                                               ",
-//"    5.0,0.0,2.5,  !- X,Y,Z ==> Vertex 3 {m}                                               ",
-//"    5.0,0.0,3.0;  !- X,Y,Z ==> Vertex 4 {m}                                               ",
-//"                                                                                          ",
-//"  BuildingSurface:Detailed,                                                               ",
-//"    Daylit Attic West Wall,  !- Name                                                      ",
-//"    Wall,                    !- Surface Type                                              ",
-//"    EXTWALL80,               !- Construction Name                                         ",
-//"    Daylit Attic Zone,       !- Zone Name                                                 ",
-//"    Outdoors,                !- Outside Boundary Condition                                ",
-//"    ,                        !- Outside Boundary Condition Object                         ",
-//"    SunExposed,              !- Sun Exposure                                              ",
-//"    WindExposed,             !- Wind Exposure                                             ",
-//"    0.5,                     !- View Factor to Ground                                     ",
-//"    4,                       !- Number of Vertices                                        ",
-//"    0.0,10.0,5.0,  !- X,Y,Z ==> Vertex 1 {m}                                              ",
-//"    0.0,10.0,2.5,  !- X,Y,Z ==> Vertex 2 {m}                                              ",
-//"    0.0,0.0,2.5,  !- X,Y,Z ==> Vertex 3 {m}                                               ",
-//"    0.0,0.0,3.0;  !- X,Y,Z ==> Vertex 4 {m}                                               ",
-//"                                                                                          ",
-//"  BuildingSurface:Detailed,                                                               ",
-//"    Daylit Attic North Wall, !- Name                                                      ",
-//"    Wall,                    !- Surface Type                                              ",
-//"    EXTWALL80,               !- Construction Name                                         ",
-//"    Daylit Attic Zone,       !- Zone Name                                                 ",
-//"    Outdoors,                !- Outside Boundary Condition                                ",
-//"    ,                        !- Outside Boundary Condition Object                         ",
-//"    SunExposed,              !- Sun Exposure                                              ",
-//"    WindExposed,             !- Wind Exposure                                             ",
-//"    0.5,                     !- View Factor to Ground                                     ",
-//"    4,                       !- Number of Vertices                                        ",
-//"    5.0,10.0,5.0,  !- X,Y,Z ==> Vertex 1 {m}                                              ",
-//"    5.0,10.0,2.5,  !- X,Y,Z ==> Vertex 2 {m}                                              ",
-//"    0.0,10.0,2.5,  !- X,Y,Z ==> Vertex 3 {m}                                              ",
-//"    0.0,10.0,5.0;  !- X,Y,Z ==> Vertex 4 {m}                                              ",
-//"                                                                                          ",
-//"  BuildingSurface:Detailed,                                                               ",
-//"    Daylit Attic East Wall,  !- Name                                                      ",
-//"    Wall,                    !- Surface Type                                              ",
-//"    EXTWALL80,               !- Construction Name                                         ",
-//"    Daylit Attic Zone,       !- Zone Name                                                 ",
-//"    Outdoors,                !- Outside Boundary Condition                                ",
-//"    ,                        !- Outside Boundary Condition Object                         ",
-//"    SunExposed,              !- Sun Exposure                                              ",
-//"    WindExposed,             !- Wind Exposure                                             ",
-//"    0.5,                     !- View Factor to Ground                                     ",
-//"    4,                       !- Number of Vertices                                        ",
-//"    5.0,0.0,3.0,  !- X,Y,Z ==> Vertex 1 {m}                                               ",
-//"    5.0,0.0,2.5,  !- X,Y,Z ==> Vertex 2 {m}                                               ",
-//"    5.0,10.0,2.5,  !- X,Y,Z ==> Vertex 3 {m}                                              ",
-//"    5.0,10.0,5.0;  !- X,Y,Z ==> Vertex 4 {m}                                              ",
-//"                                                                                          ",
-//"  BuildingSurface:Detailed,                                                               ",
-//"    Daylit Attic Floor,      !- Name                                                      ",
-//"    Floor,                   !- Surface Type                                              ",
-//"    CEILING IN ATTIC,        !- Construction Name                                         ",
-//"    Daylit Attic Zone,       !- Zone Name                                                 ",
-//"    Surface,                 !- Outside Boundary Condition                                ",
-//"    Daylit Ceiling,          !- Outside Boundary Condition Object                         ",
-//"    NoSun,                   !- Sun Exposure                                              ",
-//"    NoWind,                  !- Wind Exposure                                             ",
-//"    0.0,                     !- View Factor to Ground                                     ",
-//"    4,                       !- Number of Vertices                                        ",
-//"    0.0,0.0,2.5,  !- X,Y,Z ==> Vertex 1 {m}                                               ",
-//"    0.0,10.0,2.5,  !- X,Y,Z ==> Vertex 2 {m}                                              ",
-//"    5.0,10.0,2.5,  !- X,Y,Z ==> Vertex 3 {m}                                              ",
-//"    5.0,0.0,2.5;  !- X,Y,Z ==> Vertex 4 {m}                                               ",
-//"                                                                                          ",
-//"  BuildingSurface:Detailed,                                                               ",
-//"    Daylit Attic Roof,       !- Name                                                      ",
-//"    Roof,                    !- Surface Type                                              ",
-//"    ROOF,                    !- Construction Name                                         ",
-//"    Daylit Attic Zone,       !- Zone Name                                                 ",
-//"    Outdoors,                !- Outside Boundary Condition                                ",
-//"    ,                        !- Outside Boundary Condition Object                         ",
-//"    SunExposed,              !- Sun Exposure                                              ",
-//"    WindExposed,             !- Wind Exposure                                             ",
-//"    0.0,                     !- View Factor to Ground                                     ",
-//"    4,                       !- Number of Vertices                                        ",
-//"    0.0,10.0,5.0,  !- X,Y,Z ==> Vertex 1 {m}                                              ",
-//"    0.0,0.0,3.0,  !- X,Y,Z ==> Vertex 2 {m}                                               ",
-//"    5.0,0.0,3.0,  !- X,Y,Z ==> Vertex 3 {m}                                               ",
-//"    5.0,10.0,5.0;  !- X,Y,Z ==> Vertex 4 {m}                                              ",
-//"                                                                                          ",
-//"  Zone,                                                                                   ",
-//"    Standard Zone,           !- Name                                                      ",
-//"    0.0,                     !- Direction of Relative North {deg}                         ",
-//"    50.0,                    !- X Origin {m}                                              ",
-//"    50.0,                    !- Y Origin {m}                                              ",
-//"    0.0,                     !- Z Origin {m}                                              ",
-//"    1,                       !- Type                                                      ",
-//"    1,                       !- Multiplier                                                ",
-//"    autocalculate,           !- Ceiling Height {m}                                        ",
-//"    autocalculate;           !- Volume {m3}                                               ",
-//"                                                                                          ",
-//"  BuildingSurface:Detailed,                                                               ",
-//"    Standard South Wall,     !- Name                                                      ",
-//"    Wall,                    !- Surface Type                                              ",
-//"    EXTWALL80,               !- Construction Name                                         ",
-//"    Standard Zone,           !- Zone Name                                                 ",
-//"    Outdoors,                !- Outside Boundary Condition                                ",
-//"    ,                        !- Outside Boundary Condition Object                         ",
-//"    SunExposed,              !- Sun Exposure                                              ",
-//"    WindExposed,             !- Wind Exposure                                             ",
-//"    0.5,                     !- View Factor to Ground                                     ",
-//"    4,                       !- Number of Vertices                                        ",
-//"    0.0,0.0,2.5,  !- X,Y,Z ==> Vertex 1 {m}                                               ",
-//"    0.0,0.0,0.0,  !- X,Y,Z ==> Vertex 2 {m}                                               ",
-//"    5.0,0.0,0.0,  !- X,Y,Z ==> Vertex 3 {m}                                               ",
-//"    5.0,0.0,2.5;  !- X,Y,Z ==> Vertex 4 {m}                                               ",
-//"                                                                                          ",
-//"  BuildingSurface:Detailed,                                                               ",
-//"    Standard West Wall,      !- Name                                                      ",
-//"    Wall,                    !- Surface Type                                              ",
-//"    EXTWALL80,               !- Construction Name                                         ",
-//"    Standard Zone,           !- Zone Name                                                 ",
-//"    Outdoors,                !- Outside Boundary Condition                                ",
-//"    ,                        !- Outside Boundary Condition Object                         ",
-//"    SunExposed,              !- Sun Exposure                                              ",
-//"    WindExposed,             !- Wind Exposure                                             ",
-//"    0.5,                     !- View Factor to Ground                                     ",
-//"    4,                       !- Number of Vertices                                        ",
-//"    0.0,10.0,2.5,  !- X,Y,Z ==> Vertex 1 {m}                                              ",
-//"    0.0,10.0,0.0,  !- X,Y,Z ==> Vertex 2 {m}                                              ",
-//"    0.0,0.0,0.0,  !- X,Y,Z ==> Vertex 3 {m}                                               ",
-//"    0.0,0.0,2.5;  !- X,Y,Z ==> Vertex 4 {m}                                               ",
-//"                                                                                          ",
-//"  BuildingSurface:Detailed,                                                               ",
-//"    Standard North Wall,     !- Name                                                      ",
-//"    Wall,                    !- Surface Type                                              ",
-//"    EXTWALL80,               !- Construction Name                                         ",
-//"    Standard Zone,           !- Zone Name                                                 ",
-//"    Outdoors,                !- Outside Boundary Condition                                ",
-//"    ,                        !- Outside Boundary Condition Object                         ",
-//"    SunExposed,              !- Sun Exposure                                              ",
-//"    WindExposed,             !- Wind Exposure                                             ",
-//"    0.5,                     !- View Factor to Ground                                     ",
-//"    4,                       !- Number of Vertices                                        ",
-//"    5.0,10.0,2.5,  !- X,Y,Z ==> Vertex 1 {m}                                              ",
-//"    5.0,10.0,0.0,  !- X,Y,Z ==> Vertex 2 {m}                                              ",
-//"    0.0,10.0,0.0,  !- X,Y,Z ==> Vertex 3 {m}                                              ",
-//"    0.0,10.0,2.5;  !- X,Y,Z ==> Vertex 4 {m}                                              ",
-//"                                                                                          ",
-//"  BuildingSurface:Detailed,                                                               ",
-//"    Standard East Wall,      !- Name                                                      ",
-//"    Wall,                    !- Surface Type                                              ",
-//"    EXTWALL80,               !- Construction Name                                         ",
-//"    Standard Zone,           !- Zone Name                                                 ",
-//"    Outdoors,                !- Outside Boundary Condition                                ",
-//"    ,                        !- Outside Boundary Condition Object                         ",
-//"    SunExposed,              !- Sun Exposure                                              ",
-//"    WindExposed,             !- Wind Exposure                                             ",
-//"    0.5,                     !- View Factor to Ground                                     ",
-//"    4,                       !- Number of Vertices                                        ",
-//"    5.0,0.0,2.5,  !- X,Y,Z ==> Vertex 1 {m}                                               ",
-//"    5.0,0.0,0.0,  !- X,Y,Z ==> Vertex 2 {m}                                               ",
-//"    5.0,10.0,0.0,  !- X,Y,Z ==> Vertex 3 {m}                                              ",
-//"    5.0,10.0,2.5;  !- X,Y,Z ==> Vertex 4 {m}                                              ",
-//"                                                                                          ",
-//"  BuildingSurface:Detailed,                                                               ",
-//"    Standard Floor,          !- Name                                                      ",
-//"    Floor,                   !- Surface Type                                              ",
-//"    FLOOR SLAB 8 IN,         !- Construction Name                                         ",
-//"    Standard Zone,           !- Zone Name                                                 ",
-//"    Surface,                 !- Outside Boundary Condition                                ",
-//"    Standard Floor,          !- Outside Boundary Condition Object                         ",
-//"    NoSun,                   !- Sun Exposure                                              ",
-//"    NoWind,                  !- Wind Exposure                                             ",
-//"    1.0,                     !- View Factor to Ground                                     ",
-//"    4,                       !- Number of Vertices                                        ",
-//"    0.0,0.0,0.0,  !- X,Y,Z ==> Vertex 1 {m}                                               ",
-//"    0.0,10.0,0.0,  !- X,Y,Z ==> Vertex 2 {m}                                              ",
-//"    5.0,10.0,0.0,  !- X,Y,Z ==> Vertex 3 {m}                                              ",
-//"    5.0,0.0,0.0;  !- X,Y,Z ==> Vertex 4 {m}                                               ",
-//"                                                                                          ",
-//"  BuildingSurface:Detailed,                                                               ",
-//"    Standard Ceiling,        !- Name                                                      ",
-//"    Roof,                    !- Surface Type                                              ",
-//"    CEILING IN ZONE,         !- Construction Name                                         ",
-//"    Standard Zone,           !- Zone Name                                                 ",
-//"    Surface,                 !- Outside Boundary Condition                                ",
-//"    Standard Attic Floor,    !- Outside Boundary Condition Object                         ",
-//"    NoSun,                   !- Sun Exposure                                              ",
-//"    NoWind,                  !- Wind Exposure                                             ",
-//"    0.0,                     !- View Factor to Ground                                     ",
-//"    4,                       !- Number of Vertices                                        ",
-//"    0.0,10.0,2.5,  !- X,Y,Z ==> Vertex 1 {m}                                              ",
-//"    0.0,0.0,2.5,  !- X,Y,Z ==> Vertex 2 {m}                                               ",
-//"    5.0,0.0,2.5,  !- X,Y,Z ==> Vertex 3 {m}                                               ",
-//"    5.0,10.0,2.5;  !- X,Y,Z ==> Vertex 4 {m}                                              ",
-//"                                                                                          ",
-//"  Zone,                                                                                   ",
-//"    Standard Attic Zone,     !- Name                                                      ",
-//"    0.0,                     !- Direction of Relative North {deg}                         ",
-//"    50.0,                    !- X Origin {m}                                              ",
-//"    50.0,                    !- Y Origin {m}                                              ",
-//"    0.0,                     !- Z Origin {m}                                              ",
-//"    1,                       !- Type                                                      ",
-//"    1,                       !- Multiplier                                                ",
-//"    autocalculate,           !- Ceiling Height {m}                                        ",
-//"    autocalculate;           !- Volume {m3}                                               ",
-//"                                                                                          ",
-//"  BuildingSurface:Detailed,                                                               ",
-//"    Standard Attic South Wall,  !- Name                                                   ",
-//"    Wall,                    !- Surface Type                                              ",
-//"    EXTWALL80,               !- Construction Name                                         ",
-//"    Standard Attic Zone,     !- Zone Name                                                 ",
-//"    Outdoors,                !- Outside Boundary Condition                                ",
-//"    ,                        !- Outside Boundary Condition Object                         ",
-//"    SunExposed,              !- Sun Exposure                                              ",
-//"    WindExposed,             !- Wind Exposure                                             ",
-//"    0.5,                     !- View Factor to Ground                                     ",
-//"    4,                       !- Number of Vertices                                        ",
-//"    0.0,0.0,3.0,  !- X,Y,Z ==> Vertex 1 {m}                                               ",
-//"    0.0,0.0,2.5,  !- X,Y,Z ==> Vertex 2 {m}                                               ",
-//"    5.0,0.0,2.5,  !- X,Y,Z ==> Vertex 3 {m}                                               ",
-//"    5.0,0.0,3.0;  !- X,Y,Z ==> Vertex 4 {m}                                               ",
-//"                                                                                          ",
-//"  BuildingSurface:Detailed,                                                               ",
-//"    Standard Attic West Wall,!- Name                                                      ",
-//"    Wall,                    !- Surface Type                                              ",
-//"    EXTWALL80,               !- Construction Name                                         ",
-//"    Standard Attic Zone,     !- Zone Name                                                 ",
-//"    Outdoors,                !- Outside Boundary Condition                                ",
-//"    ,                        !- Outside Boundary Condition Object                         ",
-//"    SunExposed,              !- Sun Exposure                                              ",
-//"    WindExposed,             !- Wind Exposure                                             ",
-//"    0.5,                     !- View Factor to Ground                                     ",
-//"    4,                       !- Number of Vertices                                        ",
-//"    0.0,10.0,5.0,  !- X,Y,Z ==> Vertex 1 {m}                                              ",
-//"    0.0,10.0,2.5,  !- X,Y,Z ==> Vertex 2 {m}                                              ",
-//"    0.0,0.0,2.5,  !- X,Y,Z ==> Vertex 3 {m}                                               ",
-//"    0.0,0.0,3.0;  !- X,Y,Z ==> Vertex 4 {m}                                               ",
-//"                                                                                          ",
-//"  BuildingSurface:Detailed,                                                               ",
-//"    Standard Attic North Wall,  !- Name                                                   ",
-//"    Wall,                    !- Surface Type                                              ",
-//"    EXTWALL80,               !- Construction Name                                         ",
-//"    Standard Attic Zone,     !- Zone Name                                                 ",
-//"    Outdoors,                !- Outside Boundary Condition                                ",
-//"    ,                        !- Outside Boundary Condition Object                         ",
-//"    SunExposed,              !- Sun Exposure                                              ",
-//"    WindExposed,             !- Wind Exposure                                             ",
-//"    0.5,                     !- View Factor to Ground                                     ",
-//"    4,                       !- Number of Vertices                                        ",
-//"    5.0,10.0,5.0,  !- X,Y,Z ==> Vertex 1 {m}                                              ",
-//"    5.0,10.0,2.5,  !- X,Y,Z ==> Vertex 2 {m}                                              ",
-//"    0.0,10.0,2.5,  !- X,Y,Z ==> Vertex 3 {m}                                              ",
-//"    0.0,10.0,5.0;  !- X,Y,Z ==> Vertex 4 {m}                                              ",
-//"                                                                                          ",
-//"  BuildingSurface:Detailed,                                                               ",
-//"    Standard Attic East Wall,!- Name                                                      ",
-//"    Wall,                    !- Surface Type                                              ",
-//"    EXTWALL80,               !- Construction Name                                         ",
-//"    Standard Attic Zone,     !- Zone Name                                                 ",
-//"    Outdoors,                !- Outside Boundary Condition                                ",
-//"    ,                        !- Outside Boundary Condition Object                         ",
-//"    SunExposed,              !- Sun Exposure                                              ",
-//"    WindExposed,             !- Wind Exposure                                             ",
-//"    0.5,                     !- View Factor to Ground                                     ",
-//"    4,                       !- Number of Vertices                                        ",
-//"    5.0,0.0,3.0,  !- X,Y,Z ==> Vertex 1 {m}                                               ",
-//"    5.0,0.0,2.5,  !- X,Y,Z ==> Vertex 2 {m}                                               ",
-//"    5.0,10.0,2.5,  !- X,Y,Z ==> Vertex 3 {m}                                              ",
-//"    5.0,10.0,5.0;  !- X,Y,Z ==> Vertex 4 {m}                                              ",
-//"                                                                                          ",
-//"  BuildingSurface:Detailed,                                                               ",
-//"    Standard Attic Floor,    !- Name                                                      ",
-//"    Floor,                   !- Surface Type                                              ",
-//"    CEILING IN ATTIC,        !- Construction Name                                         ",
-//"    Standard Attic Zone,     !- Zone Name                                                 ",
-//"    Surface,                 !- Outside Boundary Condition                                ",
-//"    Standard Ceiling,        !- Outside Boundary Condition Object                         ",
-//"    NoSun,                   !- Sun Exposure                                              ",
-//"    NoWind,                  !- Wind Exposure                                             ",
-//"    0.0,                     !- View Factor to Ground                                     ",
-//"    4,                       !- Number of Vertices                                        ",
-//"    0.0,0.0,2.5,  !- X,Y,Z ==> Vertex 1 {m}                                               ",
-//"    0.0,10.0,2.5,  !- X,Y,Z ==> Vertex 2 {m}                                              ",
-//"    5.0,10.0,2.5,  !- X,Y,Z ==> Vertex 3 {m}                                              ",
-//"    5.0,0.0,2.5;  !- X,Y,Z ==> Vertex 4 {m}                                               ",
-//"                                                                                          ",
-//"  BuildingSurface:Detailed,                                                               ",
-//"    Standard Attic Roof,     !- Name                                                      ",
-//"    Roof,                    !- Surface Type                                              ",
-//"    ROOF,                    !- Construction Name                                         ",
-//"    Standard Attic Zone,     !- Zone Name                                                 ",
-//"    Outdoors,                !- Outside Boundary Condition                                ",
-//"    ,                        !- Outside Boundary Condition Object                         ",
-//"    SunExposed,              !- Sun Exposure                                              ",
-//"    WindExposed,             !- Wind Exposure                                             ",
-//"    0.0,                     !- View Factor to Ground                                     ",
-//"    4,                       !- Number of Vertices                                        ",
-//"    0.0,10.0,5.0,  !- X,Y,Z ==> Vertex 1 {m}                                              ",
-//"    0.0,0.0,3.0,  !- X,Y,Z ==> Vertex 2 {m}                                               ",
-//"    5.0,0.0,3.0,  !- X,Y,Z ==> Vertex 3 {m}                                               ",
-//"    5.0,10.0,5.0;  !- X,Y,Z ==> Vertex 4 {m}                                              ",
-//"                                                                                          ",
-//"  Lights,                                                                                 ",
-//"    Daylit Zone Lights 1,    !- Name                                                      ",
-//"    Daylit Zone,             !- Zone or ZoneList Name                                     ",
-//"    AlwaysOnSchedule,        !- Schedule Name                                             ",
-//"    LightingLevel,           !- Design Level Calculation Method                           ",
-//"    800,                     !- Lighting Level {W}                                        ",
-//"    ,                        !- Watts per Zone Floor Area {W/m2}                          ",
-//"    ,                        !- Watts per Person {W/person}                               ",
-//"    0,                       !- Return Air Fraction                                       ",
-//"    0.40,                    !- Fraction Radiant                                          ",
-//"    0.20,                    !- Fraction Visible                                          ",
-//"    1.0,                     !- Fraction Replaceable                                      ",
-//"    GeneralLights;           !- End-Use Subcategory                                       ",
-//"                                                                                          ",
-//"  Lights,                                                                                 ",
-//"    Standard Zone Lights 1,  !- Name                                                      ",
-//"    Standard Zone,           !- Zone or ZoneList Name                                     ",
-//"    AlwaysOnSchedule,        !- Schedule Name                                             ",
-//"    LightingLevel,           !- Design Level Calculation Method                           ",
-//"    800,                     !- Lighting Level {W}                                        ",
-//"    ,                        !- Watts per Zone Floor Area {W/m2}                          ",
-//"    ,                        !- Watts per Person {W/person}                               ",
-//"    0,                       !- Return Air Fraction                                       ",
-//"    0.40,                    !- Fraction Radiant                                          ",
-//"    0.20,                    !- Fraction Visible                                          ",
-//"    1.0,                     !- Fraction Replaceable                                      ",
-//"    GeneralLights;           !- End-Use Subcategory                                       ",
-//"                                                                                          ",
-//"  DaylightingDevice:Tubular,                                                              ",
-//"    Pipe1,                   !- Name                                                      ",
-//"    Dome1,                   !- Dome Name                                                 ",
-//"    Diffuser1,               !- Diffuser Name                                             ",
-//"    TDD Pipe,                !- Construction Name                                         ",
-//"    0.3556,                  !- Diameter {m}                                              ",
-//"    1.4,                     !- Total Length {m}                                          ",
-//"    0.28,                    !- Effective Thermal Resistance {m2-K/W}                     ",
-//"    Daylit Attic Zone,       !- Transition Zone 1 Name                                    ",
-//"    1.1;                     !- Transition Zone 1 Length {m}                              ",
-//"                                                                                          ",
-//"  FenestrationSurface:Detailed,                                                           ",
-//"    Dome1,                   !- Name                                                      ",
-//"    TubularDaylightDome,     !- Surface Type                                              ",
-//"    TDD Dome,                !- Construction Name                                         ",
-//"    Daylit Attic Roof,       !- Building Surface Name                                     ",
-//"    ,                        !- Outside Boundary Condition Object                         ",
-//"    0.0,                     !- View Factor to Ground                                     ",
-//"    ,                        !- Shading Control Name                                      ",
-//"    ,                        !- Frame and Divider Name                                    ",
-//"    1.0,                     !- Multiplier                                                ",
-//"    4,                       !- Number of Vertices                                        ",
-//"    2.3425,3.209,3.64,  !- X,Y,Z ==> Vertex 1 {m}                                         ",
-//"    2.3425,2.906,3.58,  !- X,Y,Z ==> Vertex 2 {m}                                         ",
-//"    2.6575,2.906,3.58,  !- X,Y,Z ==> Vertex 3 {m}                                         ",
-//"    2.6575,3.209,3.64;  !- X,Y,Z ==> Vertex 4 {m}                                         ",
-//"                                                                                          ",
-//"  FenestrationSurface:Detailed,                                                           ",
-//"    Diffuser1,               !- Name                                                      ",
-//"    TubularDaylightDiffuser, !- Surface Type                                              ",
-//"    TDD Diffuser,            !- Construction Name                                         ",
-//"    Daylit Ceiling,          !- Building Surface Name                                     ",
-//"    ,                        !- Outside Boundary Condition Object                         ",
-//"    0.0,                     !- View Factor to Ground                                     ",
-//"    ,                        !- Shading Control Name                                      ",
-//"    ,                        !- Frame and Divider Name                                    ",
-//"    1.0,                     !- Multiplier                                                ",
-//"    4,                       !- Number of Vertices                                        ",
-//"    2.3425,3.1575,2.5,  !- X,Y,Z ==> Vertex 1 {m}                                         ",
-//"    2.3425,2.8425,2.5,  !- X,Y,Z ==> Vertex 2 {m}                                         ",
-//"    2.6575,2.8425,2.5,  !- X,Y,Z ==> Vertex 3 {m}                                         ",
-//"    2.6575,3.1575,2.5;  !- X,Y,Z ==> Vertex 4 {m}                                         ",
-//"                                                                                          ",
-//"  DaylightingDevice:Tubular,                                                              ",
-//"    Pipe2,                   !- Name                                                      ",
-//"    Dome2,                   !- Dome Name                                                 ",
-//"    Diffuser2,               !- Diffuser Name                                             ",
-//"    TDD Pipe,                !- Construction Name                                         ",
-//"    0.3556,                  !- Diameter {m}                                              ",
-//"    2.2,                     !- Total Length {m}                                          ",
-//"    0.28,                    !- Effective Thermal Resistance {m2-K/W}                     ",
-//"    Daylit Attic Zone,       !- Transition Zone 1 Name                                    ",
-//"    1.9;                     !- Transition Zone 1 Length {m}                              ",
-//"                                                                                          ",
-//"  FenestrationSurface:Detailed,                                                           ",
-//"    Dome2,                   !- Name                                                      ",
-//"    TubularDaylightDome,     !- Surface Type                                              ",
-//"    TDD Dome,                !- Construction Name                                         ",
-//"    Daylit Attic Roof,       !- Building Surface Name                                     ",
-//"    ,                        !- Outside Boundary Condition Object                         ",
-//"    0.0,                     !- View Factor to Ground                                     ",
-//"    ,                        !- Shading Control Name                                      ",
-//"    ,                        !- Frame and Divider Name                                    ",
-//"    1.0,                     !- Multiplier                                                ",
-//"    4,                       !- Number of Vertices                                        ",
-//"    2.3425,7.209134615385,4.441826923077,  !- X,Y,Z ==> Vertex 1 {m}                      ",
-//"    2.3425,6.90625,4.38125,  !- X,Y,Z ==> Vertex 2 {m}                                    ",
-//"    2.6575,6.90625,4.38125,  !- X,Y,Z ==> Vertex 3 {m}                                    ",
-//"    2.6575,7.209134615385,4.441826923077;  !- X,Y,Z ==> Vertex 4 {m}                      ",
-//"                                                                                          ",
-//"  FenestrationSurface:Detailed,                                                           ",
-//"    Diffuser2,               !- Name                                                      ",
-//"    TubularDaylightDiffuser, !- Surface Type                                              ",
-//"    TDD Diffuser,            !- Construction Name                                         ",
-//"    Daylit Ceiling,          !- Building Surface Name                                     ",
-//"    ,                        !- Outside Boundary Condition Object                         ",
-//"    0.0,                     !- View Factor to Ground                                     ",
-//"    ,                        !- Shading Control Name                                      ",
-//"    ,                        !- Frame and Divider Name                                    ",
-//"    1.0,                     !- Multiplier                                                ",
-//"    4,                       !- Number of Vertices                                        ",
-//"    2.3425,7.1575,2.5,  !- X,Y,Z ==> Vertex 1 {m}                                         ",
-//"    2.3425,6.8425,2.5,  !- X,Y,Z ==> Vertex 2 {m}                                         ",
-//"    2.6575,6.8425,2.5,  !- X,Y,Z ==> Vertex 3 {m}                                         ",
-//"    2.6575,7.1575,2.5;  !- X,Y,Z ==> Vertex 4 {m}                                         ",
-//"                                                                                          ",
-//"  Daylighting:Controls,                                                                                                  ",
-//"    Daylit Zone_DaylCtrl,    !- Name                                                                                     ",
-//"    Daylit Zone,             !- Zone Name                                                                                ",
-//"    SplitFlux,               !- Daylighting Method                                                                       ",
-//"    ,                        !- Availability Schedule Name                                                               ",
-//"    Continuous,              !- Lighting Control Type                                                                    ",
-//"    0.3,                     !- Minimum Input Power Fraction for Continuous or ContinuousOff Dimming Control             ",
-//"    0.2,                     !- Minimum Light Output Fraction for Continuous or ContinuousOff Dimming Control            ",
-//"    ,                        !- Number of Stepped Control Steps                                                          ",
-//"    1.0,                     !- Probability Lighting will be Reset When Needed in Manual Stepped Control                 ",
-//"    Daylit Zone_DaylRefPt1,  !- Glare Calculation Daylighting Reference Point Name                                       ",
-//"    0.0,                     !- Glare Calculation Azimuth Angle of View Direction Clockwise from Zone y-Axis {deg}       ",
-//"    20.0,                    !- Maximum Allowable Discomfort Glare Index                                                 ",
-//"    ,                        !- DElight Gridding Resolution {m2}                                                         ",
-//"    Daylit Zone_DaylRefPt1,  !- Daylighting Reference Point 1 Name                                                       ",
-//"    1.0,                     !- Fraction of Zone Controlled by Reference Point 1                                         ",
-//"    550,                     !- Illuminance Setpoint at Reference Point 1 {lux}                                          ",
-//"    Daylit Zone_DaylRefPt2,  !- Daylighting Reference Point 2 Name                                                       ",
-//"    0.0,                     !- Fraction of Zone Controlled by Reference Point 2                                         ",
-//"    0;                       !- Illuminance Setpoint at Reference Point 2 {lux}                                          ",
-//"                                                                                                                         ",
-//"  Daylighting:ReferencePoint,                                                                                            ",
-//"    Daylit Zone_DaylRefPt1,  !- Name                                                                                     ",
-//"    Daylit Zone,             !- Zone Name                                                                                ",
-//"    2.5,                     !- X-Coordinate of Reference Point {m}                                                      ",
-//"    5.0,                     !- Y-Coordinate of Reference Point {m}                                                      ",
-//"    0.8;                     !- Z-Coordinate of Reference Point {m}                                                      ",
-//"                                                                                                                         ",
-//"  Daylighting:ReferencePoint,                                                                                            ",
-//"    Daylit Zone_DaylRefPt2,  !- Name                                                                                     ",
-//"    Daylit Zone,             !- Zone Name                                                                                ",
-//"    2.5,                     !- X-Coordinate of Reference Point {m}                                                      ",
-//"    3.0,                     !- Y-Coordinate of Reference Point {m}                                                      ",
-//"    0.8;                     !- Z-Coordinate of Reference Point {m}                                                      ",
-//"                                                                                          ",
-//"  OutputControl:IlluminanceMap:Style,                                                     ",
-//"    Comma;                   !- Column Separator                                          ",
-//"                                                                                          ",
-//"  Output:IlluminanceMap,                                                                  ",
-//"    Daylit Map,              !- Name                                                      ",
-//"    Daylit Zone,             !- Zone Name                                                 ",
-//"    0.8,                     !- Z height {m}                                              ",
-//"    0.1,                     !- X Minimum Coordinate {m}                                  ",
-//"    4.9,                     !- X Maximum Coordinate {m}                                  ",
-//"    10,                      !- Number of X Grid Points                                   ",
-//"    0.1,                     !- Y Minimum Coordinate {m}                                  ",
-//"    9.9,                     !- Y Maximum Coordinate {m}                                  ",
-//"    10;                      !- Number of Y Grid Points                                   ",
-//"                                                                                          ",
-//"  ScheduleTypeLimits,                                                                     ",
-//"    On/Off,                  !- Name                                                      ",
-//"    0,                       !- Lower Limit Value                                         ",
-//"    1,                       !- Upper Limit Value                                         ",
-//"    DISCRETE;                !- Numeric Type                                              ",
-//"                                                                                          ",
-//"  Schedule:Compact,                                                                       ",
-//"    AlwaysOnSchedule,        !- Name                                                      ",
-//"    On/Off,                  !- Schedule Type Limits Name                                 ",
-//"    THROUGH: 12/31,          !- Field 1                                                   ",
-//"    FOR: AllDays,            !- Field 2                                                   ",
-//"    UNTIL: 24:00,1;          !- Field 3                                                   ",
-//"                                                                                          ",
-//"  ScheduleTypeLimits,                                                                     ",
-//"    Control Type,            !- Name                                                      ",
-//"    0,                       !- Lower Limit Value                                         ",
-//"    4,                       !- Upper Limit Value                                         ",
-//"    DISCRETE;                !- Numeric Type                                              ",
-//"                                                                                          ",
-//"  Schedule:Compact,                                                                       ",
-//"    Zone Control Type Sch,   !- Name                                                      ",
-//"    Control Type,            !- Schedule Type Limits Name                                 ",
-//"    THROUGH: 12/31,          !- Field 1                                                   ",
-//"    FOR: AllDays,            !- Field 2                                                   ",
-//"    UNTIL: 24:00,3;          !- Field 3                                                   ",
-//"                                                                                          ",
-//"  ScheduleTypeLimits,                                                                     ",
-//"    Temperature,             !- Name                                                      ",
-//"    -60,                     !- Lower Limit Value                                         ",
-//"    200,                     !- Upper Limit Value                                         ",
-//"    CONTINUOUS,              !- Numeric Type                                              ",
-//"    Temperature;             !- Unit Type                                                 ",
-//"                                                                                          ",
-//"  Schedule:Compact,                                                                       ",
-//"    Zone Temp Sch,           !- Name                                                      ",
-//"    Temperature,             !- Schedule Type Limits Name                                 ",
-//"    THROUGH: 12/31,          !- Field 1                                                   ",
-//"    FOR: AllDays,            !- Field 2                                                   ",
-//"    UNTIL: 24:00,21;         !- Field 3                                                   ",
-//"                                                                                          ",
-//"  NodeList,                                                                               ",
-//"    Daylit Zone Inlets,      !- Name                                                      ",
-//"    Daylit Zone Supply Node; !- Node 1 Name                                               ",
-//"                                                                                          ",
-//"  ZoneHVAC:EquipmentConnections,                                                          ",
-//"    Daylit Zone,             !- Zone Name                                                 ",
-//"    Daylit Zone Equipment,   !- Zone Conditioning Equipment List Name                     ",
-//"    Daylit Zone Inlets,      !- Zone Air Inlet Node or NodeList Name                      ",
-//"    ,                        !- Zone Air Exhaust Node or NodeList Name                    ",
-//"    Daylit Zone Air Node,    !- Zone Air Node Name                                        ",
-//"    Daylit Zone Return Node; !- Zone Return Air Node Name                                 ",
-//"                                                                                          ",
-//"  ThermostatSetpoint:SingleHeatingOrCooling,                                              ",
-//"    Heating Cooling Setpoint,!- Name                                                      ",
-//"    Zone Temp Sch;           !- Setpoint Temperature Schedule Name                        ",
-//"                                                                                          ",
-//"  ZoneControl:Thermostat,                                                                 ",
-//"    Daylit Zone Thermostat,  !- Name                                                      ",
-//"    Daylit Zone,             !- Zone or ZoneList Name                                     ",
-//"    Zone Control Type Sch,   !- Control Type Schedule Name                                ",
-//"    ThermostatSetpoint:SingleHeatingOrCooling,  !- Control 1 Object Type                  ",
-//"    Heating Cooling Setpoint;!- Control 1 Name                                            ",
-//"                                                                                          ",
-//"  ZoneHVAC:EquipmentList,                                                                 ",
-//"    Daylit Zone Equipment,   !- Name                                                      ",
-//"    ZoneHVAC:IdealLoadsAirSystem,  !- Zone Equipment 1 Object Type                        ",
-//"    Daylit Zone Air,         !- Zone Equipment 1 Name                                     ",
-//"    1,                       !- Zone Equipment 1 Cooling Sequence                         ",
-//"    1;                       !- Zone Equipment 1 Heating or No-Load Sequence              ",
-//"                                                                                          ",
-//"  ZoneHVAC:IdealLoadsAirSystem,                                                           ",
-//"    Daylit Zone Air,         !- Name                                                      ",
-//"    ,                        !- Availability Schedule Name                                ",
-//"    Daylit Zone Supply Node, !- Zone Supply Air Node Name                                 ",
-//"    ,                        !- Zone Exhaust Air Node Name                                ",
-//"    ,                        !- System Inlet Air Node Name                                         ",
-//"    50,                      !- Maximum Heating Supply Air Temperature {C}                ",
-//"    13,                      !- Minimum Cooling Supply Air Temperature {C}                ",
-//"    0.015,                   !- Maximum Heating Supply Air Humidity Ratio {kgWater/kgDryAi",
-//"    0.009,                   !- Minimum Cooling Supply Air Humidity Ratio {kgWater/kgDryAi",
-//"    NoLimit,                 !- Heating Limit                                             ",
-//"    AUTOSIZE,                !- Maximum Heating Air Flow Rate {m3/s}                      ",
-//"    ,                        !- Maximum Sensible Heating Capacity {W}                     ",
-//"    NoLimit,                 !- Cooling Limit                                             ",
-//"    AUTOSIZE,                !- Maximum Cooling Air Flow Rate {m3/s}                      ",
-//"    ,                        !- Maximum Total Cooling Capacity {W}                        ",
-//"    ,                        !- Heating Availability Schedule Name                        ",
-//"    ,                        !- Cooling Availability Schedule Name                        ",
-//"    ConstantSupplyHumidityRatio,  !- Dehumidification Control Type                        ",
-//"    ,                        !- Cooling Sensible Heat Ratio {dimensionless}               ",
-//"    ConstantSupplyHumidityRatio,  !- Humidification Control Type                          ",
-//"    ,                        !- Design Specification Outdoor Air Object Name              ",
-//"    ,                        !- Outdoor Air Inlet Node Name                               ",
-//"    ,                        !- Demand Controlled Ventilation Type                        ",
-//"    ,                        !- Outdoor Air Economizer Type                               ",
-//"    ,                        !- Heat Recovery Type                                        ",
-//"    ,                        !- Sensible Heat Recovery Effectiveness {dimensionless}      ",
-//"    ;                        !- Latent Heat Recovery Effectiveness {dimensionless}        ",
-//"                                                                                          ",
-//"  NodeList,                                                                               ",
-//"    Standard Zone Inlets,    !- Name                                                      ",
-//"    Standard Zone Supply Node;  !- Node 1 Name                                            ",
-//"                                                                                          ",
-//"  ZoneHVAC:EquipmentConnections,                                                          ",
-//"    Standard Zone,           !- Zone Name                                                 ",
-//"    Standard Zone Equipment, !- Zone Conditioning Equipment List Name                     ",
-//"    Standard Zone Inlets,    !- Zone Air Inlet Node or NodeList Name                      ",
-//"    ,                        !- Zone Air Exhaust Node or NodeList Name                    ",
-//"    Standard Zone Air Node,  !- Zone Air Node Name                                        ",
-//"    Standard Zone Return Node;  !- Zone Return Air Node Name                              ",
-//"                                                                                          ",
-//"  ThermostatSetpoint:SingleHeatingOrCooling,                                              ",
-//"    Heating Cooling Setpoint,!- Name                                                      ",
-//"    Zone Temp Sch;           !- Setpoint Temperature Schedule Name                        ",
-//"                                                                                          ",
-//"  ZoneControl:Thermostat,                                                                 ",
-//"    Standard Zone Thermostat,!- Name                                                      ",
-//"    Standard Zone,           !- Zone or ZoneList Name                                     ",
-//"    Zone Control Type Sch,   !- Control Type Schedule Name                                ",
-//"    ThermostatSetpoint:SingleHeatingOrCooling,  !- Control 1 Object Type                  ",
-//"    Heating Cooling Setpoint;!- Control 1 Name                                            ",
-//"                                                                                          ",
-//"  ZoneHVAC:EquipmentList,                                                                 ",
-//"    Standard Zone Equipment, !- Name                                                      ",
-//"    ZoneHVAC:IdealLoadsAirSystem,  !- Zone Equipment 1 Object Type                        ",
-//"    Standard Zone Air,       !- Zone Equipment 1 Name                                     ",
-//"    1,                       !- Zone Equipment 1 Cooling Sequence                         ",
-//"    1;                       !- Zone Equipment 1 Heating or No-Load Sequence              ",
-//"                                                                                          ",
-//"  ZoneHVAC:IdealLoadsAirSystem,                                                           ",
-//"    Standard Zone Air,       !- Name                                                      ",
-//"    ,                        !- Availability Schedule Name                                ",
-//"    Standard Zone Supply Node,  !- Zone Supply Air Node Name                              ",
-//"    ,                        !- Zone Exhaust Air Node Name                                ",
-//"    ,                        !- System Inlet Air Node Name                                         ",
-//"    50,                      !- Maximum Heating Supply Air Temperature {C}                ",
-//"    13,                      !- Minimum Cooling Supply Air Temperature {C}                ",
-//"    0.015,                   !- Maximum Heating Supply Air Humidity Ratio {kgWater/kgDryAi",
-//"    0.009,                   !- Minimum Cooling Supply Air Humidity Ratio {kgWater/kgDryAi",
-//"    NoLimit,                 !- Heating Limit                                             ",
-//"    AUTOSIZE,                !- Maximum Heating Air Flow Rate {m3/s}                      ",
-//"    ,                        !- Maximum Sensible Heating Capacity {W}                     ",
-//"    NoLimit,                 !- Cooling Limit                                             ",
-//"    AUTOSIZE,                !- Maximum Cooling Air Flow Rate {m3/s}                      ",
-//"    ,                        !- Maximum Total Cooling Capacity {W}                        ",
-//"    ,                        !- Heating Availability Schedule Name                        ",
-//"    ,                        !- Cooling Availability Schedule Name                        ",
-//"    ConstantSupplyHumidityRatio,  !- Dehumidification Control Type                        ",
-//"    ,                        !- Cooling Sensible Heat Ratio {dimensionless}               ",
-//"    ConstantSupplyHumidityRatio,  !- Humidification Control Type                          ",
-//"    ,                        !- Design Specification Outdoor Air Object Name              ",
-//"    ,                        !- Outdoor Air Inlet Node Name                               ",
-//"    ,                        !- Demand Controlled Ventilation Type                        ",
-//"    ,                        !- Outdoor Air Economizer Type                               ",
-//"    ,                        !- Heat Recovery Type                                        ",
-//"    ,                        !- Sensible Heat Recovery Effectiveness {dimensionless}      ",
-//"    ;                        !- Latent Heat Recovery Effectiveness {dimensionless}        ",
-//"                                                                                          ",
-//"  Output:VariableDictionary,Regular;                                                      ",
-//"                                                                                          ",
-//"  Output:Surfaces:Drawing,DXF;                                                            ",
-//"                                                                                          ",
-//"  Output:Constructions,Constructions;                                                     ",
-//"                                                                                          ",
-//"  Output:Surfaces:List,Detailswithvertices;                                               ",
-//"                                                                                          ",
-//"  OutputControl:Table:Style,                                                              ",
-//"    HTML;                    !- Column Separator                                          ",
-//"                                                                                          ",
-//"  Output:Table:SummaryReports,                                                            ",
-//"    AllSummary;              !- Report 1 Name                                             ",
-//"                                                                                          ",
-//"  Output:SQLite,                                                                          ",
-//"    SimpleAndTabular;        !- Option Type                                               ",
-//} );
-
-// ASSERT_TRUE( process_idf( idf_objects ) );
-
-// OutputProcessor::TimeValue.allocate( 2 );
-////DataGlobals::DDOnlySimulation = true;
-
-// ManageSimulation();
-////compare_err_stream( "" );
-
-// EXPECT_EQ( "2", RetrievePreDefTableEntry( pdchSurfCntTot, "Tubular Daylighting Device Diffuser" ) );
-// EXPECT_EQ( "2", RetrievePreDefTableEntry( pdchSurfCntExt, "Tubular Daylighting Device Diffuser" ) );
->>>>>>> b6f573e2
 
 //}
 
-TEST_F(EnergyPlusFixture, OutputReportTabularTest_PredefinedTableRowMatchingTest)
+TEST_F( EnergyPlusFixture, OutputReportTabularTest_PredefinedTableRowMatchingTest )
 {
 
-    SetPredefinedTables();
-
-    PreDefTableEntry(pdchLeedPerfElEneUse, "Exterior Lighting", 1000., 2);
-    EXPECT_EQ("1000.00", RetrievePreDefTableEntry(pdchLeedPerfElEneUse, "Exterior Lighting"));
-    EXPECT_EQ("NOT FOUND", RetrievePreDefTableEntry(pdchLeedPerfElEneUse, "EXTERIOR LIGHTING"));
-
-    PreDefTableEntry(pdchLeedPerfElEneUse, "EXTERIOR LIGHTING", 2000., 2);
-    EXPECT_EQ("1000.00", RetrievePreDefTableEntry(pdchLeedPerfElEneUse, "Exterior Lighting"));
-    EXPECT_EQ("2000.00", RetrievePreDefTableEntry(pdchLeedPerfElEneUse, "EXTERIOR LIGHTING"));
+	SetPredefinedTables();
+
+	PreDefTableEntry( pdchLeedPerfElEneUse, "Exterior Lighting", 1000., 2 );
+	EXPECT_EQ( "1000.00", RetrievePreDefTableEntry( pdchLeedPerfElEneUse, "Exterior Lighting" ) );
+	EXPECT_EQ( "NOT FOUND", RetrievePreDefTableEntry( pdchLeedPerfElEneUse, "EXTERIOR LIGHTING" ) );
+
+	PreDefTableEntry( pdchLeedPerfElEneUse, "EXTERIOR LIGHTING", 2000., 2 );
+	EXPECT_EQ( "1000.00", RetrievePreDefTableEntry( pdchLeedPerfElEneUse, "Exterior Lighting" ) );
+	EXPECT_EQ( "2000.00", RetrievePreDefTableEntry( pdchLeedPerfElEneUse, "EXTERIOR LIGHTING" ) );
 }
 
-TEST(OutputReportTabularTest, GetUnitSubstring_Test)
+TEST( OutputReportTabularTest, GetUnitSubstring_Test )
 {
-    ShowMessage("Begin Test: OutputReportTabularTest, GetUnitSubstring_Test");
-    EXPECT_EQ("", GetUnitSubString(""));
-    EXPECT_EQ("", GetUnitSubString(" "));
-    EXPECT_EQ("", GetUnitSubString("String with no units"));
-    EXPECT_EQ("feet", GetUnitSubString("[feet]"));
-    EXPECT_EQ("meters", GetUnitSubString("String with  unit string at end [meters]"));
-    EXPECT_EQ("newtons", GetUnitSubString("[newtons] String with unit string at beginning"));
-    EXPECT_EQ("m", GetUnitSubString("String with unit string at end [m]"));
-    EXPECT_EQ("N", GetUnitSubString("[N] String with unit string at beginning"));
-    EXPECT_EQ("", GetUnitSubString("[]"));
-    EXPECT_EQ("", GetUnitSubString("String with empty unit string at end []"));
-    EXPECT_EQ("", GetUnitSubString("[] String with empty unit string at beginning"));
+	ShowMessage( "Begin Test: OutputReportTabularTest, GetUnitSubstring_Test" );
+	EXPECT_EQ( "", GetUnitSubString( "" ) );
+	EXPECT_EQ( "", GetUnitSubString( " " ) );
+	EXPECT_EQ( "", GetUnitSubString( "String with no units" ) );
+	EXPECT_EQ( "feet", GetUnitSubString( "[feet]" ) );
+	EXPECT_EQ( "meters", GetUnitSubString( "String with  unit string at end [meters]" ) );
+	EXPECT_EQ( "newtons", GetUnitSubString( "[newtons] String with unit string at beginning" ) );
+	EXPECT_EQ( "m", GetUnitSubString( "String with unit string at end [m]" ) );
+	EXPECT_EQ( "N", GetUnitSubString( "[N] String with unit string at beginning" ) );
+	EXPECT_EQ( "", GetUnitSubString( "[]" ) );
+	EXPECT_EQ( "", GetUnitSubString( "String with empty unit string at end []" ) );
+	EXPECT_EQ( "", GetUnitSubString( "[] String with empty unit string at beginning" ) );
 }
 
 TEST_F(SQLiteFixture, WriteVeriSumTableAreasTest)
 {
-    EnergyPlus::sqlite->sqliteBegin();
-    EnergyPlus::sqlite->createSQLiteSimulationsRecord(1, "EnergyPlus Version", "Current Time");
-
-    displayTabularVeriSum = true;
-    Latitude = 12.3;
-    Longitude = 45.6;
-
-    TotSurfaces = 4;
-    Surface.allocate(TotSurfaces);
-
-    // walls
-    Surface(1).Class = SurfaceClass_Wall;
-    Surface(1).HeatTransSurf = true;
-    Surface(1).ExtBoundCond = ExternalEnvironment;
-    Surface(1).Azimuth = 0.;
-    Surface(1).GrossArea = 200.; // 20 x 10
-    Surface(1).FrameDivider = 0;
-    Surface(1).Tilt = 90.;
-    Surface(1).Zone = 1;
-
-    Surface(2).Class = SurfaceClass_Wall;
-    Surface(2).HeatTransSurf = true;
-    Surface(2).ExtBoundCond = ExternalEnvironment;
-    Surface(2).Azimuth = 90.;
-    Surface(2).GrossArea = 300.; // 30 x 10
-    Surface(2).FrameDivider = 0;
-    Surface(2).Tilt = 90.;
-    Surface(2).Zone = 1;
-
-    // windows
-    Surface(3).Class = SurfaceClass_Window;
-    Surface(3).HeatTransSurf = true;
-    Surface(3).ExtBoundCond = ExternalEnvironment;
-    Surface(3).Azimuth = 0.;
-    Surface(3).GrossArea = 40.;
-    Surface(3).Height = 5;
-    Surface(3).Width = 8;
-    Surface(3).FrameDivider = 1;
-    Surface(3).Tilt = 90.;
-    Surface(3).Zone = 1;
-
-    Surface(4).Class = SurfaceClass_Window;
-    Surface(4).HeatTransSurf = true;
-    Surface(4).ExtBoundCond = ExternalEnvironment;
-    Surface(4).Azimuth = 90.;
-    Surface(4).GrossArea = 60.;
-    Surface(4).Height = 6;
-    Surface(4).Width = 10;
-    Surface(4).FrameDivider = 2;
-    Surface(4).Tilt = 90.;
-    Surface(4).Zone = 1;
-
-    // frames
-    TotFrameDivider = 2;
-    FrameDivider.allocate(TotFrameDivider);
-    FrameDivider(1).FrameWidth = 0.3;
-    FrameDivider(2).FrameWidth = 0.2;
-
-    // zone
-    NumOfZones = 1;
-    Zone.allocate(NumOfZones);
-    Zone(1).SystemZoneNodeNumber = 1;
-    Zone(1).Multiplier = 1.;
-    Zone(1).ListMultiplier = 1.;
-    Zone(1).FloorArea = 600.; // 20 x 30
-    Zone(1).Volume = 6000.;   // 20 x 30 x 10
-    Zone(1).isPartOfTotalArea = true;
-    Zone(1).ExtGrossWallArea = 500.;
-    Zone(1).ExteriorTotalGroundSurfArea = 0;
-    Zone(1).ExtWindowArea = Surface(3).GrossArea + Surface(4).GrossArea;
-
-    WriteVeriSumTable();
-
-    auto tabularData = queryResult("SELECT * FROM TabularData;", "TabularData");
-    auto strings = queryResult("SELECT * FROM Strings;", "Strings");
-    auto stringTypes = queryResult("SELECT * FROM StringTypes;", "StringTypes");
-    EnergyPlus::sqlite->sqliteCommit();
-
-    EXPECT_EQ(123ul, tabularData.size());
+	EnergyPlus::sqlite->sqliteBegin();
+	EnergyPlus::sqlite->createSQLiteSimulationsRecord( 1, "EnergyPlus Version", "Current Time" );
+
+	displayTabularVeriSum = true;
+	Latitude = 12.3;
+	Longitude = 45.6;
+
+	TotSurfaces = 4;
+	Surface.allocate( TotSurfaces );
+
+	// walls
+	Surface( 1 ).Class = SurfaceClass_Wall;
+	Surface( 1 ).HeatTransSurf = true;
+	Surface( 1 ).ExtBoundCond = ExternalEnvironment;
+	Surface( 1 ).Azimuth = 0.;
+	Surface( 1 ).GrossArea = 200.; // 20 x 10
+	Surface( 1 ).FrameDivider = 0;
+	Surface( 1 ).Tilt = 90.;
+	Surface( 1 ).Zone = 1;
+
+	Surface( 2 ).Class = SurfaceClass_Wall;
+	Surface( 2 ).HeatTransSurf = true;
+	Surface( 2 ).ExtBoundCond = ExternalEnvironment;
+	Surface( 2 ).Azimuth = 90.;
+	Surface( 2 ).GrossArea = 300.; // 30 x 10
+	Surface( 2 ).FrameDivider = 0;
+	Surface( 2 ).Tilt = 90.;
+	Surface( 2 ).Zone = 1;
+
+	// windows
+	Surface( 3 ).Class = SurfaceClass_Window;
+	Surface( 3 ).HeatTransSurf = true;
+	Surface( 3 ).ExtBoundCond = ExternalEnvironment;
+	Surface( 3 ).Azimuth = 0.;
+	Surface( 3 ).GrossArea = 40.;
+	Surface( 3 ).Height = 5;
+	Surface( 3 ).Width = 8;
+	Surface( 3 ).FrameDivider = 1;
+	Surface( 3 ).Tilt = 90.;
+	Surface( 3 ).Zone = 1;
+
+	Surface( 4 ).Class = SurfaceClass_Window;
+	Surface( 4 ).HeatTransSurf = true;
+	Surface( 4 ).ExtBoundCond = ExternalEnvironment;
+	Surface( 4 ).Azimuth = 90.;
+	Surface( 4 ).GrossArea = 60.;
+	Surface( 4 ).Height = 6;
+	Surface( 4 ).Width = 10;
+	Surface( 4 ).FrameDivider = 2;
+	Surface( 4 ).Tilt = 90.;
+	Surface( 4 ).Zone = 1;
+
+	// frames
+	TotFrameDivider = 2;
+	FrameDivider.allocate( TotFrameDivider );
+	FrameDivider( 1 ).FrameWidth = 0.3;
+	FrameDivider( 2 ).FrameWidth = 0.2;
+
+	// zone
+	NumOfZones = 1;
+	Zone.allocate( NumOfZones );
+	Zone( 1 ).SystemZoneNodeNumber = 1;
+	Zone( 1 ).Multiplier = 1.;
+	Zone( 1 ).ListMultiplier = 1.;
+	Zone( 1 ).FloorArea = 600.; // 20 x 30
+	Zone( 1 ).Volume = 6000.; // 20 x 30 x 10
+	Zone( 1 ).isPartOfTotalArea = true;
+	Zone( 1 ).ExtGrossWallArea = 500.;
+	Zone( 1 ).ExteriorTotalGroundSurfArea = 0;
+	Zone( 1 ).ExtWindowArea = Surface( 3 ).GrossArea + Surface( 4 ).GrossArea;
+
+	WriteVeriSumTable();
+
+	auto tabularData = queryResult( "SELECT * FROM TabularData;", "TabularData" );
+	auto strings = queryResult( "SELECT * FROM Strings;", "Strings" );
+	auto stringTypes = queryResult( "SELECT * FROM StringTypes;", "StringTypes" );
+	EnergyPlus::sqlite->sqliteCommit();
+
+	EXPECT_EQ( 123ul, tabularData.size() );
     // tabularDataIndex, reportNameIndex, reportForStringIndex, tableNameIndex, rowLabelIndex, columnLabelIndex, unitsIndex, simulationIndex, rowId,
     // columnId, value
-    EXPECT_EQ("       12.30", tabularData[3][10]);
-    EXPECT_EQ("       45.60", tabularData[4][10]);
-    // envelope - window-wall ratio subtable
-    // north
-    EXPECT_EQ("      200.00", tabularData[15][10]);
-    EXPECT_EQ("      200.00", tabularData[16][10]);
-    EXPECT_EQ("       48.16", tabularData[17][10]);
-    EXPECT_EQ("       24.08", tabularData[18][10]);
-    EXPECT_EQ("       24.08", tabularData[19][10]);
-    // east
-    EXPECT_EQ("      300.00", tabularData[20][10]);
-    EXPECT_EQ("      300.00", tabularData[21][10]);
-    EXPECT_EQ("       66.56", tabularData[22][10]);
-    EXPECT_EQ("       22.19", tabularData[23][10]);
-    EXPECT_EQ("       22.19", tabularData[24][10]);
+	EXPECT_EQ( "       12.30", tabularData[3][10] );
+	EXPECT_EQ( "       45.60", tabularData[4][10] );
+	// envelope - window-wall ratio subtable
+	// north
+	EXPECT_EQ( "      200.00", tabularData[15][10] );
+	EXPECT_EQ( "      200.00", tabularData[16][10] );
+	EXPECT_EQ( "       48.16", tabularData[17][10] );
+	EXPECT_EQ( "       24.08", tabularData[18][10] );
+	EXPECT_EQ( "       24.08", tabularData[19][10] );
+	// east
+	EXPECT_EQ( "      300.00", tabularData[20][10] );
+	EXPECT_EQ( "      300.00", tabularData[21][10] );
+	EXPECT_EQ( "       66.56", tabularData[22][10] );
+	EXPECT_EQ( "       22.19", tabularData[23][10] );
+	EXPECT_EQ( "       22.19", tabularData[24][10] );
     // Performance - zone summary table
-    EXPECT_EQ("      600.00", tabularData[63][10]);  // area
-    EXPECT_EQ("Yes", tabularData[68][10]);           // conditioned
-    EXPECT_EQ("Yes", tabularData[73][10]);           // part of total floor area
-    EXPECT_EQ("     6000.00", tabularData[78][10]);  // volume
-    EXPECT_EQ("        1.00", tabularData[83][10]);  // multiplier
-    EXPECT_EQ("      500.00", tabularData[88][10]);  // above ground gross floor area
-    EXPECT_EQ("      100.00", tabularData[98][10]);  // window glass area
-    EXPECT_EQ("      114.72", tabularData[103][10]); // window opening area
+	EXPECT_EQ( "      600.00", tabularData[63][10] ); //area
+	EXPECT_EQ( "Yes", tabularData[68][10] ); // conditioned
+	EXPECT_EQ( "Yes", tabularData[73][10] ); // part of total floor area
+	EXPECT_EQ( "     6000.00", tabularData[78][10] ); // volume
+	EXPECT_EQ( "        1.00", tabularData[83][10] ); // multiplier
+	EXPECT_EQ( "      500.00", tabularData[88][10] ); // above ground gross floor area
+	EXPECT_EQ( "      100.00", tabularData[98][10] ); // window glass area
+	EXPECT_EQ( "      114.72", tabularData[103][10] ); // window opening area
 }
 
-TEST_F(EnergyPlusFixture, OutputReportTabularMonthly_invalidAggregationOrder)
+TEST_F( EnergyPlusFixture, OutputReportTabularMonthly_invalidAggregationOrder )
 {
-    std::string const idf_objects = delimited_string({
-        "Version,8.3;",
-        "Output:Table:Monthly,",
-        "Space Gains Annual Report, !- Name",
-        "2, !-  Digits After Decimal",
-        "Exterior Lights Electric Energy, !- Variable or Meter 1 Name",
-        "SumOrAverageDuringHoursShown, !- Aggregation Type for Variable or Meter 1",
-        "Exterior Lights Electric Power, !- Variable or Meter 2 Name",
-        "Maximum, !- Aggregation Type for Variable or Meter 2",
-        "Exterior Lights Electric Power, !- Variable or Meter 2 Name",
-        "Minimum; !- Aggregation Type for Variable or Meter 2",
-
-    });
-
-    ASSERT_TRUE(process_idf(idf_objects));
-
-    Real64 extLitUse;
+	std::string const idf_objects = delimited_string( {
+		"Version,8.3;",
+		"Output:Table:Monthly,",
+		"Space Gains Annual Report, !- Name",
+		"2, !-  Digits After Decimal",
+		"Exterior Lights Electric Energy, !- Variable or Meter 1 Name",
+		"SumOrAverageDuringHoursShown, !- Aggregation Type for Variable or Meter 1",
+		"Exterior Lights Electric Power, !- Variable or Meter 2 Name",
+		"Maximum, !- Aggregation Type for Variable or Meter 2",
+		"Exterior Lights Electric Power, !- Variable or Meter 2 Name",
+		"Minimum; !- Aggregation Type for Variable or Meter 2",
+
+	} );
+
+	ASSERT_TRUE( process_idf( idf_objects ) );
+
+	Real64 extLitUse;
 
     SetupOutputVariable("Exterior Lights Electric Energy", OutputProcessor::Unit::J, extLitUse, "Zone", "Sum", "Lite1", _, "Electricity",
                         "Exterior Lights", "General");
@@ -7171,430 +6077,430 @@
     SetupOutputVariable("Exterior Lights Electric Energy", OutputProcessor::Unit::J, extLitUse, "Zone", "Sum", "Lite3", _, "Electricity",
                         "Exterior Lights", "General");
 
-    DataGlobals::DoWeathSim = true;
-    DataGlobals::TimeStepZone = 0.25;
-
-    GetInputTabularMonthly();
-    EXPECT_EQ(MonthlyInputCount, 1);
-    InitializeTabularMonthly();
-
-    EXPECT_TRUE(isInvalidAggregationOrder());
+	DataGlobals::DoWeathSim = true;
+	DataGlobals::TimeStepZone = 0.25;
+
+	GetInputTabularMonthly( );
+	EXPECT_EQ( MonthlyInputCount, 1 );
+	InitializeTabularMonthly( );
+
+	EXPECT_TRUE(isInvalidAggregationOrder());
 }
 
-TEST(OutputReportTabularTest, CollectPeakZoneConditions_test)
+TEST( OutputReportTabularTest, CollectPeakZoneConditions_test )
 {
-    ShowMessage("Begin Test: OutputReportTabularTest, CollectPeakZoneConditions_test");
-
-    Psychrometrics::InitializePsychRoutines();
-    createCoilSelectionReportObj();
-
-    CompLoadTablesType compLoad;
-    int timeOfMax = 63;
-    int zoneIndex = 1;
-    bool isCooling = true;
-
-    Zone.allocate(1);
-    Zone(1).Multiplier = 1;
-    Zone(1).ListMultiplier = 1;
-    Zone(1).FloorArea = 12.;
-
-    WeatherManager::DesDayInput.allocate(1);
-    WeatherManager::DesDayInput(1).Month = 5;
-    WeatherManager::DesDayInput(1).DayOfMonth = 21;
-
-    DataGlobals::NumOfTimeStepInHour = 4;
-    DataGlobals::MinutesPerTimeStep = 15;
-
-    CoolPeakDateHrMin.allocate(1);
-
-    CalcFinalZoneSizing.allocate(1);
-    CalcFinalZoneSizing(1).CoolOutTempSeq.allocate(96);
-    CalcFinalZoneSizing(1).CoolOutTempSeq(63) = 38.;
-    CalcFinalZoneSizing(1).CoolOutHumRatSeq.allocate(96);
-    CalcFinalZoneSizing(1).CoolOutHumRatSeq(63) = 0.01459;
-    CalcFinalZoneSizing(1).CoolZoneTempSeq.allocate(96);
-    CalcFinalZoneSizing(1).CoolZoneTempSeq(63) = 24.;
-    CalcFinalZoneSizing(1).CoolZoneHumRatSeq.allocate(96);
-    CalcFinalZoneSizing(1).CoolZoneHumRatSeq(63) = 0.00979;
-    CalcFinalZoneSizing(1).DesCoolLoad = 500.;
-    CalcFinalZoneSizing(1).ZnCoolDgnSAMethod = SupplyAirTemperature;
-    CalcFinalZoneSizing(1).CoolDesTemp = 13.;
-    CalcFinalZoneSizing(1).DesCoolVolFlow = 3.3;
-
-    FinalZoneSizing.allocate(1);
-    FinalZoneSizing(1).DesCoolLoad = 600.;
-
-    CollectPeakZoneConditions(compLoad, 1, timeOfMax, zoneIndex, isCooling);
-
-    EXPECT_EQ(compLoad.peakDateHrMin, "5/21 15:45:00");
-    EXPECT_EQ(compLoad.outsideDryBulb, 38.);
-    EXPECT_EQ(compLoad.outsideHumRatio, 0.01459);
-    EXPECT_EQ(compLoad.zoneDryBulb, 24.);
-    EXPECT_EQ(compLoad.zoneHumRatio, 0.00979);
-    EXPECT_EQ(compLoad.peakDesSensLoad, 500.);
-    EXPECT_EQ(compLoad.designPeakLoad, 600.);
-    EXPECT_EQ(compLoad.supAirTemp, 13.);
-    EXPECT_EQ(compLoad.mainFanAirFlow, 3.3);
-    EXPECT_NEAR(compLoad.airflowPerFlrArea, 3.3 / 12., 0.0001);
-    EXPECT_NEAR(compLoad.totCapPerArea, 600. / 12., 0.0001);
-    EXPECT_NEAR(compLoad.airflowPerTotCap, 3.3 / 600., 0.0001);
-    EXPECT_NEAR(compLoad.areaPerTotCap, 12. / 600., 0.0001);
+	ShowMessage( "Begin Test: OutputReportTabularTest, CollectPeakZoneConditions_test" );
+
+	Psychrometrics::InitializePsychRoutines();
+	createCoilSelectionReportObj();
+
+	CompLoadTablesType compLoad;
+	int timeOfMax = 63;
+	int zoneIndex = 1;
+	bool isCooling = true;
+
+	Zone.allocate( 1 );
+	Zone( 1 ).Multiplier = 1;
+	Zone( 1 ).ListMultiplier = 1;
+	Zone( 1 ).FloorArea = 12.;
+
+	WeatherManager::DesDayInput.allocate( 1 );
+	WeatherManager::DesDayInput( 1 ).Month = 5;
+	WeatherManager::DesDayInput( 1 ).DayOfMonth = 21;
+
+	DataGlobals::NumOfTimeStepInHour = 4;
+	DataGlobals::MinutesPerTimeStep = 15;
+
+	CoolPeakDateHrMin.allocate( 1 );
+
+	CalcFinalZoneSizing.allocate( 1 );
+	CalcFinalZoneSizing( 1 ).CoolOutTempSeq.allocate( 96 );
+	CalcFinalZoneSizing( 1 ).CoolOutTempSeq( 63 ) = 38.;
+	CalcFinalZoneSizing( 1 ).CoolOutHumRatSeq.allocate( 96 );
+	CalcFinalZoneSizing( 1 ).CoolOutHumRatSeq( 63 ) = 0.01459;
+	CalcFinalZoneSizing( 1 ).CoolZoneTempSeq.allocate( 96 );
+	CalcFinalZoneSizing( 1 ).CoolZoneTempSeq( 63 ) = 24.;
+	CalcFinalZoneSizing( 1 ).CoolZoneHumRatSeq.allocate( 96 );
+	CalcFinalZoneSizing( 1 ).CoolZoneHumRatSeq( 63 ) = 0.00979;
+	CalcFinalZoneSizing( 1 ).DesCoolLoad = 500.;
+	CalcFinalZoneSizing( 1 ).ZnCoolDgnSAMethod = SupplyAirTemperature;
+	CalcFinalZoneSizing( 1 ).CoolDesTemp = 13.;
+	CalcFinalZoneSizing( 1 ).DesCoolVolFlow = 3.3;
+
+	FinalZoneSizing.allocate( 1 );
+	FinalZoneSizing( 1 ).DesCoolLoad = 600.;
+
+	CollectPeakZoneConditions( compLoad, 1, timeOfMax, zoneIndex, isCooling );
+
+	EXPECT_EQ( compLoad.peakDateHrMin, "5/21 15:45:00" );
+	EXPECT_EQ( compLoad.outsideDryBulb, 38. );
+	EXPECT_EQ( compLoad.outsideHumRatio, 0.01459 );
+	EXPECT_EQ( compLoad.zoneDryBulb, 24. );
+	EXPECT_EQ( compLoad.zoneHumRatio, 0.00979 );
+	EXPECT_EQ( compLoad.peakDesSensLoad, 500. );
+	EXPECT_EQ( compLoad.designPeakLoad, 600. );
+	EXPECT_EQ( compLoad.supAirTemp, 13. );
+	EXPECT_EQ( compLoad.mainFanAirFlow, 3.3 );
+	EXPECT_NEAR( compLoad.airflowPerFlrArea, 3.3 / 12., 0.0001 );
+	EXPECT_NEAR( compLoad.totCapPerArea, 600. / 12., 0.0001 );
+	EXPECT_NEAR( compLoad.airflowPerTotCap, 3.3 / 600., 0.0001 );
+	EXPECT_NEAR( compLoad.areaPerTotCap, 12. / 600., 0.0001 );
 }
 
-TEST(OutputReportTabularTest, ComputeEngineeringChecks_test)
+TEST( OutputReportTabularTest, ComputeEngineeringChecks_test )
 {
-    ShowMessage("Begin Test: OutputReportTabularTest, ComputeEngineeringChecks_test");
-
-    CompLoadTablesType compLoad;
-
-    compLoad.outsideAirFlow = 0.12;
-    compLoad.mainFanAirFlow = 0.50;
-    compLoad.floorArea = 13.;
-    compLoad.designPeakLoad = 800;
-
-    ComputeEngineeringChecks(compLoad);
-
-    EXPECT_EQ(compLoad.outsideAirRatio, 0.12 / 0.50);
-    EXPECT_EQ(compLoad.airflowPerFlrArea, 0.50 / 13.);
-    EXPECT_EQ(compLoad.totCapPerArea, 800. / 13.);
-    EXPECT_EQ(compLoad.airflowPerTotCap, 0.50 / 800.);
-    EXPECT_EQ(compLoad.areaPerTotCap, 13. / 800.);
+	ShowMessage( "Begin Test: OutputReportTabularTest, ComputeEngineeringChecks_test" );
+
+	CompLoadTablesType compLoad;
+
+	compLoad.outsideAirFlow = 0.12;
+	compLoad.mainFanAirFlow = 0.50;
+	compLoad.floorArea = 13.;
+	compLoad.designPeakLoad = 800;
+
+	ComputeEngineeringChecks( compLoad );
+
+	EXPECT_EQ( compLoad.outsideAirRatio, 0.12/0.50 );
+	EXPECT_EQ( compLoad.airflowPerFlrArea, 0.50/13. );
+	EXPECT_EQ( compLoad.totCapPerArea, 800./13. );
+	EXPECT_EQ( compLoad.airflowPerTotCap, 0.50/800. );
+	EXPECT_EQ( compLoad.areaPerTotCap, 13./800. );
 }
 
-TEST(OutputReportTabularTest, GetZoneComponentAreas_test)
+TEST( OutputReportTabularTest, GetZoneComponentAreas_test )
 {
-    ShowMessage("Begin Test: OutputReportTabularTest, GetZoneComponentAreas_test");
-
-    Array1D<ZompComponentAreasType> areas;
-    areas.allocate(1);
-
-    Zone.allocate(1);
-    NumOfZones = 1;
-    Zone(1).FloorArea = 12.;
-
-    Surface.allocate(13);
-
-    Surface(1).GrossArea = 5.; // extWall
-    Surface(1).Class = SurfaceClass_Wall;
-    Surface(1).ExtBoundCond = ExternalEnvironment;
-    Surface(1).Zone = 1;
-    Surface(1).HeatTransSurf = true;
-
-    Surface(2).GrossArea = 6.; // grdCntWall
-    Surface(2).Class = SurfaceClass_Wall;
-    Surface(2).ExtBoundCond = GroundFCfactorMethod;
-    Surface(2).Zone = 1;
-    Surface(2).HeatTransSurf = true;
-
-    Surface(3).GrossArea = 7.; // intZoneWall
-    Surface(3).Class = SurfaceClass_Wall;
-    Surface(3).ExtBoundCond = 2;
-    Surface(3).Zone = 1;
-    Surface(3).HeatTransSurf = true;
-
-    Surface(4).GrossArea = 8.; // roof
-    Surface(4).Class = SurfaceClass_Roof;
-    Surface(4).ExtBoundCond = ExternalEnvironment;
-    Surface(4).Zone = 1;
-    Surface(4).HeatTransSurf = true;
-
-    Surface(5).GrossArea = 9.; // ceiling
-    Surface(5).Class = SurfaceClass_Roof;
-    Surface(5).ExtBoundCond = 5;
-    Surface(5).Zone = 1;
-    Surface(5).HeatTransSurf = true;
-
-    Surface(6).GrossArea = 10.; // extFloor
-    Surface(6).Class = SurfaceClass_Floor;
-    Surface(6).ExtBoundCond = ExternalEnvironment;
-    Surface(6).Zone = 1;
-    Surface(6).HeatTransSurf = true;
-
-    Surface(7).GrossArea = 11.; // grndCntFloor
-    Surface(7).Class = SurfaceClass_Floor;
-    Surface(7).ExtBoundCond = Ground;
-    Surface(7).Zone = 1;
-    Surface(7).HeatTransSurf = true;
-
-    Surface(8).GrossArea = 12.; // intZoneFloor
-    Surface(8).Class = SurfaceClass_Floor;
-    Surface(8).ExtBoundCond = 3;
-    Surface(8).Zone = 1;
-    Surface(8).HeatTransSurf = true;
-
-    Surface(9).GrossArea = 13.; // fenestration
-    Surface(9).Class = SurfaceClass_Window;
-    Surface(9).ExtBoundCond = ExternalEnvironment;
-    Surface(9).Zone = 1;
-    Surface(9).HeatTransSurf = true;
-
-    Surface(10).GrossArea = 14.; // door
-    Surface(10).Class = SurfaceClass_Door;
-    Surface(10).ExtBoundCond = ExternalEnvironment;
-    Surface(10).Zone = 1;
-    Surface(10).HeatTransSurf = true;
-
-    Surface(11).GrossArea = 15.; // door (again)
-    Surface(11).Class = SurfaceClass_GlassDoor;
-    Surface(11).ExtBoundCond = ExternalEnvironment;
-    Surface(11).Zone = 1;
-    Surface(11).HeatTransSurf = true;
-
-    Surface(12).GrossArea = 16.; // fenestration (again)
-    Surface(12).Class = SurfaceClass_TDD_Dome;
-    Surface(12).ExtBoundCond = ExternalEnvironment;
-    Surface(12).Zone = 1;
-    Surface(12).HeatTransSurf = true;
-
-    Surface(13).GrossArea = 17.; // grndCntFloor (again)
-    Surface(13).Class = SurfaceClass_Floor;
-    Surface(13).ExtBoundCond = KivaFoundation;
-    Surface(13).Zone = 1;
-    Surface(13).HeatTransSurf = true;
-
-    GetZoneComponentAreas(areas);
-
-    EXPECT_EQ(12., areas(1).floor);
-    EXPECT_EQ(8., areas(1).roof);
-    EXPECT_EQ(9., areas(1).ceiling);
-    EXPECT_EQ(5., areas(1).extWall);
-    EXPECT_EQ(7., areas(1).intZoneWall);
-    EXPECT_EQ(6., areas(1).grndCntWall);
-    EXPECT_EQ(10., areas(1).extFloor);
-    EXPECT_EQ(12., areas(1).intZoneFloor);
-    EXPECT_EQ(28., areas(1).grndCntFloor);
-    EXPECT_EQ(29., areas(1).fenestration);
-    EXPECT_EQ(29., areas(1).door);
+	ShowMessage( "Begin Test: OutputReportTabularTest, GetZoneComponentAreas_test" );
+
+	Array1D< ZompComponentAreasType > areas;
+	areas.allocate(1);
+
+	Zone.allocate( 1 );
+	NumOfZones = 1;
+	Zone( 1 ).FloorArea = 12.;
+
+	Surface.allocate(13);
+
+	Surface( 1 ).GrossArea = 5.;  //extWall
+	Surface( 1 ).Class = SurfaceClass_Wall;
+	Surface( 1 ).ExtBoundCond = ExternalEnvironment;
+	Surface( 1 ).Zone = 1;
+	Surface( 1 ).HeatTransSurf = true;
+
+	Surface( 2 ).GrossArea = 6.; //grdCntWall
+	Surface( 2 ).Class = SurfaceClass_Wall;
+	Surface( 2 ).ExtBoundCond = GroundFCfactorMethod;
+	Surface( 2 ).Zone = 1;
+	Surface( 2 ).HeatTransSurf = true;
+
+	Surface( 3 ).GrossArea = 7.; //intZoneWall
+	Surface( 3 ).Class = SurfaceClass_Wall;
+	Surface( 3 ).ExtBoundCond = 2;
+	Surface( 3 ).Zone = 1;
+	Surface( 3 ).HeatTransSurf = true;
+
+	Surface( 4 ).GrossArea = 8.; //roof
+	Surface( 4 ).Class = SurfaceClass_Roof;
+	Surface( 4 ).ExtBoundCond = ExternalEnvironment;
+	Surface( 4 ).Zone = 1;
+	Surface( 4 ).HeatTransSurf = true;
+
+	Surface( 5 ).GrossArea = 9.; //ceiling
+	Surface( 5 ).Class = SurfaceClass_Roof;
+	Surface( 5 ).ExtBoundCond = 5;
+	Surface( 5 ).Zone = 1;
+	Surface( 5 ).HeatTransSurf = true;
+
+	Surface( 6 ).GrossArea = 10.; //extFloor
+	Surface( 6 ).Class = SurfaceClass_Floor;
+	Surface( 6 ).ExtBoundCond = ExternalEnvironment;
+	Surface( 6 ).Zone = 1;
+	Surface( 6 ).HeatTransSurf = true;
+
+	Surface( 7 ).GrossArea = 11.; //grndCntFloor
+	Surface( 7 ).Class = SurfaceClass_Floor;
+	Surface( 7 ).ExtBoundCond = Ground;
+	Surface( 7 ).Zone = 1;
+	Surface( 7 ).HeatTransSurf = true;
+
+	Surface( 8 ).GrossArea = 12.; //intZoneFloor
+	Surface( 8 ).Class = SurfaceClass_Floor;
+	Surface( 8 ).ExtBoundCond = 3;
+	Surface( 8 ).Zone = 1;
+	Surface( 8 ).HeatTransSurf = true;
+
+	Surface( 9 ).GrossArea = 13.; //fenestration
+	Surface( 9 ).Class = SurfaceClass_Window;
+	Surface( 9 ).ExtBoundCond = ExternalEnvironment;
+	Surface( 9 ).Zone = 1;
+	Surface( 9 ).HeatTransSurf = true;
+
+	Surface( 10 ).GrossArea = 14.; //door
+	Surface( 10 ).Class = SurfaceClass_Door;
+	Surface( 10 ).ExtBoundCond = ExternalEnvironment;
+	Surface( 10 ).Zone = 1;
+	Surface( 10 ).HeatTransSurf = true;
+
+	Surface( 11 ).GrossArea = 15.; //door (again)
+	Surface( 11 ).Class = SurfaceClass_GlassDoor;
+	Surface( 11 ).ExtBoundCond = ExternalEnvironment;
+	Surface( 11 ).Zone = 1;
+	Surface( 11 ).HeatTransSurf = true;
+
+	Surface( 12 ).GrossArea = 16.; //fenestration (again)
+	Surface( 12 ).Class = SurfaceClass_TDD_Dome;
+	Surface( 12 ).ExtBoundCond = ExternalEnvironment;
+	Surface( 12 ).Zone = 1;
+	Surface( 12 ).HeatTransSurf = true;
+
+	Surface( 13 ).GrossArea = 17.; //grndCntFloor (again)
+	Surface( 13 ).Class = SurfaceClass_Floor;
+	Surface( 13 ).ExtBoundCond = KivaFoundation;
+	Surface( 13 ).Zone = 1;
+	Surface( 13 ).HeatTransSurf = true;
+
+	GetZoneComponentAreas( areas );
+
+	EXPECT_EQ( 12., areas( 1 ).floor );
+	EXPECT_EQ( 8., areas( 1 ).roof );
+	EXPECT_EQ( 9., areas( 1 ).ceiling );
+	EXPECT_EQ( 5., areas( 1 ).extWall );
+	EXPECT_EQ( 7., areas( 1 ).intZoneWall );
+	EXPECT_EQ( 6., areas( 1 ).grndCntWall );
+	EXPECT_EQ( 10., areas( 1 ).extFloor );
+	EXPECT_EQ( 12., areas( 1 ).intZoneFloor );
+	EXPECT_EQ( 28., areas( 1 ).grndCntFloor );
+	EXPECT_EQ( 29., areas( 1 ).fenestration );
+	EXPECT_EQ( 29., areas( 1 ).door );
 }
 
-TEST(OutputReportTabularTest, CombineLoadCompResults_test)
+TEST( OutputReportTabularTest, CombineLoadCompResults_test )
 {
-    ShowMessage("Begin Test: OutputReportTabularTest, CombineLoadCompResults_test");
-
-    CompLoadTablesType compLoadTotal;
-    compLoadTotal.cells.allocate(10, 30);
-    compLoadTotal.cells = 0.;
-    compLoadTotal.cellUsed.allocate(10, 30);
-    compLoadTotal.cellUsed = false;
-
-    CompLoadTablesType compLoadPartial;
-    compLoadPartial.cells.allocate(10, 30);
-    compLoadPartial.cells = 0.;
-    compLoadPartial.cellUsed.allocate(10, 30);
-    compLoadPartial.cellUsed = false;
-
-    Real64 multiplier = 3.;
-
-    compLoadPartial.cells(1, 1) = 1.1;
-    compLoadPartial.cells(4, 25) = 1.2;
-    compLoadPartial.cellUsed(3, 17) = true;
-    compLoadPartial.outsideWebBulb = 17.;
-    compLoadPartial.diffDesignPeak = 11.;
-
-    CombineLoadCompResults(compLoadTotal, compLoadPartial, multiplier);
-
-    EXPECT_EQ(1.1 * 3., compLoadTotal.cells(1, 1));
-    EXPECT_EQ(1.2 * 3., compLoadTotal.cells(4, 25));
-    EXPECT_EQ(true, compLoadTotal.cellUsed(3, 17));
-    EXPECT_EQ(17., compLoadTotal.outsideWebBulb);
-    EXPECT_EQ(33., compLoadTotal.diffDesignPeak);
+	ShowMessage( "Begin Test: OutputReportTabularTest, CombineLoadCompResults_test" );
+
+	CompLoadTablesType compLoadTotal;
+	compLoadTotal.cells.allocate( 10, 30 );
+	compLoadTotal.cells = 0.;
+	compLoadTotal.cellUsed.allocate( 10, 30 );
+	compLoadTotal.cellUsed = false;
+
+	CompLoadTablesType compLoadPartial;
+	compLoadPartial.cells.allocate( 10, 30 );
+	compLoadPartial.cells = 0.;
+	compLoadPartial.cellUsed.allocate( 10, 30 );
+	compLoadPartial.cellUsed = false;
+
+	Real64 multiplier = 3.;
+
+	compLoadPartial.cells( 1, 1) = 1.1;
+	compLoadPartial.cells( 4, 25 ) = 1.2;
+	compLoadPartial.cellUsed( 3, 17 ) = true;
+	compLoadPartial.outsideWebBulb = 17.;
+	compLoadPartial.diffDesignPeak = 11.;
+
+	CombineLoadCompResults( compLoadTotal, compLoadPartial, multiplier );
+
+	EXPECT_EQ( 1.1 * 3., compLoadTotal.cells( 1, 1 ) );
+	EXPECT_EQ( 1.2 * 3., compLoadTotal.cells( 4, 25 ) );
+	EXPECT_EQ( true, compLoadTotal.cellUsed( 3, 17 ) );
+	EXPECT_EQ( 17., compLoadTotal.outsideWebBulb );
+	EXPECT_EQ( 33., compLoadTotal.diffDesignPeak );
 }
 
-TEST(OutputReportTabularTest, AddTotalRowsForLoadSummary_test)
+TEST( OutputReportTabularTest, AddTotalRowsForLoadSummary_test )
 {
-    ShowMessage("Begin Test: OutputReportTabularTest, AddTotalRowsForLoadSummary_test");
-
-    CompLoadTablesType compLoad;
-    compLoad.cells.allocate(cPerArea, rGrdTot);
-    compLoad.cells = 0.;
-    compLoad.cellUsed.allocate(cPerArea, rGrdTot);
-    compLoad.cellUsed = true;
-
-    compLoad.cells(cSensInst, rLights) = 3.;
-    compLoad.cells(cSensInst, rRefrig) = 4.;
-    compLoad.cells(cLatent, rLights) = 10.;
-    compLoad.cells(cLatent, rRefrig) = 20.;
-
-    compLoad.cells(cArea, rLights) = 5.;
-    compLoad.cells(cArea, rRefrig) = 5.;
-
-    AddTotalRowsForLoadSummary(compLoad);
-
-    EXPECT_EQ(3. + 4., compLoad.cells(cSensInst, rGrdTot));
-    EXPECT_EQ(10 + 20., compLoad.cells(cLatent, rGrdTot));
-    EXPECT_EQ(3. + 10., compLoad.cells(cTotal, rLights));
-    EXPECT_EQ(4 + 20., compLoad.cells(cTotal, rRefrig));
-
-    EXPECT_EQ(37., compLoad.cells(cTotal, rGrdTot));
-
-    EXPECT_EQ(100. * 13. / 37., compLoad.cells(cPerc, rLights));
-    EXPECT_EQ(100. * 24. / 37., compLoad.cells(cPerc, rRefrig));
-
-    EXPECT_EQ(13. / 5., compLoad.cells(cPerArea, rLights));
-    EXPECT_EQ(24. / 5., compLoad.cells(cPerArea, rRefrig));
+	ShowMessage( "Begin Test: OutputReportTabularTest, AddTotalRowsForLoadSummary_test" );
+
+	CompLoadTablesType compLoad;
+	compLoad.cells.allocate( cPerArea, rGrdTot );
+	compLoad.cells = 0.;
+	compLoad.cellUsed.allocate( cPerArea, rGrdTot );
+	compLoad.cellUsed = true;
+
+	compLoad.cells( cSensInst, rLights ) = 3.;
+	compLoad.cells( cSensInst, rRefrig ) = 4.;
+	compLoad.cells( cLatent, rLights ) = 10.;
+	compLoad.cells( cLatent, rRefrig ) = 20.;
+
+	compLoad.cells( cArea, rLights ) = 5.;
+	compLoad.cells( cArea, rRefrig ) = 5.;
+
+	AddTotalRowsForLoadSummary( compLoad );
+
+	EXPECT_EQ( 3. + 4., compLoad.cells( cSensInst, rGrdTot ) );
+	EXPECT_EQ( 10 + 20., compLoad.cells( cLatent, rGrdTot ) );
+	EXPECT_EQ( 3. + 10., compLoad.cells( cTotal, rLights ) );
+	EXPECT_EQ( 4 + 20., compLoad.cells( cTotal, rRefrig ) );
+
+	EXPECT_EQ( 37., compLoad.cells( cTotal, rGrdTot ) );
+
+	EXPECT_EQ( 100. * 13. / 37., compLoad.cells( cPerc, rLights ) );
+	EXPECT_EQ( 100. * 24. / 37., compLoad.cells( cPerc, rRefrig ) );
+
+	EXPECT_EQ( 13. / 5., compLoad.cells( cPerArea, rLights ) );
+	EXPECT_EQ( 24. / 5., compLoad.cells( cPerArea, rRefrig ) );
 }
 
-TEST(OutputReportTabularTest, LoadSummaryUnitConversion_test)
+TEST( OutputReportTabularTest, LoadSummaryUnitConversion_test )
 {
-    ShowMessage("Begin Test: OutputReportTabularTest, LoadSummaryUnitConversion_test");
-
-    CompLoadTablesType compLoad;
-    compLoad.cells.allocate(cPerArea, rGrdTot);
-    compLoad.cells = 0.;
-    compLoad.cellUsed.allocate(cPerArea, rGrdTot);
-    compLoad.cellUsed = true;
-
-    compLoad.cells(cSensInst, rLights) = 3.;
-    compLoad.cells(cLatent, rLights) = 10.;
-
-    compLoad.cells(cArea, rLights) = 5.;
-
-    compLoad.outsideDryBulb = 20.;
-    compLoad.mainFanAirFlow = 0.7;
-    compLoad.airflowPerTotCap = 0.2;
-    compLoad.totCapPerArea = 0.15;
-
-    unitsStyle = unitsStyleInchPound;
-    Real64 powerConversion = getSpecificUnitMultiplier("W", "Btu/h");
-    Real64 areaConversion = getSpecificUnitMultiplier("m2", "ft2");
-    Real64 airFlowConversion = getSpecificUnitMultiplier("m3/s", "ft3/min");
-    Real64 airFlowPerAreaConversion = getSpecificUnitMultiplier("m3/s-m2", "ft3/min-ft2");
-    int tempConvIndx = getSpecificUnitIndex("C", "F");
-
-    LoadSummaryUnitConversion(compLoad);
-
-    EXPECT_EQ(3. * powerConversion, compLoad.cells(cSensInst, rLights));
-    EXPECT_EQ(10. * powerConversion, compLoad.cells(cLatent, rLights));
-    EXPECT_EQ(5. * areaConversion, compLoad.cells(cArea, rLights));
-    EXPECT_EQ(5. * areaConversion, compLoad.cells(cArea, rLights));
-
-    EXPECT_EQ(ConvertIP(tempConvIndx, 20.), compLoad.outsideDryBulb);
-    EXPECT_EQ(0.7 * airFlowConversion, compLoad.mainFanAirFlow);
-    EXPECT_EQ(0.2 * airFlowPerAreaConversion / powerConversion, compLoad.airflowPerTotCap);
-    EXPECT_EQ(0.15 * powerConversion / areaConversion, compLoad.totCapPerArea);
+	ShowMessage( "Begin Test: OutputReportTabularTest, LoadSummaryUnitConversion_test" );
+
+	CompLoadTablesType compLoad;
+	compLoad.cells.allocate( cPerArea, rGrdTot );
+	compLoad.cells = 0.;
+	compLoad.cellUsed.allocate( cPerArea, rGrdTot );
+	compLoad.cellUsed = true;
+
+	compLoad.cells( cSensInst, rLights ) = 3.;
+	compLoad.cells( cLatent, rLights ) = 10.;
+
+	compLoad.cells( cArea, rLights ) = 5.;
+
+	compLoad.outsideDryBulb = 20.;
+	compLoad.mainFanAirFlow = 0.7;
+	compLoad.airflowPerTotCap = 0.2;
+	compLoad.totCapPerArea = 0.15;
+
+	unitsStyle = unitsStyleInchPound;
+	Real64 powerConversion = getSpecificUnitMultiplier( "W", "Btu/h" );
+	Real64 areaConversion = getSpecificUnitMultiplier( "m2", "ft2" );
+	Real64 airFlowConversion = getSpecificUnitMultiplier( "m3/s", "ft3/min" );
+	Real64 airFlowPerAreaConversion = getSpecificUnitMultiplier( "m3/s-m2", "ft3/min-ft2" );
+	int tempConvIndx = getSpecificUnitIndex( "C", "F" );
+
+	LoadSummaryUnitConversion( compLoad );
+
+	EXPECT_EQ( 3. * powerConversion, compLoad.cells( cSensInst, rLights ) );
+	EXPECT_EQ( 10. * powerConversion, compLoad.cells( cLatent, rLights ) );
+	EXPECT_EQ( 5. * areaConversion, compLoad.cells( cArea, rLights ) );
+	EXPECT_EQ( 5. * areaConversion, compLoad.cells( cArea, rLights ) );
+
+	EXPECT_EQ( ConvertIP( tempConvIndx, 20. ), compLoad.outsideDryBulb );
+	EXPECT_EQ( 0.7 * airFlowConversion, compLoad.mainFanAirFlow );
+	EXPECT_EQ( 0.2 * airFlowPerAreaConversion / powerConversion, compLoad.airflowPerTotCap );
+	EXPECT_EQ( 0.15 * powerConversion / areaConversion, compLoad.totCapPerArea );
 }
 
-TEST(OutputReportTabularTest, CreateListOfZonesForAirLoop_test)
+TEST( OutputReportTabularTest, CreateListOfZonesForAirLoop_test )
 {
-    ShowMessage("Begin Test: OutputReportTabularTest, CreateListOfZonesForAirLoop_test");
-
-    CompLoadTablesType compLoad;
-    Array1D_int zoneToAirLoop;
-
-    NumOfZones = 15;
-    compLoad.zoneIndices.allocate(NumOfZones);
-    compLoad.zoneIndices = 0;
-
-    zoneToAirLoop.allocate(NumOfZones);
-    zoneToAirLoop(1) = 3;
-    zoneToAirLoop(2) = 2;
-    zoneToAirLoop(3) = 1;
-    zoneToAirLoop(4) = 1;
-    zoneToAirLoop(5) = 2;
-    zoneToAirLoop(6) = 3;
-    zoneToAirLoop(7) = 1;
-    zoneToAirLoop(8) = 1;
-    zoneToAirLoop(9) = 2;
-    zoneToAirLoop(10) = 2;
-    zoneToAirLoop(11) = 1;
-    zoneToAirLoop(12) = 1;
-    zoneToAirLoop(13) = 3;
-    zoneToAirLoop(14) = 3;
-    zoneToAirLoop(15) = 1;
-
-    CreateListOfZonesForAirLoop(compLoad, zoneToAirLoop, 1);
-    EXPECT_EQ(3, compLoad.zoneIndices(1));
-    EXPECT_EQ(4, compLoad.zoneIndices(2));
-    EXPECT_EQ(7, compLoad.zoneIndices(3));
-    EXPECT_EQ(8, compLoad.zoneIndices(4));
-    EXPECT_EQ(11, compLoad.zoneIndices(5));
-    EXPECT_EQ(12, compLoad.zoneIndices(6));
-    EXPECT_EQ(15, compLoad.zoneIndices(7));
-    EXPECT_EQ(0, compLoad.zoneIndices(8));
-
-    compLoad.zoneIndices = 0;
-    CreateListOfZonesForAirLoop(compLoad, zoneToAirLoop, 2);
-    EXPECT_EQ(2, compLoad.zoneIndices(1));
-    EXPECT_EQ(5, compLoad.zoneIndices(2));
-    EXPECT_EQ(9, compLoad.zoneIndices(3));
-    EXPECT_EQ(10, compLoad.zoneIndices(4));
-    EXPECT_EQ(0, compLoad.zoneIndices(5));
-
-    compLoad.zoneIndices = 0;
-    CreateListOfZonesForAirLoop(compLoad, zoneToAirLoop, 3);
-    EXPECT_EQ(1, compLoad.zoneIndices(1));
-    EXPECT_EQ(6, compLoad.zoneIndices(2));
-    EXPECT_EQ(13, compLoad.zoneIndices(3));
-    EXPECT_EQ(14, compLoad.zoneIndices(4));
-    EXPECT_EQ(0, compLoad.zoneIndices(5));
+	ShowMessage( "Begin Test: OutputReportTabularTest, CreateListOfZonesForAirLoop_test" );
+
+	CompLoadTablesType compLoad;
+	Array1D_int zoneToAirLoop;
+
+	NumOfZones = 15;
+	compLoad.zoneIndices.allocate( NumOfZones );
+	compLoad.zoneIndices = 0;
+
+	zoneToAirLoop.allocate( NumOfZones );
+	zoneToAirLoop( 1 ) = 3;
+	zoneToAirLoop( 2 ) = 2;
+	zoneToAirLoop( 3 ) = 1;
+	zoneToAirLoop( 4 ) = 1;
+	zoneToAirLoop( 5 ) = 2;
+	zoneToAirLoop( 6 ) = 3;
+	zoneToAirLoop( 7 ) = 1;
+	zoneToAirLoop( 8 ) = 1;
+	zoneToAirLoop( 9 ) = 2;
+	zoneToAirLoop( 10 ) = 2;
+	zoneToAirLoop( 11 ) = 1;
+	zoneToAirLoop( 12 ) = 1;
+	zoneToAirLoop( 13 ) = 3;
+	zoneToAirLoop( 14 ) = 3;
+	zoneToAirLoop( 15 ) = 1;
+
+	CreateListOfZonesForAirLoop( compLoad, zoneToAirLoop, 1 );
+	EXPECT_EQ( 3, compLoad.zoneIndices( 1 ) );
+	EXPECT_EQ( 4, compLoad.zoneIndices( 2 ) );
+	EXPECT_EQ( 7, compLoad.zoneIndices( 3 ) );
+	EXPECT_EQ( 8, compLoad.zoneIndices( 4 ) );
+	EXPECT_EQ( 11, compLoad.zoneIndices( 5 ) );
+	EXPECT_EQ( 12, compLoad.zoneIndices( 6 ) );
+	EXPECT_EQ( 15, compLoad.zoneIndices( 7 ) );
+	EXPECT_EQ( 0, compLoad.zoneIndices( 8 ) );
+
+	compLoad.zoneIndices = 0;
+	CreateListOfZonesForAirLoop( compLoad, zoneToAirLoop, 2 );
+	EXPECT_EQ( 2, compLoad.zoneIndices( 1 ) );
+	EXPECT_EQ( 5, compLoad.zoneIndices( 2 ) );
+	EXPECT_EQ( 9, compLoad.zoneIndices( 3 ) );
+	EXPECT_EQ( 10, compLoad.zoneIndices( 4 ) );
+	EXPECT_EQ( 0, compLoad.zoneIndices( 5 ) );
+
+	compLoad.zoneIndices = 0;
+	CreateListOfZonesForAirLoop( compLoad, zoneToAirLoop, 3 );
+	EXPECT_EQ( 1, compLoad.zoneIndices( 1 ) );
+	EXPECT_EQ( 6, compLoad.zoneIndices( 2 ) );
+	EXPECT_EQ( 13, compLoad.zoneIndices( 3 ) );
+	EXPECT_EQ( 14, compLoad.zoneIndices( 4 ) );
+	EXPECT_EQ( 0, compLoad.zoneIndices( 5 ) );
 }
 
-TEST(OutputReportTabularTest, GetDelaySequencesTwice_test)
+TEST( OutputReportTabularTest, GetDelaySequencesTwice_test )
 {
 
-    int coolDesSelected = 1;
-    int iZone = 1;
-    TotDesDays = 2;
-    TotRunDesPersDays = 3;
-    NumOfTimeStepInHour = 4;
-
-    NumOfZones = 4;
-    Zone.allocate(NumOfZones);
-
-    Zone(iZone).SurfaceFirst = 1;
-    Zone(iZone).SurfaceLast = 1;
-
-    TotSurfaces = 4;
-    Surface.allocate(TotSurfaces);
-    Surface(1).HeatTransSurf = true;
-    Surface(1).Class = SurfaceClass_Window;
-
-    Array1D<Real64> peopleDelaySeq;
-    peopleDelaySeq.allocate(NumOfTimeStepInHour * 24);
-    peopleDelaySeq = 0.;
-
-    Array1D<Real64> peopleDelaySeqCool;
-    peopleDelaySeqCool.allocate(NumOfTimeStepInHour * 24);
-    peopleDelaySeqCool = 0.;
-
-    Array1D<Real64> equipDelaySeqCool;
-    equipDelaySeqCool.allocate(NumOfTimeStepInHour * 24);
-    equipDelaySeqCool = 0.;
-
-    Array1D<Real64> hvacLossDelaySeqCool;
-    hvacLossDelaySeqCool.allocate(NumOfTimeStepInHour * 24);
-    hvacLossDelaySeqCool = 0.;
-
-    Array1D<Real64> powerGenDelaySeqCool;
-    powerGenDelaySeqCool.allocate(NumOfTimeStepInHour * 24);
-    powerGenDelaySeqCool = 0.;
-
-    Array1D<Real64> lightDelaySeqCool;
-    lightDelaySeqCool.allocate(NumOfTimeStepInHour * 24);
-    lightDelaySeqCool = 0.;
-
-    Array1D<Real64> feneSolarDelaySeqCool;
-    feneSolarDelaySeqCool.allocate(NumOfTimeStepInHour * 24);
-    feneSolarDelaySeqCool = 0.;
-
-    Array3D<Real64> feneCondInstantSeq;
-    feneCondInstantSeq.allocate(TotDesDays + TotRunDesPersDays, NumOfTimeStepInHour * 24, NumOfZones);
-    feneCondInstantSeq = 0.0;
-
-    Array2D<Real64> surfDelaySeqCool;
-    surfDelaySeqCool.allocate(NumOfTimeStepInHour * 24, TotSurfaces);
-    surfDelaySeqCool = 0.0;
-
-    AllocateLoadComponentArrays();
-
-    feneCondInstantSeq(coolDesSelected, 1, 1) = 0.88;
-
-    netSurfRadSeq(coolDesSelected, 1, 1) = 0.05;
+	int coolDesSelected = 1;
+	int iZone = 1;
+	TotDesDays = 2;
+	TotRunDesPersDays = 3;
+	NumOfTimeStepInHour = 4;
+
+	NumOfZones = 4;
+	Zone.allocate( NumOfZones );
+
+	Zone( iZone ).SurfaceFirst = 1;
+	Zone( iZone ).SurfaceLast = 1;
+
+	TotSurfaces = 4;
+	Surface.allocate( TotSurfaces );
+	Surface( 1 ).HeatTransSurf = true;
+	Surface( 1 ).Class = SurfaceClass_Window;
+
+	Array1D< Real64 > peopleDelaySeq;
+	peopleDelaySeq.allocate( NumOfTimeStepInHour * 24 );
+	peopleDelaySeq = 0.;
+
+	Array1D< Real64 > peopleDelaySeqCool;
+	peopleDelaySeqCool.allocate( NumOfTimeStepInHour * 24 );
+	peopleDelaySeqCool = 0.;
+
+	Array1D< Real64 > equipDelaySeqCool;
+	equipDelaySeqCool.allocate( NumOfTimeStepInHour * 24 );
+	equipDelaySeqCool = 0.;
+
+	Array1D< Real64 > hvacLossDelaySeqCool;
+	hvacLossDelaySeqCool.allocate( NumOfTimeStepInHour * 24 );
+	hvacLossDelaySeqCool = 0.;
+
+	Array1D< Real64 > powerGenDelaySeqCool;
+	powerGenDelaySeqCool.allocate( NumOfTimeStepInHour * 24 );
+	powerGenDelaySeqCool = 0.;
+
+	Array1D< Real64 > lightDelaySeqCool;
+	lightDelaySeqCool.allocate( NumOfTimeStepInHour * 24 );
+	lightDelaySeqCool = 0.;
+
+	Array1D< Real64 > feneSolarDelaySeqCool;
+	feneSolarDelaySeqCool.allocate( NumOfTimeStepInHour * 24 );
+	feneSolarDelaySeqCool = 0.;
+
+	Array3D< Real64 > feneCondInstantSeq;
+	feneCondInstantSeq.allocate( TotDesDays + TotRunDesPersDays, NumOfTimeStepInHour * 24, NumOfZones );
+	feneCondInstantSeq = 0.0;
+
+	Array2D< Real64 > surfDelaySeqCool;
+	surfDelaySeqCool.allocate( NumOfTimeStepInHour * 24, TotSurfaces );
+	surfDelaySeqCool = 0.0;
+
+	AllocateLoadComponentArrays();
+
+	feneCondInstantSeq( coolDesSelected, 1, 1 ) =  0.88;
+
+	netSurfRadSeq( coolDesSelected, 1, 1 ) = 0.05;
 
     GetDelaySequences(coolDesSelected, true, iZone, peopleDelaySeqCool, equipDelaySeqCool, hvacLossDelaySeqCool, powerGenDelaySeqCool,
                       lightDelaySeqCool, feneSolarDelaySeqCool, feneCondInstantSeq, surfDelaySeqCool);
 
-    EXPECT_EQ(0.83, feneCondInstantSeq(coolDesSelected, 1, 1)); // the first time the subtraction operation should have occurred
+	EXPECT_EQ( 0.83, feneCondInstantSeq( coolDesSelected, 1, 1 )); // the first time the subtraction operation should have occurred
 
     GetDelaySequences(coolDesSelected, true, iZone, peopleDelaySeqCool, equipDelaySeqCool, hvacLossDelaySeqCool, powerGenDelaySeqCool,
                       lightDelaySeqCool, feneSolarDelaySeqCool, feneCondInstantSeq, surfDelaySeqCool);
@@ -7605,33 +6511,33 @@
                   1)); // the second time the subtraction should not have happened since it is only adjusted once so the value should be the same.
 }
 
-TEST_F(SQLiteFixture, OutputReportTabular_WriteLoadComponentSummaryTables_AirLoop_ZeroDesignDay)
+TEST_F( SQLiteFixture, OutputReportTabular_WriteLoadComponentSummaryTables_AirLoop_ZeroDesignDay )
 {
-    EnergyPlus::sqlite->sqliteBegin();
-    EnergyPlus::sqlite->createSQLiteSimulationsRecord(1, "EnergyPlus Version", "Current Time");
-
-    DataHVACGlobals::NumPrimaryAirSys = 1;
-    SysSizPeakDDNum.allocate(DataHVACGlobals::NumPrimaryAirSys);
-    DataSizing::FinalSysSizing.allocate(DataHVACGlobals::NumPrimaryAirSys);
-    DataSizing::CalcSysSizing.allocate(DataHVACGlobals::NumPrimaryAirSys);
-    int numDesDays = 2;
-    DataAirLoop::AirToZoneNodeInfo.allocate(DataHVACGlobals::NumPrimaryAirSys);
-    DataGlobals::NumOfZones = 0;
-    displayAirLoopComponentLoadSummary = true;
-    CompLoadReportIsReq = true;
-    SysSizPeakDDNum(DataHVACGlobals::NumPrimaryAirSys).TimeStepAtTotCoolPk.allocate(numDesDays);
-
-    SysSizPeakDDNum(DataHVACGlobals::NumPrimaryAirSys).TotCoolPeakDD = 0; // set to zero to indicate no design day chosen
-    SysSizPeakDDNum(DataHVACGlobals::NumPrimaryAirSys).HeatPeakDD = 0;    // set to zero to indicate no design day chosen
-
-    WriteLoadComponentSummaryTables();
-
-    auto tabularData = queryResult("SELECT * FROM TabularData;", "TabularData");
-    auto strings = queryResult("SELECT * FROM Strings;", "Strings");
-    auto stringTypes = queryResult("SELECT * FROM StringTypes;", "StringTypes");
-    EnergyPlus::sqlite->sqliteCommit();
-
-    EXPECT_EQ(460ul, tabularData.size());
-    EXPECT_EQ(76ul, strings.size());
-    EXPECT_EQ("AirLoop Component Load Summary", strings[0][2]); // just make sure that the output table was generated and did not crash
+	EnergyPlus::sqlite->sqliteBegin();
+	EnergyPlus::sqlite->createSQLiteSimulationsRecord( 1, "EnergyPlus Version", "Current Time" );
+
+	DataHVACGlobals::NumPrimaryAirSys = 1;
+	SysSizPeakDDNum.allocate( DataHVACGlobals::NumPrimaryAirSys );
+	DataSizing::FinalSysSizing.allocate( DataHVACGlobals::NumPrimaryAirSys );
+	DataSizing::CalcSysSizing.allocate( DataHVACGlobals::NumPrimaryAirSys );
+	int numDesDays = 2;
+	DataAirLoop::AirToZoneNodeInfo.allocate( DataHVACGlobals::NumPrimaryAirSys );
+	DataGlobals::NumOfZones = 0;
+	displayAirLoopComponentLoadSummary = true;
+	CompLoadReportIsReq = true;
+	SysSizPeakDDNum( DataHVACGlobals::NumPrimaryAirSys ).TimeStepAtTotCoolPk.allocate( numDesDays );
+
+	SysSizPeakDDNum( DataHVACGlobals::NumPrimaryAirSys ).TotCoolPeakDD = 0; //set to zero to indicate no design day chosen
+	SysSizPeakDDNum( DataHVACGlobals::NumPrimaryAirSys ).HeatPeakDD = 0;    //set to zero to indicate no design day chosen
+
+	WriteLoadComponentSummaryTables();
+
+	auto tabularData = queryResult( "SELECT * FROM TabularData;", "TabularData" );
+	auto strings = queryResult( "SELECT * FROM Strings;", "Strings" );
+	auto stringTypes = queryResult( "SELECT * FROM StringTypes;", "StringTypes" );
+	EnergyPlus::sqlite->sqliteCommit();
+
+	EXPECT_EQ( 460ul, tabularData.size() );
+	EXPECT_EQ( 76ul, strings.size() );
+	EXPECT_EQ( "AirLoop Component Load Summary", strings[0][2]); // just make sure that the output table was generated and did not crash
 }