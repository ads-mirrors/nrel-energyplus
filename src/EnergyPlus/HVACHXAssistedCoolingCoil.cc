// EnergyPlus, Copyright (c) 1996-2022, The Board of Trustees of the University of Illinois,
// The Regents of the University of California, through Lawrence Berkeley National Laboratory
// (subject to receipt of any required approvals from the U.S. Dept. of Energy), Oak Ridge
// National Laboratory, managed by UT-Battelle, Alliance for Sustainable Energy, LLC, and other
// contributors. All rights reserved.
//
// NOTICE: This Software was developed under funding from the U.S. Department of Energy and the
// U.S. Government consequently retains certain rights. As such, the U.S. Government has been
// granted for itself and others acting on its behalf a paid-up, nonexclusive, irrevocable,
// worldwide license in the Software to reproduce, distribute copies to the public, prepare
// derivative works, and perform publicly and display publicly, and to permit others to do so.
//
// Redistribution and use in source and binary forms, with or without modification, are permitted
// provided that the following conditions are met:
//
// (1) Redistributions of source code must retain the above copyright notice, this list of
//     conditions and the following disclaimer.
//
// (2) Redistributions in binary form must reproduce the above copyright notice, this list of
//     conditions and the following disclaimer in the documentation and/or other materials
//     provided with the distribution.
//
// (3) Neither the name of the University of California, Lawrence Berkeley National Laboratory,
//     the University of Illinois, U.S. Dept. of Energy nor the names of its contributors may be
//     used to endorse or promote products derived from this software without specific prior
//     written permission.
//
// (4) Use of EnergyPlus(TM) Name. If Licensee (i) distributes the software in stand-alone form
//     without changes from the version obtained under this License, or (ii) Licensee makes a
//     reference solely to the software portion of its product, Licensee must refer to the
//     software as "EnergyPlus version X" software, where "X" is the version number Licensee
//     obtained under this License and may not use a different name for the software. Except as
//     specifically required in this Section (4), Licensee shall not use in a company name, a
//     product name, in advertising, publicity, or other promotional activities any name, trade
//     name, trademark, logo, or other designation of "EnergyPlus", "E+", "e+" or confusingly
//     similar designation, without the U.S. Department of Energy's prior written consent.
//
// THIS SOFTWARE IS PROVIDED BY THE COPYRIGHT HOLDERS AND CONTRIBUTORS "AS IS" AND ANY EXPRESS OR
// IMPLIED WARRANTIES, INCLUDING, BUT NOT LIMITED TO, THE IMPLIED WARRANTIES OF MERCHANTABILITY
// AND FITNESS FOR A PARTICULAR PURPOSE ARE DISCLAIMED. IN NO EVENT SHALL THE COPYRIGHT OWNER OR
// CONTRIBUTORS BE LIABLE FOR ANY DIRECT, INDIRECT, INCIDENTAL, SPECIAL, EXEMPLARY, OR
// CONSEQUENTIAL DAMAGES (INCLUDING, BUT NOT LIMITED TO, PROCUREMENT OF SUBSTITUTE GOODS OR
// SERVICES; LOSS OF USE, DATA, OR PROFITS; OR BUSINESS INTERRUPTION) HOWEVER CAUSED AND ON ANY
// THEORY OF LIABILITY, WHETHER IN CONTRACT, STRICT LIABILITY, OR TORT (INCLUDING NEGLIGENCE OR
// OTHERWISE) ARISING IN ANY WAY OUT OF THE USE OF THIS SOFTWARE, EVEN IF ADVISED OF THE
// POSSIBILITY OF SUCH DAMAGE.

// C++ Headers
#include <cmath>

// ObjexxFCL Headers
#include <ObjexxFCL/Fmath.hh>

// EnergyPlus Headers
#include <EnergyPlus/BranchNodeConnections.hh>
#include <EnergyPlus/Coils/CoilCoolingDX.hh>
#include <EnergyPlus/DXCoils.hh>
#include <EnergyPlus/Data/EnergyPlusData.hh>
#include <EnergyPlus/DataHVACGlobals.hh>
#include <EnergyPlus/DataHeatBalance.hh>
#include <EnergyPlus/DataLoopNode.hh>
#include <EnergyPlus/GlobalNames.hh>
#include <EnergyPlus/HVACControllers.hh>
#include <EnergyPlus/HVACHXAssistedCoolingCoil.hh>
#include <EnergyPlus/HeatRecovery.hh>
#include <EnergyPlus/InputProcessing/InputProcessor.hh>
#include <EnergyPlus/NodeInputManager.hh>
#include <EnergyPlus/UtilityRoutines.hh>
#include <EnergyPlus/VariableSpeedCoils.hh>
#include <EnergyPlus/WaterCoils.hh>

namespace EnergyPlus {

namespace HVACHXAssistedCoolingCoil {
    // Module containing the simulation routines for a heat exchanger-
    // assisted cooling coil

    // MODULE INFORMATION:
    //       AUTHOR         Richard Raustad, FSEC
    //       DATE WRITTEN   Sept 2003
    //       MODIFIED       na
    //       RE-ENGINEERED  na

    // PURPOSE OF THIS MODULE:
    //  To encapsulate the data and algorithms required to
    //  manage the heat exchanger-assisted cooling coil compound component

    // METHODOLOGY EMPLOYED:
    //  Call the air-to-air heat exchanger and cooling coil repeatedly to converge
    //  on the solution instead of relying on the air loop manager for iterations

    // REFERENCES:
    // Kosar, D. 2006. Dehumidification Enhancements, ASHRAE Journal, Vol. 48, No. 2, February 2006.
    // Kosar, D. et al. 2006. Dehumidification Enhancement of Direct Expansion Systems Through Component
    //   Augmentation of the Cooling Coil. 15th Symposium on Improving Building Systems in Hot and Humid
    //   Climates, July 24-26, 2006.

    // Using/Aliasing
    using namespace DataLoopNode;
    using namespace DataHVACGlobals;

    void SimHXAssistedCoolingCoil(EnergyPlusData &state,
                                  std::string_view HXAssistedCoilName,    // Name of HXAssistedCoolingCoil
                                  bool const FirstHVACIteration,          // FirstHVACIteration flag
                                  CompressorOperation const CompressorOp, // compressor operation; 1=on, 0=off
                                  Real64 const PartLoadRatio,             // Part load ratio of Coil:DX:CoolingBypassFactorEmpirical
                                  int &CompIndex,
                                  int const FanOpMode,                     // Allows the parent object to control fan operation
                                  Optional_bool_const HXUnitEnable,        // flag to enable heat exchanger heat recovery
                                  Optional<Real64 const> OnOffAFR,         // Ratio of compressor ON air mass flow rate to AVERAGE over time step
                                  Optional_bool_const EconomizerFlag,      // OA sys or air loop economizer status
                                  Optional<Real64> QTotOut,                // the total cooling output of unit
                                  Optional_int_const DehumidificationMode, // Optional dehumbidication mode
                                  Optional<Real64 const> LoadSHR           // Optional CoilSHR pass over
    )
    {

        // SUBROUTINE INFORMATION:
        //       AUTHOR         Richard Raustad, FSEC
        //       DATE WRITTEN   Sept 2003
        //       MODIFIED       na
        //       RE-ENGINEERED  na

        // PURPOSE OF THIS SUBROUTINE:
        //  This subroutine manages the simulation of the
        //  cooling coil/heat exchanger combination.

        // Locals
        // SUBROUTINE ARGUMENT DEFINITIONS:
        // (not used for Coil:Water:DetailedFlatCooling)

        // SUBROUTINE LOCAL VARIABLE DECLARATIONS:
        int HXAssistedCoilNum; // Index for HXAssistedCoolingCoil
        Real64 AirFlowRatio;   // Ratio of compressor ON air mass flow rate to AVEARAGE over time step
        bool HXUnitOn;         // flag to enable heat exchanger
        Real64 AirMassFlow;    // HX System air mass flow rate
        int InletNodeNum;      // HX System inlet node number
        int OutletNodeNum;     // HX System outlet node number

        // Obtains and allocates HXAssistedCoolingCoil related parameters from input file
        if (state.dataHVACAssistedCC->GetCoilsInputFlag) { // First time subroutine has been called, get input data
            // Get the HXAssistedCoolingCoil input
            GetHXAssistedCoolingCoilInput(state);
            state.dataHVACAssistedCC->GetCoilsInputFlag =
                false; // Set logic flag to disallow getting the input data on future calls to this subroutine
        }

        // Find the correct HXAssistedCoolingCoil number
        if (CompIndex == 0) {
            HXAssistedCoilNum = UtilityRoutines::FindItemInList(HXAssistedCoilName, state.dataHVACAssistedCC->HXAssistedCoil);
            if (HXAssistedCoilNum == 0) {
                ShowFatalError(state, "HX Assisted Coil not found=" + std::string{HXAssistedCoilName});
            }
            CompIndex = HXAssistedCoilNum;
        } else {
            HXAssistedCoilNum = CompIndex;
            if (HXAssistedCoilNum > state.dataHVACAssistedCC->TotalNumHXAssistedCoils || HXAssistedCoilNum < 1) {
                ShowFatalError(state,
                               format("SimHXAssistedCoolingCoil: Invalid CompIndex passed={}, Number of HX Assisted Cooling Coils={}, Coil name={}",
                                      HXAssistedCoilNum,
                                      state.dataHVACAssistedCC->TotalNumHXAssistedCoils,
                                      HXAssistedCoilName));
            }
            if (state.dataHVACAssistedCC->CheckEquipName(HXAssistedCoilNum)) {
                if (!HXAssistedCoilName.empty() && HXAssistedCoilName != state.dataHVACAssistedCC->HXAssistedCoil(HXAssistedCoilNum).Name) {
                    ShowFatalError(state,
                                   format("SimHXAssistedCoolingCoil: Invalid CompIndex passed={}, Coil name={}, stored Coil Name for that index={}",
                                          HXAssistedCoilNum,
                                          HXAssistedCoilName,
                                          state.dataHVACAssistedCC->HXAssistedCoil(HXAssistedCoilNum).Name));
                }
                state.dataHVACAssistedCC->CheckEquipName(HXAssistedCoilNum) = false;
            }
        }

        // Initialize HXAssistedCoolingCoil Flows
        InitHXAssistedCoolingCoil(state, HXAssistedCoilNum);

        if (present(HXUnitEnable)) {
            HXUnitOn = HXUnitEnable;
        } else {
            HXUnitOn = true;
        }

        if (CompressorOp == CompressorOperation::Off) {
            HXUnitOn = false;
        }

        // Calculate the HXAssistedCoolingCoil performance and the coil outlet conditions
        if (present(OnOffAFR)) {
            AirFlowRatio = OnOffAFR;
        } else {
            AirFlowRatio = 1.0;
        }
        if (present(DehumidificationMode) && present(LoadSHR) &&
            state.dataHVACAssistedCC->HXAssistedCoil(HXAssistedCoilNum).CoolingCoilType_Num == DataHVACGlobals::CoilDX_Cooling) {
            CalcHXAssistedCoolingCoil(state,
                                      HXAssistedCoilNum,
                                      FirstHVACIteration,
                                      CompressorOp,
                                      PartLoadRatio,
                                      HXUnitOn,
                                      FanOpMode,
                                      AirFlowRatio,
                                      EconomizerFlag,
                                      DehumidificationMode,
                                      LoadSHR);
        } else {
            CalcHXAssistedCoolingCoil(
                state, HXAssistedCoilNum, FirstHVACIteration, CompressorOp, PartLoadRatio, HXUnitOn, FanOpMode, AirFlowRatio, EconomizerFlag);
        }

        // Update the current HXAssistedCoil output
        //  Call UpdateHXAssistedCoolingCoil(HXAssistedCoilNum), not required. Updates done by the HX and cooling coil components.

        // Report the current HXAssistedCoil output
        //  Call ReportHXAssistedCoolingCoil(HXAssistedCoilNum), not required. No reporting variables for this compound component.

        if (present(QTotOut)) {
            InletNodeNum = state.dataHVACAssistedCC->HXAssistedCoil(HXAssistedCoilNum).HXAssistedCoilInletNodeNum;
            OutletNodeNum = state.dataHVACAssistedCC->HXAssistedCoil(HXAssistedCoilNum).HXAssistedCoilOutletNodeNum;
            AirMassFlow = state.dataLoopNodes->Node(OutletNodeNum).MassFlowRate;
            QTotOut = AirMassFlow * (state.dataLoopNodes->Node(InletNodeNum).Enthalpy - state.dataLoopNodes->Node(OutletNodeNum).Enthalpy);
        }
    }

    // Get Input Section of the Module
    //******************************************************************************

    void GetHXAssistedCoolingCoilInput(EnergyPlusData &state)
    {

        // SUBROUTINE INFORMATION:
        //       AUTHOR         Richard Raustad, FSEC
        //       DATE WRITTEN   Sept 2003
        //       MODIFIED       na
        //       RE-ENGINEERED  na

        // PURPOSE OF THIS SUBROUTINE:
        //  Obtains input data for this compount object and stores it in data structure

        // METHODOLOGY EMPLOYED:
        //  Uses "Get" routines to read in data.

        // Using/Aliasing
        using BranchNodeConnections::SetUpCompSets;
        using BranchNodeConnections::TestCompSet;
        using DXCoils::GetDXCoilIndex;
        using HeatRecovery::GetSecondaryInletNode;
        using HeatRecovery::GetSecondaryOutletNode;
        using HeatRecovery::GetSupplyInletNode;
        using HeatRecovery::GetSupplyOutletNode;
        using HVACControllers::GetControllerNameAndIndex;
        using NodeInputManager::GetOnlySingleNode;
        using WaterCoils::GetCoilWaterInletNode;
        auto &GetDXCoilInletNode(DXCoils::GetCoilInletNode);
        auto &GetDXCoilOutletNode(DXCoils::GetCoilOutletNode);
        auto &GetWaterCoilInletNode(WaterCoils::GetCoilInletNode);
        auto &GetWaterCoilOutletNode(WaterCoils::GetCoilOutletNode);

        // SUBROUTINE PARAMETER DEFINITIONS:
        static constexpr std::string_view RoutineName("GetHXAssistedCoolingCoilInput: "); // include trailing blank space

        // SUBROUTINE LOCAL VARIABLE DECLARATIONS:
        int HXAssistedCoilNum;       // Index number of the HXAssistedCoolingCoil for which input data is being read from the idf
        int NumAlphas;               // Number of alpha inputs
        int NumNums;                 // Number of number inputs
        int IOStat;                  // Return status from GetObjectItem call
        bool ErrorsFound(false);     // set TRUE if errors detected in input
        int NumHXAssistedDXCoils;    // Number of HXAssistedCoolingCoil objects using a DX coil
        int NumHXAssistedWaterCoils; // Number of HXAssistedCoolingCoil objects using a chilled water coil
        //    LOGICAL :: FanErrFlag              ! Error flag for fan operating mode mining call
        bool HXErrFlag;                   // Error flag for HX node numbers mining call
        bool CoolingCoilErrFlag;          // Error flag for cooling coil node numbers mining call
        int SupplyAirInletNode;           // supply air inlet node number mined from heat exchanger object (ExchCond structure)
        int SupplyAirOutletNode;          // supply air outlet node number mined from heat exchanger object (ExchCond structure)
        int SecondaryAirInletNode;        // secondary air inlet node number mined from heat exchanger object (ExchCond structure)
        int SecondaryAirOutletNode;       // secondary air outlet node number mined from heat exchanger object (ExchCond structure)
        int CoolingCoilInletNodeNum;      // air outlet node number of cooling coil, used for warning messages
        int CoolingCoilWaterInletNodeNum; // water coil water inlet node number used to find controller index
        int CoolingCoilOutletNodeNum;     // air outlet node number of cooling coil, used for warning messages
        std::string CurrentModuleObject;  // Object type for getting and error messages
        Array1D_string AlphArray;         // Alpha input items for object
        Array1D_string cAlphaFields;      // Alpha field names
        Array1D_string cNumericFields;    // Numeric field names
        Array1D<Real64> NumArray;         // Numeric input items for object
        Array1D_bool lAlphaBlanks;        // Logical array, alpha field input BLANK = .TRUE.
        Array1D_bool lNumericBlanks;      // Logical array, numeric field input BLANK = .TRUE.
        int MaxNums(0);                   // Maximum number of numeric input fields
        int MaxAlphas(0);                 // Maximum number of alpha input fields
        int TotalArgs(0);                 // Total number of alpha and numeric arguments (max) for a

        NumHXAssistedDXCoils = state.dataInputProcessing->inputProcessor->getNumObjectsFound(state, "CoilSystem:Cooling:DX:HeatExchangerAssisted");
        NumHXAssistedWaterCoils =
            state.dataInputProcessing->inputProcessor->getNumObjectsFound(state, "CoilSystem:Cooling:Water:HeatExchangerAssisted");
        state.dataHVACAssistedCC->TotalNumHXAssistedCoils = NumHXAssistedDXCoils + NumHXAssistedWaterCoils;
        if (state.dataHVACAssistedCC->TotalNumHXAssistedCoils > 0) {
            state.dataHVACAssistedCC->HXAssistedCoil.allocate(state.dataHVACAssistedCC->TotalNumHXAssistedCoils);
            state.dataHVACAssistedCC->HXAssistedCoilOutletTemp.allocate(state.dataHVACAssistedCC->TotalNumHXAssistedCoils);
            state.dataHVACAssistedCC->HXAssistedCoilOutletHumRat.allocate(state.dataHVACAssistedCC->TotalNumHXAssistedCoils);
            state.dataHVACAssistedCC->CheckEquipName.dimension(state.dataHVACAssistedCC->TotalNumHXAssistedCoils, true);
            state.dataHVACAssistedCC->UniqueHXAssistedCoilNames.reserve(state.dataHVACAssistedCC->TotalNumHXAssistedCoils);
        }

        state.dataInputProcessing->inputProcessor->getObjectDefMaxArgs(
            state, "CoilSystem:Cooling:DX:HeatExchangerAssisted", TotalArgs, NumAlphas, NumNums);
        MaxNums = max(MaxNums, NumNums);
        MaxAlphas = max(MaxAlphas, NumAlphas);
        state.dataInputProcessing->inputProcessor->getObjectDefMaxArgs(
            state, "CoilSystem:Cooling:Water:HeatExchangerAssisted", TotalArgs, NumAlphas, NumNums);
        MaxNums = max(MaxNums, NumNums);
        MaxAlphas = max(MaxAlphas, NumAlphas);

        AlphArray.allocate(MaxAlphas);
        cAlphaFields.allocate(MaxAlphas);
        cNumericFields.allocate(MaxNums);
        NumArray.dimension(MaxNums, 0.0);
        lAlphaBlanks.dimension(MaxAlphas, true);
        lNumericBlanks.dimension(MaxNums, true);

        // Get the data for the Coil:DX:CoolingHeatExchangerAssisted objects
        CurrentModuleObject = "CoilSystem:Cooling:DX:HeatExchangerAssisted";

        for (HXAssistedCoilNum = 1; HXAssistedCoilNum <= NumHXAssistedDXCoils; ++HXAssistedCoilNum) {
            state.dataInputProcessing->inputProcessor->getObjectItem(state,
                                                                     CurrentModuleObject,
                                                                     HXAssistedCoilNum,
                                                                     AlphArray,
                                                                     NumAlphas,
                                                                     NumArray,
                                                                     NumNums,
                                                                     IOStat,
                                                                     lNumericBlanks,
                                                                     lAlphaBlanks,
                                                                     cAlphaFields,
                                                                     cNumericFields);
            GlobalNames::VerifyUniqueInterObjectName(
                state, state.dataHVACAssistedCC->UniqueHXAssistedCoilNames, AlphArray(1), CurrentModuleObject, ErrorsFound);

            state.dataHVACAssistedCC->HXAssistedCoil(HXAssistedCoilNum).Name = AlphArray(1);
            state.dataHVACAssistedCC->HXAssistedCoil(HXAssistedCoilNum).HeatExchangerType = AlphArray(2);
            state.dataHVACAssistedCC->HXAssistedCoil(HXAssistedCoilNum).HeatExchangerName = AlphArray(3);

            if (UtilityRoutines::SameString(state.dataHVACAssistedCC->HXAssistedCoil(HXAssistedCoilNum).HeatExchangerType,
                                            "HeatExchanger:AirToAir:SensibleAndLatent")) {
                state.dataHVACAssistedCC->HXAssistedCoil(HXAssistedCoilNum).HeatExchangerType_Num = HX_AIRTOAIR_GENERIC;
            } else if (UtilityRoutines::SameString(state.dataHVACAssistedCC->HXAssistedCoil(HXAssistedCoilNum).HeatExchangerType,
                                                   "HeatExchanger:AirToAir:FlatPlate")) {
                state.dataHVACAssistedCC->HXAssistedCoil(HXAssistedCoilNum).HeatExchangerType_Num = HX_AIRTOAIR_FLATPLATE;
            } else if (UtilityRoutines::SameString(state.dataHVACAssistedCC->HXAssistedCoil(HXAssistedCoilNum).HeatExchangerType,
                                                   "HeatExchanger:Desiccant:BalancedFlow")) {
                state.dataHVACAssistedCC->HXAssistedCoil(HXAssistedCoilNum).HeatExchangerType_Num = HX_DESICCANT_BALANCED;
            } else {
                ShowWarningError(state,
                                 std::string{RoutineName} + CurrentModuleObject + "=\"" +
                                     state.dataHVACAssistedCC->HXAssistedCoil(HXAssistedCoilNum).Name + "\"");
                ShowContinueError(state,
                                  "Invalid " + cAlphaFields(2) + "=\"" +
                                      state.dataHVACAssistedCC->HXAssistedCoil(HXAssistedCoilNum).HeatExchangerType + "\"");
                ErrorsFound = true;
            }

            state.dataHVACAssistedCC->HXAssistedCoil(HXAssistedCoilNum).CoolingCoilType = AlphArray(4);
            state.dataHVACAssistedCC->HXAssistedCoil(HXAssistedCoilNum).CoolingCoilName = AlphArray(5);

            if (UtilityRoutines::SameString(state.dataHVACAssistedCC->HXAssistedCoil(HXAssistedCoilNum).CoolingCoilType, "Coil:Cooling:DX")) {
                state.dataHVACAssistedCC->HXAssistedCoil(HXAssistedCoilNum).CoolingCoilType_Num = CoilDX_Cooling;
                state.dataHVACAssistedCC->HXAssistedCoil(HXAssistedCoilNum).HXAssistedCoilType = CurrentModuleObject;
                state.dataHVACAssistedCC->HXAssistedCoil(HXAssistedCoilNum).HXAssistedCoilType_Num = CoilDX_CoolingHXAssisted;

                CoolingCoilErrFlag = false;
                int coolingCoilIndex_temp =
                    CoilCoolingDX::factory(state, state.dataHVACAssistedCC->HXAssistedCoil(HXAssistedCoilNum).CoolingCoilName);
                state.dataHVACAssistedCC->HXAssistedCoil(HXAssistedCoilNum).CoolingCoilIndex = coolingCoilIndex_temp;
                if (coolingCoilIndex_temp < 0) {
                    ShowContinueError(state, format("Occurs in {} = {}", CurrentModuleObject, AlphArray(5)));
                    CoolingCoilErrFlag = true;
                    ErrorsFound = true;
                }

                state.dataHVACAssistedCC->HXAssistedCoil(HXAssistedCoilNum).DXCoilNumOfSpeeds =
                    state.dataCoilCooingDX->coilCoolingDXs[coolingCoilIndex_temp].performance.normalMode.speeds.size();
                if (state.dataHVACAssistedCC->HXAssistedCoil(HXAssistedCoilNum).DXCoilNumOfSpeeds < 1) {
                    CoolingCoilErrFlag = true;
                }
                if (CoolingCoilErrFlag) {
                    ShowContinueError(
                        state,
                        format("...occurs in {}=\"{}\"", CurrentModuleObject, state.dataHVACAssistedCC->HXAssistedCoil(HXAssistedCoilNum).Name));
                    ErrorsFound = true;
                }
            } else if (UtilityRoutines::SameString(state.dataHVACAssistedCC->HXAssistedCoil(HXAssistedCoilNum).CoolingCoilType,
                                                   "Coil:Cooling:DX:SingleSpeed")) {
                state.dataHVACAssistedCC->HXAssistedCoil(HXAssistedCoilNum).CoolingCoilType_Num = CoilDX_CoolingSingleSpeed;
                state.dataHVACAssistedCC->HXAssistedCoil(HXAssistedCoilNum).HXAssistedCoilType = CurrentModuleObject;
                state.dataHVACAssistedCC->HXAssistedCoil(HXAssistedCoilNum).HXAssistedCoilType_Num = CoilDX_CoolingHXAssisted;
                CoolingCoilErrFlag = false;
                GetDXCoilIndex(state,
                               state.dataHVACAssistedCC->HXAssistedCoil(HXAssistedCoilNum).CoolingCoilName,
                               state.dataHVACAssistedCC->HXAssistedCoil(HXAssistedCoilNum).CoolingCoilIndex,
                               CoolingCoilErrFlag,
                               state.dataHVACAssistedCC->HXAssistedCoil(HXAssistedCoilNum).CoolingCoilType);
                if (CoolingCoilErrFlag) {
                    ShowContinueError(state,
                                      "...occurs in " + CurrentModuleObject + "=\"" +
                                          state.dataHVACAssistedCC->HXAssistedCoil(HXAssistedCoilNum).Name + "\"");
                    ErrorsFound = true;
                }
            } else if (UtilityRoutines::SameString(state.dataHVACAssistedCC->HXAssistedCoil(HXAssistedCoilNum).CoolingCoilType,
                                                   "Coil:Cooling:DX:VariableSpeed")) {
                state.dataHVACAssistedCC->HXAssistedCoil(HXAssistedCoilNum).CoolingCoilType_Num = DataHVACGlobals::Coil_CoolingAirToAirVariableSpeed;
                state.dataHVACAssistedCC->HXAssistedCoil(HXAssistedCoilNum).HXAssistedCoilType = CurrentModuleObject;
                state.dataHVACAssistedCC->HXAssistedCoil(HXAssistedCoilNum).HXAssistedCoilType_Num = CoilDX_CoolingHXAssisted;
                CoolingCoilErrFlag = false;
                state.dataHVACAssistedCC->HXAssistedCoil(HXAssistedCoilNum).CoolingCoilIndex =
                    VariableSpeedCoils::GetCoilIndexVariableSpeed(state, AlphArray(4), AlphArray(5), CoolingCoilErrFlag);

                if (CoolingCoilErrFlag) {
                    ShowContinueError(state,
                                      "...occurs in " + CurrentModuleObject + "=\"" +
                                          state.dataHVACAssistedCC->HXAssistedCoil(HXAssistedCoilNum).Name + "\"");
                    ErrorsFound = true;
                }
                state.dataHVACAssistedCC->HXAssistedCoil(HXAssistedCoilNum).DXCoilNumOfSpeeds = VariableSpeedCoils::GetVSCoilNumOfSpeeds(
                    state, state.dataHVACAssistedCC->HXAssistedCoil(HXAssistedCoilNum).CoolingCoilName, CoolingCoilErrFlag);
                if (CoolingCoilErrFlag) {
                    ShowContinueError(state,
                                      "...occurs in " + CurrentModuleObject + "=\"" +
                                          state.dataHVACAssistedCC->HXAssistedCoil(HXAssistedCoilNum).Name + "\"");
                    ErrorsFound = true;
                }
            } else {
                ShowSevereError(state,
                                std::string{RoutineName} + CurrentModuleObject + "=\"" +
                                    state.dataHVACAssistedCC->HXAssistedCoil(HXAssistedCoilNum).Name + "\"");
                ShowContinueError(
                    state, "Invalid " + cAlphaFields(4) + "=\"" + state.dataHVACAssistedCC->HXAssistedCoil(HXAssistedCoilNum).CoolingCoilType + "\"");
                ErrorsFound = true;
            }

            HXErrFlag = false;
            SupplyAirInletNode = GetSupplyInletNode(state, state.dataHVACAssistedCC->HXAssistedCoil(HXAssistedCoilNum).HeatExchangerName, HXErrFlag);
            if (HXErrFlag) {
                ShowContinueError(
                    state, "...Occurs in " + CurrentModuleObject + "=\"" + state.dataHVACAssistedCC->HXAssistedCoil(HXAssistedCoilNum).Name + "\"");
            }

            HXErrFlag = false;
            SupplyAirOutletNode =
                GetSupplyOutletNode(state, state.dataHVACAssistedCC->HXAssistedCoil(HXAssistedCoilNum).HeatExchangerName, HXErrFlag);
            if (HXErrFlag) {
                ShowContinueError(
                    state, "...Occurs in " + CurrentModuleObject + "=\"" + state.dataHVACAssistedCC->HXAssistedCoil(HXAssistedCoilNum).Name + "\"");
            }

            HXErrFlag = false;
            SecondaryAirInletNode =
                GetSecondaryInletNode(state, state.dataHVACAssistedCC->HXAssistedCoil(HXAssistedCoilNum).HeatExchangerName, HXErrFlag);
            if (HXErrFlag) {
                ShowContinueError(
                    state, "...Occurs in " + CurrentModuleObject + "=\"" + state.dataHVACAssistedCC->HXAssistedCoil(HXAssistedCoilNum).Name + "\"");
            }

            HXErrFlag = false;
            SecondaryAirOutletNode =
                GetSecondaryOutletNode(state, state.dataHVACAssistedCC->HXAssistedCoil(HXAssistedCoilNum).HeatExchangerName, HXErrFlag);
            if (HXErrFlag) {
                ShowContinueError(
                    state, "...Occurs in " + CurrentModuleObject + "=\"" + state.dataHVACAssistedCC->HXAssistedCoil(HXAssistedCoilNum).Name + "\"");
            }

            if (UtilityRoutines::SameString(state.dataHVACAssistedCC->HXAssistedCoil(HXAssistedCoilNum).CoolingCoilType, "Coil:Cooling:DX")) {
                CoolingCoilErrFlag = false;
                CoolingCoilInletNodeNum =
                    state.dataCoilCooingDX->coilCoolingDXs[state.dataHVACAssistedCC->HXAssistedCoil(HXAssistedCoilNum).CoolingCoilIndex]
                        .evapInletNodeIndex;
                if (CoolingCoilErrFlag) { // this flag is not changed
                    ShowContinueError(
                        state,
                        format("...Occurs in {}\"{}\"", CurrentModuleObject, state.dataHVACAssistedCC->HXAssistedCoil(HXAssistedCoilNum).Name));
                }
                if (SupplyAirOutletNode != CoolingCoilInletNodeNum) {
                    ShowSevereError(
                        state,
                        format("{}{}=\"{}\"", RoutineName, CurrentModuleObject, state.dataHVACAssistedCC->HXAssistedCoil(HXAssistedCoilNum).Name));
                    ShowContinueError(state, "Node names are inconsistent in heat exchanger and cooling coil object.");
                    ShowContinueError(state,
                                      format("The supply air outlet node name in heat exchanger {}=\"{}\"",
                                             state.dataHVACAssistedCC->HXAssistedCoil(HXAssistedCoilNum).HeatExchangerType,
                                             state.dataHVACAssistedCC->HXAssistedCoil(HXAssistedCoilNum).HeatExchangerName));
                    ShowContinueError(state,
                                      format("must match the cooling coil inlet node name in {}=\"{}\"",
                                             state.dataHVACAssistedCC->HXAssistedCoil(HXAssistedCoilNum).CoolingCoilType,
                                             state.dataHVACAssistedCC->HXAssistedCoil(HXAssistedCoilNum).CoolingCoilName));
                    ShowContinueError(state,
                                      format("Heat exchanger supply air outlet node name=\"{}\"", state.dataLoopNodes->NodeID(SupplyAirOutletNode)));
                    ShowContinueError(state, format("Cooling coil air inlet node name=\"{}\"", state.dataLoopNodes->NodeID(CoolingCoilInletNodeNum)));
                    ErrorsFound = true;
                }

                CoolingCoilErrFlag = false;
                CoolingCoilOutletNodeNum =
                    state.dataCoilCooingDX->coilCoolingDXs[state.dataHVACAssistedCC->HXAssistedCoil(HXAssistedCoilNum).CoolingCoilIndex]
                        .evapOutletNodeIndex;
                if (CoolingCoilErrFlag) { // this error flag is not changed
                    ShowContinueError(
                        state,
                        format("...Occurs in {}=\"{}\"", CurrentModuleObject, state.dataHVACAssistedCC->HXAssistedCoil(HXAssistedCoilNum).Name));
                }
                if (SecondaryAirInletNode != CoolingCoilOutletNodeNum) {
                    ShowSevereError(
                        state,
                        format("{}{}=\"{}\"", RoutineName, CurrentModuleObject, state.dataHVACAssistedCC->HXAssistedCoil(HXAssistedCoilNum).Name));
                    ShowContinueError(state, "Node names are inconsistent in heat exchanger and cooling coil object.");
                    ShowContinueError(state,
                                      format("The secondary air inlet node name in heat exchanger {}=\"{}\"",
                                             state.dataHVACAssistedCC->HXAssistedCoil(HXAssistedCoilNum).HeatExchangerType,
                                             state.dataHVACAssistedCC->HXAssistedCoil(HXAssistedCoilNum).HeatExchangerName));
                    ShowContinueError(state,
                                      format("must match the cooling coil air outlet node name in {}=\"{}\"",
                                             state.dataHVACAssistedCC->HXAssistedCoil(HXAssistedCoilNum).CoolingCoilType,
                                             state.dataHVACAssistedCC->HXAssistedCoil(HXAssistedCoilNum).CoolingCoilName));
                    ShowContinueError(
                        state, format("Heat exchanger secondary air inlet node name =\"{}\".", state.dataLoopNodes->NodeID(SecondaryAirInletNode)));
                    ShowContinueError(state,
                                      format("Cooling coil air outlet node name =\"{}\".", state.dataLoopNodes->NodeID(CoolingCoilOutletNodeNum)));
                    ErrorsFound = true;
                }

            } else if (UtilityRoutines::SameString(state.dataHVACAssistedCC->HXAssistedCoil(HXAssistedCoilNum).CoolingCoilType,
                                                   "Coil:Cooling:DX:SingleSpeed")) {
                //         Check node names in heat exchanger and coil objects for consistency
                CoolingCoilErrFlag = false;
                CoolingCoilInletNodeNum = GetDXCoilInletNode(state,
                                                             state.dataHVACAssistedCC->HXAssistedCoil(HXAssistedCoilNum).CoolingCoilType,
                                                             state.dataHVACAssistedCC->HXAssistedCoil(HXAssistedCoilNum).CoolingCoilName,
                                                             CoolingCoilErrFlag);
                if (CoolingCoilErrFlag) {
                    ShowContinueError(state,
                                      "...Occurs in " + CurrentModuleObject + "=\"" +
                                          state.dataHVACAssistedCC->HXAssistedCoil(HXAssistedCoilNum).Name + "\"");
                }
                if (SupplyAirOutletNode != CoolingCoilInletNodeNum) {
                    ShowSevereError(state,
                                    std::string{RoutineName} + CurrentModuleObject + "=\"" +
                                        state.dataHVACAssistedCC->HXAssistedCoil(HXAssistedCoilNum).Name + "\"");
                    ShowContinueError(state, "Node names are inconsistent in heat exchanger and cooling coil object.");
                    ShowContinueError(state,
                                      "The supply air outlet node name in heat exchanger = " +
                                          state.dataHVACAssistedCC->HXAssistedCoil(HXAssistedCoilNum).HeatExchangerType + "=\"" +
                                          state.dataHVACAssistedCC->HXAssistedCoil(HXAssistedCoilNum).HeatExchangerName + "\"");
                    ShowContinueError(state,
                                      "must match the cooling coil inlet node name in = " +
                                          state.dataHVACAssistedCC->HXAssistedCoil(HXAssistedCoilNum).CoolingCoilType + "=\"" +
                                          state.dataHVACAssistedCC->HXAssistedCoil(HXAssistedCoilNum).CoolingCoilName + "\"");
                    ShowContinueError(state,
                                      "Heat exchanger supply air outlet node name=\"" + state.dataLoopNodes->NodeID(SupplyAirOutletNode) + "\"");
                    ShowContinueError(state, "Cooling coil air inlet node name=\"" + state.dataLoopNodes->NodeID(CoolingCoilInletNodeNum) + "\"");
                    ErrorsFound = true;
                }
                CoolingCoilErrFlag = false;
                CoolingCoilOutletNodeNum = GetDXCoilOutletNode(state,
                                                               state.dataHVACAssistedCC->HXAssistedCoil(HXAssistedCoilNum).CoolingCoilType,
                                                               state.dataHVACAssistedCC->HXAssistedCoil(HXAssistedCoilNum).CoolingCoilName,
                                                               CoolingCoilErrFlag);
                if (CoolingCoilErrFlag) {
                    ShowContinueError(state,
                                      "...Occurs in " + CurrentModuleObject + "=\"" +
                                          state.dataHVACAssistedCC->HXAssistedCoil(HXAssistedCoilNum).Name + "\"");
                }
                if (SecondaryAirInletNode != CoolingCoilOutletNodeNum) {
                    ShowSevereError(state,
                                    std::string{RoutineName} + CurrentModuleObject + "=\"" +
                                        state.dataHVACAssistedCC->HXAssistedCoil(HXAssistedCoilNum).Name + "\"");
                    ShowContinueError(state, "Node names are inconsistent in heat exchanger and cooling coil object.");
                    ShowContinueError(state,
                                      "The secondary air inlet node name in heat exchanger =" +
                                          state.dataHVACAssistedCC->HXAssistedCoil(HXAssistedCoilNum).HeatExchangerType + "=\"" +
                                          state.dataHVACAssistedCC->HXAssistedCoil(HXAssistedCoilNum).HeatExchangerName + "\"");
                    ShowContinueError(state,
                                      "must match the cooling coil air outlet node name in = " +
                                          state.dataHVACAssistedCC->HXAssistedCoil(HXAssistedCoilNum).CoolingCoilType + "=\"" +
                                          state.dataHVACAssistedCC->HXAssistedCoil(HXAssistedCoilNum).CoolingCoilName + "\".");
                    ShowContinueError(
                        state, "Heat exchanger secondary air inlet node name =\"" + state.dataLoopNodes->NodeID(SecondaryAirInletNode) + "\".");
                    ShowContinueError(state, "Cooling coil air outlet node name =\"" + state.dataLoopNodes->NodeID(CoolingCoilOutletNodeNum) + "\".");
                    ErrorsFound = true;
                }

            } else if (UtilityRoutines::SameString(state.dataHVACAssistedCC->HXAssistedCoil(HXAssistedCoilNum).CoolingCoilType,
                                                   "Coil:Cooling:DX:VariableSpeed")) {
                //         Check node names in heat exchanger and coil objects for consistency
                CoolingCoilErrFlag = false;
                CoolingCoilInletNodeNum =
                    VariableSpeedCoils::GetCoilInletNodeVariableSpeed(state,
                                                                      state.dataHVACAssistedCC->HXAssistedCoil(HXAssistedCoilNum).CoolingCoilType,
                                                                      state.dataHVACAssistedCC->HXAssistedCoil(HXAssistedCoilNum).CoolingCoilName,
                                                                      CoolingCoilErrFlag);
                if (CoolingCoilErrFlag) {
                    ShowContinueError(state,
                                      "...Occurs in " + CurrentModuleObject + "=\"" +
                                          state.dataHVACAssistedCC->HXAssistedCoil(HXAssistedCoilNum).Name + "\"");
                }
                if (SupplyAirOutletNode != CoolingCoilInletNodeNum) {
                    ShowSevereError(state,
                                    std::string{RoutineName} + CurrentModuleObject + "=\"" +
                                        state.dataHVACAssistedCC->HXAssistedCoil(HXAssistedCoilNum).Name + "\"");
                    ShowContinueError(state, "Node names are inconsistent in heat exchanger and cooling coil object.");
                    ShowContinueError(state,
                                      "The supply air outlet node name in heat exchanger = " +
                                          state.dataHVACAssistedCC->HXAssistedCoil(HXAssistedCoilNum).HeatExchangerType + "=\"" +
                                          state.dataHVACAssistedCC->HXAssistedCoil(HXAssistedCoilNum).HeatExchangerName + "\"");
                    ShowContinueError(state,
                                      "must match the cooling coil inlet node name in = " +
                                          state.dataHVACAssistedCC->HXAssistedCoil(HXAssistedCoilNum).CoolingCoilType + "=\"" +
                                          state.dataHVACAssistedCC->HXAssistedCoil(HXAssistedCoilNum).CoolingCoilName + "\"");
                    ShowContinueError(state,
                                      "Heat exchanger supply air outlet node name=\"" + state.dataLoopNodes->NodeID(SupplyAirOutletNode) + "\"");
                    ShowContinueError(state, "Cooling coil air inlet node name=\"" + state.dataLoopNodes->NodeID(CoolingCoilInletNodeNum) + "\"");
                    ErrorsFound = true;
                }
                CoolingCoilErrFlag = false;
                CoolingCoilOutletNodeNum =
                    VariableSpeedCoils::GetCoilOutletNodeVariableSpeed(state,
                                                                       state.dataHVACAssistedCC->HXAssistedCoil(HXAssistedCoilNum).CoolingCoilType,
                                                                       state.dataHVACAssistedCC->HXAssistedCoil(HXAssistedCoilNum).CoolingCoilName,
                                                                       CoolingCoilErrFlag);
                if (CoolingCoilErrFlag) {
                    ShowContinueError(state,
                                      "...Occurs in " + CurrentModuleObject + "=\"" +
                                          state.dataHVACAssistedCC->HXAssistedCoil(HXAssistedCoilNum).Name + "\"");
                }
                if (SecondaryAirInletNode != CoolingCoilOutletNodeNum) {
                    ShowSevereError(state,
                                    std::string{RoutineName} + CurrentModuleObject + "=\"" +
                                        state.dataHVACAssistedCC->HXAssistedCoil(HXAssistedCoilNum).Name + "\"");
                    ShowContinueError(state, "Node names are inconsistent in heat exchanger and cooling coil object.");
                    ShowContinueError(state,
                                      "The secondary air inlet node name in heat exchanger =" +
                                          state.dataHVACAssistedCC->HXAssistedCoil(HXAssistedCoilNum).HeatExchangerType + "=\"" +
                                          state.dataHVACAssistedCC->HXAssistedCoil(HXAssistedCoilNum).HeatExchangerName + "\"");
                    ShowContinueError(state,
                                      "must match the cooling coil air outlet node name in = " +
                                          state.dataHVACAssistedCC->HXAssistedCoil(HXAssistedCoilNum).CoolingCoilType + "=\"" +
                                          state.dataHVACAssistedCC->HXAssistedCoil(HXAssistedCoilNum).CoolingCoilName + "\".");
                    ShowContinueError(
                        state, "Heat exchanger secondary air inlet node name =\"" + state.dataLoopNodes->NodeID(SecondaryAirInletNode) + "\".");
                    ShowContinueError(state, "Cooling coil air outlet node name =\"" + state.dataLoopNodes->NodeID(CoolingCoilOutletNodeNum) + "\".");
                    ErrorsFound = true;
                }
            }

            TestCompSet(state,
                        state.dataHVACAssistedCC->HXAssistedCoil(HXAssistedCoilNum).HXAssistedCoilType,
                        state.dataHVACAssistedCC->HXAssistedCoil(HXAssistedCoilNum).Name,
                        state.dataLoopNodes->NodeID(SupplyAirInletNode),
                        state.dataLoopNodes->NodeID(SecondaryAirOutletNode),
                        "Air Nodes");

            state.dataHVACAssistedCC->HXAssistedCoil(HXAssistedCoilNum).HXAssistedCoilInletNodeNum =
                GetOnlySingleNode(state,
                                  state.dataLoopNodes->NodeID(SupplyAirInletNode),
                                  ErrorsFound,
                                  DataLoopNode::ConnectionObjectType::CoilSystemCoolingDXHeatExchangerAssisted,
                                  state.dataHVACAssistedCC->HXAssistedCoil(HXAssistedCoilNum).Name,
                                  DataLoopNode::NodeFluidType::Air,
                                  DataLoopNode::ConnectionType::Inlet,
                                  NodeInputManager::CompFluidStream::Primary,
                                  ObjectIsParent);
            CoolingCoilInletNodeNum = GetOnlySingleNode(state,
                                                        state.dataLoopNodes->NodeID(SupplyAirOutletNode),
                                                        ErrorsFound,
                                                        DataLoopNode::ConnectionObjectType::CoilSystemCoolingDXHeatExchangerAssisted,
                                                        state.dataHVACAssistedCC->HXAssistedCoil(HXAssistedCoilNum).Name,
                                                        DataLoopNode::NodeFluidType::Air,
                                                        DataLoopNode::ConnectionType::Internal,
                                                        NodeInputManager::CompFluidStream::Primary,
                                                        ObjectIsParent);
            state.dataHVACAssistedCC->HXAssistedCoil(HXAssistedCoilNum).HXExhaustAirInletNodeNum =
                GetOnlySingleNode(state,
                                  state.dataLoopNodes->NodeID(SecondaryAirInletNode),
                                  ErrorsFound,
                                  DataLoopNode::ConnectionObjectType::CoilSystemCoolingDXHeatExchangerAssisted,
                                  state.dataHVACAssistedCC->HXAssistedCoil(HXAssistedCoilNum).Name,
                                  DataLoopNode::NodeFluidType::Air,
                                  DataLoopNode::ConnectionType::Internal,
                                  NodeInputManager::CompFluidStream::Primary,
                                  ObjectIsParent);
            state.dataHVACAssistedCC->HXAssistedCoil(HXAssistedCoilNum).HXAssistedCoilOutletNodeNum =
                GetOnlySingleNode(state,
                                  state.dataLoopNodes->NodeID(SecondaryAirOutletNode),
                                  ErrorsFound,
                                  DataLoopNode::ConnectionObjectType::CoilSystemCoolingDXHeatExchangerAssisted,
                                  state.dataHVACAssistedCC->HXAssistedCoil(HXAssistedCoilNum).Name,
                                  DataLoopNode::NodeFluidType::Air,
                                  DataLoopNode::ConnectionType::Outlet,
                                  NodeInputManager::CompFluidStream::Primary,
                                  ObjectIsParent);

            // Add cooling coil to component sets array
            SetUpCompSets(state,
                          state.dataHVACAssistedCC->HXAssistedCoil(HXAssistedCoilNum).HXAssistedCoilType,
                          state.dataHVACAssistedCC->HXAssistedCoil(HXAssistedCoilNum).Name,
                          state.dataHVACAssistedCC->HXAssistedCoil(HXAssistedCoilNum).CoolingCoilType,
                          state.dataHVACAssistedCC->HXAssistedCoil(HXAssistedCoilNum).CoolingCoilName,
                          state.dataLoopNodes->NodeID(SupplyAirOutletNode),
                          state.dataLoopNodes->NodeID(SecondaryAirInletNode),
                          "Air Nodes");
            // Add heat exchanger to component sets array
            SetUpCompSets(state,
                          state.dataHVACAssistedCC->HXAssistedCoil(HXAssistedCoilNum).HXAssistedCoilType,
                          state.dataHVACAssistedCC->HXAssistedCoil(HXAssistedCoilNum).Name,
                          state.dataHVACAssistedCC->HXAssistedCoil(HXAssistedCoilNum).HeatExchangerType,
                          state.dataHVACAssistedCC->HXAssistedCoil(HXAssistedCoilNum).HeatExchangerName,
                          state.dataLoopNodes->NodeID(SupplyAirInletNode),
                          state.dataLoopNodes->NodeID(SupplyAirOutletNode),
                          "Process Air Nodes");
            SetUpCompSets(state,
                          state.dataHVACAssistedCC->HXAssistedCoil(HXAssistedCoilNum).HXAssistedCoilType,
                          state.dataHVACAssistedCC->HXAssistedCoil(HXAssistedCoilNum).Name,
                          state.dataHVACAssistedCC->HXAssistedCoil(HXAssistedCoilNum).HeatExchangerType,
                          state.dataHVACAssistedCC->HXAssistedCoil(HXAssistedCoilNum).HeatExchangerName,
                          state.dataLoopNodes->NodeID(SecondaryAirInletNode),
                          state.dataLoopNodes->NodeID(SecondaryAirOutletNode),
                          "Secondary Air Nodes");

        } // End of the Coil:DX:CoolingHXAssisted Loop

        // Get the data for the Coil:Water:CoolingHeatExchangerAssisted objects
        CurrentModuleObject = "CoilSystem:Cooling:Water:HeatExchangerAssisted";

        for (HXAssistedCoilNum = NumHXAssistedDXCoils + 1; HXAssistedCoilNum <= NumHXAssistedWaterCoils; ++HXAssistedCoilNum) {

            state.dataInputProcessing->inputProcessor->getObjectItem(state,
                                                                     CurrentModuleObject,
                                                                     HXAssistedCoilNum,
                                                                     AlphArray,
                                                                     NumAlphas,
                                                                     NumArray,
                                                                     NumNums,
                                                                     IOStat,
                                                                     lNumericBlanks,
                                                                     lAlphaBlanks,
                                                                     cAlphaFields,
                                                                     cNumericFields);
            GlobalNames::VerifyUniqueInterObjectName(
                state, state.dataHVACAssistedCC->UniqueHXAssistedCoilNames, AlphArray(1), CurrentModuleObject, ErrorsFound);

            state.dataHVACAssistedCC->HXAssistedCoil(HXAssistedCoilNum).Name = AlphArray(1);

            state.dataHVACAssistedCC->HXAssistedCoil(HXAssistedCoilNum).HeatExchangerType = AlphArray(2);
            state.dataHVACAssistedCC->HXAssistedCoil(HXAssistedCoilNum).HeatExchangerName = AlphArray(3);

            if (UtilityRoutines::SameString(state.dataHVACAssistedCC->HXAssistedCoil(HXAssistedCoilNum).HeatExchangerType,
                                            "HeatExchanger:AirToAir:SensibleAndLatent")) {
                state.dataHVACAssistedCC->HXAssistedCoil(HXAssistedCoilNum).HeatExchangerType_Num = HX_AIRTOAIR_GENERIC;
            } else if (UtilityRoutines::SameString(state.dataHVACAssistedCC->HXAssistedCoil(HXAssistedCoilNum).HeatExchangerType,
                                                   "HeatExchanger:AirToAir:FlatPlate")) {
                state.dataHVACAssistedCC->HXAssistedCoil(HXAssistedCoilNum).HeatExchangerType_Num = HX_AIRTOAIR_FLATPLATE;
                //       balanced desiccant HX not allowed with water coils at this time
                //       ELSEIF(UtilityRoutines::SameString(HXAssistedCoil(HXAssistedCoilNum)%HeatExchangerType,'HeatExchanger:Desiccant:BalancedFlow'))
                //       THEN
                //         HXAssistedCoil(HXAssistedCoilNum)%HeatExchangerType_Num = HX_DESICCANT_BALANCED
            } else {
                ShowWarningError(state,
                                 std::string{RoutineName} + CurrentModuleObject + "=\"" +
                                     state.dataHVACAssistedCC->HXAssistedCoil(HXAssistedCoilNum).Name + "\"");
                ShowContinueError(state,
                                  "Invalid " + cAlphaFields(2) + "=\"" +
                                      state.dataHVACAssistedCC->HXAssistedCoil(HXAssistedCoilNum).HeatExchangerType + "\"");
                ErrorsFound = true;
            }

            state.dataHVACAssistedCC->HXAssistedCoil(HXAssistedCoilNum).CoolingCoilType = AlphArray(4);
            state.dataHVACAssistedCC->HXAssistedCoil(HXAssistedCoilNum).CoolingCoilName = AlphArray(5);

            HXErrFlag = false;
            SupplyAirInletNode = GetSupplyInletNode(state, state.dataHVACAssistedCC->HXAssistedCoil(HXAssistedCoilNum).HeatExchangerName, HXErrFlag);
            if (HXErrFlag) {
                ShowContinueError(
                    state, "...Occurs in " + CurrentModuleObject + "=\"" + state.dataHVACAssistedCC->HXAssistedCoil(HXAssistedCoilNum).Name + "\"");
            }

            HXErrFlag = false;
            SupplyAirOutletNode =
                GetSupplyOutletNode(state, state.dataHVACAssistedCC->HXAssistedCoil(HXAssistedCoilNum).HeatExchangerName, HXErrFlag);
            if (HXErrFlag) {
                ShowContinueError(state,
                                  "...Occurs in " + CurrentModuleObject + "=\"" + state.dataHVACAssistedCC->HXAssistedCoil(HXAssistedCoilNum).Name);
            }

            HXErrFlag = false;
            SecondaryAirInletNode =
                GetSecondaryInletNode(state, state.dataHVACAssistedCC->HXAssistedCoil(HXAssistedCoilNum).HeatExchangerName, HXErrFlag);
            if (HXErrFlag) {
                ShowContinueError(
                    state, "...Occurs in " + CurrentModuleObject + "=\"" + state.dataHVACAssistedCC->HXAssistedCoil(HXAssistedCoilNum).Name + "\"");
            }

            HXErrFlag = false;
            SecondaryAirOutletNode =
                GetSecondaryOutletNode(state, state.dataHVACAssistedCC->HXAssistedCoil(HXAssistedCoilNum).HeatExchangerName, HXErrFlag);
            if (HXErrFlag) {
                ShowContinueError(
                    state, "...Occurs in " + CurrentModuleObject + "=\"" + state.dataHVACAssistedCC->HXAssistedCoil(HXAssistedCoilNum).Name + "\"");
            }

            if (UtilityRoutines::SameString(state.dataHVACAssistedCC->HXAssistedCoil(HXAssistedCoilNum).CoolingCoilType, "Coil:Cooling:Water") ||
                UtilityRoutines::SameString(state.dataHVACAssistedCC->HXAssistedCoil(HXAssistedCoilNum).CoolingCoilType,
                                            "Coil:Cooling:Water:DetailedGeometry")) {
                if (UtilityRoutines::SameString(state.dataHVACAssistedCC->HXAssistedCoil(HXAssistedCoilNum).CoolingCoilType,
                                                "Coil:Cooling:Water:DetailedGeometry")) {
                    state.dataHVACAssistedCC->HXAssistedCoil(HXAssistedCoilNum).CoolingCoilType_Num = Coil_CoolingWaterDetailed;
                } else if (UtilityRoutines::SameString(state.dataHVACAssistedCC->HXAssistedCoil(HXAssistedCoilNum).CoolingCoilType,
                                                       "Coil:Cooling:Water")) {
                    state.dataHVACAssistedCC->HXAssistedCoil(HXAssistedCoilNum).CoolingCoilType_Num = Coil_CoolingWater;
                }

                state.dataHVACAssistedCC->HXAssistedCoil(HXAssistedCoilNum).HXAssistedCoilType = CurrentModuleObject;
                state.dataHVACAssistedCC->HXAssistedCoil(HXAssistedCoilNum).HXAssistedCoilType_Num = CoilWater_CoolingHXAssisted;

                //         Check node names in heat exchanger and coil objects for consistency
                CoolingCoilErrFlag = false;
                CoolingCoilInletNodeNum = GetWaterCoilInletNode(state,
                                                                state.dataHVACAssistedCC->HXAssistedCoil(HXAssistedCoilNum).CoolingCoilType,
                                                                state.dataHVACAssistedCC->HXAssistedCoil(HXAssistedCoilNum).CoolingCoilName,
                                                                CoolingCoilErrFlag);
                CoolingCoilWaterInletNodeNum = GetCoilWaterInletNode(state,
                                                                     state.dataHVACAssistedCC->HXAssistedCoil(HXAssistedCoilNum).CoolingCoilType,
                                                                     state.dataHVACAssistedCC->HXAssistedCoil(HXAssistedCoilNum).CoolingCoilName,
                                                                     CoolingCoilErrFlag);
                GetControllerNameAndIndex(state,
                                          CoolingCoilWaterInletNodeNum,
                                          state.dataHVACAssistedCC->HXAssistedCoil(HXAssistedCoilNum).ControllerName,
                                          state.dataHVACAssistedCC->HXAssistedCoil(HXAssistedCoilNum).ControllerIndex,
                                          CoolingCoilErrFlag);
                if (CoolingCoilErrFlag)
                    ShowContinueError(state,
                                      "...occurs in " + CurrentModuleObject + " \"" +
                                          state.dataHVACAssistedCC->HXAssistedCoil(HXAssistedCoilNum).Name + "\"");
                if (SupplyAirOutletNode != CoolingCoilInletNodeNum) {
                    ShowSevereError(state,
                                    std::string{RoutineName} + CurrentModuleObject + "=\"" +
                                        state.dataHVACAssistedCC->HXAssistedCoil(HXAssistedCoilNum).Name + "\"");
                    ShowContinueError(state, "Node names are inconsistent in heat exchanger and cooling coil object.");
                    ShowContinueError(state,
                                      "The supply air outlet node name in heat exchanger = " +
                                          state.dataHVACAssistedCC->HXAssistedCoil(HXAssistedCoilNum).HeatExchangerType + "=\"" +
                                          state.dataHVACAssistedCC->HXAssistedCoil(HXAssistedCoilNum).HeatExchangerName + "\"");
                    ShowContinueError(state,
                                      "must match the cooling coil inlet node name in = " +
                                          state.dataHVACAssistedCC->HXAssistedCoil(HXAssistedCoilNum).CoolingCoilType + "=\"" +
                                          state.dataHVACAssistedCC->HXAssistedCoil(HXAssistedCoilNum).CoolingCoilName + "\"");
                    ShowContinueError(state,
                                      "Heat exchanger supply air outlet node name =\"" + state.dataLoopNodes->NodeID(SupplyAirOutletNode) + "\"");
                    ShowContinueError(state, "Cooling coil air inlet node name = \"" + state.dataLoopNodes->NodeID(CoolingCoilInletNodeNum) + "\"");
                    ErrorsFound = true;
                }
                CoolingCoilErrFlag = false;
                CoolingCoilOutletNodeNum = GetWaterCoilOutletNode(state,
                                                                  state.dataHVACAssistedCC->HXAssistedCoil(HXAssistedCoilNum).CoolingCoilType,
                                                                  state.dataHVACAssistedCC->HXAssistedCoil(HXAssistedCoilNum).CoolingCoilName,
                                                                  CoolingCoilErrFlag);
                if (CoolingCoilErrFlag)
                    ShowContinueError(state,
                                      "...occurs in " + CurrentModuleObject + " \"" +
                                          state.dataHVACAssistedCC->HXAssistedCoil(HXAssistedCoilNum).Name + "\"");
                if (SecondaryAirInletNode != CoolingCoilOutletNodeNum) {
                    ShowSevereError(state,
                                    std::string{RoutineName} + CurrentModuleObject + "=\"" +
                                        state.dataHVACAssistedCC->HXAssistedCoil(HXAssistedCoilNum).Name + "\"");
                    ShowContinueError(state, "Node names are inconsistent in heat exchanger and cooling coil object.");
                    ShowContinueError(state,
                                      "The secondary air inlet node name in heat exchanger = " +
                                          state.dataHVACAssistedCC->HXAssistedCoil(HXAssistedCoilNum).HeatExchangerType + "=\"" +
                                          state.dataHVACAssistedCC->HXAssistedCoil(HXAssistedCoilNum).HeatExchangerName + "\"");
                    ShowContinueError(state,
                                      "must match the cooling coil air outlet node name in = " +
                                          state.dataHVACAssistedCC->HXAssistedCoil(HXAssistedCoilNum).CoolingCoilType + "=\"" +
                                          state.dataHVACAssistedCC->HXAssistedCoil(HXAssistedCoilNum).CoolingCoilName + "\".");
                    ShowContinueError(
                        state, "Heat exchanger secondary air inlet node name = \"" + state.dataLoopNodes->NodeID(SecondaryAirInletNode) + "\".");
                    ShowContinueError(state,
                                      "Cooling coil air outlet node name = \"" + state.dataLoopNodes->NodeID(CoolingCoilOutletNodeNum) + "\".");
                    ErrorsFound = true;
                }

            } else {
                ShowWarningError(state,
                                 std::string{RoutineName} + CurrentModuleObject + "=\"" +
                                     state.dataHVACAssistedCC->HXAssistedCoil(HXAssistedCoilNum).Name + "\"");
                ShowContinueError(
                    state, "Invalid " + cAlphaFields(4) + "=\"" + state.dataHVACAssistedCC->HXAssistedCoil(HXAssistedCoilNum).CoolingCoilType + "\"");
                ErrorsFound = true;
            }

            TestCompSet(state,
                        state.dataHVACAssistedCC->HXAssistedCoil(HXAssistedCoilNum).HXAssistedCoilType,
                        state.dataHVACAssistedCC->HXAssistedCoil(HXAssistedCoilNum).Name,
                        state.dataLoopNodes->NodeID(SupplyAirInletNode),
                        state.dataLoopNodes->NodeID(SecondaryAirOutletNode),
                        "Air Nodes");

            state.dataHVACAssistedCC->HXAssistedCoil(HXAssistedCoilNum).HXAssistedCoilInletNodeNum =
                GetOnlySingleNode(state,
                                  state.dataLoopNodes->NodeID(SupplyAirInletNode),
                                  ErrorsFound,
                                  DataLoopNode::ConnectionObjectType::CoilSystemCoolingWaterHeatExchangerAssisted,
                                  state.dataHVACAssistedCC->HXAssistedCoil(HXAssistedCoilNum).Name,
                                  DataLoopNode::NodeFluidType::Air,
                                  DataLoopNode::ConnectionType::Inlet,
                                  NodeInputManager::CompFluidStream::Primary,
                                  ObjectIsParent);
            CoolingCoilInletNodeNum = GetOnlySingleNode(state,
                                                        state.dataLoopNodes->NodeID(SupplyAirOutletNode),
                                                        ErrorsFound,
                                                        DataLoopNode::ConnectionObjectType::CoilSystemCoolingWaterHeatExchangerAssisted,
                                                        state.dataHVACAssistedCC->HXAssistedCoil(HXAssistedCoilNum).Name,
                                                        DataLoopNode::NodeFluidType::Air,
                                                        DataLoopNode::ConnectionType::Internal,
                                                        NodeInputManager::CompFluidStream::Primary,
                                                        ObjectIsParent);
            state.dataHVACAssistedCC->HXAssistedCoil(HXAssistedCoilNum).HXExhaustAirInletNodeNum =
                GetOnlySingleNode(state,
                                  state.dataLoopNodes->NodeID(SecondaryAirInletNode),
                                  ErrorsFound,
                                  DataLoopNode::ConnectionObjectType::CoilSystemCoolingWaterHeatExchangerAssisted,
                                  state.dataHVACAssistedCC->HXAssistedCoil(HXAssistedCoilNum).Name,
                                  DataLoopNode::NodeFluidType::Air,
                                  DataLoopNode::ConnectionType::Internal,
                                  NodeInputManager::CompFluidStream::Primary,
                                  ObjectIsParent);
            state.dataHVACAssistedCC->HXAssistedCoil(HXAssistedCoilNum).HXAssistedCoilOutletNodeNum =
                GetOnlySingleNode(state,
                                  state.dataLoopNodes->NodeID(SecondaryAirOutletNode),
                                  ErrorsFound,
                                  DataLoopNode::ConnectionObjectType::CoilSystemCoolingWaterHeatExchangerAssisted,
                                  state.dataHVACAssistedCC->HXAssistedCoil(HXAssistedCoilNum).Name,
                                  DataLoopNode::NodeFluidType::Air,
                                  DataLoopNode::ConnectionType::Outlet,
                                  NodeInputManager::CompFluidStream::Primary,
                                  ObjectIsParent);

            // Add cooling coil to component sets array
            SetUpCompSets(state,
                          state.dataHVACAssistedCC->HXAssistedCoil(HXAssistedCoilNum).HXAssistedCoilType,
                          state.dataHVACAssistedCC->HXAssistedCoil(HXAssistedCoilNum).Name,
                          state.dataHVACAssistedCC->HXAssistedCoil(HXAssistedCoilNum).CoolingCoilType,
                          state.dataHVACAssistedCC->HXAssistedCoil(HXAssistedCoilNum).CoolingCoilName,
                          state.dataLoopNodes->NodeID(SupplyAirOutletNode),
                          state.dataLoopNodes->NodeID(SecondaryAirInletNode),
                          "Air Nodes");
            // Add heat exchanger to component sets array
            SetUpCompSets(state,
                          state.dataHVACAssistedCC->HXAssistedCoil(HXAssistedCoilNum).HXAssistedCoilType,
                          state.dataHVACAssistedCC->HXAssistedCoil(HXAssistedCoilNum).Name,
                          state.dataHVACAssistedCC->HXAssistedCoil(HXAssistedCoilNum).HeatExchangerType,
                          state.dataHVACAssistedCC->HXAssistedCoil(HXAssistedCoilNum).HeatExchangerName,
                          state.dataLoopNodes->NodeID(SupplyAirInletNode),
                          state.dataLoopNodes->NodeID(SupplyAirOutletNode),
                          "Process Air Nodes");
            SetUpCompSets(state,
                          state.dataHVACAssistedCC->HXAssistedCoil(HXAssistedCoilNum).HXAssistedCoilType,
                          state.dataHVACAssistedCC->HXAssistedCoil(HXAssistedCoilNum).Name,
                          state.dataHVACAssistedCC->HXAssistedCoil(HXAssistedCoilNum).HeatExchangerType,
                          state.dataHVACAssistedCC->HXAssistedCoil(HXAssistedCoilNum).HeatExchangerName,
                          state.dataLoopNodes->NodeID(SecondaryAirInletNode),
                          state.dataLoopNodes->NodeID(SecondaryAirOutletNode),
                          "Secondary Air Nodes");

        } // End of the Coil:Water:CoolingHXAssisted Loop

        AlphArray.deallocate();
        cAlphaFields.deallocate();
        cNumericFields.deallocate();
        NumArray.deallocate();
        lAlphaBlanks.deallocate();
        lNumericBlanks.deallocate();

        if (ErrorsFound) {
            ShowFatalError(state, std::string{RoutineName} + "Previous error condition causes termination.");
        }
    }

    // End of Get Input subroutines for this Module
    //******************************************************************************

    // Beginning Initialization Section of the Module
    //******************************************************************************

    void InitHXAssistedCoolingCoil(EnergyPlusData &state, int const HXAssistedCoilNum) // index for HXAssistedCoolingCoil
    {

        // SUBROUTINE INFORMATION:
        //       AUTHOR         Richard Raustad, FSEC
        //       DATE WRITTEN   Sep 2003
        //       MODIFIED       R. Raustad, June 2007 now using FullLoadOutletConditions from DX Coil data structure
        //       RE-ENGINEERED  na

        // PURPOSE OF THIS SUBROUTINE:
        //  This subroutine is for initializations of the HXAssistedCoolingCoil components

        // METHODOLOGY EMPLOYED:
        //  Uses the status flags to trigger initializations.

        // Do these initializations every time
        state.dataHVACAssistedCC->HXAssistedCoil(HXAssistedCoilNum).MassFlowRate =
            state.dataLoopNodes->Node(state.dataHVACAssistedCC->HXAssistedCoil(HXAssistedCoilNum).HXAssistedCoilInletNodeNum).MassFlowRate;

        if (state.dataHVACAssistedCC->HXAssistedCoil(HXAssistedCoilNum).CoolingCoilType_Num == DataHVACGlobals::CoilDX_Cooling) {
            //
            // state.dataCoilCooingDX->coilCoolingDXs[state.dataHVACAssistedCC->HXAssistedCoil(HXAssistedCoilNum).CoolingCoilIndex]
            //     .outletAirDryBulbTemp = 0.0;
            // state.dataCoilCooingDX->coilCoolingDXs[state.dataHVACAssistedCC->HXAssistedCoil(HXAssistedCoilNum).CoolingCoilIndex].outletAirHumRat =
            //     0.0;
        } else if (state.dataHVACAssistedCC->HXAssistedCoil(HXAssistedCoilNum).CoolingCoilType_Num == CoilDX_CoolingSingleSpeed) {
            state.dataDXCoils->DXCoilFullLoadOutAirTemp(state.dataHVACAssistedCC->HXAssistedCoil(HXAssistedCoilNum).CoolingCoilIndex) = 0.0;
            state.dataDXCoils->DXCoilFullLoadOutAirHumRat(state.dataHVACAssistedCC->HXAssistedCoil(HXAssistedCoilNum).CoolingCoilIndex) = 0.0;
        } else if (state.dataHVACAssistedCC->HXAssistedCoil(HXAssistedCoilNum).CoolingCoilType_Num ==
                   DataHVACGlobals::Coil_CoolingAirToAirVariableSpeed) {
            //
        }
    }

    // End Initialization Section of the Module
    //******************************************************************************

    void CalcHXAssistedCoolingCoil(EnergyPlusData &state,
<<<<<<< HEAD
                                   int const HXAssistedCoilNum,            // Index number for HXAssistedCoolingCoil
                                   bool const FirstHVACIteration,          // FirstHVACIteration flag
                                   CompressorOperation const CompressorOp, // compressor operation; 1=on, 0=off
                                   Real64 const PartLoadRatio,             // Cooling coil part load ratio
                                   bool const HXUnitOn,                    // Flag to enable heat exchanger
                                   int const FanOpMode,                    // Allows parent object to control fan operation
                                   Optional<Real64 const> OnOffAirFlow,    // Ratio of compressor ON air mass flow to AVERAGE over time step
                                   Optional_bool_const EconomizerFlag,     // OA (or airloop) econommizer status
                                   Optional_int_const DehumidificationMode // Optional dehumbidication mode
=======
                                   int const HXAssistedCoilNum,                    // Index number for HXAssistedCoolingCoil
                                   bool const FirstHVACIteration,                  // FirstHVACIteration flag
                                   CompressorOperation const CompressorOp,         // compressor operation; 1=on, 0=off
                                   Real64 const PartLoadRatio,                     // Cooling coil part load ratio
                                   bool const HXUnitOn,                            // Flag to enable heat exchanger
                                   int const FanOpMode,                            // Allows parent object to control fan operation
                                   Optional<Real64 const> OnOffAirFlow,            // Ratio of compressor ON air mass flow to AVERAGE over time step
                                   Optional_bool_const EconomizerFlag,             // OA (or airloop) econommizer status
                                   Optional_int_const DehumidificationMode,        // Optional dehumbidication mode
                                   [[maybe_unused]] Optional<Real64 const> LoadSHR // Optional coil SHR pass over
>>>>>>> 12a82e81
    )
    {

        // SUBROUTINE INFORMATION:
        //       AUTHOR         Richard Raustad, FSEC
        //       DATE WRITTEN   Sept 2003
        //       MODIFIED       na
        //       RE-ENGINEERED  na

        // PURPOSE OF THIS SUBROUTINE:
        //  This subroutine models the cooling coil/air-to-air heat exchanger
        //  combination. The cooling coil exiting air temperature is used as
        //  an indicator of convergence.

        // Using/Aliasing
        using DXCoils::SimDXCoil;
        using HeatRecovery::SimHeatRecovery;
        using WaterCoils::SimulateWaterCoilComponents;

        // SUBROUTINE PARAMETER DEFINITIONS:
        int constexpr MaxIter(50); // Maximum number of iterations

        Real64 AirMassFlow;        // Inlet air mass flow rate
        Real64 Error;              // Error (exiting coil temp from last iteration minus current coil exiting temp)
        Real64 ErrorLast;          // check for oscillations
        int Iter;                  // Number of iterations
        int CompanionCoilIndexNum; // Index to DX coil

        AirMassFlow = state.dataHVACAssistedCC->HXAssistedCoil(HXAssistedCoilNum).MassFlowRate;
        Error = 1.0;       // Initialize error (CoilOutputTemp last iteration minus current CoilOutputTemp)
        ErrorLast = Error; // initialize variable used to test loop termination
        Iter = 0;          // Initialize iteration counter to zero

        // Set mass flow rate at inlet of exhaust side of heat exchanger to supply side air mass flow rate entering this compound object
        state.dataLoopNodes->Node(state.dataHVACAssistedCC->HXAssistedCoil(HXAssistedCoilNum).HXExhaustAirInletNodeNum).MassFlowRate = AirMassFlow;

        if (state.dataHVACAssistedCC->HXAssistedCoil(HXAssistedCoilNum).CoolingCoilType_Num == CoilDX_Cooling ||
            state.dataHVACAssistedCC->HXAssistedCoil(HXAssistedCoilNum).CoolingCoilType_Num == CoilDX_CoolingSingleSpeed ||
            state.dataHVACAssistedCC->HXAssistedCoil(HXAssistedCoilNum).CoolingCoilType_Num == DataHVACGlobals::Coil_CoolingAirToAirVariableSpeed) {
            CompanionCoilIndexNum = state.dataHVACAssistedCC->HXAssistedCoil(HXAssistedCoilNum).CoolingCoilIndex;
        } else {
            CompanionCoilIndexNum = 0;
        }

        // First call to RegulaFalsi uses PLR=0. Nodes are typically setup at full output on this call.
        // A large number of iterations are required to get to result (~36 iterations to get to PLR=0 node conditions).
        // Reset node data to minimize iteration. This initialization reduces the number of iterations by 50%.
        // CAUTION: Do not use Node(x) = Node(y) here, this can overwrite the coil outlet node setpoint.
        if (PartLoadRatio == 0.0) {
            state.dataLoopNodes->Node(state.dataHVACAssistedCC->HXAssistedCoil(HXAssistedCoilNum).HXExhaustAirInletNodeNum).Temp =
                state.dataLoopNodes->Node(state.dataHVACAssistedCC->HXAssistedCoil(HXAssistedCoilNum).HXAssistedCoilInletNodeNum).Temp;
            state.dataLoopNodes->Node(state.dataHVACAssistedCC->HXAssistedCoil(HXAssistedCoilNum).HXExhaustAirInletNodeNum).HumRat =
                state.dataLoopNodes->Node(state.dataHVACAssistedCC->HXAssistedCoil(HXAssistedCoilNum).HXAssistedCoilInletNodeNum).HumRat;
            state.dataLoopNodes->Node(state.dataHVACAssistedCC->HXAssistedCoil(HXAssistedCoilNum).HXExhaustAirInletNodeNum).Enthalpy =
                state.dataLoopNodes->Node(state.dataHVACAssistedCC->HXAssistedCoil(HXAssistedCoilNum).HXAssistedCoilInletNodeNum).Enthalpy;
            state.dataLoopNodes->Node(state.dataHVACAssistedCC->HXAssistedCoil(HXAssistedCoilNum).HXExhaustAirInletNodeNum).MassFlowRate =
                state.dataLoopNodes->Node(state.dataHVACAssistedCC->HXAssistedCoil(HXAssistedCoilNum).HXAssistedCoilInletNodeNum).MassFlowRate;
        }

        // Force at least 2 iterations to pass outlet node information
        while ((std::abs(Error) > 0.0005 && Iter <= MaxIter) || Iter < 2) {

            SimHeatRecovery(state,
                            state.dataHVACAssistedCC->HXAssistedCoil(HXAssistedCoilNum).HeatExchangerName,
                            FirstHVACIteration,
                            state.dataHVACAssistedCC->HXAssistedCoil(HXAssistedCoilNum).HeatExchangerIndex,
                            FanOpMode,
                            PartLoadRatio,
                            HXUnitOn,
                            CompanionCoilIndexNum,
                            _,
                            EconomizerFlag,
                            _,
                            state.dataHVACAssistedCC->HXAssistedCoil(HXAssistedCoilNum).CoolingCoilType_Num);

            if (state.dataHVACAssistedCC->HXAssistedCoil(HXAssistedCoilNum).CoolingCoilType_Num == CoilDX_Cooling) {

                int coolingCoilIndex = state.dataHVACAssistedCC->HXAssistedCoil(HXAssistedCoilNum).CoolingCoilIndex;

                int mSingleMode = state.dataCoilCooingDX->coilCoolingDXs[coolingCoilIndex].getNumModes();
                bool singleMode = (mSingleMode == 1);

                Real64 mCoolingSpeedNum = state.dataCoilCooingDX->coilCoolingDXs[coolingCoilIndex]
                                              .performance.normalMode.speeds.size(); // used the same for the original variable speed coil

                Real64 CoilPLR = 1.0;
                int mControlType = 2;
                if (mControlType == 2) {
                    if (mCoolingSpeedNum > 1) {
                        CoilPLR = 1.0 * ((CompressorOp == CompressorOperation::On) ? 1.0 : 0.0);
                    } else {
                        CoilPLR = PartLoadRatio * ((CompressorOp == CompressorOperation::On) ? 1.0 : 0.0);
                    }
                } else {
                    //
                }

                int OperationMode = DataHVACGlobals::coilNormalMode;
                if (state.dataCoilCooingDX->coilCoolingDXs[coolingCoilIndex].SubcoolReheatFlag) {
                    OperationMode = DataHVACGlobals::coilSubcoolReheatMode;
                } else if (DehumidificationMode == 1) {
                    OperationMode = DataHVACGlobals::coilEnhancedMode;
                }

                Real64 mCoolingSpeedRatio = 0.0; // used same setting as the original variable speed coil
                Real64 mCoolCompPartLoadRatio = (CompressorOp == CompressorOperation::On) ? 1.0 : 0.0;

                if (mCoolingSpeedNum > 1) {
                    if (mSingleMode == 0) {
                        mCoolCompPartLoadRatio = (CompressorOp == CompressorOperation::On) ? 1.0 : 0.0;
                    } else {
                        mCoolCompPartLoadRatio = PartLoadRatio * ((CompressorOp == CompressorOperation::On) ? 1.0 : 0.0);
                        mCoolingSpeedRatio = 1.0;
                    }
                    CoilPLR = 1.0;
                } else {
                    mCoolingSpeedRatio = 1.0;
                    CoilPLR = PartLoadRatio * ((CompressorOp == CompressorOperation::On) ? 1.0 : 0.0);
                }

                state.dataCoilCooingDX->coilCoolingDXs[state.dataHVACAssistedCC->HXAssistedCoil(HXAssistedCoilNum).CoolingCoilIndex].simulate(
                    state,
                    OperationMode, // partially implemented for HXAssistedCoil
                    CoilPLR,       // PartLoadRatio,
                    mCoolingSpeedNum,
                    mCoolingSpeedRatio,
                    FanOpMode,
                    singleMode); //

            } else if (state.dataHVACAssistedCC->HXAssistedCoil(HXAssistedCoilNum).CoolingCoilType_Num == CoilDX_CoolingSingleSpeed) {
                SimDXCoil(state,
                          state.dataHVACAssistedCC->HXAssistedCoil(HXAssistedCoilNum).CoolingCoilName,
                          CompressorOp,
                          FirstHVACIteration,
                          state.dataHVACAssistedCC->HXAssistedCoil(HXAssistedCoilNum).CoolingCoilIndex,
                          FanOpMode,
                          PartLoadRatio,
                          OnOffAirFlow);
            } else if (state.dataHVACAssistedCC->HXAssistedCoil(HXAssistedCoilNum).CoolingCoilType_Num ==
                       DataHVACGlobals::Coil_CoolingAirToAirVariableSpeed) {
                Real64 QZnReq(-1.0);               // Zone load (W), input to variable-speed DX coil
                Real64 QLatReq(0.0);               // Zone latent load, input to variable-speed DX coil
                Real64 MaxONOFFCyclesperHour(4.0); // Maximum cycling rate of heat pump [cycles/hr]
                Real64 HPTimeConstant(0.0);        // Heat pump time constant [s]
                Real64 FanDelayTime(0.0);          // Fan delay time, time delay for the HP's fan to
                Real64 OnOffAirFlowRatio(1.0);     // ratio of compressor on flow to average flow over time step
                CompressorOperation CompressorOn = CompressorOp;
                if (PartLoadRatio == 0.0) CompressorOn = CompressorOperation::Off;
                VariableSpeedCoils::SimVariableSpeedCoils(state,
                                                          state.dataHVACAssistedCC->HXAssistedCoil(HXAssistedCoilNum).CoolingCoilName,
                                                          state.dataHVACAssistedCC->HXAssistedCoil(HXAssistedCoilNum).CoolingCoilIndex,
                                                          FanOpMode,
                                                          MaxONOFFCyclesperHour,
                                                          HPTimeConstant,
                                                          FanDelayTime,
                                                          CompressorOn,
                                                          PartLoadRatio,
                                                          state.dataHVACAssistedCC->HXAssistedCoil(HXAssistedCoilNum).DXCoilNumOfSpeeds,
                                                          QZnReq,
                                                          QLatReq,
                                                          OnOffAirFlowRatio); // call vs coil model at top speed.
            } else {
                SimulateWaterCoilComponents(state,
                                            state.dataHVACAssistedCC->HXAssistedCoil(HXAssistedCoilNum).CoolingCoilName,
                                            FirstHVACIteration,
                                            state.dataHVACAssistedCC->HXAssistedCoil(HXAssistedCoilNum).CoolingCoilIndex);
            }

            Error = state.dataHVACAssistedCC->CoilOutputTempLast -
                    state.dataLoopNodes->Node(state.dataHVACAssistedCC->HXAssistedCoil(HXAssistedCoilNum).HXExhaustAirInletNodeNum).Temp;
            if (Iter > 40) { // check for oscillation (one of these being negative and one positive) before hitting max iteration limit
                if (Error + ErrorLast < 0.000001)
                    Error = 0.0; // result bounced back and forth with same positive and negative result, no possible solution without this check
            }
            ErrorLast = Error;
            state.dataHVACAssistedCC->CoilOutputTempLast =
                state.dataLoopNodes->Node(state.dataHVACAssistedCC->HXAssistedCoil(HXAssistedCoilNum).HXExhaustAirInletNodeNum).Temp;
            ++Iter;
        }

        // Write excessive iteration warning messages
        if (Iter > MaxIter) {
            if (state.dataHVACAssistedCC->HXAssistedCoil(HXAssistedCoilNum).MaxIterCounter < 1) {
                ++state.dataHVACAssistedCC->HXAssistedCoil(HXAssistedCoilNum).MaxIterCounter;
                ShowWarningError(state,
                                 format("{} \"{}\" -- Exceeded max iterations ({}) while calculating operating conditions.",
                                        state.dataHVACAssistedCC->HXAssistedCoil(HXAssistedCoilNum).HXAssistedCoilType,
                                        state.dataHVACAssistedCC->HXAssistedCoil(HXAssistedCoilNum).Name,
                                        MaxIter));
                ShowContinueErrorTimeStamp(state, "");
            } else {
                ShowRecurringWarningErrorAtEnd(state,
                                               state.dataHVACAssistedCC->HXAssistedCoil(HXAssistedCoilNum).HXAssistedCoilType + " \"" +
                                                   state.dataHVACAssistedCC->HXAssistedCoil(HXAssistedCoilNum).Name +
                                                   "\" -- Exceeded max iterations error continues...",
                                               state.dataHVACAssistedCC->HXAssistedCoil(HXAssistedCoilNum).MaxIterIndex);
            }
        }

        state.dataHVACAssistedCC->HXAssistedCoilOutletTemp(HXAssistedCoilNum) =
            state.dataLoopNodes->Node(state.dataHVACAssistedCC->HXAssistedCoil(HXAssistedCoilNum).HXAssistedCoilOutletNodeNum).Temp;
        state.dataHVACAssistedCC->HXAssistedCoilOutletHumRat(HXAssistedCoilNum) =
            state.dataLoopNodes->Node(state.dataHVACAssistedCC->HXAssistedCoil(HXAssistedCoilNum).HXAssistedCoilOutletNodeNum).HumRat;
    }

    //        End of Reporting subroutines for the HXAssistedCoil Module
    // *****************************************************************************

    void GetHXDXCoilIndex(
        EnergyPlusData &state, std::string const &HXDXCoilName, int &HXDXCoilIndex, bool &ErrorsFound, std::string_view const CurrentModuleObject)
    {

        // SUBROUTINE INFORMATION:
        //       AUTHOR         Richard Raustad
        //       DATE WRITTEN   August 2007
        //       MODIFIED       na
        //       RE-ENGINEERED  na

        // PURPOSE OF THIS SUBROUTINE:
        // This subroutine sets an index for a given HX Assisted Cooling Coil -- issues error message if that
        // HX is not a legal HX Assisted Cooling Coil.

        // Obtains and allocates HXAssistedCoolingCoil related parameters from input file
        if (state.dataHVACAssistedCC->GetCoilsInputFlag) { // First time subroutine has been called, get input data
            // Get the HXAssistedCoolingCoil input
            GetHXAssistedCoolingCoilInput(state);
            state.dataHVACAssistedCC->GetCoilsInputFlag =
                false; // Set logic flag to disallow getting the input data on future calls to this subroutine
        }

        if (state.dataHVACAssistedCC->TotalNumHXAssistedCoils > 0) {
            HXDXCoilIndex = UtilityRoutines::FindItem(HXDXCoilName, state.dataHVACAssistedCC->HXAssistedCoil);
        } else {
            HXDXCoilIndex = 0;
        }

        if (HXDXCoilIndex == 0) {
            if (!CurrentModuleObject.empty()) {
                ShowSevereError(state, fmt::format("{}, GetHXDXCoilIndex: HX Assisted Cooling Coil not found={}", CurrentModuleObject, HXDXCoilName));
            } else {
                ShowSevereError(state, "GetHXDXCoilIndex: HX Assisted Cooling Coil not found=" + HXDXCoilName);
            }
            ErrorsFound = true;
        }
    }

    void CheckHXAssistedCoolingCoilSchedule(EnergyPlusData &state,
                                            [[maybe_unused]] std::string const &CompType, // unused1208
                                            std::string_view CompName,
                                            Real64 &Value,
                                            int &CompIndex)
    {

        // SUBROUTINE INFORMATION:
        //       AUTHOR         Linda Lawrie
        //       DATE WRITTEN   October 2005
        //       MODIFIED       na
        //       RE-ENGINEERED  na

        // PURPOSE OF THIS SUBROUTINE:
        // This routine provides a method for outside routines to check if
        // the hx assisted cooling coil is scheduled to be on.

        // SUBROUTINE LOCAL VARIABLE DECLARATIONS:
        int HXAssistedCoilNum;

        // Obtains and allocates HXAssistedCoolingCoil related parameters from input file
        if (state.dataHVACAssistedCC->GetCoilsInputFlag) { // First time subroutine has been called, get input data
            // Get the HXAssistedCoolingCoil input
            GetHXAssistedCoolingCoilInput(state);
            state.dataHVACAssistedCC->GetCoilsInputFlag =
                false; // Set logic flag to disallow getting the input data on future calls to this subroutine
        }

        // Find the correct Coil number
        if (CompIndex == 0) {
            if (state.dataHVACAssistedCC->TotalNumHXAssistedCoils > 0) {
                HXAssistedCoilNum = UtilityRoutines::FindItem(CompName, state.dataHVACAssistedCC->HXAssistedCoil);
            } else {
                HXAssistedCoilNum = 0;
            }

            if (HXAssistedCoilNum == 0) {
                ShowFatalError(state, "CheckHXAssistedCoolingCoilSchedule: HX Assisted Coil not found=" + std::string{CompName});
            }
            CompIndex = HXAssistedCoilNum;
            Value = 1.0; // not scheduled?
        } else {
            HXAssistedCoilNum = CompIndex;
            if (HXAssistedCoilNum > state.dataHVACAssistedCC->TotalNumHXAssistedCoils || HXAssistedCoilNum < 1) {
                ShowFatalError(state,
                               format("CheckHXAssistedCoolingCoilSchedule: Invalid CompIndex passed={}, Number of Heating Coils={}, Coil name={}",
                                      HXAssistedCoilNum,
                                      state.dataHVACAssistedCC->TotalNumHXAssistedCoils,
                                      CompName));
            }
            if (CompName != state.dataHVACAssistedCC->HXAssistedCoil(HXAssistedCoilNum).Name) {
                ShowFatalError(
                    state,
                    format("CheckHXAssistedCoolingCoilSchedule: Invalid CompIndex passed={}, Coil name={}, stored Coil Name for that index={}",
                           HXAssistedCoilNum,
                           CompName,
                           state.dataHVACAssistedCC->HXAssistedCoil(HXAssistedCoilNum).Name));
            }

            Value = 1.0; // not scheduled?
        }
    }

    Real64 GetCoilCapacity(EnergyPlusData &state,
                           std::string const &CoilType, // must match coil types in this module
                           std::string const &CoilName, // must match coil names for the coil type
                           bool &ErrorsFound            // set to true if problem
    )
    {

        // FUNCTION INFORMATION:
        //       AUTHOR         Linda Lawrie
        //       DATE WRITTEN   February 2006
        //       MODIFIED       na
        //       RE-ENGINEERED  na

        // PURPOSE OF THIS FUNCTION:
        // This function looks up the coil capacity for the given coil and returns it.  If
        // incorrect coil type or name is given, ErrorsFound is returned as true and capacity is returned
        // as negative.

        // Using/Aliasing
        auto &GetDXCoilCapacity(DXCoils::GetCoilCapacity);
        using WaterCoils::GetWaterCoilCapacity;

        // Return value
        Real64 CoilCapacity; // returned capacity of matched coil

        // FUNCTION LOCAL VARIABLE DECLARATIONS:
        int WhichCoil;
        auto &ErrCount = state.dataHVACAssistedCC->ErrCount;
        bool errFlag;

        auto &HXAssistedCoil = state.dataHVACAssistedCC->HXAssistedCoil;

        // Obtains and allocates HXAssistedCoolingCoil related parameters from input file
        if (state.dataHVACAssistedCC->GetCoilsInputFlag) { // First time subroutine has been called, get input data
            // Get the HXAssistedCoolingCoil input
            GetHXAssistedCoolingCoilInput(state);
            state.dataHVACAssistedCC->GetCoilsInputFlag =
                false; // Set logic flag to disallow getting the input data on future calls to this subroutine
        }

        errFlag = false;

        if (state.dataHVACAssistedCC->TotalNumHXAssistedCoils > 0) {
            WhichCoil = UtilityRoutines::FindItem(CoilName, HXAssistedCoil);
        } else {
            WhichCoil = 0;
        }

        if (UtilityRoutines::SameString(CoilType, "CoilSystem:Cooling:DX:HeatExchangerAssisted")) {
            if (WhichCoil != 0) {
                // coil does not have capacity in input so mine information from DX cooling coil

                if (state.dataHVACAssistedCC->HXAssistedCoil(WhichCoil).CoolingCoilType_Num == DataHVACGlobals::CoilDX_Cooling) {
                    int coolingCoilDXIndex = state.dataHVACAssistedCC->HXAssistedCoil(WhichCoil).CoolingCoilIndex;
                    CoilCapacity = state.dataCoilCooingDX->coilCoolingDXs[coolingCoilDXIndex].performance.normalMode.ratedGrossTotalCap;
                } else if (state.dataHVACAssistedCC->HXAssistedCoil(WhichCoil).CoolingCoilType_Num == DataHVACGlobals::CoilDX_CoolingSingleSpeed) {
                    CoilCapacity = GetDXCoilCapacity(state,
                                                     state.dataHVACAssistedCC->HXAssistedCoil(WhichCoil).CoolingCoilType,
                                                     state.dataHVACAssistedCC->HXAssistedCoil(WhichCoil).CoolingCoilName,
                                                     errFlag);
                } else if (state.dataHVACAssistedCC->HXAssistedCoil(WhichCoil).CoolingCoilType_Num ==
                           DataHVACGlobals::Coil_CoolingAirToAirVariableSpeed) {
                    CoilCapacity =
                        VariableSpeedCoils::GetCoilCapacityVariableSpeed(state,
                                                                         state.dataHVACAssistedCC->HXAssistedCoil(WhichCoil).CoolingCoilType,
                                                                         state.dataHVACAssistedCC->HXAssistedCoil(WhichCoil).CoolingCoilName,
                                                                         errFlag);
                }
                if (errFlag) {
                    ShowRecurringWarningErrorAtEnd(state, "Requested DX Coil from CoilSystem:Cooling:DX:HeatExchangerAssisted not found", ErrCount);
                }
            }
        } else if (UtilityRoutines::SameString(CoilType, "CoilSystem:Cooling:Water:HeatExchangerAssisted")) {
            if (WhichCoil != 0) {
                // coil does not have capacity in input so mine information from DX cooling coil
                CoilCapacity = GetWaterCoilCapacity(state,
                                                    state.dataHVACAssistedCC->HXAssistedCoil(WhichCoil).CoolingCoilType,
                                                    state.dataHVACAssistedCC->HXAssistedCoil(WhichCoil).CoolingCoilName,
                                                    errFlag);
                if (errFlag) {
                    ShowRecurringWarningErrorAtEnd(state, "Requested DX Coil from CoilSystem:Cooling:DX:HeatExchangerAssisted not found", ErrCount);
                }
            }
        } else {
            WhichCoil = 0;
        }

        if (WhichCoil == 0) {
            ShowSevereError(state, "GetCoilCapacity: Could not find Coil, Type=\"" + CoilType + "\" Name=\"" + CoilName + "\"");
            ShowContinueError(state, "... Coil Capacity returned as -1000.");
            ErrorsFound = true;
            CoilCapacity = -1000.0;
        }

        if (errFlag) ErrorsFound = true;

        return CoilCapacity;
    }

    int GetCoilGroupTypeNum(EnergyPlusData &state,
                            std::string const &CoilType,     // must match coil types in this module
                            std::string const &CoilName,     // must match coil names for the coil type
                            bool &ErrorsFound,               // set to true if problem
                            Optional_bool_const PrintWarning // prints warning message if true
    )
    {

        // FUNCTION INFORMATION:
        //       AUTHOR         R. Raustad - FSEC
        //       DATE WRITTEN   August 2008
        //       MODIFIED       na
        //       RE-ENGINEERED  na

        // PURPOSE OF THIS FUNCTION:
        // This function looks up the HX coil type and returns it (CoilDX_CoolingHXAssisted, CoilWater_CoolingHXAssisted)
        // If incorrect coil type or name is given, ErrorsFound is returned as true.

        // Return value
        int TypeNum; // returned integerized type of matched coil

        // FUNCTION LOCAL VARIABLE DECLARATIONS:
        int WhichCoil;
        bool PrintMessage;

        // Obtains and allocates HXAssistedCoolingCoil related parameters from input file
        if (state.dataHVACAssistedCC->GetCoilsInputFlag) { // First time subroutine has been called, get input data
            // Get the HXAssistedCoolingCoil input
            GetHXAssistedCoolingCoilInput(state);
            state.dataHVACAssistedCC->GetCoilsInputFlag =
                false; // Set logic flag to disallow getting the input data on future calls to this subroutine
        }

        if (present(PrintWarning)) {
            PrintMessage = PrintWarning;
        } else {
            PrintMessage = true;
        }

        if (state.dataHVACAssistedCC->TotalNumHXAssistedCoils > 0) {
            WhichCoil = UtilityRoutines::FindItem(CoilName, state.dataHVACAssistedCC->HXAssistedCoil);
        } else {
            WhichCoil = 0;
        }

        if (WhichCoil != 0) {
            // coil does not have capacity in input so mine information from DX cooling coil
            TypeNum = state.dataHVACAssistedCC->HXAssistedCoil(WhichCoil).HXAssistedCoilType_Num;
        } else {
            if (PrintMessage) {
                ShowSevereError(state, "GetCoilGroupTypeNum: Could not find Coil, Type=\"" + CoilType + "\" Name=\"" + CoilName + "\"");
            }
            ErrorsFound = true;
            TypeNum = 0;
        }

        return TypeNum;
    }

    int GetCoilObjectTypeNum(EnergyPlusData &state,
                             std::string const &CoilType,     // must match coil types in this module
                             std::string const &CoilName,     // must match coil names for the coil type
                             bool &ErrorsFound,               // set to true if problem
                             Optional_bool_const PrintWarning // prints warning message if true
    )
    {

        // FUNCTION INFORMATION:
        //       AUTHOR         R. Raustad - FSEC
        //       DATE WRITTEN   April 2009
        //       MODIFIED       na
        //       RE-ENGINEERED  na

        // PURPOSE OF THIS FUNCTION:
        // This function looks up the coil object type for the given coil and returns it.  If
        // incorrect coil type or name is given, ErrorsFound is returned as true and capacity is returned
        // as negative.

        // Return value
        int TypeNum; // returned integerized type of matched coil

        // FUNCTION LOCAL VARIABLE DECLARATIONS:
        int WhichCoil;
        bool PrintMessage;

        // Obtains and allocates HXAssistedCoolingCoil related parameters from input file
        if (state.dataHVACAssistedCC->GetCoilsInputFlag) { // First time subroutine has been called, get input data
            // Get the HXAssistedCoolingCoil input
            GetHXAssistedCoolingCoilInput(state);
            state.dataHVACAssistedCC->GetCoilsInputFlag =
                false; // Set logic flag to disallow getting the input data on future calls to this subroutine
        }

        if (present(PrintWarning)) {
            PrintMessage = PrintWarning;
        } else {
            PrintMessage = true;
        }

        if (state.dataHVACAssistedCC->TotalNumHXAssistedCoils > 0) {
            WhichCoil = UtilityRoutines::FindItem(CoilName, state.dataHVACAssistedCC->HXAssistedCoil);
        } else {
            WhichCoil = 0;
        }

        if (WhichCoil != 0) {
            TypeNum = state.dataHVACAssistedCC->HXAssistedCoil(WhichCoil).CoolingCoilType_Num;
        } else {
            if (PrintMessage) {
                ShowSevereError(state, "GetCoilObjectTypeNum: Could not find Coil, Type=\"" + CoilType + "\" Name=\"" + CoilName + "\"");
            }
            ErrorsFound = true;
            TypeNum = 0;
        }

        return TypeNum;
    }

    int GetCoilInletNode(EnergyPlusData &state,
                         std::string_view CoilType,   // must match coil types in this module
                         std::string const &CoilName, // must match coil names for the coil type
                         bool &ErrorsFound            // set to true if problem
    )
    {

        // FUNCTION INFORMATION:
        //       AUTHOR         Linda Lawrie
        //       DATE WRITTEN   February 2006
        //       MODIFIED       na
        //       RE-ENGINEERED  na

        // PURPOSE OF THIS FUNCTION:
        // This function looks up the given coil and returns the inlet node number.  If
        // incorrect coil type or name is given, ErrorsFound is returned as true and node number is returned
        // as zero.

        // Return value
        int NodeNumber; // returned node number of matched coil

        // FUNCTION LOCAL VARIABLE DECLARATIONS:
        int WhichCoil;

        // Obtains and allocates HXAssistedCoolingCoil related parameters from input file
        if (state.dataHVACAssistedCC->GetCoilsInputFlag) { // First time subroutine has been called, get input data
            // Get the HXAssistedCoolingCoil input
            GetHXAssistedCoolingCoilInput(state);
            state.dataHVACAssistedCC->GetCoilsInputFlag =
                false; // Set logic flag to disallow getting the input data on future calls to this subroutine
        }

        if (state.dataHVACAssistedCC->TotalNumHXAssistedCoils > 0) {
            WhichCoil = UtilityRoutines::FindItem(CoilName, state.dataHVACAssistedCC->HXAssistedCoil);
        } else {
            WhichCoil = 0;
        }

        if (WhichCoil != 0) {
            NodeNumber = state.dataHVACAssistedCC->HXAssistedCoil(WhichCoil).HXAssistedCoilInletNodeNum;
        } else {
            ShowSevereError(state, format("GetCoilInletNode: Could not find Coil, Type=\"{}\" Name=\"{}\"", CoilType, CoilName));
            ErrorsFound = true;
            NodeNumber = 0;
        }

        return NodeNumber;
    }

    int GetCoilWaterInletNode(EnergyPlusData &state,
                              std::string const &CoilType, // must match coil types in this module
                              std::string const &CoilName, // must match coil names for the coil type
                              bool &ErrorsFound            // set to true if problem
    )
    {

        // FUNCTION INFORMATION:
        //       AUTHOR         Linda Lawrie
        //       DATE WRITTEN   April 2011
        //       MODIFIED       na
        //       RE-ENGINEERED  na

        // PURPOSE OF THIS FUNCTION:
        // This function looks up the given coil and returns the inlet node number.  If
        // incorrect coil type or name is given, ErrorsFound is returned as true and node number is returned
        // as zero.

        // Using/Aliasing
        auto &GetWaterCoilWaterInletNode(WaterCoils::GetCoilWaterInletNode);

        // Return value
        int NodeNumber; // returned node number of matched coil

        // FUNCTION LOCAL VARIABLE DECLARATIONS:
        int WhichCoil;

        auto &HXAssistedCoil = state.dataHVACAssistedCC->HXAssistedCoil;
        // Obtains and allocates HXAssistedCoolingCoil related parameters from input file
        if (state.dataHVACAssistedCC->GetCoilsInputFlag) { // First time subroutine has been called, get input data
            // Get the HXAssistedCoolingCoil input
            GetHXAssistedCoolingCoilInput(state);
            state.dataHVACAssistedCC->GetCoilsInputFlag =
                false; // Set logic flag to disallow getting the input data on future calls to this subroutine
        }

        if (state.dataHVACAssistedCC->TotalNumHXAssistedCoils > 0) {
            WhichCoil = UtilityRoutines::FindItem(CoilName, HXAssistedCoil);
        } else {
            WhichCoil = 0;
        }

        if (WhichCoil != 0) {
            if (state.dataHVACAssistedCC->HXAssistedCoil(WhichCoil).CoolingCoilType_Num == Coil_CoolingWater) {
                NodeNumber = GetWaterCoilWaterInletNode(state,
                                                        state.dataHVACAssistedCC->HXAssistedCoil(WhichCoil).CoolingCoilType,
                                                        state.dataHVACAssistedCC->HXAssistedCoil(WhichCoil).CoolingCoilName,
                                                        ErrorsFound);
            } else if (state.dataHVACAssistedCC->HXAssistedCoil(WhichCoil).CoolingCoilType_Num == Coil_CoolingWaterDetailed) {
                NodeNumber = GetWaterCoilWaterInletNode(state,
                                                        state.dataHVACAssistedCC->HXAssistedCoil(WhichCoil).CoolingCoilType,
                                                        state.dataHVACAssistedCC->HXAssistedCoil(WhichCoil).CoolingCoilName,
                                                        ErrorsFound);
            } else { // even though validated in Get, still check.
                ShowSevereError(state,
                                "GetCoilWaterInletNode: Invalid Cooling Coil for HX Assisted Coil, Type=\"" +
                                    state.dataHVACAssistedCC->HXAssistedCoil(WhichCoil).CoolingCoilType + "\" Name=\"" + CoilName + "\"");
                ErrorsFound = true;
                NodeNumber = 0; // Autodesk:Return Added line to set return value
            }
        } else {
            ShowSevereError(state, "GetCoilInletNode: Could not find Coil, Type=\"" + CoilType + "\" Name=\"" + CoilName + "\"");
            ErrorsFound = true;
            NodeNumber = 0;
        }

        return NodeNumber;
    }

    int GetCoilOutletNode(EnergyPlusData &state,
                          std::string_view CoilType,   // must match coil types in this module
                          std::string const &CoilName, // must match coil names for the coil type
                          bool &ErrorsFound            // set to true if problem
    )
    {

        // FUNCTION INFORMATION:
        //       AUTHOR         R. Raustad
        //       DATE WRITTEN   August 2006
        //       MODIFIED       na
        //       RE-ENGINEERED  na

        // PURPOSE OF THIS FUNCTION:
        // This function looks up the given coil and returns the outlet node number.  If
        // incorrect coil type or name is given, ErrorsFound is returned as true and node number is returned
        // as zero.

        // Return value
        int NodeNumber; // returned node number of matched coil

        // FUNCTION LOCAL VARIABLE DECLARATIONS:
        int WhichCoil;

        // Obtains and allocates HXAssistedCoolingCoil related parameters from input file
        if (state.dataHVACAssistedCC->GetCoilsInputFlag) { // First time subroutine has been called, get input data
            // Get the HXAssistedCoolingCoil input
            GetHXAssistedCoolingCoilInput(state);
            state.dataHVACAssistedCC->GetCoilsInputFlag =
                false; // Set logic flag to disallow getting the input data on future calls to this subroutine
        }

        if (state.dataHVACAssistedCC->TotalNumHXAssistedCoils > 0) {
            WhichCoil = UtilityRoutines::FindItem(CoilName, state.dataHVACAssistedCC->HXAssistedCoil);
        } else {
            WhichCoil = 0;
        }

        if (WhichCoil != 0) {
            NodeNumber = state.dataHVACAssistedCC->HXAssistedCoil(WhichCoil).HXAssistedCoilOutletNodeNum;
        } else {
            ShowSevereError(state, format("GetCoilOutletNode: Could not find Coil, Type=\"{}\" Name=\"{}", CoilType, CoilName));
            ErrorsFound = true;
            NodeNumber = 0;
        }

        return NodeNumber;
    }

    std::string GetHXDXCoilType(EnergyPlusData &state,
                                std::string const &CoilType, // must match coil types in this module
                                std::string const &CoilName, // must match coil names for the coil type
                                bool &ErrorsFound            // set to true if problem
    )
    {

        // FUNCTION INFORMATION:
        //       AUTHOR         R. Raustad, FSEC
        //       DATE WRITTEN   September 2015
        //       MODIFIED       na
        //       RE-ENGINEERED  na

        // PURPOSE OF THIS FUNCTION:
        // This function looks up the given coil and returns the cooling coil type.  If
        // incorrect coil type or name is given, ErrorsFound is returned as true and the name
        // is returned as blank

        // Return value
        std::string DXCoilType; // returned type of cooling coil

        // FUNCTION LOCAL VARIABLE DECLARATIONS:
        int WhichCoil;

        // Obtains and allocates HXAssistedCoolingCoil related parameters from input file
        if (state.dataHVACAssistedCC->GetCoilsInputFlag) { // First time subroutine has been called, get input data
            // Get the HXAssistedCoolingCoil input
            GetHXAssistedCoolingCoilInput(state);
            state.dataHVACAssistedCC->GetCoilsInputFlag =
                false; // Set logic flag to disallow getting the input data on future calls to this subroutine
        }

        if (state.dataHVACAssistedCC->TotalNumHXAssistedCoils > 0) {
            WhichCoil = UtilityRoutines::FindItem(CoilName, state.dataHVACAssistedCC->HXAssistedCoil);
        } else {
            WhichCoil = 0;
        }

        if (WhichCoil != 0) {
            DXCoilType = state.dataHVACAssistedCC->HXAssistedCoil(WhichCoil).CoolingCoilType;
        } else {
            ShowSevereError(state, "Could not find Coil, Type=\"" + CoilType + "\" Name=\"" + CoilName + "\"");
            ErrorsFound = true;
            DXCoilType = "";
        }

        return DXCoilType;
    }

    std::string GetHXDXCoilName(EnergyPlusData &state,
                                std::string_view CoilType,   // must match coil types in this module
                                std::string const &CoilName, // must match coil names for the coil type
                                bool &ErrorsFound            // set to true if problem
    )
    {

        // FUNCTION INFORMATION:
        //       AUTHOR         Linda Lawrie
        //       DATE WRITTEN   February 2006
        //       MODIFIED       na
        //       RE-ENGINEERED  na

        // PURPOSE OF THIS FUNCTION:
        // This function looks up the given coil and returns the cooling coil name.  If
        // incorrect coil type or name is given, ErrorsFound is returned as true and the name
        // is returned as blank

        // Return value
        std::string DXCoilName; // returned name of cooling coil

        // FUNCTION LOCAL VARIABLE DECLARATIONS:
        int WhichCoil;

        // Obtains and allocates HXAssistedCoolingCoil related parameters from input file
        if (state.dataHVACAssistedCC->GetCoilsInputFlag) { // First time subroutine has been called, get input data
            // Get the HXAssistedCoolingCoil input
            GetHXAssistedCoolingCoilInput(state);
            state.dataHVACAssistedCC->GetCoilsInputFlag =
                false; // Set logic flag to disallow getting the input data on future calls to this subroutine
        }

        if (state.dataHVACAssistedCC->TotalNumHXAssistedCoils > 0) {
            WhichCoil = UtilityRoutines::FindItem(CoilName, state.dataHVACAssistedCC->HXAssistedCoil);
        } else {
            WhichCoil = 0;
        }

        if (WhichCoil != 0) {
            DXCoilName = state.dataHVACAssistedCC->HXAssistedCoil(WhichCoil).CoolingCoilName;
        } else {
            ShowSevereError(state, format("Could not find Coil, Type=\"{}\" Name=\"{}\"", CoilType, CoilName));
            ErrorsFound = true;
            DXCoilName = "";
        }

        return DXCoilName;
    }

    int GetActualDXCoilIndex(EnergyPlusData &state,
                             std::string const &CoilType, // must match coil types in this module
                             std::string const &CoilName, // must match coil names for the coil type
                             bool &ErrorsFound            // set to true if problem
    )
    {

        // FUNCTION INFORMATION:
        //       AUTHOR         Linda Lawrie
        //       DATE WRITTEN   February 2006
        //       MODIFIED       na
        //       RE-ENGINEERED  na

        // PURPOSE OF THIS FUNCTION:
        // This function looks up the given coil and returns the cooling coil name.  If
        // incorrect coil type or name is given, ErrorsFound is returned as true and the name
        // is returned as blank

        // Return value
        int DXCoilIndex; // returned index of DX cooling coil

        // FUNCTION LOCAL VARIABLE DECLARATIONS:
        int WhichCoil;

        // Obtains and allocates HXAssistedCoolingCoil related parameters from input file
        if (state.dataHVACAssistedCC->GetCoilsInputFlag) { // First time subroutine has been called, get input data
            // Get the HXAssistedCoolingCoil input
            GetHXAssistedCoolingCoilInput(state);
            state.dataHVACAssistedCC->GetCoilsInputFlag =
                false; // Set logic flag to disallow getting the input data on future calls to this subroutine
        }

        if (state.dataHVACAssistedCC->TotalNumHXAssistedCoils > 0) {
            WhichCoil = UtilityRoutines::FindItem(CoilName, state.dataHVACAssistedCC->HXAssistedCoil);
        } else {
            WhichCoil = 0;
        }

        if (WhichCoil != 0) {
            // this should be the index to the DX cooling coil object, not the HXAssisted object
            DXCoilIndex = state.dataHVACAssistedCC->HXAssistedCoil(WhichCoil).CoolingCoilIndex;
        } else {
            ShowSevereError(state, "Could not find Coil, Type=\"" + CoilType + "\" Name=\"" + CoilName + "\"");
            ErrorsFound = true;
            DXCoilIndex = 0;
        }

        return DXCoilIndex;
    }

    std::string GetHXCoilType(EnergyPlusData &state,
                              std::string const &CoilType, // must match coil types in this module
                              std::string const &CoilName, // must match coil names for the coil type
                              bool &ErrorsFound            // set to true if problem
    )
    {

        // FUNCTION INFORMATION:
        //       AUTHOR         Fred Buhl
        //       DATE WRITTEN   June 2009
        //       MODIFIED       na
        //       RE-ENGINEERED  na

        // PURPOSE OF THIS FUNCTION:
        // This function looks up the given coil and returns the cooling coil type.  If
        // incorrect coil type or name is given, ErrorsFound is returned as true and the cooling
        // coil type is returned as blank.

        // Return value
        std::string CoolingCoilType; // returned type of cooling coil

        // FUNCTION LOCAL VARIABLE DECLARATIONS:
        int WhichCoil;

        // Obtains and allocates HXAssistedCoolingCoil related parameters from input file
        if (state.dataHVACAssistedCC->GetCoilsInputFlag) { // First time subroutine has been called, get input data
            // Get the HXAssistedCoolingCoil input
            GetHXAssistedCoolingCoilInput(state);
            state.dataHVACAssistedCC->GetCoilsInputFlag =
                false; // Set logic flag to disallow getting the input data on future calls to this subroutine
        }

        if (state.dataHVACAssistedCC->TotalNumHXAssistedCoils > 0) {
            WhichCoil = UtilityRoutines::FindItem(CoilName, state.dataHVACAssistedCC->HXAssistedCoil);
        } else {
            WhichCoil = 0;
        }

        if (WhichCoil != 0) {
            CoolingCoilType = state.dataHVACAssistedCC->HXAssistedCoil(WhichCoil).CoolingCoilType;
        } else {
            ShowSevereError(state, "Could not find Coil, Type=\"" + CoilType + "\" Name=\"" + CoilName + "\"");
            ErrorsFound = true;
            CoolingCoilType = "";
        }

        return CoolingCoilType;
    }

    void GetHXCoilTypeAndName(EnergyPlusData &state,
                              std::string const &CoilType,  // must match coil types in this module
                              std::string const &CoilName,  // must match coil names for the coil type
                              bool &ErrorsFound,            // set to true if problem
                              std::string &CoolingCoilType, // returned type of cooling coil
                              std::string &CoolingCoilName  // returned name of cooling coil
    )
    {

        // SUBROUTINE INFORMATION:
        //       AUTHOR         Linda Lawrie
        //       DATE WRITTEN   Oct 2011
        //       MODIFIED       na
        //       RE-ENGINEERED  na

        // PURPOSE OF THIS SUBROUTINE:
        // Need to get child coil type and name.

        // SUBROUTINE LOCAL VARIABLE DECLARATIONS:
        int WhichCoil;

        // Obtains and allocates HXAssistedCoolingCoil related parameters from input file
        if (state.dataHVACAssistedCC->GetCoilsInputFlag) { // First time subroutine has been called, get input data
            // Get the HXAssistedCoolingCoil input
            GetHXAssistedCoolingCoilInput(state);
            state.dataHVACAssistedCC->GetCoilsInputFlag =
                false; // Set logic flag to disallow getting the input data on future calls to this subroutine
        }

        if (state.dataHVACAssistedCC->TotalNumHXAssistedCoils > 0) {
            WhichCoil = UtilityRoutines::FindItem(CoilName, state.dataHVACAssistedCC->HXAssistedCoil);
        } else {
            WhichCoil = 0;
        }

        if (WhichCoil != 0) {
            CoolingCoilType = state.dataHVACAssistedCC->HXAssistedCoil(WhichCoil).CoolingCoilType;
            CoolingCoilName = state.dataHVACAssistedCC->HXAssistedCoil(WhichCoil).CoolingCoilName;
        } else {
            ShowSevereError(state, "Could not find Coil, Type=\"" + CoilType + "\" Name=\"" + CoilName + "\"");
            ErrorsFound = true;
            CoolingCoilType = "";
            CoolingCoilName = "";
        }
    }

    Real64 GetCoilMaxWaterFlowRate(EnergyPlusData &state,
                                   std::string_view CoilType,   // must match coil types in this module
                                   std::string const &CoilName, // must match coil names for the coil type
                                   bool &ErrorsFound            // set to true if problem
    )
    {

        // FUNCTION INFORMATION:
        //       AUTHOR         Linda Lawrie
        //       DATE WRITTEN   November 2006
        //       MODIFIED       R. Raustad, April 2009 - added water coil ELSE IF
        //       RE-ENGINEERED  na

        // PURPOSE OF THIS FUNCTION:
        // This function looks up the max water flow rate for the given coil and returns it.  If
        // incorrect coil type or name is given, ErrorsFound is returned as true and capacity is returned
        // as negative.

        // Using/Aliasing
        auto &GetWaterCoilMaxFlowRate(WaterCoils::GetCoilMaxWaterFlowRate);

        // Return value
        Real64 MaxWaterFlowRate; // returned max water flow rate of matched coil

        // FUNCTION LOCAL VARIABLE DECLARATIONS:
        int WhichCoil;
        auto &ErrCount = state.dataHVACAssistedCC->ErrCount2;

        // Obtains and allocates HXAssistedCoolingCoil related parameters from input file
        if (state.dataHVACAssistedCC->GetCoilsInputFlag) { // First time subroutine has been called, get input data
            // Get the HXAssistedCoolingCoil input
            GetHXAssistedCoolingCoilInput(state);
            state.dataHVACAssistedCC->GetCoilsInputFlag =
                false; // Set logic flag to disallow getting the input data on future calls to this subroutine
        }

        if (state.dataHVACAssistedCC->TotalNumHXAssistedCoils > 0) {

            WhichCoil = UtilityRoutines::FindItem(CoilName, state.dataHVACAssistedCC->HXAssistedCoil);

            if (UtilityRoutines::SameString(CoilType, "CoilSystem:Cooling:DX:HeatExchangerAssisted")) {
                if (WhichCoil != 0) {
                    // coil does not specify MaxWaterFlowRate
                    MaxWaterFlowRate = 0.0;
                    ShowRecurringWarningErrorAtEnd(
                        state, "Requested Max Water Flow Rate from CoilSystem:Cooling:DX:HeatExchangerAssisted N/A", ErrCount);
                }
            } else if (UtilityRoutines::SameString(CoilType, "CoilSystem:Cooling:Water:HeatExchangerAssisted")) {
                if (WhichCoil != 0) {
                    MaxWaterFlowRate = GetWaterCoilMaxFlowRate(state, CoilType, GetHXDXCoilName(state, CoilType, CoilName, ErrorsFound), ErrorsFound);
                }
            } else {
                WhichCoil = 0;
            }

            if (WhichCoil == 0) {
                ShowSevereError(state, format("GetCoilMaxWaterFlowRate: Could not find Coil, Type=\"{}\" Name=\"{}\"", CoilType, CoilName));
                ErrorsFound = true;
                MaxWaterFlowRate = -1000.0;
            }
        } else {
            ShowSevereError(state, format("GetCoilMaxWaterFlowRate: Could not find Coil, Type=\"{}\" Name=\"{}\"", CoilType, CoilName));
            ErrorsFound = true;
            MaxWaterFlowRate = -1000.0;
        }

        return MaxWaterFlowRate;
    }

    Real64 GetHXCoilAirFlowRate(EnergyPlusData &state,
                                std::string const &CoilType, // must match coil types in this module
                                std::string const &CoilName, // must match coil names for the coil type
                                bool &ErrorsFound            // set to true if problem
    )
    {

        // FUNCTION INFORMATION:
        //       AUTHOR         Richard Raustad
        //       DATE WRITTEN   September 2013
        //       MODIFIED       na
        //       RE-ENGINEERED  na

        // PURPOSE OF THIS FUNCTION:
        // This function looks up the max air flow rate for the given HX and returns it.  If
        // incorrect coil type or name is given, ErrorsFound is returned as true and capacity is returned
        // as negative.

        // Using/Aliasing
        using HeatRecovery::GetSupplyAirFlowRate;

        // Return value
        Real64 MaxAirFlowRate; // returned max air flow rate of matched HX

        // FUNCTION LOCAL VARIABLE DECLARATIONS:
        int WhichCoil;

        // Obtains and allocates HXAssistedCoolingCoil related parameters from input file
        if (state.dataHVACAssistedCC->GetCoilsInputFlag) { // First time subroutine has been called, get input data
            // Get the HXAssistedCoolingCoil input
            GetHXAssistedCoolingCoilInput(state);
            state.dataHVACAssistedCC->GetCoilsInputFlag =
                false; // Set logic flag to disallow getting the input data on future calls to this subroutine
        }

        if (state.dataHVACAssistedCC->TotalNumHXAssistedCoils > 0) {

            WhichCoil = UtilityRoutines::FindItem(CoilName, state.dataHVACAssistedCC->HXAssistedCoil);

            if (UtilityRoutines::SameString(CoilType, "CoilSystem:Cooling:DX:HeatExchangerAssisted") ||
                UtilityRoutines::SameString(CoilType, "CoilSystem:Cooling:Water:HeatExchangerAssisted")) {
                if (WhichCoil != 0) {
                    MaxAirFlowRate = GetSupplyAirFlowRate(state, state.dataHVACAssistedCC->HXAssistedCoil(WhichCoil).HeatExchangerName, ErrorsFound);
                }
            } else {
                WhichCoil = 0;
            }

            if (WhichCoil == 0) {
                ShowSevereError(state, "GetHXCoilAirFlowRate: Could not find HX, Type=\"" + CoilType + "\" Name=\"" + CoilName + "\"");
                ErrorsFound = true;
                MaxAirFlowRate = -1000.0;
            }
        } else {
            ShowSevereError(state, "GetHXCoilAirFlowRate: Could not find HX, Type=\"" + CoilType + "\" Name=\"" + CoilName + "\"");
            ErrorsFound = true;
            MaxAirFlowRate = -1000.0;
        }

        return MaxAirFlowRate;
    }

    bool VerifyHeatExchangerParent(EnergyPlusData &state,
                                   std::string const &HXType, // must match coil types in this module
                                   std::string const &HXName  // must match coil names for the coil type
    )
    {

        // FUNCTION INFORMATION:
        //       AUTHOR         Lixing Gu
        //       DATE WRITTEN   January 2009
        //       MODIFIED       na
        //       RE-ENGINEERED  na

        // PURPOSE OF THIS FUNCTION:
        // This function looks up the given heat exchanger name and type and returns true or false.

        // Return value
        bool Found; // set to true if found

        // FUNCTION LOCAL VARIABLE DECLARATIONS:
        int WhichCoil;

        // Obtains and allocates HXAssistedCoolingCoil related parameters from input file
        if (state.dataHVACAssistedCC->GetCoilsInputFlag) { // First time subroutine has been called, get input data
            // Get the HXAssistedCoolingCoil input
            GetHXAssistedCoolingCoilInput(state);
            state.dataHVACAssistedCC->GetCoilsInputFlag =
                false; // Set logic flag to disallow getting the input data on future calls to this subroutine
        }

        Found = false;

        if (state.dataHVACAssistedCC->TotalNumHXAssistedCoils > 0) {
            WhichCoil = UtilityRoutines::FindItem(HXName, state.dataHVACAssistedCC->HXAssistedCoil, &HXAssistedCoilParameters::HeatExchangerName);
        } else {
            WhichCoil = 0;
        }

        if (WhichCoil != 0) {
            if (UtilityRoutines::SameString(state.dataHVACAssistedCC->HXAssistedCoil(WhichCoil).HeatExchangerType, HXType)) {
                Found = true;
            }
        }

        return Found;
    }

    //        End of Utility subroutines for the HXAssistedCoil Module
    // *****************************************************************************

} // namespace HVACHXAssistedCoolingCoil

} // namespace EnergyPlus<|MERGE_RESOLUTION|>--- conflicted
+++ resolved
@@ -1026,17 +1026,6 @@
     //******************************************************************************
 
     void CalcHXAssistedCoolingCoil(EnergyPlusData &state,
-<<<<<<< HEAD
-                                   int const HXAssistedCoilNum,            // Index number for HXAssistedCoolingCoil
-                                   bool const FirstHVACIteration,          // FirstHVACIteration flag
-                                   CompressorOperation const CompressorOp, // compressor operation; 1=on, 0=off
-                                   Real64 const PartLoadRatio,             // Cooling coil part load ratio
-                                   bool const HXUnitOn,                    // Flag to enable heat exchanger
-                                   int const FanOpMode,                    // Allows parent object to control fan operation
-                                   Optional<Real64 const> OnOffAirFlow,    // Ratio of compressor ON air mass flow to AVERAGE over time step
-                                   Optional_bool_const EconomizerFlag,     // OA (or airloop) econommizer status
-                                   Optional_int_const DehumidificationMode // Optional dehumbidication mode
-=======
                                    int const HXAssistedCoilNum,                    // Index number for HXAssistedCoolingCoil
                                    bool const FirstHVACIteration,                  // FirstHVACIteration flag
                                    CompressorOperation const CompressorOp,         // compressor operation; 1=on, 0=off
@@ -1047,7 +1036,6 @@
                                    Optional_bool_const EconomizerFlag,             // OA (or airloop) econommizer status
                                    Optional_int_const DehumidificationMode,        // Optional dehumbidication mode
                                    [[maybe_unused]] Optional<Real64 const> LoadSHR // Optional coil SHR pass over
->>>>>>> 12a82e81
     )
     {
 
