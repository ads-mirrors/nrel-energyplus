// EnergyPlus, Copyright (c) 1996-2020, The Board of Trustees of the University of Illinois,
// The Regents of the University of California, through Lawrence Berkeley National Laboratory
// (subject to receipt of any required approvals from the U.S. Dept. of Energy), Oak Ridge
// National Laboratory, managed by UT-Battelle, Alliance for Sustainable Energy, LLC, and other
// contributors. All rights reserved.
//
// NOTICE: This Software was developed under funding from the U.S. Department of Energy and the
// U.S. Government consequently retains certain rights. As such, the U.S. Government has been
// granted for itself and others acting on its behalf a paid-up, nonexclusive, irrevocable,
// worldwide license in the Software to reproduce, distribute copies to the public, prepare
// derivative works, and perform publicly and display publicly, and to permit others to do so.
//
// Redistribution and use in source and binary forms, with or without modification, are permitted
// provided that the following conditions are met:
//
// (1) Redistributions of source code must retain the above copyright notice, this list of
//     conditions and the following disclaimer.
//
// (2) Redistributions in binary form must reproduce the above copyright notice, this list of
//     conditions and the following disclaimer in the documentation and/or other materials
//     provided with the distribution.
//
// (3) Neither the name of the University of California, Lawrence Berkeley National Laboratory,
//     the University of Illinois, U.S. Dept. of Energy nor the names of its contributors may be
//     used to endorse or promote products derived from this software without specific prior
//     written permission.
//
// (4) Use of EnergyPlus(TM) Name. If Licensee (i) distributes the software in stand-alone form
//     without changes from the version obtained under this License, or (ii) Licensee makes a
//     reference solely to the software portion of its product, Licensee must refer to the
//     software as "EnergyPlus version X" software, where "X" is the version number Licensee
//     obtained under this License and may not use a different name for the software. Except as
//     specifically required in this Section (4), Licensee shall not use in a company name, a
//     product name, in advertising, publicity, or other promotional activities any name, trade
//     name, trademark, logo, or other designation of "EnergyPlus", "E+", "e+" or confusingly
//     similar designation, without the U.S. Department of Energy's prior written consent.
//
// THIS SOFTWARE IS PROVIDED BY THE COPYRIGHT HOLDERS AND CONTRIBUTORS "AS IS" AND ANY EXPRESS OR
// IMPLIED WARRANTIES, INCLUDING, BUT NOT LIMITED TO, THE IMPLIED WARRANTIES OF MERCHANTABILITY
// AND FITNESS FOR A PARTICULAR PURPOSE ARE DISCLAIMED. IN NO EVENT SHALL THE COPYRIGHT OWNER OR
// CONTRIBUTORS BE LIABLE FOR ANY DIRECT, INDIRECT, INCIDENTAL, SPECIAL, EXEMPLARY, OR
// CONSEQUENTIAL DAMAGES (INCLUDING, BUT NOT LIMITED TO, PROCUREMENT OF SUBSTITUTE GOODS OR
// SERVICES; LOSS OF USE, DATA, OR PROFITS; OR BUSINESS INTERRUPTION) HOWEVER CAUSED AND ON ANY
// THEORY OF LIABILITY, WHETHER IN CONTRACT, STRICT LIABILITY, OR TORT (INCLUDING NEGLIGENCE OR
// OTHERWISE) ARISING IN ANY WAY OUT OF THE USE OF THIS SOFTWARE, EVEN IF ADVISED OF THE
// POSSIBILITY OF SUCH DAMAGE.

// C++ Headers
#include <cmath>

// ObjexxFCL Headers
#include <ObjexxFCL/Fmath.hh>

// EnergyPlus Headers
#include <EnergyPlus/Construction.hh>
#include <EnergyPlus/ConvectionCoefficients.hh>
#include <EnergyPlus/Data/EnergyPlusData.hh>
#include <EnergyPlus/DataEnvironment.hh>
#include <EnergyPlus/DataGlobals.hh>
#include <EnergyPlus/DataHeatBalFanSys.hh>
#include <EnergyPlus/DataHeatBalSurface.hh>
#include <EnergyPlus/DataHeatBalance.hh>
#include <EnergyPlus/DataLoopNode.hh>
#include <EnergyPlus/DataPrecisionGlobals.hh>
#include <EnergyPlus/DataSurfaces.hh>
#include <EnergyPlus/DataWater.hh>
#include <EnergyPlus/EcoRoofManager.hh>
#include <EnergyPlus/General.hh>
#include <EnergyPlus/Material.hh>
#include <EnergyPlus/OutputProcessor.hh>
#include <EnergyPlus/Psychrometrics.hh>
#include <EnergyPlus/UtilityRoutines.hh>

namespace EnergyPlus {

namespace EcoRoofManager {
    // Module containing the heat balance simulation routines
    // calculation (initialization) routines

    // MODULE INFORMATION:
    //       AUTHOR         David Sailor and Toan Pham, Portland State University
    //       DATE WRITTEN   Jan 2007
    //       MODIFIED       Oct 2010
    //       RE-ENGINEERED  na

    // PURPOSE OF THIS MODULE:
    // Module for implementing an ecoroof (aka Green Roof)

    // METHODOLOGY EMPLOYED:
    // Vikram Madhusudan's Portland State Univ. MS Thesis (Dec 2005) based on FASST model
    // of Frankenstein and Koenig (2004) - DRDC/CRREL Technical Report TR-04-25.
    // Precipitation schedules and irrigation schedules can be used to define hourly moisture
    // inputs (m). Moisture transport updated Oct 2010.
    // REFERENCES:
    // OTHER NOTES:

    // USE STATEMENTS:
    // Use statements for data only modules
    // Using/Aliasing
    using namespace DataPrecisionGlobals;
    using namespace DataSurfaces;
    using namespace DataGlobals;
    using namespace DataLoopNode;
    using namespace DataHeatBalance;
    using DataWater::Irrigation;
    using DataWater::IrrSchedDesign;
    using DataWater::IrrSmartSched;
    using DataWater::RainFall;
    using DataWater::RainSchedDesign;
    // Use statements for access to subroutines in other modules

    // Data
    // MODULE PARAMETER DEFINITIONS
    // na

    // DERIVED TYPE DEFINITIONS
    // na

    // MODULE VARIABLE DECLARATIONS:

    Real64 CumRunoff(0.0); // Cumulative runoff, updated each time step (m) mult by roof area to get volume
    Real64 CumET(0.0);     // Cumulative evapotranspiration from soil and plants (m)
    Real64 CumPrecip(0.0);
    Real64 CumIrrigation(0.0); // Cumulative irrigation, updated each time step (m) mult by roof area to get volume
    Real64 CurrentRunoff;
    Real64 CurrentET;
    Real64 CurrentPrecipitation; // units of (m) per timestep
    Real64 CurrentIrrigation;    // units of (m) per timestep

    Real64 Tfold; // leaf temperature from the previous time step
    Real64 Tgold; // ground temperature from the previous time step // TODO: These probably need to be re-initialized
    bool EcoRoofbeginFlag(true);
    bool CalcEcoRoofMyEnvrnFlag(true);

    void clear_state() {
        EcoRoofbeginFlag = true;
        CalcEcoRoofMyEnvrnFlag = true;
    }

    // MODULE SUBROUTINES:

    //*************************************************************************

    // Functions

    void CalcEcoRoof(EnergyPlusData &state,
                     int const SurfNum, // Indicator of Surface Number for the current surface
                     int const ZoneNum, // Indicator for zone number where the current surface
                     int &ConstrNum,    // Indicator for construction index for the current surface
                     Real64 &TempExt    // Exterior temperature boundary condition
    )
    {
        // SUBROUTINE INFORMATION
        //     AUTHOR          David Sailor and Toan Pham
        //     DATE WRITTEN    January 2007
        //     MODIFIED        David Sailor - to fix initialization between DD runs and during warm-up
        //     RE-ENGINEERED   na

        // PURPOSE OF THIS MODULE:

        // To calculate the heat balance for surfaces with eco roof specified as outside surface
        // Note that only ONE ecoroof construction can be employed at present time. If multiple
        // surfaces have ecoroof as the outside layer the energy balance is only calculated for
        // the first such surface.

        // METHODOLOGY EMPLOYED:
        // Vikram Madhusudan's Portland State Univ. MS Thesis (Dec 2005) based on FASST model
        // of Frankenstein and Koenig (2004) - DRDC/CRREL Technical Report TR-04-25.
        // Some data used herein are from: European Centre for Medium-Range Weather Forecasts (ECMWF)
        // IFS Documentation, CY25R1 (April 2002), www.ecmwf.int/research/ifsdocs/CY24r1/Physics/
        // Physics-08-03.html.
        // The Atmospheric Boundary Layer - by J.R. Garratt (Cambridge Atmos. & Space Science Series), 316pp.
        // Using/Aliasing
        using namespace DataGlobals;
        using namespace DataEnvironment;
        using namespace DataHeatBalFanSys;
        using namespace DataHeatBalance;
        using namespace DataHeatBalSurface;
        using namespace DataSurfaces;
        using namespace Psychrometrics;
        using ConvectionCoefficients::InitExteriorConvectionCoeff;
        using ConvectionCoefficients::SetExtConvectionCoeff;
        using ConvectionCoefficients::SetIntConvectionCoeff;

        // Locals
        // SUBROUTINE ARGUMENT DEFINITIONS:

        // SUBROUTINE PARAMETER DEFINITIONS:
        Real64 const Kv(0.4);           // Von Karmen's constant (source FASST)
        Real64 const rch(0.63);         // Turbulent Schimdt Number
        Real64 const rche(0.71);        // Turbulent Prandtl Number
        Real64 const Rair(0.286e3);     // Gas Constant of air J/Kg K
        Real64 const g1(9.81);          // Gravity. In m/sec^2.
        Real64 const Sigma(5.6697e-08); // Stefan-Boltzmann constant W/m^2K^4
        Real64 const Cpa(1005.6);       // Specific heat of Water Vapor. (J/Kg.K)

        // SUBROUTINE LOCAL VARIABLE DECLARATIONS:
        static int FirstEcoSurf(0); // Indicates lowest numbered surface that is an ecoroof
        // used to determine WHEN to updatesoilProps...
        int EcoLoop; // an integer loop variable for the simultaneous solution iteration

        Real64 AbsThermSurf; // Thermal absoptance of the exterior surface
        int RoughSurf;       // Roughness index of the exterior (ecoroof) surface.
        Real64 HMovInsul;    // "Convection" coefficient of movable insulation
        //  REAL(r64)    :: HSky                ! "Convection" coefficient from sky to surface
        //  REAL(r64)    :: HAir                ! "Convection" coefficient from air to surface (radiation)
        //  INTEGER :: OPtr
        //  INTEGER :: OSCScheduleIndex    ! Index number for OSC ConstTempSurfaceName

        static bool QuickConductionSurf(false); // indicator for quick conduction surface
        static Real64 LAI(0.2);                 // Leaf area index
        static Real64 epsilonf(0.95);           // Leaf Emisivity
        static Real64 epsilong(0.95);           // Soil Emisivity
        static Real64 Alphag(0.3);              // Ground Albedo
        static Real64 Alphaf(0.2);              // Leaf Albedo (reflectivity to solar radiation)
        static Real64 e0(2.0);                  // Windless lower limit of exchange coefficient (from FASST docs)
        static Real64 RH(50.0);                 // Relative humidity (%)
        static Real64 Pa(101325.0);             // Atmospheric Pressure (PA)
        static Real64 Tg(10.0);                 // Ground Surface temperature C ***** FROM PREVIOUS TIME STEP
        static Real64 Tf(10.0);                 // Leaf temperature C ***** FROM PREVIOUS TIME STEP
        Real64 Tgk;                             // Ground temperature in Kelvin
        static Real64 Zf(0.2);                  // Height of plants (m)
        // DJS Oct 2007 release - note I got rid of the initialization of moisture and meanrootmoisture here as these
        // values are now set at beginning of each new DD and each new warm-up loop.
        // DJS
        static Real64 Moisture;               // m^3/m^3.The moisture content in the soil is the value provided by a user
        static Real64 MoistureResidual(0.05); // m^3/m^3. Residual & maximum water contents are unique to each material.
        // See Frankenstein et al (2004b) for data.
        static Real64 MoistureMax(0.5);      // Maximum volumetric moisture content (porosity) m^3/m^3
        static Real64 MeanRootMoisture;      // Mean value of root moisture m^3/m^3
        static Real64 SoilThickness(0.2);    // Soil thickness (m)
        static Real64 StomatalResistanceMin; // s/m . ! Minimum stomatal resistance is unique for each veg. type.
        static Real64 f3(1.0);               // As the value of gd for tall grass is 0, then f3 = 1
        // ECMWF 2002 CY25R1 report has gd=0.0 for all veg except trees where gd=0.03.

        Real64 Ta;                // current air temperature
        static Real64 Zog(0.001); // Ground roughness length scale (m)
        static Real64 Za(2.0);    // Instrument height where atmospheric wind speed is measured (m)
        Real64 Ws;                // Wind Speed (m/s)
        Real64 Waf;               // Windspeed within canopy (m/s)

        Real64 Latm; // Long Wave Radiation (W/m^2)
        Real64 qaf;  // mixing ratio of air near canopy

        Real64 qg;                 // mixing ratio of air at surface.
        static Real64 Lf;          // latent heat flux
        static Real64 Vfluxf(0.0); // Water evapotr. rate associated with latent heat from vegetation [m/s]
        Real64 RS;                 // shortwave radiation
        static Real64 Qsoil(0.0);  // heat flux from the soil layer

        Real64 EpsilonOne;
        // unused1208  REAL(r64) :: e
        Real64 eair;
        Real64 Rhoa;
        Real64 Tak;
        Real64 qa; // mixing ratio of air
        Real64 Tafk;
        Real64 Taf;
        Real64 Rhof;
        Real64 Rhoaf; // Average air density
        Real64 sigmaf;
        Real64 Zd;               // zero displacement height (m)
        Real64 Zo;               // foliage roughness length (m)
        Real64 Cfhn;             // transfer coefficient at near-neutral conditions
        Real64 Cf;               // bulk Transfer coefficient, equation 10 page 6 (FASST).
        static Real64 sheatf;    // sensible heat flux coeff for foliage (W/m^2K)
        static Real64 sensiblef; // sensible heat transfer TO foliage (W/m^2) DJS Jan 2011
        Real64 ra;               // Aerodynamic Resistance

        Real64 f1inv; // intermediate calculation variable
        Real64 f2inv; // intermediate calculation variable

        Real64 f1;   // intermediate calculation variable
        Real64 f2;   // intermediate calculation variable
        Real64 r_s;  // Minimum Stomatal Resistance, specific to each plant
        Real64 Mg;   // Surface soil moisture content m^3/m^3 (Moisture / MoistureMax)
        Real64 dOne; // intermediate calculation variable
        Real64 esf;  // the saturation vapor pressure (Pa)
        Real64 qsf;  // Saturation specific humidity at leaf temperature (qfsat)
        Real64 Lef;  // Latent heat of vaporation at leaf surface temperature (J/kg)

        Real64 Desf;             // Derivative of Saturation vapor pressure
        Real64 dqf;              // Derivative of saturation specific humidity
        Real64 dqg;              // this is given by Clausius-Clapeyron equation
        Real64 esg;              // Saturation vapor pressure (Pa)
        Real64 qsg;              // Saturation specific humidity(mixing ratio?) at ground surface temperature
        Real64 Leg;              // Latent heat vaporization  at the ground temperature (J/kg)
        Real64 Desg;             // derivative of esg Saturation vapor pressure(?)
        Real64 F1temp;           // intermediate variable in computing flux from the soil layer
        Real64 P1;               // intermediate variable in the equation for Tf
        Real64 P2;               // intermediate variable in the equation for Tf and Tg
        Real64 P3;               // intermediate variable in the equation for Tf and Tg
        Real64 Rhog;             // Density of air at the soil surface temperature
        Real64 Rhoag;            // Average density of air with respect to ground surface and air temperature
        Real64 Rib;              // Richardson Number
        Real64 Chng;             // bulk transfer coefficient near ground
        Real64 Ce;               // bulk transfer coefficient (this is in fact Ceg in equation 28 main report)
        Real64 Gammah;           // latent heat exchange stability correction factor
        Real64 Chg;              // in fact it is the same as Ce (=Ceg) is transfer coefficient (but wot?)
        static Real64 sheatg;    // intermediate calculation variable - sensible flux coef (W/m^2K for ground)
        static Real64 sensibleg; // sensible heat flux TO ground (w/m^2) DJS Jan 2011
        Real64 T3G;              // intermediate variable in the equation for Tg
        Real64 T2G;              // intermediate variable in the equation for Tg
        Real64 LeafTK;           // the current leaf's temperature (Kelvin)
        Real64 SoilTK;           // the current soil's temperature (Kelvin)
        Real64 Chne;             // is similar to near ground bulk transfer coefficient for latent heat flux (at neutral condition)
        Real64 Tif;              // previous leaf temperature
        Real64 rn;               // rn is the combined effect of both stomatal and aerodynamic resistances
        // in fact this is called r'' in the main report
        static Real64 Lg(0.0);     // latent heat flux from ground surface
        static Real64 Vfluxg(0.0); // Water evapotr. rate associated with latent heat from ground surface [m/s]
        Real64 T1G;                // intermediate variable in the equation for Tg
        Real64 Qsoilpart1;         // intermediate variable for evaluating Qsoil (part without the unknown)
        Real64 Qsoilpart2;         // intermediate variable for evaluating Qsoil (part coeff of the ground temperature)

        //  INTEGER,EXTERNAL :: GetNewUnitNumber ! external function to return a new (unique) unit for ecoroof writing
        int unit(0); // not actually used in the function it is passed into

        Ws = WindSpeedAt(Surface(SurfNum).Centroid.z); // use windspeed at Z of roof
        if (Ws < 2.0) {                                // Later we need to adjust for building roof height...
            Ws = 2.0;                                  // Set minimum possible wind speed outside vegetation to 2.0 m/s
                                                       // consistent with FASST TR-04-25 p. x (W' = 2.0)
        }

        if (SurfWinStormWinFlag(SurfNum) == 1) ConstrNum = Surface(SurfNum).StormWinConstruction;
        RoughSurf = dataMaterial.Material(state.dataConstruction->Construct(ConstrNum).LayerPoint(1)).Roughness;
        AbsThermSurf = dataMaterial.Material(state.dataConstruction->Construct(ConstrNum).LayerPoint(1)).AbsorpThermal;
        HMovInsul = 0.0;

        if (Surface(SurfNum).ExtWind) {
            InitExteriorConvectionCoeff(state,
                                        SurfNum,
                                        HMovInsul,
                                        RoughSurf,
                                        AbsThermSurf,
                                        TH(1, 1, SurfNum),
                                        HcExtSurf(SurfNum),
                                        HSkyExtSurf(SurfNum),
                                        HGrdExtSurf(SurfNum),
                                        HAirExtSurf(SurfNum));
        }

        RS = BeamSolarRad + AnisoSkyMult(SurfNum) * DifSolarRad;

        Latm = 1.0 * Sigma * 1.0 * Surface(SurfNum).ViewFactorGround * pow_4(GroundTempKelvin) +
               1.0 * Sigma * 1.0 * Surface(SurfNum).ViewFactorSky * pow_4(SkyTempKelvin);

        if (EcoRoofbeginFlag) {
            EcoRoofbeginFlag = false;
            if (Surface(SurfNum).HeatTransferAlgorithm != HeatTransferModel_CTF)
                ShowSevereError("CalcEcoRoof: EcoRoof simulation but HeatBalanceAlgorithm is not ConductionTransferFunction(CTF). EcoRoof model "
                                "currently works only with CTF heat balance solution algorithm.");
            // ONLY READ ECOROOF PROPERTIES IN THE FIRST TIME
            Zf = dataMaterial.Material(state.dataConstruction->Construct(ConstrNum).LayerPoint(1)).HeightOfPlants;              // Plant height (m)
            LAI = dataMaterial.Material(state.dataConstruction->Construct(ConstrNum).LayerPoint(1)).LAI;                        // Leaf Area Index
            Alphag = 1.0 - dataMaterial.Material(state.dataConstruction->Construct(ConstrNum).LayerPoint(1)).AbsorpSolar;       // albedo rather than absorptivity
            Alphaf = dataMaterial.Material(state.dataConstruction->Construct(ConstrNum).LayerPoint(1)).Lreflectivity;           // Leaf Reflectivity
            epsilonf = dataMaterial.Material(state.dataConstruction->Construct(ConstrNum).LayerPoint(1)).LEmissitivity;         // Leaf Emisivity
            StomatalResistanceMin = dataMaterial.Material(state.dataConstruction->Construct(ConstrNum).LayerPoint(1)).RStomata; // Leaf min stomatal resistance
            epsilong = dataMaterial.Material(state.dataConstruction->Construct(ConstrNum).LayerPoint(1)).AbsorpThermal;         // Soil Emisivity
            MoistureMax = dataMaterial.Material(state.dataConstruction->Construct(ConstrNum).LayerPoint(1)).Porosity;           // Max moisture content in soil
            MoistureResidual = dataMaterial.Material(state.dataConstruction->Construct(ConstrNum).LayerPoint(1)).MinMoisture;   // Min moisture content in soil
            Moisture = dataMaterial.Material(state.dataConstruction->Construct(ConstrNum).LayerPoint(1)).InitMoisture;          // Initial moisture content in soil
            MeanRootMoisture = Moisture; // DJS Oct 2007 Release --> all soil at same initial moisture for Reverse DD fix

            SoilThickness = dataMaterial.Material(state.dataConstruction->Construct(ConstrNum).LayerPoint(1)).Thickness; // Total thickness of soil layer (m)

            // DJS - This set of statements and the corresponding write statement in the UpdateSoilProps subroutine should
            //      be removed (or commented out) prior to deployment in a working version of EnergyPlus
            // Open a unit for writing ecoroof specific data to output file (in EnergyPlus directory)
            // unit=GetNewUnitNumber()
            // open(unit,file='ecoroof.txt')

            // write(unit,*)   " ECOROOF OUTPUT REPORT TRACE - HOURLY "
            // write(unit,*)   " "
            // write(unit,91)
            // 91 FORMAT (" Day Hour Flux T_g  T_f MoistTop MoistRoot CumRain CumET CumRunoff TotalIrr Dens SpecHeat  Cond  Albedo")

            FirstEcoSurf = SurfNum; // this determines WHEN to updatesoilProps

            // DJS NOVEMBER 2010 - Make calls to SetupOutput Variable to allow for reporting of ecoroof variables

            SetupOutputVariable(state, "Green Roof Soil Temperature", OutputProcessor::Unit::C, Tg, "Zone", "State", "Environment");
            SetupOutputVariable(state, "Green Roof Vegetation Temperature", OutputProcessor::Unit::C, Tf, "Zone", "State", "Environment");
            SetupOutputVariable(state, "Green Roof Soil Root Moisture Ratio", OutputProcessor::Unit::None, MeanRootMoisture, "Zone", "State", "Environment");
            SetupOutputVariable(state, "Green Roof Soil Near Surface Moisture Ratio", OutputProcessor::Unit::None, Moisture, "Zone", "State", "Environment");
            SetupOutputVariable(state,
                "Green Roof Soil Sensible Heat Transfer Rate per Area", OutputProcessor::Unit::W_m2, sensibleg, "Zone", "State", "Environment");
            SetupOutputVariable(state,
                "Green Roof Vegetation Sensible Heat Transfer Rate per Area", OutputProcessor::Unit::W_m2, sensiblef, "Zone", "State", "Environment");
            SetupOutputVariable(state, "Green Roof Vegetation Moisture Transfer Rate", OutputProcessor::Unit::m_s, Vfluxf, "Zone", "State", "Environment");
            SetupOutputVariable(state, "Green Roof Soil Moisture Transfer Rate", OutputProcessor::Unit::m_s, Vfluxg, "Zone", "State", "Environment");
            SetupOutputVariable(state,
                "Green Roof Vegetation Latent Heat Transfer Rate per Area", OutputProcessor::Unit::W_m2, Lf, "Zone", "State", "Environment");
            SetupOutputVariable(state,
                "Green Roof Soil Latent Heat Transfer Rate per Area", OutputProcessor::Unit::W_m2, Lg, "Zone", "State", "Environment");

            SetupOutputVariable(state, "Green Roof Cumulative Precipitation Depth", OutputProcessor::Unit::m, CumPrecip, "Zone", "Sum", "Environment");
            SetupOutputVariable(state, "Green Roof Cumulative Irrigation Depth", OutputProcessor::Unit::m, CumIrrigation, "Zone", "Sum", "Environment");
            SetupOutputVariable(state, "Green Roof Cumulative Runoff Depth", OutputProcessor::Unit::m, CumRunoff, "Zone", "Sum", "Environment");
            SetupOutputVariable(state, "Green Roof Cumulative Evapotranspiration Depth", OutputProcessor::Unit::m, CumET, "Zone", "Sum", "Environment");
            SetupOutputVariable(state,
                "Green Roof Current Precipitation Depth", OutputProcessor::Unit::m, CurrentPrecipitation, "Zone", "Sum", "Environment");
            SetupOutputVariable(state, "Green Roof Current Irrigation Depth", OutputProcessor::Unit::m, CurrentIrrigation, "Zone", "Sum", "Environment");
            SetupOutputVariable(state, "Green Roof Current Runoff Depth", OutputProcessor::Unit::m, CurrentRunoff, "Zone", "Sum", "Environment");
            SetupOutputVariable(state, "Green Roof Current Evapotranspiration Depth", OutputProcessor::Unit::m, CurrentET, "Zone", "Sum", "Environment");

            // DJS NOVEMBER 2010 - end of calls to setup output of ecoroof variables

        } // Initialization statements for first entry into ecoroof routines

        // DJS July 2007
        // Make sure the ecoroof module resets its conditions at start of EVERY warmup day and every new design day
        // for Reverse DD testing

        if (BeginEnvrnFlag || WarmupFlag) {
            Moisture = dataMaterial.Material(state.dataConstruction->Construct(ConstrNum).LayerPoint(1)).InitMoisture;    // Initial moisture content in soil
            MeanRootMoisture = Moisture;                                             // Start the root zone moisture at the same value as the surface.
            Alphag = 1.0 - dataMaterial.Material(state.dataConstruction->Construct(ConstrNum).LayerPoint(1)).AbsorpSolar; // albedo rather than absorptivity
        }
        // DJS July 2007

        if (BeginEnvrnFlag && CalcEcoRoofMyEnvrnFlag) {
            Tgold = OutDryBulbTempAt(Surface(SurfNum).Centroid.z); // OutDryBulbTemp           ! initial guess
            Tfold = OutDryBulbTempAt(Surface(SurfNum).Centroid.z); // OutDryBulbTemp           ! initial guess
            Tg = 10.0;
            Tf = 10.0;
            Vfluxf = 0.0;
            Vfluxg = 0.0;
            CumRunoff = 0.0;
            CumET = 0.0;
            CumPrecip = 0.0;
            CumIrrigation = 0.0;
            CurrentRunoff = 0.0;
            CurrentET = 0.0;
            CurrentPrecipitation = 0.0;
            CurrentIrrigation = 0.0;
            CalcEcoRoofMyEnvrnFlag = false;
        }

        if (!BeginEnvrnFlag) {
            CalcEcoRoofMyEnvrnFlag = true;
        }

        // If current surface is = FirstEcoSurf then for this time step we need to update the soil moisture
        if (SurfNum == FirstEcoSurf) {
            UpdateSoilProps(
                state, Moisture, MeanRootMoisture, MoistureMax, MoistureResidual, SoilThickness, Vfluxf, Vfluxg, ConstrNum, Alphag, unit, Tg, Tf, Qsoil);

            Ta = OutDryBulbTempAt(Surface(SurfNum).Centroid.z); // temperature outdoor - Surface is dry, use normal correlation
            Tg = Tgold;
            Tf = Tfold;

            if (state.dataConstruction->Construct(ConstrNum).CTFCross(0) > 0.01) {
                QuickConductionSurf = true;
<<<<<<< HEAD
                F1temp = dataConstruction.Construct(ConstrNum).CTFCross(0) / (dataConstruction.Construct(ConstrNum).CTFInside(0) + HConvIn(SurfNum));
                Qsoilpart1 = -CTFConstOutPart(SurfNum) + F1temp * (CTFConstInPart(SurfNum) + SurfOpaqQRadSWInAbs(SurfNum) + SurfQRadThermInAbs(SurfNum) +
                                                                   dataConstruction.Construct(ConstrNum).CTFSourceIn(0) * QsrcHist(SurfNum, 1) +
=======
                F1temp = state.dataConstruction->Construct(ConstrNum).CTFCross(0) / (state.dataConstruction->Construct(ConstrNum).CTFInside(0) + HConvIn(SurfNum));
                Qsoilpart1 = -CTFConstOutPart(SurfNum) + F1temp * (CTFConstInPart(SurfNum) + SurfOpaqQRadSWInAbs(SurfNum) + SurfQRadThermInAbs(SurfNum) +
                                                                   state.dataConstruction->Construct(ConstrNum).CTFSourceIn(0) * QsrcHist(SurfNum, 1) +
>>>>>>> ffdf8bdc
                                                                   HConvIn(SurfNum) * MAT(ZoneNum) + SurfNetLWRadToSurf(SurfNum));
            } else {
                Qsoilpart1 = -CTFConstOutPart(SurfNum) + state.dataConstruction->Construct(ConstrNum).CTFCross(0) * TempSurfIn(SurfNum);
                F1temp = 0.0;
            }

            Qsoilpart2 = state.dataConstruction->Construct(ConstrNum).CTFOutside(0) - F1temp * state.dataConstruction->Construct(ConstrNum).CTFCross(0);

            Pa = StdBaroPress; // standard atmospheric pressure (apparently in Pascals)
            Tgk = Tg + KelvinConv;
            Tak = Ta + KelvinConv;

            sigmaf = 0.9 - 0.7 * std::exp(-0.75 * LAI); // Fractional veg cover based on (2) from FASST TR-04-25
            // Formula for grasses modified to incorporate limits from
            // Table 1 for sigmaf_max and min (0.20 to 0.9)

            EpsilonOne = epsilonf + epsilong - epsilong * epsilonf; // Checked (eqn. 6 in FASST Veg Models)
            RH = OutRelHum;                                         // Get humidity in % from the DataEnvironment.cc
            eair = (RH / 100.0) * 611.2 * std::exp(17.67 * Ta / (Tak - 29.65));
            qa = (0.622 * eair) / (Pa - 1.000 * eair); // Mixing Ratio of air
            Rhoa = Pa / (Rair * Tak);                  // Density of air. kg/m^3
            Tif = Tf;

            // Air Temperature within the canopy is given as
            // (Deardorff (1987)). Kelvin. based of the previous temperatures
            Tafk = (1.0 - sigmaf) * Tak + sigmaf * (0.3 * Tak + 0.6 * (Tif + KelvinConv) + 0.1 * Tgk);

            Taf = Tafk - KelvinConv;          // Air Temperature within canopy in Celcius (C).
            Rhof = Pa / (Rair * Tafk);        // Density of air at the leaf temperature
            Rhoaf = (Rhoa + Rhof) / 2.0;      // Average of air density
            Zd = 0.701 * std::pow(Zf, 0.979); // Zero displacement height
            Zo = 0.131 * std::pow(Zf, 0.997); // Foliage roughness length. (m) Source Ballick (1981)
            if (Zo < 0.02) Zo = 0.02;         // limit based on p.7 TR-04-25 and Table 2

            // transfer coefficient at near-neutral condition Cfhn
            Cfhn = pow_2(Kv / std::log((Za - Zd) / Zo));                      // Equation 12, page 7, FASST Model
            Waf = 0.83 * std::sqrt(Cfhn) * sigmaf * Ws + (1.0 - sigmaf) * Ws; // Wind Speed inside foliage. Equation #6, FASST model
            Cf = 0.01 * (1.0 + 0.3 / Waf);                                    // The bulk Transfer coefficient, equation 10 page 6.
            sheatf = e0 + 1.1 * LAI * Rhoaf * Cpa * Cf * Waf;                 // Intermediate calculation for Sensible Heat Transfer
            sensiblef = sheatf * (Taf - Tf); // DJS Jan 2011 sensible flux TO foliage into air (Frankenstein 2004, eqn7)
            // sourced from Frankenstein et al (2004a). Added e0 windless correction factor.
            // an early version had (1.0-0.7)*sigmaf in calc of sensiblef... how did that get there!?! Fixed.

            // These parameters were taken from "The Atm Boundary Layer", By J.R. Garratt
            // NOTE the Garratt eqn. (A21) gives esf in units of hPA so we have multiplied
            // the constant 6.112 by a factor of 100.
            esf = 611.2 * std::exp(17.67 * Tif / (Tif + KelvinConv - 29.65));

            // From Garratt - eqn. A21, p284. Note that Tif and Tif+KelvinConv usage is correct.
            // Saturation specific humidity at leaf temperature again based on previous temperatures

            qsf = 0.622 * esf / (Pa - 1.000 * esf); // "The Atm Boundary Layer", J.R Garrat for Saturation mixing ratio
            // Calculate stomatal resistance and atmospheric resistance Part
            ra = 1.0 / (Cf * Waf); // Aerodynamic Resistance. Resistance that is caused
            // by the boundary layer on a leaf surface to transfer water vapor. It is measured in
            // s/m and depends on wind speed, leaf's surface roughness,
            // and stability of atsmophere.

            f1inv = min(1.0, (0.004 * RS + 0.005) / (0.81 * (0.004 * RS + 1.0))); // SW radiation-related term
            f1 = 1.0 / f1inv;
            if (MoistureMax == MoistureResidual) {
                f2inv = 1.0e10;
            } else {
                f2inv = (MeanRootMoisture - MoistureResidual) / (MoistureMax - MoistureResidual); // Equation 19 p. 9 FASST model
            }

            // In FASST, Eq 20 is used to compute Moisture.

            f2 = 1.0 / f2inv; // In dry areas f2 --> LARGE so that r_s --> LARGE
            // and both rn and Latent flux --> 0.0
            f3 = 1.0 / (std::exp(-0.0 * (esf - eair))); // Note the 0.0 here is gd which has value of 0.0
            // for most plants and 0.03 for trees (see ECMWF
            // note given above.
            r_s = StomatalResistanceMin * f1 * f2 * f3 / LAI; //  Stomatal Resistance (r_s)
            rn = ra / (ra + r_s);                             // rn is foliage surface wetness ... NOT a resistance

            // This routine is to calculate ground moisture factor. This factor is from *****
            Mg = Moisture / MoistureMax; // m^3/m^3.
            dOne = 1.0 - sigmaf * (0.6 * (1.0 - rn) + 0.1 * (1.0 - Mg));

            // Latent heat of vaporation at leaf surface temperature. The source of this
            // equation is Henderson-Sellers (1984)
            Lef = 1.91846e6 * pow_2((Tif + KelvinConv) / (Tif + KelvinConv - 33.91));
            // Check to see if ice is sublimating or frost is forming.
            if (Tfold < 0.0) Lef = 2.838e6; // per FASST documentation p.15 after eqn. 37.

            // Derivative of Saturation vapor pressure, which is used in the calculation of
            // derivative of saturation specific humidity.

            Desf = 611.2 * std::exp(17.67 * (Tf / (Tf + KelvinConv - 29.65))) *
                   (17.67 * Tf * (-1.0) * std::pow(Tf + KelvinConv - 29.65, -2) + 17.67 / (KelvinConv - 29.65 + Tf));
            dqf = ((0.622 * Pa) / pow_2(Pa - esf)) * Desf;                      // Derivative of saturation specific humidity
            esg = 611.2 * std::exp(17.67 * (Tg / ((Tg + KelvinConv) - 29.65))); // Pa saturation vapor pressure
            // From Garratt - eqn. A21, p284.
            // Note that Tg and Tg+KelvinConv usage is correct.
            qsg = 0.622 * esg / (Pa - esg); // Saturation mixing ratio at ground surface temperature.

            // Latent heat vaporization  at the ground temperature
            Leg = 1.91846e6 * pow_2(Tgk / (Tgk - 33.91));
            // Check to see if ice is sublimating or frost is forming.
            if (Tgold < 0.0) Leg = 2.838e6; // per FASST documentation p.15 after eqn. 37.

            Desg = 611.2 * std::exp(17.67 * (Tg / (Tg + KelvinConv - 29.65))) *
                   (17.67 * Tg * (-1.0) * std::pow(Tg + KelvinConv - 29.65, -2) + 17.67 / (KelvinConv - 29.65 + Tg));
            dqg = (0.622 * Pa / pow_2(Pa - esg)) * Desg;

            // Final Ground Atmosphere Energy Balance
            // Density of air at the soil surface temperature
            Rhog = Pa / (Rair * Tgk);

            // Average density of air with respect to ground surface and air temperature
            Rhoag = (Rhoa + Rhog) / 2.0;
            Rib = 2.0 * g1 * Za * (Taf - Tg) / ((Tafk + Tgk) * pow_2(Waf)); // Richardson Number

            // Compute the stability factor Gammah
            if (Rib < 0.0) {
                Gammah = std::pow(1.0 - 16.0 * Rib, -0.5);
            } else {
                if (Rib >= 0.19) {
                    Rib = 0.19;
                }
                Gammah = std::pow(1.0 - 5.0 * Rib, -0.5);
            }

            if (RoughSurf == VerySmooth) { //  6= very smooth, 5=smooth, 4= med. sm. ,3= med. rough. , 2= rough, 1= Very rough
                Zog = 0.0008;
            } else if (RoughSurf == Smooth) {
                Zog = 0.0010;
            } else if (RoughSurf == MediumSmooth) {
                Zog = 0.0015;
            } else if (RoughSurf == MediumRough) {
                Zog = 0.0020;
            } else if (RoughSurf == Rough) {
                Zog = 0.0030;
            } else { // VeryRough
                Zog = 0.005;
            }

            Chng = pow_2(Kv / std::log(Za / Zog)) / rch; // bulk transfer coefficient near ground
            Chg = Gammah * ((1.0 - sigmaf) * Chng + sigmaf * Cfhn);
            sheatg = e0 + Rhoag * Cpa * Chg * Waf; // added the e0 windless correction
            sensibleg = sheatg * (Taf - Tg);       // sensible flux TO soil (W/m^2) DJS Jan 2011 (eqn. 32 in Frankenstein 2004)

            Chne = pow_2(Kv / std::log(Za / Zog)) / rche;
            Ce = Gammah * ((1.0 - sigmaf) * Chne + sigmaf * Cfhn); // this is in fact Ceg in eq (28)

            // we can approximate Gammae by Gammah (Supported by FASST Veg Models p. 15)
            qaf = ((1.0 - sigmaf) * qa + sigmaf * (0.3 * qa + 0.6 * qsf * rn + 0.1 * qsg * Mg)) /
                  (1.0 - sigmaf * (0.6 * (1.0 - rn) + 0.1 * (1.0 - Mg)));
            qg = Mg * qsg + (1.0 - Mg) * qaf; // eq main report (13)
            // According to FASST documentation this is correct.
            // The following also used Rhoaf and Rhoag respectively... shouldn't these be water densities??!!
            Lf = Lef * LAI * Rhoaf * Cf * Waf * rn * (qaf - qsf); // This had Leg but should be Lef...
            Lg = Ce * Leg * Waf * Rhoag * (qaf - qg) * Mg;        // In the FASST documentation there is NO Mg. However, in looking
            // back at the Deardorff 1978 paper it appears that an alpha = Mg term is
            // used to distinguish from POTENTIAL and ACTUAL ground surface evaporation...
            // the Lf and Lg calculations are NOT used in this formulation
            // rather, the effects are included in terms of dqg and dqf !
            // These equations for Lf and Lg are based on Deardorff's paper, but there is
            // a sign difference !!! (qsf -qaf) and (qg - qaf) ?!
            // These may be useful, however for telling the UpdateSoilProps routine
            // how much evaporation has taken place...
            Vfluxf = -1.0 * Lf / Lef / 990.0; // water evapotranspire rate [m/s]
            Vfluxg = -1.0 * Lg / Leg / 990.0; // water evapotranspire rate [m/s]
            if (Vfluxf < 0.0) Vfluxf = 0.0;   // According to FASST Veg. Models p. 11, eqn 26-27, if Qfsat > qaf the actual
            if (Vfluxg < 0.0) Vfluxg = 0.0;   // evaporative fluxes should be set to zero (delta_c = 1 or 0).

            // P1, P2, P3 correspond to first, second and third terms of equation 37 in the main report.

            //   Note: the FASST model has a term -gamma_p*(1.0-exp...) in first line for P1 (c1_f) where gamma_p is
            //   a precipitation variable. So, if we assume no precip this term vanishes. We should
            //   revisit this issue later.
            //   Implement an iterative solution scheme to solve the simultaneous equations for Leaf and Soil temperature.
            //   Prior experience suggests that no more than 3 iterations are likely needed
            LeafTK = Tf + KelvinConv;
            SoilTK = Tg + KelvinConv;

            for (EcoLoop = 1; EcoLoop <= 3; ++EcoLoop) {
                P1 = sigmaf * (RS * (1.0 - Alphaf) + epsilonf * Latm) - 3.0 * sigmaf * epsilonf * epsilong * Sigma * pow_4(SoilTK) / EpsilonOne -
                     3.0 * (-sigmaf * epsilonf * Sigma - sigmaf * epsilonf * epsilong * Sigma / EpsilonOne) * pow_4(LeafTK) +
                     sheatf * (1.0 - 0.7 * sigmaf) * (Ta + KelvinConv) + LAI * Rhoaf * Cf * Lef * Waf * rn * ((1.0 - 0.7 * sigmaf) / dOne) * qa +
                     LAI * Rhoaf * Cf * Lef * Waf * rn * (((0.6 * sigmaf * rn) / dOne) - 1.0) * (qsf - LeafTK * dqf) +
                     LAI * Rhoaf * Cf * Lef * Waf * rn * ((0.1 * sigmaf * Mg) / dOne) * (qsg - SoilTK * dqg);
                P2 = 4.0 * (sigmaf * epsilonf * epsilong * Sigma) * pow_3(SoilTK) / EpsilonOne + 0.1 * sigmaf * sheatf +
                     LAI * Rhoaf * Cf * Lef * Waf * rn * (0.1 * sigmaf * Mg) / dOne * dqg;
                P3 = 4.0 * (-sigmaf * epsilonf * Sigma - (sigmaf * epsilonf * Sigma * epsilong) / EpsilonOne) * pow_3(LeafTK) +
                     (0.6 * sigmaf - 1.0) * sheatf + LAI * Rhoaf * Cf * Lef * Waf * rn * (((0.6 * sigmaf * rn) / dOne) - 1.0) * dqf;

                // T1G, T2G, & T3G corresponds to first, second & third terms of equation 38
                // in the main report.
                //  as with the equations for vegetation the first term in the ground eqn in FASST has a
                //  term starting with gamma_p --- if no precip this vanishes. Again, revisit this issue later.

                T1G = (1.0 - sigmaf) * (RS * (1.0 - Alphag) + epsilong * Latm) -
                      (3.0 * (sigmaf * epsilonf * epsilong * Sigma) / EpsilonOne) * pow_4(LeafTK) -
                      3.0 * (-(1.0 - sigmaf) * epsilong * Sigma - sigmaf * epsilonf * epsilong * Sigma / EpsilonOne) * pow_4(SoilTK) +
                      sheatg * (1.0 - 0.7 * sigmaf) * (Ta + KelvinConv) + Rhoag * Ce * Leg * Waf * Mg * ((1.0 - 0.7 * sigmaf) / dOne) * qa +
                      Rhoag * Ce * Leg * Waf * Mg * (0.1 * sigmaf * Mg / dOne - Mg) * (qsg - SoilTK * dqg) +
                      Rhoag * Ce * Leg * Waf * Mg * (0.6 * sigmaf * rn / dOne) * (qsf - LeafTK * dqf) + Qsoilpart1 +
                      Qsoilpart2 * (KelvinConv); // finished by T1G

                T2G = 4.0 * (-(1.0 - sigmaf) * epsilong * Sigma - sigmaf * epsilonf * epsilong * Sigma / EpsilonOne) * pow_3(SoilTK) +
                      (0.1 * sigmaf - 1.0) * sheatg + Rhoag * Ce * Leg * Waf * Mg * (0.1 * sigmaf * Mg / dOne - Mg) * dqg - Qsoilpart2;

                T3G = (4.0 * (sigmaf * epsilong * epsilonf * Sigma) / EpsilonOne) * pow_3(LeafTK) + 0.6 * sigmaf * sheatg +
                      Rhoag * Ce * Leg * Waf * Mg * (0.6 * sigmaf * rn / dOne) * dqf;

                LeafTK = 0.5 * (LeafTK + (P1 * T2G - P2 * T1G) / (-P3 * T2G + T3G * P2)); // take avg of old and new each iteration
                SoilTK = 0.5 * (SoilTK + (P1 * T3G - P3 * T1G) / (-P2 * T3G + P3 * T2G)); // take avg of old and new each iteration
                // in earlier implementations we simply assigned new Leaf and Soil temps once (no iteration -- ecoloop =1,1, but
                // with LeafTK = ( P1*T2G - P2*T1G )/( -P3*T2G + T3G*P2 )  and
                // SoilTK =(SoilTK+( P1*T3G - P3*T1G )/( -P2*T3G + P3*T2G ). This iterative solution was initially attempted to
                // deal with stability issues associated with the CTF. It has virtually no impact on temperatures and it is not
                // clear how much it helped with stability problems. Eventually when CTF solution is replaced with a finite
                // difference scheme this loop structure should be removed.

            }                                                                 // This loop does an iterative solution of the simultaneous equations
            Qsoil = -1.0 * (Qsoilpart1 - Qsoilpart2 * (SoilTK - KelvinConv)); // This is heat flux INTO top of the soil
            Tfold = LeafTK - KelvinConv;
            Tgold = SoilTK - KelvinConv;

        } // if firstecosurface (if not we do NOT need to recalculate ecoroof energybalance as all ecoroof surfaces MUST be the same
        // this endif was moved here from the if statement regarding whether we are looking at the first ecoroof surface or not.

        TH(1, 1, SurfNum) = Tgold; // SoilTemperature
        TempExt = Tgold;
    }

    void UpdateSoilProps(EnergyPlusData &state,
                         Real64 &Moisture,
                         Real64 &MeanRootMoisture,
                         Real64 const MoistureMax,
                         Real64 const MoistureResidual,
                         Real64 const SoilThickness,
                         Real64 const Vfluxf, // Water mass flux from vegetation [m/s]
                         Real64 const Vfluxg, // Water mass flux from soil surface [m/s]
                         int &ConstrNum,      // Indicator for construction index for the current surface
                         Real64 &Alphag,
                         int const EP_UNUSED(unit),    // unused1208
                         Real64 const EP_UNUSED(Tg),   // unused1208
                         Real64 const EP_UNUSED(Tf),   // unused1208
                         Real64 const EP_UNUSED(Qsoil) // unused1208
    )
    {
        // SUBROUTINE INFORMATION
        //     AUTHOR          David Sailor
        //     DATE WRITTEN    Jan 2007
        //     MODIFIED        Stephen Forner, Portland State University (SF); 7/15/2010
        //     RE-ENGINEERED   na

        // PURPOSE OF THIS MODULE:

        // Track moisture input/output to ecoroof soil media (precipitation, irrigation, evapotranspiration, runoff)
        // Update soil thermal properties associated with variations in soil moisture and update CTF calculations
        // for the ecoroof construction layer.

        // METHODOLOGY EMPLOYED:
        // Define 2 soil layers (top and root). Moisture redistribution between top and root layers is proportional
        // to moisture differences. Input and Output of moisture are partitioned between layers.
        // Soil thermal properties vary based on non-dimensionalization of experimental data for 8 typical soils.
        // Specifically, THERMAL PROPERTY = Dry Value + (fraction of moisture content)*Wet Value

        // Using/Aliasing
        using namespace DataGlobals;
        using namespace DataEnvironment;
        using namespace DataSurfaces;
        using DataWater::RainFall;
        using General::RoundSigDigits;

        // Locals
        // SUBROUTINE ARGUMENT DEFINITIONS:

        // SUBROUTINE PARAMETER DEFINITIONS:
        static Real64 const depth_fac((161240.0 * std::pow(2.0, -2.3)) / 60.0);

        // Soil Parameters from Reference listed in the code:
        Real64 const alpha(23.0); // These parameters are empirical constants
        Real64 const n(1.27);     // These parameters are empirical constants
        Real64 const lambda(0.5); // These parameters are empirical constants
        // This is another parameter of the soil which describes the soil conductivity at the saturation point (m/s)
        Real64 const SoilConductivitySaturation(5.157e-7);

        // INTERFACE BLOCK SPECIFICATIONS:
        // na

        // DERIVED TYPE DEFINITIONS:
        // na

        // SUBROUTINE LOCAL VARIABLE DECLARATIONS:
        Real64 RatioMax;
        Real64 RatioMin;
        Real64 MoistureDiffusion;     // moisture transport down from near-surface to root zone
        static Real64 TopDepth;       // Thickness of "near-surface" soil layer
        static Real64 RootDepth(0.0); // Thickness of "root zone" soil layer //Autodesk Was used uninitialized
        // Note TopDepth+RootDepth = thickness of ecoroof soil layer
        static Real64 TimeStepZoneSec; // Seconds per TimeStep
        Real64 SoilConductivity;       // Moisture dependent conductivity to be fed back into CTF Calculator
        Real64 SoilSpecHeat;           // Moisture dependent Spec. Heat to be fed back into CTF Calculator
        Real64 SoilAbsorpSolar;        // Moisture dependent Solar absorptance (1-albedo)
        Real64 SoilDensity;            // Moisture dependent density to be fed back into CTF Calculator

        Real64 SatRatio;
        Real64 TestRatio; // Ratio to determine if timestep change in properties is too abrupt for CTF

        static Real64 DryCond;     // Dry soil value of conductivity
        static Real64 DryDens;     // Dry soil value of density
        static Real64 DryAbsorp;   // Dry soil value of solar absorptance (1-albedo)
        static Real64 DrySpecHeat; // Dry soil value of specific heat
        Real64 AvgMoisture;        // Average soil moisture over depth of ecoroof media

        static bool UpdatebeginFlag(true); // one time flag

        static Real64 CapillaryPotentialTop(-3.8997);  // This variable keeps track of the capillary potential of the soil in both layers and time (m)
        static Real64 CapillaryPotentialRoot(-3.8997); // This variable keeps track of the capillary potential of the soil in both layers and time (m)
        static Real64 SoilHydroConductivityTop(8.72e-6);  // This is the soil water conductivity in the soil (m/s)
        static Real64 SoilHydroConductivityRoot(8.72e-6); // This is the soil water conductivity in the soil (m/s)
        static Real64 SoilConductivityAveTop(8.72e-6);    // This is the average soil water conductivity (m/s)
        static Real64 SoilConductivityAveRoot(8.72e-6);
        static Real64 RelativeSoilSaturationTop; // Relative Soil Saturation (soil moisture-residual soil moisture)/(saturation soil moisture-residual
                                                 // soil moisture)
        static Real64 RelativeSoilSaturationRoot;
        static Real64 TestMoisture(0.15); // This makes sure that the moisture cannot change by too much in each step
        int index1;
        static int ErrIndex(0);

        // NOTE:  As Energyplus calls the energy balance manager (and hence CalcEcoroof)
        // once for each surface within each zone that has an ecoroof
        // --- the CALCECOROOF routine is called multiple times within each time step
        // So, it is important that the UpdateSoilProps subroutine is called ONLY ONCE for each time step!!!

        // Recall Moisture = near-surface moisture value (m^3/m^3)
        // Recall MeanRootMoisture = root zone moisture value (m^3/m^3)

        // DJS 2009 set the ratiomax and ratiomin values in the code now (rather than as parameters) so that
        // DJS 2009 we can link them to timesteps and make these limits apply to actual RATES...
        // DJS 2009 reasonable rates are +/- 10% change in properties per 15 minute period... Otherwise we have
        // DJS 2009 stability issues.
        // DJS 2011 FEB - Since we no longer use CTF with soil-dependent properties (Do not RECALL INITCONDUCTION...
        // DJS 2011 FEB - we may be able to get away with NO limits on rates of change when using CFD routine.
        // DJS 2011 FEB - for now we stick with 20% per quarter hour.
        RatioMax = 1.0 + 0.20 * MinutesPerTimeStep / 15.0;
        RatioMin = 1.0 - 0.20 * MinutesPerTimeStep / 15.0;

        if (UpdatebeginFlag) {

            // SET dry values that NEVER CHANGE
            DryCond = dataMaterial.Material(state.dataConstruction->Construct(ConstrNum).LayerPoint(1)).Conductivity;
            DryDens = dataMaterial.Material(state.dataConstruction->Construct(ConstrNum).LayerPoint(1)).Density;
            DryAbsorp = dataMaterial.Material(state.dataConstruction->Construct(ConstrNum).LayerPoint(1)).AbsorpSolar;
            DrySpecHeat = dataMaterial.Material(state.dataConstruction->Construct(ConstrNum).LayerPoint(1)).SpecHeat;

            // DETERMINE RELATIVE THICKNESS OF TWO LAYERS OF SOIL (also unchanging)
            if (SoilThickness > 0.12) {
                TopDepth = 0.06; // For now use 6cm as top depth - everything else is root layer
            } else {
                TopDepth = 0.5 * SoilThickness; // In unusual case of very thin soil make topdepth half of total
            }
            // This loop outputs the minimum number of time steps needed to keep the solution stable
            // The equation is minimum timestep in seconds=161240*((number of layers)**(-2.3))*(Total thickness of the soil)**2.07
            if (dataMaterial.Material(state.dataConstruction->Construct(ConstrNum).LayerPoint(1)).EcoRoofCalculationMethod == 2) {
                Real64 const depth_limit(depth_fac * std::pow(TopDepth + RootDepth, 2.07));
                for (index1 = 1; index1 <= 20; ++index1) {
                    if (double(MinutesPerTimeStep / index1) <= depth_limit) break;
                }
                if (index1 > 1) {
                    ShowWarningError("CalcEcoRoof: Too few time steps per hour for stability.");
                    if (ceil(60 * index1 / MinutesPerTimeStep) <= 60) {
                        ShowContinueError("...Entered Timesteps per hour=[" + RoundSigDigits(NumOfTimeStepInHour) +
                                          "], Change to some value greater than or equal to [" + RoundSigDigits(60 * index1 / MinutesPerTimeStep) +
                                          "] for assured stability.");
                        ShowContinueError("...Note that EnergyPlus has a maximum of 60 timesteps per hour");
                        ShowContinueError("...The program will continue, but if the simulation fails due to too low/high temperatures, instability "
                                          "here could be the reason.");
                    } else {
                        ShowContinueError("...Entered Timesteps per hour=[" + RoundSigDigits(NumOfTimeStepInHour) +
                                          "], however the required frequency for stability [" + RoundSigDigits(60 * index1 / MinutesPerTimeStep) +
                                          "] is over the EnergyPlus maximum of 60.");
                        ShowContinueError("...Consider using the simple moisture diffusion calculation method for this application");
                        ShowContinueError("...The program will continue, but if the simulation fails due to too low/high temperatures, instability "
                                          "here could be the reason.");
                    }
                }
            }

            RootDepth = SoilThickness - TopDepth;
            // Next create a timestep in seconds
            TimeStepZoneSec = MinutesPerTimeStep * 60.0;

            UpdatebeginFlag = false;
        }

        CurrentRunoff = 0.0; // Initialize current time step runoff as it is used in several spots below...

        // FIRST Subtract water evaporated by plants and at soil surface
        Moisture -= (Vfluxg)*MinutesPerTimeStep * 60.0 / TopDepth;          // soil surface evaporation
        MeanRootMoisture -= (Vfluxf)*MinutesPerTimeStep * 60.0 / RootDepth; // plant extraction from root zone

        // NEXT Update evapotranspiration summary variable for print out
        CurrentET = (Vfluxg + Vfluxf) * MinutesPerTimeStep * 60.0; // units are meters
        if (!WarmupFlag) {
            CumET += CurrentET;
        }

        // NEXT Add Precipitation to surface soil moisture variable (if a schedule exists)
        if (!WarmupFlag) {
            CurrentPrecipitation = 0.0; // first initialize to zero
        }
        CurrentPrecipitation = 0.0; // first initialize to zero
        if (RainFall.ModeID == RainSchedDesign) {
            CurrentPrecipitation = RainFall.CurrentAmount; //  units of m
            Moisture += CurrentPrecipitation / TopDepth;   // x (m) evenly put into top layer
            if (!WarmupFlag) {
                CumPrecip += CurrentPrecipitation;
            }
        }

        // NEXT Add Irrigation to surface soil moisture variable (if a schedule exists)
        CurrentIrrigation = 0.0; // first initialize to zero
        Irrigation.ActualAmount = 0.0;
        if (Irrigation.ModeID == IrrSchedDesign) {
            CurrentIrrigation = Irrigation.ScheduledAmount; // units of m
            Irrigation.ActualAmount = CurrentIrrigation;
            //    elseif (Irrigation%ModeID ==IrrSmartSched .and. moisture .lt. 0.4d0*MoistureMax) then
        } else if (Irrigation.ModeID == IrrSmartSched && Moisture < Irrigation.IrrigationThreshold * MoistureMax) {
            // Smart schedule only irrigates when scheduled AND the soil is less than 40% saturated
            CurrentIrrigation = Irrigation.ScheduledAmount; // units of m
            Irrigation.ActualAmount = CurrentIrrigation;
        }

        Moisture += CurrentIrrigation / TopDepth; // irrigation in (m)/timestep put into top layer
        if (!WarmupFlag) {
            CumIrrigation += CurrentIrrigation;
        }

        // Note: If soil top layer gets a massive influx of rain &/or irrigation some of
        // the water will simply run right off the top and not penetrate at all!
        // At the present time this limit is fairly small due to some minor stability issues
        // in EnergyPlus. If the moisture changes too rapidly the code cannot handle the rapid changes in
        // surface characteristics and heat fluxes. The result that I've noticed is a non-physical fluctation
        // in ground surface temperature that oscillates up to 10 deg C from one hour to the next until the
        // code catches up. The temporary solution is to simply limit how much moisture can enter the soil
        // in any time step to 0.5"/hour. In the future this might be fixed by running with finer time steps
        // or by using a finite difference temperature solution rather than the CTF.
        // I suspect that 15 minute intervals may be needed. Another option is to have an internal moisture
        // overflow bin that will hold extra moisture and then distribute it in subsequent hours. This way the
        // soil still gets the same total moisture... it is just distributed over a longer period.
        if (CurrentIrrigation + CurrentPrecipitation > 0.5 * 0.0254 * MinutesPerTimeStep / 60.0) {
            CurrentRunoff = CurrentIrrigation + CurrentPrecipitation - (0.5 * 0.0254 * MinutesPerTimeStep / 60.0);
            // If we get here then TOO much moisture has already been added to soil (must now subtract excess)
            Moisture -= CurrentRunoff / TopDepth; // currently any incident moisture in excess of 1/4 " per hour
                                                  // simply runs off the top of the soil.
        }
        // Now, if top layer is beyond saturation... the excess simply runs off without penetrating into the lower
        // layers.
        if (Moisture > MoistureMax) {
            CurrentRunoff += (Moisture - MoistureMax) * TopDepth;
            Moisture = MoistureMax;
        }

        if (dataMaterial.Material(state.dataConstruction->Construct(ConstrNum).LayerPoint(1)).EcoRoofCalculationMethod == 1) {

            // THE SECTION BELOW WAS THE INITIAL MOISTURE DISTRIBUTION MODEL.
            // Any line with "!-" was code.  A line with "!" was just a comment.  This is done in case this code needs to be resurected in the future.
            // See below this commented out code for the new moisture distribution model.
            //*********************************************************************************************************
            //*********************************************************************************************************
            // NEXT Redistribute moisture based on moisture diffusion.
            // The effective diffusivities should be revisted when better moisture transport data in ecoroof soils are
            // available.
            // Here the diffusion rate is in units of [1/s]
            // A value of 0.0001 would be ~ 36% / hour
            // A value of 0.00005 would be ~ 18%/hour change in moisture
            // A value of 0.000025 gives about a 9%/hour change in moisture
            // a value of 0.0000125 gives 5%/hour...
            // Note: This formulation allows moisture to have a directional bias - ie, it can sink into soil easier than
            // it can be brought up.
            if (Moisture > MeanRootMoisture) {
                // move moisture from top layer into root zone
                MoistureDiffusion = min((MoistureMax - MeanRootMoisture) * RootDepth, (Moisture - MeanRootMoisture) * TopDepth);
                MoistureDiffusion = max(0.0, MoistureDiffusion); // Safety net to keep positive (not needed?)
                // at this point moistureDiffusion is in units of (m)/timestep
                MoistureDiffusion *= 0.00005 * MinutesPerTimeStep * 60.0;
                Moisture -= MoistureDiffusion / TopDepth;
                MeanRootMoisture += MoistureDiffusion / RootDepth;
            } else if (MeanRootMoisture > Moisture) {
                // move moisture to top layer from root zone
                MoistureDiffusion = min((MoistureMax - Moisture) * TopDepth, (MeanRootMoisture - Moisture) * RootDepth);
                MoistureDiffusion = max(0.0, MoistureDiffusion); // Safety net (not needed?)
                // at this point moistureDiffusion is in units of (m)/timestep
                MoistureDiffusion *= 0.00001 * MinutesPerTimeStep * 60.0;
                Moisture += MoistureDiffusion / TopDepth;
                MeanRootMoisture -= MoistureDiffusion / RootDepth;
            }
        } else {
            //********************************************************************************************************
            //********************************************************************************************************
            // THE SECTION ABOVE WAS THE MOISTURE DISTRIBUTION MODEL. REPLACED SF-7/21/2010

            // NEXT redistribute the moisture in the soil based on:
            // Marcel G Schaap and Martinus Th van Genuchten, 2006, 'A modified Maulem-van
            // Genuchten Formulation for Improved Description of the Hydraulic Conductivity Near Saturation'.
            // Written in MATLAB by Vishal Sharma (of Portland State) and modified for FORTRAN by Stephen Forner Summer 2010
            // This model is based on curve fit data that describes the capillary motion of the water in combination with the gravitational
            // forces on the water.
            // This set of equations is unstable if the time step is larger than given by a curve fit equation.  This first DO loop is to
            // see how many time steps are needed to be stable.
            // This method of moisture distribution relies on variables which are experimentally determined: alpha, lambda, n and the
            // hydraulic conductivity at saturation.

            // Now, solve for the soil parameters for  of the top soil layer

            RelativeSoilSaturationTop = (Moisture - MoistureResidual) / (MoistureMax - MoistureResidual);
            if (RelativeSoilSaturationTop < 0.0001) {
                if (ErrIndex == 0) {
                    ShowWarningMessage("EcoRoof: UpdateSoilProps: Relative Soil Saturation Top Moisture <= 0.0001, Value=[" +
                                       RoundSigDigits(RelativeSoilSaturationTop, 5) + "].");
                    ShowContinueError("Value is set to 0.0001 and simulation continues.");
                    ShowContinueError("You may wish to increase the number of timesteps to attempt to alleviate the problem.");
                }
                ShowRecurringWarningErrorAtEnd("EcoRoof: UpdateSoilProps: Relative Soil Saturation Top Moisture < 0. continues",
                                               ErrIndex,
                                               RelativeSoilSaturationTop,
                                               RelativeSoilSaturationTop);
                RelativeSoilSaturationTop = 0.0001;
            }
            SoilHydroConductivityTop = SoilConductivitySaturation * std::pow(RelativeSoilSaturationTop, lambda) *
                                       pow_2(1.0 - std::pow(1.0 - std::pow(RelativeSoilSaturationTop, n / (n - 1.0)), (n - 1.0) / n));
            CapillaryPotentialTop = (-1.0 / alpha) * std::pow(std::pow(1.0 / RelativeSoilSaturationTop, n / (n - 1.0)) - 1.0, 1.0 / n);

            // Then the soil parameters for the root soil layer
            RelativeSoilSaturationRoot = (MeanRootMoisture - MoistureResidual) / (MoistureMax - MoistureResidual);
            SoilHydroConductivityRoot = SoilConductivitySaturation * std::pow(RelativeSoilSaturationRoot, lambda) *
                                        pow_2(1.0 - std::pow(1.0 - std::pow(RelativeSoilSaturationRoot, n / (n - 1.0)), (n - 1.0) / n));
            CapillaryPotentialRoot = (-1.0 / alpha) * std::pow(std::pow(1.0 / RelativeSoilSaturationRoot, n / (n - 1.0)) - 1.0, 1.0 / n);

            // Next, using the soil parameters, solve for the soil moisture
            SoilConductivityAveTop = (SoilHydroConductivityTop + SoilHydroConductivityRoot) * 0.5;
            Moisture += (TimeStepZoneSec / TopDepth) *
                        ((SoilConductivityAveTop * (CapillaryPotentialTop - CapillaryPotentialRoot) / TopDepth) - SoilConductivityAveTop);

            // Now limit the soil from going over the moisture maximum and takes excess to create runoff
            if (Moisture >= MoistureMax) {       // This statement makes sure that the top layer is not over the moisture maximum for the soil.
                Moisture = 0.9999 * MoistureMax; // then it takes any moisture over the maximum amount and makes it runoff
                CurrentRunoff += (Moisture - MoistureMax * 0.9999) * TopDepth;
            }

            // Now make sure that the soil does not go below the moisture minimum
            if (Moisture <= (1.01 * MoistureResidual)) {
                Moisture = 1.01 * MoistureResidual;
            }

            // Next, solve the parameters for the bottom layer
            SoilConductivityAveRoot = SoilHydroConductivityRoot;

            // Now make sure the rate of liquid leaving the soil is more than one drop per hour
            if ((SoilConductivityAveRoot * 3600.0) <= (2.33e-7)) {
                SoilConductivityAveRoot = 0.0;
            }

            // Using the parameters above, distribute the Root Layer moisture
            TestMoisture = MeanRootMoisture;
            MeanRootMoisture +=
                (TimeStepZoneSec / RootDepth) * ((SoilConductivityAveTop * (CapillaryPotentialTop - CapillaryPotentialRoot) / RootDepth) +
                                                 SoilConductivityAveTop - SoilConductivityAveRoot);

            // Limit the moisture from going over the saturation limit and create runoff:
            if (MeanRootMoisture >= MoistureMax) {
                MeanRootMoisture = 0.9999 * MoistureMax;
                CurrentRunoff += (Moisture - MoistureMax * 0.9999) * RootDepth;
            }

            // Limit the soil from going below the soil saturation limit:
            if (MeanRootMoisture <= (1.01 * MoistureResidual)) {
                MeanRootMoisture = 1.01 * MoistureResidual;
            }

            // Next, track runoff from the bottom of the soil:
            CurrentRunoff += SoilConductivityAveRoot * TimeStepZoneSec;

            //~~~END SF EDITS
        }

        // NEXT Limit moisture values to saturation (create RUNOFF that we can track)
        // CurrentRunoff is sum of "overwatering" in a timestep and excess moisture content
        if (!WarmupFlag) {
            CumRunoff += CurrentRunoff;
        }

        if (MeanRootMoisture <= MoistureResidual * 1.00001) {
            Moisture -= (MoistureResidual * 1.00001 - MeanRootMoisture) * RootDepth / TopDepth;
            // If the plant has extracted more moisture than is in the root zone soil, then make it come from
            // the top layer rather than the root zone... unless top is also dry...
            if (Moisture < MoistureResidual * 1.00001) Moisture = MoistureResidual * 1.00001;
            MeanRootMoisture = MoistureResidual * 1.00001; // Need to make sure we do not divide by zero later.
        }

        // ------------------------------------------------------------------------------------------
        // Having updated moisture values now we modify soil thermal properties based on moisture content

        // NOTE: Variables SoilAbsorpSolar, SoilDensity, SoilSpecHeat, and SoilConductivity are the values
        // that the soil properties OUGHT to attain for the current moisture level. These values are then
        // moderated using the TestRatio variable so that from one time step to the next no variable
        // changes by more than a certain percentage (typically 5-20%).

        // Note wet soil absorptance is generally 25-50% higher than dry soil absorptance (assume linear)
        SoilAbsorpSolar = DryAbsorp + (0.92 - DryAbsorp) * (Moisture - MoistureResidual) / (MoistureMax - MoistureResidual);
        // Limit solar absorptivity to 95% so soil abledo is always above 5%
        if (SoilAbsorpSolar > 0.95) SoilAbsorpSolar = 0.95;
        // Limit solar absorptivity to greater than 20% so that albedo is always less than 80%
        if (SoilAbsorpSolar < 0.20) SoilAbsorpSolar = 0.20;

        // Need to use for albedo in CalcEcoroof
        TestRatio = (1.0 - SoilAbsorpSolar) / Alphag;
        if (TestRatio > RatioMax) TestRatio = RatioMax;
        if (TestRatio < RatioMin) TestRatio = RatioMin;
        Alphag *= TestRatio; //  included 1.0 - to make it albedo rather than SW absorptivity
        // Note wet soil density is calculated by simply adding the mass of water...
        AvgMoisture = (RootDepth * MeanRootMoisture + TopDepth * Moisture) / SoilThickness;
        SoilDensity = DryDens + (AvgMoisture - MoistureResidual) * 990.0;
        // Note 990 kg/m^3 is water density and the moisture is depth-averaged

        // Note wet soil has specific heat that is 40% higher than dry soil (assume linear)
        // OLD ::  SoilSpecHeat = DrySpecHeat*(1.0d0+ 0.4d0*(AvgMoisture-MoistureResidual)/(MoistureMax-MoistureResidual))
        // This is now based on Melos Hagos's results for C (March 2009)
        //    SoilSpecHeat = DrySpecHeat + 3.09*(AvgMoisture) CLEARLY in ERROR BY FACTOR of 1000
        //    DJS - Melos report has Spec = Cdry + 1.9 theta (where C is in kJ/kg/K), so...
        SoilSpecHeat = DrySpecHeat + 1900.0 * AvgMoisture;

        // Note wet soil has thermal conductivity that is up to 3 times that of  dry soil ...
        // For now simply let it DOUBLE over the range of moisture

        // Note wet soil has thermal conductivity that is up to 3 times that of  dry soil ...
        // OLD :: SoilConductivity = DryCond* (1.0d0 + 1.0d0 * (AvgMoisture-MoistureResidual)/(MoistureMax-MoistureResidual))
        // This is now based on Melos Hagos's results for k/kdry (March 2009)
        SatRatio = (AvgMoisture - MoistureResidual) / (MoistureMax - MoistureResidual);
        SoilConductivity = (DryCond / 1.15) * (1.45 * std::exp(4.411 * SatRatio)) / (1.0 + 0.45 * std::exp(4.411 * SatRatio));
        // DJS 2009 - note, this allows the actual conductivity to dip a little below the dry value... corresponding to
        // DJS 2009 - "bone dry" if you will, when moisture --> residual value.

        // HERE WE RE-RUN THE CONDUCTION TRANSFER FUNCTION (CTF) CALCULATIONS

        // NOTE: CTF uses the original dataMaterial.Material( )%xxx variables, so must update these for current construction and
        //       time step...
        // TestRatio variable is available just in case there are stability issues. If so, we can limit the amount
        // by which soil properties are allowed to vary in one time step (10% in example below).

        TestRatio = SoilConductivity / dataMaterial.Material(state.dataConstruction->Construct(ConstrNum).LayerPoint(1)).Conductivity;
        if (TestRatio > RatioMax) TestRatio = RatioMax;
        if (TestRatio < RatioMin) TestRatio = RatioMin;
        dataMaterial.Material(state.dataConstruction->Construct(ConstrNum).LayerPoint(1)).Conductivity *= TestRatio;
        SoilConductivity = dataMaterial.Material(state.dataConstruction->Construct(ConstrNum).LayerPoint(1)).Conductivity;

        TestRatio = SoilDensity / dataMaterial.Material(state.dataConstruction->Construct(ConstrNum).LayerPoint(1)).Density;
        if (TestRatio > RatioMax) TestRatio = RatioMax;
        if (TestRatio < RatioMin) TestRatio = RatioMin;
        dataMaterial.Material(state.dataConstruction->Construct(ConstrNum).LayerPoint(1)).Density *= TestRatio;
        SoilDensity = dataMaterial.Material(state.dataConstruction->Construct(ConstrNum).LayerPoint(1)).Density;

        TestRatio = SoilSpecHeat / dataMaterial.Material(state.dataConstruction->Construct(ConstrNum).LayerPoint(1)).SpecHeat;
        if (TestRatio > RatioMax) TestRatio = RatioMax;
        if (TestRatio < RatioMin) TestRatio = RatioMin;
        dataMaterial.Material(state.dataConstruction->Construct(ConstrNum).LayerPoint(1)).SpecHeat *= TestRatio;
        SoilSpecHeat = dataMaterial.Material(state.dataConstruction->Construct(ConstrNum).LayerPoint(1)).SpecHeat;

        // Now call InitConductionTransferFunction with the ConstrNum as the argument. As long as the argument is
        // non-zero InitConductionTransferFunction will ONLY update this construction. If the argument is 0 it will
        // rerun the ENTIRE InitConductionTransferFunction on all constructions (as in initial code start-up mode).

        // DJS The following works for most simulations, but has stability issues in some cases.
        // DJS - in the present version it seems best to NOT update soil thermal properties.
        //   Call InitConductionTransferFunctions(ConstrNum)
        // DJS In future revision we will implement these modified soil thermal properties in the finite difference
        // solution scheme.

        // DJS - Note the following write/format statements should be commented out prior to releasing within EnergyPlus
        // DJS - they are handy in doing hourly validation/evaluations, though, so leave them in for future development.

        //   write(unit,799) DayofYear, HourOfDay, Qsoil,Tg, Tf, Moisture, MeanRootMoisture,CumPrecip &
        //  ,CumET,CumRunoff, CumIrrigation, SoilDensity, SoilSpecHeat,SoilConductivity,Alphag
        // 799 format(' ',I3,' ',I3,' ',' ',f9.3,' ',f6.2,' ',f6.2,' ',f5.3,' ',f5.3,' ',f6.4, '  '  &
        //    f7.3, ' ', f7.3, ' ',f7.3, ' ',f6.1,' ',f7.1,'  ',f6.3,'  ',f6.2)
    }

} // namespace EcoRoofManager

} // namespace EnergyPlus<|MERGE_RESOLUTION|>--- conflicted
+++ resolved
@@ -453,15 +453,9 @@
 
             if (state.dataConstruction->Construct(ConstrNum).CTFCross(0) > 0.01) {
                 QuickConductionSurf = true;
-<<<<<<< HEAD
-                F1temp = dataConstruction.Construct(ConstrNum).CTFCross(0) / (dataConstruction.Construct(ConstrNum).CTFInside(0) + HConvIn(SurfNum));
-                Qsoilpart1 = -CTFConstOutPart(SurfNum) + F1temp * (CTFConstInPart(SurfNum) + SurfOpaqQRadSWInAbs(SurfNum) + SurfQRadThermInAbs(SurfNum) +
-                                                                   dataConstruction.Construct(ConstrNum).CTFSourceIn(0) * QsrcHist(SurfNum, 1) +
-=======
                 F1temp = state.dataConstruction->Construct(ConstrNum).CTFCross(0) / (state.dataConstruction->Construct(ConstrNum).CTFInside(0) + HConvIn(SurfNum));
                 Qsoilpart1 = -CTFConstOutPart(SurfNum) + F1temp * (CTFConstInPart(SurfNum) + SurfOpaqQRadSWInAbs(SurfNum) + SurfQRadThermInAbs(SurfNum) +
                                                                    state.dataConstruction->Construct(ConstrNum).CTFSourceIn(0) * QsrcHist(SurfNum, 1) +
->>>>>>> ffdf8bdc
                                                                    HConvIn(SurfNum) * MAT(ZoneNum) + SurfNetLWRadToSurf(SurfNum));
             } else {
                 Qsoilpart1 = -CTFConstOutPart(SurfNum) + state.dataConstruction->Construct(ConstrNum).CTFCross(0) * TempSurfIn(SurfNum);
