--- conflicted
+++ resolved
@@ -198,13 +198,8 @@
             group1 != Material::Group::ScreenEQL && group1 != Material::Group::BlindEQL && group1 != Material::Group::WindowGapEQL)
             continue;
 
-<<<<<<< HEAD
         int MaterNum = state.dataConstruction->Construct(ConstrNum).LayerPoint(Layer);
-        auto const *mat = state.dataMaterial->Material(MaterNum);
-=======
-        MaterNum = state.dataConstruction->Construct(ConstrNum).LayerPoint(Layer);
         auto const *mat = s_mat->materials(MaterNum);
->>>>>>> bdd49cf6
 
         if (mat->group == Material::Group::BlindEQL) {
             auto const *thisMaterial = dynamic_cast<Material::MaterialBlindEQL const *>(mat);
@@ -7823,8 +7818,6 @@
     // Uses the net radiation method developed for ASHWAT fenestration
     // model (ASHRAE RP-1311) by John Wright, the University of WaterLoo
 
-    using Dayltg::ProfileAngle;
-
     // Argument array dimensioning
     CFSAbs.dim(2, CFSMAXNL + 1);
 
@@ -7836,26 +7829,19 @@
 
     Real64 IncAng = 0.0; // incident angle degree
     CFSAbs = 0.0;
-<<<<<<< HEAD
-    Real64 ProfAngHor = 0.0; // Solar horizontal profile angle (radians) for vertical blind
-    Real64 ProfAngVer = 0.0; // Solar vertical profile angle (radians) for horizontal blind
-    int ConstrNum = state.dataSurface->Surface(SurfNum).Construction;
-    int EQLNum = state.dataConstruction->Construct(state.dataSurface->Surface(SurfNum).Construction).EQLConsPtr;
-=======
-    ProfAngHor = 0.0;
-    ProfAngVer = 0.0;
-    ConstrNum = surf.Construction;
-    EQLNum = state.dataConstruction->Construct(surf.Construction).EQLConsPtr;
->>>>>>> bdd49cf6
+    Real64 ProfAngHor = 0.0;
+    Real64 ProfAngVer = 0.0;
+    int ConstrNum = surf.Construction;
+    int EQLNum = state.dataConstruction->Construct(surf.Construction).EQLConsPtr;
     if (BeamDIffFlag != SolarArrays::DIFF) {
         if (state.dataHeatBal->SurfCosIncAng(state.dataGlobal->HourOfDay, state.dataGlobal->TimeStep, SurfNum) <= 0.0) return;
 
         for (int Lay = 1; Lay <= CFS(EQLNum).NL; ++Lay) {
             if (IsVBLayer(CFS(EQLNum).L(Lay))) {
                 if (CFS(EQLNum).L(Lay).LTYPE == LayerType::VBHOR) {
-                    ProfAngVer = ProfileAngle(state, SurfNum, state.dataEnvrn->SOLCOS, DataWindowEquivalentLayer::Orientation::Horizontal);
+                    ProfAngVer = Dayltg::ProfileAngle(state, SurfNum, state.dataEnvrn->SOLCOS, DataWindowEquivalentLayer::Orientation::Horizontal);
                 } else if (CFS(EQLNum).L(Lay).LTYPE == LayerType::VBVER) {
-                    ProfAngHor = ProfileAngle(state, SurfNum, state.dataEnvrn->SOLCOS, DataWindowEquivalentLayer::Orientation::Vertical);
+                    ProfAngHor = Dayltg::ProfileAngle(state, SurfNum, state.dataEnvrn->SOLCOS, DataWindowEquivalentLayer::Orientation::Vertical);
                 }
             }
         }
@@ -7869,9 +7855,10 @@
             for (int Lay = 1; Lay <= CFS(EQLNum).NL; ++Lay) {
                 if (IsVBLayer(CFS(EQLNum).L(Lay))) {
                     if (CFS(EQLNum).L(Lay).LTYPE == LayerType::VBHOR) {
-                        ProfAngVer = ProfileAngle(state, SurfNum, state.dataEnvrn->SOLCOS, DataWindowEquivalentLayer::Orientation::Horizontal);
+                        ProfAngVer =
+                            Dayltg::ProfileAngle(state, SurfNum, state.dataEnvrn->SOLCOS, DataWindowEquivalentLayer::Orientation::Horizontal);
                     } else if (CFS(EQLNum).L(Lay).LTYPE == LayerType::VBVER) {
-                        ProfAngHor = ProfileAngle(state, SurfNum, state.dataEnvrn->SOLCOS, DataWindowEquivalentLayer::Orientation::Vertical);
+                        ProfAngHor = Dayltg::ProfileAngle(state, SurfNum, state.dataEnvrn->SOLCOS, DataWindowEquivalentLayer::Orientation::Vertical);
                     }
                 }
             }
