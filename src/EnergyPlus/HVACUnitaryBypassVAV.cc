// EnergyPlus, Copyright (c) 1996-2020, The Board of Trustees of the University of Illinois,
// The Regents of the University of California, through Lawrence Berkeley National Laboratory
// (subject to receipt of any required approvals from the U.S. Dept. of Energy), Oak Ridge
// National Laboratory, managed by UT-Battelle, Alliance for Sustainable Energy, LLC, and other
// contributors. All rights reserved.
//
// NOTICE: This Software was developed under funding from the U.S. Department of Energy and the
// U.S. Government consequently retains certain rights. As such, the U.S. Government has been
// granted for itself and others acting on its behalf a paid-up, nonexclusive, irrevocable,
// worldwide license in the Software to reproduce, distribute copies to the public, prepare
// derivative works, and perform publicly and display publicly, and to permit others to do so.
//
// Redistribution and use in source and binary forms, with or without modification, are permitted
// provided that the following conditions are met:
//
// (1) Redistributions of source code must retain the above copyright notice, this list of
//     conditions and the following disclaimer.
//
// (2) Redistributions in binary form must reproduce the above copyright notice, this list of
//     conditions and the following disclaimer in the documentation and/or other materials
//     provided with the distribution.
//
// (3) Neither the name of the University of California, Lawrence Berkeley National Laboratory,
//     the University of Illinois, U.S. Dept. of Energy nor the names of its contributors may be
//     used to endorse or promote products derived from this software without specific prior
//     written permission.
//
// (4) Use of EnergyPlus(TM) Name. If Licensee (i) distributes the software in stand-alone form
//     without changes from the version obtained under this License, or (ii) Licensee makes a
//     reference solely to the software portion of its product, Licensee must refer to the
//     software as "EnergyPlus version X" software, where "X" is the version number Licensee
//     obtained under this License and may not use a different name for the software. Except as
//     specifically required in this Section (4), Licensee shall not use in a company name, a
//     product name, in advertising, publicity, or other promotional activities any name, trade
//     name, trademark, logo, or other designation of "EnergyPlus", "E+", "e+" or confusingly
//     similar designation, without the U.S. Department of Energy's prior written consent.
//
// THIS SOFTWARE IS PROVIDED BY THE COPYRIGHT HOLDERS AND CONTRIBUTORS "AS IS" AND ANY EXPRESS OR
// IMPLIED WARRANTIES, INCLUDING, BUT NOT LIMITED TO, THE IMPLIED WARRANTIES OF MERCHANTABILITY
// AND FITNESS FOR A PARTICULAR PURPOSE ARE DISCLAIMED. IN NO EVENT SHALL THE COPYRIGHT OWNER OR
// CONTRIBUTORS BE LIABLE FOR ANY DIRECT, INDIRECT, INCIDENTAL, SPECIAL, EXEMPLARY, OR
// CONSEQUENTIAL DAMAGES (INCLUDING, BUT NOT LIMITED TO, PROCUREMENT OF SUBSTITUTE GOODS OR
// SERVICES; LOSS OF USE, DATA, OR PROFITS; OR BUSINESS INTERRUPTION) HOWEVER CAUSED AND ON ANY
// THEORY OF LIABILITY, WHETHER IN CONTRACT, STRICT LIABILITY, OR TORT (INCLUDING NEGLIGENCE OR
// OTHERWISE) ARISING IN ANY WAY OUT OF THE USE OF THIS SOFTWARE, EVEN IF ADVISED OF THE
// POSSIBILITY OF SUCH DAMAGE.

// C++ Headers
#include <cmath>

// ObjexxFCL Headers
#include <ObjexxFCL/Array.functions.hh>
#include <ObjexxFCL/Fmath.hh>

// EnergyPlus Headers
#include <EnergyPlus/BranchNodeConnections.hh>
#include <EnergyPlus/DXCoils.hh>
#include <EnergyPlus/Data/EnergyPlusData.hh>
#include <EnergyPlus/DataAirLoop.hh>
#include <EnergyPlus/DataAirSystems.hh>
#include <EnergyPlus/DataEnvironment.hh>
#include <EnergyPlus/DataGlobals.hh>
#include <EnergyPlus/DataHVACGlobals.hh>
#include <EnergyPlus/DataLoopNode.hh>
#include <EnergyPlus/DataSizing.hh>
#include <EnergyPlus/DataZoneControls.hh>
#include <EnergyPlus/DataZoneEnergyDemands.hh>
#include <EnergyPlus/DataZoneEquipment.hh>
#include <EnergyPlus/EMSManager.hh>
#include <EnergyPlus/Fans.hh>
#include <EnergyPlus/FluidProperties.hh>
#include <EnergyPlus/General.hh>
#include <EnergyPlus/GeneralRoutines.hh>
#include <EnergyPlus/HVACDXHeatPumpSystem.hh>
#include <EnergyPlus/HVACDXSystem.hh>
#include <EnergyPlus/HVACFan.hh>
#include <EnergyPlus/HVACHXAssistedCoolingCoil.hh>
#include <EnergyPlus/HVACUnitaryBypassVAV.hh>
#include <EnergyPlus/HeatingCoils.hh>
#include <EnergyPlus/InputProcessing/InputProcessor.hh>
#include <EnergyPlus/MixedAir.hh>
#include <EnergyPlus/MixerComponent.hh>
#include <EnergyPlus/NodeInputManager.hh>
#include <EnergyPlus/OutputProcessor.hh>
#include <EnergyPlus/Plant/DataPlant.hh>
#include <EnergyPlus/PlantUtilities.hh>
#include <EnergyPlus/Psychrometrics.hh>
#include <EnergyPlus/ReportSizingManager.hh>
#include <EnergyPlus/ScheduleManager.hh>
#include <EnergyPlus/SetPointManager.hh>
#include <EnergyPlus/SteamCoils.hh>
#include <EnergyPlus/TempSolveRoot.hh>
#include <EnergyPlus/UtilityRoutines.hh>
#include <EnergyPlus/VariableSpeedCoils.hh>
#include <EnergyPlus/WaterCoils.hh>
#include <EnergyPlus/ZonePlenum.hh>

namespace EnergyPlus {

namespace HVACUnitaryBypassVAV {

    // Module containing the routines for modeling changeover-bypass VAV systems

    // MODULE INFORMATION:
    //       AUTHOR         Richard Raustad
    //       DATE WRITTEN   July 2006
    //       MODIFIED       B. Nigusse, FSEC - January 2012 - Added steam and hot water heating coils

    // PURPOSE OF THIS MODULE:
    // To encapsulate the data and algorithms needed to simulate changeover-bypass
    // variable-air-volume (CBVAV) systems, which are considered "Air Loop Equipment" in EnergyPlus

    // METHODOLOGY EMPLOYED:
    // Units are modeled as a collection of components: outside air mixer,
    // supply air fan, DX cooing coil, DX/gas/elec heating coil, and variable volume boxes.
    // Control is accomplished by calculating the load in all zones to determine a mode of operation.
    // The system will either cool, heat, or operate based on fan mode selection.

    // The CBVAV system is initialized with no load (coils off) to determine the outlet temperature.
    // A setpoint temperature is calculated on FirstHVACIteration = TRUE to force one VAV box fully open.
    // Once the setpoint is calculated, the inlet node mass flow rate on FirstHVACIteration = FALSE is used to
    // determine the bypass fraction. The simulation converges quickly on mass flow rate. If the zone
    // temperatures float in the deadband, additional iterations are required to converge on mass flow rate.

    // REFERENCES:
    // "Temp & VVT Commercial Comfort Systems," Engineering Training Manual, Technical Development Program, Carrier Corp., 1995.
    // "VariTrac Changeover Bypass VAV (Tracker System CB)," VAV-PRC003-EN, Trane Company, June 2004.
    // "Ventilation for Changeover-Bypass VAV Systems," D. Stanke, ASHRAE Journal Vol. 46, No. 11, November 2004.
    //  Lawrence Berkeley Laboratory. Nov. 1993. DOE-2 Supplement Version 2.1E, Winklemann et.al.

    // MODULE PARAMETER DEFINITIONS
    // Compressor operation
    int const On(1);  // Normal compressor operation
    int const Off(0); // Signal DXCoil that compressor should not run

    // Dehumidification control modes (DehumidControlMode) for Multimode units only
    int const DehumidControl_None(0);
    int const DehumidControl_Multimode(1);
    int const DehumidControl_CoolReheat(2);

    // Mode of operation
    int const CoolingMode(1); // System operating mode is cooling
    int const HeatingMode(2); // System operating mode is heating

    // Priority control mode (prioritized thermostat signal)
    int const CoolingPriority(1); // Controls CBVAV system based on cooling priority
    int const HeatingPriority(2); // Controls CBVAV system based on heating priority
    int const ZonePriority(3);    // Controls CBVAV system based on number of zones priority
    int const LoadPriority(4);    // Controls CBVAV system based on total load priority

    // Airflow control for contant fan mode
    int const UseCompressorOnFlow(1);  // Set compressor OFF air flow rate equal to compressor ON air flow rate
    int const UseCompressorOffFlow(2); // Set compressor OFF air flow rate equal to user defined value

    static std::string const fluidNameSteam("STEAM");
    static std::string const BlankString;

    // DERIVED TYPE DEFINITIONS

    // MODULE VARIABLE DECLARATIONS:

    int NumCBVAV(0);                    // Number of CBVAV systems in input file
    Real64 CompOnMassFlow(0.0);         // System air mass flow rate w/ compressor ON
    Real64 OACompOnMassFlow(0.0);       // OA mass flow rate w/ compressor ON
    Real64 CompOffMassFlow(0.0);        // System air mass flow rate w/ compressor OFF
    Real64 OACompOffMassFlow(0.0);      // OA mass flow rate w/ compressor OFF
    Real64 CompOnFlowRatio(0.0);        // fan flow ratio when coil on
    Real64 CompOffFlowRatio(0.0);       // fan flow ratio when coil off
    Real64 FanSpeedRatio(0.0);          // ratio of air flow ratio passed to fan object
    Real64 BypassDuctFlowFraction(0.0); // Fraction of unit mass flow that returns to inlet of CBVAV unit through bypass duct
    Real64 PartLoadFrac(0.0);           // Compressor part-load fraction
    Real64 SaveCompressorPLR(0.0);      // Holds DX compressor PLR from active DX coil
    Real64 TempSteamIn(100.0);          // steam coil steam inlet temperature
    Array1D_bool CheckEquipName;
    bool GetInputFlag(true); // Flag set to make sure you get input once

    // SUBROUTINE SPECIFICATIONS FOR MODULE

    // Object Data
    Array1D<CBVAVData> CBVAV;

    // Functions

    void clear_state()
    {
        CBVAV.deallocate();
        NumCBVAV = 0;
        CompOnMassFlow = 0.0;
        OACompOnMassFlow = 0.0;
        CompOffMassFlow = 0.0;
        OACompOffMassFlow = 0.0;
        CompOnFlowRatio = 0.0;
        CompOffFlowRatio = 0.0;
        FanSpeedRatio = 0.0;
        BypassDuctFlowFraction = 0.0;
        PartLoadFrac = 0.0;
        SaveCompressorPLR = 0.0;
        TempSteamIn = 100.0;
        CheckEquipName.deallocate();
        GetInputFlag = true;
    }

    void SimUnitaryBypassVAV(EnergyPlusData &state, std::string const &CompName,   // Name of the CBVAV system
                             bool const FirstHVACIteration, // TRUE if 1st HVAC simulation of system time step
                             int const AirLoopNum,          // air loop index
                             int &CompIndex                 // Index to changeover-bypass VAV system
    )
    {

        // SUBROUTINE INFORMATION:
        //       AUTHOR         Richard Raustad
        //       DATE WRITTEN   July 2006

        // PURPOSE OF THIS SUBROUTINE:
        // Manages the simulation of a changeover-bypass VAV system. Called from SimAirServingZones.

        // SUBROUTINE LOCAL VARIABLE DECLARATIONS:
        int CBVAVNum = 0;      // Index of CBVAV system being simulated
        Real64 QUnitOut = 0.0; // Sensible capacity delivered by this air loop system

        // First time SimUnitaryBypassVAV is called, get the input for all the CBVAVs
        if (GetInputFlag) {
            GetCBVAV(state);
            GetInputFlag = false;
        }

        // Find the correct changeover-bypass VAV unit
        if (CompIndex == 0) {
            CBVAVNum = UtilityRoutines::FindItemInList(CompName, CBVAV);
            if (CBVAVNum == 0) {
                ShowFatalError("SimUnitaryBypassVAV: Unit not found=" + CompName);
            }
            CompIndex = CBVAVNum;
        } else {
            CBVAVNum = CompIndex;
            if (CBVAVNum > NumCBVAV || CBVAVNum < 1) {
                ShowFatalError("SimUnitaryBypassVAV:  Invalid CompIndex passed=" + General::TrimSigDigits(CBVAVNum) +
                               ", Number of Units=" + General::TrimSigDigits(NumCBVAV) + ", Entered Unit name=" + CompName);
            }
            if (CheckEquipName(CBVAVNum)) {
                if (CompName != CBVAV(CBVAVNum).Name) {
                    ShowFatalError("SimUnitaryBypassVAV: Invalid CompIndex passed=" + General::TrimSigDigits(CBVAVNum) + ", Unit name=" + CompName +
                                   ", stored Unit Name for that index=" + CBVAV(CBVAVNum).Name);
                }
                CheckEquipName(CBVAVNum) = false;
            }
        }

        Real64 OnOffAirFlowRatio = 0.0; // Ratio of compressor ON airflow to average airflow over timestep
        bool HXUnitOn = true;           // flag to enable heat exchanger

        // Initialize the changeover-bypass VAV system
        InitCBVAV(state, CBVAVNum, FirstHVACIteration, AirLoopNum, OnOffAirFlowRatio, HXUnitOn);

        // Simulate the unit
        SimCBVAV(state, CBVAVNum, FirstHVACIteration, QUnitOut, OnOffAirFlowRatio, HXUnitOn);

        // Report the result of the simulation
        ReportCBVAV(CBVAVNum);
    }

    void SimCBVAV(EnergyPlusData &state, int const CBVAVNum,            // Index of the current CBVAV system being simulated
                  bool const FirstHVACIteration, // TRUE if 1st HVAC simulation of system timestep
                  Real64 &QSensUnitOut,          // Sensible delivered capacity [W]
                  Real64 &OnOffAirFlowRatio,     // Ratio of compressor ON airflow to AVERAGE airflow over timestep
                  bool &HXUnitOn                 // flag to enable heat exchanger
    )
    {

        // SUBROUTINE INFORMATION:
        //       AUTHOR         Richard Raustad
        //       DATE WRITTEN   July 2006

        // PURPOSE OF THIS SUBROUTINE:
        // Simulate a changeover-bypass VAV system.

        // METHODOLOGY EMPLOYED:
        // Calls ControlCBVAVOutput to obtain the desired unit output

        QSensUnitOut = 0.0;  // probably don't need this initialization
        Real64 HeatingPower; // Power consumption of DX heating coil or electric heating coil [W]

        // zero the fan and DX coils electricity consumption
        DataHVACGlobals::DXElecCoolingPower = 0.0;
        DataHVACGlobals::DXElecHeatingPower = 0.0;
        DataHVACGlobals::ElecHeatingCoilPower = 0.0;
        SaveCompressorPLR = 0.0;

        // initialize local variables
        bool UnitOn = true;
        int OutletNode = CBVAV(CBVAVNum).AirOutNode;
        int InletNode = CBVAV(CBVAVNum).AirInNode;
        Real64 AirMassFlow = DataLoopNode::Node(InletNode).MassFlowRate;
        Real64 PartLoadFrac = 0.0;

        // set the on/off flags
        if (CBVAV(CBVAVNum).OpMode == DataHVACGlobals::CycFanCycCoil) {
            // cycling unit only runs if there is a cooling or heating load.
            if (CBVAV(CBVAVNum).HeatCoolMode == 0 || AirMassFlow < DataHVACGlobals::SmallMassFlow) {
                UnitOn = false;
            }
        } else if (CBVAV(CBVAVNum).OpMode == DataHVACGlobals::ContFanCycCoil) {
            // continuous unit: fan runs if scheduled on; coil runs only if there is a cooling or heating load
            if (AirMassFlow < DataHVACGlobals::SmallMassFlow) {
                UnitOn = false;
            }
        }

        DataHVACGlobals::OnOffFanPartLoadFraction = 1.0;

        if (UnitOn) {
            ControlCBVAVOutput(state, CBVAVNum, FirstHVACIteration, PartLoadFrac, OnOffAirFlowRatio, HXUnitOn);
        } else {
            CalcCBVAV(state, CBVAVNum, FirstHVACIteration, PartLoadFrac, QSensUnitOut, OnOffAirFlowRatio, HXUnitOn);
        }
        if (CBVAV(CBVAVNum).modeChanged) {
            // set outlet node SP for mixed air SP manager
            DataLoopNode::Node(CBVAV(CBVAVNum).AirOutNode).TempSetPoint = CalcSetPointTempTarget(CBVAVNum);
            if (CBVAV(CBVAVNum).OutNodeSPMIndex > 0) {                                          // update mixed air SPM if exists
                SetPointManager::MixedAirSetPtMgr(CBVAV(CBVAVNum).OutNodeSPMIndex).calculate(); // update mixed air SP based on new mode
                SetPointManager::UpdateMixedAirSetPoints(); // need to know control node to fire off just one of these, do this later
            }
        }

        // calculate delivered capacity
        AirMassFlow = DataLoopNode::Node(OutletNode).MassFlowRate;

        Real64 QTotUnitOut = AirMassFlow * (DataLoopNode::Node(OutletNode).Enthalpy - DataLoopNode::Node(InletNode).Enthalpy);

        Real64 MinOutletHumRat = min(DataLoopNode::Node(InletNode).HumRat, DataLoopNode::Node(OutletNode).HumRat);

        QSensUnitOut = AirMassFlow * (Psychrometrics::PsyHFnTdbW(DataLoopNode::Node(OutletNode).Temp, MinOutletHumRat) -
                                      Psychrometrics::PsyHFnTdbW(DataLoopNode::Node(InletNode).Temp, MinOutletHumRat));

        // report variables
        CBVAV(CBVAVNum).CompPartLoadRatio = SaveCompressorPLR;
        if (UnitOn) {
            CBVAV(CBVAVNum).FanPartLoadRatio = 1.0;
        } else {
            CBVAV(CBVAVNum).FanPartLoadRatio = 0.0;
        }

        CBVAV(CBVAVNum).TotCoolEnergyRate = std::abs(min(0.0, QTotUnitOut));
        CBVAV(CBVAVNum).TotHeatEnergyRate = std::abs(max(0.0, QTotUnitOut));
        CBVAV(CBVAVNum).SensCoolEnergyRate = std::abs(min(0.0, QSensUnitOut));
        CBVAV(CBVAVNum).SensHeatEnergyRate = std::abs(max(0.0, QSensUnitOut));
        CBVAV(CBVAVNum).LatCoolEnergyRate = std::abs(min(0.0, (QTotUnitOut - QSensUnitOut)));
        CBVAV(CBVAVNum).LatHeatEnergyRate = std::abs(max(0.0, (QTotUnitOut - QSensUnitOut)));

        if (CBVAV(CBVAVNum).HeatCoilType_Num == DataHVACGlobals::CoilDX_HeatingEmpirical) {
            HeatingPower = DataHVACGlobals::DXElecHeatingPower;
        } else if (CBVAV(CBVAVNum).HeatCoilType_Num == DataHVACGlobals::Coil_HeatingAirToAirVariableSpeed) {
            HeatingPower = DataHVACGlobals::DXElecHeatingPower;
        } else if (CBVAV(CBVAVNum).HeatCoilType_Num == DataHVACGlobals::Coil_HeatingElectric) {
            HeatingPower = DataHVACGlobals::ElecHeatingCoilPower;
        } else {
            HeatingPower = 0.0;
        }

        Real64 locFanElecPower = 0.0;
        if (CBVAV(CBVAVNum).FanType_Num == DataHVACGlobals::FanType_SystemModelObject) {
            locFanElecPower = HVACFan::fanObjs[CBVAV(CBVAVNum).FanIndex]->fanPower();
        } else {
            locFanElecPower = Fans::GetFanPower(CBVAV(CBVAVNum).FanIndex);
        }

        CBVAV(CBVAVNum).ElecPower = locFanElecPower + DataHVACGlobals::DXElecCoolingPower + HeatingPower;
    }

    void GetCBVAV(EnergyPlusData &state)
    {

        // SUBROUTINE INFORMATION:
        //       AUTHOR         Richard Raustad
        //       DATE WRITTEN   July 2006
        //       MODIFIED       Bereket Nigusse, FSEC, April 2011: added OA Mixer object type

        // PURPOSE OF THIS SUBROUTINE:
        // Obtains input data for changeover-bypass VAV systems and stores it in CBVAV data structures

        // METHODOLOGY EMPLOYED:
        // Uses "Get" routines to read in data.

        // SUBROUTINE PARAMETER DEFINITIONS:
        static std::string const getUnitaryHeatCoolVAVChangeoverBypass("GetUnitaryHeatCool:VAVChangeoverBypass");

        // SUBROUTINE LOCAL VARIABLE DECLARATIONS:
        int NumAlphas;                      // Number of Alphas for each GetObjectItem call
        int NumNumbers;                     // Number of Numbers for each GetObjectItem call
        int IOStatus;                       // Used in GetObjectItem
        std::string CompSetFanInlet;        // Used in SetUpCompSets call
        std::string CompSetCoolInlet;       // Used in SetUpCompSets call
        std::string CompSetFanOutlet;       // Used in SetUpCompSets call
        std::string CompSetCoolOutlet;      // Used in SetUpCompSets call
        static bool ErrorsFound(false);     // Set to true if errors in input, fatal at end of routine
        static bool DXErrorsFound(false);   // Set to true if errors in get coil input
        static bool FanErrFlag(false);      // Error flag returned during CALL to GetFanType
        static bool errFlag(false);         // Error flag returned during CALL to mining functions
        Array1D_int OANodeNums(4);          // Node numbers of OA mixer (OA, EA, RA, MA)
        std::string HXDXCoolCoilName;       // Name of DX cooling coil used with Heat Exchanger Assisted Cooling Coil
        std::string MixerInletNodeName;     // Name of mixer inlet node
        std::string SplitterOutletNodeName; // Name of splitter outlet node
        bool OANodeErrFlag;                 // TRUE if DX Coil condenser node is not found
        bool DXCoilErrFlag;                 // used in warning messages

        Array1D_string Alphas(20, "");
        Array1D<Real64> Numbers(9, 0.0);
        Array1D_string cAlphaFields(20, "");
        Array1D_string cNumericFields(9, "");
        Array1D_bool lAlphaBlanks(20, true);
        Array1D_bool lNumericBlanks(9, true);

        // find the number of each type of CBVAV unit
        std::string CurrentModuleObject = "AirLoopHVAC:UnitaryHeatCool:VAVChangeoverBypass";
        NumCBVAV = inputProcessor->getNumObjectsFound(CurrentModuleObject);

        // allocate the data structures
        CBVAV.allocate(NumCBVAV);
        CheckEquipName.dimension(NumCBVAV, true);

        // loop over CBVAV units; get and load the input data
        for (int CBVAVNum = 1; CBVAVNum <= NumCBVAV; ++CBVAVNum) {
            int HeatCoilInletNodeNum = 0;
            int HeatCoilOutletNodeNum = 0;
            inputProcessor->getObjectItem(CurrentModuleObject,
                                          CBVAVNum,
                                          Alphas,
                                          NumAlphas,
                                          Numbers,
                                          NumNumbers,
                                          IOStatus,
                                          lNumericBlanks,
                                          lAlphaBlanks,
                                          cAlphaFields,
                                          cNumericFields);
            UtilityRoutines::IsNameEmpty(Alphas(1), CurrentModuleObject, ErrorsFound);

            CBVAV(CBVAVNum).Name = Alphas(1);
            CBVAV(CBVAVNum).UnitType = CurrentModuleObject;
            CBVAV(CBVAVNum).Sched = Alphas(2);
            if (lAlphaBlanks(2)) {
                CBVAV(CBVAVNum).SchedPtr = DataGlobals::ScheduleAlwaysOn;
            } else {
                CBVAV(CBVAVNum).SchedPtr = ScheduleManager::GetScheduleIndex(Alphas(2)); // convert schedule name to pointer (index number)
                if (CBVAV(CBVAVNum).SchedPtr == 0) {
                    ShowSevereError(CurrentModuleObject + ' ' + cAlphaFields(2) + " not found = " + Alphas(2));
                    ShowContinueError("Occurs in " + CurrentModuleObject + " = " + CBVAV(CBVAVNum).Name);
                    ErrorsFound = true;
                }
            }

            CBVAV(CBVAVNum).MaxCoolAirVolFlow = Numbers(1);
            if (CBVAV(CBVAVNum).MaxCoolAirVolFlow <= 0.0 && CBVAV(CBVAVNum).MaxCoolAirVolFlow != DataSizing::AutoSize) {
                ShowSevereError(CurrentModuleObject + " illegal " + cNumericFields(1) + " = " + General::TrimSigDigits(Numbers(1), 7));
                ShowContinueError(cNumericFields(1) + " must be greater than zero.");
                ShowContinueError("Occurs in " + CurrentModuleObject + " = " + CBVAV(CBVAVNum).Name);
                ErrorsFound = true;
            }

            CBVAV(CBVAVNum).MaxHeatAirVolFlow = Numbers(2);
            if (CBVAV(CBVAVNum).MaxHeatAirVolFlow <= 0.0 && CBVAV(CBVAVNum).MaxHeatAirVolFlow != DataSizing::AutoSize) {
                ShowSevereError(CurrentModuleObject + " illegal " + cNumericFields(2) + " = " + General::TrimSigDigits(Numbers(2), 7));
                ShowContinueError(cNumericFields(2) + " must be greater than zero.");
                ShowContinueError("Occurs in " + CurrentModuleObject + " = " + CBVAV(CBVAVNum).Name);
                ErrorsFound = true;
            }

            CBVAV(CBVAVNum).MaxNoCoolHeatAirVolFlow = Numbers(3);
            if (CBVAV(CBVAVNum).MaxNoCoolHeatAirVolFlow < 0.0 && CBVAV(CBVAVNum).MaxNoCoolHeatAirVolFlow != DataSizing::AutoSize) {
                ShowSevereError(CurrentModuleObject + " illegal " + cNumericFields(3) + " = " + General::TrimSigDigits(Numbers(3), 7));
                ShowContinueError(cNumericFields(3) + " must be greater than or equal to zero.");
                ShowContinueError("Occurs in " + CurrentModuleObject + " = " + CBVAV(CBVAVNum).Name);
                ErrorsFound = true;
            }

            CBVAV(CBVAVNum).CoolOutAirVolFlow = Numbers(4);
            if (CBVAV(CBVAVNum).CoolOutAirVolFlow < 0.0 && CBVAV(CBVAVNum).CoolOutAirVolFlow != DataSizing::AutoSize) {
                ShowSevereError(CurrentModuleObject + " illegal " + cNumericFields(4) + " = " + General::TrimSigDigits(Numbers(4), 7));
                ShowContinueError(cNumericFields(4) + " must be greater than or equal to zero.");
                ShowContinueError("Occurs in " + CurrentModuleObject + " = " + CBVAV(CBVAVNum).Name);
                ErrorsFound = true;
            }

            CBVAV(CBVAVNum).HeatOutAirVolFlow = Numbers(5);
            if (CBVAV(CBVAVNum).HeatOutAirVolFlow < 0.0 && CBVAV(CBVAVNum).HeatOutAirVolFlow != DataSizing::AutoSize) {
                ShowSevereError(CurrentModuleObject + " illegal " + cNumericFields(5) + " = " + General::TrimSigDigits(Numbers(5), 7));
                ShowContinueError(cNumericFields(5) + " must be greater than or equal to zero.");
                ShowContinueError("Occurs in " + CurrentModuleObject + " = " + CBVAV(CBVAVNum).Name);
                ErrorsFound = true;
            }

            CBVAV(CBVAVNum).NoCoolHeatOutAirVolFlow = Numbers(6);
            if (CBVAV(CBVAVNum).NoCoolHeatOutAirVolFlow < 0.0 && CBVAV(CBVAVNum).NoCoolHeatOutAirVolFlow != DataSizing::AutoSize) {
                ShowSevereError(CurrentModuleObject + " illegal " + cNumericFields(6) + " = " + General::TrimSigDigits(Numbers(6), 7));
                ShowContinueError(cNumericFields(6) + " must be greater than or equal to zero.");
                ShowContinueError("Occurs in " + CurrentModuleObject + " = " + CBVAV(CBVAVNum).Name);
                ErrorsFound = true;
            }

            CBVAV(CBVAVNum).OutAirSchPtr = ScheduleManager::GetScheduleIndex(Alphas(3)); // convert schedule name to pointer (index number)
            if (CBVAV(CBVAVNum).OutAirSchPtr != 0) {
                if (!ScheduleManager::CheckScheduleValueMinMax(CBVAV(CBVAVNum).OutAirSchPtr, "<", 0.0, ">", 1.0)) {
                    ShowSevereError(CurrentModuleObject + ": " + CBVAV(CBVAVNum).Name);
                    ShowContinueError("The schedule values in " + cAlphaFields(3) + " must be 0 to 1.");
                    ErrorsFound = true;
                }
            }

            CBVAV(CBVAVNum).AirInNode = NodeInputManager::GetOnlySingleNode(Alphas(4),
                                                                            ErrorsFound,
                                                                            CurrentModuleObject,
                                                                            Alphas(1),
                                                                            DataLoopNode::NodeType_Air,
                                                                            DataLoopNode::NodeConnectionType_Inlet,
                                                                            1,
                                                                            DataLoopNode::ObjectIsParent);

            MixerInletNodeName = Alphas(5);
            SplitterOutletNodeName = Alphas(6);

            CBVAV(CBVAVNum).AirOutNode = NodeInputManager::GetOnlySingleNode(Alphas(7),
                                                                             ErrorsFound,
                                                                             CurrentModuleObject,
                                                                             Alphas(1),
                                                                             DataLoopNode::NodeType_Air,
                                                                             DataLoopNode::NodeConnectionType_Outlet,
                                                                             1,
                                                                             DataLoopNode::ObjectIsParent);

            CBVAV(CBVAVNum).SplitterOutletAirNode = NodeInputManager::GetOnlySingleNode(SplitterOutletNodeName,
                                                                                        ErrorsFound,
                                                                                        CurrentModuleObject,
                                                                                        Alphas(1),
                                                                                        DataLoopNode::NodeType_Air,
                                                                                        DataLoopNode::NodeConnectionType_Internal,
                                                                                        1,
                                                                                        DataLoopNode::ObjectIsParent);

            if (NumAlphas > 19 && !lAlphaBlanks(20)) {
                CBVAV(CBVAVNum).PlenumMixerInletAirNode = NodeInputManager::GetOnlySingleNode(Alphas(20),
                                                                                              ErrorsFound,
                                                                                              CurrentModuleObject,
                                                                                              Alphas(1),
                                                                                              DataLoopNode::NodeType_Air,
                                                                                              DataLoopNode::NodeConnectionType_Internal,
                                                                                              1,
                                                                                              DataLoopNode::ObjectIsParent);
                CBVAV(CBVAVNum).PlenumMixerInletAirNode = NodeInputManager::GetOnlySingleNode(Alphas(20),
                                                                                              ErrorsFound,
                                                                                              CurrentModuleObject,
                                                                                              Alphas(1) + "_PlenumMixerInlet",
                                                                                              DataLoopNode::NodeType_Air,
                                                                                              DataLoopNode::NodeConnectionType_Outlet,
                                                                                              1,
                                                                                              DataLoopNode::ObjectIsParent);
            }

            CBVAV(CBVAVNum).plenumIndex = ZonePlenum::getReturnPlenumIndexFromInletNode(state, CBVAV(CBVAVNum).PlenumMixerInletAirNode);
            CBVAV(CBVAVNum).mixerIndex = MixerComponent::getZoneMixerIndexFromInletNode(CBVAV(CBVAVNum).PlenumMixerInletAirNode);
            if (CBVAV(CBVAVNum).plenumIndex > 0 && CBVAV(CBVAVNum).mixerIndex > 0) {
                ShowSevereError(CurrentModuleObject + ": " + CBVAV(CBVAVNum).Name);
                ShowContinueError("Illegal connection for " + cAlphaFields(20) + " = \"" + Alphas(20) + "\".");
                ShowContinueError(cAlphaFields(20) + " cannot be connected to both an AirloopHVAC:ReturnPlenum and an AirloopHVAC:ZoneMixer.");
                ErrorsFound = true;
            } else if (CBVAV(CBVAVNum).plenumIndex == 0 && CBVAV(CBVAVNum).mixerIndex == 0 && CBVAV(CBVAVNum).PlenumMixerInletAirNode > 0) {
                ShowSevereError(CurrentModuleObject + ": " + CBVAV(CBVAVNum).Name);
                ShowContinueError("Illegal connection for " + cAlphaFields(20) + " = \"" + Alphas(20) + "\".");
                ShowContinueError(cAlphaFields(20) +
                                  " must be connected to an AirloopHVAC:ReturnPlenum or AirloopHVAC:ZoneMixer. No connection found.");
                ErrorsFound = true;
            }

            CBVAV(CBVAVNum).MixerInletAirNode = NodeInputManager::GetOnlySingleNode(MixerInletNodeName,
                                                                                    ErrorsFound,
                                                                                    CurrentModuleObject,
                                                                                    Alphas(1),
                                                                                    DataLoopNode::NodeType_Air,
                                                                                    DataLoopNode::NodeConnectionType_Internal,
                                                                                    1,
                                                                                    DataLoopNode::ObjectIsParent);

            CBVAV(CBVAVNum).MixerInletAirNode = NodeInputManager::GetOnlySingleNode(MixerInletNodeName,
                                                                                    ErrorsFound,
                                                                                    CurrentModuleObject,
                                                                                    Alphas(1) + "_Mixer",
                                                                                    DataLoopNode::NodeType_Air,
                                                                                    DataLoopNode::NodeConnectionType_Outlet,
                                                                                    1,
                                                                                    DataLoopNode::ObjectIsParent);

            CBVAV(CBVAVNum).SplitterOutletAirNode = NodeInputManager::GetOnlySingleNode(SplitterOutletNodeName,
                                                                                        ErrorsFound,
                                                                                        CurrentModuleObject,
                                                                                        Alphas(1) + "_Splitter",
                                                                                        DataLoopNode::NodeType_Air,
                                                                                        DataLoopNode::NodeConnectionType_Inlet,
                                                                                        1,
                                                                                        DataLoopNode::ObjectIsParent);

            CBVAV(CBVAVNum).OAMixType = Alphas(8);
            CBVAV(CBVAVNum).OAMixName = Alphas(9);

            errFlag = false;
            ValidateComponent(CBVAV(CBVAVNum).OAMixType, CBVAV(CBVAVNum).OAMixName, errFlag, CurrentModuleObject);
            if (errFlag) {
                ShowContinueError("specified in " + CurrentModuleObject + " = \"" + CBVAV(CBVAVNum).Name + "\".");
                ErrorsFound = true;
            } else {
                // Get OA Mixer node numbers
                OANodeNums = MixedAir::GetOAMixerNodeNumbers(CBVAV(CBVAVNum).OAMixName, errFlag);
                if (errFlag) {
                    ShowContinueError("that was specified in " + CurrentModuleObject + " = " + CBVAV(CBVAVNum).Name);
                    ShowContinueError("..OutdoorAir:Mixer is required. Enter an OutdoorAir:Mixer object with this name.");
                    ErrorsFound = true;
                } else {
                    CBVAV(CBVAVNum).MixerOutsideAirNode = OANodeNums(1);
                    CBVAV(CBVAVNum).MixerReliefAirNode = OANodeNums(2);
                    // CBVAV(CBVAVNum)%MixerInletAirNode  = OANodeNums(3)
                    CBVAV(CBVAVNum).MixerMixedAirNode = OANodeNums(4);
                }
            }

            if (CBVAV(CBVAVNum).MixerInletAirNode != OANodeNums(3)) {
                ShowSevereError(CurrentModuleObject + ": " + CBVAV(CBVAVNum).Name);
                ShowContinueError("Illegal " + cAlphaFields(5) + " = " + MixerInletNodeName + '.');
                ShowContinueError(cAlphaFields(5) + " must be the same as the return air stream node specified in the OutdoorAir:Mixer object.");
                ErrorsFound = true;
            }

            if (CBVAV(CBVAVNum).MixerInletAirNode == CBVAV(CBVAVNum).AirInNode) {
                ShowSevereError(CurrentModuleObject + ": " + CBVAV(CBVAVNum).Name);
                ShowContinueError("Illegal " + cAlphaFields(5) + " = " + MixerInletNodeName + '.');
                ShowContinueError(cAlphaFields(5) + " must be different than the " + cAlphaFields(4) + '.');
                ErrorsFound = true;
            }

            if (CBVAV(CBVAVNum).SplitterOutletAirNode == CBVAV(CBVAVNum).AirOutNode) {
                ShowSevereError(CurrentModuleObject + ": " + CBVAV(CBVAVNum).Name);
                ShowContinueError("Illegal " + cAlphaFields(6) + " = " + SplitterOutletNodeName + '.');
                ShowContinueError(cAlphaFields(6) + " must be different than the " + cAlphaFields(7) + '.');
                ErrorsFound = true;
            }

            CBVAV(CBVAVNum).FanType = Alphas(10);
            CBVAV(CBVAVNum).FanName = Alphas(11);
            int fanOutletNode(0);

            // check that the fan exists
            bool errFlag = false;
            ValidateComponent(CBVAV(CBVAVNum).FanType, CBVAV(CBVAVNum).FanName, errFlag, CurrentModuleObject);
            if (errFlag) {
                ShowContinueError("...occurs in " + CurrentModuleObject + ", unit=\"" + CBVAV(CBVAVNum).Name + "\".");
                ShowContinueError("check " + cAlphaFields(10) + " and " + cAlphaFields(11));
                ErrorsFound = true;
                CBVAV(CBVAVNum).FanVolFlow = 9999.0;
            } else {
                if (UtilityRoutines::SameString(CBVAV(CBVAVNum).FanType, "Fan:SystemModel")) {
                    CBVAV(CBVAVNum).FanType_Num = DataHVACGlobals::FanType_SystemModelObject;
                    HVACFan::fanObjs.emplace_back(new HVACFan::FanSystem(state, CBVAV(CBVAVNum).FanName)); // call constructor
                    CBVAV(CBVAVNum).FanIndex = HVACFan::getFanObjectVectorIndex(CBVAV(CBVAVNum).FanName);
                    CBVAV(CBVAVNum).FanInletNodeNum = HVACFan::fanObjs[CBVAV(CBVAVNum).FanIndex]->inletNodeNum;
                    fanOutletNode = HVACFan::fanObjs[CBVAV(CBVAVNum).FanIndex]->outletNodeNum;
                    CBVAV(CBVAVNum).FanVolFlow = HVACFan::fanObjs[CBVAV(CBVAVNum).FanIndex]->designAirVolFlowRate;
                } else {
                    Fans::GetFanType(state, CBVAV(CBVAVNum).FanName, CBVAV(CBVAVNum).FanType_Num, FanErrFlag, CurrentModuleObject, CBVAV(CBVAVNum).Name);
                    CBVAV(CBVAVNum).FanInletNodeNum = Fans::GetFanInletNode(state, CBVAV(CBVAVNum).FanType, CBVAV(CBVAVNum).FanName, FanErrFlag);
                    fanOutletNode = Fans::GetFanOutletNode(state, CBVAV(CBVAVNum).FanType, CBVAV(CBVAVNum).FanName, ErrorsFound);
                    Fans::GetFanIndex(state, CBVAV(CBVAVNum).FanName, CBVAV(CBVAVNum).FanIndex, FanErrFlag, ObjexxFCL::Optional_string_const());
                    Fans::GetFanVolFlow(CBVAV(CBVAVNum).FanIndex, CBVAV(CBVAVNum).FanVolFlow);
                }
            }

            if (UtilityRoutines::SameString(Alphas(12), "BlowThrough")) {
                CBVAV(CBVAVNum).FanPlace = DataHVACGlobals::BlowThru;
            } else if (UtilityRoutines::SameString(Alphas(12), "DrawThrough")) {
                CBVAV(CBVAVNum).FanPlace = DataHVACGlobals::DrawThru;
            } else {
                ShowSevereError(CurrentModuleObject + " illegal " + cAlphaFields(12) + " = " + Alphas(12));
                ShowContinueError("Occurs in " + CurrentModuleObject + " = " + CBVAV(CBVAVNum).Name);
                ErrorsFound = true;
            }

            if (CBVAV(CBVAVNum).FanPlace == DataHVACGlobals::DrawThru) {
                if (CBVAV(CBVAVNum).SplitterOutletAirNode != fanOutletNode) {
                    ShowSevereError(CurrentModuleObject + ": " + CBVAV(CBVAVNum).Name);
                    ShowContinueError("Illegal " + cAlphaFields(6) + " = " + SplitterOutletNodeName + '.');
                    ShowContinueError(cAlphaFields(6) + " must be the same as the fan outlet node specified in " + cAlphaFields(10) + " = " +
                                      CBVAV(CBVAVNum).FanType + ": " + CBVAV(CBVAVNum).FanName + " when draw through " + cAlphaFields(11) +
                                      " is selected.");
                    ErrorsFound = true;
                }
            }

            if (CBVAV(CBVAVNum).FanVolFlow != DataSizing::AutoSize) {
                if (CBVAV(CBVAVNum).FanVolFlow < CBVAV(CBVAVNum).MaxCoolAirVolFlow && CBVAV(CBVAVNum).MaxCoolAirVolFlow != DataSizing::AutoSize) {
                    ShowWarningError(CurrentModuleObject + " - air flow rate = " + General::TrimSigDigits(CBVAV(CBVAVNum).FanVolFlow, 7) + " in " +
                                     cAlphaFields(11) + " = " + CBVAV(CBVAVNum).FanName + " is less than the " + cNumericFields(1));
                    ShowContinueError(' ' + cNumericFields(1) + " is reset to the fan flow rate and the simulation continues.");
                    ShowContinueError(" Occurs in " + CurrentModuleObject + " = " + CBVAV(CBVAVNum).Name);
                    CBVAV(CBVAVNum).MaxCoolAirVolFlow = CBVAV(CBVAVNum).FanVolFlow;
                }
                if (CBVAV(CBVAVNum).FanVolFlow < CBVAV(CBVAVNum).MaxHeatAirVolFlow && CBVAV(CBVAVNum).MaxHeatAirVolFlow != DataSizing::AutoSize) {
                    ShowWarningError(CurrentModuleObject + " - air flow rate = " + General::TrimSigDigits(CBVAV(CBVAVNum).FanVolFlow, 7) + " in " +
                                     cAlphaFields(11) + " = " + CBVAV(CBVAVNum).FanName + " is less than the " + cNumericFields(2));
                    ShowContinueError(' ' + cNumericFields(2) + " is reset to the fan flow rate and the simulation continues.");
                    ShowContinueError(" Occurs in " + CurrentModuleObject + " = " + CBVAV(CBVAVNum).Name);
                    CBVAV(CBVAVNum).MaxHeatAirVolFlow = CBVAV(CBVAVNum).FanVolFlow;
                }
            }

            //   only check that OA flow in cooling is >= SA flow in cooling when they are not autosized
            if (CBVAV(CBVAVNum).CoolOutAirVolFlow > CBVAV(CBVAVNum).MaxCoolAirVolFlow && CBVAV(CBVAVNum).CoolOutAirVolFlow != DataSizing::AutoSize &&
                CBVAV(CBVAVNum).MaxCoolAirVolFlow != DataSizing::AutoSize) {
                ShowWarningError(CurrentModuleObject + ": " + cNumericFields(4) + " cannot be greater than " + cNumericFields(1));
                ShowContinueError(' ' + cNumericFields(4) + " is reset to the fan flow rate and the simulation continues.");
                ShowContinueError("Occurs in " + CurrentModuleObject + " = " + CBVAV(CBVAVNum).Name);
                CBVAV(CBVAVNum).CoolOutAirVolFlow = CBVAV(CBVAVNum).FanVolFlow;
            }

            //   only check that SA flow in heating is >= OA flow in heating when they are not autosized
            if (CBVAV(CBVAVNum).HeatOutAirVolFlow > CBVAV(CBVAVNum).MaxHeatAirVolFlow && CBVAV(CBVAVNum).HeatOutAirVolFlow != DataSizing::AutoSize &&
                CBVAV(CBVAVNum).MaxHeatAirVolFlow != DataSizing::AutoSize) {
                ShowWarningError(CurrentModuleObject + ": " + cNumericFields(5) + " cannot be greater than " + cNumericFields(2));
                ShowContinueError(' ' + cNumericFields(5) + " is reset to the fan flow rate and the simulation continues.");
                ShowContinueError("Occurs in " + CurrentModuleObject + " = " + CBVAV(CBVAVNum).Name);
                CBVAV(CBVAVNum).HeatOutAirVolFlow = CBVAV(CBVAVNum).FanVolFlow;
            }

            if (UtilityRoutines::SameString(Alphas(14), "Coil:Cooling:DX:SingleSpeed") ||
                UtilityRoutines::SameString(Alphas(14), "CoilSystem:Cooling:DX:HeatExchangerAssisted") ||
                UtilityRoutines::SameString(Alphas(14), "Coil:Cooling:DX:TwoStageWithHumidityControlMode") ||
                UtilityRoutines::SameString(Alphas(14), "Coil:Cooling:DX:VariableSpeed")) {

                CBVAV(CBVAVNum).DXCoolCoilType = Alphas(14);
                CBVAV(CBVAVNum).DXCoolCoilName = Alphas(15);

                if (UtilityRoutines::SameString(Alphas(14), "Coil:Cooling:DX:SingleSpeed")) {
                    CBVAV(CBVAVNum).DXCoolCoilType_Num = DataHVACGlobals::CoilDX_CoolingSingleSpeed;
                    CBVAV(CBVAVNum).DXCoilInletNode =
                        DXCoils::GetCoilInletNode(state, CBVAV(CBVAVNum).DXCoolCoilType, CBVAV(CBVAVNum).DXCoolCoilName, DXErrorsFound);
                    CBVAV(CBVAVNum).DXCoilOutletNode =
                        DXCoils::GetCoilOutletNode(state, CBVAV(CBVAVNum).DXCoolCoilType, CBVAV(CBVAVNum).DXCoolCoilName, DXErrorsFound);
                    if (DXErrorsFound) {
                        ShowSevereError(CurrentModuleObject + ": " + CBVAV(CBVAVNum).Name);
                        ShowContinueError("Coil:Cooling:DX:SingleSpeed \"" + CBVAV(CBVAVNum).DXCoolCoilName + "\" not found.");
                        ErrorsFound = true;
                    } else {

                        DXCoilErrFlag = false;
                        DXCoils::GetDXCoilIndex(state,
                                                CBVAV(CBVAVNum).DXCoolCoilName,
                                                CBVAV(CBVAVNum).DXCoolCoilIndexNum,
                                                DXCoilErrFlag,
                                                CBVAV(CBVAVNum).DXCoolCoilType,
                                                ObjexxFCL::Optional_bool_const());
                        if (DXCoilErrFlag) ShowContinueError("...occurs in " + CBVAV(CBVAVNum).UnitType + " \"" + CBVAV(CBVAVNum).Name + "\"");

                        //         Mine outdoor condenser node from DX coil object
                        OANodeErrFlag = false;
                        CBVAV(CBVAVNum).CondenserNodeNum =
                            DXCoils::GetCoilCondenserInletNode(state, CBVAV(CBVAVNum).DXCoolCoilType, CBVAV(CBVAVNum).DXCoolCoilName, OANodeErrFlag);
                        if (OANodeErrFlag) ShowContinueError("Occurs in " + CurrentModuleObject + " = " + CBVAV(CBVAVNum).Name);
                    }
                } else if (UtilityRoutines::SameString(Alphas(14), "Coil:Cooling:DX:VariableSpeed")) {
                    CBVAV(CBVAVNum).DXCoolCoilType_Num = DataHVACGlobals::Coil_CoolingAirToAirVariableSpeed;
                    CBVAV(CBVAVNum).DXCoilInletNode = VariableSpeedCoils::GetCoilInletNodeVariableSpeed(state,
                        CBVAV(CBVAVNum).DXCoolCoilType, CBVAV(CBVAVNum).DXCoolCoilName, DXErrorsFound);
                    CBVAV(CBVAVNum).DXCoilOutletNode = VariableSpeedCoils::GetCoilOutletNodeVariableSpeed(state,
                        CBVAV(CBVAVNum).DXCoolCoilType, CBVAV(CBVAVNum).DXCoolCoilName, DXErrorsFound);
                    if (DXErrorsFound) {
                        ShowSevereError(CurrentModuleObject + ": " + CBVAV(CBVAVNum).Name);
                        ShowContinueError("Coil:Cooling:DX:VariableSpeed \"" + CBVAV(CBVAVNum).DXCoolCoilName + "\" not found.");
                        ErrorsFound = true;
                    } else {
                        DXCoilErrFlag = false;
                        CBVAV(CBVAVNum).DXCoolCoilIndexNum = VariableSpeedCoils::GetCoilIndexVariableSpeed(state,
                            CBVAV(CBVAVNum).DXCoolCoilType, CBVAV(CBVAVNum).DXCoolCoilName, DXErrorsFound);
                        if (DXCoilErrFlag) ShowContinueError("...occurs in " + CBVAV(CBVAVNum).UnitType + " \"" + CBVAV(CBVAVNum).Name + "\"");
                        OANodeErrFlag = false;
                        CBVAV(CBVAVNum).CondenserNodeNum =
                            VariableSpeedCoils::GetVSCoilCondenserInletNode(state, CBVAV(CBVAVNum).DXCoolCoilName, OANodeErrFlag);
                        if (OANodeErrFlag) ShowContinueError("Occurs in " + CurrentModuleObject + " = " + CBVAV(CBVAVNum).Name);
                    }

                } else if (UtilityRoutines::SameString(Alphas(14), "CoilSystem:Cooling:DX:HeatExchangerAssisted")) {
                    CBVAV(CBVAVNum).DXCoolCoilType_Num = DataHVACGlobals::CoilDX_CoolingHXAssisted;
                    HXDXCoolCoilName =
                        HVACHXAssistedCoolingCoil::GetHXDXCoilName(state, CBVAV(CBVAVNum).DXCoolCoilType, CBVAV(CBVAVNum).DXCoolCoilName, DXErrorsFound);
                    CBVAV(CBVAVNum).DXCoilInletNode =
                        HVACHXAssistedCoolingCoil::GetCoilInletNode(state, CBVAV(CBVAVNum).DXCoolCoilType, CBVAV(CBVAVNum).DXCoolCoilName, DXErrorsFound);
                    CBVAV(CBVAVNum).DXCoilOutletNode =
                        HVACHXAssistedCoolingCoil::GetCoilOutletNode(state, CBVAV(CBVAVNum).DXCoolCoilType, CBVAV(CBVAVNum).DXCoolCoilName, DXErrorsFound);
                    if (DXErrorsFound) {
                        ShowSevereError(CurrentModuleObject + ": " + CBVAV(CBVAVNum).Name);
                        ShowContinueError("CoilSystem:Cooling:DX:HeatExchangerAssisted \"" + CBVAV(CBVAVNum).DXCoolCoilName + "\" not found.");
                        ErrorsFound = true;
                    } else {
                        DXCoilErrFlag = false;
                        int ActualCoolCoilType = HVACHXAssistedCoolingCoil::GetCoilObjectTypeNum(state,
                            CBVAV(CBVAVNum).DXCoolCoilType, CBVAV(CBVAVNum).DXCoolCoilName, DXErrorsFound);
                        if (ActualCoolCoilType == DataHVACGlobals::CoilDX_CoolingSingleSpeed) {
                            DXCoils::GetDXCoilIndex(state,
                                                    HVACHXAssistedCoolingCoil::GetHXDXCoilName(
                                                        state, CBVAV(CBVAVNum).DXCoolCoilType, CBVAV(CBVAVNum).DXCoolCoilName, DXCoilErrFlag),
                                                    CBVAV(CBVAVNum).DXCoolCoilIndexNum,
                                                    DXCoilErrFlag,
                                                    "Coil:Cooling:DX:SingleSpeed",
                                                    ObjexxFCL::Optional_bool_const());
                            if (DXCoilErrFlag) ShowContinueError("...occurs in " + CBVAV(CBVAVNum).UnitType + " \"" + CBVAV(CBVAVNum).Name + "\"");

                            //         Mine outdoor condenser node from DX coil through HXAssistedDXCoil object
                            OANodeErrFlag = false;
                            CBVAV(CBVAVNum).CondenserNodeNum =
                                DXCoils::GetCoilCondenserInletNode(state, "Coil:Cooling:DX:SingleSpeed", HXDXCoolCoilName, OANodeErrFlag);
                            if (OANodeErrFlag) ShowContinueError("Occurs in " + CurrentModuleObject + " = " + CBVAV(CBVAVNum).Name);
                        } else if (ActualCoolCoilType == DataHVACGlobals::Coil_CoolingAirToAirVariableSpeed) {
                            CBVAV(CBVAVNum).DXCoolCoilIndexNum = VariableSpeedCoils::GetCoilIndexVariableSpeed(state,
                                "Coil:Cooling:DX:VariableSpeed",
                                HVACHXAssistedCoolingCoil::GetHXDXCoilName(state,
                                    CBVAV(CBVAVNum).DXCoolCoilType, CBVAV(CBVAVNum).DXCoolCoilName, DXCoilErrFlag),
                                DXCoilErrFlag);
                            if (DXCoilErrFlag) ShowContinueError("...occurs in " + CBVAV(CBVAVNum).UnitType + " \"" + CBVAV(CBVAVNum).Name + "\"");
                            OANodeErrFlag = false;
                            CBVAV(CBVAVNum).CondenserNodeNum = VariableSpeedCoils::GetVSCoilCondenserInletNode(state,
                                HVACHXAssistedCoolingCoil::GetHXDXCoilName(state,
                                    CBVAV(CBVAVNum).DXCoolCoilType, CBVAV(CBVAVNum).DXCoolCoilName, DXCoilErrFlag),
                                OANodeErrFlag);
                            if (OANodeErrFlag) ShowContinueError("Occurs in " + CurrentModuleObject + " = " + CBVAV(CBVAVNum).Name);
                        }
                    }
                } else if (UtilityRoutines::SameString(Alphas(14), "Coil:Cooling:DX:TwoStageWithHumidityControlMode")) {
                    CBVAV(CBVAVNum).DXCoolCoilType_Num = DataHVACGlobals::CoilDX_CoolingTwoStageWHumControl;
                    CBVAV(CBVAVNum).DXCoilInletNode =
                        DXCoils::GetCoilInletNode(state, CBVAV(CBVAVNum).DXCoolCoilType, CBVAV(CBVAVNum).DXCoolCoilName, DXErrorsFound);
                    CBVAV(CBVAVNum).DXCoilOutletNode =
                        DXCoils::GetCoilOutletNode(state, CBVAV(CBVAVNum).DXCoolCoilType, CBVAV(CBVAVNum).DXCoolCoilName, DXErrorsFound);
                    if (DXErrorsFound) {
                        ShowSevereError(CurrentModuleObject + ": " + CBVAV(CBVAVNum).Name);
                        ShowContinueError("Coil:Cooling:DX:TwoStageWithHumidityControlMode \"" + CBVAV(CBVAVNum).DXCoolCoilName + "\" not found.");
                        ErrorsFound = true;
                    } else {

                        DXCoilErrFlag = false;
                        DXCoils::GetDXCoilIndex(state,
                                                CBVAV(CBVAVNum).DXCoolCoilName,
                                                CBVAV(CBVAVNum).DXCoolCoilIndexNum,
                                                DXCoilErrFlag,
                                                CBVAV(CBVAVNum).DXCoolCoilType,
                                                ObjexxFCL::Optional_bool_const());
                        if (DXCoilErrFlag) ShowContinueError("...occurs in " + CBVAV(CBVAVNum).UnitType + " \"" + CBVAV(CBVAVNum).Name + "\"");

                        //         Mine outdoor condenser node from multimode DX coil object
                        OANodeErrFlag = false;
                        CBVAV(CBVAVNum).CondenserNodeNum =
                            DXCoils::GetCoilCondenserInletNode(state, CBVAV(CBVAVNum).DXCoolCoilType, CBVAV(CBVAVNum).DXCoolCoilName, OANodeErrFlag);
                        if (OANodeErrFlag) ShowContinueError("Occurs in " + CurrentModuleObject + " = " + CBVAV(CBVAVNum).Name);
                    }
                }

            } else {
                ShowSevereError(CurrentModuleObject + ": " + CBVAV(CBVAVNum).Name);
                ShowContinueError("Illegal " + cAlphaFields(14) + " = " + Alphas(14));
                ErrorsFound = true;
            }

            CBVAV(CBVAVNum).FanOpModeSchedPtr = ScheduleManager::GetScheduleIndex(Alphas(13)); // convert schedule name to pointer (index number)
            if (CBVAV(CBVAVNum).FanOpModeSchedPtr != 0) {
                if (!ScheduleManager::CheckScheduleValueMinMax(CBVAV(CBVAVNum).FanOpModeSchedPtr, "<", 0.0, ">", 1.0)) {
                    ShowSevereError(CurrentModuleObject + ": " + CBVAV(CBVAVNum).Name);
                    ShowContinueError("The schedule values in " + cAlphaFields(13) + " must be 0 to 1.");
                    ShowContinueError("A value of 0 represents cycling fan mode, any other value up to 1 represents constant fan mode.");
                    ErrorsFound = true;
                }

                //     Check supply air fan operating mode for cycling fan, if NOT cycling fan set AirFlowControl
                if (!ScheduleManager::CheckScheduleValueMinMax(
                        CBVAV(CBVAVNum).FanOpModeSchedPtr, ">=", 0.0, "<=", 0.0)) { // Autodesk:Note Range is 0 to 0?
                    //       set air flow control mode,
                    //       UseCompressorOnFlow  = operate at last cooling or heating air flow requested when compressor is off
                    //       UseCompressorOffFlow = operate at value specified by user (no input for this object type, UseCompONFlow)
                    //       AirFlowControl only valid if fan opmode = DataHVACGlobals::ContFanCycCoil
                    if (CBVAV(CBVAVNum).MaxNoCoolHeatAirVolFlow == 0.0) {
                        CBVAV(CBVAVNum).AirFlowControl = UseCompressorOnFlow;
                    } else {
                        CBVAV(CBVAVNum).AirFlowControl = UseCompressorOffFlow;
                    }
                }

            } else {
                if (!lAlphaBlanks(13)) {
                    ShowWarningError(CurrentModuleObject + ": " + CBVAV(CBVAVNum).Name);
                    ShowContinueError(cAlphaFields(13) + " = " + Alphas(13) +
                                      " not found. Supply air fan operating mode set to constant operation and simulation continues.");
                }
                CBVAV(CBVAVNum).OpMode = DataHVACGlobals::ContFanCycCoil;
                if (CBVAV(CBVAVNum).MaxNoCoolHeatAirVolFlow == 0.0) {
                    CBVAV(CBVAVNum).AirFlowControl = UseCompressorOnFlow;
                } else {
                    CBVAV(CBVAVNum).AirFlowControl = UseCompressorOffFlow;
                }
            }

            //   Check FanVolFlow, must be >= CBVAV flow
            if (CBVAV(CBVAVNum).FanVolFlow != DataSizing::AutoSize) {
                if (CBVAV(CBVAVNum).FanVolFlow < CBVAV(CBVAVNum).MaxNoCoolHeatAirVolFlow &&
                    CBVAV(CBVAVNum).MaxNoCoolHeatAirVolFlow != DataSizing::AutoSize && CBVAV(CBVAVNum).MaxNoCoolHeatAirVolFlow != 0.0) {
                    ShowWarningError(CurrentModuleObject + " - air flow rate = " + General::TrimSigDigits(CBVAV(CBVAVNum).FanVolFlow, 7) + " in " +
                                     cAlphaFields(11) + " = " + CBVAV(CBVAVNum).FanName + " is less than " + cNumericFields(3));
                    ShowContinueError(' ' + cNumericFields(3) + " is reset to the fan flow rate and the simulation continues.");
                    ShowContinueError(" Occurs in " + CurrentModuleObject + " = " + CBVAV(CBVAVNum).Name);
                    CBVAV(CBVAVNum).MaxNoCoolHeatAirVolFlow = CBVAV(CBVAVNum).FanVolFlow;
                }
            }
            //   only check that OA flow when compressor is OFF is >= SA flow when compressor is OFF when both are not autosized and
            //   that MaxNoCoolHeatAirVolFlow is /= 0 (trigger to use compressor ON flow, see AirFlowControl variable initialization above)
            if (CBVAV(CBVAVNum).NoCoolHeatOutAirVolFlow > CBVAV(CBVAVNum).MaxNoCoolHeatAirVolFlow &&
                CBVAV(CBVAVNum).NoCoolHeatOutAirVolFlow != DataSizing::AutoSize && CBVAV(CBVAVNum).MaxNoCoolHeatAirVolFlow != DataSizing::AutoSize &&
                CBVAV(CBVAVNum).MaxNoCoolHeatAirVolFlow != 0.0) {
                ShowWarningError(CurrentModuleObject + ": " + cNumericFields(6) + " cannot be greater than " + cNumericFields(3));
                ShowContinueError(' ' + cNumericFields(6) + " is reset to the fan flow rate and the simulation continues.");
                ShowContinueError("Occurs in " + CurrentModuleObject + " = " + CBVAV(CBVAVNum).Name);
                CBVAV(CBVAVNum).NoCoolHeatOutAirVolFlow = CBVAV(CBVAVNum).FanVolFlow;
            }

            if (UtilityRoutines::SameString(Alphas(16), "Coil:Heating:DX:SingleSpeed") ||
                UtilityRoutines::SameString(Alphas(16), "Coil:Heating:DX:VariableSpeed") ||
                UtilityRoutines::SameString(Alphas(16), "Coil:Heating:Fuel") || UtilityRoutines::SameString(Alphas(16), "Coil:Heating:Electric") ||
                UtilityRoutines::SameString(Alphas(16), "Coil:Heating:Water") || UtilityRoutines::SameString(Alphas(16), "Coil:Heating:Steam")) {
                CBVAV(CBVAVNum).HeatCoilType = Alphas(16);
                CBVAV(CBVAVNum).HeatCoilName = Alphas(17);

                if (UtilityRoutines::SameString(Alphas(16), "Coil:Heating:DX:SingleSpeed")) {
                    CBVAV(CBVAVNum).HeatCoilType_Num = DataHVACGlobals::CoilDX_HeatingEmpirical;
                    DXCoilErrFlag = false;
                    CBVAV(CBVAVNum).MinOATCompressor =
                        DXCoils::GetMinOATCompressor(state, CBVAV(CBVAVNum).HeatCoilType, CBVAV(CBVAVNum).HeatCoilName, DXCoilErrFlag);
                    CBVAV(CBVAVNum).HeatingCoilInletNode =
                        DXCoils::GetCoilInletNode(state, CBVAV(CBVAVNum).HeatCoilType, CBVAV(CBVAVNum).HeatCoilName, DXCoilErrFlag);
                    CBVAV(CBVAVNum).HeatingCoilOutletNode =
                        DXCoils::GetCoilOutletNode(state, CBVAV(CBVAVNum).HeatCoilType, CBVAV(CBVAVNum).HeatCoilName, DXCoilErrFlag);
                    DXCoils::GetDXCoilIndex(state,
                                            CBVAV(CBVAVNum).HeatCoilName,
                                            CBVAV(CBVAVNum).DXHeatCoilIndexNum,
                                            DXCoilErrFlag,
                                            CBVAV(CBVAVNum).HeatCoilType,
                                            ObjexxFCL::Optional_bool_const());
                    if (DXCoilErrFlag) ShowContinueError("...occurs in " + CBVAV(CBVAVNum).UnitType + " \"" + CBVAV(CBVAVNum).Name + "\"");

                } else if (UtilityRoutines::SameString(Alphas(16), "Coil:Heating:DX:VariableSpeed")) {
                    CBVAV(CBVAVNum).HeatCoilType_Num = DataHVACGlobals::Coil_HeatingAirToAirVariableSpeed;
                    DXCoilErrFlag = false;
                    CBVAV(CBVAVNum).DXHeatCoilIndexNum =
                        VariableSpeedCoils::GetCoilIndexVariableSpeed(state, CBVAV(CBVAVNum).HeatCoilType, CBVAV(CBVAVNum).HeatCoilName, DXCoilErrFlag);
                    CBVAV(CBVAVNum).MinOATCompressor = VariableSpeedCoils::GetVSCoilMinOATCompressor(state, CBVAV(CBVAVNum).HeatCoilName, DXCoilErrFlag);
                    CBVAV(CBVAVNum).HeatingCoilInletNode =
                        VariableSpeedCoils::GetCoilInletNodeVariableSpeed(state, CBVAV(CBVAVNum).HeatCoilType, CBVAV(CBVAVNum).HeatCoilName, DXCoilErrFlag);
                    CBVAV(CBVAVNum).HeatingCoilOutletNode =
                        VariableSpeedCoils::GetCoilOutletNodeVariableSpeed(state, CBVAV(CBVAVNum).HeatCoilType, CBVAV(CBVAVNum).HeatCoilName, DXCoilErrFlag);
                    if (DXCoilErrFlag) ShowContinueError("...occurs in " + CBVAV(CBVAVNum).UnitType + " \"" + CBVAV(CBVAVNum).Name + "\"");
                } else if (UtilityRoutines::SameString(Alphas(16), "Coil:Heating:Fuel")) {
                    CBVAV(CBVAVNum).HeatCoilType_Num = DataHVACGlobals::Coil_HeatingGasOrOtherFuel;
                    CBVAV(CBVAVNum).MinOATCompressor = -999.9;
                    CBVAV(CBVAVNum).HeatingCoilInletNode =
                        HeatingCoils::GetCoilInletNode(state, CBVAV(CBVAVNum).HeatCoilType, CBVAV(CBVAVNum).HeatCoilName, ErrorsFound);
                    CBVAV(CBVAVNum).HeatingCoilOutletNode =
                        HeatingCoils::GetCoilOutletNode(state, CBVAV(CBVAVNum).HeatCoilType, CBVAV(CBVAVNum).HeatCoilName, ErrorsFound);
                } else if (UtilityRoutines::SameString(Alphas(16), "Coil:Heating:Electric")) {
                    CBVAV(CBVAVNum).HeatCoilType_Num = DataHVACGlobals::Coil_HeatingElectric;
                    CBVAV(CBVAVNum).MinOATCompressor = -999.9;
                    CBVAV(CBVAVNum).HeatingCoilInletNode =
                        HeatingCoils::GetCoilInletNode(state, CBVAV(CBVAVNum).HeatCoilType, CBVAV(CBVAVNum).HeatCoilName, ErrorsFound);
                    CBVAV(CBVAVNum).HeatingCoilOutletNode =
                        HeatingCoils::GetCoilOutletNode(state, CBVAV(CBVAVNum).HeatCoilType, CBVAV(CBVAVNum).HeatCoilName, ErrorsFound);
                } else if (UtilityRoutines::SameString(Alphas(16), "Coil:Heating:Water")) {
                    CBVAV(CBVAVNum).HeatCoilType_Num = DataHVACGlobals::Coil_HeatingWater;
                    errFlag = false;
                    CBVAV(CBVAVNum).CoilControlNode = WaterCoils::GetCoilWaterInletNode("Coil:Heating:Water", CBVAV(CBVAVNum).HeatCoilName, errFlag);
                    CBVAV(CBVAVNum).MaxHeatCoilFluidFlow =
                        WaterCoils::GetCoilMaxWaterFlowRate("Coil:Heating:Water", CBVAV(CBVAVNum).HeatCoilName, errFlag);
                    HeatCoilInletNodeNum = WaterCoils::GetCoilInletNode(state, "Coil:Heating:Water", CBVAV(CBVAVNum).HeatCoilName, errFlag);
                    CBVAV(CBVAVNum).HeatingCoilInletNode = HeatCoilInletNodeNum;
                    HeatCoilOutletNodeNum = WaterCoils::GetCoilOutletNode(state, "Coil:Heating:Water", CBVAV(CBVAVNum).HeatCoilName, errFlag);
                    CBVAV(CBVAVNum).HeatingCoilOutletNode = HeatCoilOutletNodeNum;
                    if (errFlag) {
                        ShowContinueError("...occurs in " + CBVAV(CBVAVNum).UnitType + " \"" + CBVAV(CBVAVNum).Name + "\"");
                        ErrorsFound = true;
                    }
                } else if (UtilityRoutines::SameString(Alphas(16), "COIL:HEATING:STEAM")) {
                    CBVAV(CBVAVNum).HeatCoilType_Num = DataHVACGlobals::Coil_HeatingSteam;
                    errFlag = false;
                    CBVAV(CBVAVNum).HeatCoilIndex = SteamCoils::GetSteamCoilIndex("COIL:HEATING:STEAM", CBVAV(CBVAVNum).HeatCoilName, errFlag);

                    HeatCoilInletNodeNum = SteamCoils::GetCoilAirInletNode(CBVAV(CBVAVNum).HeatCoilIndex, CBVAV(CBVAVNum).HeatCoilName, errFlag);
                    CBVAV(CBVAVNum).HeatingCoilInletNode = HeatCoilInletNodeNum;
                    CBVAV(CBVAVNum).CoilControlNode =
                        SteamCoils::GetCoilSteamInletNode(CBVAV(CBVAVNum).HeatCoilIndex, CBVAV(CBVAVNum).HeatCoilName, errFlag);
                    CBVAV(CBVAVNum).MaxHeatCoilFluidFlow = SteamCoils::GetCoilMaxSteamFlowRate(CBVAV(CBVAVNum).HeatCoilIndex, errFlag);
                    int SteamIndex = 0; // Function GetSatDensityRefrig will look up steam index if 0 is passed
                    Real64 SteamDensity =
                        FluidProperties::GetSatDensityRefrig(fluidNameSteam, TempSteamIn, 1.0, SteamIndex, getUnitaryHeatCoolVAVChangeoverBypass);
                    if (CBVAV(CBVAVNum).MaxHeatCoilFluidFlow > 0.0) {
                        CBVAV(CBVAVNum).MaxHeatCoilFluidFlow =
                            SteamCoils::GetCoilMaxSteamFlowRate(CBVAV(CBVAVNum).HeatCoilIndex, errFlag) * SteamDensity;
                    }
                    HeatCoilOutletNodeNum = SteamCoils::GetCoilAirOutletNode(CBVAV(CBVAVNum).HeatCoilIndex, CBVAV(CBVAVNum).HeatCoilName, errFlag);
                    CBVAV(CBVAVNum).HeatingCoilOutletNode = HeatCoilOutletNodeNum;
                    if (errFlag) {
                        ShowContinueError("...occurs in " + CBVAV(CBVAVNum).UnitType + " \"" + CBVAV(CBVAVNum).Name + "\"");
                        ErrorsFound = true;
                    }
                }
            } else {
                ShowSevereError(CurrentModuleObject + " illegal " + cAlphaFields(16) + " = " + Alphas(16));
                ShowContinueError("Occurs in " + CurrentModuleObject + " = " + CBVAV(CBVAVNum).Name);
                ErrorsFound = true;
            }

            if (CBVAV(CBVAVNum).DXCoilOutletNode != CBVAV(CBVAVNum).HeatingCoilInletNode) {
                ShowSevereError(CurrentModuleObject + " illegal coil placement. Cooling coil must be upstream of heating coil.");
                ShowContinueError("Occurs in " + CurrentModuleObject + " = " + CBVAV(CBVAVNum).Name);
                ErrorsFound = true;
            }

            if (CBVAV(CBVAVNum).FanPlace == DataHVACGlobals::BlowThru) {
                if (CBVAV(CBVAVNum).SplitterOutletAirNode != CBVAV(CBVAVNum).HeatingCoilOutletNode) {
                    ShowSevereError(CurrentModuleObject + ": " + CBVAV(CBVAVNum).Name);
                    ShowContinueError("Illegal " + cAlphaFields(6) + " = " + SplitterOutletNodeName + '.');
                    ShowContinueError(cAlphaFields(6) +
                                      " must be the same as the outlet node specified in the heating coil object = " + CBVAV(CBVAVNum).HeatCoilType +
                                      ": " + CBVAV(CBVAVNum).HeatCoilName + " when blow through " + cAlphaFields(12) + " is selected.");
                    ErrorsFound = true;
                }
                if (CBVAV(CBVAVNum).MixerMixedAirNode != CBVAV(CBVAVNum).FanInletNodeNum) {
                    ShowSevereError(CurrentModuleObject + ": " + CBVAV(CBVAVNum).Name);
                    ShowContinueError("Illegal " + cAlphaFields(11) +
                                      ". The fan inlet node name must be the same as the mixed air node specified in the " + cAlphaFields(9) + " = " +
                                      CBVAV(CBVAVNum).OAMixName + " when blow through " + cAlphaFields(12) + " is selected.");
                    ErrorsFound = true;
                }
            }

            if (CBVAV(CBVAVNum).FanPlace == DataHVACGlobals::DrawThru) {
                if (CBVAV(CBVAVNum).MixerMixedAirNode != CBVAV(CBVAVNum).DXCoilInletNode) {
                    ShowSevereError(CurrentModuleObject + ": " + CBVAV(CBVAVNum).Name);
                    ShowContinueError(
                        "Illegal cooling coil placement. The cooling coil inlet node name must be the same as the mixed air node specified in the " +
                        cAlphaFields(9) + " = " + CBVAV(CBVAVNum).OAMixName + " when draw through " + cAlphaFields(12) + " is selected.");
                    ErrorsFound = true;
                }
            }

            if (UtilityRoutines::SameString(Alphas(18), "CoolingPriority")) {
                CBVAV(CBVAVNum).PriorityControl = CoolingPriority;
            } else if (UtilityRoutines::SameString(Alphas(18), "HeatingPriority")) {
                CBVAV(CBVAVNum).PriorityControl = HeatingPriority;
            } else if (UtilityRoutines::SameString(Alphas(18), "ZonePriority")) {
                CBVAV(CBVAVNum).PriorityControl = ZonePriority;
            } else if (UtilityRoutines::SameString(Alphas(18), "LoadPriority")) {
                CBVAV(CBVAVNum).PriorityControl = LoadPriority;
            } else {
                ShowSevereError(CurrentModuleObject + " illegal " + cAlphaFields(18) + " = " + Alphas(18));
                ShowContinueError("Occurs in " + CurrentModuleObject + " = " + CBVAV(CBVAVNum).Name);
                ShowContinueError("Valid choices are CoolingPriority, HeatingPriority, ZonePriority or LoadPriority.");
                ErrorsFound = true;
            }

            if (Numbers(7) > 0.0) {
                CBVAV(CBVAVNum).MinLATCooling = Numbers(7);
            } else {
                CBVAV(CBVAVNum).MinLATCooling = 10.0;
            }

            if (Numbers(8) > 0.0) {
                CBVAV(CBVAVNum).MaxLATHeating = Numbers(8);
            } else {
                CBVAV(CBVAVNum).MaxLATHeating = 50.0;
            }

            if (CBVAV(CBVAVNum).MinLATCooling > CBVAV(CBVAVNum).MaxLATHeating) {
                ShowWarningError(CurrentModuleObject + ": illegal leaving air temperature specified.");
                ShowContinueError("Resetting " + cNumericFields(7) + " equal to " + cNumericFields(8) + " and the simulation continues.");
                ShowContinueError("Occurs in " + CurrentModuleObject + " = " + CBVAV(CBVAVNum).Name);
                CBVAV(CBVAVNum).MinLATCooling = CBVAV(CBVAVNum).MaxLATHeating;
            }

            // Dehumidification control mode
            if (UtilityRoutines::SameString(Alphas(19), "None")) {
                CBVAV(CBVAVNum).DehumidControlType = DehumidControl_None;
            } else if (UtilityRoutines::SameString(Alphas(19), "")) {
                CBVAV(CBVAVNum).DehumidControlType = DehumidControl_None;
            } else if (UtilityRoutines::SameString(Alphas(19), "Multimode")) {
                if (CBVAV(CBVAVNum).DXCoolCoilType_Num == DataHVACGlobals::CoilDX_CoolingTwoStageWHumControl) {
                    CBVAV(CBVAVNum).DehumidControlType = DehumidControl_Multimode;
                } else {
                    ShowWarningError("Invalid " + cAlphaFields(19) + " = " + Alphas(19));
                    ShowContinueError("In " + CurrentModuleObject + " \"" + CBVAV(CBVAVNum).Name + "\".");
                    ShowContinueError("Valid only with " + cAlphaFields(14) + " = Coil:Cooling:DX:TwoStageWithHumidityControlMode.");
                    ShowContinueError("Setting " + cAlphaFields(19) + " to \"None\" and the simulation continues.");
                    CBVAV(CBVAVNum).DehumidControlType = DehumidControl_None;
                }
            } else if (UtilityRoutines::SameString(Alphas(19), "CoolReheat")) {
                if (CBVAV(CBVAVNum).DXCoolCoilType_Num == DataHVACGlobals::CoilDX_CoolingTwoStageWHumControl) {
                    CBVAV(CBVAVNum).DehumidControlType = DehumidControl_CoolReheat;
                } else {
                    ShowWarningError("Invalid " + cAlphaFields(19) + " = " + Alphas(19));
                    ShowContinueError("In " + CurrentModuleObject + " \"" + CBVAV(CBVAVNum).Name + "\".");
                    ShowContinueError("Valid only with " + cAlphaFields(14) + " = Coil:Cooling:DX:TwoStageWithHumidityControlMode.");
                    ShowContinueError("Setting " + cAlphaFields(19) + " to \"None\" and the simulation continues.");
                    CBVAV(CBVAVNum).DehumidControlType = DehumidControl_None;
                }
            } else {
                ShowSevereError("Invalid " + cAlphaFields(19) + " =" + Alphas(19));
                ShowContinueError("In " + CurrentModuleObject + " \"" + CBVAV(CBVAVNum).Name + "\".");
            }

            if (NumNumbers > 8) {
                CBVAV(CBVAVNum).minModeChangeTime = Numbers(9);
            }

            //   Initialize last mode of compressor operation
            CBVAV(CBVAVNum).LastMode = HeatingMode;

            if (CBVAV(CBVAVNum).FanType_Num != DataHVACGlobals::FanType_SimpleOnOff &&
                CBVAV(CBVAVNum).FanType_Num != DataHVACGlobals::FanType_SimpleConstVolume &&
                CBVAV(CBVAVNum).FanType_Num != DataHVACGlobals::FanType_SystemModelObject) {
                ShowSevereError(CurrentModuleObject + " illegal " + cAlphaFields(10) + " in fan object = " + CBVAV(CBVAVNum).FanName);
                ShowContinueError("Occurs in " + CurrentModuleObject + " = " + CBVAV(CBVAVNum).Name);
                ShowContinueError(" The fan object type must be Fan:SystemModel, Fan:OnOff or Fan:ConstantVolume.");
                ErrorsFound = true;
            } else if (CBVAV(CBVAVNum).FanType_Num == DataHVACGlobals::FanType_SimpleOnOff ||
                       CBVAV(CBVAVNum).FanType_Num == DataHVACGlobals::FanType_SimpleConstVolume) {
                if (CBVAV(CBVAVNum).FanType_Num == DataHVACGlobals::FanType_SimpleOnOff &&
                    !UtilityRoutines::SameString(CBVAV(CBVAVNum).FanType, "Fan:OnOff")) {
                    ShowWarningError(CurrentModuleObject + " has " + cAlphaFields(10) + " = " + CBVAV(CBVAVNum).FanType +
                                     " which is inconsistent with the fan object.");
                    ShowContinueError("Occurs in " + CurrentModuleObject + " = " + CBVAV(CBVAVNum).Name);
                    ShowContinueError(" The fan object (" + CBVAV(CBVAVNum).FanName + ") is actually a valid fan type and the simulation continues.");
                    ShowContinueError(" Node connections errors may result due to the inconsistent fan type.");
                }
                if (CBVAV(CBVAVNum).FanType_Num == DataHVACGlobals::FanType_SimpleConstVolume &&
                    !UtilityRoutines::SameString(CBVAV(CBVAVNum).FanType, "Fan:ConstantVolume")) {
                    ShowWarningError(CurrentModuleObject + " has " + cAlphaFields(10) + " = " + CBVAV(CBVAVNum).FanType +
                                     " which is inconsistent with fan object.");
                    ShowContinueError("Occurs in " + CurrentModuleObject + " = " + CBVAV(CBVAVNum).Name);
                    ShowContinueError(" The fan object (" + CBVAV(CBVAVNum).FanName + ") is actually a valid fan type and the simulation continues.");
                    ShowContinueError(" Node connections errors may result due to the inconsistent fan type.");
                }
            }

            // Add fan to component sets array
            if (CBVAV(CBVAVNum).FanPlace == DataHVACGlobals::BlowThru) {
                CompSetFanInlet = DataLoopNode::NodeID(CBVAV(CBVAVNum).MixerMixedAirNode);
                CompSetFanOutlet = DataLoopNode::NodeID(CBVAV(CBVAVNum).DXCoilInletNode);
            } else {
                CompSetFanInlet = DataLoopNode::NodeID(CBVAV(CBVAVNum).HeatingCoilOutletNode);
                CompSetFanOutlet = SplitterOutletNodeName;
            }
            CompSetCoolInlet = DataLoopNode::NodeID(CBVAV(CBVAVNum).DXCoilInletNode);
            CompSetCoolOutlet = DataLoopNode::NodeID(CBVAV(CBVAVNum).DXCoilOutletNode);

            // Add fan to component sets array
            BranchNodeConnections::SetUpCompSets(
                CBVAV(CBVAVNum).UnitType, CBVAV(CBVAVNum).Name, CBVAV(CBVAVNum).FanType, CBVAV(CBVAVNum).FanName, CompSetFanInlet, CompSetFanOutlet);

            // Add cooling coil to component sets array
            BranchNodeConnections::SetUpCompSets(CBVAV(CBVAVNum).UnitType,
                                                 CBVAV(CBVAVNum).Name,
                                                 CBVAV(CBVAVNum).DXCoolCoilType,
                                                 CBVAV(CBVAVNum).DXCoolCoilName,
                                                 CompSetCoolInlet,
                                                 CompSetCoolOutlet);

            // Add heating coil to component sets array
            BranchNodeConnections::SetUpCompSets(CBVAV(CBVAVNum).UnitType,
                                                 CBVAV(CBVAVNum).Name,
                                                 CBVAV(CBVAVNum).HeatCoilType,
                                                 CBVAV(CBVAVNum).HeatCoilName,
                                                 DataLoopNode::NodeID(CBVAV(CBVAVNum).HeatingCoilInletNode),
                                                 DataLoopNode::NodeID(CBVAV(CBVAVNum).HeatingCoilOutletNode));

            // Set up component set for OA mixer - use OA node and Mixed air node
            BranchNodeConnections::SetUpCompSets(CBVAV(CBVAVNum).UnitType,
                                                 CBVAV(CBVAVNum).Name,
                                                 CBVAV(CBVAVNum).OAMixType,
                                                 CBVAV(CBVAVNum).OAMixName,
                                                 DataLoopNode::NodeID(CBVAV(CBVAVNum).MixerOutsideAirNode),
                                                 DataLoopNode::NodeID(CBVAV(CBVAVNum).MixerMixedAirNode));

            BranchNodeConnections::TestCompSet(CBVAV(CBVAVNum).UnitType,
                                               CBVAV(CBVAVNum).Name,
                                               DataLoopNode::NodeID(CBVAV(CBVAVNum).AirInNode),
                                               DataLoopNode::NodeID(CBVAV(CBVAVNum).AirOutNode),
                                               "Air Nodes");

            //   Find air loop associated with CBVAV system
            for (int AirLoopNum = 1; AirLoopNum <= DataHVACGlobals::NumPrimaryAirSys; ++AirLoopNum) {
                for (int BranchNum = 1; BranchNum <= DataAirSystems::PrimaryAirSystem(AirLoopNum).NumBranches; ++BranchNum) {
                    for (int CompNum = 1; CompNum <= DataAirSystems::PrimaryAirSystem(AirLoopNum).Branch(BranchNum).TotalComponents; ++CompNum) {
                        if (!UtilityRoutines::SameString(DataAirSystems::PrimaryAirSystem(AirLoopNum).Branch(BranchNum).Comp(CompNum).Name,
                                                         CBVAV(CBVAVNum).Name) ||
                            !UtilityRoutines::SameString(DataAirSystems::PrimaryAirSystem(AirLoopNum).Branch(BranchNum).Comp(CompNum).TypeOf,
                                                         CBVAV(CBVAVNum).UnitType))
                            continue;
                        CBVAV(CBVAVNum).AirLoopNumber = AirLoopNum;
                        //         Should EXIT here or do other checking?
                        break;
                    }
                }
            }

            if (CBVAV(CBVAVNum).AirLoopNumber > 0) {
                CBVAV(CBVAVNum).NumControlledZones = state.dataAirLoop->AirToZoneNodeInfo(CBVAV(CBVAVNum).AirLoopNumber).NumZonesCooled;
                CBVAV(CBVAVNum).ControlledZoneNum.allocate(CBVAV(CBVAVNum).NumControlledZones);
                CBVAV(CBVAVNum).ActualZoneNum.allocate(CBVAV(CBVAVNum).NumControlledZones);
                CBVAV(CBVAVNum).ActualZoneNodeNum.allocate(CBVAV(CBVAVNum).NumControlledZones);
                CBVAV(CBVAVNum).CBVAVBoxOutletNode.allocate(CBVAV(CBVAVNum).NumControlledZones);
                CBVAV(CBVAVNum).ZoneSequenceCoolingNum.allocate(CBVAV(CBVAVNum).NumControlledZones);
                CBVAV(CBVAVNum).ZoneSequenceHeatingNum.allocate(CBVAV(CBVAVNum).NumControlledZones);

                CBVAV(CBVAVNum).ControlledZoneNum = 0;
                CBVAV(CBVAVNum).ActualZoneNum = 0;
                for (int AirLoopZoneNum = 1; AirLoopZoneNum <= state.dataAirLoop->AirToZoneNodeInfo(CBVAV(CBVAVNum).AirLoopNumber).NumZonesCooled;
                     ++AirLoopZoneNum) {
                    CBVAV(CBVAVNum).ControlledZoneNum(AirLoopZoneNum) =
                        state.dataAirLoop->AirToZoneNodeInfo(CBVAV(CBVAVNum).AirLoopNumber).CoolCtrlZoneNums(AirLoopZoneNum);
                    if (CBVAV(CBVAVNum).ControlledZoneNum(AirLoopZoneNum) > 0) {
                        CBVAV(CBVAVNum).ActualZoneNodeNum(AirLoopZoneNum) =
                            DataZoneEquipment::ZoneEquipConfig(CBVAV(CBVAVNum).ControlledZoneNum(AirLoopZoneNum)).ZoneNode;
                        CBVAV(CBVAVNum).ActualZoneNum(AirLoopZoneNum) =
                            DataZoneEquipment::ZoneEquipConfig(CBVAV(CBVAVNum).ControlledZoneNum(AirLoopZoneNum)).ActualZoneNum;
                        CBVAV(CBVAVNum).CBVAVBoxOutletNode(AirLoopZoneNum) =
                            state.dataAirLoop->AirToZoneNodeInfo(CBVAV(CBVAVNum).AirLoopNumber).CoolZoneInletNodes(AirLoopZoneNum);
                        // check for thermostat in controlled zone
                        bool FoundTstatZone = false;
                        for (int TstatZoneNum = 1; TstatZoneNum <= DataZoneControls::NumTempControlledZones; ++TstatZoneNum) {
                            if (DataZoneControls::TempControlledZone(TstatZoneNum).ActualZoneNum != CBVAV(CBVAVNum).ControlledZoneNum(AirLoopZoneNum))
                                continue;
                            FoundTstatZone = true;
                        }
                        if (!FoundTstatZone) {
                            ShowWarningError(CurrentModuleObject + " \"" + CBVAV(CBVAVNum).Name + "\"");
                            ShowContinueError("Thermostat not found in zone = " +
                                              DataZoneEquipment::ZoneEquipConfig(CBVAV(CBVAVNum).ControlledZoneNum(AirLoopZoneNum)).ZoneName +
                                              " and the simulation continues.");
                            ShowContinueError("This zone will not be controlled to a temperature setpoint.");
                        }
                        int zoneNum = CBVAV(CBVAVNum).ControlledZoneNum(AirLoopZoneNum);
                        int zoneInlet = CBVAV(CBVAVNum).CBVAVBoxOutletNode(AirLoopZoneNum);
                        int coolingPriority = 0;
                        int heatingPriority = 0;
                        // setup zone equipment sequence information based on finding matching air terminal
                        if (DataZoneEquipment::ZoneEquipConfig(zoneNum).EquipListIndex > 0) {
                            DataZoneEquipment::ZoneEquipList(DataZoneEquipment::ZoneEquipConfig(zoneNum).EquipListIndex)
                                .getPrioritiesforInletNode(zoneInlet, coolingPriority, heatingPriority);
                            CBVAV(CBVAVNum).ZoneSequenceCoolingNum(AirLoopZoneNum) = coolingPriority;
                            CBVAV(CBVAVNum).ZoneSequenceHeatingNum(AirLoopZoneNum) = heatingPriority;
                        }
                        if (CBVAV(CBVAVNum).ZoneSequenceCoolingNum(AirLoopZoneNum) == 0 ||
                            CBVAV(CBVAVNum).ZoneSequenceHeatingNum(AirLoopZoneNum) == 0) {
                            ShowSevereError("AirLoopHVAC:UnitaryHeatCool:VAVChangeoverBypass, \"" + CBVAV(CBVAVNum).Name +
                                            "\": Airloop air terminal in the zone equipment list for zone = " +
                                            DataZoneEquipment::ZoneEquipConfig(zoneNum).ZoneName +
                                            " not found or is not allowed Zone Equipment Cooling or Heating Sequence = 0.");
                            ErrorsFound = true;
                        }
                    } else {
                        ShowSevereError("Controlled Zone node not found.");
                        ErrorsFound = true;
                    }
                }
            } else {
            }

        } // CBVAVNum = 1,NumCBVAV

        if (ErrorsFound) {
            ShowFatalError("GetCBVAV: Errors found in getting " + CurrentModuleObject + " input.");
            ShowContinueError("... Preceding condition causes termination.");
        }

        for (int CBVAVNum = 1; CBVAVNum <= NumCBVAV; ++CBVAVNum) {
            // Setup Report variables for the Fan Coils
            SetupOutputVariable("Unitary System Total Heating Rate",
                                OutputProcessor::Unit::W,
                                CBVAV(CBVAVNum).TotHeatEnergyRate,
                                "System",
                                "Average",
                                CBVAV(CBVAVNum).Name);
            SetupOutputVariable("Unitary System Total Heating Energy",
                                OutputProcessor::Unit::J,
                                CBVAV(CBVAVNum).TotHeatEnergy,
                                "System",
                                "Sum",
                                CBVAV(CBVAVNum).Name);
            SetupOutputVariable("Unitary System Total Cooling Rate",
                                OutputProcessor::Unit::W,
                                CBVAV(CBVAVNum).TotCoolEnergyRate,
                                "System",
                                "Average",
                                CBVAV(CBVAVNum).Name);
            SetupOutputVariable("Unitary System Total Cooling Energy",
                                OutputProcessor::Unit::J,
                                CBVAV(CBVAVNum).TotCoolEnergy,
                                "System",
                                "Sum",
                                CBVAV(CBVAVNum).Name);
            SetupOutputVariable("Unitary System Sensible Heating Rate",
                                OutputProcessor::Unit::W,
                                CBVAV(CBVAVNum).SensHeatEnergyRate,
                                "System",
                                "Average",
                                CBVAV(CBVAVNum).Name);
            SetupOutputVariable("Unitary System Sensible Heating Energy",
                                OutputProcessor::Unit::J,
                                CBVAV(CBVAVNum).SensHeatEnergy,
                                "System",
                                "Sum",
                                CBVAV(CBVAVNum).Name);
            SetupOutputVariable("Unitary System Sensible Cooling Rate",
                                OutputProcessor::Unit::W,
                                CBVAV(CBVAVNum).SensCoolEnergyRate,
                                "System",
                                "Average",
                                CBVAV(CBVAVNum).Name);
            SetupOutputVariable("Unitary System Sensible Cooling Energy",
                                OutputProcessor::Unit::J,
                                CBVAV(CBVAVNum).SensCoolEnergy,
                                "System",
                                "Sum",
                                CBVAV(CBVAVNum).Name);
            SetupOutputVariable("Unitary System Latent Heating Rate",
                                OutputProcessor::Unit::W,
                                CBVAV(CBVAVNum).LatHeatEnergyRate,
                                "System",
                                "Average",
                                CBVAV(CBVAVNum).Name);
            SetupOutputVariable("Unitary System Latent Heating Energy",
                                OutputProcessor::Unit::J,
                                CBVAV(CBVAVNum).LatHeatEnergy,
                                "System",
                                "Sum",
                                CBVAV(CBVAVNum).Name);
            SetupOutputVariable("Unitary System Latent Cooling Rate",
                                OutputProcessor::Unit::W,
                                CBVAV(CBVAVNum).LatCoolEnergyRate,
                                "System",
                                "Average",
                                CBVAV(CBVAVNum).Name);
            SetupOutputVariable("Unitary System Latent Cooling Energy",
                                OutputProcessor::Unit::J,
                                CBVAV(CBVAVNum).LatCoolEnergy,
                                "System",
                                "Sum",
                                CBVAV(CBVAVNum).Name);
            SetupOutputVariable(
                "Unitary System Electricity Rate", OutputProcessor::Unit::W, CBVAV(CBVAVNum).ElecPower, "System", "Average", CBVAV(CBVAVNum).Name);
            SetupOutputVariable(
                "Unitary System Electricity Energy", OutputProcessor::Unit::J, CBVAV(CBVAVNum).ElecConsumption, "System", "Sum", CBVAV(CBVAVNum).Name);
            SetupOutputVariable("Unitary System Fan Part Load Ratio",
                                OutputProcessor::Unit::None,
                                CBVAV(CBVAVNum).FanPartLoadRatio,
                                "System",
                                "Average",
                                CBVAV(CBVAVNum).Name);
            SetupOutputVariable("Unitary System Compressor Part Load Ratio",
                                OutputProcessor::Unit::None,
                                CBVAV(CBVAVNum).CompPartLoadRatio,
                                "System",
                                "Average",
                                CBVAV(CBVAVNum).Name);
            SetupOutputVariable("Unitary System Bypass Air Mass Flow Rate",
                                OutputProcessor::Unit::kg_s,
                                CBVAV(CBVAVNum).BypassMassFlowRate,
                                "System",
                                "Average",
                                CBVAV(CBVAVNum).Name);
            SetupOutputVariable("Unitary System Air Outlet Setpoint Temperature",
                                OutputProcessor::Unit::C,
                                CBVAV(CBVAVNum).OutletTempSetPoint,
                                "System",
                                "Average",
                                CBVAV(CBVAVNum).Name);
            SetupOutputVariable("Unitary System Operating Mode Index",
                                OutputProcessor::Unit::None,
                                CBVAV(CBVAVNum).HeatCoolMode,
                                "System",
                                "Average",
                                CBVAV(CBVAVNum).Name);
        }
    }

    void InitCBVAV(EnergyPlusData &state, int const CBVAVNum,            // Index of the current CBVAV unit being simulated
                   bool const FirstHVACIteration, // TRUE if first HVAC iteration
                   int const AirLoopNum,          // air loop index
                   Real64 &OnOffAirFlowRatio,     // Ratio of compressor ON airflow to average airflow over timestep
                   bool &HXUnitOn                 // flag to enable heat exchanger
    )
    {

        // SUBROUTINE INFORMATION:
        //       AUTHOR         Richard Raustad
        //       DATE WRITTEN   July 2006
        //       MODIFIED       B. Griffith, May 2009, EMS setpoint check
        //       RE-ENGINEERED  na

        // PURPOSE OF THIS SUBROUTINE:
        // This subroutine is for initializations of the changeover-bypass VAV system components.

        // METHODOLOGY EMPLOYED:
        // Uses the status flags to trigger initializations. The CBVAV system is simulated with no load (coils off) to
        // determine the outlet temperature. A setpoint temperature is calculated on FirstHVACIteration = TRUE.
        // Once the setpoint is calculated, the inlet mass flow rate on FirstHVACIteration = FALSE is used to
        // determine the bypass fraction. The simulation converges quickly on mass flow rate. If the zone
        // temperatures float in the deadband, additional iterations are required to converge on mass flow rate.

        // SUBROUTINE PARAMETER DEFINITIONS:
        static std::string const RoutineName("InitCBVAV");

        // SUBROUTINE LOCAL VARIABLE DECLARATIONS:
        static bool MyOneTimeFlag(true);     // Initialization flag
        static Array1D_bool MyEnvrnFlag;     // Used for initializations each begin environment flag
        static Array1D_bool MySizeFlag;      // Used for sizing CBVAV inputs one time
        static Array1D_bool MyPlantScanFlag; // Used for initializations plant component for heating coils
        Real64 QSensUnitOut;                 // Output of CBVAV system with coils off
        Real64 OutsideAirMultiplier;         // Outside air multiplier schedule (= 1.0 if no schedule)
        static bool EMSSetPointCheck(false); // local temporary
        static bool ErrorsFound(false);      // Set to true if errors in input, fatal at end of routine
        Real64 QCoilActual;                  // actual CBVAV steam heating coil load met (W)
        bool ErrorFlag;                      // local error flag returned from data mining
        Real64 mdot;                         // heating coil fluid mass flow rate, kg/s

        int InNode = CBVAV(CBVAVNum).AirInNode;
        int OutNode = CBVAV(CBVAVNum).AirOutNode;

        // Do the one time initializations
        if (MyOneTimeFlag) {

            MyEnvrnFlag.allocate(NumCBVAV);
            MySizeFlag.allocate(NumCBVAV);
            MyPlantScanFlag.allocate(NumCBVAV);
            MyEnvrnFlag = true;
            MySizeFlag = true;
            MyPlantScanFlag = true;

            MyOneTimeFlag = false;
            // speed up test based on code from 16 years ago to correct cycling fan economizer defect
            // see https://github.com/NREL/EnergyPlusArchive/commit/a2202f8a168fd0330bf3a45392833405e8bd08f2
            // This test sets simple flag so air loop doesn't iterate twice each pass (reverts above change)
            // state.dataAirLoop->AirLoopControlInfo(AirLoopNum).Simple = true;
        }

        if (MyPlantScanFlag(CBVAVNum) && allocated(DataPlant::PlantLoop)) {
            if ((CBVAV(CBVAVNum).HeatCoilType_Num == DataHVACGlobals::Coil_HeatingWater) ||
                (CBVAV(CBVAVNum).HeatCoilType_Num == DataHVACGlobals::Coil_HeatingSteam)) {
                if (CBVAV(CBVAVNum).HeatCoilType_Num == DataHVACGlobals::Coil_HeatingWater) {

                    ErrorFlag = false;
                    PlantUtilities::ScanPlantLoopsForObject(state,
                                                            CBVAV(CBVAVNum).HeatCoilName,
                                                            DataPlant::TypeOf_CoilWaterSimpleHeating,
                                                            CBVAV(CBVAVNum).LoopNum,
                                                            CBVAV(CBVAVNum).LoopSide,
                                                            CBVAV(CBVAVNum).BranchNum,
                                                            CBVAV(CBVAVNum).CompNum,
                                                            ErrorFlag,
                                                            _,
                                                            _,
                                                            _,
                                                            _,
                                                            _);
                    if (ErrorFlag) {
                        ShowFatalError("InitCBVAV: Program terminated for previous conditions.");
                    }

                    CBVAV(CBVAVNum).MaxHeatCoilFluidFlow =
                        WaterCoils::GetCoilMaxWaterFlowRate("Coil:Heating:Water", CBVAV(CBVAVNum).HeatCoilName, ErrorsFound);

                    if (CBVAV(CBVAVNum).MaxHeatCoilFluidFlow > 0.0) {
                        Real64 FluidDensity = FluidProperties::GetDensityGlycol(DataPlant::PlantLoop(CBVAV(CBVAVNum).LoopNum).FluidName,
                                                                                DataGlobals::HWInitConvTemp,
                                                                                DataPlant::PlantLoop(CBVAV(CBVAVNum).LoopNum).FluidIndex,
                                                                                RoutineName);
                        CBVAV(CBVAVNum).MaxHeatCoilFluidFlow =
                            WaterCoils::GetCoilMaxWaterFlowRate("Coil:Heating:Water", CBVAV(CBVAVNum).HeatCoilName, ErrorsFound) * FluidDensity;
                    }

                } else if (CBVAV(CBVAVNum).HeatCoilType_Num == DataHVACGlobals::Coil_HeatingSteam) {

                    ErrorFlag = false;
                    PlantUtilities::ScanPlantLoopsForObject(state,
                                                            CBVAV(CBVAVNum).HeatCoilName,
                                                            DataPlant::TypeOf_CoilSteamAirHeating,
                                                            CBVAV(CBVAVNum).LoopNum,
                                                            CBVAV(CBVAVNum).LoopSide,
                                                            CBVAV(CBVAVNum).BranchNum,
                                                            CBVAV(CBVAVNum).CompNum,
                                                            ErrorFlag,
                                                            _,
                                                            _,
                                                            _,
                                                            _,
                                                            _);

                    if (ErrorFlag) {
                        ShowFatalError("InitCBVAV: Program terminated for previous conditions.");
                    }

                    CBVAV(CBVAVNum).MaxHeatCoilFluidFlow = SteamCoils::GetCoilMaxSteamFlowRate(CBVAV(CBVAVNum).HeatCoilIndex, ErrorsFound);

                    if (CBVAV(CBVAVNum).MaxHeatCoilFluidFlow > 0.0) {
                        int SteamIndex = 0; // Function GetSatDensityRefrig will look up steam index if 0 is passed
                        Real64 FluidDensity = FluidProperties::GetSatDensityRefrig(fluidNameSteam, TempSteamIn, 1.0, SteamIndex, RoutineName);
                        CBVAV(CBVAVNum).MaxHeatCoilFluidFlow =
                            SteamCoils::GetCoilMaxSteamFlowRate(CBVAV(CBVAVNum).HeatCoilIndex, ErrorsFound) * FluidDensity;
                    }
                }

                // fill outlet node for heating coil
                CBVAV(CBVAVNum).CoilOutletNode = DataPlant::PlantLoop(CBVAV(CBVAVNum).LoopNum)
                                                     .LoopSide(CBVAV(CBVAVNum).LoopSide)
                                                     .Branch(CBVAV(CBVAVNum).BranchNum)
                                                     .Comp(CBVAV(CBVAVNum).CompNum)
                                                     .NodeNumOut;
                MyPlantScanFlag(CBVAVNum) = false;

            } else { // CBVAV is not connected to plant
                MyPlantScanFlag(CBVAVNum) = false;
            }
        } else if (MyPlantScanFlag(CBVAVNum) && !DataGlobals::AnyPlantInModel) {
            MyPlantScanFlag(CBVAVNum) = false;
        }

        if (!DataGlobals::SysSizingCalc && MySizeFlag(CBVAVNum)) {
            SizeCBVAV(CBVAVNum);
            // Pass the fan cycling schedule index up to the air loop. Set the air loop unitary system flag.
            state.dataAirLoop->AirLoopControlInfo(AirLoopNum).CycFanSchedPtr = CBVAV(CBVAVNum).FanOpModeSchedPtr;
            //   Set UnitarySys flag to FALSE and let the heating coil autosize independently of the cooling coil
            state.dataAirLoop->AirLoopControlInfo(AirLoopNum).UnitarySys = false;
            state.dataAirLoop->AirLoopControlInfo(AirLoopNum).FanOpMode = CBVAV(CBVAVNum).OpMode;
            // check for set point manager on outlet node of CBVAV
            CBVAV(CBVAVNum).OutNodeSPMIndex = SetPointManager::getSPMBasedOnNode(state,
                OutNode, SetPointManager::iCtrlVarType_Temp, SetPointManager::iSPMType_MixedAir, SetPointManager::CtrlNodeType::reference);
            MySizeFlag(CBVAVNum) = false;
        }

        // Do the Begin Environment initializations
        if (DataGlobals::BeginEnvrnFlag && MyEnvrnFlag(CBVAVNum)) {
            int MixerOutsideAirNode = CBVAV(CBVAVNum).MixerOutsideAirNode;
            Real64 RhoAir = DataEnvironment::StdRhoAir;
            // set the mass flow rates from the input volume flow rates
            CBVAV(CBVAVNum).MaxCoolAirMassFlow = RhoAir * CBVAV(CBVAVNum).MaxCoolAirVolFlow;
            CBVAV(CBVAVNum).CoolOutAirMassFlow = RhoAir * CBVAV(CBVAVNum).CoolOutAirVolFlow;
            CBVAV(CBVAVNum).MaxHeatAirMassFlow = RhoAir * CBVAV(CBVAVNum).MaxHeatAirVolFlow;
            CBVAV(CBVAVNum).HeatOutAirMassFlow = RhoAir * CBVAV(CBVAVNum).HeatOutAirVolFlow;
            CBVAV(CBVAVNum).MaxNoCoolHeatAirMassFlow = RhoAir * CBVAV(CBVAVNum).MaxNoCoolHeatAirVolFlow;
            CBVAV(CBVAVNum).NoCoolHeatOutAirMassFlow = RhoAir * CBVAV(CBVAVNum).NoCoolHeatOutAirVolFlow;
            // set the node max and min mass flow rates
            DataLoopNode::Node(MixerOutsideAirNode).MassFlowRateMax = max(CBVAV(CBVAVNum).CoolOutAirMassFlow, CBVAV(CBVAVNum).HeatOutAirMassFlow);
            DataLoopNode::Node(MixerOutsideAirNode).MassFlowRateMaxAvail =
                max(CBVAV(CBVAVNum).CoolOutAirMassFlow, CBVAV(CBVAVNum).HeatOutAirMassFlow);
            DataLoopNode::Node(MixerOutsideAirNode).MassFlowRateMin = 0.0;
            DataLoopNode::Node(MixerOutsideAirNode).MassFlowRateMinAvail = 0.0;
            DataLoopNode::Node(InNode).MassFlowRateMax = max(CBVAV(CBVAVNum).MaxCoolAirMassFlow, CBVAV(CBVAVNum).MaxHeatAirMassFlow);
            DataLoopNode::Node(InNode).MassFlowRateMaxAvail = max(CBVAV(CBVAVNum).MaxCoolAirMassFlow, CBVAV(CBVAVNum).MaxHeatAirMassFlow);
            DataLoopNode::Node(InNode).MassFlowRateMin = 0.0;
            DataLoopNode::Node(InNode).MassFlowRateMinAvail = 0.0;
            DataLoopNode::Node(OutNode).Temp = DataLoopNode::Node(InNode).Temp;
            DataLoopNode::Node(OutNode).HumRat = DataLoopNode::Node(InNode).HumRat;
            DataLoopNode::Node(OutNode).Enthalpy = DataLoopNode::Node(InNode).Enthalpy;
            DataLoopNode::Node(CBVAV(CBVAVNum).MixerReliefAirNode) = DataLoopNode::Node(MixerOutsideAirNode);
            MyEnvrnFlag(CBVAVNum) = false;
            CBVAV(CBVAVNum).LastMode = HeatingMode;
            CBVAV(CBVAVNum).changeOverTimer = -1.0;
            //   set fluid-side hardware limits
            if (CBVAV(CBVAVNum).CoilControlNode > 0) {
                //    If water coil max water flow rate is autosized, simulate once in order to mine max water flow rate
                if (CBVAV(CBVAVNum).MaxHeatCoilFluidFlow == DataSizing::AutoSize) {
                    if (CBVAV(CBVAVNum).HeatCoilType_Num == DataHVACGlobals::Coil_HeatingWater) {
                        WaterCoils::SimulateWaterCoilComponents(state, CBVAV(CBVAVNum).HeatCoilName, FirstHVACIteration, CBVAV(CBVAVNum).HeatCoilIndex);
                        ErrorFlag = false;
                        Real64 CoilMaxVolFlowRate =
                            WaterCoils::GetCoilMaxWaterFlowRate("Coil:Heating:Water", CBVAV(CBVAVNum).HeatCoilName, ErrorFlag);
                        if (ErrorFlag) {
                            ErrorsFound = true;
                        }
                        if (CoilMaxVolFlowRate != DataSizing::AutoSize) {
                            Real64 FluidDensity = FluidProperties::GetDensityGlycol(DataPlant::PlantLoop(CBVAV(CBVAVNum).LoopNum).FluidName,
                                                                                    DataGlobals::HWInitConvTemp,
                                                                                    DataPlant::PlantLoop(CBVAV(CBVAVNum).LoopNum).FluidIndex,
                                                                                    RoutineName);
                            CBVAV(CBVAVNum).MaxHeatCoilFluidFlow = CoilMaxVolFlowRate * FluidDensity;
                        }
                    }
                    if (CBVAV(CBVAVNum).HeatCoilType_Num == DataHVACGlobals::Coil_HeatingSteam) {
                        SteamCoils::SimulateSteamCoilComponents(state, CBVAV(CBVAVNum).HeatCoilName,
                                                                FirstHVACIteration,
                                                                CBVAV(CBVAVNum).HeatCoilIndex,
                                                                1.0,
                                                                QCoilActual); // QCoilReq, simulate any load > 0 to get max capacity of steam coil
                        ErrorFlag = false;
                        Real64 CoilMaxVolFlowRate = SteamCoils::GetCoilMaxSteamFlowRate(CBVAV(CBVAVNum).HeatCoilIndex, ErrorFlag);
                        if (ErrorFlag) {
                            ErrorsFound = true;
                        }
                        if (CoilMaxVolFlowRate != DataSizing::AutoSize) {
                            int SteamIndex = 0; // Function GetSatDensityRefrig will look up steam index if 0 is passed
                            Real64 FluidDensity = FluidProperties::GetSatDensityRefrig(fluidNameSteam, TempSteamIn, 1.0, SteamIndex, RoutineName);
                            CBVAV(CBVAVNum).MaxHeatCoilFluidFlow = CoilMaxVolFlowRate * FluidDensity;
                        }
                    }
                } // end of IF(CBVAV(CBVAVNum)%MaxHeatCoilFluidFlow .EQ. DataSizing::AutoSize)THEN

                PlantUtilities::InitComponentNodes(0.0,
                                                   CBVAV(CBVAVNum).MaxHeatCoilFluidFlow,
                                                   CBVAV(CBVAVNum).CoilControlNode,
                                                   CBVAV(CBVAVNum).CoilOutletNode,
                                                   CBVAV(CBVAVNum).LoopNum,
                                                   CBVAV(CBVAVNum).LoopSide,
                                                   CBVAV(CBVAVNum).BranchNum,
                                                   CBVAV(CBVAVNum).CompNum);

            } // end of IF(CBVAV(CBVAVNum)%CoilControlNode .GT. 0)THEN
        }     // end one time inits

        if (!DataGlobals::BeginEnvrnFlag) {
            MyEnvrnFlag(CBVAVNum) = true;
        }

        // IF CBVAV system was not autosized and the fan is autosized, check that fan volumetric flow rate is greater than CBVAV flow rates
        if (CBVAV(CBVAVNum).CheckFanFlow) {
            std::string CurrentModuleObject = "AirLoopHVAC:UnitaryHeatCool:VAVChangeoverBypass";

            if (!DataGlobals::DoingSizing && CBVAV(CBVAVNum).FanVolFlow != DataSizing::AutoSize) {
                //     Check fan versus system supply air flow rates
                if (CBVAV(CBVAVNum).FanVolFlow < CBVAV(CBVAVNum).MaxCoolAirVolFlow) {
                    ShowWarningError(CurrentModuleObject + " - air flow rate = " + General::TrimSigDigits(CBVAV(CBVAVNum).FanVolFlow, 7) +
                                     " in fan object " + CBVAV(CBVAVNum).FanName +
                                     " is less than the maximum CBVAV system air flow rate when cooling is required (" +
                                     General::TrimSigDigits(CBVAV(CBVAVNum).MaxCoolAirVolFlow, 7) + ").");
                    ShowContinueError(
                        " The CBVAV system flow rate when cooling is required is reset to the fan flow rate and the simulation continues.");
                    ShowContinueError(" Occurs in Changeover-bypass VAV system = " + CBVAV(CBVAVNum).Name);
                    CBVAV(CBVAVNum).MaxCoolAirVolFlow = CBVAV(CBVAVNum).FanVolFlow;
                }
                if (CBVAV(CBVAVNum).FanVolFlow < CBVAV(CBVAVNum).MaxHeatAirVolFlow) {
                    ShowWarningError(CurrentModuleObject + " - air flow rate = " + General::TrimSigDigits(CBVAV(CBVAVNum).FanVolFlow, 7) +
                                     " in fan object " + CBVAV(CBVAVNum).FanName +
                                     " is less than the maximum CBVAV system air flow rate when heating is required (" +
                                     General::TrimSigDigits(CBVAV(CBVAVNum).MaxHeatAirVolFlow, 7) + ").");
                    ShowContinueError(
                        " The CBVAV system flow rate when heating is required is reset to the fan flow rate and the simulation continues.");
                    ShowContinueError(" Occurs in Changeover-bypass VAV system = " + CBVAV(CBVAVNum).Name);
                    CBVAV(CBVAVNum).MaxHeatAirVolFlow = CBVAV(CBVAVNum).FanVolFlow;
                }
                if (CBVAV(CBVAVNum).FanVolFlow < CBVAV(CBVAVNum).MaxNoCoolHeatAirVolFlow && CBVAV(CBVAVNum).MaxNoCoolHeatAirVolFlow != 0.0) {
                    ShowWarningError(CurrentModuleObject + " - air flow rate = " + General::TrimSigDigits(CBVAV(CBVAVNum).FanVolFlow, 7) +
                                     " in fan object " + CBVAV(CBVAVNum).FanName +
                                     " is less than the maximum CBVAV system air flow rate when no heating or cooling is needed (" +
                                     General::TrimSigDigits(CBVAV(CBVAVNum).MaxNoCoolHeatAirVolFlow, 7) + ").");
                    ShowContinueError(" The CBVAV system flow rate when no heating or cooling is needed is reset to the fan flow rate and the "
                                      "simulation continues.");
                    ShowContinueError(" Occurs in Changeover-bypass VAV system = " + CBVAV(CBVAVNum).Name);
                    CBVAV(CBVAVNum).MaxNoCoolHeatAirVolFlow = CBVAV(CBVAVNum).FanVolFlow;
                }
                //     Check fan versus outdoor air flow rates
                if (CBVAV(CBVAVNum).FanVolFlow < CBVAV(CBVAVNum).CoolOutAirVolFlow) {
                    ShowWarningError(CurrentModuleObject + " - air flow rate = " + General::TrimSigDigits(CBVAV(CBVAVNum).FanVolFlow, 7) +
                                     " in fan object " + CBVAV(CBVAVNum).FanName +
                                     " is less than the maximum CBVAV outdoor air flow rate when cooling is required (" +
                                     General::TrimSigDigits(CBVAV(CBVAVNum).CoolOutAirVolFlow, 7) + ").");
                    ShowContinueError(
                        " The CBVAV outdoor flow rate when cooling is required is reset to the fan flow rate and the simulation continues.");
                    ShowContinueError(" Occurs in Changeover-bypass VAV system = " + CBVAV(CBVAVNum).Name);
                    CBVAV(CBVAVNum).CoolOutAirVolFlow = CBVAV(CBVAVNum).FanVolFlow;
                }
                if (CBVAV(CBVAVNum).FanVolFlow < CBVAV(CBVAVNum).HeatOutAirVolFlow) {
                    ShowWarningError(CurrentModuleObject + " - air flow rate = " + General::TrimSigDigits(CBVAV(CBVAVNum).FanVolFlow, 7) +
                                     " in fan object " + CBVAV(CBVAVNum).FanName +
                                     " is less than the maximum CBVAV outdoor air flow rate when heating is required (" +
                                     General::TrimSigDigits(CBVAV(CBVAVNum).HeatOutAirVolFlow, 7) + ").");
                    ShowContinueError(
                        " The CBVAV outdoor flow rate when heating is required is reset to the fan flow rate and the simulation continues.");
                    ShowContinueError(" Occurs in Changeover-bypass VAV system = " + CBVAV(CBVAVNum).Name);
                    CBVAV(CBVAVNum).HeatOutAirVolFlow = CBVAV(CBVAVNum).FanVolFlow;
                }
                if (CBVAV(CBVAVNum).FanVolFlow < CBVAV(CBVAVNum).NoCoolHeatOutAirVolFlow) {
                    ShowWarningError(CurrentModuleObject + " - air flow rate = " + General::TrimSigDigits(CBVAV(CBVAVNum).FanVolFlow, 7) +
                                     " in fan object " + CBVAV(CBVAVNum).FanName +
                                     " is less than the maximum CBVAV outdoor air flow rate when no heating or cooling is needed (" +
                                     General::TrimSigDigits(CBVAV(CBVAVNum).NoCoolHeatOutAirVolFlow, 7) + ").");
                    ShowContinueError(" The CBVAV outdoor flow rate when no heating or cooling is needed is reset to the fan flow rate and the "
                                      "simulation continues.");
                    ShowContinueError(" Occurs in Changeover-bypass VAV system = " + CBVAV(CBVAVNum).Name);
                    CBVAV(CBVAVNum).NoCoolHeatOutAirVolFlow = CBVAV(CBVAVNum).FanVolFlow;
                }
                int MixerOutsideAirNode = CBVAV(CBVAVNum).MixerOutsideAirNode;
                Real64 RhoAir = DataEnvironment::StdRhoAir;
                // set the mass flow rates from the reset volume flow rates
                CBVAV(CBVAVNum).MaxCoolAirMassFlow = RhoAir * CBVAV(CBVAVNum).MaxCoolAirVolFlow;
                CBVAV(CBVAVNum).CoolOutAirMassFlow = RhoAir * CBVAV(CBVAVNum).CoolOutAirVolFlow;
                CBVAV(CBVAVNum).MaxHeatAirMassFlow = RhoAir * CBVAV(CBVAVNum).MaxHeatAirVolFlow;
                CBVAV(CBVAVNum).HeatOutAirMassFlow = RhoAir * CBVAV(CBVAVNum).HeatOutAirVolFlow;
                CBVAV(CBVAVNum).MaxNoCoolHeatAirMassFlow = RhoAir * CBVAV(CBVAVNum).MaxNoCoolHeatAirVolFlow;
                CBVAV(CBVAVNum).NoCoolHeatOutAirMassFlow = RhoAir * CBVAV(CBVAVNum).NoCoolHeatOutAirVolFlow;
                // set the node max and min mass flow rates based on reset volume flow rates
                DataLoopNode::Node(MixerOutsideAirNode).MassFlowRateMax = max(CBVAV(CBVAVNum).CoolOutAirMassFlow, CBVAV(CBVAVNum).HeatOutAirMassFlow);
                DataLoopNode::Node(MixerOutsideAirNode).MassFlowRateMaxAvail =
                    max(CBVAV(CBVAVNum).CoolOutAirMassFlow, CBVAV(CBVAVNum).HeatOutAirMassFlow);
                DataLoopNode::Node(MixerOutsideAirNode).MassFlowRateMin = 0.0;
                DataLoopNode::Node(MixerOutsideAirNode).MassFlowRateMinAvail = 0.0;
                DataLoopNode::Node(InNode).MassFlowRateMax = max(CBVAV(CBVAVNum).MaxCoolAirMassFlow, CBVAV(CBVAVNum).MaxHeatAirMassFlow);
                DataLoopNode::Node(InNode).MassFlowRateMaxAvail = max(CBVAV(CBVAVNum).MaxCoolAirMassFlow, CBVAV(CBVAVNum).MaxHeatAirMassFlow);
                DataLoopNode::Node(InNode).MassFlowRateMin = 0.0;
                DataLoopNode::Node(InNode).MassFlowRateMinAvail = 0.0;
                DataLoopNode::Node(OutNode).Temp = DataLoopNode::Node(InNode).Temp;
                DataLoopNode::Node(OutNode).HumRat = DataLoopNode::Node(InNode).HumRat;
                DataLoopNode::Node(OutNode).Enthalpy = DataLoopNode::Node(InNode).Enthalpy;
                DataLoopNode::Node(CBVAV(CBVAVNum).MixerReliefAirNode) = DataLoopNode::Node(MixerOutsideAirNode);
                CBVAV(CBVAVNum).CheckFanFlow = false;
                if (CBVAV(CBVAVNum).FanVolFlow > 0.0) {
                    CBVAV(CBVAVNum).HeatingSpeedRatio = CBVAV(CBVAVNum).MaxHeatAirVolFlow / CBVAV(CBVAVNum).FanVolFlow;
                    CBVAV(CBVAVNum).CoolingSpeedRatio = CBVAV(CBVAVNum).MaxCoolAirVolFlow / CBVAV(CBVAVNum).FanVolFlow;
                    CBVAV(CBVAVNum).NoHeatCoolSpeedRatio = CBVAV(CBVAVNum).MaxNoCoolHeatAirVolFlow / CBVAV(CBVAVNum).FanVolFlow;
                }
            }
        }

        if (CBVAV(CBVAVNum).FanOpModeSchedPtr > 0) {
            if (ScheduleManager::GetCurrentScheduleValue(CBVAV(CBVAVNum).FanOpModeSchedPtr) == 0.0) {
                CBVAV(CBVAVNum).OpMode = DataHVACGlobals::CycFanCycCoil;
            } else {
                CBVAV(CBVAVNum).OpMode = DataHVACGlobals::ContFanCycCoil;
            }
        }

        // Returns load only for zones requesting cooling (heating). If in deadband, Qzoneload = 0.
        if (FirstHVACIteration) CBVAV(CBVAVNum).modeChanged = false;
        GetZoneLoads(CBVAVNum);

        if (CBVAV(CBVAVNum).OutAirSchPtr > 0) {
            OutsideAirMultiplier = ScheduleManager::GetCurrentScheduleValue(CBVAV(CBVAVNum).OutAirSchPtr);
        } else {
            OutsideAirMultiplier = 1.0;
        }

        // Set the inlet node mass flow rate
        if (CBVAV(CBVAVNum).OpMode == DataHVACGlobals::ContFanCycCoil) {
            // constant fan mode
            if (CBVAV(CBVAVNum).HeatCoolMode == HeatingMode) {
                CompOnMassFlow = CBVAV(CBVAVNum).MaxHeatAirMassFlow;
                CompOnFlowRatio = CBVAV(CBVAVNum).HeatingSpeedRatio;
                OACompOnMassFlow = CBVAV(CBVAVNum).HeatOutAirMassFlow * OutsideAirMultiplier;
            } else if (CBVAV(CBVAVNum).HeatCoolMode == CoolingMode) {
                CompOnMassFlow = CBVAV(CBVAVNum).MaxCoolAirMassFlow;
                CompOnFlowRatio = CBVAV(CBVAVNum).CoolingSpeedRatio;
                OACompOnMassFlow = CBVAV(CBVAVNum).CoolOutAirMassFlow * OutsideAirMultiplier;
            } else {
                CompOnMassFlow = CBVAV(CBVAVNum).MaxNoCoolHeatAirMassFlow;
                CompOnFlowRatio = CBVAV(CBVAVNum).NoHeatCoolSpeedRatio;
                OACompOnMassFlow = CBVAV(CBVAVNum).NoCoolHeatOutAirMassFlow * OutsideAirMultiplier;
            }

            if (CBVAV(CBVAVNum).AirFlowControl == UseCompressorOnFlow) {
                if (CBVAV(CBVAVNum).LastMode == HeatingMode) {
                    CompOffMassFlow = CBVAV(CBVAVNum).MaxHeatAirMassFlow;
                    CompOffFlowRatio = CBVAV(CBVAVNum).HeatingSpeedRatio;
                    OACompOffMassFlow = CBVAV(CBVAVNum).HeatOutAirMassFlow * OutsideAirMultiplier;
                } else {
                    CompOffMassFlow = CBVAV(CBVAVNum).MaxCoolAirMassFlow;
                    CompOffFlowRatio = CBVAV(CBVAVNum).CoolingSpeedRatio;
                    OACompOffMassFlow = CBVAV(CBVAVNum).CoolOutAirMassFlow * OutsideAirMultiplier;
                }
            } else {
                CompOffMassFlow = CBVAV(CBVAVNum).MaxNoCoolHeatAirMassFlow;
                CompOffFlowRatio = CBVAV(CBVAVNum).NoHeatCoolSpeedRatio;
                OACompOffMassFlow = CBVAV(CBVAVNum).NoCoolHeatOutAirMassFlow * OutsideAirMultiplier;
            }
        } else {
            // cycling fan mode
            if (CBVAV(CBVAVNum).HeatCoolMode == HeatingMode) {
                CompOnMassFlow = CBVAV(CBVAVNum).MaxHeatAirMassFlow;
                CompOnFlowRatio = CBVAV(CBVAVNum).HeatingSpeedRatio;
                OACompOnMassFlow = CBVAV(CBVAVNum).HeatOutAirMassFlow * OutsideAirMultiplier;
            } else if (CBVAV(CBVAVNum).HeatCoolMode == CoolingMode) {
                CompOnMassFlow = CBVAV(CBVAVNum).MaxCoolAirMassFlow;
                CompOnFlowRatio = CBVAV(CBVAVNum).CoolingSpeedRatio;
                OACompOnMassFlow = CBVAV(CBVAVNum).CoolOutAirMassFlow * OutsideAirMultiplier;
            } else {
                CompOnMassFlow = CBVAV(CBVAVNum).MaxCoolAirMassFlow;
                CompOnFlowRatio = CBVAV(CBVAVNum).CoolingSpeedRatio;
                OACompOnMassFlow = CBVAV(CBVAVNum).CoolOutAirMassFlow * OutsideAirMultiplier;
            }
            CompOffMassFlow = 0.0;
            CompOffFlowRatio = 0.0;
            OACompOffMassFlow = 0.0;
        }

        // Check for correct control node at outlet of unit
        if (CBVAV(CBVAVNum).HumRatMaxCheck) {
            if (CBVAV(CBVAVNum).DehumidControlType > 0) {
                if (DataLoopNode::Node(OutNode).HumRatMax == DataLoopNode::SensedNodeFlagValue) {
                    if (!DataGlobals::AnyEnergyManagementSystemInModel) {
                        ShowWarningError("Unitary System:VAV:ChangeOverBypass = " + CBVAV(CBVAVNum).Name);
                        ShowContinueError("Use SetpointManager:SingleZone:Humidity:Maximum to place a humidity setpoint at the air outlet node of "
                                          "the unitary system.");
                        ShowContinueError("Setting Dehumidification Control Type to None and simulation continues.");
                        CBVAV(CBVAVNum).DehumidControlType = 0;
                    } else {
                        // need call to EMS to check node
                        EMSSetPointCheck = false;
                        EMSManager::CheckIfNodeSetPointManagedByEMS(OutNode, EMSManager::iHumidityRatioMaxSetPoint, EMSSetPointCheck);
                        bool foundControl = DataLoopNode::NodeSetpointCheck(OutNode).needsSetpointChecking = false;
                        if (EMSSetPointCheck) {
                            // There is no plugin anyways, so we now we have a bad condition.
                            ShowWarningError("Unitary System:VAV:ChangeOverBypass = " + CBVAV(CBVAVNum).Name);
                            ShowContinueError("Use SetpointManager:SingleZone:Humidity:Maximum to place a humidity setpoint at the air outlet node "
                                              "of the unitary system.");
                            ShowContinueError(
                                "Or use an EMS Actuator to place a maximum humidity setpoint at the air outlet node of the unitary system.");
                            ShowContinueError("Setting Dehumidification Control Type to None and simulation continues.");
                            CBVAV(CBVAVNum).DehumidControlType = 0;
                        } else if (!foundControl) {
                            // Couldn't find a control, but no error? There are some plugins, so adjust warning message accordingly
                            ShowWarningError("Unitary System:VAV:ChangeOverBypass = " + CBVAV(CBVAVNum).Name);
                            ShowContinueError("Use SetpointManager:SingleZone:Humidity:Maximum to place a humidity setpoint at the air outlet node "
                                              "of the unitary system.");
                            ShowContinueError(
                                "Or make sure you do actuate the value via an EMS Actuator or Python Actuator to place a maximum humidity setpoint");
                            ShowContinueError(
                                "at the air outlet node of the unitary system, or it will behave as if Dehumidification Control Type = None.");
                            // We do not change the DehumidControlType. There might be a PythonPlugin that will later actuate the HumRatMax
                            // All checks later are in the following form, and HumRatMax will be > 0 only if actually actuated (otherwise it's
                            // SensedNodeFlagValue = -999), so it's fine:
                            // `CBVAV(CBVAVNum).DehumidControlType == DehumidControl_Multimode) && DataLoopNode::Node(OutletNode).HumRatMax > 0.0)`
                        }
                    }
                }
                CBVAV(CBVAVNum).HumRatMaxCheck = false;
            } else {
                CBVAV(CBVAVNum).HumRatMaxCheck = false;
            }
        }

        // Set the inlet node mass flow rate
        if (ScheduleManager::GetCurrentScheduleValue(CBVAV(CBVAVNum).SchedPtr) > 0.0 && CompOnMassFlow != 0.0) {
            OnOffAirFlowRatio = 1.0;
            if (FirstHVACIteration) {
                DataLoopNode::Node(CBVAV(CBVAVNum).AirInNode).MassFlowRate = CompOnMassFlow;
                DataLoopNode::Node(CBVAV(CBVAVNum).MixerInletAirNode).MassFlowRate = CompOnMassFlow;
                DataLoopNode::Node(CBVAV(CBVAVNum).MixerOutsideAirNode).MassFlowRate = OACompOnMassFlow;
                DataLoopNode::Node(CBVAV(CBVAVNum).MixerReliefAirNode).MassFlowRate = OACompOnMassFlow;
                BypassDuctFlowFraction = 0.0;
                PartLoadFrac = 0.0;
            } else {
                if (CBVAV(CBVAVNum).HeatCoolMode != 0) {
                    PartLoadFrac = 1.0;
                } else {
                    PartLoadFrac = 0.0;
                }
                if (CBVAV(CBVAVNum).OpMode == DataHVACGlobals::CycFanCycCoil) {
                    BypassDuctFlowFraction = 0.0;
                } else {
                    if (CBVAV(CBVAVNum).PlenumMixerInletAirNode == 0) {
                        BypassDuctFlowFraction = max(0.0, 1.0 - (DataLoopNode::Node(CBVAV(CBVAVNum).AirInNode).MassFlowRate / CompOnMassFlow));
                    }
                }
            }
        } else {
            PartLoadFrac = 0.0;
            DataLoopNode::Node(CBVAV(CBVAVNum).AirInNode).MassFlowRate = 0.0;
            DataLoopNode::Node(CBVAV(CBVAVNum).AirOutNode).MassFlowRate = 0.0;
            DataLoopNode::Node(CBVAV(CBVAVNum).AirOutNode).MassFlowRateMaxAvail = 0.0;

            DataLoopNode::Node(CBVAV(CBVAVNum).MixerInletAirNode).MassFlowRate = 0.0;
            DataLoopNode::Node(CBVAV(CBVAVNum).MixerOutsideAirNode).MassFlowRate = 0.0;
            DataLoopNode::Node(CBVAV(CBVAVNum).MixerReliefAirNode).MassFlowRate = 0.0;

            OnOffAirFlowRatio = 1.0;
            BypassDuctFlowFraction = 0.0;
        }

        CalcCBVAV(state, CBVAVNum, FirstHVACIteration, PartLoadFrac, QSensUnitOut, OnOffAirFlowRatio, HXUnitOn);

        // If unit is scheduled OFF, setpoint is equal to inlet node temperature.
        if (ScheduleManager::GetCurrentScheduleValue(CBVAV(CBVAVNum).SchedPtr) == 0.0) {
            CBVAV(CBVAVNum).OutletTempSetPoint = DataLoopNode::Node(InNode).Temp;
            return;
        }

        SetAverageAirFlow(CBVAVNum, OnOffAirFlowRatio);

        if (FirstHVACIteration) CBVAV(CBVAVNum).OutletTempSetPoint = CalcSetPointTempTarget(CBVAVNum);

        // The setpoint is used to control the DX coils at their respective outlet nodes (not the unit outlet), correct
        // for fan heat for draw thru units only (fan heat is included at the outlet of each coil when blowthru is used)
        CBVAV(CBVAVNum).CoilTempSetPoint = CBVAV(CBVAVNum).OutletTempSetPoint;
        if (CBVAV(CBVAVNum).FanPlace == DataHVACGlobals::DrawThru) {
            CBVAV(CBVAVNum).CoilTempSetPoint -=
                (DataLoopNode::Node(CBVAV(CBVAVNum).AirOutNode).Temp - DataLoopNode::Node(CBVAV(CBVAVNum).FanInletNodeNum).Temp);
        }

        if (FirstHVACIteration) {
            if (CBVAV(CBVAVNum).HeatCoilType_Num == DataHVACGlobals::Coil_HeatingWater) {
                WaterCoils::SimulateWaterCoilComponents(state, CBVAV(CBVAVNum).HeatCoilName, FirstHVACIteration, CBVAV(CBVAVNum).HeatCoilIndex);

                //     set air-side and steam-side mass flow rates
                DataLoopNode::Node(CBVAV(CBVAVNum).HeatingCoilInletNode).MassFlowRate = CompOnMassFlow;
                mdot = CBVAV(CBVAVNum).MaxHeatCoilFluidFlow;
                PlantUtilities::SetComponentFlowRate(mdot,
                                                     CBVAV(CBVAVNum).CoilControlNode,
                                                     CBVAV(CBVAVNum).CoilOutletNode,
                                                     CBVAV(CBVAVNum).LoopNum,
                                                     CBVAV(CBVAVNum).LoopSide,
                                                     CBVAV(CBVAVNum).BranchNum,
                                                     CBVAV(CBVAVNum).CompNum);

                //     simulate water coil to find operating capacity
                WaterCoils::SimulateWaterCoilComponents(state, CBVAV(CBVAVNum).HeatCoilName, FirstHVACIteration, CBVAV(CBVAVNum).HeatCoilIndex, QCoilActual);
                CBVAV(CBVAVNum).DesignSuppHeatingCapacity = QCoilActual;

            } // from IF(MSHeatPump(MSHeatPumpNum)%SuppHeatCoilType == DataHVACGlobals::Coil_HeatingWater) THEN

            if (CBVAV(CBVAVNum).HeatCoilType_Num == DataHVACGlobals::Coil_HeatingSteam) {

                //     set air-side and steam-side mass flow rates
                DataLoopNode::Node(CBVAV(CBVAVNum).HeatingCoilInletNode).MassFlowRate = CompOnMassFlow;
                mdot = CBVAV(CBVAVNum).MaxHeatCoilFluidFlow;
                PlantUtilities::SetComponentFlowRate(mdot,
                                                     CBVAV(CBVAVNum).CoilControlNode,
                                                     CBVAV(CBVAVNum).CoilOutletNode,
                                                     CBVAV(CBVAVNum).LoopNum,
                                                     CBVAV(CBVAVNum).LoopSide,
                                                     CBVAV(CBVAVNum).BranchNum,
                                                     CBVAV(CBVAVNum).CompNum);

                //     simulate steam coil to find operating capacity
                SteamCoils::SimulateSteamCoilComponents(state, CBVAV(CBVAVNum).HeatCoilName,
                                                        FirstHVACIteration,
                                                        CBVAV(CBVAVNum).HeatCoilIndex,
                                                        1.0,
                                                        QCoilActual); // QCoilReq, simulate any load > 0 to get max capacity of steam coil
                CBVAV(CBVAVNum).DesignSuppHeatingCapacity = QCoilActual;

            } // from IF(CBVAV(CBVAVNum)%HeatCoilType_Num == DataHVACGlobals::Coil_HeatingSteam) THEN
        }     // from IF( FirstHVACIteration ) THEN

        if ((CBVAV(CBVAVNum).HeatCoolMode == 0 && CBVAV(CBVAVNum).OpMode == DataHVACGlobals::CycFanCycCoil) || CompOnMassFlow == 0.0) {
            PartLoadFrac = 0.0;
            DataLoopNode::Node(CBVAV(CBVAVNum).AirInNode).MassFlowRate = 0.0;
            DataLoopNode::Node(CBVAV(CBVAVNum).AirOutNode).MassFlowRateMaxAvail = 0.0;
            DataLoopNode::Node(CBVAV(CBVAVNum).MixerInletAirNode).MassFlowRate = 0.0;
            DataLoopNode::Node(CBVAV(CBVAVNum).MixerOutsideAirNode).MassFlowRate = 0.0;
            DataLoopNode::Node(CBVAV(CBVAVNum).MixerReliefAirNode).MassFlowRate = 0.0;
        }
    }

    void SizeCBVAV(int const CBVAVNum) // Index to CBVAV system
    {

        // SUBROUTINE INFORMATION:
        //       AUTHOR         Richard Raustad
        //       DATE WRITTEN   July 2006

        // PURPOSE OF THIS SUBROUTINE:
        // This subroutine is for sizing changeover-bypass VAV components.

        // METHODOLOGY EMPLOYED:
        // Obtains flow rates from the zone sizing arrays.

        int curSysNum = DataSizing::CurSysNum;
        int curOASysNum = DataSizing::CurOASysNum;

        if (curSysNum > 0 && curOASysNum == 0) {
            if (CBVAV(CBVAVNum).FanType_Num == DataHVACGlobals::FanType_SystemModelObject) {
                DataAirSystems::PrimaryAirSystem(curSysNum).supFanVecIndex = CBVAV(CBVAVNum).FanIndex;
                DataAirSystems::PrimaryAirSystem(curSysNum).supFanModelTypeEnum = DataAirSystems::objectVectorOOFanSystemModel;
            } else {
                DataAirSystems::PrimaryAirSystem(curSysNum).SupFanNum = CBVAV(CBVAVNum).FanIndex;
                DataAirSystems::PrimaryAirSystem(curSysNum).supFanModelTypeEnum = DataAirSystems::structArrayLegacyFanModels;
            }
            if (CBVAV(CBVAVNum).FanPlace == DataHVACGlobals::BlowThru) {
                DataAirSystems::PrimaryAirSystem(curSysNum).supFanLocation = DataAirSystems::fanPlacement::BlowThru;
            } else if (CBVAV(CBVAVNum).FanPlace == DataHVACGlobals::DrawThru) {
                DataAirSystems::PrimaryAirSystem(curSysNum).supFanLocation = DataAirSystems::fanPlacement::DrawThru;
            }
        }

        if (CBVAV(CBVAVNum).MaxCoolAirVolFlow == DataSizing::AutoSize) {

            if (curSysNum > 0) {

                CheckSysSizing(CBVAV(CBVAVNum).UnitType, CBVAV(CBVAVNum).Name);
                CBVAV(CBVAVNum).MaxCoolAirVolFlow = DataSizing::FinalSysSizing(curSysNum).DesMainVolFlow;
                if (CBVAV(CBVAVNum).FanVolFlow < CBVAV(CBVAVNum).MaxCoolAirVolFlow && CBVAV(CBVAVNum).FanVolFlow != DataSizing::AutoSize) {
                    CBVAV(CBVAVNum).MaxCoolAirVolFlow = CBVAV(CBVAVNum).FanVolFlow;
                    ShowWarningError(CBVAV(CBVAVNum).UnitType + " \"" + CBVAV(CBVAVNum).Name + "\"");
                    ShowContinueError("The CBVAV system supply air fan air flow rate is less than the autosized value for the maximum air flow rate "
                                      "in cooling mode. Consider autosizing the fan for this simulation.");
                    ShowContinueError(
                        "The maximum air flow rate in cooling mode is reset to the supply air fan flow rate and the simulation continues.");
                }
                if (CBVAV(CBVAVNum).MaxCoolAirVolFlow < DataHVACGlobals::SmallAirVolFlow) {
                    CBVAV(CBVAVNum).MaxCoolAirVolFlow = 0.0;
                }
                ReportSizingManager::ReportSizingOutput(
                    CBVAV(CBVAVNum).UnitType, CBVAV(CBVAVNum).Name, "maximum cooling air flow rate [m3/s]", CBVAV(CBVAVNum).MaxCoolAirVolFlow);
            }
        }

        if (CBVAV(CBVAVNum).MaxHeatAirVolFlow == DataSizing::AutoSize) {

            if (curSysNum > 0) {

                CheckSysSizing(CBVAV(CBVAVNum).UnitType, CBVAV(CBVAVNum).Name);
                CBVAV(CBVAVNum).MaxHeatAirVolFlow = DataSizing::FinalSysSizing(curSysNum).DesMainVolFlow;
                if (CBVAV(CBVAVNum).FanVolFlow < CBVAV(CBVAVNum).MaxHeatAirVolFlow && CBVAV(CBVAVNum).FanVolFlow != DataSizing::AutoSize) {
                    CBVAV(CBVAVNum).MaxHeatAirVolFlow = CBVAV(CBVAVNum).FanVolFlow;
                    ShowWarningError(CBVAV(CBVAVNum).UnitType + " \"" + CBVAV(CBVAVNum).Name + "\"");
                    ShowContinueError("The CBVAV system supply air fan air flow rate is less than the autosized value for the maximum air flow rate "
                                      "in heating mode. Consider autosizing the fan for this simulation.");
                    ShowContinueError(
                        "The maximum air flow rate in heating mode is reset to the supply air fan flow rate and the simulation continues.");
                }
                if (CBVAV(CBVAVNum).MaxHeatAirVolFlow < DataHVACGlobals::SmallAirVolFlow) {
                    CBVAV(CBVAVNum).MaxHeatAirVolFlow = 0.0;
                }
                ReportSizingManager::ReportSizingOutput(
                    CBVAV(CBVAVNum).UnitType, CBVAV(CBVAVNum).Name, "maximum heating air flow rate [m3/s]", CBVAV(CBVAVNum).MaxHeatAirVolFlow);
            }
        }

        if (CBVAV(CBVAVNum).MaxNoCoolHeatAirVolFlow == DataSizing::AutoSize) {

            if (curSysNum > 0) {

                CheckSysSizing(CBVAV(CBVAVNum).UnitType, CBVAV(CBVAVNum).Name);
                CBVAV(CBVAVNum).MaxNoCoolHeatAirVolFlow = DataSizing::FinalSysSizing(curSysNum).DesMainVolFlow;
                if (CBVAV(CBVAVNum).FanVolFlow < CBVAV(CBVAVNum).MaxNoCoolHeatAirVolFlow && CBVAV(CBVAVNum).FanVolFlow != DataSizing::AutoSize) {
                    CBVAV(CBVAVNum).MaxNoCoolHeatAirVolFlow = CBVAV(CBVAVNum).FanVolFlow;
                    ShowWarningError(CBVAV(CBVAVNum).UnitType + " \"" + CBVAV(CBVAVNum).Name + "\"");
                    ShowContinueError("The CBVAV system supply air fan air flow rate is less than the autosized value for the maximum air flow rate "
                                      "when no heating or cooling is needed. Consider autosizing the fan for this simulation.");
                    ShowContinueError("The maximum air flow rate when no heating or cooling is needed is reset to the supply air fan flow rate and "
                                      "the simulation continues.");
                }
                if (CBVAV(CBVAVNum).MaxNoCoolHeatAirVolFlow < DataHVACGlobals::SmallAirVolFlow) {
                    CBVAV(CBVAVNum).MaxNoCoolHeatAirVolFlow = 0.0;
                }

                ReportSizingManager::ReportSizingOutput(CBVAV(CBVAVNum).UnitType,
                                                        CBVAV(CBVAVNum).Name,
                                                        "maximum air flow rate when compressor/coil is off [m3/s]",
                                                        CBVAV(CBVAVNum).MaxNoCoolHeatAirVolFlow);
            }
        }

        if (CBVAV(CBVAVNum).CoolOutAirVolFlow == DataSizing::AutoSize) {

            if (curSysNum > 0) {

                CheckSysSizing(CBVAV(CBVAVNum).UnitType, CBVAV(CBVAVNum).Name);
                CBVAV(CBVAVNum).CoolOutAirVolFlow = DataSizing::FinalSysSizing(curSysNum).DesOutAirVolFlow;
                if (CBVAV(CBVAVNum).FanVolFlow < CBVAV(CBVAVNum).CoolOutAirVolFlow && CBVAV(CBVAVNum).FanVolFlow != DataSizing::AutoSize) {
                    CBVAV(CBVAVNum).CoolOutAirVolFlow = CBVAV(CBVAVNum).FanVolFlow;
                    ShowWarningError(CBVAV(CBVAVNum).UnitType + " \"" + CBVAV(CBVAVNum).Name + "\"");
                    ShowContinueError("The CBVAV system supply air fan air flow rate is less than the autosized value for the outdoor air flow rate "
                                      "in cooling mode. Consider autosizing the fan for this simulation.");
                    ShowContinueError(
                        "The outdoor air flow rate in cooling mode is reset to the supply air fan flow rate and the simulation continues.");
                }
                if (CBVAV(CBVAVNum).CoolOutAirVolFlow < DataHVACGlobals::SmallAirVolFlow) {
                    CBVAV(CBVAVNum).CoolOutAirVolFlow = 0.0;
                }
                ReportSizingManager::ReportSizingOutput(CBVAV(CBVAVNum).UnitType,
                                                        CBVAV(CBVAVNum).Name,
                                                        "maximum outside air flow rate in cooling [m3/s]",
                                                        CBVAV(CBVAVNum).CoolOutAirVolFlow);
            }
        }

        if (CBVAV(CBVAVNum).HeatOutAirVolFlow == DataSizing::AutoSize) {

            if (curSysNum > 0) {

                CheckSysSizing(CBVAV(CBVAVNum).UnitType, CBVAV(CBVAVNum).Name);
                CBVAV(CBVAVNum).HeatOutAirVolFlow = DataSizing::FinalSysSizing(curSysNum).DesOutAirVolFlow;
                if (CBVAV(CBVAVNum).FanVolFlow < CBVAV(CBVAVNum).HeatOutAirVolFlow && CBVAV(CBVAVNum).FanVolFlow != DataSizing::AutoSize) {
                    CBVAV(CBVAVNum).HeatOutAirVolFlow = CBVAV(CBVAVNum).FanVolFlow;
                    ShowContinueError("The CBVAV system supply air fan air flow rate is less than the autosized value for the outdoor air flow rate "
                                      "in heating mode. Consider autosizing the fan for this simulation.");
                    ShowContinueError(
                        "The outdoor air flow rate in heating mode is reset to the supply air fan flow rate and the simulation continues.");
                }
                if (CBVAV(CBVAVNum).HeatOutAirVolFlow < DataHVACGlobals::SmallAirVolFlow) {
                    CBVAV(CBVAVNum).HeatOutAirVolFlow = 0.0;
                }
                ReportSizingManager::ReportSizingOutput(CBVAV(CBVAVNum).UnitType,
                                                        CBVAV(CBVAVNum).Name,
                                                        "maximum outdoor air flow rate in heating [m3/s]",
                                                        CBVAV(CBVAVNum).CoolOutAirVolFlow);
            }
        }

        if (CBVAV(CBVAVNum).NoCoolHeatOutAirVolFlow == DataSizing::AutoSize) {

            if (curSysNum > 0) {

                CheckSysSizing(CBVAV(CBVAVNum).UnitType, CBVAV(CBVAVNum).Name);
                CBVAV(CBVAVNum).NoCoolHeatOutAirVolFlow = DataSizing::FinalSysSizing(curSysNum).DesOutAirVolFlow;
                if (CBVAV(CBVAVNum).FanVolFlow < CBVAV(CBVAVNum).NoCoolHeatOutAirVolFlow && CBVAV(CBVAVNum).FanVolFlow != DataSizing::AutoSize) {
                    CBVAV(CBVAVNum).NoCoolHeatOutAirVolFlow = CBVAV(CBVAVNum).FanVolFlow;
                    ShowContinueError("The CBVAV system supply air fan air flow rate is less than the autosized value for the outdoor air flow rate "
                                      "when no heating or cooling is needed. Consider autosizing the fan for this simulation.");
                    ShowContinueError("The outdoor air flow rate when no heating or cooling is needed is reset to the supply air fan flow rate and "
                                      "the simulation continues.");
                }
                if (CBVAV(CBVAVNum).NoCoolHeatOutAirVolFlow < DataHVACGlobals::SmallAirVolFlow) {
                    CBVAV(CBVAVNum).NoCoolHeatOutAirVolFlow = 0.0;
                }
                ReportSizingManager::ReportSizingOutput(CBVAV(CBVAVNum).UnitType,
                                                        CBVAV(CBVAVNum).Name,
                                                        "maximum outdoor air flow rate when compressor is off [m3/s]",
                                                        CBVAV(CBVAVNum).NoCoolHeatOutAirVolFlow);
            }
        }
    }

    void ControlCBVAVOutput(EnergyPlusData &state, int const CBVAVNum,            // Index to CBVAV system
                            bool const FirstHVACIteration, // Flag for 1st HVAC iteration
                            Real64 &PartLoadFrac,          // Unit part load fraction
                            Real64 &OnOffAirFlowRatio,     // Ratio of compressor ON airflow to AVERAGE airflow over timestep
                            bool &HXUnitOn                 // flag to enable heat exchanger
    )
    {

        // SUBROUTINE INFORMATION:
        //       AUTHOR         Richard Raustad
        //       DATE WRITTEN   July 2006

        // PURPOSE OF THIS SUBROUTINE:
        // Determine the part load fraction of the CBVAV system for this time step.

        // METHODOLOGY EMPLOYED:
        // Use RegulaFalsi technique to iterate on part-load ratio until convergence is achieved.

        // SUBROUTINE LOCAL VARIABLE DECLARATIONS:
        Real64 FullOutput = 0; // Unit full output when compressor is operating [W]
        PartLoadFrac = 0.0;

        if (ScheduleManager::GetCurrentScheduleValue(CBVAV(CBVAVNum).SchedPtr) == 0.0) return;

        // Get operating result
        PartLoadFrac = 1.0;
        CalcCBVAV(state, CBVAVNum, FirstHVACIteration, PartLoadFrac, FullOutput, OnOffAirFlowRatio, HXUnitOn);

        if ((DataLoopNode::Node(CBVAV(CBVAVNum).AirOutNode).Temp - CBVAV(CBVAVNum).OutletTempSetPoint) > DataHVACGlobals::SmallTempDiff &&
            CBVAV(CBVAVNum).HeatCoolMode > 0 && PartLoadFrac < 1.0) {
            CalcCBVAV(state, CBVAVNum, FirstHVACIteration, PartLoadFrac, FullOutput, OnOffAirFlowRatio, HXUnitOn);
        }
    }

    void CalcCBVAV(EnergyPlusData &state, int const CBVAVNum,            // Unit index in fan coil array
                   bool const FirstHVACIteration, // Flag for 1st HVAC iteration
                   Real64 &PartLoadFrac,          // Compressor part load fraction
                   Real64 &LoadMet,               // Load met by unit (W)
                   Real64 &OnOffAirFlowRatio,     // Ratio of compressor ON airflow to AVERAGE airflow over timestep
                   bool const HXUnitOn            // flag to enable heat exchanger
    )
    {

        // SUBROUTINE INFORMATION:
        //       AUTHOR         Richard Raustad
        //       DATE WRITTEN   July 2006

        // PURPOSE OF THIS SUBROUTINE:
        // Simulate the components making up the changeover-bypass VAV system.

        // METHODOLOGY EMPLOYED:
        // Simulates the unit components sequentially in the air flow direction.

        // SUBROUTINE PARAMETER DEFINITIONS:
        int const MaxIte(500); // Maximum number of iterations

        // SUBROUTINE LOCAL VARIABLE DECLARATIONS:
        Real64 MinHumRat;       // Minimum humidity ratio for sensible capacity calculation (kg/kg)
        Array1D<Real64> Par(6); // RegulaFalsi parameters
        int SolFla;             // Flag of RegulaFalsi solver
        Real64 QHeater;         // Load to be met by heater [W]
        Real64 QHeaterActual;   // actual heating load met [W]
        Real64 CpAir;           // Specific heat of air [J/kg-K]
        int DehumidMode;        // Dehumidification mode (0=normal, 1=enhanced)
        Real64 ApproachTemp;
        Real64 DesiredDewPoint;
        Real64 OutdoorDryBulbTemp; // Dry-bulb temperature at outdoor condenser
        Real64 OutdoorBaroPress;   // Barometric pressure at outdoor condenser
        // FLOW

        int OutletNode = CBVAV(CBVAVNum).AirOutNode;
        int InletNode = CBVAV(CBVAVNum).AirInNode;
        if (CBVAV(CBVAVNum).CondenserNodeNum > 0) {
            OutdoorDryBulbTemp = DataLoopNode::Node(CBVAV(CBVAVNum).CondenserNodeNum).Temp;
            OutdoorBaroPress = DataLoopNode::Node(CBVAV(CBVAVNum).CondenserNodeNum).Press;
        } else {
            OutdoorDryBulbTemp = DataEnvironment::OutDryBulbTemp;
            OutdoorBaroPress = DataEnvironment::OutBaroPress;
        }

        SaveCompressorPLR = 0.0;

        // Bypass excess system air through bypass duct and calculate new mixed air conditions at OA mixer inlet node
        if (CBVAV(CBVAVNum).plenumIndex > 0 || CBVAV(CBVAVNum).mixerIndex > 0) {
            Real64 saveMixerInletAirNodeFlow = DataLoopNode::Node(CBVAV(CBVAVNum).MixerInletAirNode).MassFlowRate;
            DataLoopNode::Node(CBVAV(CBVAVNum).MixerInletAirNode) = DataLoopNode::Node(InletNode);
            DataLoopNode::Node(CBVAV(CBVAVNum).MixerInletAirNode).MassFlowRate = saveMixerInletAirNodeFlow;
        } else {
            DataLoopNode::Node(CBVAV(CBVAVNum).MixerInletAirNode).Temp =
                (1.0 - BypassDuctFlowFraction) * DataLoopNode::Node(InletNode).Temp + BypassDuctFlowFraction * DataLoopNode::Node(OutletNode).Temp;
            DataLoopNode::Node(CBVAV(CBVAVNum).MixerInletAirNode).HumRat = (1.0 - BypassDuctFlowFraction) * DataLoopNode::Node(InletNode).HumRat +
                                                                           BypassDuctFlowFraction * DataLoopNode::Node(OutletNode).HumRat;
            DataLoopNode::Node(CBVAV(CBVAVNum).MixerInletAirNode).Enthalpy = Psychrometrics::PsyHFnTdbW(
                DataLoopNode::Node(CBVAV(CBVAVNum).MixerInletAirNode).Temp, DataLoopNode::Node(CBVAV(CBVAVNum).MixerInletAirNode).HumRat);
        }
        MixedAir::SimOAMixer(CBVAV(CBVAVNum).OAMixName, FirstHVACIteration, CBVAV(CBVAVNum).OAMixIndex);

        if (CBVAV(CBVAVNum).FanPlace == DataHVACGlobals::BlowThru) {
            if (CBVAV(CBVAVNum).FanType_Num == DataHVACGlobals::FanType_SystemModelObject) {
                HVACFan::fanObjs[CBVAV(CBVAVNum).FanIndex]->simulate(state, 1.0 / OnOffAirFlowRatio, _, _, _);
            } else {
                Fans::SimulateFanComponents(state, CBVAV(CBVAVNum).FanName, FirstHVACIteration, CBVAV(CBVAVNum).FanIndex, FanSpeedRatio);
            }
        }
        // Simulate cooling coil if zone load is negative (cooling load)
        if (CBVAV(CBVAVNum).HeatCoolMode == CoolingMode) {
            if (OutdoorDryBulbTemp >= CBVAV(CBVAVNum).MinOATCompressor) {

                {
                    auto const SELECT_CASE_var(CBVAV(CBVAVNum).DXCoolCoilType_Num);

                    if (SELECT_CASE_var == DataHVACGlobals::CoilDX_CoolingHXAssisted) {
                        HVACHXAssistedCoolingCoil::SimHXAssistedCoolingCoil(state, CBVAV(CBVAVNum).DXCoolCoilName,
                                                                            FirstHVACIteration,
                                                                            On,
                                                                            PartLoadFrac,
                                                                            CBVAV(CBVAVNum).CoolCoilCompIndex,
                                                                            DataHVACGlobals::ContFanCycCoil,
                                                                            HXUnitOn);
                        if (DataLoopNode::Node(CBVAV(CBVAVNum).DXCoilInletNode).Temp <= CBVAV(CBVAVNum).CoilTempSetPoint) {
                            //         If coil inlet temp is already below the setpoint, simulated with coil off
                            PartLoadFrac = 0.0;
                            HVACHXAssistedCoolingCoil::SimHXAssistedCoolingCoil(state, CBVAV(CBVAVNum).DXCoolCoilName,
                                                                                FirstHVACIteration,
                                                                                Off,
                                                                                PartLoadFrac,
                                                                                CBVAV(CBVAVNum).CoolCoilCompIndex,
                                                                                DataHVACGlobals::ContFanCycCoil,
                                                                                HXUnitOn);
                        } else if (DataLoopNode::Node(CBVAV(CBVAVNum).DXCoilOutletNode).Temp < CBVAV(CBVAVNum).CoilTempSetPoint) {
                            Par(1) = double(CBVAV(CBVAVNum).CoolCoilCompIndex);
                            Par(2) = CBVAV(CBVAVNum).CoilTempSetPoint;
                            Par(3) = OnOffAirFlowRatio;
                            Par(4) = double(CBVAVNum);
                            if (FirstHVACIteration) {
                                Par(5) = 1.0;
                            } else {
                                Par(5) = 0.0;
                            }
                            if (HXUnitOn) {
                                Par(6) = 1.0;
                            } else {
                                Par(6) = 0.0;
                            }
                            TempSolveRoot::SolveRoot(state, DataHVACGlobals::SmallTempDiff, MaxIte, SolFla, PartLoadFrac, HXAssistDXCoilResidual, 0.0, 1.0, Par);
                            HVACHXAssistedCoolingCoil::SimHXAssistedCoolingCoil(state, CBVAV(CBVAVNum).DXCoolCoilName,
                                                                                FirstHVACIteration,
                                                                                On,
                                                                                PartLoadFrac,
                                                                                CBVAV(CBVAVNum).CoolCoilCompIndex,
                                                                                DataHVACGlobals::ContFanCycCoil,
                                                                                HXUnitOn);
                            if (SolFla == -1 && !DataGlobals::WarmupFlag) {
                                if (CBVAV(CBVAVNum).HXDXIterationExceeded < 1) {
                                    ++CBVAV(CBVAVNum).HXDXIterationExceeded;
                                    ShowWarningError("Iteration limit exceeded calculating HX assisted DX unit part-load ratio, for unit = " +
                                                     CBVAV(CBVAVNum).DXCoolCoilName);
                                    ShowContinueError("Calculated part-load ratio = " + General::RoundSigDigits(PartLoadFrac, 3));
                                    ShowContinueErrorTimeStamp(
                                        "The calculated part-load ratio will be used and the simulation continues. Occurrence info:");
                                } else {
                                    ShowRecurringWarningErrorAtEnd(
                                        CBVAV(CBVAVNum).Name + ", Iteration limit exceeded for HX assisted DX unit part-load ratio error continues.",
                                        CBVAV(CBVAVNum).HXDXIterationExceededIndex,
                                        PartLoadFrac,
                                        PartLoadFrac);
                                }
                            } else if (SolFla == -2 && !DataGlobals::WarmupFlag) {
                                PartLoadFrac = max(0.0,
                                                   min(1.0,
                                                       (DataLoopNode::Node(CBVAV(CBVAVNum).DXCoilInletNode).Temp - CBVAV(CBVAVNum).CoilTempSetPoint) /
                                                           (DataLoopNode::Node(CBVAV(CBVAVNum).DXCoilInletNode).Temp -
                                                            DataLoopNode::Node(CBVAV(CBVAVNum).DXCoilOutletNode).Temp)));
                                if (CBVAV(CBVAVNum).HXDXIterationFailed < 1) {
                                    ++CBVAV(CBVAVNum).HXDXIterationFailed;
                                    ShowSevereError(
                                        "HX assisted DX unit part-load ratio calculation failed: part-load ratio limits exceeded, for unit = " +
                                        CBVAV(CBVAVNum).DXCoolCoilName);
                                    ShowContinueErrorTimeStamp("An estimated part-load ratio of " + General::RoundSigDigits(PartLoadFrac, 3) +
                                                               "will be used and the simulation continues. Occurrence info:");
                                } else {
                                    ShowRecurringWarningErrorAtEnd(
                                        CBVAV(CBVAVNum).Name + ", Part-load ratio calculation failed for HX assisted DX unit error continues.",
                                        CBVAV(CBVAVNum).HXDXIterationFailedIndex,
                                        PartLoadFrac,
                                        PartLoadFrac);
                                }
                            }
                        }
                    } else if (SELECT_CASE_var == DataHVACGlobals::CoilDX_CoolingSingleSpeed) {
                        DXCoils::SimDXCoil(state, CBVAV(CBVAVNum).DXCoolCoilName,
                                           On,
                                           FirstHVACIteration,
                                           CBVAV(CBVAVNum).CoolCoilCompIndex,
                                           DataHVACGlobals::ContFanCycCoil,
                                           PartLoadFrac,
                                           OnOffAirFlowRatio);
                        if (DataLoopNode::Node(CBVAV(CBVAVNum).DXCoilInletNode).Temp <= CBVAV(CBVAVNum).CoilTempSetPoint) {
                            //         If coil inlet temp is already below the setpoint, simulated with coil off
                            PartLoadFrac = 0.0;
                            DXCoils::SimDXCoil(state, CBVAV(CBVAVNum).DXCoolCoilName,
                                               On,
                                               FirstHVACIteration,
                                               CBVAV(CBVAVNum).CoolCoilCompIndex,
                                               DataHVACGlobals::ContFanCycCoil,
                                               PartLoadFrac,
                                               OnOffAirFlowRatio);
                        } else if (DataLoopNode::Node(CBVAV(CBVAVNum).DXCoilOutletNode).Temp < CBVAV(CBVAVNum).CoilTempSetPoint) {
                            Par(1) = double(CBVAV(CBVAVNum).CoolCoilCompIndex);
                            Par(2) = CBVAV(CBVAVNum).CoilTempSetPoint;
                            Par(3) = OnOffAirFlowRatio;
                            TempSolveRoot::SolveRoot(state, DataHVACGlobals::SmallTempDiff, MaxIte, SolFla, PartLoadFrac, DOE2DXCoilResidual, 0.0, 1.0, Par);
                            DXCoils::SimDXCoil(state, CBVAV(CBVAVNum).DXCoolCoilName,
                                               On,
                                               FirstHVACIteration,
                                               CBVAV(CBVAVNum).CoolCoilCompIndex,
                                               DataHVACGlobals::ContFanCycCoil,
                                               PartLoadFrac,
                                               OnOffAirFlowRatio);
                            if (SolFla == -1 && !DataGlobals::WarmupFlag) {
                                if (CBVAV(CBVAVNum).DXIterationExceeded < 1) {
                                    ++CBVAV(CBVAVNum).DXIterationExceeded;
                                    ShowWarningError("Iteration limit exceeded calculating DX unit part-load ratio, for unit = " +
                                                     CBVAV(CBVAVNum).DXCoolCoilName);
                                    ShowContinueError("Calculated part-load ratio = " + General::RoundSigDigits(PartLoadFrac, 3));
                                    ShowContinueErrorTimeStamp(
                                        "The calculated part-load ratio will be used and the simulation continues. Occurrence info:");
                                } else {
                                    ShowRecurringWarningErrorAtEnd(
                                        CBVAV(CBVAVNum).Name + ", Iteration limit exceeded for DX unit part-load ratio calculation error continues.",
                                        CBVAV(CBVAVNum).DXIterationExceededIndex,
                                        PartLoadFrac,
                                        PartLoadFrac);
                                }
                            } else if (SolFla == -2 && !DataGlobals::WarmupFlag) {
                                PartLoadFrac = max(0.0,
                                                   min(1.0,
                                                       (DataLoopNode::Node(CBVAV(CBVAVNum).DXCoilInletNode).Temp - CBVAV(CBVAVNum).CoilTempSetPoint) /
                                                           (DataLoopNode::Node(CBVAV(CBVAVNum).DXCoilInletNode).Temp -
                                                            DataLoopNode::Node(CBVAV(CBVAVNum).DXCoilOutletNode).Temp)));
                                if (CBVAV(CBVAVNum).DXIterationFailed < 1) {
                                    ++CBVAV(CBVAVNum).DXIterationFailed;
                                    ShowSevereError("DX unit part-load ratio calculation failed: part-load ratio limits exceeded, for unit = " +
                                                    CBVAV(CBVAVNum).DXCoolCoilName);
                                    ShowContinueErrorTimeStamp("An estimated part-load ratio of " + General::RoundSigDigits(PartLoadFrac, 3) +
                                                               "will be used and the simulation continues. Occurrence info:");
                                } else {
                                    ShowRecurringWarningErrorAtEnd(CBVAV(CBVAVNum).Name +
                                                                       ", Part-load ratio calculation failed for DX unit error continues.",
                                                                   CBVAV(CBVAVNum).DXIterationFailedIndex,
                                                                   PartLoadFrac,
                                                                   PartLoadFrac);
                                }
                            }
                        }
                        SaveCompressorPLR = DXCoils::DXCoilPartLoadRatio(CBVAV(CBVAVNum).DXCoolCoilIndexNum);
                    } else if (SELECT_CASE_var == DataHVACGlobals::Coil_CoolingAirToAirVariableSpeed) {
                        Real64 QZnReq(0.0);                // Zone load (W), input to variable-speed DX coil
                        Real64 QLatReq(0.0);               // Zone latent load, input to variable-speed DX coil
                        Real64 MaxONOFFCyclesperHour(4.0); // Maximum cycling rate of heat pump [cycles/hr]
                        Real64 HPTimeConstant(0.0);        // Heat pump time constant [s]
                        Real64 FanDelayTime(0.0);          // Fan delay time, time delay for the HP's fan to
                        Real64 OnOffAirFlowRatio(1.0);     // ratio of compressor on flow to average flow over time step
                        Real64 PartLoadFrac(0.0);
                        Real64 SpeedRatio(0.0);
                        int SpeedNum(1);
                        bool errorFlag(false);
                        int maxNumSpeeds = VariableSpeedCoils::GetVSCoilNumOfSpeeds(state, CBVAV(CBVAVNum).DXCoolCoilName, errorFlag);
                        Real64 DesOutTemp = CBVAV(CBVAVNum).CoilTempSetPoint;
                        // Get no load result
                        VariableSpeedCoils::SimVariableSpeedCoils(state, CBVAV(CBVAVNum).DXCoolCoilName,
                                                                  CBVAV(CBVAVNum).CoolCoilCompIndex,
                                                                  DataHVACGlobals::ContFanCycCoil,
                                                                  MaxONOFFCyclesperHour,
                                                                  HPTimeConstant,
                                                                  FanDelayTime,
                                                                  Off,
                                                                  PartLoadFrac,
                                                                  SpeedNum,
                                                                  SpeedRatio,
                                                                  QZnReq,
                                                                  QLatReq);

                        Real64 NoOutput = DataLoopNode::Node(CBVAV(CBVAVNum).DXCoilInletNode).MassFlowRate *
                                          (Psychrometrics::PsyHFnTdbW(DataLoopNode::Node(CBVAV(CBVAVNum).DXCoilOutletNode).Temp,
                                                                      DataLoopNode::Node(CBVAV(CBVAVNum).DXCoilOutletNode).HumRat) -
                                           Psychrometrics::PsyHFnTdbW(DataLoopNode::Node(CBVAV(CBVAVNum).DXCoilInletNode).Temp,
                                                                      DataLoopNode::Node(CBVAV(CBVAVNum).DXCoilOutletNode).HumRat));

                        // Get full load result
                        PartLoadFrac = 1.0;
                        SpeedNum = maxNumSpeeds;
                        SpeedRatio = 1.0;
                        QZnReq = 0.001; // to indicate the coil is running
                        VariableSpeedCoils::SimVariableSpeedCoils(state, CBVAV(CBVAVNum).DXCoolCoilName,
                                                                  CBVAV(CBVAVNum).CoolCoilCompIndex,
                                                                  DataHVACGlobals::ContFanCycCoil,
                                                                  MaxONOFFCyclesperHour,
                                                                  HPTimeConstant,
                                                                  FanDelayTime,
                                                                  On,
                                                                  PartLoadFrac,
                                                                  SpeedNum,
                                                                  SpeedRatio,
                                                                  QZnReq,
                                                                  QLatReq);

                        Real64 FullOutput = DataLoopNode::Node(CBVAV(CBVAVNum).DXCoilInletNode).MassFlowRate *
                                            (Psychrometrics::PsyHFnTdbW(DataLoopNode::Node(CBVAV(CBVAVNum).DXCoilOutletNode).Temp,
                                                                        DataLoopNode::Node(CBVAV(CBVAVNum).DXCoilOutletNode).HumRat) -
                                             Psychrometrics::PsyHFnTdbW(DataLoopNode::Node(CBVAV(CBVAVNum).DXCoilInletNode).Temp,
                                                                        DataLoopNode::Node(CBVAV(CBVAVNum).DXCoilOutletNode).HumRat));
                        Real64 ReqOutput = DataLoopNode::Node(CBVAV(CBVAVNum).DXCoilInletNode).MassFlowRate *
                                           (Psychrometrics::PsyHFnTdbW(DesOutTemp, DataLoopNode::Node(CBVAV(CBVAVNum).DXCoilOutletNode).HumRat) -
                                            Psychrometrics::PsyHFnTdbW(DataLoopNode::Node(CBVAV(CBVAVNum).DXCoilInletNode).Temp,
                                                                       DataLoopNode::Node(CBVAV(CBVAVNum).DXCoilOutletNode).HumRat));

                        Real64 loadAccuracy(0.001);                  // Watts, power
                        Real64 tempAccuracy(0.001);                  // delta C, temperature
                        if ((NoOutput - ReqOutput) < loadAccuracy) { //         IF NoOutput is lower than (more cooling than required) or very near
                                                                     //         the ReqOutput, do not run the compressor
                            PartLoadFrac = 0.0;
                            SpeedNum = 1;
                            SpeedRatio = 0.0;
                            QZnReq = 0.0;
                            // Get no load result
                            VariableSpeedCoils::SimVariableSpeedCoils(state, CBVAV(CBVAVNum).DXCoolCoilName,
                                                                      CBVAV(CBVAVNum).CoolCoilCompIndex,
                                                                      DataHVACGlobals::ContFanCycCoil,
                                                                      MaxONOFFCyclesperHour,
                                                                      HPTimeConstant,
                                                                      FanDelayTime,
                                                                      Off,
                                                                      PartLoadFrac,
                                                                      SpeedNum,
                                                                      SpeedRatio,
                                                                      QZnReq,
                                                                      QLatReq);

                        } else if ((FullOutput - ReqOutput) > loadAccuracy) {
                            //         If the FullOutput is greater than (insufficient cooling) or very near the ReqOutput,
                            //         run the compressor at PartLoadFrac = 1.
                            PartLoadFrac = 1.0;
                            SpeedNum = maxNumSpeeds;
                            SpeedRatio = 1.0;
                            //         Else find the PLR to meet the load
                        } else {
                            //           OutletTempDXCoil is the full capacity outlet temperature at PartLoadFrac = 1 from the CALL above. If this
                            //           temp is greater than the desired outlet temp, then run the compressor at PartLoadFrac = 1, otherwise find the
                            //           operating PLR.
                            Real64 OutletTempDXCoil = VariableSpeedCoils::VarSpeedCoil(CBVAV(CBVAVNum).CoolCoilCompIndex).OutletAirDBTemp;
                            if (OutletTempDXCoil > DesOutTemp) {
                                PartLoadFrac = 1.0;
                                SpeedNum = maxNumSpeeds;
                                SpeedRatio = 1.0;
                            } else {
                                // run at lowest speed
                                PartLoadFrac = 1.0;
                                SpeedNum = 1;
                                SpeedRatio = 1.0;
                                QZnReq = 0.001; // to indicate the coil is running
                                VariableSpeedCoils::SimVariableSpeedCoils(state, CBVAV(CBVAVNum).DXCoolCoilName,
                                                                          CBVAV(CBVAVNum).CoolCoilCompIndex,
                                                                          DataHVACGlobals::ContFanCycCoil,
                                                                          MaxONOFFCyclesperHour,
                                                                          HPTimeConstant,
                                                                          FanDelayTime,
                                                                          On,
                                                                          PartLoadFrac,
                                                                          SpeedNum,
                                                                          SpeedRatio,
                                                                          QZnReq,
                                                                          QLatReq,
                                                                          OnOffAirFlowRatio);

                                Real64 TempSpeedOut = DataLoopNode::Node(CBVAV(CBVAVNum).DXCoilInletNode).MassFlowRate *
                                                      (Psychrometrics::PsyHFnTdbW(DataLoopNode::Node(CBVAV(CBVAVNum).DXCoilOutletNode).Temp,
                                                                                  DataLoopNode::Node(CBVAV(CBVAVNum).DXCoilOutletNode).HumRat) -
                                                       Psychrometrics::PsyHFnTdbW(DataLoopNode::Node(CBVAV(CBVAVNum).DXCoilInletNode).Temp,
                                                                                  DataLoopNode::Node(CBVAV(CBVAVNum).DXCoilOutletNode).HumRat));
                                Real64 TempSpeedReqst =
                                    DataLoopNode::Node(CBVAV(CBVAVNum).DXCoilInletNode).MassFlowRate *
                                    (Psychrometrics::PsyHFnTdbW(DesOutTemp, DataLoopNode::Node(CBVAV(CBVAVNum).DXCoilOutletNode).HumRat) -
                                     Psychrometrics::PsyHFnTdbW(DataLoopNode::Node(CBVAV(CBVAVNum).DXCoilInletNode).Temp,
                                                                DataLoopNode::Node(CBVAV(CBVAVNum).DXCoilOutletNode).HumRat));

                                if ((TempSpeedOut - TempSpeedReqst) > tempAccuracy) {
                                    // Check to see which speed to meet the load
                                    PartLoadFrac = 1.0;
                                    SpeedRatio = 1.0;
                                    for (int I = 2; I <= maxNumSpeeds; ++I) {
                                        SpeedNum = I;
                                        VariableSpeedCoils::SimVariableSpeedCoils(state, CBVAV(CBVAVNum).DXCoolCoilName,
                                                                                  CBVAV(CBVAVNum).CoolCoilCompIndex,
                                                                                  DataHVACGlobals::ContFanCycCoil,
                                                                                  MaxONOFFCyclesperHour,
                                                                                  HPTimeConstant,
                                                                                  FanDelayTime,
                                                                                  On,
                                                                                  PartLoadFrac,
                                                                                  SpeedNum,
                                                                                  SpeedRatio,
                                                                                  QZnReq,
                                                                                  QLatReq,
                                                                                  OnOffAirFlowRatio);

                                        TempSpeedOut = DataLoopNode::Node(CBVAV(CBVAVNum).DXCoilInletNode).MassFlowRate *
                                                       (Psychrometrics::PsyHFnTdbW(DataLoopNode::Node(CBVAV(CBVAVNum).DXCoilOutletNode).Temp,
                                                                                   DataLoopNode::Node(CBVAV(CBVAVNum).DXCoilOutletNode).HumRat) -
                                                        Psychrometrics::PsyHFnTdbW(DataLoopNode::Node(CBVAV(CBVAVNum).DXCoilInletNode).Temp,
                                                                                   DataLoopNode::Node(CBVAV(CBVAVNum).DXCoilOutletNode).HumRat));
                                        TempSpeedReqst =
                                            DataLoopNode::Node(CBVAV(CBVAVNum).DXCoilInletNode).MassFlowRate *
                                            (Psychrometrics::PsyHFnTdbW(DesOutTemp, DataLoopNode::Node(CBVAV(CBVAVNum).DXCoilOutletNode).HumRat) -
                                             Psychrometrics::PsyHFnTdbW(DataLoopNode::Node(CBVAV(CBVAVNum).DXCoilInletNode).Temp,
                                                                        DataLoopNode::Node(CBVAV(CBVAVNum).DXCoilOutletNode).HumRat));

                                        if ((TempSpeedOut - TempSpeedReqst) < tempAccuracy) {
                                            SpeedNum = I;
                                            break;
                                        }
                                    }
                                    // now find the speed ratio for the found speednum
                                    Par(1) = double(CBVAV(CBVAVNum).CoolCoilCompIndex);
                                    Par(2) = DesOutTemp;
                                    Par(5) = double(DataHVACGlobals::ContFanCycCoil);
                                    Par(3) = double(SpeedNum);
                                    TempSolveRoot::SolveRoot(state,
                                        tempAccuracy, MaxIte, SolFla, SpeedRatio, HVACDXSystem::VSCoilSpeedResidual, 1.0e-10, 1.0, Par);

                                    if (SolFla == -1) {
                                        if (!DataGlobals::WarmupFlag) {
                                            if (CBVAV(CBVAVNum).DXIterationExceeded < 4) {
                                                ++CBVAV(CBVAVNum).DXIterationExceeded;
                                                ShowWarningError(CBVAV(CBVAVNum).DXCoolCoilType +
                                                                 " - Iteration limit exceeded calculating VS DX coil speed ratio for coil named " +
                                                                 CBVAV(CBVAVNum).DXCoolCoilName + ", in Unitary system named" + CBVAV(CBVAVNum).Name);
                                                ShowContinueError("Calculated speed ratio = " + General::RoundSigDigits(SpeedRatio, 4));
                                                ShowContinueErrorTimeStamp(
                                                    "The calculated speed ratio will be used and the simulation continues. Occurrence info:");
                                            }
                                            ShowRecurringWarningErrorAtEnd(CBVAV(CBVAVNum).DXCoolCoilType + " \"" + CBVAV(CBVAVNum).DXCoolCoilName +
                                                                               "\" - Iteration limit exceeded calculating speed ratio error "
                                                                               "continues. Speed Ratio statistics follow.",
                                                                           CBVAV(CBVAVNum).DXIterationExceededIndex,
                                                                           PartLoadFrac,
                                                                           PartLoadFrac);
                                        }
                                    } else if (SolFla == -2) {
                                        if (!DataGlobals::WarmupFlag) {
                                            if (CBVAV(CBVAVNum).DXIterationFailed < 4) {
                                                ++CBVAV(CBVAVNum).DXIterationFailed;
                                                ShowWarningError(
                                                    CBVAV(CBVAVNum).DXCoolCoilType +
                                                    " - DX unit speed ratio calculation failed: solver limits exceeded, for coil named " +
                                                    CBVAV(CBVAVNum).DXCoolCoilName + ", in Unitary system named" + CBVAV(CBVAVNum).Name);
                                                ShowContinueError("Estimated speed ratio = " +
                                                                  General::RoundSigDigits(TempSpeedReqst / TempSpeedOut, 3));
                                                ShowContinueErrorTimeStamp(
                                                    "The estimated part-load ratio will be used and the simulation continues. Occurrence info:");
                                            }
                                            ShowRecurringWarningErrorAtEnd(
                                                CBVAV(CBVAVNum).DXCoolCoilType + " \"" + CBVAV(CBVAVNum).DXCoolCoilName +
                                                    "\" - DX unit speed ratio calculation failed error continues. speed ratio statistics follow.",
                                                CBVAV(CBVAVNum).DXIterationFailedIndex,
                                                SpeedRatio,
                                                SpeedRatio);
                                        }
                                        SpeedRatio = TempSpeedReqst / TempSpeedOut;
                                    }
                                } else {
                                    // cycling compressor at lowest speed number, find part load fraction
                                    Par(1) = double(CBVAV(CBVAVNum).CoolCoilCompIndex);
                                    Par(2) = DesOutTemp;
                                    Par(5) = double(DataHVACGlobals::ContFanCycCoil);
                                    TempSolveRoot::SolveRoot(state,
                                        tempAccuracy, MaxIte, SolFla, PartLoadFrac, HVACDXSystem::VSCoilCyclingResidual, 1.0e-10, 1.0, Par);
                                    if (SolFla == -1) {
                                        if (!DataGlobals::WarmupFlag) {
                                            if (CBVAV(CBVAVNum).DXCyclingIterationExceeded < 4) {
                                                ++CBVAV(CBVAVNum).DXCyclingIterationExceeded;
                                                ShowWarningError(
                                                    CBVAV(CBVAVNum).DXCoolCoilType +
                                                    " - Iteration limit exceeded calculating VS DX unit low speed cycling ratio, for coil named " +
                                                    CBVAV(CBVAVNum).DXCoolCoilName + ", in Unitary system named" + CBVAV(CBVAVNum).Name);
                                                ShowContinueError("Estimated cycling ratio  = " +
                                                                  General::RoundSigDigits((TempSpeedReqst / TempSpeedOut), 3));
                                                ShowContinueError("Calculated cycling ratio = " + General::RoundSigDigits(PartLoadFrac, 3));
                                                ShowContinueErrorTimeStamp(
                                                    "The calculated cycling ratio will be used and the simulation continues. Occurrence info:");
                                            }
                                            ShowRecurringWarningErrorAtEnd(CBVAV(CBVAVNum).DXCoolCoilType + " \"" + CBVAV(CBVAVNum).DXCoolCoilName +
                                                                               "\" - Iteration limit exceeded calculating low speed cycling ratio "
                                                                               "error continues. Sensible PLR statistics follow.",
                                                                           CBVAV(CBVAVNum).DXCyclingIterationExceededIndex,
                                                                           PartLoadFrac,
                                                                           PartLoadFrac);
                                        }
                                    } else if (SolFla == -2) {

                                        if (!DataGlobals::WarmupFlag) {
                                            if (CBVAV(CBVAVNum).DXCyclingIterationFailed < 4) {
                                                ++CBVAV(CBVAVNum).DXCyclingIterationFailed;
                                                ShowWarningError(
                                                    CBVAV(CBVAVNum).DXCoolCoilType +
                                                    " - DX unit low speed cycling ratio calculation failed: limits exceeded, for unit = " +
                                                    CBVAV(CBVAVNum).Name);
                                                ShowContinueError("Estimated low speed cycling ratio = " +
                                                                  General::RoundSigDigits(TempSpeedReqst / TempSpeedOut, 3));
                                                ShowContinueErrorTimeStamp("The estimated low speed cycling ratio will be used and the simulation "
                                                                           "continues. Occurrence info:");
                                            }
                                            ShowRecurringWarningErrorAtEnd(CBVAV(CBVAVNum).DXCoolCoilType + " \"" + CBVAV(CBVAVNum).DXCoolCoilName +
                                                                               "\" - DX unit low speed cycling ratio calculation failed error "
                                                                               "continues. cycling ratio statistics follow.",
                                                                           CBVAV(CBVAVNum).DXCyclingIterationFailedIndex,
                                                                           PartLoadFrac,
                                                                           PartLoadFrac);
                                        }
                                        PartLoadFrac = TempSpeedReqst / TempSpeedOut;
                                    }
                                }
                            }
                        }

                        if (PartLoadFrac > 1.0) {
                            PartLoadFrac = 1.0;
                        } else if (PartLoadFrac < 0.0) {
                            PartLoadFrac = 0.0;
                        }
                        SaveCompressorPLR = VariableSpeedCoils::getVarSpeedPartLoadRatio(CBVAV(CBVAVNum).CoolCoilCompIndex);
                        // variable-speed air-to-air cooling coil, end -------------------------

                    } else if (SELECT_CASE_var == DataHVACGlobals::CoilDX_CoolingTwoStageWHumControl) {
                        // Coil:Cooling:DX:TwoStageWithHumidityControlMode
                        // formerly (v3 and beyond) Coil:DX:MultiMode:CoolingEmpirical

                        // If DXCoolingSystem runs with a cooling load then set PartLoadFrac on Cooling System and the Mass Flow
                        // Multimode coil will switch to enhanced dehumidification if available and needed, but it
                        // still runs to meet the sensible load

                        // Determine required part load for normal mode

                        // Get full load result
                        DehumidMode = 0;
                        CBVAV(CBVAVNum).DehumidificationMode = DehumidMode;
                        DXCoils::SimDXCoilMultiMode(state, CBVAV(CBVAVNum).DXCoolCoilName,
                                                    On,
                                                    FirstHVACIteration,
                                                    PartLoadFrac,
                                                    DehumidMode,
                                                    CBVAV(CBVAVNum).CoolCoilCompIndex,
                                                    DataHVACGlobals::ContFanCycCoil);
                        if (DataLoopNode::Node(CBVAV(CBVAVNum).DXCoilInletNode).Temp <= CBVAV(CBVAVNum).CoilTempSetPoint) {
                            PartLoadFrac = 0.0;
                            DXCoils::SimDXCoilMultiMode(state, CBVAV(CBVAVNum).DXCoolCoilName,
                                                        On,
                                                        FirstHVACIteration,
                                                        PartLoadFrac,
                                                        DehumidMode,
                                                        CBVAV(CBVAVNum).CoolCoilCompIndex,
                                                        DataHVACGlobals::ContFanCycCoil);
                        } else if (DataLoopNode::Node(CBVAV(CBVAVNum).DXCoilOutletNode).Temp > CBVAV(CBVAVNum).CoilTempSetPoint) {
                            PartLoadFrac = 1.0;
                        } else {
                            Par(1) = double(CBVAV(CBVAVNum).CoolCoilCompIndex);
                            Par(2) = CBVAV(CBVAVNum).CoilTempSetPoint;
                            // Dehumidification mode = 0 for normal mode, 1+ for enhanced mode
                            Par(3) = double(DehumidMode);
                            TempSolveRoot::SolveRoot(state, DataHVACGlobals::SmallTempDiff, MaxIte, SolFla, PartLoadFrac, MultiModeDXCoilResidual, 0.0, 1.0, Par);
                            if (SolFla == -1) {
                                if (CBVAV(CBVAVNum).MMDXIterationExceeded < 1) {
                                    ++CBVAV(CBVAVNum).MMDXIterationExceeded;
                                    ShowWarningError("Iteration limit exceeded calculating DX unit part-load ratio, for unit=" +
                                                     CBVAV(CBVAVNum).Name);
                                    ShowContinueErrorTimeStamp("Part-load ratio returned = " + General::RoundSigDigits(PartLoadFrac, 2));
                                    ShowContinueErrorTimeStamp(
                                        "The calculated part-load ratio will be used and the simulation continues. Occurrence info:");
                                } else {
                                    ShowRecurringWarningErrorAtEnd(
                                        CBVAV(CBVAVNum).Name + ", Iteration limit exceeded calculating DX unit part-load ratio error continues.",
                                        CBVAV(CBVAVNum).MMDXIterationExceededIndex,
                                        PartLoadFrac,
                                        PartLoadFrac);
                                }
                            } else if (SolFla == -2) {
                                PartLoadFrac = max(0.0,
                                                   min(1.0,
                                                       (DataLoopNode::Node(CBVAV(CBVAVNum).DXCoilInletNode).Temp - CBVAV(CBVAVNum).CoilTempSetPoint) /
                                                           (DataLoopNode::Node(CBVAV(CBVAVNum).DXCoilInletNode).Temp -
                                                            DataLoopNode::Node(CBVAV(CBVAVNum).DXCoilOutletNode).Temp)));
                                if (CBVAV(CBVAVNum).MMDXIterationFailed < 1) {
                                    ++CBVAV(CBVAVNum).MMDXIterationFailed;
                                    ShowSevereError("DX unit part-load ratio calculation failed: part-load ratio limits exceeded, for unit=" +
                                                    CBVAV(CBVAVNum).Name);
                                    ShowContinueError("Estimated part-load ratio = " + General::RoundSigDigits(PartLoadFrac, 3));
                                    ShowContinueErrorTimeStamp(
                                        "The estimated part-load ratio will be used and the simulation continues. Occurrence info:");
                                } else {
                                    ShowRecurringWarningErrorAtEnd(CBVAV(CBVAVNum).Name +
                                                                       ", Part-load ratio calculation failed for DX unit error continues.",
                                                                   CBVAV(CBVAVNum).MMDXIterationFailedIndex,
                                                                   PartLoadFrac,
                                                                   PartLoadFrac);
                                }
                            }
                        }

                        // If humidity setpoint is not satisfied and humidity control type is Multimode,
                        // then turn on enhanced dehumidification mode 1

                        if ((DataLoopNode::Node(CBVAV(CBVAVNum).DXCoilOutletNode).HumRat > DataLoopNode::Node(OutletNode).HumRatMax) &&
                            (DataLoopNode::Node(CBVAV(CBVAVNum).DXCoilInletNode).HumRat > DataLoopNode::Node(OutletNode).HumRatMax) &&
                            (CBVAV(CBVAVNum).DehumidControlType == DehumidControl_Multimode) && DataLoopNode::Node(OutletNode).HumRatMax > 0.0) {

                            // Determine required part load for enhanced dehumidification mode 1

                            // Get full load result
                            PartLoadFrac = 1.0;
                            DehumidMode = 1;
                            CBVAV(CBVAVNum).DehumidificationMode = DehumidMode;
                            DXCoils::SimDXCoilMultiMode(state, CBVAV(CBVAVNum).DXCoolCoilName,
                                                        On,
                                                        FirstHVACIteration,
                                                        PartLoadFrac,
                                                        DehumidMode,
                                                        CBVAV(CBVAVNum).CoolCoilCompIndex,
                                                        DataHVACGlobals::ContFanCycCoil);
                            if (DataLoopNode::Node(CBVAV(CBVAVNum).DXCoilInletNode).Temp <= CBVAV(CBVAVNum).CoilTempSetPoint) {
                                PartLoadFrac = 0.0;
                            } else if (DataLoopNode::Node(CBVAV(CBVAVNum).DXCoilOutletNode).Temp > CBVAV(CBVAVNum).CoilTempSetPoint) {
                                PartLoadFrac = 1.0;
                            } else {
                                Par(1) = double(CBVAV(CBVAVNum).CoolCoilCompIndex);
                                Par(2) = CBVAV(CBVAVNum).CoilTempSetPoint;
                                // Dehumidification mode = 0 for normal mode, 1+ for enhanced mode
                                Par(3) = double(DehumidMode);
                                TempSolveRoot::SolveRoot(state,
                                    DataHVACGlobals::SmallTempDiff, MaxIte, SolFla, PartLoadFrac, MultiModeDXCoilResidual, 0.0, 1.0, Par);
                                if (SolFla == -1) {
                                    if (CBVAV(CBVAVNum).DMDXIterationExceeded < 1) {
                                        ++CBVAV(CBVAVNum).DMDXIterationExceeded;
                                        ShowWarningError("Iteration limit exceeded calculating DX unit dehumidifying part-load ratio, for unit = " +
                                                         CBVAV(CBVAVNum).Name);
                                        ShowContinueErrorTimeStamp("Part-load ratio returned=" + General::RoundSigDigits(PartLoadFrac, 2));
                                        ShowContinueErrorTimeStamp(
                                            "The calculated part-load ratio will be used and the simulation continues. Occurrence info:");
                                    } else {
                                        ShowRecurringWarningErrorAtEnd(
                                            CBVAV(CBVAVNum).Name +
                                                ", Iteration limit exceeded calculating DX unit dehumidifying part-load ratio error continues.",
                                            CBVAV(CBVAVNum).DMDXIterationExceededIndex,
                                            PartLoadFrac,
                                            PartLoadFrac);
                                    }
                                } else if (SolFla == -2) {
                                    PartLoadFrac =
                                        max(0.0,
                                            min(1.0,
                                                (DataLoopNode::Node(CBVAV(CBVAVNum).DXCoilInletNode).Temp - CBVAV(CBVAVNum).CoilTempSetPoint) /
                                                    (DataLoopNode::Node(CBVAV(CBVAVNum).DXCoilInletNode).Temp -
                                                     DataLoopNode::Node(CBVAV(CBVAVNum).DXCoilOutletNode).Temp)));
                                    if (CBVAV(CBVAVNum).DMDXIterationFailed < 1) {
                                        ++CBVAV(CBVAVNum).DMDXIterationFailed;
                                        ShowSevereError(
                                            "DX unit dehumidifying part-load ratio calculation failed: part-load ratio limits exceeded, for unit = " +
                                            CBVAV(CBVAVNum).Name);
                                        ShowContinueError("Estimated part-load ratio = " + General::RoundSigDigits(PartLoadFrac, 3));
                                        ShowContinueErrorTimeStamp(
                                            "The estimated part-load ratio will be used and the simulation continues. Occurrence info:");
                                    } else {
                                        ShowRecurringWarningErrorAtEnd(
                                            CBVAV(CBVAVNum).Name + ", Dehumidifying part-load ratio calculation failed for DX unit error continues.",
                                            CBVAV(CBVAVNum).DMDXIterationFailedIndex,
                                            PartLoadFrac,
                                            PartLoadFrac);
                                    }
                                }
                            }
                        } // End if humidity ratio setpoint not met - multimode humidity control

                        // If humidity setpoint is not satisfied and humidity control type is CoolReheat,
                        // then run to meet latent load

                        if ((DataLoopNode::Node(CBVAV(CBVAVNum).DXCoilOutletNode).HumRat > DataLoopNode::Node(OutletNode).HumRatMax) &&
                            (DataLoopNode::Node(CBVAV(CBVAVNum).DXCoilInletNode).HumRat > DataLoopNode::Node(OutletNode).HumRatMax) &&
                            (CBVAV(CBVAVNum).DehumidControlType == DehumidControl_CoolReheat) && DataLoopNode::Node(OutletNode).HumRatMax > 0.0) {

                            // Determine revised desired outlet temperature  - use approach temperature control strategy
                            // based on CONTROLLER:SIMPLE TEMPANDHUMRAT control type.

                            // Calculate the approach temperature (difference between SA dry-bulb temp and SA dew point temp)
                            ApproachTemp = DataLoopNode::Node(CBVAV(CBVAVNum).DXCoilOutletNode).Temp -
                                           Psychrometrics::PsyTdpFnWPb(DataLoopNode::Node(OutletNode).HumRat, OutdoorBaroPress);
                            // Calculate the dew point temperature at the SA humidity ratio setpoint
                            DesiredDewPoint = Psychrometrics::PsyTdpFnWPb(DataLoopNode::Node(OutletNode).HumRatMax, OutdoorBaroPress);
                            // Adjust the calculated dew point temperature by the approach temp
                            CBVAV(CBVAVNum).CoilTempSetPoint = min(CBVAV(CBVAVNum).CoilTempSetPoint, (DesiredDewPoint + ApproachTemp));

                            // Determine required part load for cool reheat at adjusted DesiredOutletTemp

                            // Get full load result
                            PartLoadFrac = 1.0;
                            DehumidMode = 0;
                            CBVAV(CBVAVNum).DehumidificationMode = DehumidMode;
                            DXCoils::SimDXCoilMultiMode(state, CBVAV(CBVAVNum).DXCoolCoilName,
                                                        On,
                                                        FirstHVACIteration,
                                                        PartLoadFrac,
                                                        DehumidMode,
                                                        CBVAV(CBVAVNum).CoolCoilCompIndex,
                                                        DataHVACGlobals::ContFanCycCoil);
                            if (DataLoopNode::Node(CBVAV(CBVAVNum).DXCoilInletNode).Temp <= CBVAV(CBVAVNum).CoilTempSetPoint) {
                                PartLoadFrac = 0.0;
                            } else if (DataLoopNode::Node(CBVAV(CBVAVNum).DXCoilOutletNode).Temp > CBVAV(CBVAVNum).CoilTempSetPoint) {
                                PartLoadFrac = 1.0;
                            } else {
                                Par(1) = double(CBVAV(CBVAVNum).CoolCoilCompIndex);
                                Par(2) = CBVAV(CBVAVNum).CoilTempSetPoint;
                                // Dehumidification mode = 0 for normal mode, 1+ for enhanced mode
                                Par(3) = double(DehumidMode);
                                TempSolveRoot::SolveRoot(state,
                                    DataHVACGlobals::SmallTempDiff, MaxIte, SolFla, PartLoadFrac, MultiModeDXCoilResidual, 0.0, 1.0, Par);
                                if (SolFla == -1) {
                                    if (CBVAV(CBVAVNum).CRDXIterationExceeded < 1) {
                                        ++CBVAV(CBVAVNum).CRDXIterationExceeded;
                                        ShowWarningError("Iteration limit exceeded calculating DX unit cool reheat part-load ratio, for unit = " +
                                                         CBVAV(CBVAVNum).Name);
                                        ShowContinueErrorTimeStamp("Part-load ratio returned = " + General::RoundSigDigits(PartLoadFrac, 2));
                                        ShowContinueErrorTimeStamp(
                                            "The calculated part-load ratio will be used and the simulation continues. Occurrence info:");
                                    } else {
                                        ShowRecurringWarningErrorAtEnd(
                                            CBVAV(CBVAVNum).Name +
                                                ", Iteration limit exceeded calculating cool reheat part-load ratio DX unit error continues.",
                                            CBVAV(CBVAVNum).CRDXIterationExceededIndex,
                                            PartLoadFrac,
                                            PartLoadFrac);
                                    }
                                } else if (SolFla == -2) {
                                    PartLoadFrac =
                                        max(0.0,
                                            min(1.0,
                                                (DataLoopNode::Node(CBVAV(CBVAVNum).DXCoilInletNode).Temp - CBVAV(CBVAVNum).CoilTempSetPoint) /
                                                    (DataLoopNode::Node(CBVAV(CBVAVNum).DXCoilInletNode).Temp -
                                                     DataLoopNode::Node(CBVAV(CBVAVNum).DXCoilOutletNode).Temp)));
                                    if (CBVAV(CBVAVNum).CRDXIterationFailed < 1) {
                                        ++CBVAV(CBVAVNum).CRDXIterationFailed;
                                        ShowSevereError(
                                            "DX unit cool reheat part-load ratio calculation failed: part-load ratio limits exceeded, for unit = " +
                                            CBVAV(CBVAVNum).Name);
                                        ShowContinueError("Estimated part-load ratio = " + General::RoundSigDigits(PartLoadFrac, 3));
                                        ShowContinueErrorTimeStamp(
                                            "The estimated part-load ratio will be used and the simulation continues. Occurrence info:");
                                    } else {
                                        ShowRecurringWarningErrorAtEnd(
                                            CBVAV(CBVAVNum).Name + ", Dehumidifying part-load ratio calculation failed for DX unit error continues.",
                                            CBVAV(CBVAVNum).DMDXIterationFailedIndex,
                                            PartLoadFrac,
                                            PartLoadFrac);
                                    }
                                }
                            }
                        } // End if humidity ratio setpoint not met - CoolReheat humidity control

                        if (PartLoadFrac > 1.0) {
                            PartLoadFrac = 1.0;
                        } else if (PartLoadFrac < 0.0) {
                            PartLoadFrac = 0.0;
                        }
                        SaveCompressorPLR = DXCoils::DXCoilPartLoadRatio(CBVAV(CBVAVNum).DXCoolCoilIndexNum);

                    } else {
                        ShowFatalError("SimCBVAV System: Invalid DX Cooling Coil=" + CBVAV(CBVAVNum).DXCoolCoilType);
                    }
                }
            } else { // IF(OutdoorDryBulbTemp .GE. CBVAV(CBVAVNum)%MinOATCompressor)THEN
                //     Simulate DX cooling coil with compressor off
                if (CBVAV(CBVAVNum).DXCoolCoilType_Num == DataHVACGlobals::CoilDX_CoolingHXAssisted) {
                    HVACHXAssistedCoolingCoil::SimHXAssistedCoolingCoil(state, CBVAV(CBVAVNum).DXCoolCoilName,
                                                                        FirstHVACIteration,
                                                                        Off,
                                                                        0.0,
                                                                        CBVAV(CBVAVNum).CoolCoilCompIndex,
                                                                        DataHVACGlobals::ContFanCycCoil,
                                                                        HXUnitOn);
                    SaveCompressorPLR = DXCoils::DXCoilPartLoadRatio(CBVAV(CBVAVNum).DXCoolCoilIndexNum);
                } else if (CBVAV(CBVAVNum).DXCoolCoilType_Num == DataHVACGlobals::CoilDX_CoolingSingleSpeed) {
                    DXCoils::SimDXCoil(state, CBVAV(CBVAVNum).DXCoolCoilName,
                                       Off,
                                       FirstHVACIteration,
                                       CBVAV(CBVAVNum).CoolCoilCompIndex,
                                       DataHVACGlobals::ContFanCycCoil,
                                       0.0,
                                       OnOffAirFlowRatio);
                    SaveCompressorPLR = DXCoils::DXCoilPartLoadRatio(CBVAV(CBVAVNum).DXCoolCoilIndexNum);
                } else if (CBVAV(CBVAVNum).DXCoolCoilType_Num == DataHVACGlobals::CoilDX_CoolingTwoStageWHumControl) {
                    DXCoils::SimDXCoilMultiMode(state, CBVAV(CBVAVNum).DXCoolCoilName,
                                                Off,
                                                FirstHVACIteration,
                                                0.0,
                                                0,
                                                CBVAV(CBVAVNum).CoolCoilCompIndex,
                                                DataHVACGlobals::ContFanCycCoil);
                    SaveCompressorPLR = DXCoils::DXCoilPartLoadRatio(CBVAV(CBVAVNum).DXCoolCoilIndexNum);
                } else if (CBVAV(CBVAVNum).DXCoolCoilType_Num == DataHVACGlobals::Coil_CoolingAirToAirVariableSpeed) {
                    Real64 QZnReq(0.0);                // Zone load (W), input to variable-speed DX coil
                    Real64 QLatReq(0.0);               // Zone latent load, input to variable-speed DX coil
                    Real64 MaxONOFFCyclesperHour(4.0); // Maximum cycling rate of heat pump [cycles/hr]
                    Real64 HPTimeConstant(0.0);        // Heat pump time constant [s]
                    Real64 FanDelayTime(0.0);          // Fan delay time, time delay for the HP's fan to
                    Real64 PartLoadFrac(0.0);
                    Real64 SpeedRatio(0.0);
                    int SpeedNum(1);
                    // Get no load result
                    VariableSpeedCoils::SimVariableSpeedCoils(state, CBVAV(CBVAVNum).DXCoolCoilName,
                                                              CBVAV(CBVAVNum).CoolCoilCompIndex,
                                                              DataHVACGlobals::ContFanCycCoil,
                                                              MaxONOFFCyclesperHour,
                                                              HPTimeConstant,
                                                              FanDelayTime,
                                                              Off,
                                                              PartLoadFrac,
                                                              SpeedNum,
                                                              SpeedRatio,
                                                              QZnReq,
                                                              QLatReq);
                    SaveCompressorPLR = VariableSpeedCoils::getVarSpeedPartLoadRatio(CBVAV(CBVAVNum).CoolCoilCompIndex);
                }
            }

            // Simulate cooling coil with compressor off if zone requires heating
        } else { // HeatCoolMode == HeatingMode and no cooling is required, set PLR to 0
            if (CBVAV(CBVAVNum).DXCoolCoilType_Num == DataHVACGlobals::CoilDX_CoolingHXAssisted) {
                HVACHXAssistedCoolingCoil::SimHXAssistedCoolingCoil(state, CBVAV(CBVAVNum).DXCoolCoilName,
                                                                    FirstHVACIteration,
                                                                    Off,
                                                                    0.0,
                                                                    CBVAV(CBVAVNum).CoolCoilCompIndex,
                                                                    DataHVACGlobals::ContFanCycCoil,
                                                                    HXUnitOn);
            } else if (CBVAV(CBVAVNum).DXCoolCoilType_Num == DataHVACGlobals::CoilDX_CoolingSingleSpeed) {
                DXCoils::SimDXCoil(state, CBVAV(CBVAVNum).DXCoolCoilName,
                                   Off,
                                   FirstHVACIteration,
                                   CBVAV(CBVAVNum).CoolCoilCompIndex,
                                   DataHVACGlobals::ContFanCycCoil,
                                   0.0,
                                   OnOffAirFlowRatio);
            } else if (CBVAV(CBVAVNum).DXCoolCoilType_Num == DataHVACGlobals::Coil_CoolingAirToAirVariableSpeed) {
                Real64 QZnReq(0.0);                // Zone load (W), input to variable-speed DX coil
                Real64 QLatReq(0.0);               // Zone latent load, input to variable-speed DX coil
                Real64 MaxONOFFCyclesperHour(4.0); // Maximum cycling rate of heat pump [cycles/hr]
                Real64 HPTimeConstant(0.0);        // Heat pump time constant [s]
                Real64 FanDelayTime(0.0);          // Fan delay time, time delay for the HP's fan to
                Real64 PartLoadFrac(0.0);
                Real64 SpeedRatio(0.0);
                int SpeedNum(1);
                // run model with no load
                VariableSpeedCoils::SimVariableSpeedCoils(state, CBVAV(CBVAVNum).DXCoolCoilName,
                                                          CBVAV(CBVAVNum).CoolCoilCompIndex,
                                                          DataHVACGlobals::ContFanCycCoil,
                                                          MaxONOFFCyclesperHour,
                                                          HPTimeConstant,
                                                          FanDelayTime,
                                                          Off,
                                                          PartLoadFrac,
                                                          SpeedNum,
                                                          SpeedRatio,
                                                          QZnReq,
                                                          QLatReq);

            } else if (CBVAV(CBVAVNum).DXCoolCoilType_Num == DataHVACGlobals::CoilDX_CoolingTwoStageWHumControl) {
                DXCoils::SimDXCoilMultiMode(state, CBVAV(CBVAVNum).DXCoolCoilName,
                                            Off,
                                            FirstHVACIteration,
                                            0.0,
                                            0,
                                            CBVAV(CBVAVNum).CoolCoilCompIndex,
                                            DataHVACGlobals::ContFanCycCoil);
            }
        }

        // Simulate the heating coil based on coil type
        {
            auto const SELECT_CASE_var(CBVAV(CBVAVNum).HeatCoilType_Num);

            if (SELECT_CASE_var == DataHVACGlobals::CoilDX_HeatingEmpirical) {
                //   Simulate DX heating coil if zone load is positive (heating load)
                if (CBVAV(CBVAVNum).HeatCoolMode == HeatingMode) {
                    if (OutdoorDryBulbTemp > CBVAV(CBVAVNum).MinOATCompressor) {
                        //       simulate the DX heating coil
                        // vs coil issue

                        DXCoils::SimDXCoil(state, CBVAV(CBVAVNum).HeatCoilName,
                                           On,
                                           FirstHVACIteration,
                                           CBVAV(CBVAVNum).HeatCoilIndex,
                                           DataHVACGlobals::ContFanCycCoil,
                                           PartLoadFrac,
                                           OnOffAirFlowRatio);
                        if (DataLoopNode::Node(CBVAV(CBVAVNum).HeatingCoilOutletNode).Temp > CBVAV(CBVAVNum).CoilTempSetPoint &&
                            DataLoopNode::Node(CBVAV(CBVAVNum).HeatingCoilInletNode).Temp < CBVAV(CBVAVNum).CoilTempSetPoint) {
                            // iterate to find PLR at CoilTempSetPoint
                            Par(1) = double(CBVAV(CBVAVNum).HeatCoilIndex);
                            Par(2) = min(CBVAV(CBVAVNum).CoilTempSetPoint, CBVAV(CBVAVNum).MaxLATHeating);
                            Par(3) = OnOffAirFlowRatio;
                            TempSolveRoot::SolveRoot(state, DataHVACGlobals::SmallTempDiff, MaxIte, SolFla, PartLoadFrac, DXHeatingCoilResidual, 0.0, 1.0, Par);
                            DXCoils::SimDXCoil(state, CBVAV(CBVAVNum).HeatCoilName,
                                               On,
                                               FirstHVACIteration,
                                               CBVAV(CBVAVNum).HeatCoilIndex,
                                               DataHVACGlobals::ContFanCycCoil,
                                               PartLoadFrac,
                                               OnOffAirFlowRatio);
                            if (SolFla == -1 && !DataGlobals::WarmupFlag) {
                                ShowWarningError("Iteration limit exceeded calculating DX unit part-load ratio, for unit = " +
                                                 CBVAV(CBVAVNum).HeatCoilName);
                                ShowContinueError("Calculated part-load ratio = " + General::RoundSigDigits(PartLoadFrac, 3));
                                ShowContinueErrorTimeStamp(
                                    "The calculated part-load ratio will be used and the simulation continues. Occurrence info:");
                            } else if (SolFla == -2 && !DataGlobals::WarmupFlag) {
                                ShowSevereError("DX unit part-load ratio calculation failed: part-load ratio limits exceeded, for unit = " +
                                                CBVAV(CBVAVNum).HeatCoilName);
                                ShowContinueErrorTimeStamp("A part-load ratio of " + General::RoundSigDigits(PartLoadFrac, 3) +
                                                           "will be used and the simulation continues. Occurrence info:");
                                ShowContinueError("Please send this information to the EnergyPlus support group.");
                            }
                        }
                    } else { // OAT .LT. MinOATCompressor
                        //       simulate DX heating coil with compressor off
                        DXCoils::SimDXCoil(state, CBVAV(CBVAVNum).HeatCoilName,
                                           Off,
                                           FirstHVACIteration,
                                           CBVAV(CBVAVNum).HeatCoilIndex,
                                           DataHVACGlobals::ContFanCycCoil,
                                           0.0,
                                           OnOffAirFlowRatio);
                    }
                    SaveCompressorPLR = DXCoils::DXCoilPartLoadRatio(CBVAV(CBVAVNum).DXHeatCoilIndexNum);
                } else { // HeatCoolMode = CoolingMode
                    //     simulate DX heating coil with compressor off when cooling load is required
                    DXCoils::SimDXCoil(state, CBVAV(CBVAVNum).HeatCoilName,
                                       Off,
                                       FirstHVACIteration,
                                       CBVAV(CBVAVNum).HeatCoilIndex,
                                       DataHVACGlobals::ContFanCycCoil,
                                       0.0,
                                       OnOffAirFlowRatio);
                }
            } else if (SELECT_CASE_var == DataHVACGlobals::Coil_HeatingAirToAirVariableSpeed) {
                Real64 QZnReq(0.0);                // Zone load (W), input to variable-speed DX coil
                Real64 QLatReq(0.0);               // Zone latent load, input to variable-speed DX coil
                Real64 MaxONOFFCyclesperHour(4.0); // Maximum cycling rate of heat pump [cycles/hr]
                Real64 HPTimeConstant(0.0);        // Heat pump time constant [s]
                Real64 FanDelayTime(0.0);          // Fan delay time, time delay for the HP's fan to
                Real64 OnOffAirFlowRatio(1.0);     // ratio of compressor on flow to average flow over time step
                Real64 PartLoadFrac(0.0);
                Real64 SpeedRatio(0.0);
                int SpeedNum(1);
                bool errorFlag(false);
                int maxNumSpeeds = VariableSpeedCoils::GetVSCoilNumOfSpeeds(state, CBVAV(CBVAVNum).HeatCoilName, errorFlag);
                Real64 DesOutTemp = CBVAV(CBVAVNum).CoilTempSetPoint;
                // Get no load result
                VariableSpeedCoils::SimVariableSpeedCoils(state, CBVAV(CBVAVNum).HeatCoilName,
                                                          CBVAV(CBVAVNum).DXHeatCoilIndexNum,
                                                          DataHVACGlobals::ContFanCycCoil,
                                                          MaxONOFFCyclesperHour,
                                                          HPTimeConstant,
                                                          FanDelayTime,
                                                          Off,
                                                          PartLoadFrac,
                                                          SpeedNum,
                                                          SpeedRatio,
                                                          QZnReq,
                                                          QLatReq);

                Real64 NoOutput = DataLoopNode::Node(CBVAV(CBVAVNum).HeatingCoilInletNode).MassFlowRate *
                                  (Psychrometrics::PsyHFnTdbW(DataLoopNode::Node(CBVAV(CBVAVNum).HeatingCoilOutletNode).Temp,
                                                              DataLoopNode::Node(CBVAV(CBVAVNum).HeatingCoilInletNode).HumRat) -
                                   Psychrometrics::PsyHFnTdbW(DataLoopNode::Node(CBVAV(CBVAVNum).HeatingCoilInletNode).Temp,
                                                              DataLoopNode::Node(CBVAV(CBVAVNum).HeatingCoilOutletNode).HumRat));
                Real64 TempNoOutput = DataLoopNode::Node(CBVAV(CBVAVNum).HeatingCoilOutletNode).Temp;
                // Real64 NoLoadHumRatOut = VariableSpeedCoils::VarSpeedCoil( CBVAV( CBVAVNum ).CoolCoilCompIndex ).OutletAirHumRat;

                // Get full load result
                PartLoadFrac = 1.0;
                SpeedNum = maxNumSpeeds;
                SpeedRatio = 1.0;
                QZnReq = 0.001; // to indicate the coil is running
                VariableSpeedCoils::SimVariableSpeedCoils(state, CBVAV(CBVAVNum).HeatCoilName,
                                                          CBVAV(CBVAVNum).DXHeatCoilIndexNum,
                                                          DataHVACGlobals::ContFanCycCoil,
                                                          MaxONOFFCyclesperHour,
                                                          HPTimeConstant,
                                                          FanDelayTime,
                                                          On,
                                                          PartLoadFrac,
                                                          SpeedNum,
                                                          SpeedRatio,
                                                          QZnReq,
                                                          QLatReq);

                // Real64 FullLoadHumRatOut = VariableSpeedCoils::VarSpeedCoil( CBVAV( CBVAVNum ).CoolCoilCompIndex ).OutletAirHumRat;
                Real64 FullOutput = DataLoopNode::Node(CBVAV(CBVAVNum).HeatingCoilInletNode).MassFlowRate *
                                    (Psychrometrics::PsyHFnTdbW(DataLoopNode::Node(CBVAV(CBVAVNum).HeatingCoilOutletNode).Temp,
                                                                DataLoopNode::Node(CBVAV(CBVAVNum).HeatingCoilOutletNode).HumRat) -
                                     Psychrometrics::PsyHFnTdbW(DataLoopNode::Node(CBVAV(CBVAVNum).HeatingCoilInletNode).Temp,
                                                                DataLoopNode::Node(CBVAV(CBVAVNum).HeatingCoilOutletNode).HumRat));
                Real64 ReqOutput = DataLoopNode::Node(CBVAV(CBVAVNum).HeatingCoilInletNode).MassFlowRate *
                                   (Psychrometrics::PsyHFnTdbW(DesOutTemp, DataLoopNode::Node(CBVAV(CBVAVNum).HeatingCoilOutletNode).HumRat) -
                                    Psychrometrics::PsyHFnTdbW(DataLoopNode::Node(CBVAV(CBVAVNum).HeatingCoilInletNode).Temp,
                                                               DataLoopNode::Node(CBVAV(CBVAVNum).HeatingCoilOutletNode).HumRat));

                Real64 loadAccuracy(0.001);                   // Watts, power
                Real64 tempAccuracy(0.001);                   // delta C, temperature
                if ((NoOutput - ReqOutput) > -loadAccuracy) { //         IF NoOutput is higher than (more heating than required) or very near the
                                                              //         ReqOutput, do not run the compressor
                    PartLoadFrac = 0.0;
                    SpeedNum = 1;
                    SpeedRatio = 0.0;
                    QZnReq = 0.0;
                    // call again with coil off
                    VariableSpeedCoils::SimVariableSpeedCoils(state, CBVAV(CBVAVNum).HeatCoilName,
                                                              CBVAV(CBVAVNum).DXHeatCoilIndexNum,
                                                              DataHVACGlobals::ContFanCycCoil,
                                                              MaxONOFFCyclesperHour,
                                                              HPTimeConstant,
                                                              FanDelayTime,
                                                              Off,
                                                              PartLoadFrac,
                                                              SpeedNum,
                                                              SpeedRatio,
                                                              QZnReq,
                                                              QLatReq);

                } else if ((FullOutput - ReqOutput) < loadAccuracy) { //         If the FullOutput is less than (insufficient cooling) or very near
                                                                      //         the ReqOutput, run the compressor at PartLoadFrac = 1.
                                                                      // which we just did so nothing to be done

                } else { //  Else find how the coil is modulating (speed level and speed ratio or part load between off and speed 1) to meet the load
                    //           OutletTempDXCoil is the full capacity outlet temperature at PartLoadFrac = 1 from the CALL above. If this temp is
                    //           greater than the desired outlet temp, then run the compressor at PartLoadFrac = 1, otherwise find the operating PLR.
                    Real64 OutletTempDXCoil = VariableSpeedCoils::VarSpeedCoil(CBVAV(CBVAVNum).DXHeatCoilIndexNum).OutletAirDBTemp;
                    if (OutletTempDXCoil < DesOutTemp) {
                        PartLoadFrac = 1.0;
                        SpeedNum = maxNumSpeeds;
                        SpeedRatio = 1.0;
                        VariableSpeedCoils::SimVariableSpeedCoils(state, CBVAV(CBVAVNum).HeatCoilName,
                                                                  CBVAV(CBVAVNum).DXHeatCoilIndexNum,
                                                                  DataHVACGlobals::ContFanCycCoil,
                                                                  MaxONOFFCyclesperHour,
                                                                  HPTimeConstant,
                                                                  FanDelayTime,
                                                                  On,
                                                                  PartLoadFrac,
                                                                  SpeedNum,
                                                                  SpeedRatio,
                                                                  QZnReq,
                                                                  QLatReq,
                                                                  OnOffAirFlowRatio);
                    } else {
                        // run at lowest speed
                        PartLoadFrac = 1.0;
                        SpeedNum = 1;
                        SpeedRatio = 1.0;
                        QZnReq = 0.001; // to indicate the coil is running
                        VariableSpeedCoils::SimVariableSpeedCoils(state, CBVAV(CBVAVNum).HeatCoilName,
                                                                  CBVAV(CBVAVNum).DXHeatCoilIndexNum,
                                                                  DataHVACGlobals::ContFanCycCoil,
                                                                  MaxONOFFCyclesperHour,
                                                                  HPTimeConstant,
                                                                  FanDelayTime,
                                                                  On,
                                                                  PartLoadFrac,
                                                                  SpeedNum,
                                                                  SpeedRatio,
                                                                  QZnReq,
                                                                  QLatReq,
                                                                  OnOffAirFlowRatio);

                        Real64 TempSpeedOut = DataLoopNode::Node(CBVAV(CBVAVNum).HeatingCoilOutletNode).Temp;
                        Real64 TempSpeedOutSpeed1 = TempSpeedOut;

                        if ((TempSpeedOut - DesOutTemp) < tempAccuracy) {
                            // Check to see which speed to meet the load
                            PartLoadFrac = 1.0;
                            SpeedRatio = 1.0;
                            for (int I = 2; I <= maxNumSpeeds; ++I) {
                                SpeedNum = I;
                                VariableSpeedCoils::SimVariableSpeedCoils(state, CBVAV(CBVAVNum).HeatCoilName,
                                                                          CBVAV(CBVAVNum).DXHeatCoilIndexNum,
                                                                          DataHVACGlobals::ContFanCycCoil,
                                                                          MaxONOFFCyclesperHour,
                                                                          HPTimeConstant,
                                                                          FanDelayTime,
                                                                          On,
                                                                          PartLoadFrac,
                                                                          SpeedNum,
                                                                          SpeedRatio,
                                                                          QZnReq,
                                                                          QLatReq,
                                                                          OnOffAirFlowRatio);

                                TempSpeedOut = DataLoopNode::Node(CBVAV(CBVAVNum).HeatingCoilOutletNode).Temp;

                                if ((TempSpeedOut - DesOutTemp) > tempAccuracy) {
                                    SpeedNum = I;
                                    break;
                                }
                            }
                            // now find the speed ratio for the found speednum
                            Par(1) = double(CBVAV(CBVAVNum).DXHeatCoilIndexNum);
                            Par(2) = DesOutTemp;
                            Par(5) = double(DataHVACGlobals::ContFanCycCoil);
                            Par(3) = double(SpeedNum);
                            TempSolveRoot::SolveRoot(state,
                                tempAccuracy, MaxIte, SolFla, SpeedRatio, HVACDXHeatPumpSystem::VSCoilSpeedResidual, 1.0e-10, 1.0, Par);

                            if (SolFla == -1) {
                                if (!DataGlobals::WarmupFlag) {
                                    if (CBVAV(CBVAVNum).DXHeatIterationExceeded < 4) {
                                        ++CBVAV(CBVAVNum).DXHeatIterationExceeded;
                                        ShowWarningError(CBVAV(CBVAVNum).HeatCoilType +
                                                         " - Iteration limit exceeded calculating VS DX coil speed ratio for coil named " +
                                                         CBVAV(CBVAVNum).HeatCoilName + ", in Unitary system named" + CBVAV(CBVAVNum).Name);
                                        ShowContinueError("Calculated speed ratio = " + General::RoundSigDigits(SpeedRatio, 4));
                                        ShowContinueErrorTimeStamp(
                                            "The calculated speed ratio will be used and the simulation continues. Occurrence info:");
                                    }
                                    ShowRecurringWarningErrorAtEnd(
                                        CBVAV(CBVAVNum).HeatCoilType + " \"" + CBVAV(CBVAVNum).HeatCoilName +
                                            "\" - Iteration limit exceeded calculating speed ratio error continues. Speed Ratio statistics follow.",
                                        CBVAV(CBVAVNum).DXHeatIterationExceededIndex,
                                        PartLoadFrac,
                                        PartLoadFrac);
                                }
                            } else if (SolFla == -2) {

                                if (!DataGlobals::WarmupFlag) {
                                    if (CBVAV(CBVAVNum).DXHeatIterationFailed < 4) {
                                        ++CBVAV(CBVAVNum).DXHeatIterationFailed;
                                        ShowWarningError(CBVAV(CBVAVNum).HeatCoilType +
                                                         " - DX unit speed ratio calculation failed: solver limits exceeded, for coil named " +
                                                         CBVAV(CBVAVNum).HeatCoilName + ", in Unitary system named" + CBVAV(CBVAVNum).Name);
                                        ShowContinueErrorTimeStamp(" Speed ratio will be set to 0.5, and the simulation continues. Occurrence info:");
                                    }
                                    ShowRecurringWarningErrorAtEnd(
                                        CBVAV(CBVAVNum).HeatCoilType + " \"" + CBVAV(CBVAVNum).HeatCoilName +
                                            "\" - DX unit speed ratio calculation failed error continues. speed ratio statistics follow.",
                                        CBVAV(CBVAVNum).DXHeatIterationFailedIndex,
                                        SpeedRatio,
                                        SpeedRatio);
                                }
                                SpeedRatio = 0.5;
                            }
                            VariableSpeedCoils::SimVariableSpeedCoils(state, CBVAV(CBVAVNum).HeatCoilName,
                                                                      CBVAV(CBVAVNum).DXHeatCoilIndexNum,
                                                                      DataHVACGlobals::ContFanCycCoil,
                                                                      MaxONOFFCyclesperHour,
                                                                      HPTimeConstant,
                                                                      FanDelayTime,
                                                                      On,
                                                                      PartLoadFrac,
                                                                      SpeedNum,
                                                                      SpeedRatio,
                                                                      QZnReq,
                                                                      QLatReq,
                                                                      OnOffAirFlowRatio);
                        } else {
                            // cycling compressor at lowest speed number, find part load fraction
                            Par(1) = double(CBVAV(CBVAVNum).DXHeatCoilIndexNum);
                            Par(2) = DesOutTemp;
                            Par(5) = double(DataHVACGlobals::ContFanCycCoil);
                            TempSolveRoot::SolveRoot(state,
                                tempAccuracy, MaxIte, SolFla, PartLoadFrac, HVACDXHeatPumpSystem::VSCoilCyclingResidual, 1.0e-10, 1.0, Par);
                            if (SolFla == -1) {
                                if (!DataGlobals::WarmupFlag) {
                                    if (CBVAV(CBVAVNum).DXHeatCyclingIterationExceeded < 4) {
                                        ++CBVAV(CBVAVNum).DXHeatCyclingIterationExceeded;
                                        ShowWarningError(
                                            CBVAV(CBVAVNum).HeatCoilType +
                                            " - Iteration limit exceeded calculating VS DX unit low speed cycling ratio, for coil named " +
                                            CBVAV(CBVAVNum).HeatCoilName + ", in Unitary system named" + CBVAV(CBVAVNum).Name);
                                        ShowContinueError("Estimated cycling ratio  = " + General::RoundSigDigits((DesOutTemp / TempSpeedOut), 3));
                                        ShowContinueError("Calculated cycling ratio = " + General::RoundSigDigits(PartLoadFrac, 3));
                                        ShowContinueErrorTimeStamp(
                                            "The calculated cycling ratio will be used and the simulation continues. Occurrence info:");
                                    }
                                    ShowRecurringWarningErrorAtEnd(CBVAV(CBVAVNum).HeatCoilType + " \"" + CBVAV(CBVAVNum).HeatCoilName +
                                                                       "\" - Iteration limit exceeded calculating low speed cycling ratio error "
                                                                       "continues. Sensible PLR statistics follow.",
                                                                   CBVAV(CBVAVNum).DXHeatCyclingIterationExceededIndex,
                                                                   PartLoadFrac,
                                                                   PartLoadFrac);
                                }
                            } else if (SolFla == -2) {

                                if (!DataGlobals::WarmupFlag) {
                                    if (CBVAV(CBVAVNum).DXHeatCyclingIterationFailed < 4) {
                                        ++CBVAV(CBVAVNum).DXHeatCyclingIterationFailed;
                                        ShowWarningError(CBVAV(CBVAVNum).HeatCoilType +
                                                         " - DX unit low speed cycling ratio calculation failed: limits exceeded, for unit = " +
                                                         CBVAV(CBVAVNum).Name);
                                        ShowContinueError(
                                            "Estimated low speed cycling ratio = " +
                                            General::RoundSigDigits((DesOutTemp - TempNoOutput) / (TempSpeedOutSpeed1 - TempNoOutput), 3));
                                        ShowContinueErrorTimeStamp(
                                            "The estimated low speed cycling ratio will be used and the simulation continues. Occurrence info:");
                                    }
                                    ShowRecurringWarningErrorAtEnd(CBVAV(CBVAVNum).HeatCoilType + " \"" + CBVAV(CBVAVNum).HeatCoilName +
                                                                       "\" - DX unit low speed cycling ratio calculation failed error continues. "
                                                                       "cycling ratio statistics follow.",
                                                                   CBVAV(CBVAVNum).DXHeatCyclingIterationFailedIndex,
                                                                   PartLoadFrac,
                                                                   PartLoadFrac);
                                }
                                PartLoadFrac = (DesOutTemp - TempNoOutput) / (TempSpeedOutSpeed1 - TempNoOutput);
                            }
                            VariableSpeedCoils::SimVariableSpeedCoils(state, CBVAV(CBVAVNum).HeatCoilName,
                                                                      CBVAV(CBVAVNum).DXHeatCoilIndexNum,
                                                                      DataHVACGlobals::ContFanCycCoil,
                                                                      MaxONOFFCyclesperHour,
                                                                      HPTimeConstant,
                                                                      FanDelayTime,
                                                                      On,
                                                                      PartLoadFrac,
                                                                      SpeedNum,
                                                                      SpeedRatio,
                                                                      QZnReq,
                                                                      QLatReq,
                                                                      OnOffAirFlowRatio);
                        }
                    }
                }

                if (PartLoadFrac > 1.0) {
                    PartLoadFrac = 1.0;
                } else if (PartLoadFrac < 0.0) {
                    PartLoadFrac = 0.0;
                }
                SaveCompressorPLR = VariableSpeedCoils::getVarSpeedPartLoadRatio(CBVAV(CBVAVNum).DXHeatCoilIndexNum);
            } else if ((SELECT_CASE_var == DataHVACGlobals::Coil_HeatingGasOrOtherFuel) ||
                       (SELECT_CASE_var == DataHVACGlobals::Coil_HeatingElectric) || (SELECT_CASE_var == DataHVACGlobals::Coil_HeatingWater) ||
                       (SELECT_CASE_var == DataHVACGlobals::Coil_HeatingSteam)) { // not a DX heating coil
                if (CBVAV(CBVAVNum).HeatCoolMode == HeatingMode) {
                    CpAir = Psychrometrics::PsyCpAirFnW(DataLoopNode::Node(CBVAV(CBVAVNum).HeatingCoilInletNode).HumRat);
                    QHeater = DataLoopNode::Node(CBVAV(CBVAVNum).HeatingCoilInletNode).MassFlowRate * CpAir *
                              (CBVAV(CBVAVNum).CoilTempSetPoint - DataLoopNode::Node(CBVAV(CBVAVNum).HeatingCoilInletNode).Temp);
                } else {
                    QHeater = 0.0;
                }
                // Added None DX heating coils calling point
                DataLoopNode::Node(CBVAV(CBVAVNum).HeatingCoilOutletNode).TempSetPoint = CBVAV(CBVAVNum).CoilTempSetPoint;
                CalcNonDXHeatingCoils(state, CBVAVNum, FirstHVACIteration, QHeater, CBVAV(CBVAVNum).OpMode, QHeaterActual);
            } else {
                ShowFatalError("SimCBVAV System: Invalid Heating Coil=" + CBVAV(CBVAVNum).HeatCoilType);
            }
        }

        if (CBVAV(CBVAVNum).FanPlace == DataHVACGlobals::DrawThru) {
            if (CBVAV(CBVAVNum).FanType_Num == DataHVACGlobals::FanType_SystemModelObject) {
                HVACFan::fanObjs[CBVAV(CBVAVNum).FanIndex]->simulate(state, 1.0 / OnOffAirFlowRatio, _, _, _);
            } else {
                Fans::SimulateFanComponents(state, CBVAV(CBVAVNum).FanName, FirstHVACIteration, CBVAV(CBVAVNum).FanIndex, FanSpeedRatio);
            }
        }
        int splitterOutNode = CBVAV(CBVAVNum).SplitterOutletAirNode;
        DataLoopNode::Node(splitterOutNode).MassFlowRateSetPoint = DataLoopNode::Node(OutletNode).MassFlowRateSetPoint;
        DataLoopNode::Node(OutletNode) = DataLoopNode::Node(splitterOutNode);
        DataLoopNode::Node(OutletNode).TempSetPoint = CBVAV(CBVAVNum).OutletTempSetPoint;
        DataLoopNode::Node(OutletNode).MassFlowRate =
            (1.0 - BypassDuctFlowFraction) * DataLoopNode::Node(CBVAV(CBVAVNum).MixerInletAirNode).MassFlowRate;
        // report variable
        CBVAV(CBVAVNum).BypassMassFlowRate = BypassDuctFlowFraction * DataLoopNode::Node(CBVAV(CBVAVNum).MixerInletAirNode).MassFlowRate;
        // initialize bypass duct connected to mixer or plenum with flow rate and conditions
        if (CBVAV(CBVAVNum).plenumIndex > 0 || CBVAV(CBVAVNum).mixerIndex > 0) {
            int plenumOrMixerInletNode = CBVAV(CBVAVNum).PlenumMixerInletAirNode;
            DataLoopNode::Node(plenumOrMixerInletNode) = DataLoopNode::Node(splitterOutNode);
            DataLoopNode::Node(plenumOrMixerInletNode).MassFlowRate =
                BypassDuctFlowFraction * DataLoopNode::Node(CBVAV(CBVAVNum).MixerInletAirNode).MassFlowRate;
            DataLoopNode::Node(plenumOrMixerInletNode).MassFlowRateMaxAvail = DataLoopNode::Node(plenumOrMixerInletNode).MassFlowRate;
            state.dataAirLoop->AirLoopFlow(CBVAV(CBVAVNum).AirLoopNumber).BypassMassFlow = DataLoopNode::Node(plenumOrMixerInletNode).MassFlowRate;
        }

        // calculate sensible load met using delta enthalpy at a constant (minimum) humidity ratio)
        MinHumRat = min(DataLoopNode::Node(InletNode).HumRat, DataLoopNode::Node(OutletNode).HumRat);
        LoadMet = DataLoopNode::Node(OutletNode).MassFlowRate * (Psychrometrics::PsyHFnTdbW(DataLoopNode::Node(OutletNode).Temp, MinHumRat) -
                                                                 Psychrometrics::PsyHFnTdbW(DataLoopNode::Node(InletNode).Temp, MinHumRat));

        // calculate OA fraction used for zone OA volume flow rate calc
<<<<<<< HEAD
        state.dataAirLoop->AirLoopFlow(CBVAV(CBVAVNum).AirLoopNumber).OAFrac = 0.0;
=======
        DataAirLoop::AirLoopFlow(CBVAV(CBVAVNum).AirLoopNumber).OAFrac = 0.0;
>>>>>>> 258bfbd7
        if (DataLoopNode::Node(CBVAV(CBVAVNum).AirOutNode).MassFlowRate > 0.0) {
            state.dataAirLoop->AirLoopFlow(CBVAV(CBVAVNum).AirLoopNumber).OAFrac =
                DataLoopNode::Node(CBVAV(CBVAVNum).MixerOutsideAirNode).MassFlowRate / DataLoopNode::Node(CBVAV(CBVAVNum).AirOutNode).MassFlowRate;
        }
    }

    void GetZoneLoads(int const CBVAVNum // Index to CBVAV unit being simulated
    )
    {

        // SUBROUTINE INFORMATION:
        //       AUTHOR         Richard Raustad
        //       DATE WRITTEN   July 2006

        // PURPOSE OF THIS SUBROUTINE:
        // This subroutine is used to poll the thermostats in each zone and determine the
        // mode of operation, either cooling, heating, or none.

        // SUBROUTINE LOCAL VARIABLE DECLARATIONS:
        int lastDayOfSim(0);   // used during warmup to reset changeOverTimer since need to do same thing next warmup day
        Real64 ZoneLoad = 0.0; // Total load in controlled zone [W]

        int dayOfSim = DataGlobals::DayOfSim; // DayOfSim increments during Warmup when it actually simulates the same day
        if (DataGlobals::WarmupFlag) {
            // when warmupday increments then reset timer
            if (lastDayOfSim != dayOfSim) CBVAV(CBVAVNum).changeOverTimer = -1.0; // reset to default (thisTime always > -1)
            lastDayOfSim = dayOfSim;
            dayOfSim = 1; // reset so that thisTime is <= 24 during warmup
        }
        Real64 thisTime = (dayOfSim - 1) * 24 + DataGlobals::HourOfDay - 1 + (DataGlobals::TimeStep - 1) * DataGlobals::TimeStepZone +
                          DataHVACGlobals::SysTimeElapsed;

        if (thisTime <= CBVAV(CBVAVNum).changeOverTimer) {
            CBVAV(CBVAVNum).modeChanged = true;
            return;
        }

        Real64 QZoneReqCool = 0.0; // Total cooling load in all controlled zones [W]
        Real64 QZoneReqHeat = 0.0; // Total heating load in all controlled zones [W]
        CBVAV(CBVAVNum).NumZonesCooled = 0;
        CBVAV(CBVAVNum).NumZonesHeated = 0;
        CBVAV(CBVAVNum).HeatCoolMode = 0;

        for (int ZoneNum = 1; ZoneNum <= CBVAV(CBVAVNum).NumControlledZones; ++ZoneNum) {
            int actualZoneNum = CBVAV(CBVAVNum).ControlledZoneNum(ZoneNum);
            int coolSeqNum = CBVAV(CBVAVNum).ZoneSequenceCoolingNum(ZoneNum);
            int heatSeqNum = CBVAV(CBVAVNum).ZoneSequenceHeatingNum(ZoneNum);
            if (coolSeqNum > 0 && heatSeqNum > 0) {
                Real64 ZoneLoadToCoolSPSequenced =
                    DataZoneEnergyDemands::ZoneSysEnergyDemand(actualZoneNum).SequencedOutputRequiredToCoolingSP(coolSeqNum);
                Real64 ZoneLoadToHeatSPSequenced =
                    DataZoneEnergyDemands::ZoneSysEnergyDemand(actualZoneNum).SequencedOutputRequiredToHeatingSP(heatSeqNum);
                if (ZoneLoadToHeatSPSequenced > 0.0 && ZoneLoadToCoolSPSequenced > 0.0) {
                    ZoneLoad = ZoneLoadToHeatSPSequenced;
                } else if (ZoneLoadToHeatSPSequenced < 0.0 && ZoneLoadToCoolSPSequenced < 0.0) {
                    ZoneLoad = ZoneLoadToCoolSPSequenced;
                } else if (ZoneLoadToHeatSPSequenced <= 0.0 && ZoneLoadToCoolSPSequenced >= 0.0) {
                    ZoneLoad = 0.0;
                }
            } else {
                ZoneLoad = DataZoneEnergyDemands::ZoneSysEnergyDemand(actualZoneNum).RemainingOutputRequired;
            }

            if (!DataZoneEnergyDemands::CurDeadBandOrSetback(actualZoneNum)) {
                if (ZoneLoad > DataHVACGlobals::SmallLoad) {
                    QZoneReqHeat += ZoneLoad;
                    ++CBVAV(CBVAVNum).NumZonesHeated;
                } else if (ZoneLoad < -DataHVACGlobals::SmallLoad) {
                    QZoneReqCool += ZoneLoad;
                    ++CBVAV(CBVAVNum).NumZonesCooled;
                }
            }
        }

        {
            auto const SELECT_CASE_var(CBVAV(CBVAVNum).PriorityControl);
            if (SELECT_CASE_var == CoolingPriority) {
                if (QZoneReqCool < 0.0) {
                    CBVAV(CBVAVNum).HeatCoolMode = CoolingMode;
                } else if (QZoneReqHeat > 0.0) {
                    CBVAV(CBVAVNum).HeatCoolMode = HeatingMode;
                }
            } else if (SELECT_CASE_var == HeatingPriority) {
                if (QZoneReqHeat > 0.0) {
                    CBVAV(CBVAVNum).HeatCoolMode = HeatingMode;
                } else if (QZoneReqCool < 0.0) {
                    CBVAV(CBVAVNum).HeatCoolMode = CoolingMode;
                }
            } else if (SELECT_CASE_var == ZonePriority) {
                if (CBVAV(CBVAVNum).NumZonesHeated > CBVAV(CBVAVNum).NumZonesCooled) {
                    if (QZoneReqHeat > 0.0) {
                        CBVAV(CBVAVNum).HeatCoolMode = HeatingMode;
                    } else if (QZoneReqCool < 0.0) {
                        CBVAV(CBVAVNum).HeatCoolMode = CoolingMode;
                    }
                } else if (CBVAV(CBVAVNum).NumZonesCooled > CBVAV(CBVAVNum).NumZonesHeated) {
                    if (QZoneReqCool < 0.0) {
                        CBVAV(CBVAVNum).HeatCoolMode = CoolingMode;
                    } else if (QZoneReqHeat > 0.0) {
                        CBVAV(CBVAVNum).HeatCoolMode = HeatingMode;
                    }
                } else {
                    if (std::abs(QZoneReqCool) > std::abs(QZoneReqHeat) && QZoneReqCool != 0.0) {
                        CBVAV(CBVAVNum).HeatCoolMode = CoolingMode;
                    } else if (std::abs(QZoneReqCool) < std::abs(QZoneReqHeat) && QZoneReqHeat != 0.0) {
                        CBVAV(CBVAVNum).HeatCoolMode = HeatingMode;
                    } else if (std::abs(QZoneReqCool) == std::abs(QZoneReqHeat) && QZoneReqCool != 0.0) {
                        CBVAV(CBVAVNum).HeatCoolMode = CoolingMode;
                    }
                }
            } else if (SELECT_CASE_var == LoadPriority) {
                if (std::abs(QZoneReqCool) > std::abs(QZoneReqHeat) && QZoneReqCool != 0.0) {
                    CBVAV(CBVAVNum).HeatCoolMode = CoolingMode;
                } else if (std::abs(QZoneReqCool) < std::abs(QZoneReqHeat) && QZoneReqHeat != 0.0) {
                    CBVAV(CBVAVNum).HeatCoolMode = HeatingMode;
                } else if (CBVAV(CBVAVNum).NumZonesHeated > CBVAV(CBVAVNum).NumZonesCooled) {
                    if (QZoneReqHeat > 0.0) {
                        CBVAV(CBVAVNum).HeatCoolMode = HeatingMode;
                    } else if (QZoneReqCool < 0.0) {
                        CBVAV(CBVAVNum).HeatCoolMode = CoolingMode;
                    }
                } else if (CBVAV(CBVAVNum).NumZonesHeated < CBVAV(CBVAVNum).NumZonesCooled) {
                    if (QZoneReqCool < 0.0) {
                        CBVAV(CBVAVNum).HeatCoolMode = CoolingMode;
                    } else if (QZoneReqHeat > 0.0) {
                        CBVAV(CBVAVNum).HeatCoolMode = HeatingMode;
                    }
                } else {
                    if (QZoneReqCool < 0.0) {
                        CBVAV(CBVAVNum).HeatCoolMode = CoolingMode;
                    } else if (QZoneReqHeat > 0.0) {
                        CBVAV(CBVAVNum).HeatCoolMode = HeatingMode;
                    }
                }
            }
        }

        if (CBVAV(CBVAVNum).LastMode != CBVAV(CBVAVNum).HeatCoolMode) {
            CBVAV(CBVAVNum).changeOverTimer = thisTime + CBVAV(CBVAVNum).minModeChangeTime;
            CBVAV(CBVAVNum).LastMode = CBVAV(CBVAVNum).HeatCoolMode;
            CBVAV(CBVAVNum).modeChanged = true;
        }
    }

    Real64 CalcSetPointTempTarget(int const CBVAVNumber) // Index to changeover-bypass VAV system
    {

        // FUNCTION INFORMATION:
        //       AUTHOR         Richard Raustad
        //       DATE WRITTEN   August 2006

        // PURPOSE OF THIS FUNCTION:
        //  Calculate outlet air node temperature setpoint

        // METHODOLOGY EMPLOYED:
        //  Calculate an outlet temperature to satisfy zone loads. This temperature is calculated
        //  based on 1 zone's VAV box fully opened. The other VAV boxes are partially open (modulated).

        // Return value
        Real64 CalcSetPointTempTarget;

        // FUNCTION LOCAL VARIABLE DECLARATIONS:
        Real64 ZoneLoad;                 // Zone load sensed by thermostat [W]
        Real64 QToCoolSetPt;             // Zone load to cooling setpoint [W]
        Real64 QToHeatSetPt;             // Zone load to heating setpoint [W]
        Real64 SupplyAirTemp;            // Supply air temperature required to meet load [C]
        Real64 SupplyAirTempToHeatSetPt; // Supply air temperature required to reach the heating setpoint [C]
        Real64 SupplyAirTempToCoolSetPt; // Supply air temperature required to reach the cooling setpoint [C]

        Real64 DXCoolCoilInletTemp = DataLoopNode::Node(CBVAV(CBVAVNumber).DXCoilInletNode).Temp;
        Real64 OutAirTemp = DataLoopNode::Node(CBVAV(CBVAVNumber).AirOutNode).Temp;
        Real64 OutAirHumRat = DataLoopNode::Node(CBVAV(CBVAVNumber).AirOutNode).HumRat;

        if (CBVAV(CBVAVNumber).HeatCoolMode == CoolingMode) { // Cooling required
            CalcSetPointTempTarget = 99999.0;
        } else if (CBVAV(CBVAVNumber).HeatCoolMode == HeatingMode) { // Heating required
            CalcSetPointTempTarget = -99999.0;
        }
        Real64 TSupplyToHeatSetPtMax = -99999.0; // Maximum of the supply air temperatures required to reach the heating setpoint [C]
        Real64 TSupplyToCoolSetPtMin = 99999.0;  // Minimum of the supply air temperatures required to reach the cooling setpoint [C]

        for (int ZoneNum = 1; ZoneNum <= CBVAV(CBVAVNumber).NumControlledZones; ++ZoneNum) {
            int ZoneNodeNum = CBVAV(CBVAVNumber).ActualZoneNodeNum(ZoneNum);
            int BoxOutletNodeNum = CBVAV(CBVAVNumber).CBVAVBoxOutletNode(ZoneNum);
            if ((CBVAV(CBVAVNumber).ZoneSequenceCoolingNum(ZoneNum) > 0) && (CBVAV(CBVAVNumber).ZoneSequenceHeatingNum(ZoneNum) > 0)) {
                QToCoolSetPt = DataZoneEnergyDemands::ZoneSysEnergyDemand(CBVAV(CBVAVNumber).ControlledZoneNum(ZoneNum))
                                   .SequencedOutputRequiredToCoolingSP(CBVAV(CBVAVNumber).ZoneSequenceCoolingNum(ZoneNum));
                QToHeatSetPt = DataZoneEnergyDemands::ZoneSysEnergyDemand(CBVAV(CBVAVNumber).ControlledZoneNum(ZoneNum))
                                   .SequencedOutputRequiredToHeatingSP(CBVAV(CBVAVNumber).ZoneSequenceHeatingNum(ZoneNum));
                if (QToHeatSetPt > 0.0 && QToCoolSetPt > 0.0) {
                    ZoneLoad = QToHeatSetPt;
                } else if (QToHeatSetPt < 0.0 && QToCoolSetPt < 0.0) {
                    ZoneLoad = QToCoolSetPt;
                } else if (QToHeatSetPt <= 0.0 && QToCoolSetPt >= 0.0) {
                    ZoneLoad = 0.0;
                }
            } else {
                ZoneLoad = DataZoneEnergyDemands::ZoneSysEnergyDemand(CBVAV(CBVAVNumber).ControlledZoneNum(ZoneNum)).RemainingOutputRequired;
                QToCoolSetPt = DataZoneEnergyDemands::ZoneSysEnergyDemand(CBVAV(CBVAVNumber).ControlledZoneNum(ZoneNum)).OutputRequiredToCoolingSP;
                QToHeatSetPt = DataZoneEnergyDemands::ZoneSysEnergyDemand(CBVAV(CBVAVNumber).ControlledZoneNum(ZoneNum)).OutputRequiredToHeatingSP;
            }

            Real64 CpSupplyAir = Psychrometrics::PsyCpAirFnW(OutAirHumRat);

            // Find the supply air temperature that will force the box to full flow
            if (BoxOutletNodeNum > 0) {
                if (DataLoopNode::Node(BoxOutletNodeNum).MassFlowRateMax == 0.0) {
                    SupplyAirTemp = DataLoopNode::Node(ZoneNodeNum).Temp;
                } else {
                    // The target supply air temperature is based on current zone temp and load and max box flow rate
                    SupplyAirTemp =
                        DataLoopNode::Node(ZoneNodeNum).Temp + ZoneLoad / (CpSupplyAir * DataLoopNode::Node(BoxOutletNodeNum).MassFlowRateMax);
                }
            } else {
                SupplyAirTemp = DataLoopNode::Node(ZoneNodeNum).Temp;
            }

            //     Save the MIN (cooling) or MAX (heating) temperature for coil control
            //     One box will always operate at maximum damper position minimizing overall system energy use
            if (CBVAV(CBVAVNumber).HeatCoolMode == CoolingMode) {
                CalcSetPointTempTarget = min(SupplyAirTemp, CalcSetPointTempTarget);
            } else if (CBVAV(CBVAVNumber).HeatCoolMode == HeatingMode) {
                CalcSetPointTempTarget = max(SupplyAirTemp, CalcSetPointTempTarget);
            } else {
                //       Should use CpAirAtCoolSetPoint or CpAirAtHeatSetPoint here?
                //       If so, use ZoneThermostatSetPointLo(ZoneNum) and ZoneThermostatSetPointHi(ZoneNum)
                //       along with the zone humidity ratio
                if (DataLoopNode::Node(BoxOutletNodeNum).MassFlowRateMax == 0.0) {
                    SupplyAirTempToHeatSetPt = DataLoopNode::Node(ZoneNodeNum).Temp;
                    SupplyAirTempToCoolSetPt = DataLoopNode::Node(ZoneNodeNum).Temp;
                } else {
                    SupplyAirTempToHeatSetPt =
                        DataLoopNode::Node(ZoneNodeNum).Temp + QToHeatSetPt / (CpSupplyAir * DataLoopNode::Node(BoxOutletNodeNum).MassFlowRateMax);
                    SupplyAirTempToCoolSetPt =
                        DataLoopNode::Node(ZoneNodeNum).Temp + QToCoolSetPt / (CpSupplyAir * DataLoopNode::Node(BoxOutletNodeNum).MassFlowRateMax);
                }
                TSupplyToHeatSetPtMax = max(SupplyAirTempToHeatSetPt, TSupplyToHeatSetPtMax);
                TSupplyToCoolSetPtMin = min(SupplyAirTempToCoolSetPt, TSupplyToCoolSetPtMin);
            }
        }

        //   Account for floating condition where cooling/heating is required to avoid overshooting setpoint
        if (CBVAV(CBVAVNumber).HeatCoolMode == 0) {
            if (CBVAV(CBVAVNumber).OpMode == DataHVACGlobals::ContFanCycCoil) {
                if (OutAirTemp > TSupplyToCoolSetPtMin) {
                    CalcSetPointTempTarget = TSupplyToCoolSetPtMin;
                } else if (OutAirTemp < TSupplyToHeatSetPtMax) {
                    CalcSetPointTempTarget = TSupplyToHeatSetPtMax;
                } else {
                    CalcSetPointTempTarget = OutAirTemp;
                }
            } else { // Reset setpoint to inlet air temp if unit is OFF and in cycling fan mode
                CalcSetPointTempTarget = DataLoopNode::Node(CBVAV(CBVAVNumber).AirInNode).Temp;
            }
            //   Reset cooling/heating mode to OFF if mixed air inlet temperature is below/above setpoint temperature.
            //   HeatCoolMode = 0 for OFF, 1 for cooling, 2 for heating
        } else if (CBVAV(CBVAVNumber).HeatCoolMode == CoolingMode) {
            if (DXCoolCoilInletTemp < CalcSetPointTempTarget) CalcSetPointTempTarget = DXCoolCoilInletTemp;
        } else if (CBVAV(CBVAVNumber).HeatCoolMode == HeatingMode) {
            if (DXCoolCoilInletTemp > CalcSetPointTempTarget) CalcSetPointTempTarget = DXCoolCoilInletTemp;
        }

        //   Limit outlet node temperature to MAX/MIN specified in input
        if (CalcSetPointTempTarget < CBVAV(CBVAVNumber).MinLATCooling) CalcSetPointTempTarget = CBVAV(CBVAVNumber).MinLATCooling;
        if (CalcSetPointTempTarget > CBVAV(CBVAVNumber).MaxLATHeating) CalcSetPointTempTarget = CBVAV(CBVAVNumber).MaxLATHeating;

        return CalcSetPointTempTarget;
    }

    Real64 DOE2DXCoilResidual(EnergyPlusData &state,
                              Real64 const PartLoadFrac, // Compressor cycling ratio (1.0 is continuous, 0.0 is off)
                              Array1D<Real64> const &Par // Par(1) = DX coil number
    )
    {
        // FUNCTION INFORMATION:
        //       AUTHOR         Richard Raustad, FSEC
        //       DATE WRITTEN   June 2006

        // PURPOSE OF THIS FUNCTION:
        // Calculates residual function (desired outlet temp - actual outlet temp)
        // DX Coil output depends on the part load ratio which is being varied to zero the residual.

        // METHODOLOGY EMPLOYED:
        // Calls CalcDoe2DXCoil to get outlet temperature at the given cycling ratio
        // and calculates the residual as defined above

        // Argument array dimensioning
        // Par(2) = desired air outlet temperature [C]

        int CoilIndex = int(Par(1));
        Real64 OnOffAirFlowFrac = Par(3); // Ratio of compressor ON to compressor OFF air mass flow rate

        DXCoils::CalcDoe2DXCoil(state, CoilIndex, On, false, PartLoadFrac, DataHVACGlobals::ContFanCycCoil, _, OnOffAirFlowFrac);

        Real64 OutletAirTemp = DXCoils::DXCoilOutletTemp(CoilIndex);
        Real64 Residuum = Par(2) - OutletAirTemp;

        return Residuum;
    }

    Real64 HXAssistDXCoilResidual(EnergyPlusData &state, Real64 const PartLoadFrac, // Compressor cycling ratio (1.0 is continuous, 0.0 is off)
                                  Array1D<Real64> const &Par // Par(1) = DX coil number
    )
    {
        // FUNCTION INFORMATION:
        //       AUTHOR         Richard Raustad, FSEC
        //       DATE WRITTEN   June 2006

        // PURPOSE OF THIS FUNCTION:
        // Calculates residual function (desired DX coil outlet temp - actual DX coil outlet temp)
        // HX Assisted DX Coil output depends on the part load ratio which is being varied to zero the residual.

        // METHODOLOGY EMPLOYED:
        // Calls CalcDoe2DXCoil to get outlet temperature at the given cycling ratio
        // and calculates the residual as defined above

        // Argument array dimensioning
        // Par(2) = desired air outlet temperature [C]

        int CoilIndex = int(Par(1));
        // Real64 OnOffAirFlowFrac = Par(3); // not used
        int CBVAVNumTemp = int(Par(4));
        bool FirstHVACIter = (Par(5) == 1.0);
        bool HXUnitOn = (Par(6) == 1.0); // flag to enable heat exchanger

        HVACHXAssistedCoolingCoil::SimHXAssistedCoolingCoil(state,
            CBVAV(CBVAVNumTemp).DXCoolCoilName, FirstHVACIter, On, PartLoadFrac, CoilIndex, DataHVACGlobals::ContFanCycCoil, HXUnitOn);

        Real64 OutletAirTemp = DataLoopNode::Node(CBVAV(CBVAVNumTemp).DXCoilOutletNode).Temp;
        Real64 Residuum = Par(2) - OutletAirTemp;

        return Residuum;
    }

    Real64 DXHeatingCoilResidual(EnergyPlusData &state,
                                 Real64 const PartLoadFrac, // Compressor cycling ratio (1.0 is continuous, 0.0 is off)
                                 Array1D<Real64> const &Par // Par(1) = DX coil number
    )
    {
        // FUNCTION INFORMATION:
        //       AUTHOR         Richard Raustad, FSEC
        //       DATE WRITTEN   June 2006

        // PURPOSE OF THIS FUNCTION:
        // Calculates residual function (desired outlet temp - actual outlet temp)
        // DX Coil output depends on the part load ratio which is being varied to zero the residual.

        // METHODOLOGY EMPLOYED:
        // Calls CalcDoe2DXCoil to get outlet temperature at the given cycling ratio
        // and calculates the residual as defined above

        // Argument array dimensioning
        // Par(2) = desired air outlet temperature [C]

        int CoilIndex = int(Par(1));
        Real64 OnOffAirFlowFrac = Par(3); // Ratio of compressor ON to compressor OFF air mass flow rate

        DXCoils::CalcDXHeatingCoil(state, CoilIndex, PartLoadFrac, DataHVACGlobals::ContFanCycCoil, OnOffAirFlowFrac);

        Real64 OutletAirTemp = DXCoils::DXCoilOutletTemp(CoilIndex);
        Real64 Residuum = Par(2) - OutletAirTemp;

        return Residuum;
    }

    Real64 MultiModeDXCoilResidual(EnergyPlusData &state, Real64 const PartLoadRatio, // compressor cycling ratio (1.0 is continuous, 0.0 is off)
                                   Array1D<Real64> const &Par  // Par(1) = DX coil number
    )
    {
        // FUNCTION INFORMATION:
        //       AUTHOR         M. J. Witte, GARD Analytics, Inc.
        //       DATE WRITTEN   February 2005
        //                      (based on DOE2DXCoilResidual by Richard Raustad, FSEC)

        // PURPOSE OF THIS FUNCTION:
        // Calculates residual function (desired outlet temp - actual outlet temp)
        // DX Coil output depends on the part load ratio which is being varied to zero the residual.

        // METHODOLOGY EMPLOYED:
        // Calls SimDXCoilMultiMode to get outlet temperature at the given cycling ratio
        // and calculates the residual as defined above

        // Argument array dimensioning
        // par(2) = desired air outlet temperature [C]
        // par(3) = dehumidification mode (0=normal, 1=enhanced)

        int CoilIndex = int(Par(1));
        int DehumidMode = int(Par(3));
        int FanOpMode = 2;
        DXCoils::SimDXCoilMultiMode(state, "", On, false, PartLoadRatio, DehumidMode, CoilIndex, FanOpMode);
        Real64 OutletAirTemp = DXCoils::DXCoilOutletTemp(CoilIndex);
        Real64 Residuum = Par(2) - OutletAirTemp;

        return Residuum;
    }

    void SetAverageAirFlow(int const CBVAVNum,       // Index to CBVAV system
                           Real64 &OnOffAirFlowRatio // Ratio of compressor ON airflow to average airflow over timestep
    )
    {

        // SUBROUTINE INFORMATION:
        //       AUTHOR         Richard Raustad
        //       DATE WRITTEN   July 2006

        // PURPOSE OF THIS SUBROUTINE:
        // Set the average air mass flow rates for this time step
        // Set OnOffAirFlowRatio to be used by DX coils

        // SUBROUTINE LOCAL VARIABLE DECLARATIONS:
        Real64 ZoneMassFlow; // Zone mass flow rate required to meet zone load [kg/s]
        Real64 ZoneLoad;     // Zone load calculated by ZoneTempPredictor [W]

        int InletNode = CBVAV(CBVAVNum).AirInNode;                     // Inlet node number for CBVAVNum
        int OutletNode = CBVAV(CBVAVNum).AirOutNode;                   // Outlet node number for CBVAVNum
        int MixerMixedAirNode = CBVAV(CBVAVNum).MixerMixedAirNode;     // Mixed air node number in OA mixer
        int MixerOutsideAirNode = CBVAV(CBVAVNum).MixerOutsideAirNode; // Outside air node number in OA mixer
        int MixerReliefAirNode = CBVAV(CBVAVNum).MixerReliefAirNode;   // Relief air node number in OA mixer
        int MixerInletAirNode = CBVAV(CBVAVNum).MixerInletAirNode;     // Inlet air node number in OA mixer

        Real64 SystemMassFlow = 0.0; // System mass flow rate required for all zones [kg/s]
        Real64 CpSupplyAir = Psychrometrics::PsyCpAirFnW(DataLoopNode::Node(OutletNode).HumRat); // Specific heat of outlet air [J/kg-K]
        // Determine zone air flow
        for (int ZoneNum = 1; ZoneNum <= CBVAV(CBVAVNum).NumControlledZones; ++ZoneNum) {
            int ZoneNodeNum = CBVAV(CBVAVNum).ActualZoneNodeNum(ZoneNum);
            int BoxOutletNodeNum = CBVAV(CBVAVNum).CBVAVBoxOutletNode(ZoneNum); // Zone supply air inlet node number
            if ((CBVAV(CBVAVNum).ZoneSequenceCoolingNum(ZoneNum) > 0) && (CBVAV(CBVAVNum).ZoneSequenceHeatingNum(ZoneNum) > 0)) {
                Real64 QToCoolSetPt = DataZoneEnergyDemands::ZoneSysEnergyDemand(CBVAV(CBVAVNum).ControlledZoneNum(ZoneNum))
                                          .SequencedOutputRequiredToCoolingSP(CBVAV(CBVAVNum).ZoneSequenceCoolingNum(ZoneNum));
                Real64 QToHeatSetPt = DataZoneEnergyDemands::ZoneSysEnergyDemand(CBVAV(CBVAVNum).ControlledZoneNum(ZoneNum))
                                          .SequencedOutputRequiredToHeatingSP(CBVAV(CBVAVNum).ZoneSequenceHeatingNum(ZoneNum));
                if (QToHeatSetPt > 0.0 && QToCoolSetPt > 0.0) {
                    ZoneLoad = QToHeatSetPt;
                } else if (QToHeatSetPt < 0.0 && QToCoolSetPt < 0.0) {
                    ZoneLoad = QToCoolSetPt;
                } else if (QToHeatSetPt <= 0.0 && QToCoolSetPt >= 0.0) {
                    ZoneLoad = 0.0;
                }
            } else {
                ZoneLoad = DataZoneEnergyDemands::ZoneSysEnergyDemand(CBVAV(CBVAVNum).ControlledZoneNum(ZoneNum)).RemainingOutputRequired;
            }
            Real64 CpZoneAir = Psychrometrics::PsyCpAirFnW(DataLoopNode::Node(ZoneNodeNum).HumRat);
            Real64 DeltaCpTemp = CpSupplyAir * DataLoopNode::Node(OutletNode).Temp - CpZoneAir * DataLoopNode::Node(ZoneNodeNum).Temp;

            // Need to check DeltaCpTemp and ensure that it is not zero
            if (DeltaCpTemp != 0.0) { // .AND. .NOT. CurDeadBandOrSetback(ZoneNum))THEN
                ZoneMassFlow = ZoneLoad / DeltaCpTemp;
            } else {
                //     reset to 0 so we don't add in the last zone's mass flow rate
                ZoneMassFlow = 0.0;
            }
            SystemMassFlow +=
                max(DataLoopNode::Node(BoxOutletNodeNum).MassFlowRateMin, min(ZoneMassFlow, DataLoopNode::Node(BoxOutletNodeNum).MassFlowRateMax));
        }

        Real64 AverageUnitMassFlow = CompOnMassFlow;
        Real64 AverageOAMassFlow = OACompOnMassFlow;
        FanSpeedRatio = CompOnFlowRatio;

        DataLoopNode::Node(MixerInletAirNode) = DataLoopNode::Node(InletNode);

        DataLoopNode::Node(MixerMixedAirNode).MassFlowRateMin = 0.0;

        if (ScheduleManager::GetCurrentScheduleValue(CBVAV(CBVAVNum).SchedPtr) == 0.0 || AverageUnitMassFlow == 0.0) {
            DataLoopNode::Node(InletNode).MassFlowRate = 0.0;
            DataLoopNode::Node(MixerOutsideAirNode).MassFlowRate = 0.0;
            DataLoopNode::Node(MixerReliefAirNode).MassFlowRate = 0.0;
            OnOffAirFlowRatio = 0.0;
            BypassDuctFlowFraction = 0.0;
        } else {
            DataLoopNode::Node(MixerInletAirNode).MassFlowRate = AverageUnitMassFlow;
            DataLoopNode::Node(MixerOutsideAirNode).MassFlowRate = AverageOAMassFlow;
            DataLoopNode::Node(MixerReliefAirNode).MassFlowRate = AverageOAMassFlow;
            OnOffAirFlowRatio = 1.0;
            auto &cbVAVBoxOut(CBVAV(CBVAVNum).CBVAVBoxOutletNode);
            Real64 boxOutletNodeFlow = 0.0;
            for (int i = 1; i <= CBVAV(CBVAVNum).NumControlledZones; ++i) {
                boxOutletNodeFlow += DataLoopNode::Node(cbVAVBoxOut(i)).MassFlowRate;
            }
            BypassDuctFlowFraction = max(0.0, 1.0 - (boxOutletNodeFlow / AverageUnitMassFlow));
        }
    }

    void ReportCBVAV(int const CBVAVNum) // Index of the current CBVAV unit being simulated
    {

        // SUBROUTINE INFORMATION:
        //       AUTHOR         Richard Raustad
        //       DATE WRITTEN   July 2006

        // PURPOSE OF THIS SUBROUTINE:
        // Fills some of the report variables for the changeover-bypass VAV system

        Real64 ReportingConstant = DataHVACGlobals::TimeStepSys * DataGlobals::SecInHour;

        CBVAV(CBVAVNum).TotCoolEnergy = CBVAV(CBVAVNum).TotCoolEnergyRate * ReportingConstant;
        CBVAV(CBVAVNum).TotHeatEnergy = CBVAV(CBVAVNum).TotHeatEnergyRate * ReportingConstant;
        CBVAV(CBVAVNum).SensCoolEnergy = CBVAV(CBVAVNum).SensCoolEnergyRate * ReportingConstant;
        CBVAV(CBVAVNum).SensHeatEnergy = CBVAV(CBVAVNum).SensHeatEnergyRate * ReportingConstant;
        CBVAV(CBVAVNum).LatCoolEnergy = CBVAV(CBVAVNum).LatCoolEnergyRate * ReportingConstant;
        CBVAV(CBVAVNum).LatHeatEnergy = CBVAV(CBVAVNum).LatHeatEnergyRate * ReportingConstant;
        CBVAV(CBVAVNum).ElecConsumption = CBVAV(CBVAVNum).ElecPower * ReportingConstant;

        if (CBVAV(CBVAVNum).FirstPass) {
            if (!DataGlobals::SysSizingCalc) {
                DataSizing::resetHVACSizingGlobals(DataSizing::CurZoneEqNum, DataSizing::CurSysNum, CBVAV(CBVAVNum).FirstPass);
            }
        }

        // reset to 1 in case blow through fan configuration (fan resets to 1, but for blow thru fans coil sets back down < 1)
        DataHVACGlobals::OnOffFanPartLoadFraction = 1.0;
    }

    void CalcNonDXHeatingCoils(EnergyPlusData &state, int const CBVAVNum,            // Changeover bypass VAV unit index
                               bool const FirstHVACIteration, // flag for first HVAC iteration in the time step
                               Real64 &HeatCoilLoad,          // heating coil load to be met (Watts)
                               int const FanMode,             // fan operation mode
                               Real64 &HeatCoilLoadmet        // coil heating load met
    )
    {

        // SUBROUTINE INFORMATION:
        //       AUTHOR         Bereket Nigusse, FSEC/UCF
        //       DATE WRITTEN   January 2012

        // PURPOSE OF THIS SUBROUTINE:
        // This subroutine simulates the four non dx heating coil types: Gas, Electric, hot water and steam.

        // METHODOLOGY EMPLOYED:
        // Simply calls the different heating coil component.  The hot water flow rate matching the coil load
        // is calculated iteratively.

        // SUBROUTINE PARAMETER DEFINITIONS:
        Real64 const ErrTolerance(0.001); // convergence limit for hotwater coil
        int const SolveMaxIter(50);

        // SUBROUTINE LOCAL VARIABLE DECLARATIONS:
        Real64 mdot;            // heating coil steam or hot water mass flow rate
        Real64 MinWaterFlow;    // minimum water mass flow rate
        Real64 MaxHotWaterFlow; // maximum hot water mass flow rate, kg/s
        Real64 HotWaterMdot;    // actual hot water mass flow rate
        Array1D<Real64> Par(3);
        int SolFlag; // error flag

        Real64 QCoilActual = 0.0; // actual heating load met
        if (HeatCoilLoad > DataHVACGlobals::SmallLoad) {
            {
                auto const SELECT_CASE_var(CBVAV(CBVAVNum).HeatCoilType_Num);
                if ((SELECT_CASE_var == DataHVACGlobals::Coil_HeatingGasOrOtherFuel) || (SELECT_CASE_var == DataHVACGlobals::Coil_HeatingElectric)) {
                    HeatingCoils::SimulateHeatingCoilComponents(state,
                        CBVAV(CBVAVNum).HeatCoilName, FirstHVACIteration, HeatCoilLoad, CBVAV(CBVAVNum).HeatCoilIndex, QCoilActual, true, FanMode);
                } else if (SELECT_CASE_var == DataHVACGlobals::Coil_HeatingWater) {
                    // simulate the heating coil at maximum hot water flow rate
                    MaxHotWaterFlow = CBVAV(CBVAVNum).MaxHeatCoilFluidFlow;
                    PlantUtilities::SetComponentFlowRate(MaxHotWaterFlow,
                                                         CBVAV(CBVAVNum).CoilControlNode,
                                                         CBVAV(CBVAVNum).CoilOutletNode,
                                                         CBVAV(CBVAVNum).LoopNum,
                                                         CBVAV(CBVAVNum).LoopSide,
                                                         CBVAV(CBVAVNum).BranchNum,
                                                         CBVAV(CBVAVNum).CompNum);
                    WaterCoils::SimulateWaterCoilComponents(state,
                        CBVAV(CBVAVNum).HeatCoilName, FirstHVACIteration, CBVAV(CBVAVNum).HeatCoilIndex, QCoilActual, FanMode);
                    if (QCoilActual > (HeatCoilLoad + DataHVACGlobals::SmallLoad)) {
                        // control water flow to obtain output matching HeatCoilLoad
                        SolFlag = 0;
                        MinWaterFlow = 0.0;
                        Par(1) = double(CBVAVNum);
                        if (FirstHVACIteration) {
                            Par(2) = 1.0;
                        } else {
                            Par(2) = 0.0;
                        }
                        Par(3) = HeatCoilLoad;
                        TempSolveRoot::SolveRoot(state,
                            ErrTolerance, SolveMaxIter, SolFlag, HotWaterMdot, HotWaterCoilResidual, MinWaterFlow, MaxHotWaterFlow, Par);
                        if (SolFlag == -1) {
                            if (CBVAV(CBVAVNum).HotWaterCoilMaxIterIndex == 0) {
                                ShowWarningMessage("CalcNonDXHeatingCoils: Hot water coil control failed for " + CBVAV(CBVAVNum).UnitType + "=\"" +
                                                   CBVAV(CBVAVNum).Name + "\"");
                                ShowContinueErrorTimeStamp("");
                                ShowContinueError("  Iteration limit [" + General::RoundSigDigits(SolveMaxIter) +
                                                  "] exceeded in calculating hot water mass flow rate");
                            }
                            ShowRecurringWarningErrorAtEnd("CalcNonDXHeatingCoils: Hot water coil control failed (iteration limit [" +
                                                               General::RoundSigDigits(SolveMaxIter) + "]) for " + CBVAV(CBVAVNum).UnitType + "=\"" +
                                                               CBVAV(CBVAVNum).Name,
                                                           CBVAV(CBVAVNum).HotWaterCoilMaxIterIndex);
                        } else if (SolFlag == -2) {
                            if (CBVAV(CBVAVNum).HotWaterCoilMaxIterIndex2 == 0) {
                                ShowWarningMessage("CalcNonDXHeatingCoils: Hot water coil control failed (maximum flow limits) for " +
                                                   CBVAV(CBVAVNum).UnitType + "=\"" + CBVAV(CBVAVNum).Name + "\"");
                                ShowContinueErrorTimeStamp("");
                                ShowContinueError("...Bad hot water maximum flow rate limits");
                                ShowContinueError("...Given minimum water flow rate=" + General::RoundSigDigits(MinWaterFlow, 3) + " kg/s");
                                ShowContinueError("...Given maximum water flow rate=" + General::RoundSigDigits(MaxHotWaterFlow, 3) + " kg/s");
                            }
                            ShowRecurringWarningErrorAtEnd("CalcNonDXHeatingCoils: Hot water coil control failed (flow limits) for " +
                                                               CBVAV(CBVAVNum).UnitType + "=\"" + CBVAV(CBVAVNum).Name + "\"",
                                                           CBVAV(CBVAVNum).HotWaterCoilMaxIterIndex2,
                                                           MaxHotWaterFlow,
                                                           MinWaterFlow,
                                                           _,
                                                           "[kg/s]",
                                                           "[kg/s]");
                        }
                        // simulate the hot water heating coil
                        QCoilActual = HeatCoilLoad;
                        // simulate the hot water heating coil
                        WaterCoils::SimulateWaterCoilComponents(state,
                            CBVAV(CBVAVNum).HeatCoilName, FirstHVACIteration, CBVAV(CBVAVNum).HeatCoilIndex, QCoilActual, FanMode);
                    }
                } else if (SELECT_CASE_var == DataHVACGlobals::Coil_HeatingSteam) {
                    mdot = CBVAV(CBVAVNum).MaxHeatCoilFluidFlow;
                    PlantUtilities::SetComponentFlowRate(mdot,
                                                         CBVAV(CBVAVNum).CoilControlNode,
                                                         CBVAV(CBVAVNum).CoilOutletNode,
                                                         CBVAV(CBVAVNum).LoopNum,
                                                         CBVAV(CBVAVNum).LoopSide,
                                                         CBVAV(CBVAVNum).BranchNum,
                                                         CBVAV(CBVAVNum).CompNum);

                    // simulate the steam heating coil
                    SteamCoils::SimulateSteamCoilComponents(state,
                        CBVAV(CBVAVNum).HeatCoilName, FirstHVACIteration, CBVAV(CBVAVNum).HeatCoilIndex, HeatCoilLoad, QCoilActual, FanMode);
                }
            }
        } else {
            {
                auto const SELECT_CASE_var(CBVAV(CBVAVNum).HeatCoilType_Num);
                if ((SELECT_CASE_var == DataHVACGlobals::Coil_HeatingGasOrOtherFuel) || (SELECT_CASE_var == DataHVACGlobals::Coil_HeatingElectric)) {
                    HeatingCoils::SimulateHeatingCoilComponents(state,
                        CBVAV(CBVAVNum).HeatCoilName, FirstHVACIteration, HeatCoilLoad, CBVAV(CBVAVNum).HeatCoilIndex, QCoilActual, true, FanMode);
                } else if (SELECT_CASE_var == DataHVACGlobals::Coil_HeatingWater) {
                    mdot = 0.0;
                    PlantUtilities::SetComponentFlowRate(mdot,
                                                         CBVAV(CBVAVNum).CoilControlNode,
                                                         CBVAV(CBVAVNum).CoilOutletNode,
                                                         CBVAV(CBVAVNum).LoopNum,
                                                         CBVAV(CBVAVNum).LoopSide,
                                                         CBVAV(CBVAVNum).BranchNum,
                                                         CBVAV(CBVAVNum).CompNum);
                    QCoilActual = HeatCoilLoad;
                    // simulate the hot water heating coil
                    WaterCoils::SimulateWaterCoilComponents(state,
                        CBVAV(CBVAVNum).HeatCoilName, FirstHVACIteration, CBVAV(CBVAVNum).HeatCoilIndex, QCoilActual, FanMode);
                } else if (SELECT_CASE_var == DataHVACGlobals::Coil_HeatingSteam) {
                    mdot = 0.0;
                    PlantUtilities::SetComponentFlowRate(mdot,
                                                         CBVAV(CBVAVNum).CoilControlNode,
                                                         CBVAV(CBVAVNum).CoilOutletNode,
                                                         CBVAV(CBVAVNum).LoopNum,
                                                         CBVAV(CBVAVNum).LoopSide,
                                                         CBVAV(CBVAVNum).BranchNum,
                                                         CBVAV(CBVAVNum).CompNum);
                    // simulate the steam heating coil
                    SteamCoils::SimulateSteamCoilComponents(state,
                        CBVAV(CBVAVNum).HeatCoilName, FirstHVACIteration, CBVAV(CBVAVNum).HeatCoilIndex, HeatCoilLoad, QCoilActual, FanMode);
                }
            }
        }
        HeatCoilLoadmet = QCoilActual;
    }

    Real64 HotWaterCoilResidual(EnergyPlusData &state, Real64 const HWFlow,       // hot water flow rate in kg/s
                                Array1D<Real64> const &Par // Par(1) = DX coil number
    )
    {

        // FUNCTION INFORMATION:
        //       AUTHOR         Bereket Nigusse, FSEC/UCF
        //       DATE WRITTEN   January 2012

        // PURPOSE OF THIS FUNCTION:
        // Calculates residual function (Actual Coil Output - Requested Coil Load) / Requested Coil Load
        // the actual coil output depends on the hot water flow rate which is varied to minimize the residual.

        // METHODOLOGY EMPLOYED:
        // Calls HotWaterCoilResidual, and calculates the residual as defined above.

        // Return value
        Real64 Residuum; // residual to be minimized to zero

        int CBVAVNum = int(Par(1));
        bool FirstHVACSoln = (Par(2) > 0.0);
        Real64 HeatCoilLoad = Par(3);
        Real64 QCoilActual = HeatCoilLoad;
        Real64 mdot = HWFlow;
        PlantUtilities::SetComponentFlowRate(mdot,
                                             CBVAV(CBVAVNum).CoilControlNode,
                                             CBVAV(CBVAVNum).CoilOutletNode,
                                             CBVAV(CBVAVNum).LoopNum,
                                             CBVAV(CBVAVNum).LoopSide,
                                             CBVAV(CBVAVNum).BranchNum,
                                             CBVAV(CBVAVNum).CompNum);

        // simulate the hot water supplemental heating coil
        WaterCoils::SimulateWaterCoilComponents(state,
            CBVAV(CBVAVNum).HeatCoilName, FirstHVACSoln, CBVAV(CBVAVNum).HeatCoilIndex, QCoilActual, CBVAV(CBVAVNum).OpMode);
        if (HeatCoilLoad != 0.0) {
            Residuum = (QCoilActual - HeatCoilLoad) / HeatCoilLoad;
        } else { // Autodesk:Return Condition added to assure return value is set
            Residuum = 0.0;
        }
        return Residuum;
    }

} // namespace HVACUnitaryBypassVAV

} // namespace EnergyPlus<|MERGE_RESOLUTION|>--- conflicted
+++ resolved
@@ -3416,11 +3416,7 @@
                                                                  Psychrometrics::PsyHFnTdbW(DataLoopNode::Node(InletNode).Temp, MinHumRat));
 
         // calculate OA fraction used for zone OA volume flow rate calc
-<<<<<<< HEAD
         state.dataAirLoop->AirLoopFlow(CBVAV(CBVAVNum).AirLoopNumber).OAFrac = 0.0;
-=======
-        DataAirLoop::AirLoopFlow(CBVAV(CBVAVNum).AirLoopNumber).OAFrac = 0.0;
->>>>>>> 258bfbd7
         if (DataLoopNode::Node(CBVAV(CBVAVNum).AirOutNode).MassFlowRate > 0.0) {
             state.dataAirLoop->AirLoopFlow(CBVAV(CBVAVNum).AirLoopNumber).OAFrac =
                 DataLoopNode::Node(CBVAV(CBVAVNum).MixerOutsideAirNode).MassFlowRate / DataLoopNode::Node(CBVAV(CBVAVNum).AirOutNode).MassFlowRate;
