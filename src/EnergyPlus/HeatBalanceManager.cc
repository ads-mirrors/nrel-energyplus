--- conflicted
+++ resolved
@@ -1,8 +1,4 @@
-<<<<<<< HEAD
-// EnergyPlus, Copyright (c) 1996-20Constant::HoursInDay, The Board of Trustees of the University of Illinois,
-=======
 // EnergyPlus, Copyright (c) 1996-2025, The Board of Trustees of the University of Illinois,
->>>>>>> b46ced64
 // The Regents of the University of California, through Lawrence Berkeley National Laboratory
 // (subject to receipt of any required approvals from the U.S. Dept. of Energy), Oak Ridge
 // National Laboratory, managed by UT-Battelle, Alliance for Sustainable Energy, LLC, and other
