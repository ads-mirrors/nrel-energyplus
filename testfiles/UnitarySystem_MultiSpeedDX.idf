!-Generator IDFEditor 1.53
!-Option OriginalOrderTop UseSpecialFormat

!-NOTE: All comments with '!-' are ignored by the IDFEditor and are generated automatically.
!-      Use '!' comments if they need to be retained when using the IDFEditor.

! UnitarySystem_MultiSpeedDX.idf
! Basic file description:  1 story building divided into 4 exterior and one interior conditioned zones and plenum
!                          with unitary system including furnace with DX cooling (multi-speed),
!                          furnace (gas and electric), and air-to-air heat pump (single-speed)
!
! Highlights:              Unitary furnace and heat pump with multi-speed DX cooling.
!
! Simulation Location/Run: CHICAGO_IL_USA TMY2-94846, 2 design days, 2 run periods,
!                          Run Control executes the run periods using the weather file
!
! Location:                Chicago, IL
!
! Design Days:             CHICAGO_IL_USA Annual Heating 99% Design Conditions DB, MaxDB= -17.3°C
!                          CHICAGO_IL_USA Annual Cooling 1% Design Conditions, MaxDB=  31.5°C MCWB=  23.0°C
!
! Run Period (Weather File): Winter 1/14, Summer 7/7, CHICAGO_IL_USA TMY2-94846
!
! Run Control:             Zone and System sizing with weather file run control (no design days run)
!
! Building: Single floor rectangular building 100 ft x 50 ft. 5 zones - 4 exterior, 1 interior, zone height 8 feet.
!           Exterior zone depth is 12 feet. There is a 2 foot high return plenum: the overall building height is
!           10 feet. There are windows on all 4 facades; the south and north facades have glass doors.
!           The south facing glass is shaded by overhangs. The walls are woodshingle over plywood, R11 insulation,
!           and gypboard. The roof is a gravel built up roof with R-3 mineral board insulation and plywood sheathing.
!           The windows are of various single and double pane construction with 3mm and 6mm glass and either 6mm or
!           13mm argon or air gap.  The window to wall ratio is approxomately 0.29.
!           The south wall and door have overhangs.
!
!           The building is oriented 30 degrees east of north.
!
! Floor Area:        463.6 m2 (5000 ft2)
! Number of Stories: 1
!
! Zone Description Details:
!
!      (0,15.2,0)                      (30.5,15.2,0)
!           _____   ________                ____
!         |\     ***        ****************   /|
!         | \                                 / |
!         |  \                 (26.8,11.6,0) /  |
!         *   \_____________________________/   *
!         *    |(3.7,11.6,0)               |    *
!         *    |                           |    *
!         *    |                           |    *
!         *    |               (26.8,3.7,0)|    *
!         *    |___________________________|    *
!         *   / (3.7,3.7,0)                 \   *
!         |  /                               \  |
!         | /                                 \ |
!         |/___******************___***________\|
!          |       Overhang        |   |
!          |_______________________|   |   window/door = *
!                                  |___|
!
!      (0,0,0)                            (30.5,0,0)
!
! Internal gains description:     lighting is 1.5 watts/ft2, office equip is 1.0 watts/ft2. There is 1 occupant
!                                 per 100 ft2 of floor area. The infiltration is 0.25 air changes per hour.
!
! Interzone Surfaces:             6 interzone surfaces (see diagram)
! Internal Mass:                  None
! People:                         50
! Lights:                         7500 W
! Windows:                        4 ea.: 1) Double pane clear, 3mm glass, 13mm air gap
!                                        2) Double pane clear, 3mm glass, 13mm argon gap
!                                        3) Double pane clear, 6mm glass, 6mm air gap
!                                        4) Double pane lowE,  6mm lowE glass outside, 6mm air gap, 6mm clear glass
!
! Doors:                          2 ea.:    Single pane grey,  3mm glass
!
! Detached Shading:               None
! Daylight:                       None
! Natural Ventilation:            None
! Compact Schedules:              Yes
!
! HVAC:                           Single-zone unitary system with multi-speed dx cooling, heat
!                                 pump, or furnace.  The plenum zone is unconditioned and is not
!                                 used for HVAC air flow. All equipment is autosized.
!
! Zonal Equipment:                No
! Central Air Handling Equipment: Yes
! System Equipment Autosize:      Yes
! Purchased Cooling:              None
! Purchased Heating:              None
! Coils:                          Yes
! Pumps:                          Yes
! Boilers:                        Yes
! Chillers:                       Yes
!
! Results:
! Standard Reports:               AllSummary
! Timestep or Hourly Variables:   Hourly
! Time bins Report:               None
! HTML Report:                    Yes
! Environmental Emissions:        None
! Utility Tariffs:                None
Version,23.1;

<<<<<<< HEAD
Building,
=======
  Version,23.2;

  Building,
>>>>>>> 65f13244
    Building,                !- Name
    30.,                     !- North Axis {deg}
    City,                    !- Terrain
    0.04,                    !- Loads Convergence Tolerance Value {W}
    0.4,                     !- Temperature Convergence Tolerance Value {deltaC}
    FullExterior,            !- Solar Distribution
    25,                      !- Maximum Number of Warmup Days
    6;                       !- Minimum Number of Warmup Days

Timestep,4;
SurfaceConvectionAlgorithm:Inside,TARP;
SurfaceConvectionAlgorithm:Outside,DOE-2;
HeatBalanceAlgorithm,ConductionTransferFunction;

GlobalGeometryRules,
    UpperLeftCorner,         !- Starting Vertex Position
    CounterClockWise,        !- Vertex Entry Direction
    Relative;                !- Coordinate System

ScheduleTypeLimits,
    Any Number;              !- Name

ScheduleTypeLimits,
    Fraction,                !- Name
    0.0,                     !- Lower Limit Value
    1.0,                     !- Upper Limit Value
    CONTINUOUS;              !- Numeric Type

ScheduleTypeLimits,
    Temperature,             !- Name
    -60,                     !- Lower Limit Value
    200,                     !- Upper Limit Value
    CONTINUOUS,              !- Numeric Type
    Temperature;             !- Unit Type

ScheduleTypeLimits,
    Control Type,            !- Name
    0,                       !- Lower Limit Value
    4,                       !- Upper Limit Value
    DISCRETE;                !- Numeric Type

ScheduleTypeLimits,
    On/Off,                  !- Name
    0,                       !- Lower Limit Value
    1,                       !- Upper Limit Value
    DISCRETE;                !- Numeric Type

ScheduleTypeLimits,
    FlowRate,                !- Name
    0.0,                     !- Lower Limit Value
    10,                      !- Upper Limit Value
    CONTINUOUS;              !- Numeric Type

RunPeriod,
    Jan14,                   !- Name
    1,                       !- Begin Month
    14,                      !- Begin Day of Month
    ,                        !- Begin Year
    1,                       !- End Month
    14,                      !- End Day of Month
    ,                        !- End Year
    Tuesday,                 !- Day of Week for Start Day
    Yes,                     !- Use Weather File Holidays and Special Days
    Yes,                     !- Use Weather File Daylight Saving Period
    No,                      !- Apply Weekend Holiday Rule
    Yes,                     !- Use Weather File Rain Indicators
    Yes;                     !- Use Weather File Snow Indicators

RunPeriod,
    July7,                   !- Name
    7,                       !- Begin Month
    7,                       !- Begin Day of Month
    ,                        !- Begin Year
    7,                       !- End Month
    7,                       !- End Day of Month
    ,                        !- End Year
    Tuesday,                 !- Day of Week for Start Day
    Yes,                     !- Use Weather File Holidays and Special Days
    Yes,                     !- Use Weather File Daylight Saving Period
    No,                      !- Apply Weekend Holiday Rule
    Yes,                     !- Use Weather File Rain Indicators
    Yes;                     !- Use Weather File Snow Indicators

Site:Location,
    CHICAGO_IL_USA TMY2-94846,  !- Name
    41.78,                   !- Latitude {deg}
    -87.75,                  !- Longitude {deg}
    -6.00,                   !- Time Zone {hr}
    190.00;                  !- Elevation {m}

SimulationControl,
    Yes,                     !- Do Zone Sizing Calculation
    Yes,                     !- Do System Sizing Calculation
    No,                      !- Do Plant Sizing Calculation
    No,                      !- Run Simulation for Sizing Periods
    Yes,                     !- Run Simulation for Weather File Run Periods
    No,                      !- Do HVAC Sizing Simulation for Sizing Periods
    1;                       !- Maximum Number of HVAC Sizing Simulation Passes

! CHICAGO_IL_USA Annual Heating 99% Design Conditions DB, MaxDB= -17.3°C
SizingPeriod:DesignDay,
    CHICAGO_IL_USA Annual Heating 99% Design Conditions DB,  !- Name
    1,                       !- Month
    21,                      !- Day of Month
    WinterDesignDay,         !- Day Type
    -17.3,                   !- Maximum Dry-Bulb Temperature {C}
    0.0,                     !- Daily Dry-Bulb Temperature Range {deltaC}
    ,                        !- Dry-Bulb Temperature Range Modifier Type
    ,                        !- Dry-Bulb Temperature Range Modifier Day Schedule Name
    Wetbulb,                 !- Humidity Condition Type
    -17.3,                   !- Wetbulb or DewPoint at Maximum Dry-Bulb {C}
    ,                        !- Humidity Condition Day Schedule Name
    ,                        !- Humidity Ratio at Maximum Dry-Bulb {kgWater/kgDryAir}
    ,                        !- Enthalpy at Maximum Dry-Bulb {J/kg}
    ,                        !- Daily Wet-Bulb Temperature Range {deltaC}
    99063.,                  !- Barometric Pressure {Pa}
    4.9,                     !- Wind Speed {m/s}
    270,                     !- Wind Direction {deg}
    No,                      !- Rain Indicator
    No,                      !- Snow Indicator
    No,                      !- Daylight Saving Time Indicator
    ASHRAEClearSky,          !- Solar Model Indicator
    ,                        !- Beam Solar Day Schedule Name
    ,                        !- Diffuse Solar Day Schedule Name
    ,                        !- ASHRAE Clear Sky Optical Depth for Beam Irradiance (taub) {dimensionless}
    ,                        !- ASHRAE Clear Sky Optical Depth for Diffuse Irradiance (taud) {dimensionless}
    0.0;                     !- Sky Clearness

! CHICAGO_IL_USA Annual Cooling 1% Design Conditions, MaxDB=  31.5°C MCWB=  23.0°C
SizingPeriod:DesignDay,
    CHICAGO_IL_USA Annual Cooling 1% Design Conditions DB/MCWB,  !- Name
    7,                       !- Month
    21,                      !- Day of Month
    SummerDesignDay,         !- Day Type
    31.5,                    !- Maximum Dry-Bulb Temperature {C}
    10.7,                    !- Daily Dry-Bulb Temperature Range {deltaC}
    ,                        !- Dry-Bulb Temperature Range Modifier Type
    ,                        !- Dry-Bulb Temperature Range Modifier Day Schedule Name
    Wetbulb,                 !- Humidity Condition Type
    23.0,                    !- Wetbulb or DewPoint at Maximum Dry-Bulb {C}
    ,                        !- Humidity Condition Day Schedule Name
    ,                        !- Humidity Ratio at Maximum Dry-Bulb {kgWater/kgDryAir}
    ,                        !- Enthalpy at Maximum Dry-Bulb {J/kg}
    ,                        !- Daily Wet-Bulb Temperature Range {deltaC}
    99063.,                  !- Barometric Pressure {Pa}
    5.3,                     !- Wind Speed {m/s}
    230,                     !- Wind Direction {deg}
    No,                      !- Rain Indicator
    No,                      !- Snow Indicator
    No,                      !- Daylight Saving Time Indicator
    ASHRAEClearSky,          !- Solar Model Indicator
    ,                        !- Beam Solar Day Schedule Name
    ,                        !- Diffuse Solar Day Schedule Name
    ,                        !- ASHRAE Clear Sky Optical Depth for Beam Irradiance (taub) {dimensionless}
    ,                        !- ASHRAE Clear Sky Optical Depth for Diffuse Irradiance (taud) {dimensionless}
    1.0;                     !- Sky Clearness

Site:GroundTemperature:BuildingSurface,20.03,20.03,20.13,20.30,20.43,20.52,20.62,20.77,20.78,20.55,20.44,20.20;

Material,
    WD10,                    !- Name
    MediumSmooth,            !- Roughness
    0.667,                   !- Thickness {m}
    0.115,                   !- Conductivity {W/m-K}
    513,                     !- Density {kg/m3}
    1381,                    !- Specific Heat {J/kg-K}
    0.9,                     !- Thermal Absorptance
    0.78,                    !- Solar Absorptance
    0.78;                    !- Visible Absorptance

Material,
    RG01,                    !- Name
    Rough,                   !- Roughness
    1.2700000E-02,           !- Thickness {m}
    1.442000,                !- Conductivity {W/m-K}
    881.0000,                !- Density {kg/m3}
    1674.000,                !- Specific Heat {J/kg-K}
    0.9000000,               !- Thermal Absorptance
    0.6500000,               !- Solar Absorptance
    0.6500000;               !- Visible Absorptance

Material,
    BR01,                    !- Name
    VeryRough,               !- Roughness
    9.4999997E-03,           !- Thickness {m}
    0.1620000,               !- Conductivity {W/m-K}
    1121.000,                !- Density {kg/m3}
    1464.000,                !- Specific Heat {J/kg-K}
    0.9000000,               !- Thermal Absorptance
    0.7000000,               !- Solar Absorptance
    0.7000000;               !- Visible Absorptance

Material,
    IN46,                    !- Name
    VeryRough,               !- Roughness
    7.6200001E-02,           !- Thickness {m}
    2.3000000E-02,           !- Conductivity {W/m-K}
    24.00000,                !- Density {kg/m3}
    1590.000,                !- Specific Heat {J/kg-K}
    0.9000000,               !- Thermal Absorptance
    0.5000000,               !- Solar Absorptance
    0.5000000;               !- Visible Absorptance

Material,
    WD01,                    !- Name
    MediumSmooth,            !- Roughness
    1.9099999E-02,           !- Thickness {m}
    0.1150000,               !- Conductivity {W/m-K}
    513.0000,                !- Density {kg/m3}
    1381.000,                !- Specific Heat {J/kg-K}
    0.9000000,               !- Thermal Absorptance
    0.7800000,               !- Solar Absorptance
    0.7800000;               !- Visible Absorptance

Material,
    PW03,                    !- Name
    MediumSmooth,            !- Roughness
    1.2700000E-02,           !- Thickness {m}
    0.1150000,               !- Conductivity {W/m-K}
    545.0000,                !- Density {kg/m3}
    1213.000,                !- Specific Heat {J/kg-K}
    0.9000000,               !- Thermal Absorptance
    0.7800000,               !- Solar Absorptance
    0.7800000;               !- Visible Absorptance

Material,
    IN02,                    !- Name
    Rough,                   !- Roughness
    9.0099998E-02,           !- Thickness {m}
    4.3000001E-02,           !- Conductivity {W/m-K}
    10.00000,                !- Density {kg/m3}
    837.0000,                !- Specific Heat {J/kg-K}
    0.9000000,               !- Thermal Absorptance
    0.7500000,               !- Solar Absorptance
    0.7500000;               !- Visible Absorptance

Material,
    GP01,                    !- Name
    MediumSmooth,            !- Roughness
    1.2700000E-02,           !- Thickness {m}
    0.1600000,               !- Conductivity {W/m-K}
    801.0000,                !- Density {kg/m3}
    837.0000,                !- Specific Heat {J/kg-K}
    0.9000000,               !- Thermal Absorptance
    0.7500000,               !- Solar Absorptance
    0.7500000;               !- Visible Absorptance

Material,
    GP02,                    !- Name
    MediumSmooth,            !- Roughness
    1.5900001E-02,           !- Thickness {m}
    0.1600000,               !- Conductivity {W/m-K}
    801.0000,                !- Density {kg/m3}
    837.0000,                !- Specific Heat {J/kg-K}
    0.9000000,               !- Thermal Absorptance
    0.7500000,               !- Solar Absorptance
    0.7500000;               !- Visible Absorptance

Material,
    CC03,                    !- Name
    MediumRough,             !- Roughness
    0.1016000,               !- Thickness {m}
    1.310000,                !- Conductivity {W/m-K}
    2243.000,                !- Density {kg/m3}
    837.0000,                !- Specific Heat {J/kg-K}
    0.9000000,               !- Thermal Absorptance
    0.6500000,               !- Solar Absorptance
    0.6500000;               !- Visible Absorptance

Material:NoMass,
    CP01,                    !- Name
    Rough,                   !- Roughness
    0.3670000,               !- Thermal Resistance {m2-K/W}
    0.9000000,               !- Thermal Absorptance
    0.7500000,               !- Solar Absorptance
    0.7500000;               !- Visible Absorptance

Material:NoMass,
    MAT-CLNG-1,              !- Name
    Rough,                   !- Roughness
    0.652259290,             !- Thermal Resistance {m2-K/W}
    0.65,                    !- Thermal Absorptance
    0.65,                    !- Solar Absorptance
    0.65;                    !- Visible Absorptance

Material:AirGap,
    AL21,                    !- Name
    0.1570000;               !- Thermal Resistance {m2-K/W}

Material:AirGap,
    AL23,                    !- Name
    0.1530000;               !- Thermal Resistance {m2-K/W}

Construction,
    ROOF-1,                  !- Name
    RG01,                    !- Outside Layer
    BR01,                    !- Layer 2
    IN46,                    !- Layer 3
    WD01;                    !- Layer 4

Construction,
    WALL-1,                  !- Name
    WD01,                    !- Outside Layer
    PW03,                    !- Layer 2
    IN02,                    !- Layer 3
    GP01;                    !- Layer 4

Construction,
    CLNG-1,                  !- Name
    MAT-CLNG-1;              !- Outside Layer

Construction,
    FLOOR-SLAB-1,            !- Name
    CC03;                    !- Outside Layer

Construction,
    INT-WALL-1,              !- Name
    GP02,                    !- Outside Layer
    AL21,                    !- Layer 2
    GP02;                    !- Layer 3

WindowMaterial:Gas,
    AIR 6MM,                 !- Name
    Air,                     !- Gas Type
    0.0063;                  !- Thickness {m}

WindowMaterial:Gas,
    AIR 13MM,                !- Name
    Air,                     !- Gas Type
    0.0127;                  !- Thickness {m}

WindowMaterial:Gas,
    ARGON 13MM,              !- Name
    Argon,                   !- Gas Type
    0.0127;                  !- Thickness {m}

WindowMaterial:Glazing,
    CLEAR 3MM,               !- Name
    SpectralAverage,         !- Optical Data Type
    ,                        !- Window Glass Spectral Data Set Name
    0.003,                   !- Thickness {m}
    0.837,                   !- Solar Transmittance at Normal Incidence
    0.075,                   !- Front Side Solar Reflectance at Normal Incidence
    0.075,                   !- Back Side Solar Reflectance at Normal Incidence
    0.898,                   !- Visible Transmittance at Normal Incidence
    0.081,                   !- Front Side Visible Reflectance at Normal Incidence
    0.081,                   !- Back Side Visible Reflectance at Normal Incidence
    0.0,                     !- Infrared Transmittance at Normal Incidence
    0.84,                    !- Front Side Infrared Hemispherical Emissivity
    0.84,                    !- Back Side Infrared Hemispherical Emissivity
    0.9;                     !- Conductivity {W/m-K}

WindowMaterial:Glazing,
    GREY 3MM,                !- Name
    SpectralAverage,         !- Optical Data Type
    ,                        !- Window Glass Spectral Data Set Name
    0.003,                   !- Thickness {m}
    0.626,                   !- Solar Transmittance at Normal Incidence
    0.061,                   !- Front Side Solar Reflectance at Normal Incidence
    0.061,                   !- Back Side Solar Reflectance at Normal Incidence
    0.611,                   !- Visible Transmittance at Normal Incidence
    0.061,                   !- Front Side Visible Reflectance at Normal Incidence
    0.061,                   !- Back Side Visible Reflectance at Normal Incidence
    0.0,                     !- Infrared Transmittance at Normal Incidence
    0.84,                    !- Front Side Infrared Hemispherical Emissivity
    0.84,                    !- Back Side Infrared Hemispherical Emissivity
    0.9;                     !- Conductivity {W/m-K}

WindowMaterial:Glazing,
    CLEAR 6MM,               !- Name
    SpectralAverage,         !- Optical Data Type
    ,                        !- Window Glass Spectral Data Set Name
    0.006,                   !- Thickness {m}
    0.775,                   !- Solar Transmittance at Normal Incidence
    0.071,                   !- Front Side Solar Reflectance at Normal Incidence
    0.071,                   !- Back Side Solar Reflectance at Normal Incidence
    0.881,                   !- Visible Transmittance at Normal Incidence
    0.080,                   !- Front Side Visible Reflectance at Normal Incidence
    0.080,                   !- Back Side Visible Reflectance at Normal Incidence
    0.0,                     !- Infrared Transmittance at Normal Incidence
    0.84,                    !- Front Side Infrared Hemispherical Emissivity
    0.84,                    !- Back Side Infrared Hemispherical Emissivity
    0.9;                     !- Conductivity {W/m-K}

WindowMaterial:Glazing,
    LoE CLEAR 6MM,           !- Name
    SpectralAverage,         !- Optical Data Type
    ,                        !- Window Glass Spectral Data Set Name
    0.006,                   !- Thickness {m}
    0.600,                   !- Solar Transmittance at Normal Incidence
    0.170,                   !- Front Side Solar Reflectance at Normal Incidence
    0.220,                   !- Back Side Solar Reflectance at Normal Incidence
    0.840,                   !- Visible Transmittance at Normal Incidence
    0.055,                   !- Front Side Visible Reflectance at Normal Incidence
    0.078,                   !- Back Side Visible Reflectance at Normal Incidence
    0.0,                     !- Infrared Transmittance at Normal Incidence
    0.84,                    !- Front Side Infrared Hemispherical Emissivity
    0.10,                    !- Back Side Infrared Hemispherical Emissivity
    0.9;                     !- Conductivity {W/m-K}

Construction,
    Dbl Clr 3mm/13mm Air,    !- Name
    CLEAR 3MM,               !- Outside Layer
    AIR 13MM,                !- Layer 2
    CLEAR 3MM;               !- Layer 3

Construction,
    Sgl Grey 3mm,            !- Name
    GREY 3MM;                !- Outside Layer

Schedule:Compact,
    OCCUPY-1,                !- Name
    Fraction,                !- Schedule Type Limits Name
    Through: 12/31,          !- Field 1
    For: WeekDays SummerDesignDay CustomDay1 CustomDay2,  !- Field 2
    Until: 8:00, 0.0,        !- Field 4
    Until: 11:00, 1.00,      !- Field 6
    Until: 12:00, 0.80,      !- Field 8
    Until: 13:00, 0.40,      !- Field 10
    Until: 14:00, 0.80,      !- Field 12
    Until: 18:00, 1.00,      !- Field 14
    Until: 19:00, 0.50,      !- Field 16
    Until: 21:00, 0.10,      !- Field 18
    Until: 24:00, 0.0,       !- Field 20
    For: Weekends WinterDesignDay Holiday,  !- Field 21
    Until: 24:00, 0.0;       !- Field 23

Schedule:Compact,
    LIGHTS-1,                !- Name
    Fraction,                !- Schedule Type Limits Name
    Through: 12/31,          !- Field 1
    For: WeekDays SummerDesignDay CustomDay1 CustomDay2,  !- Field 2
    Until: 8:00, 0.05,       !- Field 4
    Until: 9:00, 0.9,        !- Field 6
    Until: 10:00, 0.95,      !- Field 8
    Until: 11:00, 1.00,      !- Field 10
    Until: 12:00, 0.95,      !- Field 12
    Until: 13:00, 0.8,       !- Field 14
    Until: 14:00, 0.9,       !- Field 16
    Until: 18:00, 1.00,      !- Field 18
    Until: 19:00, 0.60,      !- Field 20
    Until: 21:00, 0.40,      !- Field 22
    Until: 24:00, 0.05,      !- Field 24
    For: Weekends WinterDesignDay Holiday,  !- Field 25
    Until: 24:00, 0.05;      !- Field 27

Schedule:Compact,
    EQUIP-1,                 !- Name
    Fraction,                !- Schedule Type Limits Name
    Through: 12/31,          !- Field 1
    For: WeekDays SummerDesignDay CustomDay1 CustomDay2,  !- Field 2
    Until: 8:00, 0.02,       !- Field 4
    Until: 9:00, 0.4,        !- Field 6
    Until: 14:00, 0.9,       !- Field 8
    Until: 15:00, 0.8,       !- Field 10
    Until: 16:00, 0.7,       !- Field 12
    Until: 18:00, 0.5,       !- Field 14
    Until: 21:00, 0.3,       !- Field 16
    Until: 24:00, 0.02,      !- Field 18
    For: Weekends WinterDesignDay Holiday,  !- Field 19
    Until: 24:00, 0.02;      !- Field 21

Schedule:Compact,
    INFIL-SCH,               !- Name
    Fraction,                !- Schedule Type Limits Name
    Through: 12/31,          !- Field 1
    For: WeekDays CustomDay1 CustomDay2,  !- Field 2
    Until: 7:00, 1.0,        !- Field 4
    Until: 21:00, 0.0,       !- Field 6
    Until: 24:00, 1.0,       !- Field 8
    For: Weekends Holiday,   !- Field 9
    Until: 24:00, 1.0,       !- Field 11
    For: SummerDesignDay,    !- Field 12
    Until: 24:00, 1.0,       !- Field 14
    For: WinterDesignDay,    !- Field 15
    Until: 24:00, 1.0;       !- Field 17

Schedule:Compact,
    ActSchd,                 !- Name
    Any Number,              !- Schedule Type Limits Name
    Through: 12/31,          !- Field 1
    For: AllDays,            !- Field 2
    Until: 24:00, 117.239997864;
                             !- Field 4

Schedule:Compact,
    ShadeTransSch,           !- Name
    Fraction,                !- Schedule Type Limits Name
    Through: 12/31,          !- Field 1
    For: AllDays,            !- Field 2
    Until: 24:00, 0.0;       !- Field 4

Zone,
    PLENUM-1,                !- Name
    0,                       !- Direction of Relative North {deg}
    0, 0, 0,                            !- X,Y,Z  {m}
    1,                       !- Type
    1,                       !- Multiplier
    0.609600067,             !- Ceiling Height {m}
    283.2;                   !- Volume {m3}

BuildingSurface:Detailed,
    WALL-1PF,                !- Name
    WALL,                    !- Surface Type
    WALL-1,                  !- Construction Name
    PLENUM-1,                !- Zone Name
    ,                        !- Space Name
    Outdoors,                !- Outside Boundary Condition
    ,                        !- Outside Boundary Condition Object
    SunExposed,              !- Sun Exposure
    WindExposed,             !- Wind Exposure
    0.50000,                 !- View Factor to Ground
    4,                       !- Number of Vertices
    0.0, 0.0, 3.0,                      !- X,Y,Z  1 {m}
    0.0, 0.0, 2.4,                      !- X,Y,Z  2 {m}
    30.5, 0.0, 2.4,                     !- X,Y,Z  3 {m}
    30.5, 0.0, 3.0;                     !- X,Y,Z  4 {m}

BuildingSurface:Detailed,
    WALL-1PR,                !- Name
    WALL,                    !- Surface Type
    WALL-1,                  !- Construction Name
    PLENUM-1,                !- Zone Name
    ,                        !- Space Name
    Outdoors,                !- Outside Boundary Condition
    ,                        !- Outside Boundary Condition Object
    SunExposed,              !- Sun Exposure
    WindExposed,             !- Wind Exposure
    0.50000,                 !- View Factor to Ground
    4,                       !- Number of Vertices
    30.5, 0.0, 3.0,                     !- X,Y,Z  1 {m}
    30.5, 0.0, 2.4,                     !- X,Y,Z  2 {m}
    30.5, 15.2, 2.4,                    !- X,Y,Z  3 {m}
    30.5, 15.2, 3.0;                    !- X,Y,Z  4 {m}

BuildingSurface:Detailed,
    WALL-1PB,                !- Name
    WALL,                    !- Surface Type
    WALL-1,                  !- Construction Name
    PLENUM-1,                !- Zone Name
    ,                        !- Space Name
    Outdoors,                !- Outside Boundary Condition
    ,                        !- Outside Boundary Condition Object
    SunExposed,              !- Sun Exposure
    WindExposed,             !- Wind Exposure
    0.50000,                 !- View Factor to Ground
    4,                       !- Number of Vertices
    30.5, 15.2, 3.0,                    !- X,Y,Z  1 {m}
    30.5, 15.2, 2.4,                    !- X,Y,Z  2 {m}
    0.0, 15.2, 2.4,                     !- X,Y,Z  3 {m}
    0.0, 15.2, 3.0;                     !- X,Y,Z  4 {m}

BuildingSurface:Detailed,
    WALL-1PL,                !- Name
    WALL,                    !- Surface Type
    WALL-1,                  !- Construction Name
    PLENUM-1,                !- Zone Name
    ,                        !- Space Name
    Outdoors,                !- Outside Boundary Condition
    ,                        !- Outside Boundary Condition Object
    SunExposed,              !- Sun Exposure
    WindExposed,             !- Wind Exposure
    0.50000,                 !- View Factor to Ground
    4,                       !- Number of Vertices
    0.0, 15.2, 3.0,                     !- X,Y,Z  1 {m}
    0.0, 15.2, 2.4,                     !- X,Y,Z  2 {m}
    0.0, 0.0, 2.4,                      !- X,Y,Z  3 {m}
    0.0, 0.0, 3.0;                      !- X,Y,Z  4 {m}

BuildingSurface:Detailed,
    TOP-1,                   !- Name
    ROOF,                    !- Surface Type
    ROOF-1,                  !- Construction Name
    PLENUM-1,                !- Zone Name
    ,                        !- Space Name
    Outdoors,                !- Outside Boundary Condition
    ,                        !- Outside Boundary Condition Object
    SunExposed,              !- Sun Exposure
    WindExposed,             !- Wind Exposure
    0.00000,                 !- View Factor to Ground
    4,                       !- Number of Vertices
    0.0, 15.2, 3.0,                     !- X,Y,Z  1 {m}
    0.0, 0.0, 3.0,                      !- X,Y,Z  2 {m}
    30.5, 0.0, 3.0,                     !- X,Y,Z  3 {m}
    30.5, 15.2, 3.0;                    !- X,Y,Z  4 {m}

BuildingSurface:Detailed,
    C1-1P,                   !- Name
    FLOOR,                   !- Surface Type
    CLNG-1,                  !- Construction Name
    PLENUM-1,                !- Zone Name
    ,                        !- Space Name
    Surface,                 !- Outside Boundary Condition
    C1-1,                    !- Outside Boundary Condition Object
    NoSun,                   !- Sun Exposure
    NoWind,                  !- Wind Exposure
    0.0,                     !- View Factor to Ground
    4,                       !- Number of Vertices
    26.8, 3.7, 2.4,                     !- X,Y,Z  1 {m}
    30.5, 0.0, 2.4,                     !- X,Y,Z  2 {m}
    0.0, 0.0, 2.4,                      !- X,Y,Z  3 {m}
    3.7, 3.7, 2.4;                      !- X,Y,Z  4 {m}

BuildingSurface:Detailed,
    C2-1P,                   !- Name
    FLOOR,                   !- Surface Type
    CLNG-1,                  !- Construction Name
    PLENUM-1,                !- Zone Name
    ,                        !- Space Name
    Surface,                 !- Outside Boundary Condition
    C2-1,                    !- Outside Boundary Condition Object
    NoSun,                   !- Sun Exposure
    NoWind,                  !- Wind Exposure
    0.0,                     !- View Factor to Ground
    4,                       !- Number of Vertices
    26.8, 11.6, 2.4,                    !- X,Y,Z  1 {m}
    30.5, 15.2, 2.4,                    !- X,Y,Z  2 {m}
    30.5, 0.0, 2.4,                     !- X,Y,Z  3 {m}
    26.8, 3.7, 2.4;                     !- X,Y,Z  4 {m}

BuildingSurface:Detailed,
    C3-1P,                   !- Name
    FLOOR,                   !- Surface Type
    CLNG-1,                  !- Construction Name
    PLENUM-1,                !- Zone Name
    ,                        !- Space Name
    Surface,                 !- Outside Boundary Condition
    C3-1,                    !- Outside Boundary Condition Object
    NoSun,                   !- Sun Exposure
    NoWind,                  !- Wind Exposure
    0.0,                     !- View Factor to Ground
    4,                       !- Number of Vertices
    26.8, 11.6, 2.4,                    !- X,Y,Z  1 {m}
    3.7, 11.6, 2.4,                     !- X,Y,Z  2 {m}
    0.0, 15.2, 2.4,                     !- X,Y,Z  3 {m}
    30.5, 15.2, 2.4;                    !- X,Y,Z  4 {m}

BuildingSurface:Detailed,
    C4-1P,                   !- Name
    FLOOR,                   !- Surface Type
    CLNG-1,                  !- Construction Name
    PLENUM-1,                !- Zone Name
    ,                        !- Space Name
    Surface,                 !- Outside Boundary Condition
    C4-1,                    !- Outside Boundary Condition Object
    NoSun,                   !- Sun Exposure
    NoWind,                  !- Wind Exposure
    0.0,                     !- View Factor to Ground
    4,                       !- Number of Vertices
    3.7, 3.7, 2.4,                      !- X,Y,Z  1 {m}
    0.0, 0.0, 2.4,                      !- X,Y,Z  2 {m}
    0.0, 15.2, 2.4,                     !- X,Y,Z  3 {m}
    3.7, 11.6, 2.4;                     !- X,Y,Z  4 {m}

BuildingSurface:Detailed,
    C5-1P,                   !- Name
    FLOOR,                   !- Surface Type
    CLNG-1,                  !- Construction Name
    PLENUM-1,                !- Zone Name
    ,                        !- Space Name
    Surface,                 !- Outside Boundary Condition
    C5-1,                    !- Outside Boundary Condition Object
    NoSun,                   !- Sun Exposure
    NoWind,                  !- Wind Exposure
    0.0,                     !- View Factor to Ground
    4,                       !- Number of Vertices
    26.8, 11.6, 2.4,                    !- X,Y,Z  1 {m}
    26.8, 3.7, 2.4,                     !- X,Y,Z  2 {m}
    3.7, 3.7, 2.4,                      !- X,Y,Z  3 {m}
    3.7, 11.6, 2.4;                     !- X,Y,Z  4 {m}

Zone,
    SPACE1-1,                !- Name
    0,                       !- Direction of Relative North {deg}
    0, 0, 0,                            !- X,Y,Z  {m}
    1,                       !- Type
    1,                       !- Multiplier
    2.438400269,             !- Ceiling Height {m}
    239.247360229;           !- Volume {m3}

ZoneInfiltration:DesignFlowRate,
    SPACE1-1 Infil 1,        !- Name
    SPACE1-1,                !- Zone or ZoneList or Space or SpaceList Name
    INFIL-SCH,               !- Schedule Name
    flow/zone,               !- Design Flow Rate Calculation Method
    0.0167,                  !- Design Flow Rate {m3/s}
    ,                        !- Flow Rate per Floor Area {m3/s-m2}
    ,                        !- Flow Rate per Exterior Surface Area {m3/s-m2}
    ,                        !- Air Changes per Hour {1/hr}
    0,                       !- Constant Term Coefficient
    0,                       !- Temperature Term Coefficient
    0.2237,                  !- Velocity Term Coefficient
    0;                       !- Velocity Squared Term Coefficient

People,
    SPACE1-1 People 1,       !- Name
    SPACE1-1,                !- Zone or ZoneList or Space or SpaceList Name
    OCCUPY-1,                !- Number of People Schedule Name
    people,                  !- Number of People Calculation Method
    11,                      !- Number of People
    ,                        !- People per Floor Area {person/m2}
    ,                        !- Floor Area per Person {m2/person}
    0.3,                     !- Fraction Radiant
    ,                        !- Sensible Heat Fraction
    ActSchd;                 !- Activity Level Schedule Name

Lights,
    SPACE1-1 Lights 1,       !- Name
    SPACE1-1,                !- Zone or ZoneList or Space or SpaceList Name
    LIGHTS-1,                !- Schedule Name
    LightingLevel,           !- Design Level Calculation Method
    1584,                    !- Lighting Level {W}
    ,                        !- Watts per Zone Floor Area {W/m2}
    ,                        !- Watts per Person {W/person}
    0,                       !- Return Air Fraction
    0.59,                    !- Fraction Radiant
    0.2,                     !- Fraction Visible
    0,                       !- Fraction Replaceable
    GeneralLights;           !- End-Use Subcategory

ElectricEquipment,
    SPACE1-1 ElecEq 1,       !- Name
    SPACE1-1,                !- Zone or ZoneList or Space or SpaceList Name
    EQUIP-1,                 !- Schedule Name
    EquipmentLevel,          !- Design Level Calculation Method
    1056,                    !- Design Level {W}
    ,                        !- Watts per Zone Floor Area {W/m2}
    ,                        !- Watts per Person {W/person}
    0,                       !- Fraction Latent
    0.3,                     !- Fraction Radiant
    0;                       !- Fraction Lost

BuildingSurface:Detailed,
    FRONT-1,                 !- Name
    WALL,                    !- Surface Type
    WALL-1,                  !- Construction Name
    SPACE1-1,                !- Zone Name
    ,                        !- Space Name
    Outdoors,                !- Outside Boundary Condition
    ,                        !- Outside Boundary Condition Object
    SunExposed,              !- Sun Exposure
    WindExposed,             !- Wind Exposure
    0.50000,                 !- View Factor to Ground
    4,                       !- Number of Vertices
    0.0, 0.0, 2.4,                      !- X,Y,Z  1 {m}
    0.0, 0.0, 0.0,                      !- X,Y,Z  2 {m}
    30.5, 0.0, 0.0,                     !- X,Y,Z  3 {m}
    30.5, 0.0, 2.4;                     !- X,Y,Z  4 {m}

FenestrationSurface:Detailed,
    WF-1,                    !- Name
    WINDOW,                  !- Surface Type
    Dbl Clr 3mm/13mm Air,    !- Construction Name
    FRONT-1,                 !- Building Surface Name
    ,                        !- Outside Boundary Condition Object
    0.50000,                 !- View Factor to Ground
    ,                        !- Frame and Divider Name
    1,                       !- Multiplier
    4,                       !- Number of Vertices
    3.0, 0.0, 2.1,                      !- X,Y,Z  1 {m}
    3.0, 0.0, 0.9,                      !- X,Y,Z  2 {m}
    16.8, 0.0, 0.9,                     !- X,Y,Z  3 {m}
    16.8, 0.0, 2.1;                     !- X,Y,Z  4 {m}

FenestrationSurface:Detailed,
    DF-1,                    !- Name
    GLASSDOOR,               !- Surface Type
    Sgl Grey 3mm,            !- Construction Name
    FRONT-1,                 !- Building Surface Name
    ,                        !- Outside Boundary Condition Object
    0.50000,                 !- View Factor to Ground
    ,                        !- Frame and Divider Name
    1,                       !- Multiplier
    4,                       !- Number of Vertices
    21.3, 0.0, 2.1,                     !- X,Y,Z  1 {m}
    21.3, 0.0, 0.0,                     !- X,Y,Z  2 {m}
    23.8, 0.0, 0.0,                     !- X,Y,Z  3 {m}
    23.8, 0.0, 2.1;                     !- X,Y,Z  4 {m}

Shading:Zone:Detailed,
    Main South Overhang,     !- Name
    FRONT-1,                 !- Base Surface Name
    ShadeTransSch,           !- Transmittance Schedule Name
    4,                       !- Number of Vertices
    0.0, -1.3, 2.2,                     !- X,Y,Z  1 {m}
    0.0, 0.0, 2.2,                      !- X,Y,Z  2 {m}
    19.8, 0.0, 2.2,                     !- X,Y,Z  3 {m}
    19.8, -1.3, 2.2;                    !- X,Y,Z  4 {m}

Shading:Zone:Detailed,
    South Door Overhang,     !- Name
    FRONT-1,                 !- Base Surface Name
    ShadeTransSch,           !- Transmittance Schedule Name
    4,                       !- Number of Vertices
    21.0, -2.0, 2.6,                    !- X,Y,Z  1 {m}
    21.0, 0.0, 2.6,                     !- X,Y,Z  2 {m}
    24.1, 0.0, 2.6,                     !- X,Y,Z  3 {m}
    24.1, -2.0, 2.6;                    !- X,Y,Z  4 {m}

BuildingSurface:Detailed,
    C1-1,                    !- Name
    CEILING,                 !- Surface Type
    CLNG-1,                  !- Construction Name
    SPACE1-1,                !- Zone Name
    ,                        !- Space Name
    Surface,                 !- Outside Boundary Condition
    C1-1P,                   !- Outside Boundary Condition Object
    NoSun,                   !- Sun Exposure
    NoWind,                  !- Wind Exposure
    0.0,                     !- View Factor to Ground
    4,                       !- Number of Vertices
    3.7, 3.7, 2.4,                      !- X,Y,Z  1 {m}
    0.0, 0.0, 2.4,                      !- X,Y,Z  2 {m}
    30.5, 0.0, 2.4,                     !- X,Y,Z  3 {m}
    26.8, 3.7, 2.4;                     !- X,Y,Z  4 {m}

BuildingSurface:Detailed,
    F1-1,                    !- Name
    FLOOR,                   !- Surface Type
    FLOOR-SLAB-1,            !- Construction Name
    SPACE1-1,                !- Zone Name
    ,                        !- Space Name
    Ground,                  !- Outside Boundary Condition
    ,                        !- Outside Boundary Condition Object
    NoSun,                   !- Sun Exposure
    NoWind,                  !- Wind Exposure
    0.0,                     !- View Factor to Ground
    4,                       !- Number of Vertices
    26.8, 3.7, 0.0,                     !- X,Y,Z  1 {m}
    30.5, 0.0, 0.0,                     !- X,Y,Z  2 {m}
    0.0, 0.0, 0.0,                      !- X,Y,Z  3 {m}
    3.7, 3.7, 0.0;                      !- X,Y,Z  4 {m}

BuildingSurface:Detailed,
    SB12,                    !- Name
    WALL,                    !- Surface Type
    INT-WALL-1,              !- Construction Name
    SPACE1-1,                !- Zone Name
    ,                        !- Space Name
    Surface,                 !- Outside Boundary Condition
    SB21,                    !- Outside Boundary Condition Object
    NoSun,                   !- Sun Exposure
    NoWind,                  !- Wind Exposure
    0.0,                     !- View Factor to Ground
    4,                       !- Number of Vertices
    30.5, 0.0, 2.4,                     !- X,Y,Z  1 {m}
    30.5, 0.0, 0.0,                     !- X,Y,Z  2 {m}
    26.8, 3.7, 0.0,                     !- X,Y,Z  3 {m}
    26.8, 3.7, 2.4;                     !- X,Y,Z  4 {m}

BuildingSurface:Detailed,
    SB14,                    !- Name
    WALL,                    !- Surface Type
    INT-WALL-1,              !- Construction Name
    SPACE1-1,                !- Zone Name
    ,                        !- Space Name
    Surface,                 !- Outside Boundary Condition
    SB41,                    !- Outside Boundary Condition Object
    NoSun,                   !- Sun Exposure
    NoWind,                  !- Wind Exposure
    0.0,                     !- View Factor to Ground
    4,                       !- Number of Vertices
    3.7, 3.7, 2.4,                      !- X,Y,Z  1 {m}
    3.7, 3.7, 0.0,                      !- X,Y,Z  2 {m}
    0.0, 0.0, 0.0,                      !- X,Y,Z  3 {m}
    0.0, 0.0, 2.4;                      !- X,Y,Z  4 {m}

BuildingSurface:Detailed,
    SB15,                    !- Name
    WALL,                    !- Surface Type
    INT-WALL-1,              !- Construction Name
    SPACE1-1,                !- Zone Name
    ,                        !- Space Name
    Surface,                 !- Outside Boundary Condition
    SB51,                    !- Outside Boundary Condition Object
    NoSun,                   !- Sun Exposure
    NoWind,                  !- Wind Exposure
    0.0,                     !- View Factor to Ground
    4,                       !- Number of Vertices
    26.8, 3.7, 2.4,                     !- X,Y,Z  1 {m}
    26.8, 3.7, 0.0,                     !- X,Y,Z  2 {m}
    3.7, 3.7, 0.0,                      !- X,Y,Z  3 {m}
    3.7, 3.7, 2.4;                      !- X,Y,Z  4 {m}

Zone,
    SPACE2-1,                !- Name
    0,                       !- Direction of Relative North {deg}
    0, 0, 0,                            !- X,Y,Z  {m}
    1,                       !- Type
    1,                       !- Multiplier
    2.438400269,             !- Ceiling Height {m}
    103.311355591;           !- Volume {m3}

ZoneInfiltration:DesignFlowRate,
    SPACE2-1 Infil 1,        !- Name
    SPACE2-1,                !- Zone or ZoneList or Space or SpaceList Name
    INFIL-SCH,               !- Schedule Name
    flow/zone,               !- Design Flow Rate Calculation Method
    0.00717,                 !- Design Flow Rate {m3/s}
    ,                        !- Flow Rate per Floor Area {m3/s-m2}
    ,                        !- Flow Rate per Exterior Surface Area {m3/s-m2}
    ,                        !- Air Changes per Hour {1/hr}
    0,                       !- Constant Term Coefficient
    0,                       !- Temperature Term Coefficient
    0.2237,                  !- Velocity Term Coefficient
    0;                       !- Velocity Squared Term Coefficient

People,
    SPACE2-1 People 1,       !- Name
    SPACE2-1,                !- Zone or ZoneList or Space or SpaceList Name
    OCCUPY-1,                !- Number of People Schedule Name
    people,                  !- Number of People Calculation Method
    5,                       !- Number of People
    ,                        !- People per Floor Area {person/m2}
    ,                        !- Floor Area per Person {m2/person}
    0.3,                     !- Fraction Radiant
    ,                        !- Sensible Heat Fraction
    ActSchd;                 !- Activity Level Schedule Name

Lights,
    SPACE2-1 Lights 1,       !- Name
    SPACE2-1,                !- Zone or ZoneList or Space or SpaceList Name
    LIGHTS-1,                !- Schedule Name
    LightingLevel,           !- Design Level Calculation Method
    684,                     !- Lighting Level {W}
    ,                        !- Watts per Zone Floor Area {W/m2}
    ,                        !- Watts per Person {W/person}
    0,                       !- Return Air Fraction
    0.59,                    !- Fraction Radiant
    0.2,                     !- Fraction Visible
    0,                       !- Fraction Replaceable
    GeneralLights;           !- End-Use Subcategory

ElectricEquipment,
    SPACE2-1 ElecEq 1,       !- Name
    SPACE2-1,                !- Zone or ZoneList or Space or SpaceList Name
    EQUIP-1,                 !- Schedule Name
    EquipmentLevel,          !- Design Level Calculation Method
    456,                     !- Design Level {W}
    ,                        !- Watts per Zone Floor Area {W/m2}
    ,                        !- Watts per Person {W/person}
    0,                       !- Fraction Latent
    0.3,                     !- Fraction Radiant
    0;                       !- Fraction Lost

BuildingSurface:Detailed,
    RIGHT-1,                 !- Name
    WALL,                    !- Surface Type
    WALL-1,                  !- Construction Name
    SPACE2-1,                !- Zone Name
    ,                        !- Space Name
    Outdoors,                !- Outside Boundary Condition
    ,                        !- Outside Boundary Condition Object
    SunExposed,              !- Sun Exposure
    WindExposed,             !- Wind Exposure
    0.50000,                 !- View Factor to Ground
    4,                       !- Number of Vertices
    30.5, 0.0, 2.4,                     !- X,Y,Z  1 {m}
    30.5, 0.0, 0.0,                     !- X,Y,Z  2 {m}
    30.5, 15.2, 0.0,                    !- X,Y,Z  3 {m}
    30.5, 15.2, 2.4;                    !- X,Y,Z  4 {m}

FenestrationSurface:Detailed,
    WR-1,                    !- Name
    WINDOW,                  !- Surface Type
    Dbl Clr 3mm/13mm Air,    !- Construction Name
    RIGHT-1,                 !- Building Surface Name
    ,                        !- Outside Boundary Condition Object
    0.50000,                 !- View Factor to Ground
    ,                        !- Frame and Divider Name
    1,                       !- Multiplier
    4,                       !- Number of Vertices
    30.5, 3.8, 2.1,                     !- X,Y,Z  1 {m}
    30.5, 3.8, 0.9,                     !- X,Y,Z  2 {m}
    30.5, 11.4, 0.9,                    !- X,Y,Z  3 {m}
    30.5, 11.4, 2.1;                    !- X,Y,Z  4 {m}

BuildingSurface:Detailed,
    C2-1,                    !- Name
    CEILING,                 !- Surface Type
    CLNG-1,                  !- Construction Name
    SPACE2-1,                !- Zone Name
    ,                        !- Space Name
    Surface,                 !- Outside Boundary Condition
    C2-1P,                   !- Outside Boundary Condition Object
    NoSun,                   !- Sun Exposure
    NoWind,                  !- Wind Exposure
    0.0,                     !- View Factor to Ground
    4,                       !- Number of Vertices
    26.8, 3.7, 2.4,                     !- X,Y,Z  1 {m}
    30.5, 0.0, 2.4,                     !- X,Y,Z  2 {m}
    30.5, 15.2, 2.4,                    !- X,Y,Z  3 {m}
    26.8, 11.6, 2.4;                    !- X,Y,Z  4 {m}

BuildingSurface:Detailed,
    F2-1,                    !- Name
    FLOOR,                   !- Surface Type
    FLOOR-SLAB-1,            !- Construction Name
    SPACE2-1,                !- Zone Name
    ,                        !- Space Name
    Ground,                  !- Outside Boundary Condition
    ,                        !- Outside Boundary Condition Object
    NoSun,                   !- Sun Exposure
    NoWind,                  !- Wind Exposure
    0.0,                     !- View Factor to Ground
    4,                       !- Number of Vertices
    26.8, 11.6, 0.0,                    !- X,Y,Z  1 {m}
    30.5, 15.2, 0.0,                    !- X,Y,Z  2 {m}
    30.5, 0.0, 0.0,                     !- X,Y,Z  3 {m}
    26.8, 3.7, 0.0;                     !- X,Y,Z  4 {m}

BuildingSurface:Detailed,
    SB21,                    !- Name
    WALL,                    !- Surface Type
    INT-WALL-1,              !- Construction Name
    SPACE2-1,                !- Zone Name
    ,                        !- Space Name
    Surface,                 !- Outside Boundary Condition
    SB12,                    !- Outside Boundary Condition Object
    NoSun,                   !- Sun Exposure
    NoWind,                  !- Wind Exposure
    0.0,                     !- View Factor to Ground
    4,                       !- Number of Vertices
    26.8, 3.7, 2.4,                     !- X,Y,Z  1 {m}
    26.8, 3.7, 0.0,                     !- X,Y,Z  2 {m}
    30.5, 0.0, 0.0,                     !- X,Y,Z  3 {m}
    30.5, 0.0, 2.4;                     !- X,Y,Z  4 {m}

BuildingSurface:Detailed,
    SB23,                    !- Name
    WALL,                    !- Surface Type
    INT-WALL-1,              !- Construction Name
    SPACE2-1,                !- Zone Name
    ,                        !- Space Name
    Surface,                 !- Outside Boundary Condition
    SB32,                    !- Outside Boundary Condition Object
    NoSun,                   !- Sun Exposure
    NoWind,                  !- Wind Exposure
    0.0,                     !- View Factor to Ground
    4,                       !- Number of Vertices
    30.5, 15.2, 2.4,                    !- X,Y,Z  1 {m}
    30.5, 15.2, 0.0,                    !- X,Y,Z  2 {m}
    26.8, 11.6, 0.0,                    !- X,Y,Z  3 {m}
    26.8, 11.6, 2.4;                    !- X,Y,Z  4 {m}

BuildingSurface:Detailed,
    SB25,                    !- Name
    WALL,                    !- Surface Type
    INT-WALL-1,              !- Construction Name
    SPACE2-1,                !- Zone Name
    ,                        !- Space Name
    Surface,                 !- Outside Boundary Condition
    SB52,                    !- Outside Boundary Condition Object
    NoSun,                   !- Sun Exposure
    NoWind,                  !- Wind Exposure
    0.0,                     !- View Factor to Ground
    4,                       !- Number of Vertices
    26.8, 11.6, 2.4,                    !- X,Y,Z  1 {m}
    26.8, 11.6, 0.0,                    !- X,Y,Z  2 {m}
    26.8, 3.7, 0.0,                     !- X,Y,Z  3 {m}
    26.8, 3.7, 2.4;                     !- X,Y,Z  4 {m}

Zone,
    SPACE3-1,                !- Name
    0,                       !- Direction of Relative North {deg}
    0, 0, 0,                            !- X,Y,Z  {m}
    1,                       !- Type
    1,                       !- Multiplier
    2.438400269,             !- Ceiling Height {m}
    239.247360229;           !- Volume {m3}

ZoneInfiltration:DesignFlowRate,
    SPACE3-1 Infil 1,        !- Name
    SPACE3-1,                !- Zone or ZoneList or Space or SpaceList Name
    INFIL-SCH,               !- Schedule Name
    flow/zone,               !- Design Flow Rate Calculation Method
    0.0167,                  !- Design Flow Rate {m3/s}
    ,                        !- Flow Rate per Floor Area {m3/s-m2}
    ,                        !- Flow Rate per Exterior Surface Area {m3/s-m2}
    ,                        !- Air Changes per Hour {1/hr}
    0,                       !- Constant Term Coefficient
    0,                       !- Temperature Term Coefficient
    0.2237,                  !- Velocity Term Coefficient
    0;                       !- Velocity Squared Term Coefficient

People,
    SPACE3-1 People 1,       !- Name
    SPACE3-1,                !- Zone or ZoneList or Space or SpaceList Name
    OCCUPY-1,                !- Number of People Schedule Name
    people,                  !- Number of People Calculation Method
    11,                      !- Number of People
    ,                        !- People per Floor Area {person/m2}
    ,                        !- Floor Area per Person {m2/person}
    0.3,                     !- Fraction Radiant
    ,                        !- Sensible Heat Fraction
    ActSchd;                 !- Activity Level Schedule Name

Lights,
    SPACE3-1 Lights 1,       !- Name
    SPACE3-1,                !- Zone or ZoneList or Space or SpaceList Name
    LIGHTS-1,                !- Schedule Name
    LightingLevel,           !- Design Level Calculation Method
    1584,                    !- Lighting Level {W}
    ,                        !- Watts per Zone Floor Area {W/m2}
    ,                        !- Watts per Person {W/person}
    0,                       !- Return Air Fraction
    0.59,                    !- Fraction Radiant
    0.2,                     !- Fraction Visible
    0,                       !- Fraction Replaceable
    GeneralLights;           !- End-Use Subcategory

ElectricEquipment,
    SPACE3-1 ElecEq 1,       !- Name
    SPACE3-1,                !- Zone or ZoneList or Space or SpaceList Name
    EQUIP-1,                 !- Schedule Name
    EquipmentLevel,          !- Design Level Calculation Method
    1056,                    !- Design Level {W}
    ,                        !- Watts per Zone Floor Area {W/m2}
    ,                        !- Watts per Person {W/person}
    0,                       !- Fraction Latent
    0.3,                     !- Fraction Radiant
    0;                       !- Fraction Lost

BuildingSurface:Detailed,
    BACK-1,                  !- Name
    WALL,                    !- Surface Type
    WALL-1,                  !- Construction Name
    SPACE3-1,                !- Zone Name
    ,                        !- Space Name
    Outdoors,                !- Outside Boundary Condition
    ,                        !- Outside Boundary Condition Object
    SunExposed,              !- Sun Exposure
    WindExposed,             !- Wind Exposure
    0.50000,                 !- View Factor to Ground
    4,                       !- Number of Vertices
    30.5, 15.2, 2.4,                    !- X,Y,Z  1 {m}
    30.5, 15.2, 0.0,                    !- X,Y,Z  2 {m}
    0.0, 15.2, 0.0,                     !- X,Y,Z  3 {m}
    0.0, 15.2, 2.4;                     !- X,Y,Z  4 {m}

FenestrationSurface:Detailed,
    WB-1,                    !- Name
    WINDOW,                  !- Surface Type
    Dbl Clr 3mm/13mm Air,    !- Construction Name
    BACK-1,                  !- Building Surface Name
    ,                        !- Outside Boundary Condition Object
    0.50000,                 !- View Factor to Ground
    ,                        !- Frame and Divider Name
    1,                       !- Multiplier
    4,                       !- Number of Vertices
    27.4, 15.2, 2.1,                    !- X,Y,Z  1 {m}
    27.4, 15.2, 0.9,                    !- X,Y,Z  2 {m}
    13.7, 15.2, 0.9,                    !- X,Y,Z  3 {m}
    13.7, 15.2, 2.1;                    !- X,Y,Z  4 {m}

FenestrationSurface:Detailed,
    DB-1,                    !- Name
    GLASSDOOR,               !- Surface Type
    Sgl Grey 3mm,            !- Construction Name
    BACK-1,                  !- Building Surface Name
    ,                        !- Outside Boundary Condition Object
    0.50000,                 !- View Factor to Ground
    ,                        !- Frame and Divider Name
    1,                       !- Multiplier
    4,                       !- Number of Vertices
    9.1, 15.2, 2.1,                     !- X,Y,Z  1 {m}
    9.1, 15.2, 0.0,                     !- X,Y,Z  2 {m}
    7.0, 15.2, 0.0,                     !- X,Y,Z  3 {m}
    7.0, 15.2, 2.1;                     !- X,Y,Z  4 {m}

BuildingSurface:Detailed,
    C3-1,                    !- Name
    CEILING,                 !- Surface Type
    CLNG-1,                  !- Construction Name
    SPACE3-1,                !- Zone Name
    ,                        !- Space Name
    Surface,                 !- Outside Boundary Condition
    C3-1P,                   !- Outside Boundary Condition Object
    NoSun,                   !- Sun Exposure
    NoWind,                  !- Wind Exposure
    0.0,                     !- View Factor to Ground
    4,                       !- Number of Vertices
    30.5, 15.2, 2.4,                    !- X,Y,Z  1 {m}
    0.0, 15.2, 2.4,                     !- X,Y,Z  2 {m}
    3.7, 11.6, 2.4,                     !- X,Y,Z  3 {m}
    26.8, 11.6, 2.4;                    !- X,Y,Z  4 {m}

BuildingSurface:Detailed,
    F3-1,                    !- Name
    FLOOR,                   !- Surface Type
    FLOOR-SLAB-1,            !- Construction Name
    SPACE3-1,                !- Zone Name
    ,                        !- Space Name
    Ground,                  !- Outside Boundary Condition
    ,                        !- Outside Boundary Condition Object
    NoSun,                   !- Sun Exposure
    NoWind,                  !- Wind Exposure
    0.0,                     !- View Factor to Ground
    4,                       !- Number of Vertices
    26.8, 11.6, 0.0,                    !- X,Y,Z  1 {m}
    3.7, 11.6, 0.0,                     !- X,Y,Z  2 {m}
    0.0, 15.2, 0.0,                     !- X,Y,Z  3 {m}
    30.5, 15.2, 0.0;                    !- X,Y,Z  4 {m}

BuildingSurface:Detailed,
    SB32,                    !- Name
    WALL,                    !- Surface Type
    INT-WALL-1,              !- Construction Name
    SPACE3-1,                !- Zone Name
    ,                        !- Space Name
    Surface,                 !- Outside Boundary Condition
    SB23,                    !- Outside Boundary Condition Object
    NoSun,                   !- Sun Exposure
    NoWind,                  !- Wind Exposure
    0.0,                     !- View Factor to Ground
    4,                       !- Number of Vertices
    26.8, 11.6, 2.4,                    !- X,Y,Z  1 {m}
    26.8, 11.6, 0.0,                    !- X,Y,Z  2 {m}
    30.5, 15.2, 0.0,                    !- X,Y,Z  3 {m}
    30.5, 15.2, 2.4;                    !- X,Y,Z  4 {m}

BuildingSurface:Detailed,
    SB34,                    !- Name
    WALL,                    !- Surface Type
    INT-WALL-1,              !- Construction Name
    SPACE3-1,                !- Zone Name
    ,                        !- Space Name
    Surface,                 !- Outside Boundary Condition
    SB43,                    !- Outside Boundary Condition Object
    NoSun,                   !- Sun Exposure
    NoWind,                  !- Wind Exposure
    0.0,                     !- View Factor to Ground
    4,                       !- Number of Vertices
    0.0, 15.2, 2.4,                     !- X,Y,Z  1 {m}
    0.0, 15.2, 0.0,                     !- X,Y,Z  2 {m}
    3.7, 11.6, 0.0,                     !- X,Y,Z  3 {m}
    3.7, 11.6, 2.4;                     !- X,Y,Z  4 {m}

BuildingSurface:Detailed,
    SB35,                    !- Name
    WALL,                    !- Surface Type
    INT-WALL-1,              !- Construction Name
    SPACE3-1,                !- Zone Name
    ,                        !- Space Name
    Surface,                 !- Outside Boundary Condition
    SB53,                    !- Outside Boundary Condition Object
    NoSun,                   !- Sun Exposure
    NoWind,                  !- Wind Exposure
    0.0,                     !- View Factor to Ground
    4,                       !- Number of Vertices
    3.7, 11.6, 2.4,                     !- X,Y,Z  1 {m}
    3.7, 11.6, 0.0,                     !- X,Y,Z  2 {m}
    26.8, 11.6, 0.0,                    !- X,Y,Z  3 {m}
    26.8, 11.6, 2.4;                    !- X,Y,Z  4 {m}

Zone,
    SPACE4-1,                !- Name
    0,                       !- Direction of Relative North {deg}
    0, 0, 0,                            !- X,Y,Z  {m}
    1,                       !- Type
    1,                       !- Multiplier
    2.438400269,             !- Ceiling Height {m}
    103.311355591;           !- Volume {m3}

ZoneInfiltration:DesignFlowRate,
    SPACE4-1 Infil 1,        !- Name
    SPACE4-1,                !- Zone or ZoneList or Space or SpaceList Name
    INFIL-SCH,               !- Schedule Name
    flow/zone,               !- Design Flow Rate Calculation Method
    0.00717,                 !- Design Flow Rate {m3/s}
    ,                        !- Flow Rate per Floor Area {m3/s-m2}
    ,                        !- Flow Rate per Exterior Surface Area {m3/s-m2}
    ,                        !- Air Changes per Hour {1/hr}
    0,                       !- Constant Term Coefficient
    0,                       !- Temperature Term Coefficient
    0.2237,                  !- Velocity Term Coefficient
    0;                       !- Velocity Squared Term Coefficient

People,
    SPACE4-1 People 1,       !- Name
    SPACE4-1,                !- Zone or ZoneList or Space or SpaceList Name
    OCCUPY-1,                !- Number of People Schedule Name
    people,                  !- Number of People Calculation Method
    5,                       !- Number of People
    ,                        !- People per Floor Area {person/m2}
    ,                        !- Floor Area per Person {m2/person}
    0.3,                     !- Fraction Radiant
    ,                        !- Sensible Heat Fraction
    ActSchd;                 !- Activity Level Schedule Name

Lights,
    SPACE4-1 Lights 1,       !- Name
    SPACE4-1,                !- Zone or ZoneList or Space or SpaceList Name
    LIGHTS-1,                !- Schedule Name
    LightingLevel,           !- Design Level Calculation Method
    684,                     !- Lighting Level {W}
    ,                        !- Watts per Zone Floor Area {W/m2}
    ,                        !- Watts per Person {W/person}
    0,                       !- Return Air Fraction
    0.59,                    !- Fraction Radiant
    0.2,                     !- Fraction Visible
    0,                       !- Fraction Replaceable
    GeneralLights;           !- End-Use Subcategory

ElectricEquipment,
    SPACE4-1 ElecEq 1,       !- Name
    SPACE4-1,                !- Zone or ZoneList or Space or SpaceList Name
    EQUIP-1,                 !- Schedule Name
    EquipmentLevel,          !- Design Level Calculation Method
    456,                     !- Design Level {W}
    ,                        !- Watts per Zone Floor Area {W/m2}
    ,                        !- Watts per Person {W/person}
    0,                       !- Fraction Latent
    0.3,                     !- Fraction Radiant
    0;                       !- Fraction Lost

BuildingSurface:Detailed,
    LEFT-1,                  !- Name
    WALL,                    !- Surface Type
    WALL-1,                  !- Construction Name
    SPACE4-1,                !- Zone Name
    ,                        !- Space Name
    Outdoors,                !- Outside Boundary Condition
    ,                        !- Outside Boundary Condition Object
    SunExposed,              !- Sun Exposure
    WindExposed,             !- Wind Exposure
    0.50000,                 !- View Factor to Ground
    4,                       !- Number of Vertices
    0.0, 15.2, 2.4,                     !- X,Y,Z  1 {m}
    0.0, 15.2, 0.0,                     !- X,Y,Z  2 {m}
    0.0, 0.0, 0.0,                      !- X,Y,Z  3 {m}
    0.0, 0.0, 2.4;                      !- X,Y,Z  4 {m}

FenestrationSurface:Detailed,
    WL-1,                    !- Name
    WINDOW,                  !- Surface Type
    Dbl Clr 3mm/13mm Air,    !- Construction Name
    LEFT-1,                  !- Building Surface Name
    ,                        !- Outside Boundary Condition Object
    0.50000,                 !- View Factor to Ground
    ,                        !- Frame and Divider Name
    1,                       !- Multiplier
    4,                       !- Number of Vertices
    0.0, 11.4, 2.1,                     !- X,Y,Z  1 {m}
    0.0, 11.4, 0.9,                     !- X,Y,Z  2 {m}
    0.0, 3.8, 0.9,                      !- X,Y,Z  3 {m}
    0.0, 3.8, 2.1;                      !- X,Y,Z  4 {m}

BuildingSurface:Detailed,
    C4-1,                    !- Name
    CEILING,                 !- Surface Type
    CLNG-1,                  !- Construction Name
    SPACE4-1,                !- Zone Name
    ,                        !- Space Name
    Surface,                 !- Outside Boundary Condition
    C4-1P,                   !- Outside Boundary Condition Object
    NoSun,                   !- Sun Exposure
    NoWind,                  !- Wind Exposure
    0.0,                     !- View Factor to Ground
    4,                       !- Number of Vertices
    3.7, 11.6, 2.4,                     !- X,Y,Z  1 {m}
    0.0, 15.2, 2.4,                     !- X,Y,Z  2 {m}
    0.0, 0.0, 2.4,                      !- X,Y,Z  3 {m}
    3.7, 3.7, 2.4;                      !- X,Y,Z  4 {m}

BuildingSurface:Detailed,
    F4-1,                    !- Name
    FLOOR,                   !- Surface Type
    FLOOR-SLAB-1,            !- Construction Name
    SPACE4-1,                !- Zone Name
    ,                        !- Space Name
    Ground,                  !- Outside Boundary Condition
    ,                        !- Outside Boundary Condition Object
    NoSun,                   !- Sun Exposure
    NoWind,                  !- Wind Exposure
    0.0,                     !- View Factor to Ground
    4,                       !- Number of Vertices
    3.7, 3.7, 0.0,                      !- X,Y,Z  1 {m}
    0.0, 0.0, 0.0,                      !- X,Y,Z  2 {m}
    0.0, 15.2, 0.0,                     !- X,Y,Z  3 {m}
    3.7, 11.6, 0.0;                     !- X,Y,Z  4 {m}

BuildingSurface:Detailed,
    SB41,                    !- Name
    WALL,                    !- Surface Type
    INT-WALL-1,              !- Construction Name
    SPACE4-1,                !- Zone Name
    ,                        !- Space Name
    Surface,                 !- Outside Boundary Condition
    SB14,                    !- Outside Boundary Condition Object
    NoSun,                   !- Sun Exposure
    NoWind,                  !- Wind Exposure
    0.0,                     !- View Factor to Ground
    4,                       !- Number of Vertices
    0.0, 0.0, 2.4,                      !- X,Y,Z  1 {m}
    0.0, 0.0, 0.0,                      !- X,Y,Z  2 {m}
    3.7, 3.7, 0.0,                      !- X,Y,Z  3 {m}
    3.7, 3.7, 2.4;                      !- X,Y,Z  4 {m}

BuildingSurface:Detailed,
    SB43,                    !- Name
    WALL,                    !- Surface Type
    INT-WALL-1,              !- Construction Name
    SPACE4-1,                !- Zone Name
    ,                        !- Space Name
    Surface,                 !- Outside Boundary Condition
    SB34,                    !- Outside Boundary Condition Object
    NoSun,                   !- Sun Exposure
    NoWind,                  !- Wind Exposure
    0.0,                     !- View Factor to Ground
    4,                       !- Number of Vertices
    3.7, 11.6, 2.4,                     !- X,Y,Z  1 {m}
    3.7, 11.6, 0.0,                     !- X,Y,Z  2 {m}
    0.0, 15.2, 0.0,                     !- X,Y,Z  3 {m}
    0.0, 15.2, 2.4;                     !- X,Y,Z  4 {m}

BuildingSurface:Detailed,
    SB45,                    !- Name
    WALL,                    !- Surface Type
    INT-WALL-1,              !- Construction Name
    SPACE4-1,                !- Zone Name
    ,                        !- Space Name
    Surface,                 !- Outside Boundary Condition
    SB54,                    !- Outside Boundary Condition Object
    NoSun,                   !- Sun Exposure
    NoWind,                  !- Wind Exposure
    0.0,                     !- View Factor to Ground
    4,                       !- Number of Vertices
    3.7, 3.7, 2.4,                      !- X,Y,Z  1 {m}
    3.7, 3.7, 0.0,                      !- X,Y,Z  2 {m}
    3.7, 11.6, 0.0,                     !- X,Y,Z  3 {m}
    3.7, 11.6, 2.4;                     !- X,Y,Z  4 {m}

Zone,
    SPACE5-1,                !- Name
    0,                       !- Direction of Relative North {deg}
    0, 0, 0,                            !- X,Y,Z  {m}
    1,                       !- Type
    1,                       !- Multiplier
    2.438400269,             !- Ceiling Height {m}
    447.682556152;           !- Volume {m3}

ZoneInfiltration:DesignFlowRate,
    SPACE5-1 Infil 1,        !- Name
    SPACE5-1,                !- Zone or ZoneList or Space or SpaceList Name
    INFIL-SCH,               !- Schedule Name
    flow/zone,               !- Design Flow Rate Calculation Method
    0.031089,                !- Design Flow Rate {m3/s}
    ,                        !- Flow Rate per Floor Area {m3/s-m2}
    ,                        !- Flow Rate per Exterior Surface Area {m3/s-m2}
    ,                        !- Air Changes per Hour {1/hr}
    0,                       !- Constant Term Coefficient
    0,                       !- Temperature Term Coefficient
    0.2237,                  !- Velocity Term Coefficient
    0;                       !- Velocity Squared Term Coefficient

People,
    SPACE5-1 People 1,       !- Name
    SPACE5-1,                !- Zone or ZoneList or Space or SpaceList Name
    OCCUPY-1,                !- Number of People Schedule Name
    people,                  !- Number of People Calculation Method
    20,                      !- Number of People
    ,                        !- People per Floor Area {person/m2}
    ,                        !- Floor Area per Person {m2/person}
    0.3,                     !- Fraction Radiant
    ,                        !- Sensible Heat Fraction
    ActSchd;                 !- Activity Level Schedule Name

Lights,
    SPACE5-1 Lights 1,       !- Name
    SPACE5-1,                !- Zone or ZoneList or Space or SpaceList Name
    LIGHTS-1,                !- Schedule Name
    LightingLevel,           !- Design Level Calculation Method
    2964,                    !- Lighting Level {W}
    ,                        !- Watts per Zone Floor Area {W/m2}
    ,                        !- Watts per Person {W/person}
    0,                       !- Return Air Fraction
    0.59,                    !- Fraction Radiant
    0.2,                     !- Fraction Visible
    0,                       !- Fraction Replaceable
    GeneralLights;           !- End-Use Subcategory

ElectricEquipment,
    SPACE5-1 ElecEq 1,       !- Name
    SPACE5-1,                !- Zone or ZoneList or Space or SpaceList Name
    EQUIP-1,                 !- Schedule Name
    EquipmentLevel,          !- Design Level Calculation Method
    1976,                    !- Design Level {W}
    ,                        !- Watts per Zone Floor Area {W/m2}
    ,                        !- Watts per Person {W/person}
    0,                       !- Fraction Latent
    0.3,                     !- Fraction Radiant
    0;                       !- Fraction Lost

BuildingSurface:Detailed,
    C5-1,                    !- Name
    CEILING,                 !- Surface Type
    CLNG-1,                  !- Construction Name
    SPACE5-1,                !- Zone Name
    ,                        !- Space Name
    Surface,                 !- Outside Boundary Condition
    C5-1P,                   !- Outside Boundary Condition Object
    NoSun,                   !- Sun Exposure
    NoWind,                  !- Wind Exposure
    0.0,                     !- View Factor to Ground
    4,                       !- Number of Vertices
    3.7, 11.6, 2.4,                     !- X,Y,Z  1 {m}
    3.7, 3.7, 2.4,                      !- X,Y,Z  2 {m}
    26.8, 3.7, 2.4,                     !- X,Y,Z  3 {m}
    26.8, 11.6, 2.4;                    !- X,Y,Z  4 {m}

BuildingSurface:Detailed,
    F5-1,                    !- Name
    FLOOR,                   !- Surface Type
    FLOOR-SLAB-1,            !- Construction Name
    SPACE5-1,                !- Zone Name
    ,                        !- Space Name
    Ground,                  !- Outside Boundary Condition
    ,                        !- Outside Boundary Condition Object
    NoSun,                   !- Sun Exposure
    NoWind,                  !- Wind Exposure
    0.0,                     !- View Factor to Ground
    4,                       !- Number of Vertices
    26.8, 11.6, 0.0,                    !- X,Y,Z  1 {m}
    26.8, 3.7, 0.0,                     !- X,Y,Z  2 {m}
    3.7, 3.7, 0.0,                      !- X,Y,Z  3 {m}
    3.7, 11.6, 0.0;                     !- X,Y,Z  4 {m}

BuildingSurface:Detailed,
    SB51,                    !- Name
    WALL,                    !- Surface Type
    INT-WALL-1,              !- Construction Name
    SPACE5-1,                !- Zone Name
    ,                        !- Space Name
    Surface,                 !- Outside Boundary Condition
    SB15,                    !- Outside Boundary Condition Object
    NoSun,                   !- Sun Exposure
    NoWind,                  !- Wind Exposure
    0.0,                     !- View Factor to Ground
    4,                       !- Number of Vertices
    3.7, 3.7, 2.4,                      !- X,Y,Z  1 {m}
    3.7, 3.7, 0.0,                      !- X,Y,Z  2 {m}
    26.8, 3.7, 0.0,                     !- X,Y,Z  3 {m}
    26.8, 3.7, 2.4;                     !- X,Y,Z  4 {m}

BuildingSurface:Detailed,
    SB52,                    !- Name
    WALL,                    !- Surface Type
    INT-WALL-1,              !- Construction Name
    SPACE5-1,                !- Zone Name
    ,                        !- Space Name
    Surface,                 !- Outside Boundary Condition
    SB25,                    !- Outside Boundary Condition Object
    NoSun,                   !- Sun Exposure
    NoWind,                  !- Wind Exposure
    0.0,                     !- View Factor to Ground
    4,                       !- Number of Vertices
    26.8, 3.7, 2.4,                     !- X,Y,Z  1 {m}
    26.8, 3.7, 0.0,                     !- X,Y,Z  2 {m}
    26.8, 11.6, 0.0,                    !- X,Y,Z  3 {m}
    26.8, 11.6, 2.4;                    !- X,Y,Z  4 {m}

BuildingSurface:Detailed,
    SB53,                    !- Name
    WALL,                    !- Surface Type
    INT-WALL-1,              !- Construction Name
    SPACE5-1,                !- Zone Name
    ,                        !- Space Name
    Surface,                 !- Outside Boundary Condition
    SB35,                    !- Outside Boundary Condition Object
    NoSun,                   !- Sun Exposure
    NoWind,                  !- Wind Exposure
    0.0,                     !- View Factor to Ground
    4,                       !- Number of Vertices
    26.8, 11.6, 2.4,                    !- X,Y,Z  1 {m}
    26.8, 11.6, 0.0,                    !- X,Y,Z  2 {m}
    3.7, 11.6, 0.0,                     !- X,Y,Z  3 {m}
    3.7, 11.6, 2.4;                     !- X,Y,Z  4 {m}

BuildingSurface:Detailed,
    SB54,                    !- Name
    WALL,                    !- Surface Type
    INT-WALL-1,              !- Construction Name
    SPACE5-1,                !- Zone Name
    ,                        !- Space Name
    Surface,                 !- Outside Boundary Condition
    SB45,                    !- Outside Boundary Condition Object
    NoSun,                   !- Sun Exposure
    NoWind,                  !- Wind Exposure
    0.0,                     !- View Factor to Ground
    4,                       !- Number of Vertices
    3.7, 11.6, 2.4,                     !- X,Y,Z  1 {m}
    3.7, 11.6, 0.0,                     !- X,Y,Z  2 {m}
    3.7, 3.7, 0.0,                      !- X,Y,Z  3 {m}
    3.7, 3.7, 2.4;                      !- X,Y,Z  4 {m}

! For heating, recover 2 hrs early
Schedule:Compact,
    Htg-SetP-Sch,            !- Name
    Temperature,             !- Schedule Type Limits Name
    Through: 12/31,          !- Field 1
    For: WeekDays CustomDay1 CustomDay2,  !- Field 2
    Until: 6:00, 13.0,       !- Field 4
    Until: 7:00, 18.0,       !- Field 6
    Until: 21:00, 23.0,      !- Field 8
    Until: 24:00, 13.0,      !- Field 10
    For: WeekEnds Holiday,   !- Field 11
    Until: 24:00, 13.0,      !- Field 13
    For: SummerDesignDay,    !- Field 14
    Until: 24:00, 13.0,      !- Field 16
    For: WinterDesignDay,    !- Field 17
    Until: 24:00, 23.0;      !- Field 19

! For cooling, recover 1 hr early
Schedule:Compact,
    Clg-SetP-Sch,            !- Name
    Temperature,             !- Schedule Type Limits Name
    Through: 12/31,          !- Field 1
    For: WeekDays CustomDay1 CustomDay2,  !- Field 2
    Until: 7:00, 32.0,       !- Field 4
    Until: 21:00, 24.0,      !- Field 6
    Until: 24:00, 32.0,      !- Field 8
    For: WeekEnds Holiday,   !- Field 9
    Until: 24:00, 32.0,      !- Field 11
    For: SummerDesignDay,    !- Field 12
    Until: 24:00, 24.0,      !- Field 14
    For: WinterDesignDay,    !- Field 15
    Until: 24:00, 32.0;      !- Field 17

Schedule:Compact,
    FanAvailSched,           !- Name
    Fraction,                !- Schedule Type Limits Name
    Through: 12/31,          !- Field 1
    For: WeekDays CustomDay1 CustomDay2,  !- Field 2
    Until: 7:00, 0.0,        !- Field 4
    Until: 21:00, 1.0,       !- Field 6
    Until: 24:00, 0.0,       !- Field 8
    For: Weekends Holiday,   !- Field 9
    Until: 24:00, 0.0,       !- Field 11
    For: SummerDesignDay,    !- Field 12
    Until: 24:00, 1.0,       !- Field 14
    For: WinterDesignDay,    !- Field 15
    Until: 24:00, 1.0;       !- Field 17

Schedule:Compact,
    Min OA Sched,            !- Name
    Fraction,                !- Schedule Type Limits Name
    Through: 12/31,          !- Field 1
    For: WeekDays CustomDay1 CustomDay2,  !- Field 2
    Until: 8:00, 0.0,        !- Field 4
    Until: 21:00, 1.0,       !- Field 6
    Until: 24:00, 0.0,       !- Field 8
    For: Weekends Holiday,   !- Field 9
    Until: 24:00, 0.0,       !- Field 11
    For: SummerDesignDay,    !- Field 12
    Until: 24:00, 1.0,       !- Field 14
    For: WinterDesignDay,    !- Field 15
    Until: 24:00, 1.0;       !- Field 17

Sizing:Parameters,
    1.2,                     !- Heating Sizing Factor
    1.2;                     !- Cooling Sizing Factor

Output:Variable,*,Site Outdoor Air Drybulb Temperature,hourly;
Output:Variable,*,Zone Air Temperature,hourly;
Output:Variable,*,Zone Air System Sensible Cooling Rate,hourly;
Output:Variable,*,Zone Air System Sensible Heating Rate,hourly;
Output:Variable,*,Zone Mean Radiant Temperature,hourly;
Output:Variable,*,Zone Operative Temperature,hourly;
Output:Variable,*,Zone Thermal Comfort ASHRAE 55 Simple Model Summer or Winter Clothes Not Comfortable Time,hourly;
Output:Variable,*,Zone Air Humidity Ratio,hourly;
Output:Variable,*,Zone Air Relative Humidity,hourly;
Output:Variable,*,Zone Heating Setpoint Not Met While Occupied Time,hourly;
Output:Variable,*,Zone Cooling Setpoint Not Met While Occupied Time,hourly;
Output:Variable,*,Heating Coil Heating Rate,hourly;
Output:Variable,*,Heating Coil Heating Rate,hourly;
Output:Variable,*,Cooling Coil Total Cooling Rate,hourly;
Output:Variable,*,Cooling Coil Sensible Cooling Rate,hourly;
Output:Variable,*,Cooling Coil Electricity Rate,hourly;
Output:Variable,*,Cooling Coil Runtime Fraction,hourly;
Output:VariableDictionary,IDF;
Output:Meter:MeterFileOnly,Electricity:Facility,monthly;
Output:Meter:MeterFileOnly,Electricity:Building,monthly;
Output:Meter:MeterFileOnly,InteriorLights:Electricity,monthly;
Output:Meter:MeterFileOnly,Electricity:HVAC,monthly;
Output:Meter:MeterFileOnly,NaturalGas:Facility,monthly;
Output:Meter:MeterFileOnly,Electricity:Facility,runperiod;
Output:Meter:MeterFileOnly,Electricity:Building,runperiod;
Output:Meter:MeterFileOnly,InteriorLights:Electricity,runperiod;
Output:Meter:MeterFileOnly,Electricity:HVAC,runperiod;
Output:Meter:MeterFileOnly,NaturalGas:Facility,runperiod;

OutputControl:Table:Style,
    HTML;                    !- Column Separator

Output:Table:SummaryReports,
    AllSummary;              !- Report 1 Name

!
! -------------------------------------------------------------
! New objects created from ExpandObjects
! -------------------------------------------------------------
!
ThermostatSetpoint:DualSetpoint,
    All Zones Dual SP Control,  !- Name
    Htg-SetP-Sch,            !- Heating Setpoint Temperature Schedule Name
    Clg-SetP-Sch;            !- Cooling Setpoint Temperature Schedule Name

ScheduleTypeLimits,
    HVACTemplate Any Number; !- Name

Schedule:Compact,
    HVACTemplate-Always 4,   !- Name
    HVACTemplate Any Number, !- Schedule Type Limits Name
    Through: 12/31,          !- Field 1
    For: AllDays,            !- Field 2
    Until: 24:00, 4;         !- Field 4

ZoneControl:Thermostat,
    SPACE1-1 Thermostat,     !- Name
    SPACE1-1,                !- Zone or ZoneList Name
    HVACTemplate-Always 4,   !- Control Type Schedule Name
    ThermostatSetpoint:DualSetpoint,  !- Control 1 Object Type
    All Zones Dual SP Control;  !- Control 1 Name

DesignSpecification:OutdoorAir,
    SZ DSOA SPACE1-1,        !- Name
    flow/person,             !- Outdoor Air Method
    0.00944,                 !- Outdoor Air Flow per Person {m3/s-person}
    0.0,                     !- Outdoor Air Flow per Zone Floor Area {m3/s-m2}
    0.0;                     !- Outdoor Air Flow per Zone {m3/s}

Sizing:Zone,
    SPACE1-1,                !- Zone or ZoneList Name
    SupplyAirTemperature,    !- Zone Cooling Design Supply Air Temperature Input Method
    12.8,                    !- Zone Cooling Design Supply Air Temperature {C}
    11.11,                   !- Zone Cooling Design Supply Air Temperature Difference {deltaC}
    SupplyAirTemperature,    !- Zone Heating Design Supply Air Temperature Input Method
    50,                      !- Zone Heating Design Supply Air Temperature {C}
    ,                        !- Zone Heating Design Supply Air Temperature Difference {deltaC}
    0.008,                   !- Zone Cooling Design Supply Air Humidity Ratio {kgWater/kgDryAir}
    0.008,                   !- Zone Heating Design Supply Air Humidity Ratio {kgWater/kgDryAir}
    SZ DSOA SPACE1-1,        !- Design Specification Outdoor Air Object Name
    ,                        !- Zone Heating Sizing Factor
    ,                        !- Zone Cooling Sizing Factor
    DesignDay,               !- Cooling Design Air Flow Method
    0,                       !- Cooling Design Air Flow Rate {m3/s}
    ,                        !- Cooling Minimum Air Flow per Zone Floor Area {m3/s-m2}
    ,                        !- Cooling Minimum Air Flow {m3/s}
    0,                       !- Cooling Minimum Air Flow Fraction
    DesignDay,               !- Heating Design Air Flow Method
    0,                       !- Heating Design Air Flow Rate {m3/s}
    ,                        !- Heating Maximum Air Flow per Zone Floor Area {m3/s-m2}
    ,                        !- Heating Maximum Air Flow {m3/s}
    0,                       !- Heating Maximum Air Flow Fraction
    SZ DSZAD SPACE1-1,       !- Design Specification Zone Air Distribution Object Name
    No,                      !- Account for Dedicated Outdoor Air System
    NeutralSupplyAir,        !- Dedicated Outdoor Air System Control Strategy
    autosize,                !- Dedicated Outdoor Air Low Setpoint Temperature for Design {C}
    autosize,                !- Dedicated Outdoor Air High Setpoint Temperature for Design {C}
    ,                        !- Zone Load Sizing Method
    ,                        !- Zone Latent Cooling Design Supply Air Humidity Ratio Input Method
    ,                        !- Zone Dehumidification Design Supply Air Humidity Ratio {kgWater/kgDryAir}
    ,                        !- Zone Cooling Design Supply Air Humidity Ratio Difference {kgWater/kgDryAir}
    ,                        !- Zone Latent Heating Design Supply Air Humidity Ratio Input Method
    ,                        !- Zone Humidification Design Supply Air Humidity Ratio {kgWater/kgDryAir}
    ;                        !- Zone Humidification Design Supply Air Humidity Ratio Difference {kgWater/kgDryAir}

DesignSpecification:ZoneAirDistribution,
    SZ DSZAD SPACE1-1,       !- Name
    1,                       !- Zone Air Distribution Effectiveness in Cooling Mode {dimensionless}
    1;                       !- Zone Air Distribution Effectiveness in Heating Mode {dimensionless}

ZoneHVAC:EquipmentConnections,
    SPACE1-1,                !- Zone Name
    SPACE1-1 Equipment,      !- Zone Conditioning Equipment List Name
    SPACE1-1 Zone Equip Inlet,  !- Zone Air Inlet Node or NodeList Name
    ,                        !- Zone Air Exhaust Node or NodeList Name
    SPACE1-1 Zone Air Node,  !- Zone Air Node Name
    SPACE1-1 Return Outlet;  !- Zone Return Air Node or NodeList Name

ZoneHVAC:EquipmentList,
    SPACE1-1 Equipment,      !- Name
    SequentialLoad,          !- Load Distribution Scheme
    ZoneHVAC:AirDistributionUnit,  !- Zone Equipment 1 Object Type
    SPACE1-1 Air Terminal ADU,  !- Zone Equipment 1 Name
    1,                       !- Zone Equipment 1 Cooling Sequence
    1,                       !- Zone Equipment 1 Heating or No-Load Sequence
    ,                        !- Zone Equipment 1 Sequential Cooling Fraction Schedule Name
    ;                        !- Zone Equipment 1 Sequential Heating Fraction Schedule Name

AirTerminal:SingleDuct:ConstantVolume:NoReheat,
    SPACE1-1 Air Terminal,   !- Name
    ,                        !- Availability Schedule Name
    SPACE1-1 Zone Equip Inlet ATInlet,  !- Air Inlet Node Name
    SPACE1-1 Zone Equip Inlet,  !- Air Outlet Node Name
    autosize;                !- Maximum Air Flow Rate {m3/s}

ZoneHVAC:AirDistributionUnit,
    SPACE1-1 Air Terminal ADU,  !- Name
    SPACE1-1 Zone Equip Inlet,  !- Air Distribution Unit Outlet Node Name
    AirTerminal:SingleDuct:ConstantVolume:NoReheat,  !- Air Terminal Object Type
    SPACE1-1 Air Terminal;   !- Air Terminal Name

ZoneControl:Thermostat,
    SPACE2-1 Thermostat,     !- Name
    SPACE2-1,                !- Zone or ZoneList Name
    HVACTemplate-Always 4,   !- Control Type Schedule Name
    ThermostatSetpoint:DualSetpoint,  !- Control 1 Object Type
    All Zones Dual SP Control;  !- Control 1 Name

DesignSpecification:OutdoorAir,
    SZ DSOA SPACE2-1,        !- Name
    flow/person,             !- Outdoor Air Method
    0.00944,                 !- Outdoor Air Flow per Person {m3/s-person}
    0.0,                     !- Outdoor Air Flow per Zone Floor Area {m3/s-m2}
    0.0;                     !- Outdoor Air Flow per Zone {m3/s}

Sizing:Zone,
    SPACE2-1,                !- Zone or ZoneList Name
    SupplyAirTemperature,    !- Zone Cooling Design Supply Air Temperature Input Method
    12.8,                    !- Zone Cooling Design Supply Air Temperature {C}
    11.11,                   !- Zone Cooling Design Supply Air Temperature Difference {deltaC}
    SupplyAirTemperature,    !- Zone Heating Design Supply Air Temperature Input Method
    50,                      !- Zone Heating Design Supply Air Temperature {C}
    ,                        !- Zone Heating Design Supply Air Temperature Difference {deltaC}
    0.008,                   !- Zone Cooling Design Supply Air Humidity Ratio {kgWater/kgDryAir}
    0.008,                   !- Zone Heating Design Supply Air Humidity Ratio {kgWater/kgDryAir}
    SZ DSOA SPACE2-1,        !- Design Specification Outdoor Air Object Name
    ,                        !- Zone Heating Sizing Factor
    ,                        !- Zone Cooling Sizing Factor
    DesignDay,               !- Cooling Design Air Flow Method
    0,                       !- Cooling Design Air Flow Rate {m3/s}
    ,                        !- Cooling Minimum Air Flow per Zone Floor Area {m3/s-m2}
    ,                        !- Cooling Minimum Air Flow {m3/s}
    0,                       !- Cooling Minimum Air Flow Fraction
    DesignDay,               !- Heating Design Air Flow Method
    0,                       !- Heating Design Air Flow Rate {m3/s}
    ,                        !- Heating Maximum Air Flow per Zone Floor Area {m3/s-m2}
    ,                        !- Heating Maximum Air Flow {m3/s}
    0,                       !- Heating Maximum Air Flow Fraction
    SZ DSZAD SPACE2-1,       !- Design Specification Zone Air Distribution Object Name
    No,                      !- Account for Dedicated Outdoor Air System
    NeutralSupplyAir,        !- Dedicated Outdoor Air System Control Strategy
    autosize,                !- Dedicated Outdoor Air Low Setpoint Temperature for Design {C}
    autosize,                !- Dedicated Outdoor Air High Setpoint Temperature for Design {C}
    ,                        !- Zone Load Sizing Method
    ,                        !- Zone Latent Cooling Design Supply Air Humidity Ratio Input Method
    ,                        !- Zone Dehumidification Design Supply Air Humidity Ratio {kgWater/kgDryAir}
    ,                        !- Zone Cooling Design Supply Air Humidity Ratio Difference {kgWater/kgDryAir}
    ,                        !- Zone Latent Heating Design Supply Air Humidity Ratio Input Method
    ,                        !- Zone Humidification Design Supply Air Humidity Ratio {kgWater/kgDryAir}
    ;                        !- Zone Humidification Design Supply Air Humidity Ratio Difference {kgWater/kgDryAir}

DesignSpecification:ZoneAirDistribution,
    SZ DSZAD SPACE2-1,       !- Name
    1,                       !- Zone Air Distribution Effectiveness in Cooling Mode {dimensionless}
    1;                       !- Zone Air Distribution Effectiveness in Heating Mode {dimensionless}

ZoneHVAC:EquipmentConnections,
    SPACE2-1,                !- Zone Name
    SPACE2-1 Equipment,      !- Zone Conditioning Equipment List Name
    SPACE2-1 Zone Equip Inlet,  !- Zone Air Inlet Node or NodeList Name
    ,                        !- Zone Air Exhaust Node or NodeList Name
    SPACE2-1 Zone Air Node,  !- Zone Air Node Name
    SPACE2-1 Return Outlet;  !- Zone Return Air Node or NodeList Name

ZoneHVAC:EquipmentList,
    SPACE2-1 Equipment,      !- Name
    SequentialLoad,          !- Load Distribution Scheme
    ZoneHVAC:AirDistributionUnit,  !- Zone Equipment 1 Object Type
    SPACE2-1 Air Terminal ADU,  !- Zone Equipment 1 Name
    1,                       !- Zone Equipment 1 Cooling Sequence
    1,                       !- Zone Equipment 1 Heating or No-Load Sequence
    ,                        !- Zone Equipment 1 Sequential Cooling Fraction Schedule Name
    ;                        !- Zone Equipment 1 Sequential Heating Fraction Schedule Name

AirTerminal:SingleDuct:ConstantVolume:NoReheat,
    SPACE2-1 Air Terminal,   !- Name
    ,                        !- Availability Schedule Name
    SPACE2-1 Zone Equip Inlet ATInlet,  !- Air Inlet Node Name
    SPACE2-1 Zone Equip Inlet,  !- Air Outlet Node Name
    autosize;                !- Maximum Air Flow Rate {m3/s}

ZoneHVAC:AirDistributionUnit,
    SPACE2-1 Air Terminal ADU,  !- Name
    SPACE2-1 Zone Equip Inlet,  !- Air Distribution Unit Outlet Node Name
    AirTerminal:SingleDuct:ConstantVolume:NoReheat,  !- Air Terminal Object Type
    SPACE2-1 Air Terminal;   !- Air Terminal Name

ZoneControl:Thermostat,
    SPACE3-1 Thermostat,     !- Name
    SPACE3-1,                !- Zone or ZoneList Name
    HVACTemplate-Always 4,   !- Control Type Schedule Name
    ThermostatSetpoint:DualSetpoint,  !- Control 1 Object Type
    All Zones Dual SP Control;  !- Control 1 Name

DesignSpecification:OutdoorAir,
    SZ DSOA SPACE3-1,        !- Name
    flow/person,             !- Outdoor Air Method
    0.00944,                 !- Outdoor Air Flow per Person {m3/s-person}
    0.0,                     !- Outdoor Air Flow per Zone Floor Area {m3/s-m2}
    0.0;                     !- Outdoor Air Flow per Zone {m3/s}

Sizing:Zone,
    SPACE3-1,                !- Zone or ZoneList Name
    SupplyAirTemperature,    !- Zone Cooling Design Supply Air Temperature Input Method
    12.8,                    !- Zone Cooling Design Supply Air Temperature {C}
    11.11,                   !- Zone Cooling Design Supply Air Temperature Difference {deltaC}
    SupplyAirTemperature,    !- Zone Heating Design Supply Air Temperature Input Method
    50,                      !- Zone Heating Design Supply Air Temperature {C}
    ,                        !- Zone Heating Design Supply Air Temperature Difference {deltaC}
    0.008,                   !- Zone Cooling Design Supply Air Humidity Ratio {kgWater/kgDryAir}
    0.008,                   !- Zone Heating Design Supply Air Humidity Ratio {kgWater/kgDryAir}
    SZ DSOA SPACE3-1,        !- Design Specification Outdoor Air Object Name
    ,                        !- Zone Heating Sizing Factor
    ,                        !- Zone Cooling Sizing Factor
    DesignDay,               !- Cooling Design Air Flow Method
    0,                       !- Cooling Design Air Flow Rate {m3/s}
    ,                        !- Cooling Minimum Air Flow per Zone Floor Area {m3/s-m2}
    ,                        !- Cooling Minimum Air Flow {m3/s}
    0,                       !- Cooling Minimum Air Flow Fraction
    DesignDay,               !- Heating Design Air Flow Method
    0,                       !- Heating Design Air Flow Rate {m3/s}
    ,                        !- Heating Maximum Air Flow per Zone Floor Area {m3/s-m2}
    ,                        !- Heating Maximum Air Flow {m3/s}
    0,                       !- Heating Maximum Air Flow Fraction
    SZ DSZAD SPACE3-1,       !- Design Specification Zone Air Distribution Object Name
    No,                      !- Account for Dedicated Outdoor Air System
    NeutralSupplyAir,        !- Dedicated Outdoor Air System Control Strategy
    autosize,                !- Dedicated Outdoor Air Low Setpoint Temperature for Design {C}
    autosize,                !- Dedicated Outdoor Air High Setpoint Temperature for Design {C}
    ,                        !- Zone Load Sizing Method
    ,                        !- Zone Latent Cooling Design Supply Air Humidity Ratio Input Method
    ,                        !- Zone Dehumidification Design Supply Air Humidity Ratio {kgWater/kgDryAir}
    ,                        !- Zone Cooling Design Supply Air Humidity Ratio Difference {kgWater/kgDryAir}
    ,                        !- Zone Latent Heating Design Supply Air Humidity Ratio Input Method
    ,                        !- Zone Humidification Design Supply Air Humidity Ratio {kgWater/kgDryAir}
    ;                        !- Zone Humidification Design Supply Air Humidity Ratio Difference {kgWater/kgDryAir}

DesignSpecification:ZoneAirDistribution,
    SZ DSZAD SPACE3-1,       !- Name
    1,                       !- Zone Air Distribution Effectiveness in Cooling Mode {dimensionless}
    1;                       !- Zone Air Distribution Effectiveness in Heating Mode {dimensionless}

ZoneHVAC:EquipmentConnections,
    SPACE3-1,                !- Zone Name
    SPACE3-1 Equipment,      !- Zone Conditioning Equipment List Name
    SPACE3-1 Zone Equip Inlet,  !- Zone Air Inlet Node or NodeList Name
    ,                        !- Zone Air Exhaust Node or NodeList Name
    SPACE3-1 Zone Air Node,  !- Zone Air Node Name
    SPACE3-1 Return Outlet;  !- Zone Return Air Node or NodeList Name

ZoneHVAC:EquipmentList,
    SPACE3-1 Equipment,      !- Name
    SequentialLoad,          !- Load Distribution Scheme
    ZoneHVAC:AirDistributionUnit,  !- Zone Equipment 1 Object Type
    SPACE3-1 Air Terminal ADU,  !- Zone Equipment 1 Name
    1,                       !- Zone Equipment 1 Cooling Sequence
    1,                       !- Zone Equipment 1 Heating or No-Load Sequence
    ,                        !- Zone Equipment 1 Sequential Cooling Fraction Schedule Name
    ;                        !- Zone Equipment 1 Sequential Heating Fraction Schedule Name

AirTerminal:SingleDuct:ConstantVolume:NoReheat,
    SPACE3-1 Air Terminal,   !- Name
    ,                        !- Availability Schedule Name
    SPACE3-1 Zone Equip Inlet ATInlet,  !- Air Inlet Node Name
    SPACE3-1 Zone Equip Inlet,  !- Air Outlet Node Name
    autosize;                !- Maximum Air Flow Rate {m3/s}

ZoneHVAC:AirDistributionUnit,
    SPACE3-1 Air Terminal ADU,  !- Name
    SPACE3-1 Zone Equip Inlet,  !- Air Distribution Unit Outlet Node Name
    AirTerminal:SingleDuct:ConstantVolume:NoReheat,  !- Air Terminal Object Type
    SPACE3-1 Air Terminal;   !- Air Terminal Name

ZoneControl:Thermostat,
    SPACE4-1 Thermostat,     !- Name
    SPACE4-1,                !- Zone or ZoneList Name
    HVACTemplate-Always 4,   !- Control Type Schedule Name
    ThermostatSetpoint:DualSetpoint,  !- Control 1 Object Type
    All Zones Dual SP Control;  !- Control 1 Name

DesignSpecification:OutdoorAir,
    SZ DSOA SPACE4-1,        !- Name
    flow/person,             !- Outdoor Air Method
    0.00944,                 !- Outdoor Air Flow per Person {m3/s-person}
    0.0,                     !- Outdoor Air Flow per Zone Floor Area {m3/s-m2}
    0.0;                     !- Outdoor Air Flow per Zone {m3/s}

Sizing:Zone,
    SPACE4-1,                !- Zone or ZoneList Name
    SupplyAirTemperature,    !- Zone Cooling Design Supply Air Temperature Input Method
    12.8,                    !- Zone Cooling Design Supply Air Temperature {C}
    11.11,                   !- Zone Cooling Design Supply Air Temperature Difference {deltaC}
    SupplyAirTemperature,    !- Zone Heating Design Supply Air Temperature Input Method
    50,                      !- Zone Heating Design Supply Air Temperature {C}
    ,                        !- Zone Heating Design Supply Air Temperature Difference {deltaC}
    0.008,                   !- Zone Cooling Design Supply Air Humidity Ratio {kgWater/kgDryAir}
    0.008,                   !- Zone Heating Design Supply Air Humidity Ratio {kgWater/kgDryAir}
    SZ DSOA SPACE4-1,        !- Design Specification Outdoor Air Object Name
    ,                        !- Zone Heating Sizing Factor
    ,                        !- Zone Cooling Sizing Factor
    DesignDay,               !- Cooling Design Air Flow Method
    0,                       !- Cooling Design Air Flow Rate {m3/s}
    ,                        !- Cooling Minimum Air Flow per Zone Floor Area {m3/s-m2}
    ,                        !- Cooling Minimum Air Flow {m3/s}
    0,                       !- Cooling Minimum Air Flow Fraction
    DesignDay,               !- Heating Design Air Flow Method
    0,                       !- Heating Design Air Flow Rate {m3/s}
    ,                        !- Heating Maximum Air Flow per Zone Floor Area {m3/s-m2}
    ,                        !- Heating Maximum Air Flow {m3/s}
    0,                       !- Heating Maximum Air Flow Fraction
    SZ DSZAD SPACE4-1,       !- Design Specification Zone Air Distribution Object Name
    No,                      !- Account for Dedicated Outdoor Air System
    NeutralSupplyAir,        !- Dedicated Outdoor Air System Control Strategy
    autosize,                !- Dedicated Outdoor Air Low Setpoint Temperature for Design {C}
    autosize,                !- Dedicated Outdoor Air High Setpoint Temperature for Design {C}
    ,                        !- Zone Load Sizing Method
    ,                        !- Zone Latent Cooling Design Supply Air Humidity Ratio Input Method
    ,                        !- Zone Dehumidification Design Supply Air Humidity Ratio {kgWater/kgDryAir}
    ,                        !- Zone Cooling Design Supply Air Humidity Ratio Difference {kgWater/kgDryAir}
    ,                        !- Zone Latent Heating Design Supply Air Humidity Ratio Input Method
    ,                        !- Zone Humidification Design Supply Air Humidity Ratio {kgWater/kgDryAir}
    ;                        !- Zone Humidification Design Supply Air Humidity Ratio Difference {kgWater/kgDryAir}

DesignSpecification:ZoneAirDistribution,
    SZ DSZAD SPACE4-1,       !- Name
    1,                       !- Zone Air Distribution Effectiveness in Cooling Mode {dimensionless}
    1;                       !- Zone Air Distribution Effectiveness in Heating Mode {dimensionless}

ZoneHVAC:EquipmentConnections,
    SPACE4-1,                !- Zone Name
    SPACE4-1 Equipment,      !- Zone Conditioning Equipment List Name
    SPACE4-1 Zone Equip Inlet,  !- Zone Air Inlet Node or NodeList Name
    ,                        !- Zone Air Exhaust Node or NodeList Name
    SPACE4-1 Zone Air Node,  !- Zone Air Node Name
    SPACE4-1 Return Outlet;  !- Zone Return Air Node or NodeList Name

ZoneHVAC:EquipmentList,
    SPACE4-1 Equipment,      !- Name
    SequentialLoad,          !- Load Distribution Scheme
    ZoneHVAC:AirDistributionUnit,  !- Zone Equipment 1 Object Type
    SPACE4-1 Air Terminal ADU,  !- Zone Equipment 1 Name
    1,                       !- Zone Equipment 1 Cooling Sequence
    1,                       !- Zone Equipment 1 Heating or No-Load Sequence
    ,                        !- Zone Equipment 1 Sequential Cooling Fraction Schedule Name
    ;                        !- Zone Equipment 1 Sequential Heating Fraction Schedule Name

AirTerminal:SingleDuct:ConstantVolume:NoReheat,
    SPACE4-1 Air Terminal,   !- Name
    ,                        !- Availability Schedule Name
    SPACE4-1 Zone Equip Inlet ATInlet,  !- Air Inlet Node Name
    SPACE4-1 Zone Equip Inlet,  !- Air Outlet Node Name
    autosize;                !- Maximum Air Flow Rate {m3/s}

ZoneHVAC:AirDistributionUnit,
    SPACE4-1 Air Terminal ADU,  !- Name
    SPACE4-1 Zone Equip Inlet,  !- Air Distribution Unit Outlet Node Name
    AirTerminal:SingleDuct:ConstantVolume:NoReheat,  !- Air Terminal Object Type
    SPACE4-1 Air Terminal;   !- Air Terminal Name

ZoneControl:Thermostat,
    SPACE5-1 Thermostat,     !- Name
    SPACE5-1,                !- Zone or ZoneList Name
    HVACTemplate-Always 4,   !- Control Type Schedule Name
    ThermostatSetpoint:DualSetpoint,  !- Control 1 Object Type
    All Zones Dual SP Control;  !- Control 1 Name

DesignSpecification:OutdoorAir,
    SZ DSOA SPACE5-1,        !- Name
    flow/person,             !- Outdoor Air Method
    0.00944,                 !- Outdoor Air Flow per Person {m3/s-person}
    0.0,                     !- Outdoor Air Flow per Zone Floor Area {m3/s-m2}
    0.0;                     !- Outdoor Air Flow per Zone {m3/s}

Sizing:Zone,
    SPACE5-1,                !- Zone or ZoneList Name
    SupplyAirTemperature,    !- Zone Cooling Design Supply Air Temperature Input Method
    12.8,                    !- Zone Cooling Design Supply Air Temperature {C}
    11.11,                   !- Zone Cooling Design Supply Air Temperature Difference {deltaC}
    SupplyAirTemperature,    !- Zone Heating Design Supply Air Temperature Input Method
    50,                      !- Zone Heating Design Supply Air Temperature {C}
    ,                        !- Zone Heating Design Supply Air Temperature Difference {deltaC}
    0.008,                   !- Zone Cooling Design Supply Air Humidity Ratio {kgWater/kgDryAir}
    0.008,                   !- Zone Heating Design Supply Air Humidity Ratio {kgWater/kgDryAir}
    SZ DSOA SPACE5-1,        !- Design Specification Outdoor Air Object Name
    ,                        !- Zone Heating Sizing Factor
    ,                        !- Zone Cooling Sizing Factor
    DesignDay,               !- Cooling Design Air Flow Method
    0,                       !- Cooling Design Air Flow Rate {m3/s}
    ,                        !- Cooling Minimum Air Flow per Zone Floor Area {m3/s-m2}
    ,                        !- Cooling Minimum Air Flow {m3/s}
    0,                       !- Cooling Minimum Air Flow Fraction
    DesignDay,               !- Heating Design Air Flow Method
    0,                       !- Heating Design Air Flow Rate {m3/s}
    ,                        !- Heating Maximum Air Flow per Zone Floor Area {m3/s-m2}
    ,                        !- Heating Maximum Air Flow {m3/s}
    0,                       !- Heating Maximum Air Flow Fraction
    SZ DSZAD SPACE5-1,       !- Design Specification Zone Air Distribution Object Name
    No,                      !- Account for Dedicated Outdoor Air System
    NeutralSupplyAir,        !- Dedicated Outdoor Air System Control Strategy
    autosize,                !- Dedicated Outdoor Air Low Setpoint Temperature for Design {C}
    autosize,                !- Dedicated Outdoor Air High Setpoint Temperature for Design {C}
    ,                        !- Zone Load Sizing Method
    ,                        !- Zone Latent Cooling Design Supply Air Humidity Ratio Input Method
    ,                        !- Zone Dehumidification Design Supply Air Humidity Ratio {kgWater/kgDryAir}
    ,                        !- Zone Cooling Design Supply Air Humidity Ratio Difference {kgWater/kgDryAir}
    ,                        !- Zone Latent Heating Design Supply Air Humidity Ratio Input Method
    ,                        !- Zone Humidification Design Supply Air Humidity Ratio {kgWater/kgDryAir}
    ;                        !- Zone Humidification Design Supply Air Humidity Ratio Difference {kgWater/kgDryAir}

DesignSpecification:ZoneAirDistribution,
    SZ DSZAD SPACE5-1,       !- Name
    1,                       !- Zone Air Distribution Effectiveness in Cooling Mode {dimensionless}
    1;                       !- Zone Air Distribution Effectiveness in Heating Mode {dimensionless}

ZoneHVAC:EquipmentConnections,
    SPACE5-1,                !- Zone Name
    SPACE5-1 Equipment,      !- Zone Conditioning Equipment List Name
    SPACE5-1 Zone Equip Inlet,  !- Zone Air Inlet Node or NodeList Name
    ,                        !- Zone Air Exhaust Node or NodeList Name
    SPACE5-1 Zone Air Node,  !- Zone Air Node Name
    SPACE5-1 Return Outlet;  !- Zone Return Air Node or NodeList Name

ZoneHVAC:EquipmentList,
    SPACE5-1 Equipment,      !- Name
    SequentialLoad,          !- Load Distribution Scheme
    ZoneHVAC:AirDistributionUnit,  !- Zone Equipment 1 Object Type
    SPACE5-1 Air Terminal ADU,  !- Zone Equipment 1 Name
    1,                       !- Zone Equipment 1 Cooling Sequence
    1,                       !- Zone Equipment 1 Heating or No-Load Sequence
    ,                        !- Zone Equipment 1 Sequential Cooling Fraction Schedule Name
    ;                        !- Zone Equipment 1 Sequential Heating Fraction Schedule Name

AirTerminal:SingleDuct:ConstantVolume:NoReheat,
    SPACE5-1 Air Terminal,   !- Name
    ,                        !- Availability Schedule Name
    SPACE5-1 Zone Equip Inlet ATInlet,  !- Air Inlet Node Name
    SPACE5-1 Zone Equip Inlet,  !- Air Outlet Node Name
    autosize;                !- Maximum Air Flow Rate {m3/s}

ZoneHVAC:AirDistributionUnit,
    SPACE5-1 Air Terminal ADU,  !- Name
    SPACE5-1 Zone Equip Inlet,  !- Air Distribution Unit Outlet Node Name
    AirTerminal:SingleDuct:ConstantVolume:NoReheat,  !- Air Terminal Object Type
    SPACE5-1 Air Terminal;   !- Air Terminal Name

Sizing:System,
    Sys 1 Furnace DX Cool,   !- AirLoop Name
    Sensible,                !- Type of Load to Size On
    autosize,                !- Design Outdoor Air Flow Rate {m3/s}
    1,                       !- Central Heating Maximum System Air Flow Ratio
    7,                       !- Preheat Design Temperature {C}
    0.008,                   !- Preheat Design Humidity Ratio {kgWater/kgDryAir}
    11,                      !- Precool Design Temperature {C}
    0.008,                   !- Precool Design Humidity Ratio {kgWater/kgDryAir}
    12.8,                    !- Central Cooling Design Supply Air Temperature {C}
    50,                      !- Central Heating Design Supply Air Temperature {C}
    NonCoincident,           !- Type of Zone Sum to Use
    No,                      !- 100% Outdoor Air in Cooling
    No,                      !- 100% Outdoor Air in Heating
    0.008,                   !- Central Cooling Design Supply Air Humidity Ratio {kgWater/kgDryAir}
    0.008,                   !- Central Heating Design Supply Air Humidity Ratio {kgWater/kgDryAir}
    DesignDay,               !- Cooling Supply Air Flow Rate Method
    0,                       !- Cooling Supply Air Flow Rate {m3/s}
    ,                        !- Cooling Supply Air Flow Rate Per Floor Area {m3/s-m2}
    ,                        !- Cooling Fraction of Autosized Cooling Supply Air Flow Rate
    ,                        !- Cooling Supply Air Flow Rate Per Unit Cooling Capacity {m3/s-W}
    DesignDay,               !- Heating Supply Air Flow Rate Method
    0,                       !- Heating Supply Air Flow Rate {m3/s}
    ,                        !- Heating Supply Air Flow Rate Per Floor Area {m3/s-m2}
    ,                        !- Heating Fraction of Autosized Heating Supply Air Flow Rate
    ,                        !- Heating Fraction of Autosized Cooling Supply Air Flow Rate
    ,                        !- Heating Supply Air Flow Rate Per Unit Heating Capacity {m3/s-W}
    ZoneSum,                 !- System Outdoor Air Method
    1.0,                     !- Zone Maximum Outdoor Air Fraction {dimensionless}
    CoolingDesignCapacity,   !- Cooling Design Capacity Method
    autosize,                !- Cooling Design Capacity {W}
    ,                        !- Cooling Design Capacity Per Floor Area {W/m2}
    ,                        !- Fraction of Autosized Cooling Design Capacity
    HeatingDesignCapacity,   !- Heating Design Capacity Method
    autosize,                !- Heating Design Capacity {W}
    ,                        !- Heating Design Capacity Per Floor Area {W/m2}
    ,                        !- Fraction of Autosized Heating Design Capacity
    OnOff;                   !- Central Cooling Capacity Control Method

AirLoopHVAC,
    Sys 1 Furnace DX Cool,   !- Name
    ,                        !- Controller List Name
    Sys 1 Furnace DX Cool Availability Managers,  !- Availability Manager List Name
    autosize,                !- Design Supply Air Flow Rate {m3/s}
    Sys 1 Furnace DX Cool Branches,  !- Branch List Name
    ,                        !- Connector List Name
    Sys 1 Furnace DX Cool Air Loop Inlet,  !- Supply Side Inlet Node Name
    Sys 1 Furnace DX Cool Return Air Outlet,  !- Demand Side Outlet Node Name
    Sys 1 Furnace DX Cool Supply Path Inlet,  !- Demand Side Inlet Node Names
    Sys 1 Furnace DX Cool Heating Coil Outlet;  !- Supply Side Outlet Node Names

BranchList,
    Sys 1 Furnace DX Cool Branches,  !- Name
    Sys 1 Furnace DX Cool Main Branch;  !- Branch 1 Name

Branch,
    Sys 1 Furnace DX Cool Main Branch,  !- Name
    ,                        !- Pressure Drop Curve Name
    AirLoopHVAC:OutdoorAirSystem,  !- Component 1 Object Type
    Sys 1 Furnace DX Cool OA System,  !- Component 1 Name
    Sys 1 Furnace DX Cool Air Loop Inlet,  !- Component 1 Inlet Node Name
    Sys 1 Furnace DX Cool Mixed Air Outlet,  !- Component 1 Outlet Node Name
    AirLoopHVAC:UnitarySystem,  !- Component 2 Object Type
    Sys 1 Furnace DX Cool Unitary System,  !- Component 2 Name
    Sys 1 Furnace DX Cool Mixed Air Outlet,  !- Component 2 Inlet Node Name
    Sys 1 Furnace DX Cool Heating Coil Outlet;  !- Component 2 Outlet Node Name

AirLoopHVAC:SupplyPath,
    Sys 1 Furnace DX Cool Supply Path,  !- Name
    Sys 1 Furnace DX Cool Supply Path Inlet,  !- Supply Air Path Inlet Node Name
    AirLoopHVAC:ZoneSplitter,!- Component 1 Object Type
    Sys 1 Furnace DX Cool Zone Splitter;  !- Component 1 Name

AirLoopHVAC:ZoneSplitter,
    Sys 1 Furnace DX Cool Zone Splitter,  !- Name
    Sys 1 Furnace DX Cool Supply Path Inlet,  !- Inlet Node Name
    SPACE1-1 Zone Equip Inlet ATInlet;  !- Outlet 1 Node Name

AirLoopHVAC:ReturnPath,
    Sys 1 Furnace DX Cool Return Path,  !- Name
    Sys 1 Furnace DX Cool Return Air Outlet,  !- Return Air Path Outlet Node Name
    AirLoopHVAC:ZoneMixer,   !- Component 1 Object Type
    Sys 1 Furnace DX Cool Zone Mixer;  !- Component 1 Name

AirLoopHVAC:ZoneMixer,
    Sys 1 Furnace DX Cool Zone Mixer,  !- Name
    Sys 1 Furnace DX Cool Return Air Outlet,  !- Outlet Node Name
    SPACE1-1 Return Outlet;  !- Inlet 1 Node Name

AvailabilityManagerAssignmentList,
    Sys 1 Furnace DX Cool Availability Managers,  !- Name
    AvailabilityManager:Scheduled,  !- Availability Manager 1 Object Type
    Sys 1 Furnace DX Cool Availability;  !- Availability Manager 1 Name

AvailabilityManager:Scheduled,
    Sys 1 Furnace DX Cool Availability,  !- Name
    HVACTemplate-Always 1;   !- Schedule Name

Schedule:Compact,
    HVACTemplate-Always 1,   !- Name
    HVACTemplate Any Number, !- Schedule Type Limits Name
    Through: 12/31,          !- Field 1
    For: AllDays,            !- Field 2
    Until: 24:00, 1;         !- Field 4

AirLoopHVAC:UnitarySystem,
    Sys 1 Furnace DX Cool Unitary System,  !- Name
    Load,                    !- Control Type
    SPACE1-1,                !- Controlling Zone or Thermostat Location
    None,                    !- Dehumidification Control Type
    ,                        !- Availability Schedule Name
    Sys 1 Furnace DX Cool Mixed Air Outlet,  !- Air Inlet Node Name
    Sys 1 Furnace DX Cool Heating Coil Outlet,  !- Air Outlet Node Name
    Fan:VariableVolume,      !- Supply Fan Object Type
    Sys 1 Furnace DX Cool Supply Fan,  !- Supply Fan Name
    BlowThrough,             !- Fan Placement
    FanAvailSched,           !- Supply Air Fan Operating Mode Schedule Name
    Coil:Heating:Fuel,       !- Heating Coil Object Type
    Sys 1 Furnace DX Cool Heating Coil,  !- Heating Coil Name
    1.0,                     !- DX Heating Coil Sizing Ratio
    Coil:Cooling:DX,         !- Cooling Coil Object Type
    Sys 1 Furnace DX Cool Cooling Coil,  !- Cooling Coil Name
    ,                        !- Use DOAS DX Cooling Coil
    ,                        !- Minimum Supply Air Temperature {C}
    ,                        !- Latent Load Control
    ,                        !- Supplemental Heating Coil Object Type
    ,                        !- Supplemental Heating Coil Name
    SupplyAirFlowRate,       !- Cooling Supply Air Flow Rate Method
    autosize,                !- Cooling Supply Air Flow Rate {m3/s}
    ,                        !- Cooling Supply Air Flow Rate Per Floor Area {m3/s-m2}
    ,                        !- Cooling Fraction of Autosized Cooling Supply Air Flow Rate
    ,                        !- Cooling Supply Air Flow Rate Per Unit of Capacity {m3/s-W}
    SupplyAirFlowRate,       !- Heating Supply Air Flow Rate Method
    autosize,                !- Heating Supply Air Flow Rate {m3/s}
    ,                        !- Heating Supply Air Flow Rate Per Floor Area {m3/s-m2}
    ,                        !- Heating Fraction of Autosized Heating Supply Air Flow Rate
    ,                        !- Heating Supply Air Flow Rate Per Unit of Capacity {m3/s-W}
    SupplyAirFlowRate,       !- No Load Supply Air Flow Rate Method
    autosize,                !- No Load Supply Air Flow Rate {m3/s}
    ,                        !- No Load Supply Air Flow Rate Per Floor Area {m3/s-m2}
    ,                        !- No Load Fraction of Autosized Cooling Supply Air Flow Rate
    ,                        !- No Load Fraction of Autosized Heating Supply Air Flow Rate
    ,                        !- No Load Supply Air Flow Rate Per Unit of Capacity During Cooling Operation {m3/s-W}
    ,                        !- No Load Supply Air Flow Rate Per Unit of Capacity During Heating Operation {m3/s-W}
    Autosize,                !- Maximum Supply Air Temperature {C}
    21,                      !- Maximum Outdoor Dry-Bulb Temperature for Supplemental Heater Operation {C}
    ,                        !- Outdoor Dry-Bulb Temperature Sensor Node Name
    ,                        !- Maximum Cycling Rate {cycles/hr}
    ,                        !- Heat Pump Time Constant {s}
    ,                        !- Fraction of On-Cycle Power Use
    ,                        !- Heat Pump Fan Delay Time {s}
    ,                        !- Ancillary On-Cycle Electric Power {W}
    ,                        !- Ancillary Off-Cycle Electric Power {W}
    ,                        !- Design Heat Recovery Water Flow Rate {m3/s}
    ,                        !- Maximum Temperature for Heat Recovery {C}
    ,                        !- Heat Recovery Water Inlet Node Name
    ,                        !- Heat Recovery Water Outlet Node Name
    UnitarySystemPerformance:Multispeed,  !- Design Specification Multispeed Object Type
    Sys 1 Furnace DX Cool Unitary System MultiSpeed Performance;  !- Design Specification Multispeed Object Name

UnitarySystemPerformance:Multispeed,
    Sys 1 Furnace DX Cool Unitary System MultiSpeed Performance,  !- Name
    1,                       !- Number of Speeds for Heating
    2,                       !- Number of Speeds for Cooling
    No,                      !- Single Mode Operation
    ,                        !- No Load Supply Air Flow Rate Ratio
    autosize,                !- Heating Speed 1 Supply Air Flow Ratio
    autosize,                !- Cooling Speed 1 Supply Air Flow Ratio
    autosize,                !- Heating Speed 2 Supply Air Flow Ratio
    autosize,                !- Cooling Speed 2 Supply Air Flow Ratio
    autosize,                !- Heating Speed 3 Supply Air Flow Ratio
    autosize,                !- Cooling Speed 3 Supply Air Flow Ratio
    autosize,                !- Heating Speed 4 Supply Air Flow Ratio
    autosize,                !- Cooling Speed 4 Supply Air Flow Ratio
    autosize,                !- Heating Speed 5 Supply Air Flow Ratio
    autosize,                !- Cooling Speed 5 Supply Air Flow Ratio
    autosize,                !- Heating Speed 6 Supply Air Flow Ratio
    autosize,                !- Cooling Speed 6 Supply Air Flow Ratio
    autosize,                !- Heating Speed 7 Supply Air Flow Ratio
    autosize,                !- Cooling Speed 7 Supply Air Flow Ratio
    autosize,                !- Heating Speed 8 Supply Air Flow Ratio
    autosize,                !- Cooling Speed 8 Supply Air Flow Ratio
    autosize,                !- Heating Speed 9 Supply Air Flow Ratio
    autosize,                !- Cooling Speed 9 Supply Air Flow Ratio
    autosize,                !- Heating Speed 10 Supply Air Flow Ratio
    autosize;                !- Cooling Speed 10 Supply Air Flow Ratio

Coil:Cooling:DX,
    Sys 1 Furnace DX Cool Cooling Coil,  !- Name
    Sys 1 Furnace DX Cool Supply Fan Outlet,  !- Evaporator Inlet Node Name
    Sys 1 Furnace DX Cool Cooling Coil Outlet,  !- Evaporator Outlet Node Name
    ,                        !- Availability Schedule Name
    ,                        !- Condenser Zone Name
    Sys 1 Furnace DX Cool Cooling Coil Condenser Inlet,  !- Condenser Inlet Node Name
    Sys 1 Furnace DX Cool Cooling Coil Condenser Outlet Node,  !- Condenser Outlet Node Name
    Sys 1 Furnace DX Cool Cooling Coil Performance;  !- Performance Object Name

Coil:Cooling:DX:CurveFit:Performance,
    Sys 1 Furnace DX Cool Cooling Coil Performance,  !- Name
    0.0,                     !- Crankcase Heater Capacity {W}
    ,                        !- Minimum Outdoor Dry-Bulb Temperature for Compressor Operation {C}
    10.0,                    !- Maximum Outdoor Dry-Bulb Temperature for Crankcase Heater Operation {C}
    ,                        !- Unit Internal Static Air Pressure {Pa}
    Discrete,                !- Capacity Control Method
    ,                        !- Evaporative Condenser Basin Heater Capacity {W/K}
    ,                        !- Evaporative Condenser Basin Heater Setpoint Temperature {C}
    ,                        !- Evaporative Condenser Basin Heater Operating Schedule Name
    Electricity,             !- Compressor Fuel Type
    Sys 1 Furnace DX Cool Cooling Coil Operating Mode;  !- Base Operating Mode

Coil:Cooling:DX:CurveFit:OperatingMode,
    Sys 1 Furnace DX Cool Cooling Coil Operating Mode,  !- Name
    autosize,                !- Rated Gross Total Cooling Capacity {W}
    autosize,                !- Rated Evaporator Air Flow Rate {m3/s}
    ,                        !- Rated Condenser Air Flow Rate {m3/s}
    0,                       !- Maximum Cycling Rate {cycles/hr}
    0,                       !- Ratio of Initial Moisture Evaporation Rate and Steady State Latent Capacity {dimensionless}
    0,                       !- Latent Capacity Time Constant {s}
    0,                       !- Nominal Time for Condensate Removal to Begin {s}
    No,                      !- Apply Latent Degradation to Speeds Greater than 1
    AirCooled,               !- Condenser Type
    ,                        !- Nominal Evaporative Condenser Pump Power {W}
    2,                       !- Nominal Speed Number
    Sys 1 Furnace DX Cool Cooling Coil Speed 1 Performance,  !- Speed 1 Name
    Sys 1 Furnace DX Cool Cooling Coil Speed 2 Performance;  !- Speed 2 Name

Coil:Cooling:DX:CurveFit:Speed,
    Sys 1 Furnace DX Cool Cooling Coil Speed 1 Performance,  !- Name
    0.5000,                  !- Gross Total Cooling Capacity Fraction
    0.5000,                  !- Evaporator Air Flow Rate Fraction
    ,                        !- Condenser Air Flow Rate Fraction
    autosize,                !- Gross Sensible Heat Ratio
    3,                       !- Gross Cooling COP {W/W}
    1.0,                     !- Active Fraction of Coil Face Area
    ,                        !- 2017 Rated Evaporator Fan Power Per Volume Flow Rate {W/(m3/s)}
    934.4,                   !- 2023 Rated Evaporator Fan Power Per Volume Flow Rate {W/(m3/s)}
    ,                        !- Evaporative Condenser Pump Power Fraction
    ,                        !- Evaporative Condenser Effectiveness {dimensionless}
    Sys 1 Furnace DX Cool Cool Coil Cap-FT,  !- Total Cooling Capacity Modifier Function of Temperature Curve Name
    Sys 1 Furnace DX Cool Cool Coil Cap-FF,  !- Total Cooling Capacity Modifier Function of Air Flow Fraction Curve Name
    Sys 1 Furnace DX Cool Cool Coil EIR-FT,  !- Energy Input Ratio Modifier Function of Temperature Curve Name
    Sys 1 Furnace DX Cool Cool Coil EIR-FF,  !- Energy Input Ratio Modifier Function of Air Flow Fraction Curve Name
    Sys 1 Furnace DX Cool Cool Coil PLF,  !- Part Load Fraction Correlation Curve Name
    0.2,                     !- Rated Waste Heat Fraction of Power Input {dimensionless}
    Sys 1 Furnace DX Cool Cool Coil WH-FT;  !- Waste Heat Modifier Function of Temperature Curve Name

Coil:Cooling:DX:CurveFit:Speed,
    Sys 1 Furnace DX Cool Cooling Coil Speed 2 Performance,  !- Name
    1.0000,                  !- Gross Total Cooling Capacity Fraction
    1.0000,                  !- Evaporator Air Flow Rate Fraction
    ,                        !- Condenser Air Flow Rate Fraction
    autosize,                !- Gross Sensible Heat Ratio
    3,                       !- Gross Cooling COP {W/W}
    1.0,                     !- Active Fraction of Coil Face Area
    ,                        !- 2017 Rated Evaporator Fan Power Per Volume Flow Rate {W/(m3/s)}
    934.4,                   !- 2023 Rated Evaporator Fan Power Per Volume Flow Rate {W/(m3/s)}
    ,                        !- Evaporative Condenser Pump Power Fraction
    ,                        !- Evaporative Condenser Effectiveness {dimensionless}
    Sys 1 Furnace DX Cool Cool Coil Cap-FT,  !- Total Cooling Capacity Modifier Function of Temperature Curve Name
    Sys 1 Furnace DX Cool Cool Coil Cap-FF,  !- Total Cooling Capacity Modifier Function of Air Flow Fraction Curve Name
    Sys 1 Furnace DX Cool Cool Coil EIR-FT,  !- Energy Input Ratio Modifier Function of Temperature Curve Name
    Sys 1 Furnace DX Cool Cool Coil EIR-FF,  !- Energy Input Ratio Modifier Function of Air Flow Fraction Curve Name
    Sys 1 Furnace DX Cool Cool Coil PLF,  !- Part Load Fraction Correlation Curve Name
    0.2,                     !- Rated Waste Heat Fraction of Power Input {dimensionless}
    Sys 1 Furnace DX Cool Cool Coil WH-FT;  !- Waste Heat Modifier Function of Temperature Curve Name

! Curves from example file MultiSpeedHeatPump.idf, Sep 2013, same curves for all speeds.
Curve:Biquadratic,
    Sys 1 Furnace DX Cool Cool Coil Cap-FT,  !- Name
    0.476428E+00,            !- Coefficient1 Constant
    0.401147E-01,            !- Coefficient2 x
    0.226411E-03,            !- Coefficient3 x**2
    -0.827136E-03,           !- Coefficient4 y
    -0.732240E-05,           !- Coefficient5 y**2
    -0.446278E-03,           !- Coefficient6 x*y
    0.0,                     !- Minimum Value of x
    50.0,                    !- Maximum Value of x
    0.0,                     !- Minimum Value of y
    50.0,                    !- Maximum Value of y
    0.0,                     !- Minimum Curve Output
    5.0,                     !- Maximum Curve Output
    Temperature,             !- Input Unit Type for X
    Temperature,             !- Input Unit Type for Y
    Dimensionless;           !- Output Unit Type

Curve:Cubic,
    Sys 1 Furnace DX Cool Cool Coil Cap-FF,  !- Name
    0.47278589,              !- Coefficient1 Constant
    1.2433415,               !- Coefficient2 x
    -1.0387055,              !- Coefficient3 x**2
    0.32257813,              !- Coefficient4 x**3
    0.5,                     !- Minimum Value of x
    1.5;                     !- Maximum Value of x

Curve:Biquadratic,
    Sys 1 Furnace DX Cool Cool Coil EIR-FT,  !- Name
    0.632475E+00,            !- Coefficient1 Constant
    -0.121321E-01,           !- Coefficient2 x
    0.507773E-03,            !- Coefficient3 x**2
    0.155377E-01,            !- Coefficient4 y
    0.272840E-03,            !- Coefficient5 y**2
    -0.679201E-03,           !- Coefficient6 x*y
    0.0,                     !- Minimum Value of x
    50.0,                    !- Maximum Value of x
    0.0,                     !- Minimum Value of y
    50.0,                    !- Maximum Value of y
    0.0,                     !- Minimum Curve Output
    5.0,                     !- Maximum Curve Output
    Temperature,             !- Input Unit Type for X
    Temperature,             !- Input Unit Type for Y
    Dimensionless;           !- Output Unit Type

Curve:Cubic,
    Sys 1 Furnace DX Cool Cool Coil EIR-FF,  !- Name
    0.47278589,              !- Coefficient1 Constant
    1.2433415,               !- Coefficient2 x
    -1.0387055,              !- Coefficient3 x**2
    0.32257813,              !- Coefficient4 x**3
    0.5,                     !- Minimum Value of x
    1.5;                     !- Maximum Value of x

! PLF = l.- Cd(1.-PLR) where Cd = 0.15
Curve:Quadratic,
    Sys 1 Furnace DX Cool Cool Coil PLF,  !- Name
    0.85,                    !- Coefficient1 Constant
    0.15,                    !- Coefficient2 x
    0,                       !- Coefficient3 x**2
    0,                       !- Minimum Value of x
    1;                       !- Maximum Value of x

Curve:Biquadratic,
    Sys 1 Furnace DX Cool Cool Coil WH-FT,  !- Name
    1.0,                     !- Coefficient1 Constant
    0.0,                     !- Coefficient2 x
    0.0,                     !- Coefficient3 x**2
    0.0,                     !- Coefficient4 y
    0.0,                     !- Coefficient5 y**2
    0.0,                     !- Coefficient6 x*y
    0,                       !- Minimum Value of x
    50,                      !- Maximum Value of x
    0,                       !- Minimum Value of y
    50,                      !- Maximum Value of y
    ,                        !- Minimum Curve Output
    ,                        !- Maximum Curve Output
    Temperature,             !- Input Unit Type for X
    Temperature,             !- Input Unit Type for Y
    Dimensionless;           !- Output Unit Type

OutdoorAir:Node,
    Sys 1 Furnace DX Cool Cooling Coil Condenser Inlet,  !- Name
    -1;                      !- Height Above Ground {m}

Coil:Heating:Fuel,
    Sys 1 Furnace DX Cool Heating Coil,  !- Name
    ,                        !- Availability Schedule Name
    NaturalGas,              !- Fuel Type
    0.8,                     !- Burner Efficiency
    autosize,                !- Nominal Capacity {W}
    Sys 1 Furnace DX Cool Cooling Coil Outlet,  !- Air Inlet Node Name
    Sys 1 Furnace DX Cool Heating Coil Outlet,  !- Air Outlet Node Name
    ,                        !- Temperature Setpoint Node Name
    0,                       !- Parasitic Electric Load {W}
    Sys 1 Furnace DX Cool Heating Coil PLF-FPLR,  !- Part Load Fraction Correlation Curve Name
    0;                       !- Parasitic Fuel Load {W}

Curve:Cubic,
    Sys 1 Furnace DX Cool Heating Coil PLF-FPLR,  !- Name
    0.8,                     !- Coefficient1 Constant
    0.2,                     !- Coefficient2 x
    0,                       !- Coefficient3 x**2
    0,                       !- Coefficient4 x**3
    0,                       !- Minimum Value of x
    1;                       !- Maximum Value of x

! VAV Fan coefficients based on variable-speed drive.
Fan:VariableVolume,
    Sys 1 Furnace DX Cool Supply Fan,  !- Name
    HVACTemplate-Always 1,   !- Availability Schedule Name
    0.7,                     !- Fan Total Efficiency
    600,                     !- Pressure Rise {Pa}
    autosize,                !- Maximum Flow Rate {m3/s}
    Fraction,                !- Fan Power Minimum Flow Rate Input Method
    0.0,                     !- Fan Power Minimum Flow Fraction
    ,                        !- Fan Power Minimum Air Flow Rate {m3/s}
    0.9,                     !- Motor Efficiency
    1,                       !- Motor In Airstream Fraction
    0.0015302446,            !- Fan Power Coefficient 1
    0.0052080574,            !- Fan Power Coefficient 2
    1.1086242,               !- Fan Power Coefficient 3
    -0.11635563,             !- Fan Power Coefficient 4
    0,                       !- Fan Power Coefficient 5
    Sys 1 Furnace DX Cool Mixed Air Outlet,  !- Air Inlet Node Name
    Sys 1 Furnace DX Cool Supply Fan Outlet;  !- Air Outlet Node Name

OutdoorAir:NodeList,
    Sys 1 Furnace DX Cool Outdoor Air Inlet;  !- Node or NodeList Name 1

AirLoopHVAC:OutdoorAirSystem,
    Sys 1 Furnace DX Cool OA System,  !- Name
    Sys 1 Furnace DX Cool OA System Controllers,  !- Controller List Name
    Sys 1 Furnace DX Cool OA System Equipment;  !- Outdoor Air Equipment List Name

AirLoopHVAC:ControllerList,
    Sys 1 Furnace DX Cool OA System Controllers,  !- Name
    Controller:OutdoorAir,   !- Controller 1 Object Type
    Sys 1 Furnace DX Cool OA Controller;  !- Controller 1 Name

AirLoopHVAC:OutdoorAirSystem:EquipmentList,
    Sys 1 Furnace DX Cool OA System Equipment,  !- Name
    OutdoorAir:Mixer,        !- Component 1 Object Type
    Sys 1 Furnace DX Cool OA Mixing Box;  !- Component 1 Name

OutdoorAir:Mixer,
    Sys 1 Furnace DX Cool OA Mixing Box,  !- Name
    Sys 1 Furnace DX Cool Mixed Air Outlet,  !- Mixed Air Node Name
    Sys 1 Furnace DX Cool Outdoor Air Inlet,  !- Outdoor Air Stream Node Name
    Sys 1 Furnace DX Cool Relief Air Outlet,  !- Relief Air Stream Node Name
    Sys 1 Furnace DX Cool Air Loop Inlet;  !- Return Air Stream Node Name

SetpointManager:SingleZone:Cooling,
    Sys 1 Furnace DX Cool Economizer Supply Air Temp Manager,  !- Name
    Temperature,             !- Control Variable
    13,                      !- Minimum Supply Air Temperature {C}
    45,                      !- Maximum Supply Air Temperature {C}
    SPACE1-1,                !- Control Zone Name
    SPACE1-1 Zone Air Node,  !- Zone Node Name
    SPACE1-1 Zone Equip Inlet,  !- Zone Inlet Node Name
    Sys 1 Furnace DX Cool Heating Coil Outlet;  !- Setpoint Node or NodeList Name

SetpointManager:MixedAir,
    Sys 1 Furnace DX Cool Cooling Coil Air Temp Manager,  !- Name
    Temperature,             !- Control Variable
    Sys 1 Furnace DX Cool Heating Coil Outlet,  !- Reference Setpoint Node Name
    Sys 1 Furnace DX Cool Mixed Air Outlet,  !- Fan Inlet Node Name
    Sys 1 Furnace DX Cool Supply Fan Outlet,  !- Fan Outlet Node Name
    Sys 1 Furnace DX Cool Mixed Air Outlet;  !- Setpoint Node or NodeList Name

Controller:OutdoorAir,
    Sys 1 Furnace DX Cool OA Controller,  !- Name
    Sys 1 Furnace DX Cool Relief Air Outlet,  !- Relief Air Outlet Node Name
    Sys 1 Furnace DX Cool Air Loop Inlet,  !- Return Air Node Name
    Sys 1 Furnace DX Cool Mixed Air Outlet,  !- Mixed Air Node Name
    Sys 1 Furnace DX Cool Outdoor Air Inlet,  !- Actuator Node Name
    autosize,                !- Minimum Outdoor Air Flow Rate {m3/s}
    autosize,                !- Maximum Outdoor Air Flow Rate {m3/s}
    DifferentialDryBulb,     !- Economizer Control Type
    ModulateFlow,            !- Economizer Control Action Type
    20,                      !- Economizer Maximum Limit Dry-Bulb Temperature {C}
    ,                        !- Economizer Maximum Limit Enthalpy {J/kg}
    ,                        !- Economizer Maximum Limit Dewpoint Temperature {C}
    ,                        !- Electronic Enthalpy Limit Curve Name
    ,                        !- Economizer Minimum Limit Dry-Bulb Temperature {C}
    LockoutWithCompressor,   !- Lockout Type
    FixedMinimum,            !- Minimum Limit Type
    Min OA Sched;            !- Minimum Outdoor Air Schedule Name

Sizing:System,
    Sys 2 Furnace DX Cool,   !- AirLoop Name
    Sensible,                !- Type of Load to Size On
    autosize,                !- Design Outdoor Air Flow Rate {m3/s}
    1,                       !- Central Heating Maximum System Air Flow Ratio
    7,                       !- Preheat Design Temperature {C}
    0.008,                   !- Preheat Design Humidity Ratio {kgWater/kgDryAir}
    11,                      !- Precool Design Temperature {C}
    0.008,                   !- Precool Design Humidity Ratio {kgWater/kgDryAir}
    12.8,                    !- Central Cooling Design Supply Air Temperature {C}
    50,                      !- Central Heating Design Supply Air Temperature {C}
    NonCoincident,           !- Type of Zone Sum to Use
    No,                      !- 100% Outdoor Air in Cooling
    No,                      !- 100% Outdoor Air in Heating
    0.008,                   !- Central Cooling Design Supply Air Humidity Ratio {kgWater/kgDryAir}
    0.008,                   !- Central Heating Design Supply Air Humidity Ratio {kgWater/kgDryAir}
    DesignDay,               !- Cooling Supply Air Flow Rate Method
    0,                       !- Cooling Supply Air Flow Rate {m3/s}
    ,                        !- Cooling Supply Air Flow Rate Per Floor Area {m3/s-m2}
    ,                        !- Cooling Fraction of Autosized Cooling Supply Air Flow Rate
    ,                        !- Cooling Supply Air Flow Rate Per Unit Cooling Capacity {m3/s-W}
    DesignDay,               !- Heating Supply Air Flow Rate Method
    0,                       !- Heating Supply Air Flow Rate {m3/s}
    ,                        !- Heating Supply Air Flow Rate Per Floor Area {m3/s-m2}
    ,                        !- Heating Fraction of Autosized Heating Supply Air Flow Rate
    ,                        !- Heating Fraction of Autosized Cooling Supply Air Flow Rate
    ,                        !- Heating Supply Air Flow Rate Per Unit Heating Capacity {m3/s-W}
    ZoneSum,                 !- System Outdoor Air Method
    1.0,                     !- Zone Maximum Outdoor Air Fraction {dimensionless}
    CoolingDesignCapacity,   !- Cooling Design Capacity Method
    autosize,                !- Cooling Design Capacity {W}
    ,                        !- Cooling Design Capacity Per Floor Area {W/m2}
    ,                        !- Fraction of Autosized Cooling Design Capacity
    HeatingDesignCapacity,   !- Heating Design Capacity Method
    autosize,                !- Heating Design Capacity {W}
    ,                        !- Heating Design Capacity Per Floor Area {W/m2}
    ,                        !- Fraction of Autosized Heating Design Capacity
    OnOff;                   !- Central Cooling Capacity Control Method

AirLoopHVAC,
    Sys 2 Furnace DX Cool,   !- Name
    ,                        !- Controller List Name
    Sys 2 Furnace DX Cool Availability Managers,  !- Availability Manager List Name
    autosize,                !- Design Supply Air Flow Rate {m3/s}
    Sys 2 Furnace DX Cool Branches,  !- Branch List Name
    ,                        !- Connector List Name
    Sys 2 Furnace DX Cool Air Loop Inlet,  !- Supply Side Inlet Node Name
    Sys 2 Furnace DX Cool Return Air Outlet,  !- Demand Side Outlet Node Name
    Sys 2 Furnace DX Cool Supply Path Inlet,  !- Demand Side Inlet Node Names
    Sys 2 Furnace DX Cool Supply Fan Outlet;  !- Supply Side Outlet Node Names

BranchList,
    Sys 2 Furnace DX Cool Branches,  !- Name
    Sys 2 Furnace DX Cool Main Branch;  !- Branch 1 Name

Branch,
    Sys 2 Furnace DX Cool Main Branch,  !- Name
    ,                        !- Pressure Drop Curve Name
    AirLoopHVAC:OutdoorAirSystem,  !- Component 1 Object Type
    Sys 2 Furnace DX Cool OA System,  !- Component 1 Name
    Sys 2 Furnace DX Cool Air Loop Inlet,  !- Component 1 Inlet Node Name
    Sys 2 Furnace DX Cool Mixed Air Outlet,  !- Component 1 Outlet Node Name
    AirLoopHVAC:UnitarySystem,  !- Component 2 Object Type
    Sys 2 Furnace DX Cool Unitary System,  !- Component 2 Name
    Sys 2 Furnace DX Cool Mixed Air Outlet,  !- Component 2 Inlet Node Name
    Sys 2 Furnace DX Cool Supply Fan Outlet;  !- Component 2 Outlet Node Name

AirLoopHVAC:SupplyPath,
    Sys 2 Furnace DX Cool Supply Path,  !- Name
    Sys 2 Furnace DX Cool Supply Path Inlet,  !- Supply Air Path Inlet Node Name
    AirLoopHVAC:ZoneSplitter,!- Component 1 Object Type
    Sys 2 Furnace DX Cool Zone Splitter;  !- Component 1 Name

AirLoopHVAC:ZoneSplitter,
    Sys 2 Furnace DX Cool Zone Splitter,  !- Name
    Sys 2 Furnace DX Cool Supply Path Inlet,  !- Inlet Node Name
    SPACE2-1 Zone Equip Inlet ATInlet;  !- Outlet 1 Node Name

AirLoopHVAC:ReturnPath,
    Sys 2 Furnace DX Cool Return Path,  !- Name
    Sys 2 Furnace DX Cool Return Air Outlet,  !- Return Air Path Outlet Node Name
    AirLoopHVAC:ZoneMixer,   !- Component 1 Object Type
    Sys 2 Furnace DX Cool Zone Mixer;  !- Component 1 Name

AirLoopHVAC:ZoneMixer,
    Sys 2 Furnace DX Cool Zone Mixer,  !- Name
    Sys 2 Furnace DX Cool Return Air Outlet,  !- Outlet Node Name
    SPACE2-1 Return Outlet;  !- Inlet 1 Node Name

AvailabilityManagerAssignmentList,
    Sys 2 Furnace DX Cool Availability Managers,  !- Name
    AvailabilityManager:Scheduled,  !- Availability Manager 1 Object Type
    Sys 2 Furnace DX Cool Availability;  !- Availability Manager 1 Name

AvailabilityManager:Scheduled,
    Sys 2 Furnace DX Cool Availability,  !- Name
    HVACTemplate-Always 1;   !- Schedule Name

AirLoopHVAC:UnitarySystem,
    Sys 2 Furnace DX Cool Unitary System,  !- Name
    Load,                    !- Control Type
    SPACE2-1,                !- Controlling Zone or Thermostat Location
    None,                    !- Dehumidification Control Type
    ,                        !- Availability Schedule Name
    Sys 2 Furnace DX Cool Mixed Air Outlet,  !- Air Inlet Node Name
    Sys 2 Furnace DX Cool Supply Fan Outlet,  !- Air Outlet Node Name
    Fan:VariableVolume,      !- Supply Fan Object Type
    Sys 2 Furnace DX Cool Supply Fan,  !- Supply Fan Name
    DrawThrough,             !- Fan Placement
    FanAvailSched,           !- Supply Air Fan Operating Mode Schedule Name
    Coil:Heating:Electric,   !- Heating Coil Object Type
    Sys 2 Furnace DX Cool Heating Coil,  !- Heating Coil Name
    1.0,                     !- DX Heating Coil Sizing Ratio
    Coil:Cooling:DX,         !- Cooling Coil Object Type
    Sys 2 Furnace DX Cool Cooling Coil,  !- Cooling Coil Name
    ,                        !- Use DOAS DX Cooling Coil
    ,                        !- Minimum Supply Air Temperature {C}
    ,                        !- Latent Load Control
    ,                        !- Supplemental Heating Coil Object Type
    ,                        !- Supplemental Heating Coil Name
    SupplyAirFlowRate,       !- Cooling Supply Air Flow Rate Method
    autosize,                !- Cooling Supply Air Flow Rate {m3/s}
    ,                        !- Cooling Supply Air Flow Rate Per Floor Area {m3/s-m2}
    ,                        !- Cooling Fraction of Autosized Cooling Supply Air Flow Rate
    ,                        !- Cooling Supply Air Flow Rate Per Unit of Capacity {m3/s-W}
    SupplyAirFlowRate,       !- Heating Supply Air Flow Rate Method
    autosize,                !- Heating Supply Air Flow Rate {m3/s}
    ,                        !- Heating Supply Air Flow Rate Per Floor Area {m3/s-m2}
    ,                        !- Heating Fraction of Autosized Heating Supply Air Flow Rate
    ,                        !- Heating Supply Air Flow Rate Per Unit of Capacity {m3/s-W}
    SupplyAirFlowRate,       !- No Load Supply Air Flow Rate Method
    autosize,                !- No Load Supply Air Flow Rate {m3/s}
    ,                        !- No Load Supply Air Flow Rate Per Floor Area {m3/s-m2}
    ,                        !- No Load Fraction of Autosized Cooling Supply Air Flow Rate
    ,                        !- No Load Fraction of Autosized Heating Supply Air Flow Rate
    ,                        !- No Load Supply Air Flow Rate Per Unit of Capacity During Cooling Operation {m3/s-W}
    ,                        !- No Load Supply Air Flow Rate Per Unit of Capacity During Heating Operation {m3/s-W}
    Autosize,                !- Maximum Supply Air Temperature {C}
    21,                      !- Maximum Outdoor Dry-Bulb Temperature for Supplemental Heater Operation {C}
    ,                        !- Outdoor Dry-Bulb Temperature Sensor Node Name
    ,                        !- Maximum Cycling Rate {cycles/hr}
    ,                        !- Heat Pump Time Constant {s}
    ,                        !- Fraction of On-Cycle Power Use
    ,                        !- Heat Pump Fan Delay Time {s}
    ,                        !- Ancillary On-Cycle Electric Power {W}
    ,                        !- Ancillary Off-Cycle Electric Power {W}
    ,                        !- Design Heat Recovery Water Flow Rate {m3/s}
    ,                        !- Maximum Temperature for Heat Recovery {C}
    ,                        !- Heat Recovery Water Inlet Node Name
    ,                        !- Heat Recovery Water Outlet Node Name
    UnitarySystemPerformance:Multispeed,  !- Design Specification Multispeed Object Type
    Sys 2 Furnace DX Cool Unitary System MultiSpeed Performance;  !- Design Specification Multispeed Object Name

UnitarySystemPerformance:Multispeed,
    Sys 2 Furnace DX Cool Unitary System MultiSpeed Performance,  !- Name
    1,                       !- Number of Speeds for Heating
    3,                       !- Number of Speeds for Cooling
    No,                      !- Single Mode Operation
    ,                        !- No Load Supply Air Flow Rate Ratio
    autosize,                !- Heating Speed 1 Supply Air Flow Ratio
    autosize,                !- Cooling Speed 1 Supply Air Flow Ratio
    autosize,                !- Heating Speed 2 Supply Air Flow Ratio
    autosize,                !- Cooling Speed 2 Supply Air Flow Ratio
    autosize,                !- Heating Speed 3 Supply Air Flow Ratio
    autosize,                !- Cooling Speed 3 Supply Air Flow Ratio
    autosize,                !- Heating Speed 4 Supply Air Flow Ratio
    autosize,                !- Cooling Speed 4 Supply Air Flow Ratio
    autosize,                !- Heating Speed 5 Supply Air Flow Ratio
    autosize,                !- Cooling Speed 5 Supply Air Flow Ratio
    autosize,                !- Heating Speed 6 Supply Air Flow Ratio
    autosize,                !- Cooling Speed 6 Supply Air Flow Ratio
    autosize,                !- Heating Speed 7 Supply Air Flow Ratio
    autosize,                !- Cooling Speed 7 Supply Air Flow Ratio
    autosize,                !- Heating Speed 8 Supply Air Flow Ratio
    autosize,                !- Cooling Speed 8 Supply Air Flow Ratio
    autosize,                !- Heating Speed 9 Supply Air Flow Ratio
    autosize,                !- Cooling Speed 9 Supply Air Flow Ratio
    autosize,                !- Heating Speed 10 Supply Air Flow Ratio
    autosize;                !- Cooling Speed 10 Supply Air Flow Ratio

Coil:Cooling:DX,
    Sys 2 Furnace DX Cool Cooling Coil,  !- Name
    Sys 2 Furnace DX Cool Mixed Air Outlet,  !- Evaporator Inlet Node Name
    Sys 2 Furnace DX Cool Cooling Coil Outlet,  !- Evaporator Outlet Node Name
    ,                        !- Availability Schedule Name
    ,                        !- Condenser Zone Name
    Sys 2 Furnace DX Cool Cooling Coil Condenser Inlet,  !- Condenser Inlet Node Name
    Sys 2 Furnace DX Cool Cooling Coil Condenser Outlet Node,  !- Condenser Outlet Node Name
    Sys 2 Furnace DX Cool Cooling Coil Performance;  !- Performance Object Name

Coil:Cooling:DX:CurveFit:Performance,
    Sys 2 Furnace DX Cool Cooling Coil Performance,  !- Name
    0.0,                     !- Crankcase Heater Capacity {W}
    ,                        !- Minimum Outdoor Dry-Bulb Temperature for Compressor Operation {C}
    10.0,                    !- Maximum Outdoor Dry-Bulb Temperature for Crankcase Heater Operation {C}
    ,                        !- Unit Internal Static Air Pressure {Pa}
    Discrete,                !- Capacity Control Method
    ,                        !- Evaporative Condenser Basin Heater Capacity {W/K}
    ,                        !- Evaporative Condenser Basin Heater Setpoint Temperature {C}
    ,                        !- Evaporative Condenser Basin Heater Operating Schedule Name
    Electricity,             !- Compressor Fuel Type
    Sys 2 Furnace DX Cool Cooling Coil Operating Mode;  !- Base Operating Mode

Coil:Cooling:DX:CurveFit:OperatingMode,
    Sys 2 Furnace DX Cool Cooling Coil Operating Mode,  !- Name
    autosize,                !- Rated Gross Total Cooling Capacity {W}
    autosize,                !- Rated Evaporator Air Flow Rate {m3/s}
    ,                        !- Rated Condenser Air Flow Rate {m3/s}
    0,                       !- Maximum Cycling Rate {cycles/hr}
    0,                       !- Ratio of Initial Moisture Evaporation Rate and Steady State Latent Capacity {dimensionless}
    0,                       !- Latent Capacity Time Constant {s}
    0,                       !- Nominal Time for Condensate Removal to Begin {s}
    No,                      !- Apply Latent Degradation to Speeds Greater than 1
    AirCooled,               !- Condenser Type
    ,                        !- Nominal Evaporative Condenser Pump Power {W}
    3,                       !- Nominal Speed Number
    Sys 2 Furnace DX Cool Cooling Coil Speed 1 Performance,  !- Speed 1 Name
    Sys 2 Furnace DX Cool Cooling Coil Speed 2 Performance,  !- Speed 2 Name
    Sys 2 Furnace DX Cool Cooling Coil Speed 3 Performance;  !- Speed 3 Name

Coil:Cooling:DX:CurveFit:Speed,
    Sys 2 Furnace DX Cool Cooling Coil Speed 1 Performance,  !- Name
    0.3333,                  !- Gross Total Cooling Capacity Fraction
    0.3333,                  !- Evaporator Air Flow Rate Fraction
    ,                        !- Condenser Air Flow Rate Fraction
    autosize,                !- Gross Sensible Heat Ratio
    3,                       !- Gross Cooling COP {W/W}
    1.0,                     !- Active Fraction of Coil Face Area
    ,                        !- 2017 Rated Evaporator Fan Power Per Volume Flow Rate {W/(m3/s)}
    934.4,                   !- 2023 Rated Evaporator Fan Power Per Volume Flow Rate {W/(m3/s)}
    ,                        !- Evaporative Condenser Pump Power Fraction
    ,                        !- Evaporative Condenser Effectiveness {dimensionless}
    Sys 2 Furnace DX Cool Cool Coil Cap-FT,  !- Total Cooling Capacity Modifier Function of Temperature Curve Name
    Sys 2 Furnace DX Cool Cool Coil Cap-FF,  !- Total Cooling Capacity Modifier Function of Air Flow Fraction Curve Name
    Sys 2 Furnace DX Cool Cool Coil EIR-FT,  !- Energy Input Ratio Modifier Function of Temperature Curve Name
    Sys 2 Furnace DX Cool Cool Coil EIR-FF,  !- Energy Input Ratio Modifier Function of Air Flow Fraction Curve Name
    Sys 2 Furnace DX Cool Cool Coil PLF,  !- Part Load Fraction Correlation Curve Name
    0.2,                     !- Rated Waste Heat Fraction of Power Input {dimensionless}
    Sys 2 Furnace DX Cool Cool Coil WH-FT;  !- Waste Heat Modifier Function of Temperature Curve Name

Coil:Cooling:DX:CurveFit:Speed,
    Sys 2 Furnace DX Cool Cooling Coil Speed 2 Performance,  !- Name
    0.6667,                  !- Gross Total Cooling Capacity Fraction
    0.6667,                  !- Evaporator Air Flow Rate Fraction
    ,                        !- Condenser Air Flow Rate Fraction
    autosize,                !- Gross Sensible Heat Ratio
    3,                       !- Gross Cooling COP {W/W}
    1.0,                     !- Active Fraction of Coil Face Area
    ,                        !- 2017 Rated Evaporator Fan Power Per Volume Flow Rate {W/(m3/s)}
    934.4,                   !- 2023 Rated Evaporator Fan Power Per Volume Flow Rate {W/(m3/s)}
    ,                        !- Evaporative Condenser Pump Power Fraction
    ,                        !- Evaporative Condenser Effectiveness {dimensionless}
    Sys 2 Furnace DX Cool Cool Coil Cap-FT,  !- Total Cooling Capacity Modifier Function of Temperature Curve Name
    Sys 2 Furnace DX Cool Cool Coil Cap-FF,  !- Total Cooling Capacity Modifier Function of Air Flow Fraction Curve Name
    Sys 2 Furnace DX Cool Cool Coil EIR-FT,  !- Energy Input Ratio Modifier Function of Temperature Curve Name
    Sys 2 Furnace DX Cool Cool Coil EIR-FF,  !- Energy Input Ratio Modifier Function of Air Flow Fraction Curve Name
    Sys 2 Furnace DX Cool Cool Coil PLF,  !- Part Load Fraction Correlation Curve Name
    0.2,                     !- Rated Waste Heat Fraction of Power Input {dimensionless}
    Sys 2 Furnace DX Cool Cool Coil WH-FT;  !- Waste Heat Modifier Function of Temperature Curve Name

Coil:Cooling:DX:CurveFit:Speed,
    Sys 2 Furnace DX Cool Cooling Coil Speed 3 Performance,  !- Name
    1.0000,                  !- Gross Total Cooling Capacity Fraction
    1.0000,                  !- Evaporator Air Flow Rate Fraction
    ,                        !- Condenser Air Flow Rate Fraction
    autosize,                !- Gross Sensible Heat Ratio
    3,                       !- Gross Cooling COP {W/W}
    1.0,                     !- Active Fraction of Coil Face Area
    ,                        !- 2017 Rated Evaporator Fan Power Per Volume Flow Rate {W/(m3/s)}
    934.4,                   !- 2023 Rated Evaporator Fan Power Per Volume Flow Rate {W/(m3/s)}
    ,                        !- Evaporative Condenser Pump Power Fraction
    ,                        !- Evaporative Condenser Effectiveness {dimensionless}
    Sys 2 Furnace DX Cool Cool Coil Cap-FT,  !- Total Cooling Capacity Modifier Function of Temperature Curve Name
    Sys 2 Furnace DX Cool Cool Coil Cap-FF,  !- Total Cooling Capacity Modifier Function of Air Flow Fraction Curve Name
    Sys 2 Furnace DX Cool Cool Coil EIR-FT,  !- Energy Input Ratio Modifier Function of Temperature Curve Name
    Sys 2 Furnace DX Cool Cool Coil EIR-FF,  !- Energy Input Ratio Modifier Function of Air Flow Fraction Curve Name
    Sys 2 Furnace DX Cool Cool Coil PLF,  !- Part Load Fraction Correlation Curve Name
    0.2,                     !- Rated Waste Heat Fraction of Power Input {dimensionless}
    Sys 2 Furnace DX Cool Cool Coil WH-FT;  !- Waste Heat Modifier Function of Temperature Curve Name

! Curves from example file MultiSpeedHeatPump.idf, Sep 2013, same curves for all speeds.
Curve:Biquadratic,
    Sys 2 Furnace DX Cool Cool Coil Cap-FT,  !- Name
    0.476428E+00,            !- Coefficient1 Constant
    0.401147E-01,            !- Coefficient2 x
    0.226411E-03,            !- Coefficient3 x**2
    -0.827136E-03,           !- Coefficient4 y
    -0.732240E-05,           !- Coefficient5 y**2
    -0.446278E-03,           !- Coefficient6 x*y
    0.0,                     !- Minimum Value of x
    50.0,                    !- Maximum Value of x
    0.0,                     !- Minimum Value of y
    50.0,                    !- Maximum Value of y
    0.0,                     !- Minimum Curve Output
    5.0,                     !- Maximum Curve Output
    Temperature,             !- Input Unit Type for X
    Temperature,             !- Input Unit Type for Y
    Dimensionless;           !- Output Unit Type

Curve:Cubic,
    Sys 2 Furnace DX Cool Cool Coil Cap-FF,  !- Name
    0.47278589,              !- Coefficient1 Constant
    1.2433415,               !- Coefficient2 x
    -1.0387055,              !- Coefficient3 x**2
    0.32257813,              !- Coefficient4 x**3
    0.5,                     !- Minimum Value of x
    1.5;                     !- Maximum Value of x

Curve:Biquadratic,
    Sys 2 Furnace DX Cool Cool Coil EIR-FT,  !- Name
    0.632475E+00,            !- Coefficient1 Constant
    -0.121321E-01,           !- Coefficient2 x
    0.507773E-03,            !- Coefficient3 x**2
    0.155377E-01,            !- Coefficient4 y
    0.272840E-03,            !- Coefficient5 y**2
    -0.679201E-03,           !- Coefficient6 x*y
    0.0,                     !- Minimum Value of x
    50.0,                    !- Maximum Value of x
    0.0,                     !- Minimum Value of y
    50.0,                    !- Maximum Value of y
    0.0,                     !- Minimum Curve Output
    5.0,                     !- Maximum Curve Output
    Temperature,             !- Input Unit Type for X
    Temperature,             !- Input Unit Type for Y
    Dimensionless;           !- Output Unit Type

Curve:Cubic,
    Sys 2 Furnace DX Cool Cool Coil EIR-FF,  !- Name
    0.47278589,              !- Coefficient1 Constant
    1.2433415,               !- Coefficient2 x
    -1.0387055,              !- Coefficient3 x**2
    0.32257813,              !- Coefficient4 x**3
    0.5,                     !- Minimum Value of x
    1.5;                     !- Maximum Value of x

! PLF = l.- Cd(1.-PLR) where Cd = 0.15
Curve:Quadratic,
    Sys 2 Furnace DX Cool Cool Coil PLF,  !- Name
    0.85,                    !- Coefficient1 Constant
    0.15,                    !- Coefficient2 x
    0,                       !- Coefficient3 x**2
    0,                       !- Minimum Value of x
    1;                       !- Maximum Value of x

Curve:Biquadratic,
    Sys 2 Furnace DX Cool Cool Coil WH-FT,  !- Name
    1.0,                     !- Coefficient1 Constant
    0.0,                     !- Coefficient2 x
    0.0,                     !- Coefficient3 x**2
    0.0,                     !- Coefficient4 y
    0.0,                     !- Coefficient5 y**2
    0.0,                     !- Coefficient6 x*y
    0,                       !- Minimum Value of x
    50,                      !- Maximum Value of x
    0,                       !- Minimum Value of y
    50,                      !- Maximum Value of y
    ,                        !- Minimum Curve Output
    ,                        !- Maximum Curve Output
    Temperature,             !- Input Unit Type for X
    Temperature,             !- Input Unit Type for Y
    Dimensionless;           !- Output Unit Type

OutdoorAir:Node,
    Sys 2 Furnace DX Cool Cooling Coil Condenser Inlet,  !- Name
    -1;                      !- Height Above Ground {m}

Coil:Heating:Electric,
    Sys 2 Furnace DX Cool Heating Coil,  !- Name
    ,                        !- Availability Schedule Name
    1,                       !- Efficiency
    autosize,                !- Nominal Capacity {W}
    Sys 2 Furnace DX Cool Cooling Coil Outlet,  !- Air Inlet Node Name
    Sys 2 Furnace DX Cool Heating Coil Outlet;  !- Air Outlet Node Name

! VAV Fan coefficients based on variable-speed drive.
Fan:VariableVolume,
    Sys 2 Furnace DX Cool Supply Fan,  !- Name
    HVACTemplate-Always 1,   !- Availability Schedule Name
    0.7,                     !- Fan Total Efficiency
    600,                     !- Pressure Rise {Pa}
    autosize,                !- Maximum Flow Rate {m3/s}
    Fraction,                !- Fan Power Minimum Flow Rate Input Method
    0.0,                     !- Fan Power Minimum Flow Fraction
    ,                        !- Fan Power Minimum Air Flow Rate {m3/s}
    0.9,                     !- Motor Efficiency
    1,                       !- Motor In Airstream Fraction
    0.0015302446,            !- Fan Power Coefficient 1
    0.0052080574,            !- Fan Power Coefficient 2
    1.1086242,               !- Fan Power Coefficient 3
    -0.11635563,             !- Fan Power Coefficient 4
    0,                       !- Fan Power Coefficient 5
    Sys 2 Furnace DX Cool Heating Coil Outlet,  !- Air Inlet Node Name
    Sys 2 Furnace DX Cool Supply Fan Outlet;  !- Air Outlet Node Name

OutdoorAir:NodeList,
    Sys 2 Furnace DX Cool Outdoor Air Inlet;  !- Node or NodeList Name 1

AirLoopHVAC:OutdoorAirSystem,
    Sys 2 Furnace DX Cool OA System,  !- Name
    Sys 2 Furnace DX Cool OA System Controllers,  !- Controller List Name
    Sys 2 Furnace DX Cool OA System Equipment;  !- Outdoor Air Equipment List Name

AirLoopHVAC:ControllerList,
    Sys 2 Furnace DX Cool OA System Controllers,  !- Name
    Controller:OutdoorAir,   !- Controller 1 Object Type
    Sys 2 Furnace DX Cool OA Controller;  !- Controller 1 Name

AirLoopHVAC:OutdoorAirSystem:EquipmentList,
    Sys 2 Furnace DX Cool OA System Equipment,  !- Name
    OutdoorAir:Mixer,        !- Component 1 Object Type
    Sys 2 Furnace DX Cool OA Mixing Box;  !- Component 1 Name

OutdoorAir:Mixer,
    Sys 2 Furnace DX Cool OA Mixing Box,  !- Name
    Sys 2 Furnace DX Cool Mixed Air Outlet,  !- Mixed Air Node Name
    Sys 2 Furnace DX Cool Outdoor Air Inlet,  !- Outdoor Air Stream Node Name
    Sys 2 Furnace DX Cool Relief Air Outlet,  !- Relief Air Stream Node Name
    Sys 2 Furnace DX Cool Air Loop Inlet;  !- Return Air Stream Node Name

SetpointManager:SingleZone:Cooling,
    Sys 2 Furnace DX Cool Economizer Supply Air Temp Manager,  !- Name
    Temperature,             !- Control Variable
    13,                      !- Minimum Supply Air Temperature {C}
    45,                      !- Maximum Supply Air Temperature {C}
    SPACE2-1,                !- Control Zone Name
    SPACE2-1 Zone Air Node,  !- Zone Node Name
    SPACE2-1 Zone Equip Inlet,  !- Zone Inlet Node Name
    Sys 2 Furnace DX Cool Supply Fan Outlet;  !- Setpoint Node or NodeList Name

SetpointManager:MixedAir,
    Sys 2 Furnace DX Cool Cooling Coil Air Temp Manager,  !- Name
    Temperature,             !- Control Variable
    Sys 2 Furnace DX Cool Supply Fan Outlet,  !- Reference Setpoint Node Name
    Sys 2 Furnace DX Cool Heating Coil Outlet,  !- Fan Inlet Node Name
    Sys 2 Furnace DX Cool Supply Fan Outlet,  !- Fan Outlet Node Name
    Sys 2 Furnace DX Cool Mixed Air Outlet;  !- Setpoint Node or NodeList Name

Controller:OutdoorAir,
    Sys 2 Furnace DX Cool OA Controller,  !- Name
    Sys 2 Furnace DX Cool Relief Air Outlet,  !- Relief Air Outlet Node Name
    Sys 2 Furnace DX Cool Air Loop Inlet,  !- Return Air Node Name
    Sys 2 Furnace DX Cool Mixed Air Outlet,  !- Mixed Air Node Name
    Sys 2 Furnace DX Cool Outdoor Air Inlet,  !- Actuator Node Name
    autosize,                !- Minimum Outdoor Air Flow Rate {m3/s}
    autosize,                !- Maximum Outdoor Air Flow Rate {m3/s}
    DifferentialDryBulb,     !- Economizer Control Type
    ModulateFlow,            !- Economizer Control Action Type
    20,                      !- Economizer Maximum Limit Dry-Bulb Temperature {C}
    ,                        !- Economizer Maximum Limit Enthalpy {J/kg}
    ,                        !- Economizer Maximum Limit Dewpoint Temperature {C}
    ,                        !- Electronic Enthalpy Limit Curve Name
    ,                        !- Economizer Minimum Limit Dry-Bulb Temperature {C}
    LockoutWithCompressor,   !- Lockout Type
    FixedMinimum,            !- Minimum Limit Type
    Min OA Sched;            !- Minimum Outdoor Air Schedule Name

Sizing:System,
    Sys 3 Heat Pump Air Source,  !- AirLoop Name
    Sensible,                !- Type of Load to Size On
    autosize,                !- Design Outdoor Air Flow Rate {m3/s}
    1,                       !- Central Heating Maximum System Air Flow Ratio
    7,                       !- Preheat Design Temperature {C}
    0.008,                   !- Preheat Design Humidity Ratio {kgWater/kgDryAir}
    11,                      !- Precool Design Temperature {C}
    0.008,                   !- Precool Design Humidity Ratio {kgWater/kgDryAir}
    12.8,                    !- Central Cooling Design Supply Air Temperature {C}
    50,                      !- Central Heating Design Supply Air Temperature {C}
    NonCoincident,           !- Type of Zone Sum to Use
    No,                      !- 100% Outdoor Air in Cooling
    No,                      !- 100% Outdoor Air in Heating
    0.008,                   !- Central Cooling Design Supply Air Humidity Ratio {kgWater/kgDryAir}
    0.008,                   !- Central Heating Design Supply Air Humidity Ratio {kgWater/kgDryAir}
    DesignDay,               !- Cooling Supply Air Flow Rate Method
    0,                       !- Cooling Supply Air Flow Rate {m3/s}
    ,                        !- Cooling Supply Air Flow Rate Per Floor Area {m3/s-m2}
    ,                        !- Cooling Fraction of Autosized Cooling Supply Air Flow Rate
    ,                        !- Cooling Supply Air Flow Rate Per Unit Cooling Capacity {m3/s-W}
    DesignDay,               !- Heating Supply Air Flow Rate Method
    0,                       !- Heating Supply Air Flow Rate {m3/s}
    ,                        !- Heating Supply Air Flow Rate Per Floor Area {m3/s-m2}
    ,                        !- Heating Fraction of Autosized Heating Supply Air Flow Rate
    ,                        !- Heating Fraction of Autosized Cooling Supply Air Flow Rate
    ,                        !- Heating Supply Air Flow Rate Per Unit Heating Capacity {m3/s-W}
    ZoneSum,                 !- System Outdoor Air Method
    1.0,                     !- Zone Maximum Outdoor Air Fraction {dimensionless}
    CoolingDesignCapacity,   !- Cooling Design Capacity Method
    autosize,                !- Cooling Design Capacity {W}
    ,                        !- Cooling Design Capacity Per Floor Area {W/m2}
    ,                        !- Fraction of Autosized Cooling Design Capacity
    HeatingDesignCapacity,   !- Heating Design Capacity Method
    autosize,                !- Heating Design Capacity {W}
    ,                        !- Heating Design Capacity Per Floor Area {W/m2}
    ,                        !- Fraction of Autosized Heating Design Capacity
    OnOff;                   !- Central Cooling Capacity Control Method

AirLoopHVAC,
    Sys 3 Heat Pump Air Source,  !- Name
    ,                        !- Controller List Name
    Sys 3 Heat Pump Air Source Availability Managers,  !- Availability Manager List Name
    autosize,                !- Design Supply Air Flow Rate {m3/s}
    Sys 3 Heat Pump Air Source Branches,  !- Branch List Name
    ,                        !- Connector List Name
    Sys 3 Heat Pump Air Source Air Loop Inlet,  !- Supply Side Inlet Node Name
    Sys 3 Heat Pump Air Source Return Air Outlet,  !- Demand Side Outlet Node Name
    Sys 3 Heat Pump Air Source Supply Path Inlet,  !- Demand Side Inlet Node Names
    Sys 3 Heat Pump Air Source Supp Heat or Reheat Coil Outl;  !- Supply Side Outlet Node Names

BranchList,
    Sys 3 Heat Pump Air Source Branches,  !- Name
    Sys 3 Heat Pump Air Source Main Branch;  !- Branch 1 Name

Branch,
    Sys 3 Heat Pump Air Source Main Branch,  !- Name
    ,                        !- Pressure Drop Curve Name
    AirLoopHVAC:OutdoorAirSystem,  !- Component 1 Object Type
    Sys 3 Heat Pump Air Source OA System,  !- Component 1 Name
    Sys 3 Heat Pump Air Source Air Loop Inlet,  !- Component 1 Inlet Node Name
    Sys 3 Heat Pump Air Source Mixed Air Outlet,  !- Component 1 Outlet Node Name
    AirLoopHVAC:UnitarySystem,  !- Component 2 Object Type
    Sys 3 Heat Pump Air Source Unitary System,  !- Component 2 Name
    Sys 3 Heat Pump Air Source Mixed Air Outlet,  !- Component 2 Inlet Node Name
    Sys 3 Heat Pump Air Source Supp Heat or Reheat Coil Outl;  !- Component 2 Outlet Node Name

AirLoopHVAC:SupplyPath,
    Sys 3 Heat Pump Air Source Supply Path,  !- Name
    Sys 3 Heat Pump Air Source Supply Path Inlet,  !- Supply Air Path Inlet Node Name
    AirLoopHVAC:ZoneSplitter,!- Component 1 Object Type
    Sys 3 Heat Pump Air Source Zone Splitter;  !- Component 1 Name

AirLoopHVAC:ZoneSplitter,
    Sys 3 Heat Pump Air Source Zone Splitter,  !- Name
    Sys 3 Heat Pump Air Source Supply Path Inlet,  !- Inlet Node Name
    SPACE3-1 Zone Equip Inlet ATInlet;  !- Outlet 1 Node Name

AirLoopHVAC:ReturnPath,
    Sys 3 Heat Pump Air Source Return Path,  !- Name
    Sys 3 Heat Pump Air Source Return Air Outlet,  !- Return Air Path Outlet Node Name
    AirLoopHVAC:ZoneMixer,   !- Component 1 Object Type
    Sys 3 Heat Pump Air Source Zone Mixer;  !- Component 1 Name

AirLoopHVAC:ZoneMixer,
    Sys 3 Heat Pump Air Source Zone Mixer,  !- Name
    Sys 3 Heat Pump Air Source Return Air Outlet,  !- Outlet Node Name
    SPACE3-1 Return Outlet;  !- Inlet 1 Node Name

AvailabilityManagerAssignmentList,
    Sys 3 Heat Pump Air Source Availability Managers,  !- Name
    AvailabilityManager:Scheduled,  !- Availability Manager 1 Object Type
    Sys 3 Heat Pump Air Source Availability;  !- Availability Manager 1 Name

AvailabilityManager:Scheduled,
    Sys 3 Heat Pump Air Source Availability,  !- Name
    HVACTemplate-Always 1;   !- Schedule Name

AirLoopHVAC:UnitarySystem,
    Sys 3 Heat Pump Air Source Unitary System,  !- Name
    Load,                    !- Control Type
    SPACE3-1,                !- Controlling Zone or Thermostat Location
    None,                    !- Dehumidification Control Type
    ,                        !- Availability Schedule Name
    Sys 3 Heat Pump Air Source Mixed Air Outlet,  !- Air Inlet Node Name
    Sys 3 Heat Pump Air Source Supp Heat or Reheat Coil Outl,  !- Air Outlet Node Name
    Fan:VariableVolume,      !- Supply Fan Object Type
    Sys 3 Heat Pump Air Source Supply Fan,  !- Supply Fan Name
    BlowThrough,             !- Fan Placement
    FanAvailSched,           !- Supply Air Fan Operating Mode Schedule Name
    Coil:Heating:DX:MultiSpeed,  !- Heating Coil Object Type
    Sys 3 Heat Pump Air Source Heating Coil,  !- Heating Coil Name
    1.0,                     !- DX Heating Coil Sizing Ratio
    Coil:Cooling:DX,         !- Cooling Coil Object Type
    Sys 3 Heat Pump Air Source Cooling Coil,  !- Cooling Coil Name
    ,                        !- Use DOAS DX Cooling Coil
    ,                        !- Minimum Supply Air Temperature {C}
    ,                        !- Latent Load Control
    Coil:Heating:Electric,   !- Supplemental Heating Coil Object Type
    Sys 3 Heat Pump Air Source Supp Heat or Reheat Coil,  !- Supplemental Heating Coil Name
    SupplyAirFlowRate,       !- Cooling Supply Air Flow Rate Method
    autosize,                !- Cooling Supply Air Flow Rate {m3/s}
    ,                        !- Cooling Supply Air Flow Rate Per Floor Area {m3/s-m2}
    ,                        !- Cooling Fraction of Autosized Cooling Supply Air Flow Rate
    ,                        !- Cooling Supply Air Flow Rate Per Unit of Capacity {m3/s-W}
    SupplyAirFlowRate,       !- Heating Supply Air Flow Rate Method
    autosize,                !- Heating Supply Air Flow Rate {m3/s}
    ,                        !- Heating Supply Air Flow Rate Per Floor Area {m3/s-m2}
    ,                        !- Heating Fraction of Autosized Heating Supply Air Flow Rate
    ,                        !- Heating Supply Air Flow Rate Per Unit of Capacity {m3/s-W}
    SupplyAirFlowRate,       !- No Load Supply Air Flow Rate Method
    autosize,                !- No Load Supply Air Flow Rate {m3/s}
    ,                        !- No Load Supply Air Flow Rate Per Floor Area {m3/s-m2}
    ,                        !- No Load Fraction of Autosized Cooling Supply Air Flow Rate
    ,                        !- No Load Fraction of Autosized Heating Supply Air Flow Rate
    ,                        !- No Load Supply Air Flow Rate Per Unit of Capacity During Cooling Operation {m3/s-W}
    ,                        !- No Load Supply Air Flow Rate Per Unit of Capacity During Heating Operation {m3/s-W}
    Autosize,                !- Maximum Supply Air Temperature {C}
    21,                      !- Maximum Outdoor Dry-Bulb Temperature for Supplemental Heater Operation {C}
    ,                        !- Outdoor Dry-Bulb Temperature Sensor Node Name
    ,                        !- Maximum Cycling Rate {cycles/hr}
    ,                        !- Heat Pump Time Constant {s}
    ,                        !- Fraction of On-Cycle Power Use
    ,                        !- Heat Pump Fan Delay Time {s}
    ,                        !- Ancillary On-Cycle Electric Power {W}
    ,                        !- Ancillary Off-Cycle Electric Power {W}
    ,                        !- Design Heat Recovery Water Flow Rate {m3/s}
    ,                        !- Maximum Temperature for Heat Recovery {C}
    ,                        !- Heat Recovery Water Inlet Node Name
    ,                        !- Heat Recovery Water Outlet Node Name
    UnitarySystemPerformance:Multispeed,  !- Design Specification Multispeed Object Type
    Sys 3 Heat Pump Air Source Unitary System MultiSpeed Performance;  !- Design Specification Multispeed Object Name

UnitarySystemPerformance:Multispeed,
    Sys 3 Heat Pump Air Source Unitary System MultiSpeed Performance,  !- Name
    4,                       !- Number of Speeds for Heating
    4,                       !- Number of Speeds for Cooling
    No,                      !- Single Mode Operation
    ,                        !- No Load Supply Air Flow Rate Ratio
    autosize,                !- Heating Speed 1 Supply Air Flow Ratio
    autosize,                !- Cooling Speed 1 Supply Air Flow Ratio
    autosize,                !- Heating Speed 2 Supply Air Flow Ratio
    autosize,                !- Cooling Speed 2 Supply Air Flow Ratio
    autosize,                !- Heating Speed 3 Supply Air Flow Ratio
    autosize,                !- Cooling Speed 3 Supply Air Flow Ratio
    autosize,                !- Heating Speed 4 Supply Air Flow Ratio
    autosize,                !- Cooling Speed 4 Supply Air Flow Ratio
    autosize,                !- Heating Speed 5 Supply Air Flow Ratio
    autosize,                !- Cooling Speed 5 Supply Air Flow Ratio
    autosize,                !- Heating Speed 6 Supply Air Flow Ratio
    autosize,                !- Cooling Speed 6 Supply Air Flow Ratio
    autosize,                !- Heating Speed 7 Supply Air Flow Ratio
    autosize,                !- Cooling Speed 7 Supply Air Flow Ratio
    autosize,                !- Heating Speed 8 Supply Air Flow Ratio
    autosize,                !- Cooling Speed 8 Supply Air Flow Ratio
    autosize,                !- Heating Speed 9 Supply Air Flow Ratio
    autosize,                !- Cooling Speed 9 Supply Air Flow Ratio
    autosize,                !- Heating Speed 10 Supply Air Flow Ratio
    autosize;                !- Cooling Speed 10 Supply Air Flow Ratio

Coil:Cooling:DX,
    Sys 3 Heat Pump Air Source Cooling Coil,  !- Name
    Sys 3 Heat Pump Air Source Supply Fan Outlet,  !- Evaporator Inlet Node Name
    Sys 3 Heat Pump Air Source Cooling Coil Outlet,  !- Evaporator Outlet Node Name
    ,                        !- Availability Schedule Name
    ,                        !- Condenser Zone Name
    Sys 3 Heat Pump Air Source Cooling Coil Condenser Inlet,  !- Condenser Inlet Node Name
    Sys 3 Heat Pump Air Source Cooling Coil Condenser Outlet Node,  !- Condenser Outlet Node Name
    Sys 3 Heat Pump Air Source Cooling Coil Performance;  !- Performance Object Name

Coil:Cooling:DX:CurveFit:Performance,
    Sys 3 Heat Pump Air Source Cooling Coil Performance,  !- Name
    0.0,                     !- Crankcase Heater Capacity {W}
    ,                        !- Minimum Outdoor Dry-Bulb Temperature for Compressor Operation {C}
    10.0,                    !- Maximum Outdoor Dry-Bulb Temperature for Crankcase Heater Operation {C}
    ,                        !- Unit Internal Static Air Pressure {Pa}
    Discrete,                !- Capacity Control Method
    ,                        !- Evaporative Condenser Basin Heater Capacity {W/K}
    ,                        !- Evaporative Condenser Basin Heater Setpoint Temperature {C}
    ,                        !- Evaporative Condenser Basin Heater Operating Schedule Name
    Electricity,             !- Compressor Fuel Type
    Sys 3 Heat Pump Air Source Cooling Coil Operating Mode;  !- Base Operating Mode

Coil:Cooling:DX:CurveFit:OperatingMode,
    Sys 3 Heat Pump Air Source Cooling Coil Operating Mode,  !- Name
    autosize,                !- Rated Gross Total Cooling Capacity {W}
    autosize,                !- Rated Evaporator Air Flow Rate {m3/s}
    ,                        !- Rated Condenser Air Flow Rate {m3/s}
    0,                       !- Maximum Cycling Rate {cycles/hr}
    0,                       !- Ratio of Initial Moisture Evaporation Rate and Steady State Latent Capacity {dimensionless}
    0,                       !- Latent Capacity Time Constant {s}
    0,                       !- Nominal Time for Condensate Removal to Begin {s}
    No,                      !- Apply Latent Degradation to Speeds Greater than 1
    AirCooled,               !- Condenser Type
    ,                        !- Nominal Evaporative Condenser Pump Power {W}
    4,                       !- Nominal Speed Number
    Sys 3 Heat Pump Air Source Cooling Coil Speed 1 Performance,  !- Speed 1 Name
    Sys 3 Heat Pump Air Source Cooling Coil Speed 2 Performance,  !- Speed 2 Name
    Sys 3 Heat Pump Air Source Cooling Coil Speed 3 Performance,  !- Speed 3 Name
    Sys 3 Heat Pump Air Source Cooling Coil Speed 4 Performance;  !- Speed 4 Name

Coil:Cooling:DX:CurveFit:Speed,
    Sys 3 Heat Pump Air Source Cooling Coil Speed 1 Performance,  !- Name
    0.2500,                  !- Gross Total Cooling Capacity Fraction
    0.2500,                  !- Evaporator Air Flow Rate Fraction
    ,                        !- Condenser Air Flow Rate Fraction
    autosize,                !- Gross Sensible Heat Ratio
    3,                       !- Gross Cooling COP {W/W}
    1.0,                     !- Active Fraction of Coil Face Area
    ,                        !- 2017 Rated Evaporator Fan Power Per Volume Flow Rate {W/(m3/s)}
    934.4,                   !- 2023 Rated Evaporator Fan Power Per Volume Flow Rate {W/(m3/s)}
    ,                        !- Evaporative Condenser Pump Power Fraction
    ,                        !- Evaporative Condenser Effectiveness {dimensionless}
    Sys 3 Heat Pump Air Source Cool Coil Cap-FT,  !- Total Cooling Capacity Modifier Function of Temperature Curve Name
    Sys 3 Heat Pump Air Source Cool Coil Cap-FF,  !- Total Cooling Capacity Modifier Function of Air Flow Fraction Curve Name
    Sys 3 Heat Pump Air Source Cool Coil EIR-FT,  !- Energy Input Ratio Modifier Function of Temperature Curve Name
    Sys 3 Heat Pump Air Source Cool Coil EIR-FF,  !- Energy Input Ratio Modifier Function of Air Flow Fraction Curve Name
    Sys 3 Heat Pump Air Source Cool Coil PLF,  !- Part Load Fraction Correlation Curve Name
    0.2,                     !- Rated Waste Heat Fraction of Power Input {dimensionless}
    Sys 3 Heat Pump Air Source Cool Coil WH-FT;  !- Waste Heat Modifier Function of Temperature Curve Name

Coil:Cooling:DX:CurveFit:Speed,
    Sys 3 Heat Pump Air Source Cooling Coil Speed 2 Performance,  !- Name
    0.5000,                  !- Gross Total Cooling Capacity Fraction
    0.5000,                  !- Evaporator Air Flow Rate Fraction
    ,                        !- Condenser Air Flow Rate Fraction
    autosize,                !- Gross Sensible Heat Ratio
    3,                       !- Gross Cooling COP {W/W}
    1.0,                     !- Active Fraction of Coil Face Area
    ,                        !- 2017 Rated Evaporator Fan Power Per Volume Flow Rate {W/(m3/s)}
    934.4,                   !- 2023 Rated Evaporator Fan Power Per Volume Flow Rate {W/(m3/s)}
    ,                        !- Evaporative Condenser Pump Power Fraction
    ,                        !- Evaporative Condenser Effectiveness {dimensionless}
    Sys 3 Heat Pump Air Source Cool Coil Cap-FT,  !- Total Cooling Capacity Modifier Function of Temperature Curve Name
    Sys 3 Heat Pump Air Source Cool Coil Cap-FF,  !- Total Cooling Capacity Modifier Function of Air Flow Fraction Curve Name
    Sys 3 Heat Pump Air Source Cool Coil EIR-FT,  !- Energy Input Ratio Modifier Function of Temperature Curve Name
    Sys 3 Heat Pump Air Source Cool Coil EIR-FF,  !- Energy Input Ratio Modifier Function of Air Flow Fraction Curve Name
    Sys 3 Heat Pump Air Source Cool Coil PLF,  !- Part Load Fraction Correlation Curve Name
    0.2,                     !- Rated Waste Heat Fraction of Power Input {dimensionless}
    Sys 3 Heat Pump Air Source Cool Coil WH-FT;  !- Waste Heat Modifier Function of Temperature Curve Name

Coil:Cooling:DX:CurveFit:Speed,
    Sys 3 Heat Pump Air Source Cooling Coil Speed 3 Performance,  !- Name
    0.7500,                  !- Gross Total Cooling Capacity Fraction
    0.7500,                  !- Evaporator Air Flow Rate Fraction
    ,                        !- Condenser Air Flow Rate Fraction
    autosize,                !- Gross Sensible Heat Ratio
    3,                       !- Gross Cooling COP {W/W}
    1.0,                     !- Active Fraction of Coil Face Area
    ,                        !- 2017 Rated Evaporator Fan Power Per Volume Flow Rate {W/(m3/s)}
    934.4,                   !- 2023 Rated Evaporator Fan Power Per Volume Flow Rate {W/(m3/s)}
    ,                        !- Evaporative Condenser Pump Power Fraction
    ,                        !- Evaporative Condenser Effectiveness {dimensionless}
    Sys 3 Heat Pump Air Source Cool Coil Cap-FT,  !- Total Cooling Capacity Modifier Function of Temperature Curve Name
    Sys 3 Heat Pump Air Source Cool Coil Cap-FF,  !- Total Cooling Capacity Modifier Function of Air Flow Fraction Curve Name
    Sys 3 Heat Pump Air Source Cool Coil EIR-FT,  !- Energy Input Ratio Modifier Function of Temperature Curve Name
    Sys 3 Heat Pump Air Source Cool Coil EIR-FF,  !- Energy Input Ratio Modifier Function of Air Flow Fraction Curve Name
    Sys 3 Heat Pump Air Source Cool Coil PLF,  !- Part Load Fraction Correlation Curve Name
    0.2,                     !- Rated Waste Heat Fraction of Power Input {dimensionless}
    Sys 3 Heat Pump Air Source Cool Coil WH-FT;  !- Waste Heat Modifier Function of Temperature Curve Name

Coil:Cooling:DX:CurveFit:Speed,
    Sys 3 Heat Pump Air Source Cooling Coil Speed 4 Performance,  !- Name
    1.0000,                  !- Gross Total Cooling Capacity Fraction
    1.0000,                  !- Evaporator Air Flow Rate Fraction
    ,                        !- Condenser Air Flow Rate Fraction
    autosize,                !- Gross Sensible Heat Ratio
    3,                       !- Gross Cooling COP {W/W}
    1.0,                     !- Active Fraction of Coil Face Area
    ,                        !- 2017 Rated Evaporator Fan Power Per Volume Flow Rate {W/(m3/s)}
    934.4,                   !- 2023 Rated Evaporator Fan Power Per Volume Flow Rate {W/(m3/s)}
    ,                        !- Evaporative Condenser Pump Power Fraction
    ,                        !- Evaporative Condenser Effectiveness {dimensionless}
    Sys 3 Heat Pump Air Source Cool Coil Cap-FT,  !- Total Cooling Capacity Modifier Function of Temperature Curve Name
    Sys 3 Heat Pump Air Source Cool Coil Cap-FF,  !- Total Cooling Capacity Modifier Function of Air Flow Fraction Curve Name
    Sys 3 Heat Pump Air Source Cool Coil EIR-FT,  !- Energy Input Ratio Modifier Function of Temperature Curve Name
    Sys 3 Heat Pump Air Source Cool Coil EIR-FF,  !- Energy Input Ratio Modifier Function of Air Flow Fraction Curve Name
    Sys 3 Heat Pump Air Source Cool Coil PLF,  !- Part Load Fraction Correlation Curve Name
    0.2,                     !- Rated Waste Heat Fraction of Power Input {dimensionless}
    Sys 3 Heat Pump Air Source Cool Coil WH-FT;  !- Waste Heat Modifier Function of Temperature Curve Name

! Curves from example file MultiSpeedHeatPump.idf, Sep 2013, same curves for all speeds.
Curve:Biquadratic,
    Sys 3 Heat Pump Air Source Cool Coil Cap-FT,  !- Name
    0.476428E+00,            !- Coefficient1 Constant
    0.401147E-01,            !- Coefficient2 x
    0.226411E-03,            !- Coefficient3 x**2
    -0.827136E-03,           !- Coefficient4 y
    -0.732240E-05,           !- Coefficient5 y**2
    -0.446278E-03,           !- Coefficient6 x*y
    0.0,                     !- Minimum Value of x
    50.0,                    !- Maximum Value of x
    0.0,                     !- Minimum Value of y
    50.0,                    !- Maximum Value of y
    0.0,                     !- Minimum Curve Output
    5.0,                     !- Maximum Curve Output
    Temperature,             !- Input Unit Type for X
    Temperature,             !- Input Unit Type for Y
    Dimensionless;           !- Output Unit Type

Curve:Cubic,
    Sys 3 Heat Pump Air Source Cool Coil Cap-FF,  !- Name
    0.47278589,              !- Coefficient1 Constant
    1.2433415,               !- Coefficient2 x
    -1.0387055,              !- Coefficient3 x**2
    0.32257813,              !- Coefficient4 x**3
    0.5,                     !- Minimum Value of x
    1.5;                     !- Maximum Value of x

Curve:Biquadratic,
    Sys 3 Heat Pump Air Source Cool Coil EIR-FT,  !- Name
    0.632475E+00,            !- Coefficient1 Constant
    -0.121321E-01,           !- Coefficient2 x
    0.507773E-03,            !- Coefficient3 x**2
    0.155377E-01,            !- Coefficient4 y
    0.272840E-03,            !- Coefficient5 y**2
    -0.679201E-03,           !- Coefficient6 x*y
    0.0,                     !- Minimum Value of x
    50.0,                    !- Maximum Value of x
    0.0,                     !- Minimum Value of y
    50.0,                    !- Maximum Value of y
    0.0,                     !- Minimum Curve Output
    5.0,                     !- Maximum Curve Output
    Temperature,             !- Input Unit Type for X
    Temperature,             !- Input Unit Type for Y
    Dimensionless;           !- Output Unit Type

Curve:Cubic,
    Sys 3 Heat Pump Air Source Cool Coil EIR-FF,  !- Name
    0.47278589,              !- Coefficient1 Constant
    1.2433415,               !- Coefficient2 x
    -1.0387055,              !- Coefficient3 x**2
    0.32257813,              !- Coefficient4 x**3
    0.5,                     !- Minimum Value of x
    1.5;                     !- Maximum Value of x

! PLF = l.- Cd(1.-PLR) where Cd = 0.15
Curve:Quadratic,
    Sys 3 Heat Pump Air Source Cool Coil PLF,  !- Name
    0.85,                    !- Coefficient1 Constant
    0.15,                    !- Coefficient2 x
    0,                       !- Coefficient3 x**2
    0,                       !- Minimum Value of x
    1;                       !- Maximum Value of x

Curve:Biquadratic,
    Sys 3 Heat Pump Air Source Cool Coil WH-FT,  !- Name
    1.0,                     !- Coefficient1 Constant
    0.0,                     !- Coefficient2 x
    0.0,                     !- Coefficient3 x**2
    0.0,                     !- Coefficient4 y
    0.0,                     !- Coefficient5 y**2
    0.0,                     !- Coefficient6 x*y
    0,                       !- Minimum Value of x
    50,                      !- Maximum Value of x
    0,                       !- Minimum Value of y
    50,                      !- Maximum Value of y
    ,                        !- Minimum Curve Output
    ,                        !- Maximum Curve Output
    Temperature,             !- Input Unit Type for X
    Temperature,             !- Input Unit Type for Y
    Dimensionless;           !- Output Unit Type

OutdoorAir:Node,
    Sys 3 Heat Pump Air Source Cooling Coil Condenser Inlet,  !- Name
    -1;                      !- Height Above Ground {m}

Coil:Heating:DX:MultiSpeed,
    Sys 3 Heat Pump Air Source Heating Coil,  !- Name
    ,                        !- Availability Schedule Name
    Sys 3 Heat Pump Air Source Cooling Coil Outlet,  !- Air Inlet Node Name
    Sys 3 Heat Pump Air Source Heating Coil Outlet,  !- Air Outlet Node Name
    -8,                      !- Minimum Outdoor Dry-Bulb Temperature for Compressor Operation {C}
    ,                        !- Outdoor Dry-Bulb Temperature to Turn On Compressor {C}
    0.0,                     !- Crankcase Heater Capacity {W}
    10.0,                    !- Maximum Outdoor Dry-Bulb Temperature for Crankcase Heater Operation {C}
    Sys 3 Heat Pump Air Source Heat Coil Defr-FT,  !- Defrost Energy Input Ratio Function of Temperature Curve Name
    5,                       !- Maximum Outdoor Dry-Bulb Temperature for Defrost Operation {C}
    ReverseCycle,            !- Defrost Strategy
    Timed,                   !- Defrost Control
    0.058333,                !- Defrost Time Period Fraction
    autosize,                !- Resistive Defrost Heater Capacity {W}
    No,                      !- Apply Part Load Fraction to Speeds Greater than 1
    Electricity,             !- Fuel Type
    ,                        !- Region number for Calculating HSPF
    4,                       !- Number of Speeds
    autosize,                !- Speed 1 Gross Rated Heating Capacity {W}
    2.75,                    !- Speed 1 Gross Rated Heating COP {W/W}
    autosize,                !- Speed 1 Rated Air Flow Rate {m3/s}
    ,                        !- 2017 Speed 1 Rated Supply Air Fan Power Per Volume Flow Rate {W/(m3/s)}
    934.4,                   !- 2023 Speed 1 Rated Supply Air Fan Power Per Volume Flow Rate {W/(m3/s)}
    Sys 3 Heat Pump Air Source Heat Coil Cap-FT,  !- Speed 1 Heating Capacity Function of Temperature Curve Name
    Sys 3 Heat Pump Air Source Heat Coil Cap-FF,  !- Speed 1 Heating Capacity Function of Flow Fraction Curve Name
    Sys 3 Heat Pump Air Source Heat Coil EIR-FT,  !- Speed 1 Energy Input Ratio Function of Temperature Curve Name
    Sys 3 Heat Pump Air Source Heat Coil EIR-FF,  !- Speed 1 Energy Input Ratio Function of Flow Fraction Curve Name
    Sys 3 Heat Pump Air Source Heat Coil PLF,  !- Speed 1 Part Load Fraction Correlation Curve Name
    0.2,                     !- Speed 1 Rated Waste Heat Fraction of Power Input {dimensionless}
    Sys 3 Heat Pump Air Source Heat Coil WH-FT,  !- Speed 1 Waste Heat Function of Temperature Curve Name
    autosize,                !- Speed 2 Gross Rated Heating Capacity {W}
    2.75,                    !- Speed 2 Gross Rated Heating COP {W/W}
    autosize,                !- Speed 2 Rated Air Flow Rate {m3/s}
    ,                        !- 2017 Speed 2 Rated Supply Air Fan Power Per Volume Flow Rate {W/(m3/s)}
    934.4,                   !- 2023 Speed 2 Rated Supply Air Fan Power Per Volume Flow Rate {W/(m3/s)}
    Sys 3 Heat Pump Air Source Heat Coil Cap-FT,  !- Speed 2 Heating Capacity Function of Temperature Curve Name
    Sys 3 Heat Pump Air Source Heat Coil Cap-FF,  !- Speed 2 Heating Capacity Function of Flow Fraction Curve Name
    Sys 3 Heat Pump Air Source Heat Coil EIR-FT,  !- Speed 2 Energy Input Ratio Function of Temperature Curve Name
    Sys 3 Heat Pump Air Source Heat Coil EIR-FF,  !- Speed 2 Energy Input Ratio Function of Flow Fraction Curve Name
    Sys 3 Heat Pump Air Source Heat Coil PLF,  !- Speed 2 Part Load Fraction Correlation Curve Name
    0.2,                     !- Speed 2 Rated Waste Heat Fraction of Power Input {dimensionless}
    Sys 3 Heat Pump Air Source Heat Coil WH-FT,  !- Speed 2 Waste Heat Function of Temperature Curve Name
    autosize,                !- Speed 3 Gross Rated Heating Capacity {W}
    2.75,                    !- Speed 3 Gross Rated Heating COP {W/W}
    autosize,                !- Speed 3 Rated Air Flow Rate {m3/s}
    ,                        !- 2017 Speed 3 Rated Supply Air Fan Power Per Volume Flow Rate {W/(m3/s)}
    934.4,                   !- 2023 Speed 3 Rated Supply Air Fan Power Per Volume Flow Rate {W/(m3/s)}
    Sys 3 Heat Pump Air Source Heat Coil Cap-FT,  !- Speed 3 Heating Capacity Function of Temperature Curve Name
    Sys 3 Heat Pump Air Source Heat Coil Cap-FF,  !- Speed 3 Heating Capacity Function of Flow Fraction Curve Name
    Sys 3 Heat Pump Air Source Heat Coil EIR-FT,  !- Speed 3 Energy Input Ratio Function of Temperature Curve Name
    Sys 3 Heat Pump Air Source Heat Coil EIR-FF,  !- Speed 3 Energy Input Ratio Function of Flow Fraction Curve Name
    Sys 3 Heat Pump Air Source Heat Coil PLF,  !- Speed 3 Part Load Fraction Correlation Curve Name
    0.2,                     !- Speed 3 Rated Waste Heat Fraction of Power Input {dimensionless}
    Sys 3 Heat Pump Air Source Heat Coil WH-FT,  !- Speed 3 Waste Heat Function of Temperature Curve Name
    autosize,                !- Speed 4 Gross Rated Heating Capacity {W}
    2.75,                    !- Speed 4 Gross Rated Heating COP {W/W}
    autosize,                !- Speed 4 Rated Air Flow Rate {m3/s}
    ,                        !- 2017 Speed 4 Rated Supply Air Fan Power Per Volume Flow Rate {W/(m3/s)}
    934.4,                   !- 2023 Speed 4 Rated Supply Air Fan Power Per Volume Flow Rate {W/(m3/s)}
    Sys 3 Heat Pump Air Source Heat Coil Cap-FT,  !- Speed 4 Heating Capacity Function of Temperature Curve Name
    Sys 3 Heat Pump Air Source Heat Coil Cap-FF,  !- Speed 4 Heating Capacity Function of Flow Fraction Curve Name
    Sys 3 Heat Pump Air Source Heat Coil EIR-FT,  !- Speed 4 Energy Input Ratio Function of Temperature Curve Name
    Sys 3 Heat Pump Air Source Heat Coil EIR-FF,  !- Speed 4 Energy Input Ratio Function of Flow Fraction Curve Name
    Sys 3 Heat Pump Air Source Heat Coil PLF,  !- Speed 4 Part Load Fraction Correlation Curve Name
    0.2,                     !- Speed 4 Rated Waste Heat Fraction of Power Input {dimensionless}
    Sys 3 Heat Pump Air Source Heat Coil WH-FT;  !- Speed 4 Waste Heat Function of Temperature Curve Name

! Curves from example file MultiSpeedHeatPump.idf, Sep 2013, same curves for all speeds.
Curve:Cubic,
    Sys 3 Heat Pump Air Source Heat Coil Cap-FT,  !- Name
    0.758746,                !- Coefficient1 Constant
    0.027626,                !- Coefficient2 x
    0.000148716,             !- Coefficient3 x**2
    0.0000034992,            !- Coefficient4 x**3
    -20.0,                   !- Minimum Value of x
    20.0,                    !- Maximum Value of x
    ,                        !- Minimum Curve Output
    ,                        !- Maximum Curve Output
    Temperature,             !- Input Unit Type for X
    Dimensionless;           !- Output Unit Type

Curve:Cubic,
    Sys 3 Heat Pump Air Source Heat Coil Cap-FF,  !- Name
    0.84,                    !- Coefficient1 Constant
    0.16,                    !- Coefficient2 x
    0.0,                     !- Coefficient3 x**2
    0.0,                     !- Coefficient4 x**3
    0.5,                     !- Minimum Value of x
    1.5;                     !- Maximum Value of x

Curve:Cubic,
    Sys 3 Heat Pump Air Source Heat Coil EIR-FT,  !- Name
    1.19248,                 !- Coefficient1 Constant
    -0.0300438,              !- Coefficient2 x
    0.00103745,              !- Coefficient3 x**2
    -0.000023328,            !- Coefficient4 x**3
    -20.0,                   !- Minimum Value of x
    20.0,                    !- Maximum Value of x
    ,                        !- Minimum Curve Output
    ,                        !- Maximum Curve Output
    Temperature,             !- Input Unit Type for X
    Dimensionless;           !- Output Unit Type

Curve:Quadratic,
    Sys 3 Heat Pump Air Source Heat Coil EIR-FF,  !- Name
    1.3824,                  !- Coefficient1 Constant
    -0.4336,                 !- Coefficient2 x
    0.0512,                  !- Coefficient3 x**2
    0.0,                     !- Minimum Value of x
    1.0;                     !- Maximum Value of x

! PLF = l.- Cd(1.-PLR) where Cd = 0.15
Curve:Quadratic,
    Sys 3 Heat Pump Air Source Heat Coil PLF,  !- Name
    0.85,                    !- Coefficient1 Constant
    0.15,                    !- Coefficient2 x
    0,                       !- Coefficient3 x**2
    0,                       !- Minimum Value of x
    1;                       !- Maximum Value of x

Curve:Biquadratic,
    Sys 3 Heat Pump Air Source Heat Coil Defr-FT,  !- Name
    1.0,                     !- Coefficient1 Constant
    0.0,                     !- Coefficient2 x
    0.0,                     !- Coefficient3 x**2
    0.0,                     !- Coefficient4 y
    0.0,                     !- Coefficient5 y**2
    0.0,                     !- Coefficient6 x*y
    0,                       !- Minimum Value of x
    50,                      !- Maximum Value of x
    0,                       !- Minimum Value of y
    50,                      !- Maximum Value of y
    ,                        !- Minimum Curve Output
    ,                        !- Maximum Curve Output
    Temperature,             !- Input Unit Type for X
    Temperature,             !- Input Unit Type for Y
    Dimensionless;           !- Output Unit Type

Curve:Biquadratic,
    Sys 3 Heat Pump Air Source Heat Coil WH-FT,  !- Name
    1.0,                     !- Coefficient1 Constant
    0.0,                     !- Coefficient2 x
    0.0,                     !- Coefficient3 x**2
    0.0,                     !- Coefficient4 y
    0.0,                     !- Coefficient5 y**2
    0.0,                     !- Coefficient6 x*y
    0,                       !- Minimum Value of x
    50,                      !- Maximum Value of x
    0,                       !- Minimum Value of y
    50,                      !- Maximum Value of y
    ,                        !- Minimum Curve Output
    ,                        !- Maximum Curve Output
    Temperature,             !- Input Unit Type for X
    Temperature,             !- Input Unit Type for Y
    Dimensionless;           !- Output Unit Type

OutdoorAir:Node,
    Sys 3 Heat Pump Air Source Heating Coil Condenser Inlet,  !- Name
    -1;                      !- Height Above Ground {m}

Coil:Heating:Electric,
    Sys 3 Heat Pump Air Source Supp Heat or Reheat Coil,  !- Name
    ,                        !- Availability Schedule Name
    1,                       !- Efficiency
    autosize,                !- Nominal Capacity {W}
    Sys 3 Heat Pump Air Source Heating Coil Outlet,  !- Air Inlet Node Name
    Sys 3 Heat Pump Air Source Supp Heat or Reheat Coil Outl;  !- Air Outlet Node Name

! VAV Fan coefficients based on variable-speed drive.
Fan:VariableVolume,
    Sys 3 Heat Pump Air Source Supply Fan,  !- Name
    HVACTemplate-Always 1,   !- Availability Schedule Name
    0.7,                     !- Fan Total Efficiency
    600,                     !- Pressure Rise {Pa}
    autosize,                !- Maximum Flow Rate {m3/s}
    Fraction,                !- Fan Power Minimum Flow Rate Input Method
    0.0,                     !- Fan Power Minimum Flow Fraction
    ,                        !- Fan Power Minimum Air Flow Rate {m3/s}
    0.9,                     !- Motor Efficiency
    1,                       !- Motor In Airstream Fraction
    0.0015302446,            !- Fan Power Coefficient 1
    0.0052080574,            !- Fan Power Coefficient 2
    1.1086242,               !- Fan Power Coefficient 3
    -0.11635563,             !- Fan Power Coefficient 4
    0,                       !- Fan Power Coefficient 5
    Sys 3 Heat Pump Air Source Mixed Air Outlet,  !- Air Inlet Node Name
    Sys 3 Heat Pump Air Source Supply Fan Outlet;  !- Air Outlet Node Name

OutdoorAir:NodeList,
    Sys 3 Heat Pump Air Source Outdoor Air Inlet;  !- Node or NodeList Name 1

AirLoopHVAC:OutdoorAirSystem,
    Sys 3 Heat Pump Air Source OA System,  !- Name
    Sys 3 Heat Pump Air Source OA System Controllers,  !- Controller List Name
    Sys 3 Heat Pump Air Source OA System Equipment;  !- Outdoor Air Equipment List Name

AirLoopHVAC:ControllerList,
    Sys 3 Heat Pump Air Source OA System Controllers,  !- Name
    Controller:OutdoorAir,   !- Controller 1 Object Type
    Sys 3 Heat Pump Air Source OA Controller;  !- Controller 1 Name

AirLoopHVAC:OutdoorAirSystem:EquipmentList,
    Sys 3 Heat Pump Air Source OA System Equipment,  !- Name
    OutdoorAir:Mixer,        !- Component 1 Object Type
    Sys 3 Heat Pump Air Source OA Mixing Box;  !- Component 1 Name

OutdoorAir:Mixer,
    Sys 3 Heat Pump Air Source OA Mixing Box,  !- Name
    Sys 3 Heat Pump Air Source Mixed Air Outlet,  !- Mixed Air Node Name
    Sys 3 Heat Pump Air Source Outdoor Air Inlet,  !- Outdoor Air Stream Node Name
    Sys 3 Heat Pump Air Source Relief Air Outlet,  !- Relief Air Stream Node Name
    Sys 3 Heat Pump Air Source Air Loop Inlet;  !- Return Air Stream Node Name

SetpointManager:SingleZone:Cooling,
    Sys 3 Heat Pump Air Source Economizer Supply Air Temp Manager,  !- Name
    Temperature,             !- Control Variable
    13,                      !- Minimum Supply Air Temperature {C}
    45,                      !- Maximum Supply Air Temperature {C}
    SPACE3-1,                !- Control Zone Name
    SPACE3-1 Zone Air Node,  !- Zone Node Name
    SPACE3-1 Zone Equip Inlet,  !- Zone Inlet Node Name
    Sys 3 Heat Pump Air Source Supp Heat or Reheat Coil Outl;  !- Setpoint Node or NodeList Name

SetpointManager:MixedAir,
    Sys 3 Heat Pump Air Source Cooling Coil Air Temp Manager,  !- Name
    Temperature,             !- Control Variable
    Sys 3 Heat Pump Air Source Supp Heat or Reheat Coil Outl,  !- Reference Setpoint Node Name
    Sys 3 Heat Pump Air Source Mixed Air Outlet,  !- Fan Inlet Node Name
    Sys 3 Heat Pump Air Source Supply Fan Outlet,  !- Fan Outlet Node Name
    Sys 3 Heat Pump Air Source Mixed Air Outlet;  !- Setpoint Node or NodeList Name

Controller:OutdoorAir,
    Sys 3 Heat Pump Air Source OA Controller,  !- Name
    Sys 3 Heat Pump Air Source Relief Air Outlet,  !- Relief Air Outlet Node Name
    Sys 3 Heat Pump Air Source Air Loop Inlet,  !- Return Air Node Name
    Sys 3 Heat Pump Air Source Mixed Air Outlet,  !- Mixed Air Node Name
    Sys 3 Heat Pump Air Source Outdoor Air Inlet,  !- Actuator Node Name
    autosize,                !- Minimum Outdoor Air Flow Rate {m3/s}
    autosize,                !- Maximum Outdoor Air Flow Rate {m3/s}
    DifferentialDryBulb,     !- Economizer Control Type
    ModulateFlow,            !- Economizer Control Action Type
    20,                      !- Economizer Maximum Limit Dry-Bulb Temperature {C}
    ,                        !- Economizer Maximum Limit Enthalpy {J/kg}
    ,                        !- Economizer Maximum Limit Dewpoint Temperature {C}
    ,                        !- Electronic Enthalpy Limit Curve Name
    ,                        !- Economizer Minimum Limit Dry-Bulb Temperature {C}
    LockoutWithCompressor,   !- Lockout Type
    FixedMinimum,            !- Minimum Limit Type
    Min OA Sched;            !- Minimum Outdoor Air Schedule Name

Sizing:System,
    Sys 4 Heat Pump Air Source,  !- AirLoop Name
    Sensible,                !- Type of Load to Size On
    autosize,                !- Design Outdoor Air Flow Rate {m3/s}
    1,                       !- Central Heating Maximum System Air Flow Ratio
    7,                       !- Preheat Design Temperature {C}
    0.008,                   !- Preheat Design Humidity Ratio {kgWater/kgDryAir}
    11,                      !- Precool Design Temperature {C}
    0.008,                   !- Precool Design Humidity Ratio {kgWater/kgDryAir}
    12.8,                    !- Central Cooling Design Supply Air Temperature {C}
    50,                      !- Central Heating Design Supply Air Temperature {C}
    NonCoincident,           !- Type of Zone Sum to Use
    No,                      !- 100% Outdoor Air in Cooling
    No,                      !- 100% Outdoor Air in Heating
    0.008,                   !- Central Cooling Design Supply Air Humidity Ratio {kgWater/kgDryAir}
    0.008,                   !- Central Heating Design Supply Air Humidity Ratio {kgWater/kgDryAir}
    DesignDay,               !- Cooling Supply Air Flow Rate Method
    0,                       !- Cooling Supply Air Flow Rate {m3/s}
    ,                        !- Cooling Supply Air Flow Rate Per Floor Area {m3/s-m2}
    ,                        !- Cooling Fraction of Autosized Cooling Supply Air Flow Rate
    ,                        !- Cooling Supply Air Flow Rate Per Unit Cooling Capacity {m3/s-W}
    DesignDay,               !- Heating Supply Air Flow Rate Method
    0,                       !- Heating Supply Air Flow Rate {m3/s}
    ,                        !- Heating Supply Air Flow Rate Per Floor Area {m3/s-m2}
    ,                        !- Heating Fraction of Autosized Heating Supply Air Flow Rate
    ,                        !- Heating Fraction of Autosized Cooling Supply Air Flow Rate
    ,                        !- Heating Supply Air Flow Rate Per Unit Heating Capacity {m3/s-W}
    ZoneSum,                 !- System Outdoor Air Method
    1.0,                     !- Zone Maximum Outdoor Air Fraction {dimensionless}
    CoolingDesignCapacity,   !- Cooling Design Capacity Method
    autosize,                !- Cooling Design Capacity {W}
    ,                        !- Cooling Design Capacity Per Floor Area {W/m2}
    ,                        !- Fraction of Autosized Cooling Design Capacity
    HeatingDesignCapacity,   !- Heating Design Capacity Method
    autosize,                !- Heating Design Capacity {W}
    ,                        !- Heating Design Capacity Per Floor Area {W/m2}
    ,                        !- Fraction of Autosized Heating Design Capacity
    OnOff;                   !- Central Cooling Capacity Control Method

AirLoopHVAC,
    Sys 4 Heat Pump Air Source,  !- Name
    ,                        !- Controller List Name
    Sys 4 Heat Pump Air Source Availability Managers,  !- Availability Manager List Name
    autosize,                !- Design Supply Air Flow Rate {m3/s}
    Sys 4 Heat Pump Air Source Branches,  !- Branch List Name
    ,                        !- Connector List Name
    Sys 4 Heat Pump Air Source Air Loop Inlet,  !- Supply Side Inlet Node Name
    Sys 4 Heat Pump Air Source Return Air Outlet,  !- Demand Side Outlet Node Name
    Sys 4 Heat Pump Air Source Supply Path Inlet,  !- Demand Side Inlet Node Names
    Sys 4 Heat Pump Air Source Supp Heat or Reheat Coil Outl;  !- Supply Side Outlet Node Names

BranchList,
    Sys 4 Heat Pump Air Source Branches,  !- Name
    Sys 4 Heat Pump Air Source Main Branch;  !- Branch 1 Name

Branch,
    Sys 4 Heat Pump Air Source Main Branch,  !- Name
    ,                        !- Pressure Drop Curve Name
    AirLoopHVAC:OutdoorAirSystem,  !- Component 1 Object Type
    Sys 4 Heat Pump Air Source OA System,  !- Component 1 Name
    Sys 4 Heat Pump Air Source Air Loop Inlet,  !- Component 1 Inlet Node Name
    Sys 4 Heat Pump Air Source Mixed Air Outlet,  !- Component 1 Outlet Node Name
    AirLoopHVAC:UnitarySystem,  !- Component 2 Object Type
    Sys 4 Heat Pump Air Source Unitary System,  !- Component 2 Name
    Sys 4 Heat Pump Air Source Mixed Air Outlet,  !- Component 2 Inlet Node Name
    Sys 4 Heat Pump Air Source Supp Heat or Reheat Coil Outl;  !- Component 2 Outlet Node Name

AirLoopHVAC:SupplyPath,
    Sys 4 Heat Pump Air Source Supply Path,  !- Name
    Sys 4 Heat Pump Air Source Supply Path Inlet,  !- Supply Air Path Inlet Node Name
    AirLoopHVAC:ZoneSplitter,!- Component 1 Object Type
    Sys 4 Heat Pump Air Source Zone Splitter;  !- Component 1 Name

AirLoopHVAC:ZoneSplitter,
    Sys 4 Heat Pump Air Source Zone Splitter,  !- Name
    Sys 4 Heat Pump Air Source Supply Path Inlet,  !- Inlet Node Name
    SPACE4-1 Zone Equip Inlet ATInlet;  !- Outlet 1 Node Name

AirLoopHVAC:ReturnPath,
    Sys 4 Heat Pump Air Source Return Path,  !- Name
    Sys 4 Heat Pump Air Source Return Air Outlet,  !- Return Air Path Outlet Node Name
    AirLoopHVAC:ZoneMixer,   !- Component 1 Object Type
    Sys 4 Heat Pump Air Source Zone Mixer;  !- Component 1 Name

AirLoopHVAC:ZoneMixer,
    Sys 4 Heat Pump Air Source Zone Mixer,  !- Name
    Sys 4 Heat Pump Air Source Return Air Outlet,  !- Outlet Node Name
    SPACE4-1 Return Outlet;  !- Inlet 1 Node Name

AvailabilityManagerAssignmentList,
    Sys 4 Heat Pump Air Source Availability Managers,  !- Name
    AvailabilityManager:Scheduled,  !- Availability Manager 1 Object Type
    Sys 4 Heat Pump Air Source Availability;  !- Availability Manager 1 Name

AvailabilityManager:Scheduled,
    Sys 4 Heat Pump Air Source Availability,  !- Name
    HVACTemplate-Always 1;   !- Schedule Name

AirLoopHVAC:UnitarySystem,
    Sys 4 Heat Pump Air Source Unitary System,  !- Name
    Load,                    !- Control Type
    SPACE4-1,                !- Controlling Zone or Thermostat Location
    None,                    !- Dehumidification Control Type
    ,                        !- Availability Schedule Name
    Sys 4 Heat Pump Air Source Mixed Air Outlet,  !- Air Inlet Node Name
    Sys 4 Heat Pump Air Source Supp Heat or Reheat Coil Outl,  !- Air Outlet Node Name
    Fan:VariableVolume,      !- Supply Fan Object Type
    Sys 4 Heat Pump Air Source Supply Fan,  !- Supply Fan Name
    BlowThrough,             !- Fan Placement
    FanAvailSched,           !- Supply Air Fan Operating Mode Schedule Name
    Coil:Heating:DX:MultiSpeed,  !- Heating Coil Object Type
    Sys 4 Heat Pump Air Source Heating Coil,  !- Heating Coil Name
    1.0,                     !- DX Heating Coil Sizing Ratio
    Coil:Cooling:DX,         !- Cooling Coil Object Type
    Sys 4 Heat Pump Air Source Cooling Coil,  !- Cooling Coil Name
    ,                        !- Use DOAS DX Cooling Coil
    ,                        !- Minimum Supply Air Temperature {C}
    ,                        !- Latent Load Control
    Coil:Heating:Electric,   !- Supplemental Heating Coil Object Type
    Sys 4 Heat Pump Air Source Supp Heat or Reheat Coil,  !- Supplemental Heating Coil Name
    SupplyAirFlowRate,       !- Cooling Supply Air Flow Rate Method
    autosize,                !- Cooling Supply Air Flow Rate {m3/s}
    ,                        !- Cooling Supply Air Flow Rate Per Floor Area {m3/s-m2}
    ,                        !- Cooling Fraction of Autosized Cooling Supply Air Flow Rate
    ,                        !- Cooling Supply Air Flow Rate Per Unit of Capacity {m3/s-W}
    SupplyAirFlowRate,       !- Heating Supply Air Flow Rate Method
    autosize,                !- Heating Supply Air Flow Rate {m3/s}
    ,                        !- Heating Supply Air Flow Rate Per Floor Area {m3/s-m2}
    ,                        !- Heating Fraction of Autosized Heating Supply Air Flow Rate
    ,                        !- Heating Supply Air Flow Rate Per Unit of Capacity {m3/s-W}
    SupplyAirFlowRate,       !- No Load Supply Air Flow Rate Method
    autosize,                !- No Load Supply Air Flow Rate {m3/s}
    ,                        !- No Load Supply Air Flow Rate Per Floor Area {m3/s-m2}
    ,                        !- No Load Fraction of Autosized Cooling Supply Air Flow Rate
    ,                        !- No Load Fraction of Autosized Heating Supply Air Flow Rate
    ,                        !- No Load Supply Air Flow Rate Per Unit of Capacity During Cooling Operation {m3/s-W}
    ,                        !- No Load Supply Air Flow Rate Per Unit of Capacity During Heating Operation {m3/s-W}
    Autosize,                !- Maximum Supply Air Temperature {C}
    21,                      !- Maximum Outdoor Dry-Bulb Temperature for Supplemental Heater Operation {C}
    ,                        !- Outdoor Dry-Bulb Temperature Sensor Node Name
    ,                        !- Maximum Cycling Rate {cycles/hr}
    ,                        !- Heat Pump Time Constant {s}
    ,                        !- Fraction of On-Cycle Power Use
    ,                        !- Heat Pump Fan Delay Time {s}
    ,                        !- Ancillary On-Cycle Electric Power {W}
    ,                        !- Ancillary Off-Cycle Electric Power {W}
    ,                        !- Design Heat Recovery Water Flow Rate {m3/s}
    ,                        !- Maximum Temperature for Heat Recovery {C}
    ,                        !- Heat Recovery Water Inlet Node Name
    ,                        !- Heat Recovery Water Outlet Node Name
    UnitarySystemPerformance:Multispeed,  !- Design Specification Multispeed Object Type
    Sys 4 Heat Pump Air Source Unitary System MultiSpeed Performance;  !- Design Specification Multispeed Object Name

UnitarySystemPerformance:Multispeed,
    Sys 4 Heat Pump Air Source Unitary System MultiSpeed Performance,  !- Name
    4,                       !- Number of Speeds for Heating
    4,                       !- Number of Speeds for Cooling
    No,                      !- Single Mode Operation
    ,                        !- No Load Supply Air Flow Rate Ratio
    autosize,                !- Heating Speed 1 Supply Air Flow Ratio
    autosize,                !- Cooling Speed 1 Supply Air Flow Ratio
    autosize,                !- Heating Speed 2 Supply Air Flow Ratio
    autosize,                !- Cooling Speed 2 Supply Air Flow Ratio
    autosize,                !- Heating Speed 3 Supply Air Flow Ratio
    autosize,                !- Cooling Speed 3 Supply Air Flow Ratio
    autosize,                !- Heating Speed 4 Supply Air Flow Ratio
    autosize,                !- Cooling Speed 4 Supply Air Flow Ratio
    autosize,                !- Heating Speed 5 Supply Air Flow Ratio
    autosize,                !- Cooling Speed 5 Supply Air Flow Ratio
    autosize,                !- Heating Speed 6 Supply Air Flow Ratio
    autosize,                !- Cooling Speed 6 Supply Air Flow Ratio
    autosize,                !- Heating Speed 7 Supply Air Flow Ratio
    autosize,                !- Cooling Speed 7 Supply Air Flow Ratio
    autosize,                !- Heating Speed 8 Supply Air Flow Ratio
    autosize,                !- Cooling Speed 8 Supply Air Flow Ratio
    autosize,                !- Heating Speed 9 Supply Air Flow Ratio
    autosize,                !- Cooling Speed 9 Supply Air Flow Ratio
    autosize,                !- Heating Speed 10 Supply Air Flow Ratio
    autosize;                !- Cooling Speed 10 Supply Air Flow Ratio

Coil:Cooling:DX,
    Sys 4 Heat Pump Air Source Cooling Coil,  !- Name
    Sys 4 Heat Pump Air Source Supply Fan Outlet,  !- Evaporator Inlet Node Name
    Sys 4 Heat Pump Air Source Cooling Coil Outlet,  !- Evaporator Outlet Node Name
    ,                        !- Availability Schedule Name
    ,                        !- Condenser Zone Name
    Sys 4 Heat Pump Air Source Cooling Coil Condenser Inlet,  !- Condenser Inlet Node Name
    Sys 4 Heat Pump Air Source Cooling Coil Condenser Outlet Node,  !- Condenser Outlet Node Name
    Sys 4 Heat Pump Air Source Cooling Coil Performance;  !- Performance Object Name

Coil:Cooling:DX:CurveFit:Performance,
    Sys 4 Heat Pump Air Source Cooling Coil Performance,  !- Name
    0.0,                     !- Crankcase Heater Capacity {W}
    ,                        !- Minimum Outdoor Dry-Bulb Temperature for Compressor Operation {C}
    10.0,                    !- Maximum Outdoor Dry-Bulb Temperature for Crankcase Heater Operation {C}
    ,                        !- Unit Internal Static Air Pressure {Pa}
    Discrete,                !- Capacity Control Method
    ,                        !- Evaporative Condenser Basin Heater Capacity {W/K}
    ,                        !- Evaporative Condenser Basin Heater Setpoint Temperature {C}
    ,                        !- Evaporative Condenser Basin Heater Operating Schedule Name
    Electricity,             !- Compressor Fuel Type
    Sys 4 Heat Pump Air Source Cooling Coil Operating Mode;  !- Base Operating Mode

Coil:Cooling:DX:CurveFit:OperatingMode,
    Sys 4 Heat Pump Air Source Cooling Coil Operating Mode,  !- Name
    autosize,                !- Rated Gross Total Cooling Capacity {W}
    autosize,                !- Rated Evaporator Air Flow Rate {m3/s}
    ,                        !- Rated Condenser Air Flow Rate {m3/s}
    0,                       !- Maximum Cycling Rate {cycles/hr}
    0,                       !- Ratio of Initial Moisture Evaporation Rate and Steady State Latent Capacity {dimensionless}
    0,                       !- Latent Capacity Time Constant {s}
    0,                       !- Nominal Time for Condensate Removal to Begin {s}
    No,                      !- Apply Latent Degradation to Speeds Greater than 1
    AirCooled,               !- Condenser Type
    ,                        !- Nominal Evaporative Condenser Pump Power {W}
    4,                       !- Nominal Speed Number
    Sys 4 Heat Pump Air Source Cooling Coil Speed 1 Performance,  !- Speed 1 Name
    Sys 4 Heat Pump Air Source Cooling Coil Speed 2 Performance,  !- Speed 2 Name
    Sys 4 Heat Pump Air Source Cooling Coil Speed 3 Performance,  !- Speed 3 Name
    Sys 4 Heat Pump Air Source Cooling Coil Speed 4 Performance;  !- Speed 4 Name

Coil:Cooling:DX:CurveFit:Speed,
    Sys 4 Heat Pump Air Source Cooling Coil Speed 1 Performance,  !- Name
    0.2500,                  !- Gross Total Cooling Capacity Fraction
    0.2500,                  !- Evaporator Air Flow Rate Fraction
    ,                        !- Condenser Air Flow Rate Fraction
    autosize,                !- Gross Sensible Heat Ratio
    3,                       !- Gross Cooling COP {W/W}
    1.0,                     !- Active Fraction of Coil Face Area
    ,                        !- 2017 Rated Evaporator Fan Power Per Volume Flow Rate {W/(m3/s)}
    934.4,                   !- 2023 Rated Evaporator Fan Power Per Volume Flow Rate {W/(m3/s)}
    ,                        !- Evaporative Condenser Pump Power Fraction
    ,                        !- Evaporative Condenser Effectiveness {dimensionless}
    Sys 4 Heat Pump Air Source Cool Coil Cap-FT,  !- Total Cooling Capacity Modifier Function of Temperature Curve Name
    Sys 4 Heat Pump Air Source Cool Coil Cap-FF,  !- Total Cooling Capacity Modifier Function of Air Flow Fraction Curve Name
    Sys 4 Heat Pump Air Source Cool Coil EIR-FT,  !- Energy Input Ratio Modifier Function of Temperature Curve Name
    Sys 4 Heat Pump Air Source Cool Coil EIR-FF,  !- Energy Input Ratio Modifier Function of Air Flow Fraction Curve Name
    Sys 4 Heat Pump Air Source Cool Coil PLF,  !- Part Load Fraction Correlation Curve Name
    0.2,                     !- Rated Waste Heat Fraction of Power Input {dimensionless}
    Sys 4 Heat Pump Air Source Cool Coil WH-FT;  !- Waste Heat Modifier Function of Temperature Curve Name

Coil:Cooling:DX:CurveFit:Speed,
    Sys 4 Heat Pump Air Source Cooling Coil Speed 2 Performance,  !- Name
    0.5000,                  !- Gross Total Cooling Capacity Fraction
    0.5000,                  !- Evaporator Air Flow Rate Fraction
    ,                        !- Condenser Air Flow Rate Fraction
    autosize,                !- Gross Sensible Heat Ratio
    3,                       !- Gross Cooling COP {W/W}
    1.0,                     !- Active Fraction of Coil Face Area
    ,                        !- 2017 Rated Evaporator Fan Power Per Volume Flow Rate {W/(m3/s)}
    934.4,                   !- 2023 Rated Evaporator Fan Power Per Volume Flow Rate {W/(m3/s)}
    ,                        !- Evaporative Condenser Pump Power Fraction
    ,                        !- Evaporative Condenser Effectiveness {dimensionless}
    Sys 4 Heat Pump Air Source Cool Coil Cap-FT,  !- Total Cooling Capacity Modifier Function of Temperature Curve Name
    Sys 4 Heat Pump Air Source Cool Coil Cap-FF,  !- Total Cooling Capacity Modifier Function of Air Flow Fraction Curve Name
    Sys 4 Heat Pump Air Source Cool Coil EIR-FT,  !- Energy Input Ratio Modifier Function of Temperature Curve Name
    Sys 4 Heat Pump Air Source Cool Coil EIR-FF,  !- Energy Input Ratio Modifier Function of Air Flow Fraction Curve Name
    Sys 4 Heat Pump Air Source Cool Coil PLF,  !- Part Load Fraction Correlation Curve Name
    0.2,                     !- Rated Waste Heat Fraction of Power Input {dimensionless}
    Sys 4 Heat Pump Air Source Cool Coil WH-FT;  !- Waste Heat Modifier Function of Temperature Curve Name

Coil:Cooling:DX:CurveFit:Speed,
    Sys 4 Heat Pump Air Source Cooling Coil Speed 3 Performance,  !- Name
    0.7500,                  !- Gross Total Cooling Capacity Fraction
    0.7500,                  !- Evaporator Air Flow Rate Fraction
    ,                        !- Condenser Air Flow Rate Fraction
    autosize,                !- Gross Sensible Heat Ratio
    3,                       !- Gross Cooling COP {W/W}
    1.0,                     !- Active Fraction of Coil Face Area
    ,                        !- 2017 Rated Evaporator Fan Power Per Volume Flow Rate {W/(m3/s)}
    934.4,                   !- 2023 Rated Evaporator Fan Power Per Volume Flow Rate {W/(m3/s)}
    ,                        !- Evaporative Condenser Pump Power Fraction
    ,                        !- Evaporative Condenser Effectiveness {dimensionless}
    Sys 4 Heat Pump Air Source Cool Coil Cap-FT,  !- Total Cooling Capacity Modifier Function of Temperature Curve Name
    Sys 4 Heat Pump Air Source Cool Coil Cap-FF,  !- Total Cooling Capacity Modifier Function of Air Flow Fraction Curve Name
    Sys 4 Heat Pump Air Source Cool Coil EIR-FT,  !- Energy Input Ratio Modifier Function of Temperature Curve Name
    Sys 4 Heat Pump Air Source Cool Coil EIR-FF,  !- Energy Input Ratio Modifier Function of Air Flow Fraction Curve Name
    Sys 4 Heat Pump Air Source Cool Coil PLF,  !- Part Load Fraction Correlation Curve Name
    0.2,                     !- Rated Waste Heat Fraction of Power Input {dimensionless}
    Sys 4 Heat Pump Air Source Cool Coil WH-FT;  !- Waste Heat Modifier Function of Temperature Curve Name

Coil:Cooling:DX:CurveFit:Speed,
    Sys 4 Heat Pump Air Source Cooling Coil Speed 4 Performance,  !- Name
    1.0000,                  !- Gross Total Cooling Capacity Fraction
    1.0000,                  !- Evaporator Air Flow Rate Fraction
    ,                        !- Condenser Air Flow Rate Fraction
    autosize,                !- Gross Sensible Heat Ratio
    3,                       !- Gross Cooling COP {W/W}
    1.0,                     !- Active Fraction of Coil Face Area
    ,                        !- 2017 Rated Evaporator Fan Power Per Volume Flow Rate {W/(m3/s)}
    934.4,                   !- 2023 Rated Evaporator Fan Power Per Volume Flow Rate {W/(m3/s)}
    ,                        !- Evaporative Condenser Pump Power Fraction
    ,                        !- Evaporative Condenser Effectiveness {dimensionless}
    Sys 4 Heat Pump Air Source Cool Coil Cap-FT,  !- Total Cooling Capacity Modifier Function of Temperature Curve Name
    Sys 4 Heat Pump Air Source Cool Coil Cap-FF,  !- Total Cooling Capacity Modifier Function of Air Flow Fraction Curve Name
    Sys 4 Heat Pump Air Source Cool Coil EIR-FT,  !- Energy Input Ratio Modifier Function of Temperature Curve Name
    Sys 4 Heat Pump Air Source Cool Coil EIR-FF,  !- Energy Input Ratio Modifier Function of Air Flow Fraction Curve Name
    Sys 4 Heat Pump Air Source Cool Coil PLF,  !- Part Load Fraction Correlation Curve Name
    0.2,                     !- Rated Waste Heat Fraction of Power Input {dimensionless}
    Sys 4 Heat Pump Air Source Cool Coil WH-FT;  !- Waste Heat Modifier Function of Temperature Curve Name

! Curves from example file MultiSpeedHeatPump.idf, Sep 2013, same curves for all speeds.
Curve:Biquadratic,
    Sys 4 Heat Pump Air Source Cool Coil Cap-FT,  !- Name
    0.476428E+00,            !- Coefficient1 Constant
    0.401147E-01,            !- Coefficient2 x
    0.226411E-03,            !- Coefficient3 x**2
    -0.827136E-03,           !- Coefficient4 y
    -0.732240E-05,           !- Coefficient5 y**2
    -0.446278E-03,           !- Coefficient6 x*y
    0.0,                     !- Minimum Value of x
    50.0,                    !- Maximum Value of x
    0.0,                     !- Minimum Value of y
    50.0,                    !- Maximum Value of y
    0.0,                     !- Minimum Curve Output
    5.0,                     !- Maximum Curve Output
    Temperature,             !- Input Unit Type for X
    Temperature,             !- Input Unit Type for Y
    Dimensionless;           !- Output Unit Type

Curve:Cubic,
    Sys 4 Heat Pump Air Source Cool Coil Cap-FF,  !- Name
    0.47278589,              !- Coefficient1 Constant
    1.2433415,               !- Coefficient2 x
    -1.0387055,              !- Coefficient3 x**2
    0.32257813,              !- Coefficient4 x**3
    0.5,                     !- Minimum Value of x
    1.5;                     !- Maximum Value of x

Curve:Biquadratic,
    Sys 4 Heat Pump Air Source Cool Coil EIR-FT,  !- Name
    0.632475E+00,            !- Coefficient1 Constant
    -0.121321E-01,           !- Coefficient2 x
    0.507773E-03,            !- Coefficient3 x**2
    0.155377E-01,            !- Coefficient4 y
    0.272840E-03,            !- Coefficient5 y**2
    -0.679201E-03,           !- Coefficient6 x*y
    0.0,                     !- Minimum Value of x
    50.0,                    !- Maximum Value of x
    0.0,                     !- Minimum Value of y
    50.0,                    !- Maximum Value of y
    0.0,                     !- Minimum Curve Output
    5.0,                     !- Maximum Curve Output
    Temperature,             !- Input Unit Type for X
    Temperature,             !- Input Unit Type for Y
    Dimensionless;           !- Output Unit Type

Curve:Cubic,
    Sys 4 Heat Pump Air Source Cool Coil EIR-FF,  !- Name
    0.47278589,              !- Coefficient1 Constant
    1.2433415,               !- Coefficient2 x
    -1.0387055,              !- Coefficient3 x**2
    0.32257813,              !- Coefficient4 x**3
    0.5,                     !- Minimum Value of x
    1.5;                     !- Maximum Value of x

! PLF = l.- Cd(1.-PLR) where Cd = 0.15
Curve:Quadratic,
    Sys 4 Heat Pump Air Source Cool Coil PLF,  !- Name
    0.85,                    !- Coefficient1 Constant
    0.15,                    !- Coefficient2 x
    0,                       !- Coefficient3 x**2
    0,                       !- Minimum Value of x
    1;                       !- Maximum Value of x

Curve:Biquadratic,
    Sys 4 Heat Pump Air Source Cool Coil WH-FT,  !- Name
    1.0,                     !- Coefficient1 Constant
    0.0,                     !- Coefficient2 x
    0.0,                     !- Coefficient3 x**2
    0.0,                     !- Coefficient4 y
    0.0,                     !- Coefficient5 y**2
    0.0,                     !- Coefficient6 x*y
    0,                       !- Minimum Value of x
    50,                      !- Maximum Value of x
    0,                       !- Minimum Value of y
    50,                      !- Maximum Value of y
    ,                        !- Minimum Curve Output
    ,                        !- Maximum Curve Output
    Temperature,             !- Input Unit Type for X
    Temperature,             !- Input Unit Type for Y
    Dimensionless;           !- Output Unit Type

OutdoorAir:Node,
    Sys 4 Heat Pump Air Source Cooling Coil Condenser Inlet,  !- Name
    -1;                      !- Height Above Ground {m}

Coil:Heating:DX:MultiSpeed,
    Sys 4 Heat Pump Air Source Heating Coil,  !- Name
    ,                        !- Availability Schedule Name
    Sys 4 Heat Pump Air Source Cooling Coil Outlet,  !- Air Inlet Node Name
    Sys 4 Heat Pump Air Source Heating Coil Outlet,  !- Air Outlet Node Name
    -8,                      !- Minimum Outdoor Dry-Bulb Temperature for Compressor Operation {C}
    ,                        !- Outdoor Dry-Bulb Temperature to Turn On Compressor {C}
    0.0,                     !- Crankcase Heater Capacity {W}
    10.0,                    !- Maximum Outdoor Dry-Bulb Temperature for Crankcase Heater Operation {C}
    Sys 4 Heat Pump Air Source Heat Coil Defr-FT,  !- Defrost Energy Input Ratio Function of Temperature Curve Name
    5,                       !- Maximum Outdoor Dry-Bulb Temperature for Defrost Operation {C}
    ReverseCycle,            !- Defrost Strategy
    Timed,                   !- Defrost Control
    0.058333,                !- Defrost Time Period Fraction
    autosize,                !- Resistive Defrost Heater Capacity {W}
    No,                      !- Apply Part Load Fraction to Speeds Greater than 1
    Electricity,             !- Fuel Type
    ,                        !- Region number for Calculating HSPF
    4,                       !- Number of Speeds
    autosize,                !- Speed 1 Gross Rated Heating Capacity {W}
    2.75,                    !- Speed 1 Gross Rated Heating COP {W/W}
    autosize,                !- Speed 1 Rated Air Flow Rate {m3/s}
    ,                        !- 2017 Speed 1 Rated Supply Air Fan Power Per Volume Flow Rate {W/(m3/s)}
    934.4,                   !- 2023 Speed 1 Rated Supply Air Fan Power Per Volume Flow Rate {W/(m3/s)}
    Sys 4 Heat Pump Air Source Heat Coil Cap-FT,  !- Speed 1 Heating Capacity Function of Temperature Curve Name
    Sys 4 Heat Pump Air Source Heat Coil Cap-FF,  !- Speed 1 Heating Capacity Function of Flow Fraction Curve Name
    Sys 4 Heat Pump Air Source Heat Coil EIR-FT,  !- Speed 1 Energy Input Ratio Function of Temperature Curve Name
    Sys 4 Heat Pump Air Source Heat Coil EIR-FF,  !- Speed 1 Energy Input Ratio Function of Flow Fraction Curve Name
    Sys 4 Heat Pump Air Source Heat Coil PLF,  !- Speed 1 Part Load Fraction Correlation Curve Name
    0.2,                     !- Speed 1 Rated Waste Heat Fraction of Power Input {dimensionless}
    Sys 4 Heat Pump Air Source Heat Coil WH-FT,  !- Speed 1 Waste Heat Function of Temperature Curve Name
    autosize,                !- Speed 2 Gross Rated Heating Capacity {W}
    2.75,                    !- Speed 2 Gross Rated Heating COP {W/W}
    autosize,                !- Speed 2 Rated Air Flow Rate {m3/s}
    ,                        !- 2017 Speed 2 Rated Supply Air Fan Power Per Volume Flow Rate {W/(m3/s)}
    934.4,                   !- 2023 Speed 2 Rated Supply Air Fan Power Per Volume Flow Rate {W/(m3/s)}
    Sys 4 Heat Pump Air Source Heat Coil Cap-FT,  !- Speed 2 Heating Capacity Function of Temperature Curve Name
    Sys 4 Heat Pump Air Source Heat Coil Cap-FF,  !- Speed 2 Heating Capacity Function of Flow Fraction Curve Name
    Sys 4 Heat Pump Air Source Heat Coil EIR-FT,  !- Speed 2 Energy Input Ratio Function of Temperature Curve Name
    Sys 4 Heat Pump Air Source Heat Coil EIR-FF,  !- Speed 2 Energy Input Ratio Function of Flow Fraction Curve Name
    Sys 4 Heat Pump Air Source Heat Coil PLF,  !- Speed 2 Part Load Fraction Correlation Curve Name
    0.2,                     !- Speed 2 Rated Waste Heat Fraction of Power Input {dimensionless}
    Sys 4 Heat Pump Air Source Heat Coil WH-FT,  !- Speed 2 Waste Heat Function of Temperature Curve Name
    autosize,                !- Speed 3 Gross Rated Heating Capacity {W}
    2.75,                    !- Speed 3 Gross Rated Heating COP {W/W}
    autosize,                !- Speed 3 Rated Air Flow Rate {m3/s}
    ,                        !- 2017 Speed 3 Rated Supply Air Fan Power Per Volume Flow Rate {W/(m3/s)}
    934.4,                   !- 2023 Speed 3 Rated Supply Air Fan Power Per Volume Flow Rate {W/(m3/s)}
    Sys 4 Heat Pump Air Source Heat Coil Cap-FT,  !- Speed 3 Heating Capacity Function of Temperature Curve Name
    Sys 4 Heat Pump Air Source Heat Coil Cap-FF,  !- Speed 3 Heating Capacity Function of Flow Fraction Curve Name
    Sys 4 Heat Pump Air Source Heat Coil EIR-FT,  !- Speed 3 Energy Input Ratio Function of Temperature Curve Name
    Sys 4 Heat Pump Air Source Heat Coil EIR-FF,  !- Speed 3 Energy Input Ratio Function of Flow Fraction Curve Name
    Sys 4 Heat Pump Air Source Heat Coil PLF,  !- Speed 3 Part Load Fraction Correlation Curve Name
    0.2,                     !- Speed 3 Rated Waste Heat Fraction of Power Input {dimensionless}
    Sys 4 Heat Pump Air Source Heat Coil WH-FT,  !- Speed 3 Waste Heat Function of Temperature Curve Name
    autosize,                !- Speed 4 Gross Rated Heating Capacity {W}
    2.75,                    !- Speed 4 Gross Rated Heating COP {W/W}
    autosize,                !- Speed 4 Rated Air Flow Rate {m3/s}
    ,                        !- 2017 Speed 4 Rated Supply Air Fan Power Per Volume Flow Rate {W/(m3/s)}
    934.4,                   !- 2023 Speed 4 Rated Supply Air Fan Power Per Volume Flow Rate {W/(m3/s)}
    Sys 4 Heat Pump Air Source Heat Coil Cap-FT,  !- Speed 4 Heating Capacity Function of Temperature Curve Name
    Sys 4 Heat Pump Air Source Heat Coil Cap-FF,  !- Speed 4 Heating Capacity Function of Flow Fraction Curve Name
    Sys 4 Heat Pump Air Source Heat Coil EIR-FT,  !- Speed 4 Energy Input Ratio Function of Temperature Curve Name
    Sys 4 Heat Pump Air Source Heat Coil EIR-FF,  !- Speed 4 Energy Input Ratio Function of Flow Fraction Curve Name
    Sys 4 Heat Pump Air Source Heat Coil PLF,  !- Speed 4 Part Load Fraction Correlation Curve Name
    0.2,                     !- Speed 4 Rated Waste Heat Fraction of Power Input {dimensionless}
    Sys 4 Heat Pump Air Source Heat Coil WH-FT;  !- Speed 4 Waste Heat Function of Temperature Curve Name

! Curves from example file MultiSpeedHeatPump.idf, Sep 2013, same curves for all speeds.
Curve:Cubic,
    Sys 4 Heat Pump Air Source Heat Coil Cap-FT,  !- Name
    0.758746,                !- Coefficient1 Constant
    0.027626,                !- Coefficient2 x
    0.000148716,             !- Coefficient3 x**2
    0.0000034992,            !- Coefficient4 x**3
    -20.0,                   !- Minimum Value of x
    20.0,                    !- Maximum Value of x
    ,                        !- Minimum Curve Output
    ,                        !- Maximum Curve Output
    Temperature,             !- Input Unit Type for X
    Dimensionless;           !- Output Unit Type

Curve:Cubic,
    Sys 4 Heat Pump Air Source Heat Coil Cap-FF,  !- Name
    0.84,                    !- Coefficient1 Constant
    0.16,                    !- Coefficient2 x
    0.0,                     !- Coefficient3 x**2
    0.0,                     !- Coefficient4 x**3
    0.5,                     !- Minimum Value of x
    1.5;                     !- Maximum Value of x

Curve:Cubic,
    Sys 4 Heat Pump Air Source Heat Coil EIR-FT,  !- Name
    1.19248,                 !- Coefficient1 Constant
    -0.0300438,              !- Coefficient2 x
    0.00103745,              !- Coefficient3 x**2
    -0.000023328,            !- Coefficient4 x**3
    -20.0,                   !- Minimum Value of x
    20.0,                    !- Maximum Value of x
    ,                        !- Minimum Curve Output
    ,                        !- Maximum Curve Output
    Temperature,             !- Input Unit Type for X
    Dimensionless;           !- Output Unit Type

Curve:Quadratic,
    Sys 4 Heat Pump Air Source Heat Coil EIR-FF,  !- Name
    1.3824,                  !- Coefficient1 Constant
    -0.4336,                 !- Coefficient2 x
    0.0512,                  !- Coefficient3 x**2
    0.0,                     !- Minimum Value of x
    1.0;                     !- Maximum Value of x

! PLF = l.- Cd(1.-PLR) where Cd = 0.15
Curve:Quadratic,
    Sys 4 Heat Pump Air Source Heat Coil PLF,  !- Name
    0.85,                    !- Coefficient1 Constant
    0.15,                    !- Coefficient2 x
    0,                       !- Coefficient3 x**2
    0,                       !- Minimum Value of x
    1;                       !- Maximum Value of x

Curve:Biquadratic,
    Sys 4 Heat Pump Air Source Heat Coil Defr-FT,  !- Name
    1.0,                     !- Coefficient1 Constant
    0.0,                     !- Coefficient2 x
    0.0,                     !- Coefficient3 x**2
    0.0,                     !- Coefficient4 y
    0.0,                     !- Coefficient5 y**2
    0.0,                     !- Coefficient6 x*y
    0,                       !- Minimum Value of x
    50,                      !- Maximum Value of x
    0,                       !- Minimum Value of y
    50,                      !- Maximum Value of y
    ,                        !- Minimum Curve Output
    ,                        !- Maximum Curve Output
    Temperature,             !- Input Unit Type for X
    Temperature,             !- Input Unit Type for Y
    Dimensionless;           !- Output Unit Type

Curve:Biquadratic,
    Sys 4 Heat Pump Air Source Heat Coil WH-FT,  !- Name
    1.0,                     !- Coefficient1 Constant
    0.0,                     !- Coefficient2 x
    0.0,                     !- Coefficient3 x**2
    0.0,                     !- Coefficient4 y
    0.0,                     !- Coefficient5 y**2
    0.0,                     !- Coefficient6 x*y
    0,                       !- Minimum Value of x
    50,                      !- Maximum Value of x
    0,                       !- Minimum Value of y
    50,                      !- Maximum Value of y
    ,                        !- Minimum Curve Output
    ,                        !- Maximum Curve Output
    Temperature,             !- Input Unit Type for X
    Temperature,             !- Input Unit Type for Y
    Dimensionless;           !- Output Unit Type

OutdoorAir:Node,
    Sys 4 Heat Pump Air Source Heating Coil Condenser Inlet,  !- Name
    -1;                      !- Height Above Ground {m}

Coil:Heating:Electric,
    Sys 4 Heat Pump Air Source Supp Heat or Reheat Coil,  !- Name
    ,                        !- Availability Schedule Name
    1,                       !- Efficiency
    autosize,                !- Nominal Capacity {W}
    Sys 4 Heat Pump Air Source Heating Coil Outlet,  !- Air Inlet Node Name
    Sys 4 Heat Pump Air Source Supp Heat or Reheat Coil Outl;  !- Air Outlet Node Name

! VAV Fan coefficients based on variable-speed drive.
Fan:VariableVolume,
    Sys 4 Heat Pump Air Source Supply Fan,  !- Name
    HVACTemplate-Always 1,   !- Availability Schedule Name
    0.7,                     !- Fan Total Efficiency
    600,                     !- Pressure Rise {Pa}
    autosize,                !- Maximum Flow Rate {m3/s}
    Fraction,                !- Fan Power Minimum Flow Rate Input Method
    0.0,                     !- Fan Power Minimum Flow Fraction
    ,                        !- Fan Power Minimum Air Flow Rate {m3/s}
    0.9,                     !- Motor Efficiency
    1,                       !- Motor In Airstream Fraction
    0.0015302446,            !- Fan Power Coefficient 1
    0.0052080574,            !- Fan Power Coefficient 2
    1.1086242,               !- Fan Power Coefficient 3
    -0.11635563,             !- Fan Power Coefficient 4
    0,                       !- Fan Power Coefficient 5
    Sys 4 Heat Pump Air Source Mixed Air Outlet,  !- Air Inlet Node Name
    Sys 4 Heat Pump Air Source Supply Fan Outlet;  !- Air Outlet Node Name

OutdoorAir:NodeList,
    Sys 4 Heat Pump Air Source Outdoor Air Inlet;  !- Node or NodeList Name 1

AirLoopHVAC:OutdoorAirSystem,
    Sys 4 Heat Pump Air Source OA System,  !- Name
    Sys 4 Heat Pump Air Source OA System Controllers,  !- Controller List Name
    Sys 4 Heat Pump Air Source OA System Equipment;  !- Outdoor Air Equipment List Name

AirLoopHVAC:ControllerList,
    Sys 4 Heat Pump Air Source OA System Controllers,  !- Name
    Controller:OutdoorAir,   !- Controller 1 Object Type
    Sys 4 Heat Pump Air Source OA Controller;  !- Controller 1 Name

AirLoopHVAC:OutdoorAirSystem:EquipmentList,
    Sys 4 Heat Pump Air Source OA System Equipment,  !- Name
    OutdoorAir:Mixer,        !- Component 1 Object Type
    Sys 4 Heat Pump Air Source OA Mixing Box;  !- Component 1 Name

OutdoorAir:Mixer,
    Sys 4 Heat Pump Air Source OA Mixing Box,  !- Name
    Sys 4 Heat Pump Air Source Mixed Air Outlet,  !- Mixed Air Node Name
    Sys 4 Heat Pump Air Source Outdoor Air Inlet,  !- Outdoor Air Stream Node Name
    Sys 4 Heat Pump Air Source Relief Air Outlet,  !- Relief Air Stream Node Name
    Sys 4 Heat Pump Air Source Air Loop Inlet;  !- Return Air Stream Node Name

SetpointManager:SingleZone:Cooling,
    Sys 4 Heat Pump Air Source Economizer Supply Air Temp Manager,  !- Name
    Temperature,             !- Control Variable
    13,                      !- Minimum Supply Air Temperature {C}
    45,                      !- Maximum Supply Air Temperature {C}
    SPACE4-1,                !- Control Zone Name
    SPACE4-1 Zone Air Node,  !- Zone Node Name
    SPACE4-1 Zone Equip Inlet,  !- Zone Inlet Node Name
    Sys 4 Heat Pump Air Source Supp Heat or Reheat Coil Outl;  !- Setpoint Node or NodeList Name

SetpointManager:MixedAir,
    Sys 4 Heat Pump Air Source Cooling Coil Air Temp Manager,  !- Name
    Temperature,             !- Control Variable
    Sys 4 Heat Pump Air Source Supp Heat or Reheat Coil Outl,  !- Reference Setpoint Node Name
    Sys 4 Heat Pump Air Source Mixed Air Outlet,  !- Fan Inlet Node Name
    Sys 4 Heat Pump Air Source Supply Fan Outlet,  !- Fan Outlet Node Name
    Sys 4 Heat Pump Air Source Mixed Air Outlet;  !- Setpoint Node or NodeList Name

Controller:OutdoorAir,
    Sys 4 Heat Pump Air Source OA Controller,  !- Name
    Sys 4 Heat Pump Air Source Relief Air Outlet,  !- Relief Air Outlet Node Name
    Sys 4 Heat Pump Air Source Air Loop Inlet,  !- Return Air Node Name
    Sys 4 Heat Pump Air Source Mixed Air Outlet,  !- Mixed Air Node Name
    Sys 4 Heat Pump Air Source Outdoor Air Inlet,  !- Actuator Node Name
    autosize,                !- Minimum Outdoor Air Flow Rate {m3/s}
    autosize,                !- Maximum Outdoor Air Flow Rate {m3/s}
    DifferentialDryBulb,     !- Economizer Control Type
    ModulateFlow,            !- Economizer Control Action Type
    20,                      !- Economizer Maximum Limit Dry-Bulb Temperature {C}
    ,                        !- Economizer Maximum Limit Enthalpy {J/kg}
    ,                        !- Economizer Maximum Limit Dewpoint Temperature {C}
    ,                        !- Electronic Enthalpy Limit Curve Name
    ,                        !- Economizer Minimum Limit Dry-Bulb Temperature {C}
    LockoutWithCompressor,   !- Lockout Type
    FixedMinimum,            !- Minimum Limit Type
    Min OA Sched;            !- Minimum Outdoor Air Schedule Name

Sizing:System,
    Sys 5 Furnace DX Cool,   !- AirLoop Name
    Sensible,                !- Type of Load to Size On
    autosize,                !- Design Outdoor Air Flow Rate {m3/s}
    1,                       !- Central Heating Maximum System Air Flow Ratio
    7,                       !- Preheat Design Temperature {C}
    0.008,                   !- Preheat Design Humidity Ratio {kgWater/kgDryAir}
    11,                      !- Precool Design Temperature {C}
    0.008,                   !- Precool Design Humidity Ratio {kgWater/kgDryAir}
    12.8,                    !- Central Cooling Design Supply Air Temperature {C}
    50,                      !- Central Heating Design Supply Air Temperature {C}
    NonCoincident,           !- Type of Zone Sum to Use
    No,                      !- 100% Outdoor Air in Cooling
    No,                      !- 100% Outdoor Air in Heating
    0.008,                   !- Central Cooling Design Supply Air Humidity Ratio {kgWater/kgDryAir}
    0.008,                   !- Central Heating Design Supply Air Humidity Ratio {kgWater/kgDryAir}
    DesignDay,               !- Cooling Supply Air Flow Rate Method
    0,                       !- Cooling Supply Air Flow Rate {m3/s}
    ,                        !- Cooling Supply Air Flow Rate Per Floor Area {m3/s-m2}
    ,                        !- Cooling Fraction of Autosized Cooling Supply Air Flow Rate
    ,                        !- Cooling Supply Air Flow Rate Per Unit Cooling Capacity {m3/s-W}
    DesignDay,               !- Heating Supply Air Flow Rate Method
    0,                       !- Heating Supply Air Flow Rate {m3/s}
    ,                        !- Heating Supply Air Flow Rate Per Floor Area {m3/s-m2}
    ,                        !- Heating Fraction of Autosized Heating Supply Air Flow Rate
    ,                        !- Heating Fraction of Autosized Cooling Supply Air Flow Rate
    ,                        !- Heating Supply Air Flow Rate Per Unit Heating Capacity {m3/s-W}
    ZoneSum,                 !- System Outdoor Air Method
    1.0,                     !- Zone Maximum Outdoor Air Fraction {dimensionless}
    CoolingDesignCapacity,   !- Cooling Design Capacity Method
    autosize,                !- Cooling Design Capacity {W}
    ,                        !- Cooling Design Capacity Per Floor Area {W/m2}
    ,                        !- Fraction of Autosized Cooling Design Capacity
    HeatingDesignCapacity,   !- Heating Design Capacity Method
    autosize,                !- Heating Design Capacity {W}
    ,                        !- Heating Design Capacity Per Floor Area {W/m2}
    ,                        !- Fraction of Autosized Heating Design Capacity
    OnOff;                   !- Central Cooling Capacity Control Method

AirLoopHVAC,
    Sys 5 Furnace DX Cool,   !- Name
    ,                        !- Controller List Name
    Sys 5 Furnace DX Cool Availability Managers,  !- Availability Manager List Name
    autosize,                !- Design Supply Air Flow Rate {m3/s}
    Sys 5 Furnace DX Cool Branches,  !- Branch List Name
    ,                        !- Connector List Name
    Sys 5 Furnace DX Cool Air Loop Inlet,  !- Supply Side Inlet Node Name
    Sys 5 Furnace DX Cool Return Air Outlet,  !- Demand Side Outlet Node Name
    Sys 5 Furnace DX Cool Supply Path Inlet,  !- Demand Side Inlet Node Names
    Sys 5 Furnace DX Cool Heating Coil Outlet;  !- Supply Side Outlet Node Names

BranchList,
    Sys 5 Furnace DX Cool Branches,  !- Name
    Sys 5 Furnace DX Cool Main Branch;  !- Branch 1 Name

Branch,
    Sys 5 Furnace DX Cool Main Branch,  !- Name
    ,                        !- Pressure Drop Curve Name
    AirLoopHVAC:OutdoorAirSystem,  !- Component 1 Object Type
    Sys 5 Furnace DX Cool OA System,  !- Component 1 Name
    Sys 5 Furnace DX Cool Air Loop Inlet,  !- Component 1 Inlet Node Name
    Sys 5 Furnace DX Cool Mixed Air Outlet,  !- Component 1 Outlet Node Name
    AirLoopHVAC:UnitarySystem,  !- Component 2 Object Type
    Sys 5 Furnace DX Cool Unitary System,  !- Component 2 Name
    Sys 5 Furnace DX Cool Mixed Air Outlet,  !- Component 2 Inlet Node Name
    Sys 5 Furnace DX Cool Heating Coil Outlet;  !- Component 2 Outlet Node Name

AirLoopHVAC:SupplyPath,
    Sys 5 Furnace DX Cool Supply Path,  !- Name
    Sys 5 Furnace DX Cool Supply Path Inlet,  !- Supply Air Path Inlet Node Name
    AirLoopHVAC:ZoneSplitter,!- Component 1 Object Type
    Sys 5 Furnace DX Cool Zone Splitter;  !- Component 1 Name

AirLoopHVAC:ZoneSplitter,
    Sys 5 Furnace DX Cool Zone Splitter,  !- Name
    Sys 5 Furnace DX Cool Supply Path Inlet,  !- Inlet Node Name
    SPACE5-1 Zone Equip Inlet ATInlet;  !- Outlet 1 Node Name

AirLoopHVAC:ReturnPath,
    Sys 5 Furnace DX Cool Return Path,  !- Name
    Sys 5 Furnace DX Cool Return Air Outlet,  !- Return Air Path Outlet Node Name
    AirLoopHVAC:ZoneMixer,   !- Component 1 Object Type
    Sys 5 Furnace DX Cool Zone Mixer;  !- Component 1 Name

AirLoopHVAC:ZoneMixer,
    Sys 5 Furnace DX Cool Zone Mixer,  !- Name
    Sys 5 Furnace DX Cool Return Air Outlet,  !- Outlet Node Name
    SPACE5-1 Return Outlet;  !- Inlet 1 Node Name

AvailabilityManagerAssignmentList,
    Sys 5 Furnace DX Cool Availability Managers,  !- Name
    AvailabilityManager:Scheduled,  !- Availability Manager 1 Object Type
    Sys 5 Furnace DX Cool Availability;  !- Availability Manager 1 Name

AvailabilityManager:Scheduled,
    Sys 5 Furnace DX Cool Availability,  !- Name
    HVACTemplate-Always 1;   !- Schedule Name

AirLoopHVAC:UnitarySystem,
    Sys 5 Furnace DX Cool Unitary System,  !- Name
    Load,                    !- Control Type
    SPACE5-1,                !- Controlling Zone or Thermostat Location
    None,                    !- Dehumidification Control Type
    ,                        !- Availability Schedule Name
    Sys 5 Furnace DX Cool Mixed Air Outlet,  !- Air Inlet Node Name
    Sys 5 Furnace DX Cool Heating Coil Outlet,  !- Air Outlet Node Name
    Fan:VariableVolume,      !- Supply Fan Object Type
    Sys 5 Furnace DX Cool Supply Fan,  !- Supply Fan Name
    BlowThrough,             !- Fan Placement
    FanAvailSched,           !- Supply Air Fan Operating Mode Schedule Name
    Coil:Heating:Fuel,       !- Heating Coil Object Type
    Sys 5 Furnace DX Cool Heating Coil,  !- Heating Coil Name
    1.0,                     !- DX Heating Coil Sizing Ratio
    Coil:Cooling:DX,         !- Cooling Coil Object Type
    Sys 5 Furnace DX Cool Cooling Coil,  !- Cooling Coil Name
    ,                        !- Use DOAS DX Cooling Coil
    ,                        !- Minimum Supply Air Temperature {C}
    ,                        !- Latent Load Control
    ,                        !- Supplemental Heating Coil Object Type
    ,                        !- Supplemental Heating Coil Name
    SupplyAirFlowRate,       !- Cooling Supply Air Flow Rate Method
    autosize,                !- Cooling Supply Air Flow Rate {m3/s}
    ,                        !- Cooling Supply Air Flow Rate Per Floor Area {m3/s-m2}
    ,                        !- Cooling Fraction of Autosized Cooling Supply Air Flow Rate
    ,                        !- Cooling Supply Air Flow Rate Per Unit of Capacity {m3/s-W}
    SupplyAirFlowRate,       !- Heating Supply Air Flow Rate Method
    autosize,                !- Heating Supply Air Flow Rate {m3/s}
    ,                        !- Heating Supply Air Flow Rate Per Floor Area {m3/s-m2}
    ,                        !- Heating Fraction of Autosized Heating Supply Air Flow Rate
    ,                        !- Heating Supply Air Flow Rate Per Unit of Capacity {m3/s-W}
    SupplyAirFlowRate,       !- No Load Supply Air Flow Rate Method
    autosize,                !- No Load Supply Air Flow Rate {m3/s}
    ,                        !- No Load Supply Air Flow Rate Per Floor Area {m3/s-m2}
    ,                        !- No Load Fraction of Autosized Cooling Supply Air Flow Rate
    ,                        !- No Load Fraction of Autosized Heating Supply Air Flow Rate
    ,                        !- No Load Supply Air Flow Rate Per Unit of Capacity During Cooling Operation {m3/s-W}
    ,                        !- No Load Supply Air Flow Rate Per Unit of Capacity During Heating Operation {m3/s-W}
    Autosize,                !- Maximum Supply Air Temperature {C}
    21,                      !- Maximum Outdoor Dry-Bulb Temperature for Supplemental Heater Operation {C}
    ,                        !- Outdoor Dry-Bulb Temperature Sensor Node Name
    ,                        !- Maximum Cycling Rate {cycles/hr}
    ,                        !- Heat Pump Time Constant {s}
    ,                        !- Fraction of On-Cycle Power Use
    ,                        !- Heat Pump Fan Delay Time {s}
    ,                        !- Ancillary On-Cycle Electric Power {W}
    ,                        !- Ancillary Off-Cycle Electric Power {W}
    ,                        !- Design Heat Recovery Water Flow Rate {m3/s}
    ,                        !- Maximum Temperature for Heat Recovery {C}
    ,                        !- Heat Recovery Water Inlet Node Name
    ,                        !- Heat Recovery Water Outlet Node Name
    UnitarySystemPerformance:Multispeed,  !- Design Specification Multispeed Object Type
    Sys 5 Furnace DX Cool Unitary System MultiSpeed Performance;  !- Design Specification Multispeed Object Name

UnitarySystemPerformance:Multispeed,
    Sys 5 Furnace DX Cool Unitary System MultiSpeed Performance,  !- Name
    1,                       !- Number of Speeds for Heating
    4,                       !- Number of Speeds for Cooling
    No,                      !- Single Mode Operation
    ,                        !- No Load Supply Air Flow Rate Ratio
    autosize,                !- Heating Speed 1 Supply Air Flow Ratio
    autosize,                !- Cooling Speed 1 Supply Air Flow Ratio
    autosize,                !- Heating Speed 2 Supply Air Flow Ratio
    autosize,                !- Cooling Speed 2 Supply Air Flow Ratio
    autosize,                !- Heating Speed 3 Supply Air Flow Ratio
    autosize,                !- Cooling Speed 3 Supply Air Flow Ratio
    autosize,                !- Heating Speed 4 Supply Air Flow Ratio
    autosize,                !- Cooling Speed 4 Supply Air Flow Ratio
    autosize,                !- Heating Speed 5 Supply Air Flow Ratio
    autosize,                !- Cooling Speed 5 Supply Air Flow Ratio
    autosize,                !- Heating Speed 6 Supply Air Flow Ratio
    autosize,                !- Cooling Speed 6 Supply Air Flow Ratio
    autosize,                !- Heating Speed 7 Supply Air Flow Ratio
    autosize,                !- Cooling Speed 7 Supply Air Flow Ratio
    autosize,                !- Heating Speed 8 Supply Air Flow Ratio
    autosize,                !- Cooling Speed 8 Supply Air Flow Ratio
    autosize,                !- Heating Speed 9 Supply Air Flow Ratio
    autosize,                !- Cooling Speed 9 Supply Air Flow Ratio
    autosize,                !- Heating Speed 10 Supply Air Flow Ratio
    autosize;                !- Cooling Speed 10 Supply Air Flow Ratio

Coil:Cooling:DX,
    Sys 5 Furnace DX Cool Cooling Coil,  !- Name
    Sys 5 Furnace DX Cool Supply Fan Outlet,  !- Evaporator Inlet Node Name
    Sys 5 Furnace DX Cool Cooling Coil Outlet,  !- Evaporator Outlet Node Name
    ,                        !- Availability Schedule Name
    ,                        !- Condenser Zone Name
    Sys 5 Furnace DX Cool Cooling Coil Condenser Inlet,  !- Condenser Inlet Node Name
    Sys 5 Furnace DX Cool Cooling Coil Condenser Outlet Node,  !- Condenser Outlet Node Name
    Sys 5 Furnace DX Cool Cooling Coil Performance;  !- Performance Object Name

Coil:Cooling:DX:CurveFit:Performance,
    Sys 5 Furnace DX Cool Cooling Coil Performance,  !- Name
    0.0,                     !- Crankcase Heater Capacity {W}
    ,                        !- Minimum Outdoor Dry-Bulb Temperature for Compressor Operation {C}
    10.0,                    !- Maximum Outdoor Dry-Bulb Temperature for Crankcase Heater Operation {C}
    ,                        !- Unit Internal Static Air Pressure {Pa}
    Discrete,                !- Capacity Control Method
    ,                        !- Evaporative Condenser Basin Heater Capacity {W/K}
    ,                        !- Evaporative Condenser Basin Heater Setpoint Temperature {C}
    ,                        !- Evaporative Condenser Basin Heater Operating Schedule Name
    Electricity,             !- Compressor Fuel Type
    Sys 5 Furnace DX Cool Cooling Coil Operating Mode;  !- Base Operating Mode

Coil:Cooling:DX:CurveFit:OperatingMode,
    Sys 5 Furnace DX Cool Cooling Coil Operating Mode,  !- Name
    autosize,                !- Rated Gross Total Cooling Capacity {W}
    autosize,                !- Rated Evaporator Air Flow Rate {m3/s}
    ,                        !- Rated Condenser Air Flow Rate {m3/s}
    0,                       !- Maximum Cycling Rate {cycles/hr}
    0,                       !- Ratio of Initial Moisture Evaporation Rate and Steady State Latent Capacity {dimensionless}
    0,                       !- Latent Capacity Time Constant {s}
    0,                       !- Nominal Time for Condensate Removal to Begin {s}
    No,                      !- Apply Latent Degradation to Speeds Greater than 1
    AirCooled,               !- Condenser Type
    ,                        !- Nominal Evaporative Condenser Pump Power {W}
    4,                       !- Nominal Speed Number
    Sys 5 Furnace DX Cool Cooling Coil Speed 1 Performance,  !- Speed 1 Name
    Sys 5 Furnace DX Cool Cooling Coil Speed 2 Performance,  !- Speed 2 Name
    Sys 5 Furnace DX Cool Cooling Coil Speed 3 Performance,  !- Speed 3 Name
    Sys 5 Furnace DX Cool Cooling Coil Speed 4 Performance;  !- Speed 4 Name

Coil:Cooling:DX:CurveFit:Speed,
    Sys 5 Furnace DX Cool Cooling Coil Speed 1 Performance,  !- Name
    0.2500,                  !- Gross Total Cooling Capacity Fraction
    0.2500,                  !- Evaporator Air Flow Rate Fraction
    ,                        !- Condenser Air Flow Rate Fraction
    autosize,                !- Gross Sensible Heat Ratio
    3,                       !- Gross Cooling COP {W/W}
    1.0,                     !- Active Fraction of Coil Face Area
    ,                        !- 2017 Rated Evaporator Fan Power Per Volume Flow Rate {W/(m3/s)}
    934.4,                   !- 2023 Rated Evaporator Fan Power Per Volume Flow Rate {W/(m3/s)}
    ,                        !- Evaporative Condenser Pump Power Fraction
    ,                        !- Evaporative Condenser Effectiveness {dimensionless}
    Sys 5 Furnace DX Cool Cool Coil Cap-FT,  !- Total Cooling Capacity Modifier Function of Temperature Curve Name
    Sys 5 Furnace DX Cool Cool Coil Cap-FF,  !- Total Cooling Capacity Modifier Function of Air Flow Fraction Curve Name
    Sys 5 Furnace DX Cool Cool Coil EIR-FT,  !- Energy Input Ratio Modifier Function of Temperature Curve Name
    Sys 5 Furnace DX Cool Cool Coil EIR-FF,  !- Energy Input Ratio Modifier Function of Air Flow Fraction Curve Name
    Sys 5 Furnace DX Cool Cool Coil PLF,  !- Part Load Fraction Correlation Curve Name
    0.2,                     !- Rated Waste Heat Fraction of Power Input {dimensionless}
    Sys 5 Furnace DX Cool Cool Coil WH-FT;  !- Waste Heat Modifier Function of Temperature Curve Name

Coil:Cooling:DX:CurveFit:Speed,
    Sys 5 Furnace DX Cool Cooling Coil Speed 2 Performance,  !- Name
    0.5000,                  !- Gross Total Cooling Capacity Fraction
    0.5000,                  !- Evaporator Air Flow Rate Fraction
    ,                        !- Condenser Air Flow Rate Fraction
    autosize,                !- Gross Sensible Heat Ratio
    3,                       !- Gross Cooling COP {W/W}
    1.0,                     !- Active Fraction of Coil Face Area
    ,                        !- 2017 Rated Evaporator Fan Power Per Volume Flow Rate {W/(m3/s)}
    934.4,                   !- 2023 Rated Evaporator Fan Power Per Volume Flow Rate {W/(m3/s)}
    ,                        !- Evaporative Condenser Pump Power Fraction
    ,                        !- Evaporative Condenser Effectiveness {dimensionless}
    Sys 5 Furnace DX Cool Cool Coil Cap-FT,  !- Total Cooling Capacity Modifier Function of Temperature Curve Name
    Sys 5 Furnace DX Cool Cool Coil Cap-FF,  !- Total Cooling Capacity Modifier Function of Air Flow Fraction Curve Name
    Sys 5 Furnace DX Cool Cool Coil EIR-FT,  !- Energy Input Ratio Modifier Function of Temperature Curve Name
    Sys 5 Furnace DX Cool Cool Coil EIR-FF,  !- Energy Input Ratio Modifier Function of Air Flow Fraction Curve Name
    Sys 5 Furnace DX Cool Cool Coil PLF,  !- Part Load Fraction Correlation Curve Name
    0.2,                     !- Rated Waste Heat Fraction of Power Input {dimensionless}
    Sys 5 Furnace DX Cool Cool Coil WH-FT;  !- Waste Heat Modifier Function of Temperature Curve Name

Coil:Cooling:DX:CurveFit:Speed,
    Sys 5 Furnace DX Cool Cooling Coil Speed 3 Performance,  !- Name
    0.7500,                  !- Gross Total Cooling Capacity Fraction
    0.7500,                  !- Evaporator Air Flow Rate Fraction
    ,                        !- Condenser Air Flow Rate Fraction
    autosize,                !- Gross Sensible Heat Ratio
    3,                       !- Gross Cooling COP {W/W}
    1.0,                     !- Active Fraction of Coil Face Area
    ,                        !- 2017 Rated Evaporator Fan Power Per Volume Flow Rate {W/(m3/s)}
    934.4,                   !- 2023 Rated Evaporator Fan Power Per Volume Flow Rate {W/(m3/s)}
    ,                        !- Evaporative Condenser Pump Power Fraction
    ,                        !- Evaporative Condenser Effectiveness {dimensionless}
    Sys 5 Furnace DX Cool Cool Coil Cap-FT,  !- Total Cooling Capacity Modifier Function of Temperature Curve Name
    Sys 5 Furnace DX Cool Cool Coil Cap-FF,  !- Total Cooling Capacity Modifier Function of Air Flow Fraction Curve Name
    Sys 5 Furnace DX Cool Cool Coil EIR-FT,  !- Energy Input Ratio Modifier Function of Temperature Curve Name
    Sys 5 Furnace DX Cool Cool Coil EIR-FF,  !- Energy Input Ratio Modifier Function of Air Flow Fraction Curve Name
    Sys 5 Furnace DX Cool Cool Coil PLF,  !- Part Load Fraction Correlation Curve Name
    0.2,                     !- Rated Waste Heat Fraction of Power Input {dimensionless}
    Sys 5 Furnace DX Cool Cool Coil WH-FT;  !- Waste Heat Modifier Function of Temperature Curve Name

Coil:Cooling:DX:CurveFit:Speed,
    Sys 5 Furnace DX Cool Cooling Coil Speed 4 Performance,  !- Name
    1.0000,                  !- Gross Total Cooling Capacity Fraction
    1.0000,                  !- Evaporator Air Flow Rate Fraction
    ,                        !- Condenser Air Flow Rate Fraction
    autosize,                !- Gross Sensible Heat Ratio
    3,                       !- Gross Cooling COP {W/W}
    1.0,                     !- Active Fraction of Coil Face Area
    ,                        !- 2017 Rated Evaporator Fan Power Per Volume Flow Rate {W/(m3/s)}
    934.4,                   !- 2023 Rated Evaporator Fan Power Per Volume Flow Rate {W/(m3/s)}
    ,                        !- Evaporative Condenser Pump Power Fraction
    ,                        !- Evaporative Condenser Effectiveness {dimensionless}
    Sys 5 Furnace DX Cool Cool Coil Cap-FT,  !- Total Cooling Capacity Modifier Function of Temperature Curve Name
    Sys 5 Furnace DX Cool Cool Coil Cap-FF,  !- Total Cooling Capacity Modifier Function of Air Flow Fraction Curve Name
    Sys 5 Furnace DX Cool Cool Coil EIR-FT,  !- Energy Input Ratio Modifier Function of Temperature Curve Name
    Sys 5 Furnace DX Cool Cool Coil EIR-FF,  !- Energy Input Ratio Modifier Function of Air Flow Fraction Curve Name
    Sys 5 Furnace DX Cool Cool Coil PLF,  !- Part Load Fraction Correlation Curve Name
    0.2,                     !- Rated Waste Heat Fraction of Power Input {dimensionless}
    Sys 5 Furnace DX Cool Cool Coil WH-FT;  !- Waste Heat Modifier Function of Temperature Curve Name

! Curves from example file MultiSpeedHeatPump.idf, Sep 2013, same curves for all speeds.
Curve:Biquadratic,
    Sys 5 Furnace DX Cool Cool Coil Cap-FT,  !- Name
    0.476428E+00,            !- Coefficient1 Constant
    0.401147E-01,            !- Coefficient2 x
    0.226411E-03,            !- Coefficient3 x**2
    -0.827136E-03,           !- Coefficient4 y
    -0.732240E-05,           !- Coefficient5 y**2
    -0.446278E-03,           !- Coefficient6 x*y
    0.0,                     !- Minimum Value of x
    50.0,                    !- Maximum Value of x
    0.0,                     !- Minimum Value of y
    50.0,                    !- Maximum Value of y
    0.0,                     !- Minimum Curve Output
    5.0,                     !- Maximum Curve Output
    Temperature,             !- Input Unit Type for X
    Temperature,             !- Input Unit Type for Y
    Dimensionless;           !- Output Unit Type

Curve:Cubic,
    Sys 5 Furnace DX Cool Cool Coil Cap-FF,  !- Name
    0.47278589,              !- Coefficient1 Constant
    1.2433415,               !- Coefficient2 x
    -1.0387055,              !- Coefficient3 x**2
    0.32257813,              !- Coefficient4 x**3
    0.5,                     !- Minimum Value of x
    1.5;                     !- Maximum Value of x

Curve:Biquadratic,
    Sys 5 Furnace DX Cool Cool Coil EIR-FT,  !- Name
    0.632475E+00,            !- Coefficient1 Constant
    -0.121321E-01,           !- Coefficient2 x
    0.507773E-03,            !- Coefficient3 x**2
    0.155377E-01,            !- Coefficient4 y
    0.272840E-03,            !- Coefficient5 y**2
    -0.679201E-03,           !- Coefficient6 x*y
    0.0,                     !- Minimum Value of x
    50.0,                    !- Maximum Value of x
    0.0,                     !- Minimum Value of y
    50.0,                    !- Maximum Value of y
    0.0,                     !- Minimum Curve Output
    5.0,                     !- Maximum Curve Output
    Temperature,             !- Input Unit Type for X
    Temperature,             !- Input Unit Type for Y
    Dimensionless;           !- Output Unit Type

Curve:Cubic,
    Sys 5 Furnace DX Cool Cool Coil EIR-FF,  !- Name
    0.47278589,              !- Coefficient1 Constant
    1.2433415,               !- Coefficient2 x
    -1.0387055,              !- Coefficient3 x**2
    0.32257813,              !- Coefficient4 x**3
    0.5,                     !- Minimum Value of x
    1.5;                     !- Maximum Value of x

! PLF = l.- Cd(1.-PLR) where Cd = 0.15
Curve:Quadratic,
    Sys 5 Furnace DX Cool Cool Coil PLF,  !- Name
    0.85,                    !- Coefficient1 Constant
    0.15,                    !- Coefficient2 x
    0,                       !- Coefficient3 x**2
    0,                       !- Minimum Value of x
    1;                       !- Maximum Value of x

Curve:Biquadratic,
    Sys 5 Furnace DX Cool Cool Coil WH-FT,  !- Name
    1.0,                     !- Coefficient1 Constant
    0.0,                     !- Coefficient2 x
    0.0,                     !- Coefficient3 x**2
    0.0,                     !- Coefficient4 y
    0.0,                     !- Coefficient5 y**2
    0.0,                     !- Coefficient6 x*y
    0,                       !- Minimum Value of x
    50,                      !- Maximum Value of x
    0,                       !- Minimum Value of y
    50,                      !- Maximum Value of y
    ,                        !- Minimum Curve Output
    ,                        !- Maximum Curve Output
    Temperature,             !- Input Unit Type for X
    Temperature,             !- Input Unit Type for Y
    Dimensionless;           !- Output Unit Type

OutdoorAir:Node,
    Sys 5 Furnace DX Cool Cooling Coil Condenser Inlet,  !- Name
    -1;                      !- Height Above Ground {m}

Coil:Heating:Fuel,
    Sys 5 Furnace DX Cool Heating Coil,  !- Name
    ,                        !- Availability Schedule Name
    NaturalGas,              !- Fuel Type
    0.8,                     !- Burner Efficiency
    autosize,                !- Nominal Capacity {W}
    Sys 5 Furnace DX Cool Cooling Coil Outlet,  !- Air Inlet Node Name
    Sys 5 Furnace DX Cool Heating Coil Outlet,  !- Air Outlet Node Name
    ,                        !- Temperature Setpoint Node Name
    0,                       !- Parasitic Electric Load {W}
    Sys 5 Furnace DX Cool Heating Coil PLF-FPLR,  !- Part Load Fraction Correlation Curve Name
    0;                       !- Parasitic Fuel Load {W}

Curve:Cubic,
    Sys 5 Furnace DX Cool Heating Coil PLF-FPLR,  !- Name
    0.8,                     !- Coefficient1 Constant
    0.2,                     !- Coefficient2 x
    0,                       !- Coefficient3 x**2
    0,                       !- Coefficient4 x**3
    0,                       !- Minimum Value of x
    1;                       !- Maximum Value of x

! VAV Fan coefficients based on variable-speed drive.
Fan:VariableVolume,
    Sys 5 Furnace DX Cool Supply Fan,  !- Name
    HVACTemplate-Always 1,   !- Availability Schedule Name
    0.7,                     !- Fan Total Efficiency
    600,                     !- Pressure Rise {Pa}
    autosize,                !- Maximum Flow Rate {m3/s}
    Fraction,                !- Fan Power Minimum Flow Rate Input Method
    0.0,                     !- Fan Power Minimum Flow Fraction
    ,                        !- Fan Power Minimum Air Flow Rate {m3/s}
    0.9,                     !- Motor Efficiency
    1,                       !- Motor In Airstream Fraction
    0.0015302446,            !- Fan Power Coefficient 1
    0.0052080574,            !- Fan Power Coefficient 2
    1.1086242,               !- Fan Power Coefficient 3
    -0.11635563,             !- Fan Power Coefficient 4
    0,                       !- Fan Power Coefficient 5
    Sys 5 Furnace DX Cool Mixed Air Outlet,  !- Air Inlet Node Name
    Sys 5 Furnace DX Cool Supply Fan Outlet;  !- Air Outlet Node Name

OutdoorAir:NodeList,
    Sys 5 Furnace DX Cool Outdoor Air Inlet;  !- Node or NodeList Name 1

AirLoopHVAC:OutdoorAirSystem,
    Sys 5 Furnace DX Cool OA System,  !- Name
    Sys 5 Furnace DX Cool OA System Controllers,  !- Controller List Name
    Sys 5 Furnace DX Cool OA System Equipment;  !- Outdoor Air Equipment List Name

AirLoopHVAC:ControllerList,
    Sys 5 Furnace DX Cool OA System Controllers,  !- Name
    Controller:OutdoorAir,   !- Controller 1 Object Type
    Sys 5 Furnace DX Cool OA Controller;  !- Controller 1 Name

AirLoopHVAC:OutdoorAirSystem:EquipmentList,
    Sys 5 Furnace DX Cool OA System Equipment,  !- Name
    OutdoorAir:Mixer,        !- Component 1 Object Type
    Sys 5 Furnace DX Cool OA Mixing Box;  !- Component 1 Name

OutdoorAir:Mixer,
    Sys 5 Furnace DX Cool OA Mixing Box,  !- Name
    Sys 5 Furnace DX Cool Mixed Air Outlet,  !- Mixed Air Node Name
    Sys 5 Furnace DX Cool Outdoor Air Inlet,  !- Outdoor Air Stream Node Name
    Sys 5 Furnace DX Cool Relief Air Outlet,  !- Relief Air Stream Node Name
    Sys 5 Furnace DX Cool Air Loop Inlet;  !- Return Air Stream Node Name

SetpointManager:SingleZone:Cooling,
    Sys 5 Furnace DX Cool Economizer Supply Air Temp Manager,  !- Name
    Temperature,             !- Control Variable
    13,                      !- Minimum Supply Air Temperature {C}
    45,                      !- Maximum Supply Air Temperature {C}
    SPACE5-1,                !- Control Zone Name
    SPACE5-1 Zone Air Node,  !- Zone Node Name
    SPACE5-1 Zone Equip Inlet,  !- Zone Inlet Node Name
    Sys 5 Furnace DX Cool Heating Coil Outlet;  !- Setpoint Node or NodeList Name

SetpointManager:MixedAir,
    Sys 5 Furnace DX Cool Cooling Coil Air Temp Manager,  !- Name
    Temperature,             !- Control Variable
    Sys 5 Furnace DX Cool Heating Coil Outlet,  !- Reference Setpoint Node Name
    Sys 5 Furnace DX Cool Mixed Air Outlet,  !- Fan Inlet Node Name
    Sys 5 Furnace DX Cool Supply Fan Outlet,  !- Fan Outlet Node Name
    Sys 5 Furnace DX Cool Mixed Air Outlet;  !- Setpoint Node or NodeList Name

Controller:OutdoorAir,
    Sys 5 Furnace DX Cool OA Controller,  !- Name
    Sys 5 Furnace DX Cool Relief Air Outlet,  !- Relief Air Outlet Node Name
    Sys 5 Furnace DX Cool Air Loop Inlet,  !- Return Air Node Name
    Sys 5 Furnace DX Cool Mixed Air Outlet,  !- Mixed Air Node Name
    Sys 5 Furnace DX Cool Outdoor Air Inlet,  !- Actuator Node Name
    autosize,                !- Minimum Outdoor Air Flow Rate {m3/s}
    autosize,                !- Maximum Outdoor Air Flow Rate {m3/s}
    DifferentialDryBulb,     !- Economizer Control Type
    ModulateFlow,            !- Economizer Control Action Type
    20,                      !- Economizer Maximum Limit Dry-Bulb Temperature {C}
    ,                        !- Economizer Maximum Limit Enthalpy {J/kg}
    ,                        !- Economizer Maximum Limit Dewpoint Temperature {C}
    ,                        !- Electronic Enthalpy Limit Curve Name
    ,                        !- Economizer Minimum Limit Dry-Bulb Temperature {C}
    NoLockout,               !- Lockout Type
    FixedMinimum,            !- Minimum Limit Type
    Min OA Sched;            !- Minimum Outdoor Air Schedule Name
<|MERGE_RESOLUTION|>--- conflicted
+++ resolved
@@ -100,15 +100,10 @@
 ! HTML Report:                    Yes
 ! Environmental Emissions:        None
 ! Utility Tariffs:                None
-Version,23.1;
-
-<<<<<<< HEAD
-Building,
-=======
+
   Version,23.2;
 
   Building,
->>>>>>> 65f13244
     Building,                !- Name
     30.,                     !- North Axis {deg}
     City,                    !- Terrain
