// EnergyPlus, Copyright (c) 1996-2021, The Board of Trustees of the University of Illinois,
// The Regents of the University of California, through Lawrence Berkeley National Laboratory
// (subject to receipt of any required approvals from the U.S. Dept. of Energy), Oak Ridge
// National Laboratory, managed by UT-Battelle, Alliance for Sustainable Energy, LLC, and other
// contributors. All rights reserved.
//
// NOTICE: This Software was developed under funding from the U.S. Department of Energy and the
// U.S. Government consequently retains certain rights. As such, the U.S. Government has been
// granted for itself and others acting on its behalf a paid-up, nonexclusive, irrevocable,
// worldwide license in the Software to reproduce, distribute copies to the public, prepare
// derivative works, and perform publicly and display publicly, and to permit others to do so.
//
// Redistribution and use in source and binary forms, with or without modification, are permitted
// provided that the following conditions are met:
//
// (1) Redistributions of source code must retain the above copyright notice, this list of
//     conditions and the following disclaimer.
//
// (2) Redistributions in binary form must reproduce the above copyright notice, this list of
//     conditions and the following disclaimer in the documentation and/or other materials
//     provided with the distribution.
//
// (3) Neither the name of the University of California, Lawrence Berkeley National Laboratory,
//     the University of Illinois, U.S. Dept. of Energy nor the names of its contributors may be
//     used to endorse or promote products derived from this software without specific prior
//     written permission.
//
// (4) Use of EnergyPlus(TM) Name. If Licensee (i) distributes the software in stand-alone form
//     without changes from the version obtained under this License, or (ii) Licensee makes a
//     reference solely to the software portion of its product, Licensee must refer to the
//     software as "EnergyPlus version X" software, where "X" is the version number Licensee
//     obtained under this License and may not use a different name for the software. Except as
//     specifically required in this Section (4), Licensee shall not use in a company name, a
//     product name, in advertising, publicity, or other promotional activities any name, trade
//     name, trademark, logo, or other designation of "EnergyPlus", "E+", "e+" or confusingly
//     similar designation, without the U.S. Department of Energy's prior written consent.
//
// THIS SOFTWARE IS PROVIDED BY THE COPYRIGHT HOLDERS AND CONTRIBUTORS "AS IS" AND ANY EXPRESS OR
// IMPLIED WARRANTIES, INCLUDING, BUT NOT LIMITED TO, THE IMPLIED WARRANTIES OF MERCHANTABILITY
// AND FITNESS FOR A PARTICULAR PURPOSE ARE DISCLAIMED. IN NO EVENT SHALL THE COPYRIGHT OWNER OR
// CONTRIBUTORS BE LIABLE FOR ANY DIRECT, INDIRECT, INCIDENTAL, SPECIAL, EXEMPLARY, OR
// CONSEQUENTIAL DAMAGES (INCLUDING, BUT NOT LIMITED TO, PROCUREMENT OF SUBSTITUTE GOODS OR
// SERVICES; LOSS OF USE, DATA, OR PROFITS; OR BUSINESS INTERRUPTION) HOWEVER CAUSED AND ON ANY
// THEORY OF LIABILITY, WHETHER IN CONTRACT, STRICT LIABILITY, OR TORT (INCLUDING NEGLIGENCE OR
// OTHERWISE) ARISING IN ANY WAY OUT OF THE USE OF THIS SOFTWARE, EVEN IF ADVISED OF THE
// POSSIBILITY OF SUCH DAMAGE.

#ifndef DataHeatBalance_hh_INCLUDED
#define DataHeatBalance_hh_INCLUDED

// ObjexxFCL Headers
#include <ObjexxFCL/Array1D.hh>
#include <ObjexxFCL/Array2D.hh>
#include <ObjexxFCL/Array3D.hh>
#include <ObjexxFCL/Array4D.hh>
#include <ObjexxFCL/Optional.hh>
#include <ObjexxFCL/Reference.hh>

// EnergyPlus Headers
#include <EnergyPlus/Data/BaseData.hh>
#include <EnergyPlus/DataComplexFenestration.hh>
#include <EnergyPlus/DataGlobals.hh>
#include <EnergyPlus/DataSurfaces.hh>
#include <EnergyPlus/DataVectorTypes.hh>
#include <EnergyPlus/EPVector.hh>
#include <EnergyPlus/EnergyPlus.hh>
#include <EnergyPlus/ExteriorEnergyUse.hh>

namespace EnergyPlus {

// Forward declarations
struct EnergyPlusData;

namespace DataHeatBalance {

    // Using/Aliasing
    using namespace DataComplexFenestration;
    using DataComplexFenestration::GapDeflectionState;
    using DataComplexFenestration::GapSupportPillar;
    using DataComplexFenestration::WindowComplexShade;
    using DataComplexFenestration::WindowThermalModelParams;
    using DataSurfaces::MaxSlatAngs;
    using DataVectorTypes::Vector;

    // Parameters to indicate material group type for use with the Material
    // derived type (see below):

    constexpr int RegularMaterial(0);
    constexpr int Air(1);
    constexpr int Shade(2);
    constexpr int WindowGlass(3);
    constexpr int WindowGas(4);
    constexpr int WindowBlind(5);
    constexpr int WindowGasMixture(6);
    constexpr int Screen(7);
    constexpr int EcoRoof(8);
    constexpr int IRTMaterial(9);
    constexpr int WindowSimpleGlazing(10);
    constexpr int ComplexWindowShade(11);
    constexpr int ComplexWindowGap(12);

    constexpr int GlassEquivalentLayer(13);
    constexpr int ShadeEquivalentLayer(14);
    constexpr int DrapeEquivalentLayer(15);
    constexpr int BlindEquivalentLayer(16);
    constexpr int ScreenEquivalentLayer(17);
    constexpr int GapEquivalentLayer(18);

    // Parameters to indicate surface roughness for use with the Material
    // derived type (see below):

    constexpr int VeryRough(1);
    constexpr int Rough(2);
    constexpr int MediumRough(3);
    constexpr int MediumSmooth(4);
    constexpr int Smooth(5);
    constexpr int VerySmooth(6);

    // Parameters to indicate blind orientation for use with the Material
    // derived type (see below):

    constexpr int Horizontal(1);
    constexpr int Vertical(2);
    constexpr int FixedSlats(1);
    constexpr int VariableSlats(2);

    // Parameters for Interior and Exterior Solar Distribution

    constexpr int MinimalShadowing(-1);    // all incoming solar hits floor, no exterior shadowing except reveals
    constexpr int FullExterior(0);         // all incoming solar hits floor, full exterior shadowing
    constexpr int FullInteriorExterior(1); // full interior solar distribution, full exterior solar shadowing
    constexpr int FullExteriorWithRefl(2); // all incoming solar hits floor, full exterior shadowing and reflections
    // full exterior shadowing and reflections
    // Parameters to indicate the zone type for use with the Zone derived
    // type (see below--Zone%OfType):

    constexpr int StandardZone(1);

    // Parameters to indicate the convection correlation being used for use with
    // InsideConvectionAlgo and OutsideConvectionAlgo

    constexpr int ASHRAESimple(1);
    constexpr int ASHRAETARP(2);
    constexpr int CeilingDiffuser(3); // Only valid for inside use
    constexpr int TrombeWall(4);      // Only valid for inside use
    constexpr int TarpHcOutside(5);   // Only valid for outside use
    constexpr int MoWiTTHcOutside(6); // Only valid for outside use
    constexpr int DOE2HcOutside(7);   // Only valid for outside use
    constexpr int BLASTHcOutside(8);  // Only valid for outside use
    constexpr int AdaptiveConvectionAlgorithm(9);
    constexpr int ASTMC1340(10);

    // Parameters for WarmupDays
    constexpr int DefaultMaxNumberOfWarmupDays(25); // Default maximum number of warmup days allowed
    constexpr int DefaultMinNumberOfWarmupDays(1);  // Default minimum number of warmup days allowed

    // Parameters for Sky Radiance Distribution
    constexpr int Isotropic(0);
    constexpr int Anisotropic(1);

    // Parameters for ZoneAirSolutionAlgo
    constexpr int Use3rdOrder(0);
    constexpr int UseAnalyticalSolution(1);
    constexpr int UseEulerMethod(2);

    // Parameter for MRT calculation type
    constexpr int ZoneAveraged(1);
    constexpr int SurfaceWeighted(2);
    constexpr int AngleFactor(3);

    // Parameters for Ventilation
    constexpr int NaturalVentilation(0);
    constexpr int IntakeVentilation(1);
    constexpr int ExhaustVentilation(2);
    constexpr int BalancedVentilation(3);

    // Parameters for hybrid ventilation using Ventilation and Mixing objects
    constexpr int HybridControlTypeIndiv(0);
    constexpr int HybridControlTypeClose(1);
    constexpr int HybridControlTypeGlobal(2);

    // System type, detailed refrigeration or refrigerated case rack
    constexpr int RefrigSystemTypeDetailed(1);
    constexpr int RefrigSystemTypeRack(2);

    // Refrigeration condenser type
    constexpr int RefrigCondenserTypeAir(1);
    constexpr int RefrigCondenserTypeEvap(2);
    constexpr int RefrigCondenserTypeWater(3);
    constexpr int RefrigCondenserTypeCascade(4);

    // Parameters for type of infiltration model
    constexpr int InfiltrationDesignFlowRate(1);
    constexpr int InfiltrationShermanGrimsrud(2);
    constexpr int InfiltrationAIM2(3);

    // Parameters for type of ventilation model
    constexpr int VentilationDesignFlowRate(1);
    constexpr int VentilationWindAndStack(2);

    // Parameters for type of zone air balance model
    constexpr int AirBalanceNone(0);
    constexpr int AirBalanceQuadrature(1);

    // Parameter for source zone air flow mass balance infiltration treatment
    constexpr int NoInfiltrationFlow(0);
    constexpr int AddInfiltrationFlow(1);
    constexpr int AdjustInfiltrationFlow(2);
    constexpr int MixingSourceZonesOnly(1);
    constexpr int AllZones(2);

    enum class AdjustmentType
    {
        // zone air flow balancing method
        AdjustMixingOnly,
        AdjustReturnOnly,
        AdjustMixingThenReturn,
        AdjustReturnThenMixing,
        NoAdjustReturnAndMixing
    };
    constexpr int NumZoneIntGainDeviceTypes(54);

    extern Array1D_string const ZoneIntGainDeviceTypes;
    extern Array1D_string const ccZoneIntGainDeviceTypes;

    constexpr int IntGainTypeOf_People(1);
    constexpr int IntGainTypeOf_Lights(2);
    constexpr int IntGainTypeOf_ElectricEquipment(3);
    constexpr int IntGainTypeOf_GasEquipment(4);
    constexpr int IntGainTypeOf_HotWaterEquipment(5);
    constexpr int IntGainTypeOf_SteamEquipment(6);
    constexpr int IntGainTypeOf_OtherEquipment(7);
    constexpr int IntGainTypeOf_ZoneBaseboardOutdoorTemperatureControlled(8);
    constexpr int IntGainTypeOf_ZoneContaminantSourceAndSinkCarbonDioxide(9);
    constexpr int IntGainTypeOf_WaterUseEquipment(10);
    constexpr int IntGainTypeOf_DaylightingDeviceTubular(11);
    constexpr int IntGainTypeOf_WaterHeaterMixed(12);
    constexpr int IntGainTypeOf_WaterHeaterStratified(13);
    constexpr int IntGainTypeOf_ThermalStorageChilledWaterMixed(14);
    constexpr int IntGainTypeOf_ThermalStorageChilledWaterStratified(15);
    constexpr int IntGainTypeOf_GeneratorFuelCell(16);
    constexpr int IntGainTypeOf_GeneratorMicroCHP(17);
    constexpr int IntGainTypeOf_ElectricLoadCenterTransformer(18);
    constexpr int IntGainTypeOf_ElectricLoadCenterInverterSimple(19);
    constexpr int IntGainTypeOf_ElectricLoadCenterInverterFunctionOfPower(20);
    constexpr int IntGainTypeOf_ElectricLoadCenterInverterLookUpTable(21);
    constexpr int IntGainTypeOf_ElectricLoadCenterStorageLiIonNmcBattery(22);
    constexpr int IntGainTypeOf_ElectricLoadCenterStorageBattery(23);
    constexpr int IntGainTypeOf_ElectricLoadCenterStorageSimple(24);
    constexpr int IntGainTypeOf_PipeIndoor(25);
    constexpr int IntGainTypeOf_RefrigerationCase(26);
    constexpr int IntGainTypeOf_RefrigerationCompressorRack(27);
    constexpr int IntGainTypeOf_RefrigerationSystemAirCooledCondenser(28);
    constexpr int IntGainTypeOf_RefrigerationTransSysAirCooledGasCooler(29);
    constexpr int IntGainTypeOf_RefrigerationSystemSuctionPipe(30);
    constexpr int IntGainTypeOf_RefrigerationTransSysSuctionPipeMT(31);
    constexpr int IntGainTypeOf_RefrigerationTransSysSuctionPipeLT(32);
    constexpr int IntGainTypeOf_RefrigerationSecondaryReceiver(33);
    constexpr int IntGainTypeOf_RefrigerationSecondaryPipe(34);
    constexpr int IntGainTypeOf_RefrigerationWalkIn(35);
    constexpr int IntGainTypeOf_Pump_VarSpeed(36);
    constexpr int IntGainTypeOf_Pump_ConSpeed(37);
    constexpr int IntGainTypeOf_Pump_Cond(38);
    constexpr int IntGainTypeOf_PumpBank_VarSpeed(39);
    constexpr int IntGainTypeOf_PumpBank_ConSpeed(40);
    constexpr int IntGainTypeOf_ZoneContaminantSourceAndSinkGenericContam(41);
    constexpr int IntGainTypeOf_PlantComponentUserDefined(42);
    constexpr int IntGainTypeOf_CoilUserDefined(43);
    constexpr int IntGainTypeOf_ZoneHVACForcedAirUserDefined(44);
    constexpr int IntGainTypeOf_AirTerminalUserDefined(45);
    constexpr int IntGainTypeOf_PackagedTESCoilTank(46);
    constexpr int IntGainTypeOf_ElectricEquipmentITEAirCooled(47);
    constexpr int IntGainTypeOf_SecCoolingDXCoilSingleSpeed(48);
    constexpr int IntGainTypeOf_SecHeatingDXCoilSingleSpeed(49);
    constexpr int IntGainTypeOf_SecCoolingDXCoilTwoSpeed(50);
    constexpr int IntGainTypeOf_SecCoolingDXCoilMultiSpeed(51);
    constexpr int IntGainTypeOf_SecHeatingDXCoilMultiSpeed(52);
    constexpr int IntGainTypeOf_ElectricLoadCenterConverter(53);
    constexpr int IntGainTypeOf_FanSystemModel(54);

    // Parameters for checking surface heat transfer models
    constexpr Real64 HighDiffusivityThreshold(1.e-5);   // used to check if Material properties are out of line.
    constexpr Real64 ThinMaterialLayerThreshold(0.003); // 3 mm lower limit to expected material layers

    // Const for initialization
    constexpr Real64 ZoneInitialTemp(23.0);       // Zone temperature for initialization
    constexpr Real64 SurfInitialTemp(23.0);       // Surface temperature for initialization
    constexpr Real64 SurfInitialConvCoeff(3.076); // Surface convective coefficient for initialization

    // Air       Argon     Krypton   Xenon
    extern Array2D<Real64> const GasCoeffsCon; // Gas conductivity coefficients for gases in a mixture

    // Air       Argon     Krypton   Xenon
    extern Array2D<Real64> const GasCoeffsVis; // Gas viscosity coefficients for gases in a mixture

    // Air       Argon     Krypton   Xenon
    extern Array2D<Real64> const GasCoeffsCp; // Gas specific heat coefficients for gases in a mixture

    // Air       Argon     Krypton   Xenon
    extern Array1D<Real64> const GasWght; // Gas molecular weights for gases in a mixture

    // Gas specific heat ratios.  Used for gasses in low pressure
    extern Array1D<Real64> const GasSpecificHeatRatio;

    struct TCGlazingsType
    {
        // Members
        std::string Name;         // Name
        int NumGlzMat;            // Number of TC glazing materials
        Array1D_int LayerPoint;   // Layer pointer
        Array1D<Real64> SpecTemp; // Temperature corresponding to the specified TC glazing optical data
        Array1D_string LayerName; // Name of the referenced WindowMaterial:Glazing object

        // Default Constructor
        TCGlazingsType() : NumGlzMat(0)
        {
        }
    };

    struct SpectralDataProperties
    {
        // Members
        std::string Name;           // Name of spectral data set
        int NumOfWavelengths;       // Number of wavelengths in the data set
        Array1D<Real64> WaveLength; // Wavelength (microns)
        Array1D<Real64> Trans;      // Transmittance at normal incidence
        Array1D<Real64> ReflFront;  // Front reflectance at normal incidence
        Array1D<Real64> ReflBack;   // Back reflectance at normal incidence

        // Default Constructor
        SpectralDataProperties() : NumOfWavelengths(0)
        {
        }
    };

    struct ZoneData
    {
        // Members
        std::string Name;
        int Multiplier;       // Used in reporting and for systems calculations
        int ListMultiplier;   // For Zone Group object:  used in reporting and systems calculations
        int ListGroup;        // used only in Zone Group verification.  and for error message.
        Real64 RelNorth;      // Relative North (to building north) [Degrees]
        Real64 OriginX;       // X origin  [m]
        Real64 OriginY;       // Y origin  [m]
        Real64 OriginZ;       // Z origin  [m]
        Real64 CeilingHeight; // Ceiling Height entered by user [m] or calculated
        Real64 Volume;        // Volume entered by user [m3] or calculated
        int OfType;           // 1=Standard Zone, Not yet used:
        // 2=Plenum Zone, 11=Solar Wall, 12=Roof Pond
        Real64 UserEnteredFloorArea; // User input floor area for this zone
        // Calculated after input
        Real64 FloorArea;        // Floor area used for this zone
        Real64 CalcFloorArea;    // Calculated floor area used for this zone
        Real64 CeilingArea;      // Ceiling area for the zone
        bool HasFloor;           // Has "Floor" surface
        bool HasRoof;            // Has "Roof" or "Ceiling" Surface
        bool HasInterZoneWindow; // Interzone Window(s) present in this zone
        bool HasWindow;          // Window(s) present in this zone
        Real64 AirCapacity;
        Real64 ExtWindowArea;               // Exterior Window Area for Zone
        Real64 ExtGrossWallArea;            // Exterior Wall Area for Zone (Gross)
        Real64 ExtWindowArea_Multiplied;    // Exterior Window Area for Zone with multipliers
        Real64 ExtGrossWallArea_Multiplied; // Exterior Wall Area for Zone (Gross) with multipliers
        Real64 ExtNetWallArea;              // Exterior Wall Area for Zone (Net)
        Real64 TotalSurfArea;               // Total surface area for Zone
        Real64 ExteriorTotalSurfArea;       // Total surface area of all exterior surfaces for Zone
        // (ignoring windows as they will be included in their base surfaces)
        Real64 ExteriorTotalGroundSurfArea;       // Total surface area of all surfaces for Zone with ground contact
        Real64 ExtGrossGroundWallArea;            // Ground contact Wall Area for Zone (Gross)
        Real64 ExtGrossGroundWallArea_Multiplied; // Ground contact Wall Area for Zone (Gross) with multipliers
        int SystemZoneNodeNumber;                 // This is the zone node number for the system for a controlled zone
        bool IsControlled;                        // True when this is a controlled zone.
        bool IsSupplyPlenum;                      // True when this zone is a supply plenum
        bool IsReturnPlenum;                      // True when this zone is a return plenum
        int ZoneEqNum;                            // Controlled zone equip config number
        int PlenumCondNum;                        // Supply or return plenum conditions number, 0 if this is not a plenum zone
        int TempControlledZoneIndex;              // this is the index number for TempControlledZone structure for lookup
        //            Pointers to Surface Data Structure
        int AllSurfaceFirst;                         // First surface in zone including air boundaries
        int AllSurfaceLast;                          // Last  surface in zone including air boundaries
        int HTSurfaceFirst;                          // First Heat Transfer Surface in Zone
        int HTSurfaceLast;                           // Last  Heat Transfer Surface in Zone
        int OpaqOrIntMassSurfaceFirst;               // First Opaque or Interior Mass Heat Transfer Surface (including opaque doors) in Zone
        int OpaqOrIntMassSurfaceLast;                // Last  Opaque or Interior Mass Heat Transfer Surface (including opaque doors) in Zone
        int WindowSurfaceFirst;                      // First Window Heat Transfer Surface in Zone
        int WindowSurfaceLast;                       // Last  Window Heat Transfer Surface in Zone
        int OpaqOrWinSurfaceFirst;                   // First opaque (including IntMass) or window (non TDD Dome) Surface in Zone
        int OpaqOrWinSurfaceLast;                    // Last  opaque (including IntMass) or window (non TDD Dome) Surface in Zone
        int TDDDomeFirst;                            // First TDD Dome Surface in Zone
        int TDDDomeLast;                             // Last  TDD Dome Surface in Zone
        int InsideConvectionAlgo;                    // Ref: appropriate values for Inside Convection solution
        int NumSurfaces;                             // Number of surfaces for this zone
        int NumSubSurfaces;                          // Number of subsurfaces for this zone (windows, doors, tdd dome and diffusers)
        int NumShadingSurfaces;                      // Number of shading surfaces for this zone
        int OutsideConvectionAlgo;                   // Ref: appropriate values for Outside Convection solution
        Vector Centroid;                             // Center of the zone found by averaging wall, floor, and roof centroids
        Real64 MinimumX;                             // Minimum X value for entire zone
        Real64 MaximumX;                             // Maximum X value for entire zone
        Real64 MinimumY;                             // Minimum Y value for entire zone
        Real64 MaximumY;                             // Maximum Y value for entire zone
        Real64 MinimumZ;                             // Minimum Z value for entire zone
        Real64 MaximumZ;                             // Maximum Z value for entire zone
        std::vector<int> ZoneHTSurfaceList;          // List of HT surfaces related to this zone (includes adjacent interzone surfaces)
        std::vector<int> ZoneIZSurfaceList;          // List of interzone surfaces in this zone
        std::vector<int> ZoneHTNonWindowSurfaceList; // List of non-window HT surfaces related to this zone (includes adjacent interzone surfaces)
        std::vector<int> ZoneHTWindowSurfaceList;    // List of window surfaces related to this zone (includes adjacent interzone surfaces)
        std::vector<int> ZoneExtSolarSurfaceList;    // List of exterior solar surfaces in a zone
        int RadiantEnclosureNum;                     // Radiant exchange enclosure this zone belongs to (related to air boundaries)
        int SolarEnclosureNum;                       // Solar distribution enclosure this zone belongs to (related to air boundaries)

        Real64 OutDryBulbTemp;                 // Zone outside dry bulb air temperature (C)
        bool OutDryBulbTempEMSOverrideOn;      // if true, EMS is calling to override the surface's outdoor air temp
        Real64 OutDryBulbTempEMSOverrideValue; // value to use for EMS override of outdoor air drybulb temp (C)
        Real64 OutWetBulbTemp;                 // Zone outside wet bulb air temperature (C)
        bool OutWetBulbTempEMSOverrideOn;      // if true, EMS is calling to override the surface's outdoor wetbulb
        Real64 OutWetBulbTempEMSOverrideValue; // value to use for EMS override of outdoor air wetbulb temp (C)
        Real64 WindSpeed;                      // Zone outside wind speed (m/s)
        bool WindSpeedEMSOverrideOn;           // if true, EMS is calling to override the surface's outside wind speed
        Real64 WindSpeedEMSOverrideValue;      // value to use for EMS override of the surface's outside wind speed
        Real64 WindDir;                        // Zone outside wind direction (degree)
        bool WindDirEMSOverrideOn;             // if true, EMS is calling to override the surface's outside wind direction
        Real64 WindDirEMSOverrideValue;        // value to use for EMS override of the surface's outside wind speed

        bool HasLinkedOutAirNode; // true if an OutdoorAir::Node is linked to the surface
        int LinkedOutAirNode;     // Index of the an OutdoorAir:Node

        bool isPartOfTotalArea;   // Count the zone area when determining the building total floor area
        bool isNominalOccupied;   // has occupancy nominally specified
        bool isNominalControlled; // has Controlled Zone Equip Configuration reference
        Real64 TotOccupants;      // total design occupancy
        // (sum of NumberOfPeople for the zone from People object)
        int AirHBimBalanceErrIndex;      // error management counter
        bool NoHeatToReturnAir;          // TRUE means that heat to return air should be added to the zone load
        bool RefrigCaseRA;               // TRUE means there is potentially heat removal from return air
        bool HasAdjustedReturnTempByITE; // TRUE means that return temp to return air is adjusted by return temperature of ITE object
        Real64 AdjustedReturnTempByITE;  // Diff of the return temp from the zone mixed air temp adjusted by ITE object

        bool HasLtsRetAirGain;       // TRUE means that zone lights return air heat > 0.0 calculated from plenum temperature
        bool HasAirFlowWindowReturn; // TRUE means that zone has return air flow from windows
        // from refrigeration cases for this zone
        Real64 InternalHeatGains;     // internal loads (W)
        Real64 NominalInfilVent;      // internal infiltration/ventilation
        Real64 NominalMixing;         // internal mixing/cross mixing
        bool TempOutOfBoundsReported; // if any temp out of bounds errors, first will show zone details.
        bool EnforcedReciprocity;     // if zone required forced reciprocity --
        //   less out of bounds temperature errors allowed
        int ZoneMinCO2SchedIndex;           // Index for the schedule the schedule which determines minimum CO2 concentration
        int ZoneMaxCO2SchedIndex;           // Index for the schedule the schedule which determines maximum CO2 concentration
        int ZoneContamControllerSchedIndex; // Index for this schedule
        bool FlagCustomizedZoneCap;         // True if customized Zone Capacitance Multiplier is used

        // Hybrid Modeling
        Real64 ZoneMeasuredTemperature;               // Measured zone air temperature input by user
        Real64 ZoneMeasuredHumidityRatio;             // Measured zone air humidity ratio by user
        Real64 ZoneMeasuredCO2Concentration;          // Measured zone air CO2 concentration input by user
        Real64 ZoneMeasuredSupplyAirTemperature;      // Measured zone supply air temperature input by user
        Real64 ZoneMeasuredSupplyAirFlowRate;         // Measured zone supply air flow rate input by user
        Real64 ZoneMeasuredSupplyAirHumidityRatio;    // Measured zone supply air flow rate input by user
        Real64 ZoneMeasuredSupplyAirCO2Concentration; // Measured zone supply air flow rate input by user
        Real64 ZonePeopleActivityLevel;               // People activity level input by user
        Real64 ZonePeopleSensibleHeatFraction;        // People activity level input by user
        Real64 ZonePeopleRadiantHeatFraction;         // People activity level input by user
        Real64 ZoneVolCapMultpSens;                   // Zone temperature capacity multiplier, i.e. internal thermal mass multiplier
        Real64 ZoneVolCapMultpMoist;                  // Zone humidity capacity multiplier
        Real64 ZoneVolCapMultpCO2;                    // Zone carbon dioxide capacity multiplier
        Real64 ZoneVolCapMultpGenContam;              // Zone generic contaminant capacity multiplier
        Real64 ZoneVolCapMultpSensHM;                 // Calculated temperature capacity multiplier by hybrid model
        Real64 ZoneVolCapMultpSensHMSum;              // for temperature capacity multiplier average calculation
        Real64 ZoneVolCapMultpSensHMCountSum;         // for temperature capacity multiplier average calculation
        Real64 ZoneVolCapMultpSensHMAverage;          // Temperature capacity multiplier average
        Real64 MCPIHM;                                // Calculated mass flow rate by hybrid model
        Real64 InfilOAAirChangeRateHM;                // Calculated infiltration air change per hour by hybrid model
        Real64 NumOccHM;                              // Inversely solved people count
        Real64 delta_T;                               // Indoor and outdoor temperature
        Real64 delta_HumRat;                          // Indoor and outdoor humidity ratio delta

        // Default Constructor
        ZoneData()
            : Multiplier(1), ListMultiplier(1), ListGroup(0), RelNorth(0.0), OriginX(0.0), OriginY(0.0), OriginZ(0.0),
              CeilingHeight(DataGlobalConstants::AutoCalculate), Volume(DataGlobalConstants::AutoCalculate), OfType(1),
              UserEnteredFloorArea(DataGlobalConstants::AutoCalculate), FloorArea(0.0), CalcFloorArea(0.0), CeilingArea(0.0), HasFloor(false),
              HasRoof(false), HasInterZoneWindow(false), HasWindow(false), AirCapacity(0.0), ExtWindowArea(0.0), ExtGrossWallArea(0.0),
              ExtWindowArea_Multiplied(0.0), ExtGrossWallArea_Multiplied(0.0), ExtNetWallArea(0.0), TotalSurfArea(0.0), ExteriorTotalSurfArea(0.0),
              ExteriorTotalGroundSurfArea(0.0), ExtGrossGroundWallArea(0.0), ExtGrossGroundWallArea_Multiplied(0.0), SystemZoneNodeNumber(0),
              IsControlled(false), IsSupplyPlenum(false), IsReturnPlenum(false), ZoneEqNum(0), PlenumCondNum(0), TempControlledZoneIndex(0),
              AllSurfaceFirst(0), AllSurfaceLast(-1), HTSurfaceFirst(0), HTSurfaceLast(-1), OpaqOrIntMassSurfaceFirst(0),
              OpaqOrIntMassSurfaceLast(-1), WindowSurfaceFirst(0), WindowSurfaceLast(-1), OpaqOrWinSurfaceFirst(0), OpaqOrWinSurfaceLast(-1),
              TDDDomeFirst(0), TDDDomeLast(-1), InsideConvectionAlgo(ASHRAESimple), NumSurfaces(0), NumSubSurfaces(0), NumShadingSurfaces(0),
              OutsideConvectionAlgo(ASHRAESimple), Centroid(0.0, 0.0, 0.0), MinimumX(0.0), MaximumX(0.0), MinimumY(0.0), MaximumY(0.0), MinimumZ(0.0),
              MaximumZ(0.0), RadiantEnclosureNum(0), SolarEnclosureNum(0),

              OutDryBulbTemp(0.0), OutDryBulbTempEMSOverrideOn(false), OutDryBulbTempEMSOverrideValue(0.0), OutWetBulbTemp(0.0),
              OutWetBulbTempEMSOverrideOn(false), OutWetBulbTempEMSOverrideValue(0.0), WindSpeed(0.0), WindSpeedEMSOverrideOn(false),
              WindSpeedEMSOverrideValue(0.0), WindDir(0.0), WindDirEMSOverrideOn(false), WindDirEMSOverrideValue(0.0), HasLinkedOutAirNode(false),
              LinkedOutAirNode(0.0), isPartOfTotalArea(true), isNominalOccupied(false), isNominalControlled(false), TotOccupants(0.0),
              AirHBimBalanceErrIndex(0), NoHeatToReturnAir(false), RefrigCaseRA(false), HasAdjustedReturnTempByITE(false),
              AdjustedReturnTempByITE(0.0), HasLtsRetAirGain(false), HasAirFlowWindowReturn(false), InternalHeatGains(0.0), NominalInfilVent(0.0),
              NominalMixing(0.0), TempOutOfBoundsReported(false), EnforcedReciprocity(false), ZoneMinCO2SchedIndex(0), ZoneMaxCO2SchedIndex(0),
              ZoneContamControllerSchedIndex(0), FlagCustomizedZoneCap(false),
              // Hybrid Modeling
              ZoneMeasuredTemperature(0.0), ZoneMeasuredHumidityRatio(0.0), ZoneMeasuredCO2Concentration(0.0), ZoneMeasuredSupplyAirTemperature(0.0),
              ZoneMeasuredSupplyAirFlowRate(0.0), ZoneMeasuredSupplyAirHumidityRatio(0.0), ZoneMeasuredSupplyAirCO2Concentration(0.0),
              ZonePeopleActivityLevel(0.0), ZonePeopleSensibleHeatFraction(0.0), ZonePeopleRadiantHeatFraction(0.0), ZoneVolCapMultpSens(1.0),
              ZoneVolCapMultpMoist(1.0), ZoneVolCapMultpCO2(1.0), ZoneVolCapMultpGenContam(1.0), ZoneVolCapMultpSensHM(1.0),
              ZoneVolCapMultpSensHMSum(0.0), ZoneVolCapMultpSensHMCountSum(0.0), ZoneVolCapMultpSensHMAverage(1.0), MCPIHM(0.0),
              InfilOAAirChangeRateHM(0.0), NumOccHM(0.0), delta_T(0.0), delta_HumRat(0.0)
        {
        }

        void SetOutBulbTempAt(EnergyPlusData &state);

        void SetWindSpeedAt(EnergyPlusData &state, Real64 fac);

        void SetWindDirAt(Real64 fac);
    };

    struct ZoneListData
    {
        // Members
        std::string Name;                         // Zone List name
        int NumOfZones;                           // Number of zones in the list
        std::string::size_type MaxZoneNameLength; // Max Name length of zones in the list
        Array1D_int Zone;                         // Pointers to zones in the list

        // Default Constructor
        ZoneListData() : NumOfZones(0), MaxZoneNameLength(0u)
        {
        }
    };

    struct ZoneGroupData
    {
        // Members
        std::string Name; // Zone Group name
        int ZoneList;     // Pointer to the zone list
        int Multiplier;   // Zone List multiplier

        // Default Constructor
        ZoneGroupData() : ZoneList(0), Multiplier(1)
        {
        }
    };

    struct GlobalInternalGainMiscObject
    {
        // Members
        std::string Name;
        int ZoneOrZoneListPtr;
        int NumOfZones;
        int StartPtr;
        bool ZoneListActive;

        // Default Constructor
        GlobalInternalGainMiscObject() : ZoneOrZoneListPtr(0), NumOfZones(0), StartPtr(0), ZoneListActive(false)
        {
        }
    };

    struct PeopleData
    {
        // Members
        std::string Name;         // PEOPLE object name
        int ZonePtr;              // Pointer to the zone number for this people statement
        Real64 NumberOfPeople;    // Maximum number of people for this statement
        int NumberOfPeoplePtr;    // Pointer to schedule for number of people
        bool EMSPeopleOn;         // EMS actuating number of people if .TRUE.
        Real64 EMSNumberOfPeople; // Value EMS is directing to use for override
        // Note that the schedule and maximum number was kept for people since it seemed likely that
        // users would want to assign the same schedule to multiple people statements.
        int ActivityLevelPtr;   // Pointer to schedule for activity level
        Real64 FractionRadiant; // Percentage (fraction 0.0-1.0) of sensible heat gain from people
        // that is radiant
        Real64 FractionConvected; // Percentage (fraction 0.0-1.0) of sensible heat gain from people
        // that is convective
        Real64 NomMinNumberPeople; // Nominal Minimum Number of People (min sch X number of people)
        Real64 NomMaxNumberPeople; // Nominal Maximum Number of People (min sch X number of people)
        int WorkEffPtr;            // Pointer to schedule for work efficiency
        int ClothingPtr;           // Pointer to schedule for clothing insulation
        int ClothingMethodPtr;
        int ClothingType;        // Name of clothing type
        int AirVelocityPtr;      // Pointer to schedule for air velocity in zone
        int AnkleAirVelocityPtr; // Pointer to schedule for air velocity in zone
        bool Fanger;             // True when Fanger calculation to be performed
        bool Pierce;             // True when Pierce 2-node calculation to be performed
        bool KSU;                // True when KSU 2-node calculation to be performed
        bool AdaptiveASH55;      // True when ASHRAE Standard 55 adaptive comfort calculation
        //   to be performed
        bool AdaptiveCEN15251; // True when CEN Standard 15251 adaptive comfort calculation
        //   to be performed
        bool CoolingEffectASH55;         // True when ASHRAE Standard 55 cooling effect calculation to be performed
        bool AnkleDraftASH55;            // True when ASHRAE Standard 55 ankle draft calculation to be performed
        int MRTCalcType;                 // MRT calculation type (See MRT Calculation type parameters)
        int SurfacePtr;                  // Pointer to the name of surface
        std::string AngleFactorListName; // Name of angle factor list
        int AngleFactorListPtr;          // Pointer to the name of angle factor list
        Real64 UserSpecSensFrac;         // User specified sensible fraction
        bool Show55Warning;              // show the warning messages about ASHRAE 55-2004
        Real64 CO2RateFactor;            // Carbon Dioxide Generation Rate [m3/s-W]
        // Report variables
        Real64 NumOcc;                 // Number of occupants at current timestep []
        Real64 TemperatureInZone;      // Temperature in zone (C)
        Real64 RelativeHumidityInZone; // Relative humidity in zone
        Real64 RadGainRate;            // Radiant heat gain [W]
        Real64 ConGainRate;            // Convective heat gain [W]
        Real64 SenGainRate;            // Sensible heat gain [W]
        Real64 LatGainRate;            // Latent heat gain [W]
        Real64 TotGainRate;            // Total heat gain [W]
        Real64 CO2GainRate;            // Carbon Dioxide Gain Rate [m3/s]
        Real64 RadGainEnergy;          // Radiant heat gain [J]
        Real64 ConGainEnergy;          // Convective heat gain [J]
        Real64 SenGainEnergy;          // Sensible heat gain [J]
        Real64 LatGainEnergy;          // Latent heat gain [J]
        Real64 TotGainEnergy;          // Total heat gain [J]
        // Air velocity check during run time for thermal comfort control
        int AirVelErrIndex; // Air velocity error index
        // For AdaptiveComfort tabular report
        Real64 TimeNotMetASH5580;
        Real64 TimeNotMetASH5590;
        Real64 TimeNotMetCEN15251CatI;
        Real64 TimeNotMetCEN15251CatII;
        Real64 TimeNotMetCEN15251CatIII;

        // Default Constructor
        PeopleData()
            : ZonePtr(0), NumberOfPeople(0.0), NumberOfPeoplePtr(-1), EMSPeopleOn(false), EMSNumberOfPeople(0.0), ActivityLevelPtr(-1),
              FractionRadiant(0.0), FractionConvected(0.0), NomMinNumberPeople(0.0), NomMaxNumberPeople(0.0), WorkEffPtr(-1), ClothingPtr(-1),
              ClothingMethodPtr(-1), ClothingType(-1), AirVelocityPtr(-1), AnkleAirVelocityPtr(-1), Fanger(false), Pierce(false), KSU(false),
              AdaptiveASH55(false), AdaptiveCEN15251(false), CoolingEffectASH55(false), AnkleDraftASH55(false), MRTCalcType(0), SurfacePtr(-1),
              AngleFactorListPtr(-1), UserSpecSensFrac(0.0), Show55Warning(false), CO2RateFactor(0.0), NumOcc(0.0), TemperatureInZone(0.0),
              RelativeHumidityInZone(0.0), RadGainRate(0.0), ConGainRate(0.0), SenGainRate(0.0), LatGainRate(0.0), TotGainRate(0.0), CO2GainRate(0.0),
              RadGainEnergy(0.0), ConGainEnergy(0.0), SenGainEnergy(0.0), LatGainEnergy(0.0), TotGainEnergy(0.0), AirVelErrIndex(0),
              TimeNotMetASH5580(0.0), TimeNotMetASH5590(0.0), TimeNotMetCEN15251CatI(0.0), TimeNotMetCEN15251CatII(0.0), TimeNotMetCEN15251CatIII(0.0)
        {
        }
    };

    struct LightsData
    {
        // Members
        std::string Name;           // LIGHTS object name
        int ZonePtr;                // Which zone lights are in
        int SchedPtr;               // Schedule for lights
        Real64 DesignLevel;         // design level for lights [W]
        bool EMSLightsOn;           // EMS actuating Lighting power if .TRUE.
        Real64 EMSLightingPower;    // Value EMS is directing to use for override
        Real64 FractionReturnAir;   // Percentage (fraction 0.0-1.0) of sensible heat gain that is return air
        Real64 FractionRadiant;     // Percentage (fraction 0.0-1.0) of sensible heat gain that is radiant
        Real64 FractionShortWave;   // Percentage (fraction 0.0-1.0) of sensible heat gain that is short wave
        Real64 FractionReplaceable; // Percentage (fraction 0.0-1.0) of sensible heat gain that is replaceable
        Real64 FractionConvected;   // Percentage (fraction 0.0-1.0) of sensible heat gain that is convective
        bool FractionReturnAirIsCalculated;
        Real64 FractionReturnAirPlenTempCoeff1;
        Real64 FractionReturnAirPlenTempCoeff2;
        int ZoneReturnNum;        // zone return index (not the node number) for return heat gain
        Real64 NomMinDesignLevel; // Nominal Minimum Design Level (min sch X design level)
        Real64 NomMaxDesignLevel; // Nominal Maximum Design Level (max sch X design level)
        bool ManageDemand;        // Flag to indicate whether to use demand limiting
        Real64 DemandLimit;       // Demand limit set by demand manager [W]
        // Report variables
        Real64 Power;                  // Electric power [W]
        Real64 RadGainRate;            // Radiant heat gain [W]
        Real64 VisGainRate;            // Visible heat gain [W]
        Real64 ConGainRate;            // Convective heat gain [W]
        Real64 RetAirGainRate;         // Return air heat gain [W]
        Real64 TotGainRate;            // Total heat gain [W]
        Real64 Consumption;            // Electric consumption [J]
        Real64 RadGainEnergy;          // Radiant heat gain [J]
        Real64 VisGainEnergy;          // Visible heat gain [J]
        Real64 ConGainEnergy;          // Convective heat gain [J]
        Real64 RetAirGainEnergy;       // Return air heat gain [J]
        Real64 TotGainEnergy;          // Total heat gain [J]
        std::string EndUseSubcategory; // user defined name for the end use category
        Real64 SumConsumption;         // sum of electric consumption [J] for reporting
        Real64 SumTimeNotZeroCons;     // sum of time of positive electric consumption [hr]

        // Default Constructor
        LightsData()
            : ZonePtr(0), SchedPtr(-1), DesignLevel(0.0), EMSLightsOn(false), EMSLightingPower(0.0), FractionReturnAir(0.0), FractionRadiant(0.0),
              FractionShortWave(0.0), FractionReplaceable(0.0), FractionConvected(0.0), FractionReturnAirIsCalculated(false),
              FractionReturnAirPlenTempCoeff1(0.0), FractionReturnAirPlenTempCoeff2(0.0), ZoneReturnNum(1), NomMinDesignLevel(0.0),
              NomMaxDesignLevel(0.0), ManageDemand(false), DemandLimit(0.0), Power(0.0), RadGainRate(0.0), VisGainRate(0.0), ConGainRate(0.0),
              RetAirGainRate(0.0), TotGainRate(0.0), Consumption(0.0), RadGainEnergy(0.0), VisGainEnergy(0.0), ConGainEnergy(0.0),
              RetAirGainEnergy(0.0), TotGainEnergy(0.0), SumConsumption(0.0), SumTimeNotZeroCons(0.0)
        {
        }
    };

    struct ZoneEquipData // Electric, Gas, Other Equipment, CO2
    {
        // Members
        std::string Name;            // EQUIPMENT object name
        int ZonePtr;                 // Which zone internal gain is in
        int SchedPtr;                // Schedule for internal gain
        Real64 DesignLevel;          // design level for internal gain [W]
        bool EMSZoneEquipOverrideOn; // EMS actuating equipment power if .TRUE.
        Real64 EMSEquipPower;        // Value EMS is directing to use for override
        Real64 FractionLatent;       // Percentage (fraction 0.0-1.0) of sensible heat gain that is latent
        Real64 FractionRadiant;      // Percentage (fraction 0.0-1.0) of sensible heat gain that is radiant
        Real64 FractionLost;         // Percentage (fraction 0.0-1.0) of sensible heat gain that is lost
        Real64 FractionConvected;    // Percentage (fraction 0.0-1.0) of sensible heat gain that is convective
        Real64 CO2DesignRate;        // CO2 design Rate [m3/s]
        Real64 CO2RateFactor;        // CO2 rate factor [m3/s/W]
        Real64 NomMinDesignLevel;    // Nominal Minimum Design Level (min sch X design level)
        Real64 NomMaxDesignLevel;    // Nominal Maximum Design Level (max sch X design level)
        bool ManageDemand;           // Flag to indicate whether to use demand limiting
        Real64 DemandLimit;          // Demand limit set by demand manager [W]
        // Report variables
        Real64 Power;                                            // Electric/Gas/Fuel power [W]
        Real64 RadGainRate;                                      // Radiant heat gain [W]
        Real64 ConGainRate;                                      // Convective heat gain [W]
        Real64 LatGainRate;                                      // Latent heat gain [W]
        Real64 LostRate;                                         // Lost energy (converted to work) [W]
        Real64 TotGainRate;                                      // Total heat gain [W]
        Real64 CO2GainRate;                                      // CO2 gain rate [m3/s]
        Real64 Consumption;                                      // Electric/Gas/Fuel consumption [J]
        Real64 RadGainEnergy;                                    // Radiant heat gain [J]
        Real64 ConGainEnergy;                                    // Convective heat gain [J]
        Real64 LatGainEnergy;                                    // Latent heat gain [J]
        Real64 LostEnergy;                                       // Lost energy (converted to work) [J]
        Real64 TotGainEnergy;                                    // Total heat gain [J]
        std::string EndUseSubcategory;                           // user defined name for the end use category
        ExteriorEnergyUse::ExteriorFuelUsage OtherEquipFuelType; // Fuel Type Number of the Other Equipment (defined in ExteriorEnergyUse.cc)

        // Default Constructor
        ZoneEquipData()
            : ZonePtr(0), SchedPtr(0), DesignLevel(0.0), EMSZoneEquipOverrideOn(false), EMSEquipPower(0.0), FractionLatent(0.0), FractionRadiant(0.0),
              FractionLost(0.0), FractionConvected(0.0), CO2DesignRate(0.0), CO2RateFactor(0.0), NomMinDesignLevel(0.0), NomMaxDesignLevel(0.0),
              ManageDemand(false), DemandLimit(0.0), Power(0.0), RadGainRate(0.0), ConGainRate(0.0), LatGainRate(0.0), LostRate(0.0),
              TotGainRate(0.0), CO2GainRate(0.0), Consumption(0.0), RadGainEnergy(0.0), ConGainEnergy(0.0), LatGainEnergy(0.0), LostEnergy(0.0),
              TotGainEnergy(0.0), OtherEquipFuelType(ExteriorEnergyUse::ExteriorFuelUsage::Unknown)
        {
        }
    };

    struct ITEquipData // IT Equipment
    {
        // Members
        std::string Name;                  // EQUIPMENT object name
        int ZonePtr;                       // Which zone internal gain is in
        bool FlowControlWithApproachTemps; // True if using supply and return approach temperature for ITE object.
        Real64 DesignTotalPower;           // Design level for internal gain [W]
        Real64 NomMinDesignLevel;          // Nominal Minimum Design Level (min sch X design level)
        Real64 NomMaxDesignLevel;          // Nominal Maximum Design Level (max sch X design level)
        Real64 DesignFanPowerFrac;         // Fraction (0.0-1.0) of design power level that is fans
        int OperSchedPtr;                  // Schedule pointer for design power input or operating schedule
        int CPULoadSchedPtr;               // Schedule pointer for CPU loading schedule
        Real64 SizingTAirIn;               // Entering air dry-bulb temperature at maximum value during sizing[C]
        Real64 DesignTAirIn;               // Design entering air dry-bulb temperature [C]
        Real64 DesignFanPower;             // Design fan power input [W]
        Real64 DesignCPUPower;             // Design CPU power input [W]
        Real64 DesignAirVolFlowRate;       // Design air volume flow rate [m3/s]
        int Class;                         // Environmental class index (A1=1, A2=2, A3=3, A4=4, B=5, C=6)
        int AirFlowFLTCurve;               // Index for airflow function of CPULoadFrac (x) and TAirIn (y) curve
        int CPUPowerFLTCurve;              // Index for CPU power function of CPULoadFrac (x) and TAirIn (y) curve
        int FanPowerFFCurve;               // Index for fan power function of flow fraction curve
        int AirConnectionType;             // Air connection type (AdjustedSupply, ZoneAirNode, RoomAirModel)
        int InletRoomAirNodeNum;           // Room air model node number for air inlet
        int OutletRoomAirNodeNum;          // Room air model node number for air outlet
        int SupplyAirNodeNum;              // Node number for supply air inlet
        Real64 DesignRecircFrac;           // Design recirculation fraction (0.0-0.5)
        int RecircFLTCurve;                // Index for recirculation function of CPULoadFrac (x) and TSupply (y) curve
        Real64 DesignUPSEfficiency;        // Design power supply efficiency (>0.0 - 1.0)
        int UPSEfficFPLRCurve;             // Index for recirculation function of part load ratio
        Real64 UPSLossToZoneFrac;          // Fraction of UPS power loss to zone (0.0 - 1.0); remainder is lost
        std::string EndUseSubcategoryCPU;  // User defined name for the end use category for the CPU
        std::string EndUseSubcategoryFan;  // User defined name for the end use category for the Fans
        std::string EndUseSubcategoryUPS;  // User defined name for the end use category for the power supply
        bool EMSCPUPowerOverrideOn;        // EMS actuating CPU power if .TRUE.
        Real64 EMSCPUPower;                // Value EMS is directing to use for override of CPU power [W]
        bool EMSFanPowerOverrideOn;        // EMS actuating Fan power if .TRUE.
        Real64 EMSFanPower;                // Value EMS is directing to use for override of Fan power [W]
        bool EMSUPSPowerOverrideOn;        // EMS actuating UPS power if .TRUE.
        Real64 EMSUPSPower;                // Value EMS is directing to use for override of UPS power [W]
        Real64 SupplyApproachTemp;         // The difference of the IT inlet temperature from the AHU supply air temperature
        int SupplyApproachTempSch;         // The difference schedule of the IT inlet temperature from the AHU supply air temperature
        Real64 ReturnApproachTemp;         // The difference of the unit outlet temperature from the well mixed zone temperature
        int ReturnApproachTempSch;         // The difference schedule of the unit outlet temperature from the well mixed zone temperature

        // Report variables
        Real64 CPUPower;            // ITE CPU Electric Power [W]
        Real64 FanPower;            // ITE Fan Electric Power [W]
        Real64 UPSPower;            // ITE UPS Electric Power [W]
        Real64 CPUPowerAtDesign;    // ITE CPU Electric Power at Design Inlet Conditions [W]
        Real64 FanPowerAtDesign;    // ITE Fan Electric Power at Design Inlet Conditions [W]
        Real64 UPSGainRateToZone;   // ITE UPS Heat Gain to Zone Rate [W] - convective gain
        Real64 ConGainRateToZone;   // ITE Total Heat Gain to Zone Rate [W] - convective gain - includes heat gain from UPS, plus CPU and Fans if room
                                    // air model not used
        Real64 CPUConsumption;      // ITE CPU Electric Energy [J]
        Real64 FanConsumption;      // ITE Fan Electric Energy [J]
        Real64 UPSConsumption;      // ITE UPS Electric Energy [J]
        Real64 CPUEnergyAtDesign;   // ITE CPU Electric Energy at Design Inlet Conditions [J]
        Real64 FanEnergyAtDesign;   // ITE Fan Electric Energy at Design Inlet Conditions [J]
        Real64 UPSGainEnergyToZone; // ITE UPS Heat Gain to Zone Energy [J] - convective gain
        Real64 ConGainEnergyToZone; // ITE Total Heat Gain to Zone Energy [J] - convective gain - includes heat gain from UPS, plus CPU and Fans if
                                    // room air model not used
        Real64 AirVolFlowStdDensity; // Air volume flow rate at standard density [m3/s]
        Real64 AirVolFlowCurDensity; // Air volume flow rate at current density [m3/s]
        Real64 AirMassFlow;          // Air mass flow rate [kg/s]
        Real64 AirInletDryBulbT;     // Air inlet dry-bulb temperature [C]
        Real64 AirInletDewpointT;    // Air inlet dewpoint temperature [C]
        Real64 AirInletRelHum;       // Air inlet relative humidity [%]
        Real64 AirOutletDryBulbT;    // Air outlet dry-bulb temperature [C]
        Real64 SHI;                  // Supply Heat Index []
        Real64 TimeOutOfOperRange;   // ITE Air Inlet Operating Range Exceeded Time [hr]
        Real64 TimeAboveDryBulbT;    // ITE Air Inlet Dry-Bulb Temperature Above Operating Range Time [hr]
        Real64 TimeBelowDryBulbT;    // ITE Air Inlet Dry-Bulb Temperature Below Operating Range Time [hr]
        Real64 TimeAboveDewpointT;   // ITE Air Inlet Dewpoint Temperature Above Operating Range Time [hr]
        Real64 TimeBelowDewpointT;   // ITE Air Inlet Dewpoint Temperature Below Operating Range Time [hr]
        Real64 TimeAboveRH;          // ITE Air Inlet Relative Humidity Above Operating Range Time [hr]
        Real64 TimeBelowRH;          // ITE Air Inlet Relative Humidity Below Operating Range Time [hr]
        Real64 DryBulbTAboveDeltaT;  // ITE Air Inlet Dry-Bulb Temperature Difference Above Operating Range [deltaC]
        Real64 DryBulbTBelowDeltaT;  // ITE Air Inlet Dry-Bulb Temperature Difference Below Operating Range [deltaC]
        Real64 DewpointTAboveDeltaT; // ITE Air Inlet Dewpoint Temperature Difference Above Operating Range [deltaC]
        Real64 DewpointTBelowDeltaT; // ITE Air Inlet Dewpoint Temperature Difference Below Operating Range [deltaC]
        Real64 RHAboveDeltaRH;       // ITE Air Inlet Relative Humidity Difference Above Operating Range [%]
        Real64 RHBelowDeltaRH;       // ITE Air Inlet Relative Humidity Difference Below Operating Range [%]

        // Default Constructor
        ITEquipData()
            : ZonePtr(0), FlowControlWithApproachTemps(false), DesignTotalPower(0.0), NomMinDesignLevel(0.0), NomMaxDesignLevel(0.0),
              DesignFanPowerFrac(0.0), OperSchedPtr(0), CPULoadSchedPtr(0), SizingTAirIn(0.0), DesignTAirIn(0.0), DesignFanPower(0.0),
              DesignCPUPower(0.0), DesignAirVolFlowRate(0.0), Class(0), AirFlowFLTCurve(0), CPUPowerFLTCurve(0), FanPowerFFCurve(0),
              AirConnectionType(0), InletRoomAirNodeNum(0), OutletRoomAirNodeNum(0), SupplyAirNodeNum(0), DesignRecircFrac(0.0), RecircFLTCurve(0),
              DesignUPSEfficiency(0.0), UPSEfficFPLRCurve(0), UPSLossToZoneFrac(0.0), EMSCPUPowerOverrideOn(false), EMSCPUPower(0.0),
              EMSFanPowerOverrideOn(false), EMSFanPower(0.0), EMSUPSPowerOverrideOn(false), EMSUPSPower(0.0), SupplyApproachTemp(0.0),
              SupplyApproachTempSch(0), ReturnApproachTemp(0.0), ReturnApproachTempSch(0), CPUPower(0.0), FanPower(0.0), UPSPower(0.0),
              CPUPowerAtDesign(0.0), FanPowerAtDesign(0.0), UPSGainRateToZone(0.0), ConGainRateToZone(0.0), CPUConsumption(0.0), FanConsumption(0.0),
              UPSConsumption(0.0), CPUEnergyAtDesign(0.0), FanEnergyAtDesign(0.0), UPSGainEnergyToZone(0.0), ConGainEnergyToZone(0.0),
              AirVolFlowStdDensity(0.0), AirVolFlowCurDensity(0.0), AirMassFlow(0.0), AirInletDryBulbT(0.0), AirInletDewpointT(0.0),
              AirInletRelHum(0.0), AirOutletDryBulbT(0.0), SHI(0.0), TimeOutOfOperRange(0.0), TimeAboveDryBulbT(0.0), TimeBelowDryBulbT(0.0),
              TimeAboveDewpointT(0.0), TimeBelowDewpointT(0.0), TimeAboveRH(0.0), TimeBelowRH(0.0), DryBulbTAboveDeltaT(0.0),
              DryBulbTBelowDeltaT(0.0), DewpointTAboveDeltaT(0.0), DewpointTBelowDeltaT(0.0), RHAboveDeltaRH(0.0), RHBelowDeltaRH(0.0)
        {
        }
    };

    struct BBHeatData
    {
        // Members
        std::string Name; // BASEBOARD HEAT object name
        int ZonePtr;
        int SchedPtr;
        Real64 CapatLowTemperature;
        Real64 LowTemperature;
        Real64 CapatHighTemperature;
        Real64 HighTemperature;
        bool EMSZoneBaseboardOverrideOn; // EMS actuating equipment power if .TRUE.
        Real64 EMSZoneBaseboardPower;    // Value EMS is directing to use for override
        Real64 FractionRadiant;
        Real64 FractionConvected;
        bool ManageDemand;  // Flag to indicate whether to use demand limiting
        Real64 DemandLimit; // Demand limit set by demand manager [W]
        // Report variables
        Real64 Power;                  // Electric power [W]
        Real64 RadGainRate;            // Radiant heat gain [W]
        Real64 ConGainRate;            // Convective heat gain [W]
        Real64 TotGainRate;            // Total heat gain [W]
        Real64 Consumption;            // Electric consumption [J]
        Real64 RadGainEnergy;          // Radiant heat gain [J]
        Real64 ConGainEnergy;          // Convective heat gain [J]
        Real64 TotGainEnergy;          // Total heat gain [J]
        std::string EndUseSubcategory; // user defined name for the end use category

        // Default Constructor
        BBHeatData()
            : ZonePtr(0), SchedPtr(0), CapatLowTemperature(0.0), LowTemperature(0.0), CapatHighTemperature(0.0), HighTemperature(0.0),
              EMSZoneBaseboardOverrideOn(false), EMSZoneBaseboardPower(0.0), FractionRadiant(0.0), FractionConvected(0.0), ManageDemand(false),
              DemandLimit(0.0), Power(0.0), RadGainRate(0.0), ConGainRate(0.0), TotGainRate(0.0), Consumption(0.0), RadGainEnergy(0.0),
              ConGainEnergy(0.0), TotGainEnergy(0.0)
        {
        }
    };

    struct InfiltrationData
    {
        // Members
        std::string Name;
        int ZonePtr;   // Which zone infiltration is in
        int SchedPtr;  // Schedule for infiltration
        int ModelType; // which model is used for infiltration
        // Design Flow Rate model terms
        Real64 DesignLevel;
        Real64 ConstantTermCoef;
        Real64 TemperatureTermCoef;
        Real64 VelocityTermCoef;
        Real64 VelocitySQTermCoef;
        // Effective Leakage Area, Sherman Grimsrud terms
        Real64 LeakageArea;           // "AL" effective air leakage area
        Real64 BasicStackCoefficient; // "Cs" Stack coefficient
        Real64 BasicWindCoefficient;  // "Cw" wind coefficient
        // Flow Coefficient, AIM-2, Walker and Wilson terms
        Real64 FlowCoefficient;      // "c" Flow coefficient
        Real64 AIM2StackCoefficient; // "Cs" stack coefficient
        Real64 AIM2WindCoefficient;  // "Cw" wind coefficient
        Real64 PressureExponent;     // "n" pressure power law exponent
        Real64 ShelterFactor;        // "s" shelter factor
        bool EMSOverrideOn;          // if true then EMS is requesting to override
        Real64 EMSAirFlowRateValue;  // value EMS is setting for air flow rate
        bool QuadratureSum;          // If quadrature sum of zone air balance method is used
        int OABalancePtr;            // A pointer to ZoneAirBalance If quadrature is true
        Real64 VolumeFlowRate;       // infiltration air volume flow rate
        Real64 MassFlowRate;         // infiltration air mass flow rate

        // Default Constructor
        InfiltrationData()
            : ZonePtr(0), SchedPtr(0), ModelType(0), DesignLevel(0.0), ConstantTermCoef(0.0), TemperatureTermCoef(0.0), VelocityTermCoef(0.0),
              VelocitySQTermCoef(0.0), LeakageArea(0.0), BasicStackCoefficient(0.0), BasicWindCoefficient(0.0), FlowCoefficient(0.0),
              AIM2StackCoefficient(0.0), AIM2WindCoefficient(0.0), PressureExponent(0.0), ShelterFactor(0.0), EMSOverrideOn(false),
              EMSAirFlowRateValue(0.0), QuadratureSum(false), OABalancePtr(0), VolumeFlowRate(0.0), MassFlowRate(0.0)
        {
        }
    };

    struct VentilationData
    {
        // Members
        std::string Name;
        int ZonePtr;
        int SchedPtr;
        int ModelType; // which model is used for ventilation: DesignFlowRate and WindandStackOpenArea
        Real64 DesignLevel;
        bool EMSSimpleVentOn;        // EMS actuating ventilation flow rate if .TRUE.
        Real64 EMSimpleVentFlowRate; // Value EMS is directing to use for override
        Real64 MinIndoorTemperature;
        Real64 DelTemperature;
        int FanType;
        Real64 FanPressure;
        Real64 FanEfficiency;
        Real64 FanPower;
        Real64 AirTemp;
        Real64 ConstantTermCoef;
        Real64 TemperatureTermCoef;
        Real64 VelocityTermCoef;
        Real64 VelocitySQTermCoef;
        Real64 MaxIndoorTemperature;
        Real64 MinOutdoorTemperature;
        Real64 MaxOutdoorTemperature;
        Real64 MaxWindSpeed;
        int MinIndoorTempSchedPtr;      // Minimum indoor temperature schedule index
        int MaxIndoorTempSchedPtr;      // Maximum indoor temperature schedule index
        int DeltaTempSchedPtr;          // Delta temperature schedule index
        int MinOutdoorTempSchedPtr;     // Minimum outdoor temperature schedule index
        int MaxOutdoorTempSchedPtr;     // Maximum outdoor temperature schedule index
        int IndoorTempErrCount;         // Indoor temperature error count
        int OutdoorTempErrCount;        // Outdoor temperature error count
        int IndoorTempErrIndex;         // Indoor temperature error Index
        int OutdoorTempErrIndex;        // Outdoor temperature error Index
        int HybridControlType;          // Hybrid ventilation control type: 0 Individual, 1 Close, 2 Global
        int HybridControlMasterNum;     // Hybrid ventilation control master object number
        bool HybridControlMasterStatus; // Hybrid ventilation control master object opening status
        bool QuadratureSum;             // If quadrature sum of zone air balance method is used
        int OABalancePtr;               // A pointer to ZoneAirBalance
        // WindandStackOpenArea
        Real64 OpenArea;      // Opening area [m2]
        int OpenAreaSchedPtr; // Opening area fraction schedule pointer
        Real64 OpenEff;       // Opening effectiveness [dimensionless]
        Real64 EffAngle;      // Effective angle [degree]
        Real64 DH;            // Height difference [m]
        Real64 DiscCoef;      // Discharge coefficient

        // Default Constructor
        VentilationData()
            : ZonePtr(0), SchedPtr(0), ModelType(0), DesignLevel(0.0), EMSSimpleVentOn(false), EMSimpleVentFlowRate(0.0),
              MinIndoorTemperature(-100.0), DelTemperature(0.0), FanType(0), FanPressure(0.0), FanEfficiency(0.0), FanPower(0.0), AirTemp(0.0),
              ConstantTermCoef(0.0), TemperatureTermCoef(0.0), VelocityTermCoef(0.0), VelocitySQTermCoef(0.0), MaxIndoorTemperature(100.0),
              MinOutdoorTemperature(-100.0), MaxOutdoorTemperature(100.0), MaxWindSpeed(40.0), MinIndoorTempSchedPtr(0), MaxIndoorTempSchedPtr(0),
              DeltaTempSchedPtr(0), MinOutdoorTempSchedPtr(0), MaxOutdoorTempSchedPtr(0), IndoorTempErrCount(0), OutdoorTempErrCount(0),
              IndoorTempErrIndex(0), OutdoorTempErrIndex(0), HybridControlType(0), HybridControlMasterNum(0), HybridControlMasterStatus(false),
              QuadratureSum(false), OABalancePtr(0), OpenArea(0.0), OpenAreaSchedPtr(0), OpenEff(0.0), EffAngle(0.0), DH(0.0), DiscCoef(0.0)
        {
        }
    };

    struct ZoneAirBalanceData
    {
        // Members
        std::string Name;           // Object name
        std::string ZoneName;       // Zone name
        int ZonePtr;                // Zone number
        int BalanceMethod;          // Air Balance Method: None=0, Quadrature = 1
        Real64 InducedAirRate;      // Induced Outdoor Air Due to Duct Leakage Unbalance [m3/s]
        int InducedAirSchedPtr;     // Induced Outdoor Air Fraction Schedule
        Real64 BalMassFlowRate;     // balanced mass flow rate
        Real64 InfMassFlowRate;     // unbalanced mass flow rate from infiltration
        Real64 NatMassFlowRate;     // unbalanced mass flow rate from natural ventilation
        Real64 ExhMassFlowRate;     // unbalanced mass flow rate from exhaust ventilation
        Real64 IntMassFlowRate;     // unbalanced mass flow rate from intake ventilation
        Real64 ERVMassFlowRate;     // unbalanced mass flow rate from stand-alone ERV
        bool OneTimeFlag;           // One time flag to get nodes of stand alone ERV
        int NumOfERVs;              // Number of zone stand alone ERVs
        Array1D_int ERVInletNode;   // Stand alone ERV supply air inlet nodes
        Array1D_int ERVExhaustNode; // Stand alone ERV air exhaust nodes

        // Default Constructor
        ZoneAirBalanceData()
            : ZonePtr(0), BalanceMethod(0), InducedAirRate(0.0), InducedAirSchedPtr(0), BalMassFlowRate(0.0), InfMassFlowRate(0.0),
              NatMassFlowRate(0.0), ExhMassFlowRate(0.0), IntMassFlowRate(0.0), ERVMassFlowRate(0.0), OneTimeFlag(false), NumOfERVs(0)
        {
        }
    };

    struct MixingData
    {
        // Members
        std::string Name;
        int ZonePtr;
        int SchedPtr;
        Real64 DesignLevel;
        int FromZone;
        Real64 DeltaTemperature;
        Real64 DesiredAirFlowRate;
        Real64 DesiredAirFlowRateSaved;
        Real64 MixingMassFlowRate;
        int DeltaTempSchedPtr;      // Delta temperature schedule index
        int MinIndoorTempSchedPtr;  // Minimum indoor temperature schedule index
        int MaxIndoorTempSchedPtr;  // Maximum indoor temperature schedule index
        int MinSourceTempSchedPtr;  // Minimum source zone temperature schedule index
        int MaxSourceTempSchedPtr;  // Maximum source zone temperature schedule index
        int MinOutdoorTempSchedPtr; // Minimum outdoor temperature schedule index
        int MaxOutdoorTempSchedPtr; // Maximum outdoor temperature schedule index
        int IndoorTempErrCount;     // Indoor temperature error count
        int SourceTempErrCount;     // Source zone temperature error count
        int OutdoorTempErrCount;    // Outdoor temperature error count
        int IndoorTempErrIndex;     // Indoor temperature error Index
        int SourceTempErrIndex;     // Source zone temperature error Index
        int OutdoorTempErrIndex;    // Outdoor temperature error Index
        int HybridControlType;      // Hybrid ventilation control type: 0 Individual, 1 Close, 2 Global
        int HybridControlMasterNum; // Hybrid ventilation control master ventilation object number
        int NumRefDoorConnections;
        bool EMSSimpleMixingOn;        // EMS actuating ventilation flow rate if .TRUE.
        bool RefDoorMixFlag;           // Refrigeration door mixing within zone
        Real64 EMSimpleMixingFlowRate; // Value EMS is directing to use for override
        Array1D_bool EMSRefDoorMixingOn;
        Array1D<Real64> EMSRefDoorFlowRate;
        Array1D<Real64> VolRefDoorFlowRate;
        Array1D_int OpenSchedPtr;            // Schedule for Refrigeration door open fraction
        Array1D<Real64> DoorHeight;          // Door height for refrigeration door, m
        Array1D<Real64> DoorArea;            // Door area for refrigeration door, m2
        Array1D<Real64> Protection;          // Refrigeration door protection factor, dimensionless
        Array1D_int MateZonePtr;             // Zone connected by refrigeration door (MateZone > ZonePtr)
        Array1D_string DoorMixingObjectName; // Used in one error statement and eio
        Array1D_string DoorProtTypeName;     // Used in eio
                                             // Note, for mixing and crossmixing, this type dimensioned by number of mixing objects.
        // For ref door mixing, dimensioned by number of zones.

        // Default Constructor
        MixingData()
            : ZonePtr(0), SchedPtr(0), DesignLevel(0.0), FromZone(0), DeltaTemperature(0.0), DesiredAirFlowRate(0.0), DesiredAirFlowRateSaved(0.0),
              MixingMassFlowRate(0.0), DeltaTempSchedPtr(0), MinIndoorTempSchedPtr(0), MaxIndoorTempSchedPtr(0), MinSourceTempSchedPtr(0),
              MaxSourceTempSchedPtr(0), MinOutdoorTempSchedPtr(0), MaxOutdoorTempSchedPtr(0), IndoorTempErrCount(0), SourceTempErrCount(0),
              OutdoorTempErrCount(0), IndoorTempErrIndex(0), SourceTempErrIndex(0), OutdoorTempErrIndex(0), HybridControlType(0),
              HybridControlMasterNum(0), NumRefDoorConnections(0), EMSSimpleMixingOn(false), RefDoorMixFlag(false), EMSimpleMixingFlowRate(0.0)
        {
        }
    };

    struct ZoneAirMassFlowConservation
    {
        // Members
        bool EnforceZoneMassBalance;       // flag to enforce zone air mass conservation
        AdjustmentType ZoneFlowAdjustment; // determines how zone air flow is adjusted (AdjustMixingOnly, AdjustReturnOnly, AdjustMixingThenReturn,
                                           // AdjustReturnThenMixing, None)        int InfiltrationTreatment;   // determines how infiltration is
                                           // treated for zone mass balance
        int InfiltrationTreatment;         // determines how infiltration is treated for zone mass balance
        int InfiltrationZoneType;          // specifies which types of zones allow infiltration to be changed
        bool AdjustZoneMixingFlow;         // used to adjust zone mixing air flows to enforce air flow balance
        bool AdjustZoneInfiltrationFlow;   // used to adjust zone infiltration air flows to enforce air flow balance
                                           // Note, unique global object

        // Default Constructor
        ZoneAirMassFlowConservation()
            : EnforceZoneMassBalance(false), ZoneFlowAdjustment(AdjustmentType::NoAdjustReturnAndMixing), InfiltrationTreatment(0),
              InfiltrationZoneType(0), AdjustZoneMixingFlow(false), AdjustZoneInfiltrationFlow(false)
        {
        }
    };

    struct ZoneMassConservationData
    {
        // Members
        std::string Name;
        int ZonePtr;                           // pointer to the mixing zone
        Real64 InMassFlowRate;                 // zone total supply air mass flow rate, kg/s
        Real64 ExhMassFlowRate;                // zone exhaust total air mass flow rate, kg/s
        Real64 RetMassFlowRate;                // zone return air mass flow rate, kg/s
        Real64 MixingMassFlowRate;             // zone mixing air mass flow rate, kg/s
        Real64 MixingSourceMassFlowRate;       // Zone source mass flow rate for mixing zone, kg/s
        int NumSourceZonesMixingObject;        // number of zone mixing object references as a source zone
        int NumReceivingZonesMixingObject;     // number of zone mixing object references as a receiving zone
        bool IsOnlySourceZone;                 // true only if used only as a source zone in zone mixing object
        bool IsSourceAndReceivingZone;         // true only if a zone is used as a source and receiving zone in zone mixing objects
        int InfiltrationPtr;                   // pointer to infiltration object
        Real64 InfiltrationMassFlowRate;       // infiltration added to enforced source zone mass balance, kg/s
        int IncludeInfilToZoneMassBal;         // not self-balanced, include infiltration in zone air mass balance
        Array1D_int ZoneMixingSourcesPtr;      // source zones pointer
        Array1D_int ZoneMixingReceivingPtr;    // receiving zones pointer
        Array1D<Real64> ZoneMixingReceivingFr; // receiving zones fraction
                                               // Note, this type dimensioned by number of zones

        // Default Constructor
        ZoneMassConservationData()
            : ZonePtr(0), InMassFlowRate(0.0), ExhMassFlowRate(0.0), RetMassFlowRate(0.0), MixingMassFlowRate(0.0), MixingSourceMassFlowRate(0.0),
              NumSourceZonesMixingObject(0), NumReceivingZonesMixingObject(0), IsOnlySourceZone(false), IsSourceAndReceivingZone(false),
              InfiltrationPtr(0), InfiltrationMassFlowRate(0.0), IncludeInfilToZoneMassBal(0)
        {
        }
    };

    struct GenericComponentZoneIntGainStruct
    {
        // Members
        std::string CompObjectType;         // device object class name
        std::string CompObjectName;         // device user unique name
        int CompTypeOfNum;                  // type of internal gain device identifier
        Real64 *PtrConvectGainRate;         // POINTER to value of convection heat gain rate for device, watts
        Real64 ConvectGainRate;             // current timestep value of convection heat gain rate for device, watts
        Real64 *PtrReturnAirConvGainRate;   // POINTER to value of return air convection heat gain rate for device, W
        Real64 ReturnAirConvGainRate;       // current timestep value of return air convection heat gain rate for device, W
        Real64 *PtrRadiantGainRate;         // POINTER to value of thermal radiation heat gain rate for device, watts
        Real64 RadiantGainRate;             // current timestep value of thermal radiation heat gain rate for device, watts
        Real64 *PtrLatentGainRate;          // POINTER to value of moisture gain rate for device, Watts
        Real64 LatentGainRate;              // current timestep value of moisture gain rate for device, Watts
        Real64 *PtrReturnAirLatentGainRate; // POINTER to value of return air moisture gain rate for device, Watts
        Real64 ReturnAirLatentGainRate;     // current timestep value of return air moisture gain rate for device, Watts
        Real64 *PtrCarbonDioxideGainRate;   // POINTER to value of carbon dioxide gain rate for device
        Real64 CarbonDioxideGainRate;       // current timestep value of carbon dioxide gain rate for device
        Real64 *PtrGenericContamGainRate;   // POINTER to value of generic contaminant gain rate for device
        Real64 GenericContamGainRate;       // current timestep value of generic contaminant gain rate for device
        int ReturnAirNodeNum;               // return air node number for retrun air convection heat gain

        // Default Constructor
        GenericComponentZoneIntGainStruct()
            : CompTypeOfNum(0), PtrConvectGainRate(nullptr), ConvectGainRate(0.0), PtrReturnAirConvGainRate(nullptr), ReturnAirConvGainRate(0.0),
              PtrRadiantGainRate(nullptr), RadiantGainRate(0.0), PtrLatentGainRate(nullptr), LatentGainRate(0.0), PtrReturnAirLatentGainRate(nullptr),
              ReturnAirLatentGainRate(0.0), PtrCarbonDioxideGainRate(nullptr), CarbonDioxideGainRate(0.0), PtrGenericContamGainRate(nullptr),
              GenericContamGainRate(0.0), ReturnAirNodeNum(0)
        {
        }
    };

    struct ZoneSimData // Calculated data by Zone during each time step/hour
    {
        // Members
        Real64 NOFOCC;  // Number of Occupants, zone total
        Real64 QOCTOT;  // Total Energy from Occupants
        Real64 QOCSEN;  // Sensible Energy from Occupants
        Real64 QOCCON;  // ENERGY CONVECTED FROM OCCUPANTS (WH)
        Real64 QOCRAD;  // ENERGY RADIATED FROM OCCUPANTS
        Real64 QOCLAT;  // LATENT ENERGY FROM OCCUPANTS
        Real64 QLTTOT;  // TOTAL ENERGY INTO LIGHTS (WH)
        Real64 QLTCON;  // ENERGY CONVECTED TO SPACE AIR FROM LIGHTS
        Real64 QLTRAD;  // ENERGY RADIATED TO SPACE FROM LIGHTS
        Real64 QLTCRA;  // ENERGY CONVECTED TO RETURN AIR FROM LIGHTS
        Real64 QLTSW;   // VISIBLE ENERGY FROM LIGHTS
        Real64 QEECON;  // ENERGY CONVECTED FROM ELECTRIC EQUIPMENT
        Real64 QEERAD;  // ENERGY RADIATED FROM ELECTRIC EQUIPMENT
        Real64 QEELost; // Energy from Electric Equipment (lost)
        Real64 QEELAT;  // LATENT ENERGY FROM Electric Equipment
        Real64 QGECON;  // ENERGY CONVECTED FROM GAS EQUIPMENT
        Real64 QGERAD;  // ENERGY RADIATED FROM GAS EQUIPMENT
        Real64 QGELost; // Energy from Gas Equipment (lost)
        Real64 QGELAT;  // LATENT ENERGY FROM Gas Equipment
        Real64 QOECON;  // ENERGY CONVECTED FROM OTHER EQUIPMENT
        Real64 QOERAD;  // ENERGY RADIATED FROM OTHER EQUIPMENT
        Real64 QOELost; // Energy from Other Equipment (lost)
        Real64 QOELAT;  // LATENT ENERGY FROM Other Equipment
        Real64 QHWCON;  // ENERGY CONVECTED FROM Hot Water EQUIPMENT
        Real64 QHWRAD;  // ENERGY RADIATED FROM Hot Water EQUIPMENT
        Real64 QHWLost; // Energy from Hot Water Equipment (lost)
        Real64 QHWLAT;  // LATENT ENERGY FROM Hot Water Equipment
        Real64 QSECON;  // ENERGY CONVECTED FROM Steam EQUIPMENT
        Real64 QSERAD;  // ENERGY RADIATED FROM Steam EQUIPMENT
        Real64 QSELost; // Energy from Steam Equipment (lost)
        Real64 QSELAT;  // LATENT ENERGY FROM Steam Equipment
        Real64 QBBCON;  // ENERGY CONVECTED FROM BASEBOARD HEATING
        Real64 QBBRAD;  // ENERGY RADIATED FROM BASEBOARD HEATING
        int NumberOfDevices;
        int MaxNumberOfDevices;
        Array1D<GenericComponentZoneIntGainStruct> Device;

        // Default Constructor
        ZoneSimData()
            : NOFOCC(0.0), QOCTOT(0.0), QOCSEN(0.0), QOCCON(0.0), QOCRAD(0.0), QOCLAT(0.0), QLTTOT(0.0), QLTCON(0.0), QLTRAD(0.0), QLTCRA(0.0),
              QLTSW(0.0), QEECON(0.0), QEERAD(0.0), QEELost(0.0), QEELAT(0.0), QGECON(0.0), QGERAD(0.0), QGELost(0.0), QGELAT(0.0), QOECON(0.0),
              QOERAD(0.0), QOELost(0.0), QOELAT(0.0), QHWCON(0.0), QHWRAD(0.0), QHWLost(0.0), QHWLAT(0.0), QSECON(0.0), QSERAD(0.0), QSELost(0.0),
              QSELAT(0.0), QBBCON(0.0), QBBRAD(0.0), NumberOfDevices(0), MaxNumberOfDevices(0)
        {
        }
    };

    struct WindowBlindProperties
    {
        // Members
        std::string Name;
        int MaterialNumber; // Material pointer for the blind
        // Input properties
        int SlatOrientation;     // HORIZONTAL or VERTICAL
        int SlatAngleType;       // FIXED or VARIABLE
        Real64 SlatWidth;        // Slat width (m)
        Real64 SlatSeparation;   // Slat separation (m)
        Real64 SlatThickness;    // Slat thickness (m)
        Real64 SlatCrown;        // the height of the slate (length from the chord to the curve)
        Real64 SlatAngle;        // Slat angle (deg)
        Real64 MinSlatAngle;     // Minimum slat angle for variable-angle slats (deg) (user input)
        Real64 MaxSlatAngle;     // Maximum slat angle for variable-angle slats (deg) (user input)
        Real64 SlatConductivity; // Slat conductivity (W/m-K)
        // Solar slat properties
        Real64 SlatTransSolBeamDiff;     // Slat solar beam-diffuse transmittance
        Real64 SlatFrontReflSolBeamDiff; // Slat front solar beam-diffuse reflectance
        Real64 SlatBackReflSolBeamDiff;  // Slat back solar beam-diffuse reflectance
        Real64 SlatTransSolDiffDiff;     // Slat solar diffuse-diffuse transmittance
        Real64 SlatFrontReflSolDiffDiff; // Slat front solar diffuse-diffuse reflectance
        Real64 SlatBackReflSolDiffDiff;  // Slat back solar diffuse-diffuse reflectance
        // Visible slat properties
        Real64 SlatTransVisBeamDiff;     // Slat visible beam-diffuse transmittance
        Real64 SlatFrontReflVisBeamDiff; // Slat front visible beam-diffuse reflectance
        Real64 SlatBackReflVisBeamDiff;  // Slat back visible beam-diffuse reflectance
        Real64 SlatTransVisDiffDiff;     // Slat visible diffuse-diffuse transmittance
        Real64 SlatFrontReflVisDiffDiff; // Slat front visible diffuse-diffuse reflectance
        Real64 SlatBackReflVisDiffDiff;  // Slat back visible diffuse-diffuse reflectance
        // Long-wave (IR) slat properties
        Real64 SlatTransIR;      // Slat IR transmittance
        Real64 SlatFrontEmissIR; // Slat front emissivity
        Real64 SlatBackEmissIR;  // Slat back emissivity
        // Some characteristics for blind thermal calculation
        Real64 BlindToGlassDist;    // Distance between window shade and adjacent glass (m)
        Real64 BlindTopOpeningMult; // Area of air-flow opening at top of blind, expressed as a fraction
        //  of the blind-to-glass opening area at the top of the blind
        Real64 BlindBottomOpeningMult; // Area of air-flow opening at bottom of blind, expressed as a fraction
        //  of the blind-to-glass opening area at the bottom of the blind
        Real64 BlindLeftOpeningMult; // Area of air-flow opening at left side of blind, expressed as a fraction
        //  of the blind-to-glass opening area at the left side of the blind
        Real64 BlindRightOpeningMult; // Area of air-flow opening at right side of blind, expressed as a fraction
        //  of the blind-to-glass opening area at the right side of the blind
        // Calculated blind properties
        // Blind solar properties
        Array2D<Real64> SolFrontBeamBeamTrans; // Blind solar front beam-beam transmittance vs.
        // profile angle, slat angle
        Array2D<Real64> SolFrontBeamBeamRefl; // Blind solar front beam-beam reflectance vs. profile angle,
        // slat angle (zero)
        Array2D<Real64> SolBackBeamBeamTrans; // Blind solar back beam-beam transmittance vs. profile angle,
        // slat angle
        Array2D<Real64> SolBackBeamBeamRefl; // Blind solar back beam-beam reflectance vs. profile angle,
        // slat angle (zero)
        Array2D<Real64> SolFrontBeamDiffTrans; // Blind solar front beam-diffuse transmittance
        // vs. profile angle, slat angle
        Array2D<Real64> SolFrontBeamDiffRefl; // Blind solar front beam-diffuse reflectance
        // vs. profile angle, slat angle
        Array2D<Real64> SolBackBeamDiffTrans; // Blind solar back beam-diffuse transmittance
        // vs. profile angle, slat angle
        Array2D<Real64> SolBackBeamDiffRefl; // Blind solar back beam-diffuse reflectance
        // vs. profile angle, slat angle
        Array1D<Real64> SolFrontDiffDiffTrans; // Blind solar front diffuse-diffuse transmittance
        // vs. slat angle
        Array1D<Real64> SolFrontDiffDiffTransGnd; // Blind ground solar front diffuse-diffuse transmittance
        // vs. slat angle
        Array1D<Real64> SolFrontDiffDiffTransSky; // Blind sky solar front diffuse-diffuse transmittance
        // vs. slat angle
        Array1D<Real64> SolFrontDiffDiffRefl; // Blind solar front diffuse-diffuse reflectance
        // vs. slat angle
        Array1D<Real64> SolFrontDiffDiffReflGnd; // Blind ground solar front diffuse-diffuse reflectance
        // vs. slat angle
        Array1D<Real64> SolFrontDiffDiffReflSky; // Blind sky solar front diffuse-diffuse reflectance
        // vs. slat angle
        Array1D<Real64> SolBackDiffDiffTrans; // Blind solar back diffuse-diffuse transmittance
        // vs. slat angle
        Array1D<Real64> SolBackDiffDiffRefl; // Blind solar back diffuse-diffuse reflectance
        // vs. slat angle
        Array2D<Real64> SolFrontBeamAbs;    // Blind solar front beam absorptance vs. slat angle
        Array2D<Real64> SolBackBeamAbs;     // Blind solar back beam absorptance vs. slat angle
        Array1D<Real64> SolFrontDiffAbs;    // Blind solar front diffuse absorptance vs. slat angle
        Array1D<Real64> SolFrontDiffAbsGnd; // Blind ground solar front diffuse absorptance vs. slat angle
        Array1D<Real64> SolFrontDiffAbsSky; // Blind sky solar front diffuse absorptance vs. slat angle
        Array1D<Real64> SolBackDiffAbs;     // Blind solar back diffuse absorptance vs. slat angle
        // Blind visible properties
        Array2D<Real64> VisFrontBeamBeamTrans; // Blind visible front beam-beam transmittance
        // vs. profile angle, slat angle
        Array2D<Real64> VisFrontBeamBeamRefl; // Blind visible front beam-beam reflectance
        // vs. profile angle, slat angle (zero)
        Array2D<Real64> VisBackBeamBeamTrans; // Blind visible back beam-beam transmittance
        // vs. profile angle, slat angle
        Array2D<Real64> VisBackBeamBeamRefl; // Blind visible back beam-beam reflectance
        // vs. profile angle, slat angle (zero)
        Array2D<Real64> VisFrontBeamDiffTrans; // Blind visible front beam-diffuse transmittance
        // vs. profile angle, slat angle
        Array2D<Real64> VisFrontBeamDiffRefl; // Blind visible front beam-diffuse reflectance
        // vs. profile angle, slat angle
        Array2D<Real64> VisBackBeamDiffTrans; // Blind visible back beam-diffuse transmittance
        // vs. profile angle, slat angle
        Array2D<Real64> VisBackBeamDiffRefl; // Blind visible back beam-diffuse reflectance
        // vs. profile angle, slat angle
        Array1D<Real64> VisFrontDiffDiffTrans; // Blind visible front diffuse-diffuse transmittance
        // vs. slat angle
        Array1D<Real64> VisFrontDiffDiffRefl; // Blind visible front diffuse-diffuse reflectance
        // vs. slat angle
        Array1D<Real64> VisBackDiffDiffTrans; // Blind visible back diffuse-diffuse transmittance
        // vs. slat angle
        Array1D<Real64> VisBackDiffDiffRefl; // Blind visible back diffuse-diffuse reflectance
        // vs. slat angle
        // Long-wave (IR) blind properties
        Array1D<Real64> IRFrontTrans; // Blind IR front transmittance vs. slat angle
        Array1D<Real64> IRFrontEmiss; // Blind IR front emissivity vs. slat angle
        Array1D<Real64> IRBackTrans;  // Blind IR back transmittance vs. slat angle
        Array1D<Real64> IRBackEmiss;  // Blind IR back emissivity vs. slat angle

        // Default Constructor
        WindowBlindProperties()
            : MaterialNumber(0), SlatOrientation(0), SlatAngleType(FixedSlats), SlatWidth(0.0), SlatSeparation(0.0), SlatThickness(0.0),
              SlatCrown(0.0), SlatAngle(0.0), MinSlatAngle(0.0), MaxSlatAngle(0.0), SlatConductivity(0.0), SlatTransSolBeamDiff(0.0),
              SlatFrontReflSolBeamDiff(0.0), SlatBackReflSolBeamDiff(0.0), SlatTransSolDiffDiff(0.0), SlatFrontReflSolDiffDiff(0.0),
              SlatBackReflSolDiffDiff(0.0), SlatTransVisBeamDiff(0.0), SlatFrontReflVisBeamDiff(0.0), SlatBackReflVisBeamDiff(0.0),
              SlatTransVisDiffDiff(0.0), SlatFrontReflVisDiffDiff(0.0), SlatBackReflVisDiffDiff(0.0), SlatTransIR(0.0), SlatFrontEmissIR(0.0),
              SlatBackEmissIR(0.0), BlindToGlassDist(0.0), BlindTopOpeningMult(0.0), BlindBottomOpeningMult(0.0), BlindLeftOpeningMult(0.0),
              BlindRightOpeningMult(0.0), SolFrontBeamBeamTrans(MaxSlatAngs, 37, 0.0), SolFrontBeamBeamRefl(MaxSlatAngs, 37, 0.0),
              SolBackBeamBeamTrans(MaxSlatAngs, 37, 0.0), SolBackBeamBeamRefl(MaxSlatAngs, 37, 0.0), SolFrontBeamDiffTrans(MaxSlatAngs, 37, 0.0),
              SolFrontBeamDiffRefl(MaxSlatAngs, 37, 0.0), SolBackBeamDiffTrans(MaxSlatAngs, 37, 0.0), SolBackBeamDiffRefl(MaxSlatAngs, 37, 0.0),
              SolFrontDiffDiffTrans(MaxSlatAngs, 0.0), SolFrontDiffDiffTransGnd(MaxSlatAngs, 0.0), SolFrontDiffDiffTransSky(MaxSlatAngs, 0.0),
              SolFrontDiffDiffRefl(MaxSlatAngs, 0.0), SolFrontDiffDiffReflGnd(MaxSlatAngs, 0.0), SolFrontDiffDiffReflSky(MaxSlatAngs, 0.0),
              SolBackDiffDiffTrans(MaxSlatAngs, 0.0), SolBackDiffDiffRefl(MaxSlatAngs, 0.0), SolFrontBeamAbs(MaxSlatAngs, 37, 0.0),
              SolBackBeamAbs(MaxSlatAngs, 37, 0.0), SolFrontDiffAbs(MaxSlatAngs, 0.0), SolFrontDiffAbsGnd(MaxSlatAngs, 0.0),
              SolFrontDiffAbsSky(MaxSlatAngs, 0.0), SolBackDiffAbs(MaxSlatAngs, 0.0), VisFrontBeamBeamTrans(MaxSlatAngs, 37, 0.0),
              VisFrontBeamBeamRefl(MaxSlatAngs, 37, 0.0), VisBackBeamBeamTrans(MaxSlatAngs, 37, 0.0), VisBackBeamBeamRefl(MaxSlatAngs, 37, 0.0),
              VisFrontBeamDiffTrans(MaxSlatAngs, 37, 0.0), VisFrontBeamDiffRefl(MaxSlatAngs, 37, 0.0), VisBackBeamDiffTrans(MaxSlatAngs, 37, 0.0),
              VisBackBeamDiffRefl(MaxSlatAngs, 37, 0.0), VisFrontDiffDiffTrans(MaxSlatAngs, 0.0), VisFrontDiffDiffRefl(MaxSlatAngs, 0.0),
              VisBackDiffDiffTrans(MaxSlatAngs, 0.0), VisBackDiffDiffRefl(MaxSlatAngs, 0.0), IRFrontTrans(MaxSlatAngs, 0.0),
              IRFrontEmiss(MaxSlatAngs, 0.0), IRBackTrans(MaxSlatAngs, 0.0), IRBackEmiss(MaxSlatAngs, 0.0)
        {
        }
    };

    struct SurfaceScreenProperties
    {
        // Members
        int MaterialNumber; // Material pointer for the screen
        Real64 BmBmTrans;   // Beam solar transmittance (dependent on sun angle)
        // (this value can include scattering if the user so chooses)
        Real64 BmBmTransBack; // Beam solar transmittance (dependent on sun angle) from back side of screen
        Real64 BmBmTransVis;  // Visible solar transmittance (dependent on sun angle)
        // (this value can include visible scattering if the user so chooses)
        Real64 BmDifTrans;     // Beam solar transmitted as diffuse radiation (dependent on sun angle)
        Real64 BmDifTransBack; // Beam solar transmitted as diffuse radiation (dependent on sun angle) from back side
        Real64 BmDifTransVis;  // Visible solar transmitted as diffuse radiation (dependent on sun angle)
        // The following reflectance properties are dependent on sun angle:
        Real64 ReflectSolBeamFront;          // Beam solar reflected as diffuse radiation when sun is in front of screen
        Real64 ReflectVisBeamFront;          // Visible solar reflected as diffuse radiation when sun is in front of screen
        Real64 ReflectSolBeamBack;           // Beam solar reflected as diffuse radiation when sun is in back of screen
        Real64 ReflectVisBeamBack;           // Visible solar reflected as diffuse radiation when sun is in back of screen
        Real64 AbsorpSolarBeamFront;         // Front surface solar beam absorptance
        Real64 AbsorpSolarBeamBack;          // Back surface solar beam absorptance
        Real64 DifDifTrans;                  // Back surface diffuse solar transmitted
        Real64 DifDifTransVis;               // Back surface diffuse visible solar transmitted
        Real64 DifScreenAbsorp;              // Absorption of diffuse radiation
        Real64 DifReflect;                   // Back reflection of solar diffuse radiation
        Real64 DifReflectVis;                // Back reflection of visible diffuse radiation
        Real64 ReflectScreen;                // Screen assembly solar reflectance (user input adjusted for holes in screen)
        Real64 ReflectScreenVis;             // Screen assembly visible reflectance (user input adjusted for holes in screen)
        Real64 ReflectCylinder;              // Screen material solar reflectance (user input, does not account for holes in screen)
        Real64 ReflectCylinderVis;           // Screen material visible reflectance (user input, does not account for holes in screen)
        Real64 ScreenDiameterToSpacingRatio; // ratio of screen material diameter to screen material spacing
        int ScreenBeamReflectanceAccounting; // user specified method of accounting for scattered solar beam

        // Default Constructor
        SurfaceScreenProperties()
            : MaterialNumber(0), BmBmTrans(0.0), BmBmTransBack(0.0), BmBmTransVis(0.0), BmDifTrans(0.0), BmDifTransBack(0.0), BmDifTransVis(0.0),
              ReflectSolBeamFront(0.0), ReflectVisBeamFront(0.0), ReflectSolBeamBack(0.0), ReflectVisBeamBack(0.0), AbsorpSolarBeamFront(0.0),
              AbsorpSolarBeamBack(0.0), DifDifTrans(0.0), DifDifTransVis(0.0), DifScreenAbsorp(0.0), DifReflect(0.0), DifReflectVis(0.0),
              ReflectScreen(0.0), ReflectScreenVis(0.0), ReflectCylinder(0.0), ReflectCylinderVis(0.0), ScreenDiameterToSpacingRatio(0.0),
              ScreenBeamReflectanceAccounting(0)
        {
        }
    };

    struct ScreenTransData
    {
        // Members
        Array2D<Real64> Trans;
        Array2D<Real64> Scatt;

        // Default Constructor
        ScreenTransData() = default;
    };

    struct ZoneCatEUseData
    {
        // Members
        Array1D<Real64> EEConvected; // Category (0 to 25) Energy Convected from Electric Equipment
        Array1D<Real64> EERadiated;  // Category (0 to 25) Energy Radiated from Electric Equipment
        Array1D<Real64> EELost;      // Category (0 to 25) Energy from Electric Equipment (lost)
        Array1D<Real64> EELatent;    // Category (0 to 25) Latent Energy from Electric Equipment

        // Default Constructor
        ZoneCatEUseData() : EEConvected({0, 25}, 0.0), EERadiated({0, 25}, 0.0), EELost({0, 25}, 0.0), EELatent({0, 25}, 0.0)
        {
        }
    };

    struct RefrigCaseCreditData
    {
        // Members
        Real64 SenCaseCreditToZone; // Refrigerated display case sensible energy delivered to zone
        // includes refrigeration pipe and receiver heat exchange with zone
        Real64 LatCaseCreditToZone; // Refrigerated display case latent energy delivered to zone
        Real64 SenCaseCreditToHVAC; // Refrigerated display case sensible energy delivered to HVAC RA duct
        Real64 LatCaseCreditToHVAC; // Refrigerated display case latent energy delivered to HVAC RA duct

        // Default Constructor
        RefrigCaseCreditData() : SenCaseCreditToZone(0.0), LatCaseCreditToZone(0.0), SenCaseCreditToHVAC(0.0), LatCaseCreditToHVAC(0.0)
        {
        }

        // Reset to Zeros
        void reset()
        {
            SenCaseCreditToZone = 0.0;
            LatCaseCreditToZone = 0.0;
            SenCaseCreditToHVAC = 0.0;
            LatCaseCreditToHVAC = 0.0;
        }
    };

    struct HeatReclaimDataBase
    {
        // Members
        std::string Name;                                       // Name of Coil
        std::string SourceType;                                 // SourceType for Coil
        Real64 AvailCapacity;                                   // Total available heat reclaim capacity
        Real64 ReclaimEfficiencyTotal;                          // Total reclaimed portion
        Real64 WaterHeatingDesuperheaterReclaimedHeatTotal;     // total reclaimed heat by water heating desuperheater coils
        Real64 HVACDesuperheaterReclaimedHeatTotal;             // total reclaimed heat by water heating desuperheater coils
        Array1D<Real64> WaterHeatingDesuperheaterReclaimedHeat; // heat reclaimed by water heating desuperheater coils
        Array1D<Real64> HVACDesuperheaterReclaimedHeat;         // heat reclaimed by water heating desuperheater coils

        // Default Constructor
        HeatReclaimDataBase()
            : AvailCapacity(0.0), ReclaimEfficiencyTotal(0.0), WaterHeatingDesuperheaterReclaimedHeatTotal(0.0),
              HVACDesuperheaterReclaimedHeatTotal(0.0)
        {
        }
    };

    struct HeatReclaimRefrigCondenserData : HeatReclaimDataBase // inherited from base struct
    {
        // Customized Members
        Real64 AvailTemperature; // Temperature of heat reclaim source

        // Default Constructor
        HeatReclaimRefrigCondenserData() : AvailTemperature(0.0)
        {
        }
    };

    struct AirReportVars
    {
        // Members
        Real64 MeanAirTemp;            // Mean Air Temperature {C}
        Real64 OperativeTemp;          // Average of Mean Air Temperature {C} and Mean Radiant Temperature {C}
        Real64 MeanAirHumRat;          // Mean Air Humidity Ratio {kg/kg} (averaged over zone time step)
        Real64 MeanAirDewPointTemp;    // Mean Air Dewpoint Temperature {C}
        Real64 ThermOperativeTemp;     // Mix or MRT and MAT for Zone Control:Thermostatic:Operative Temperature {C}
        Real64 InfilHeatGain;          // Heat Gain {J} due to infiltration
        Real64 InfilHeatLoss;          // Heat Loss {J} due to infiltration
        Real64 InfilLatentGain;        // Latent Gain {J} due to infiltration
        Real64 InfilLatentLoss;        // Latent Loss {J} due to infiltration
        Real64 InfilTotalGain;         // Total Gain {J} due to infiltration (sensible+latent)
        Real64 InfilTotalLoss;         // Total Loss {J} due to infiltration (sensible+latent)
        Real64 InfilVolumeCurDensity;  // Volume of Air {m3} due to infiltration at current zone air density
        Real64 InfilVolumeStdDensity;  // Volume of Air {m3} due to infiltration at standard density (adjusted for elevation)
        Real64 InfilVdotCurDensity;    // Volume flow rate of Air {m3/s} due to infiltration at current zone air density
        Real64 InfilVdotStdDensity;    // Volume flow rate of Air {m3/s} due to infiltration standard density (adjusted elevation)
        Real64 InfilMass;              // Mass of Air {kg} due to infiltration
        Real64 InfilMdot;              // Mass flow rate of Air (kg/s) due to infiltration
        Real64 InfilAirChangeRate;     // Infiltration air change rate {ach}
        Real64 VentilHeatLoss;         // Heat Gain {J} due to ventilation
        Real64 VentilHeatGain;         // Heat Loss {J} due to ventilation
        Real64 VentilLatentLoss;       // Latent Gain {J} due to ventilation
        Real64 VentilLatentGain;       // Latent Loss {J} due to ventilation
        Real64 VentilTotalLoss;        // Total Gain {J} due to ventilation
        Real64 VentilTotalGain;        // Total Loss {J} due to ventilation
        Real64 VentilVolumeCurDensity; // Volume of Air {m3} due to ventilation at current zone air density
        Real64 VentilVolumeStdDensity; // Volume of Air {m3} due to ventilation at standard density (adjusted for elevation)
        Real64 VentilVdotCurDensity;   // Volume flow rate of Air {m3/s} due to ventilation at current zone air density
        Real64 VentilVdotStdDensity;   // Volume flow rate of Air {m3/s} due to ventilation at standard density (adjusted elevation)
        Real64 VentilMass;             // Mass of Air {kg} due to ventilation
        Real64 VentilMdot;             // Mass flow rate of Air {kg/s} due to ventilation
        Real64 VentilAirChangeRate;    // Ventilation air change rate (ach)
        Real64 VentilFanElec;          // Fan Electricity {W} due to ventilation
        Real64 VentilAirTemp;          // Air Temp {C} of ventilation
        Real64 MixVolume;              // Mixing volume of Air {m3}
        Real64 MixVdotCurDensity;      // Mixing volume flow rate of Air {m3/s} at current zone air density
        Real64 MixVdotStdDensity;      // Mixing volume flow rate of Air {m3/s} at standard density (adjusted for elevation)
        Real64 MixMass;                // Mixing mass of air {kg}
        Real64 MixMdot;                // Mixing mass flow rate of air {kg/s}
        Real64 MixHeatLoss;            // Heat Gain {J} due to mixing and cross mixing and refrigeration door mixing
        Real64 MixHeatGain;            // Heat Loss {J} due to mixing and cross mixing and refrigeration door mixing
        Real64 MixLatentLoss;          // Latent Gain {J} due to mixing and cross mixing and refrigeration door mixing
        Real64 MixLatentGain;          // Latent Loss {J} due to mixing and cross mixing and refrigeration door mixing
        Real64 MixTotalLoss;           // Total Gain {J} due to mixing and cross mixing and refrigeration door mixing
        Real64 MixTotalGain;           // Total Loss {J} due to mixing and cross mixing and refrigeration door mixing
        Real64 SysInletMass;           // Total mass of Air {kg} from all system inlets
        Real64 SysOutletMass;          // Total mass of Air {kg} from all system outlets
        Real64 ExfilMass;              // Mass of Air {kg} due to exfiltration
        Real64 ExfilTotalLoss;         // Total Loss rate {W} due to exfiltration (sensible+latent)
        Real64 ExfilSensiLoss;         // Sensible Loss rate {W} due to exfiltration
        Real64 ExfilLatentLoss;        // Latent Loss rate {W} due to exfiltration
        Real64 ExhTotalLoss;           // Total Loss rate {W} due to zone exhaust air (sensible+latent)
        Real64 ExhSensiLoss;           // Sensible Loss rate {W} due to zone exhaust air
        Real64 ExhLatentLoss;          // Latent Loss rate {W} due to zone exhaust air
        // air heat balance component load summary results
        Real64 SumIntGains;     // Zone sum of convective internal gains
        Real64 SumHADTsurfs;    // Zone sum of Hc*Area*(Tsurf - Tz)
        Real64 SumMCpDTzones;   // zone sum of MassFlowRate*cp*(TremotZone - Tz) transfer air from other zone, Mixing
        Real64 SumMCpDtInfil;   // Zone sum of MassFlowRate*Cp*(Tout - Tz) transfer from outside, ventil, earth tube
        Real64 SumMCpDTsystem;  // Zone sum of air system MassFlowRate*Cp*(Tsup - Tz)
        Real64 SumNonAirSystem; // Zone sum of system convective gains, collected via NonAirSystemResponse
        Real64 CzdTdt;          // Zone air energy storage term.
        Real64 imBalance;       // put all terms in eq. 5 on RHS , should be zero
        // for ZoneAirBalance:OutdoorAir object Outputs only
        Real64 OABalanceHeatLoss;         // Heat Gain {J} due to OA air balance
        Real64 OABalanceHeatGain;         // Heat Loss {J} due to OA air balance
        Real64 OABalanceLatentLoss;       // Latent Gain {J} due to OA air balance
        Real64 OABalanceLatentGain;       // Latent Loss {J} due to OA air balance
        Real64 OABalanceTotalLoss;        // Total Gain {J} due to OA air balance
        Real64 OABalanceTotalGain;        // Total Loss {J} due to OA air balance
        Real64 OABalanceVolumeCurDensity; // Volume of Air {m3} due to OA air balance
        // at current zone air density
        Real64 OABalanceVolumeStdDensity; // Volume of Air {m3} due to OA air balance
        // at standard density (adjusted for elevation)
        Real64 OABalanceVdotCurDensity; // Volume flow rate of Air {m3/s} due to OA air balance
        // at current zone air density
        Real64 OABalanceVdotStdDensity; // Volume flow rate of Air {m3/s} due to OA air balance
        // at standard density (adjusted elevation)
        Real64 OABalanceMass;          // Mass of Air {kg} due to OA air balance
        Real64 OABalanceMdot;          // Mass flow rate of Air {kg/s} due to OA air balance
        Real64 OABalanceAirChangeRate; // OA air balance air change rate (ach)
        Real64 OABalanceFanElec;       // Fan Electricity {W} due to OA air balance
        Real64 SumEnthalpyM = 0.0;     // Zone sum of EnthalpyM
        Real64 SumEnthalpyH = 0.0;     // Zone sum of EnthalpyH
                                       // Default Constructor
        AirReportVars()
            : MeanAirTemp(0.0), OperativeTemp(0.0), MeanAirHumRat(0.0), MeanAirDewPointTemp(0.0), ThermOperativeTemp(0.0), InfilHeatGain(0.0),
              InfilHeatLoss(0.0), InfilLatentGain(0.0), InfilLatentLoss(0.0), InfilTotalGain(0.0), InfilTotalLoss(0.0), InfilVolumeCurDensity(0.0),
              InfilVolumeStdDensity(0.0), InfilVdotCurDensity(0.0), InfilVdotStdDensity(0.0), InfilMass(0.0), InfilMdot(0.0), InfilAirChangeRate(0.0),
              VentilHeatLoss(0.0), VentilHeatGain(0.0), VentilLatentLoss(0.0), VentilLatentGain(0.0), VentilTotalLoss(0.0), VentilTotalGain(0.0),
              VentilVolumeCurDensity(0.0), VentilVolumeStdDensity(0.0), VentilVdotCurDensity(0.0), VentilVdotStdDensity(0.0), VentilMass(0.0),
              VentilMdot(0.0), VentilAirChangeRate(0.0), VentilFanElec(0.0), VentilAirTemp(0.0), MixVolume(0.0), MixVdotCurDensity(0.0),
              MixVdotStdDensity(0.0), MixMass(0.0), MixMdot(0.0), MixHeatLoss(0.0), MixHeatGain(0.0), MixLatentLoss(0.0), MixLatentGain(0.0),
              MixTotalLoss(0.0), MixTotalGain(0.0), SysInletMass(0.0), SysOutletMass(0.0), ExfilMass(0.0), ExfilTotalLoss(0.0), ExfilSensiLoss(0.0),
              ExfilLatentLoss(0.0), ExhTotalLoss(0.0), ExhSensiLoss(0.0), ExhLatentLoss(0.0), SumIntGains(0.0), SumHADTsurfs(0.0), SumMCpDTzones(0.0),
              SumMCpDtInfil(0.0), SumMCpDTsystem(0.0), SumNonAirSystem(0.0), CzdTdt(0.0), imBalance(0.0), OABalanceHeatLoss(0.0),
              OABalanceHeatGain(0.0), OABalanceLatentLoss(0.0), OABalanceLatentGain(0.0), OABalanceTotalLoss(0.0), OABalanceTotalGain(0.0),
              OABalanceVolumeCurDensity(0.0), OABalanceVolumeStdDensity(0.0), OABalanceVdotCurDensity(0.0), OABalanceVdotStdDensity(0.0),
              OABalanceMass(0.0), OABalanceMdot(0.0), OABalanceAirChangeRate(0.0), OABalanceFanElec(0.0), SumEnthalpyM(0.0), SumEnthalpyH(0.0)
        {
        }
    };

    struct ZonePreDefRepType
    {
        // Members
        bool isOccupied;        // occupied during the current time step
        Real64 NumOcc;          // number of occupants - used in calculating Vbz
        Real64 NumOccAccum;     // number of occupants accumulating for entire simulation
        Real64 NumOccAccumTime; // time that the number of occupants is accumulating to compute average
        //  - zone time step [hrs]
        Real64 TotTimeOcc; // time occupied (and the mechanical ventilation volume is accumulating)
        //  - system time step [hrs]

        // OA Reports - accumulated values
        // All Vol variables are in m3
        Real64 MechVentVolTotalOcc;       // volume for mechanical ventilation of outside air for entire simulation during occupied at current
        Real64 MechVentVolMin;            // a large number since finding minimum volume at current zone air density
        Real64 InfilVolTotalOcc;          // volume for infiltration of outside air for entire simulation during occupied at current density
        Real64 InfilVolMin;               // a large number since finding minimum volume at current zone air density
        Real64 AFNInfilVolTotalOcc;       // volume for infiltration of outside air for entire simulation during occupied at zone air density
        Real64 AFNInfilVolMin;            // a large number since finding minimum volume at current zone air density
        Real64 SimpVentVolTotalOcc;       // volume for simple 'ZoneVentilation' of outside air for entire simulation during occupied current
        Real64 SimpVentVolMin;            // a large number since finding minimum volumeat current zone air density
        Real64 MechVentVolTotalStdDen;    // volume for mechanical ventilation of outside air for entire simulation at standard density
        Real64 MechVentVolTotalOccStdDen; // volume for mechanical ventilation of outside air for entire simulation during occupied at std
        Real64 InfilVolTotalStdDen;       // volume for infiltration of outside air for entire simulation at standard density
        Real64 InfilVolTotalOccStdDen;    // volume for infiltration of outside air for entire simulation during occupied standard density
        Real64 AFNInfilVolTotalStdDen;    // volume for AFN infiltration of outside air for entire simulation at standard density
        Real64 AFNInfilVolTotalOccStdDen; // volume for AFN infiltration of outside air for entire simulation during occupied at std density
        Real64 AFNVentVolStdDen;          // volume flow rate for natural ventilation at standard density
        Real64 AFNVentVolTotalStdDen;     // volume for natural ventilation for entire simulation at standard density
        Real64 AFNVentVolTotalOccStdDen;  // volume for natural ventilatiofor entire simulation n during occupied at standard density
        Real64 SimpVentVolTotalStdDen;    // volume for simple 'ZoneVentilation' for entire simulation at standard density
        Real64 SimpVentVolTotalOccStdDen; // volume for simple 'ZoneVentilation' for entire simulation during occupied at standard density
        Real64 VozMin;                    // minimum outdoor zone ventilation
        Real64 VozTargetTotal;            // volume for target Voz-dyn for entire simulation at std density
        Real64 VozTargetTotalOcc;         // volume for target Voz-dyn for entire simulation during occupied
        Real64 VozTargetTimeBelow;        // time [hrs] that mechanical+natural ventilation is < VozTarget - 1%
        Real64 VozTargetTimeAt;           // time [hrs] that mechanical+natural ventilation is = VozTarget within 1% and > zero
        Real64 VozTargetTimeAbove;        // time [hrs] that mechanical+natural ventilation is > VozTarget + 1%
        Real64 VozTargetTimeBelowOcc;     // time [hrs] that mechanical+natural ventilation is < VozTarget - 1% during occupied
        Real64 VozTargetTimeAtOcc;        // time [hrs] that mechanical+natural ventilation is = VozTarget within 1% and > zero during occupied
        Real64 VozTargetTimeAboveOcc;     // time [hrs] that mechanical+natural ventilation is > VozTarget + 1% during occupied
        Real64 TotVentTimeNonZeroUnocc;   // time [hrs] that mechanical+natural ventilation is > zero during UNoccupied

        // for Sensible Heat Gas Component Report
        // annual
        Real64 SHGSAnZoneEqHt;  // Zone Eq heating
        Real64 SHGSAnZoneEqCl;  // Zone Eq cooling
        Real64 SHGSAnHvacATUHt; // heating by Air Terminal Unit [J]
        Real64 SHGSAnHvacATUCl; // cooling by Air Terminal Unit [J]
        Real64 SHGSAnSurfHt;    // heated surface heating
        Real64 SHGSAnSurfCl;    // cooled surface cooling
        Real64 SHGSAnPeoplAdd;  // people additions
        Real64 SHGSAnLiteAdd;   // lighting addition
        Real64 SHGSAnEquipAdd;  // equipment addition
        Real64 SHGSAnWindAdd;   // window addition
        Real64 SHGSAnIzaAdd;    // inter zone air addition
        Real64 SHGSAnInfilAdd;  // infiltration addition
        Real64 SHGSAnOtherAdd;  // opaque surface and other addition
        Real64 SHGSAnEquipRem;  // equipment removal
        Real64 SHGSAnWindRem;   // window removal
        Real64 SHGSAnIzaRem;    // inter-zone air removal
        Real64 SHGSAnInfilRem;  // infiltration removal
        Real64 SHGSAnOtherRem;  // opaque surface and other removal
        // peak cooling
        int clPtTimeStamp;      // timestamp for the cooling peak
        Real64 clPeak;          // cooling peak value (hvac air cooling + cooled surface)
        Real64 SHGSClHvacHt;    // hvac air heating
        Real64 SHGSClHvacCl;    // hvac air cooling
        Real64 SHGSClHvacATUHt; // heating by air terminal unit at cool peak [W]
        Real64 SHGSClHvacATUCl; // cooling by air terminal unit at cool peak [W]
        Real64 SHGSClSurfHt;    // heated surface heating
        Real64 SHGSClSurfCl;    // cooled surface cooling
        Real64 SHGSClPeoplAdd;  // people additions
        Real64 SHGSClLiteAdd;   // lighting addition
        Real64 SHGSClEquipAdd;  // equipment addition
        Real64 SHGSClWindAdd;   // window addition
        Real64 SHGSClIzaAdd;    // inter zone air addition
        Real64 SHGSClInfilAdd;  // infiltration addition
        Real64 SHGSClOtherAdd;  // opaque surface and other addition
        Real64 SHGSClEquipRem;  // equipment removal
        Real64 SHGSClWindRem;   // window removal
        Real64 SHGSClIzaRem;    // inter-zone air removal
        Real64 SHGSClInfilRem;  // infiltration removal
        Real64 SHGSClOtherRem;  // opaque surface and other removal
        // peak heating
        int htPtTimeStamp;      // timestamp for the heating peak
        Real64 htPeak;          // heating peak value (hvac air heating + heated surface)
        Real64 SHGSHtHvacHt;    // hvac air heating
        Real64 SHGSHtHvacCl;    // hvac air cooling
        Real64 SHGSHtHvacATUHt; // heating by air terminal unit at heat peak [W]
        Real64 SHGSHtHvacATUCl; // cooling by air terminal unit at heat peak [W]
        Real64 SHGSHtSurfHt;    // heated surface heating
        Real64 SHGSHtSurfCl;    // cooled surface cooling
        Real64 SHGSHtPeoplAdd;  // people additions
        Real64 SHGSHtLiteAdd;   // lighting addition
        Real64 SHGSHtEquipAdd;  // equipment addition
        Real64 SHGSHtWindAdd;   // window addition
        Real64 SHGSHtIzaAdd;    // inter zone air addition
        Real64 SHGSHtInfilAdd;  // infiltration addition
        Real64 SHGSHtOtherAdd;  // opaque surface and other addition
        Real64 SHGSHtEquipRem;  // equipment removal
        Real64 SHGSHtWindRem;   // window removal
        Real64 SHGSHtIzaRem;    // inter-zone air removal
        Real64 SHGSHtInfilRem;  // infiltration removal
        Real64 SHGSHtOtherRem;  // opaque surface and other removal

        // heat emission
        Real64 emiEnvelopConv;      // heat emission from envelope convection
        Real64 emiZoneExfiltration; // heat emission from zone exfiltration
        Real64 emiZoneExhaust;      // heat emission from zone exhaust air
        Real64 emiHVACRelief;       // heat emission from HVAC relief air
        Real64 emiHVACReject;       // heat emission from HVAC reject air
        Real64 emiTotHeat;          // total building heat emission

        // Default Constructor
        ZonePreDefRepType()
            : isOccupied(false), NumOcc(0.0), NumOccAccum(0.0), NumOccAccumTime(0.0), TotTimeOcc(0.0), MechVentVolTotalOcc(0.0),
              MechVentVolMin(9.9e9), InfilVolTotalOcc(0.0), InfilVolMin(9.9e9), AFNInfilVolTotalOcc(0.0), AFNInfilVolMin(9.9e9),
              SimpVentVolTotalOcc(0.0), SimpVentVolMin(9.9e9), MechVentVolTotalStdDen(0.0), MechVentVolTotalOccStdDen(0.0), InfilVolTotalStdDen(0.0),
              InfilVolTotalOccStdDen(0.0), AFNInfilVolTotalStdDen(0.0), AFNInfilVolTotalOccStdDen(0.0), AFNVentVolStdDen(0.0),
              AFNVentVolTotalStdDen(0.0), AFNVentVolTotalOccStdDen(0.0), SimpVentVolTotalStdDen(0.0), SimpVentVolTotalOccStdDen(0.0), VozMin(0.0),
              VozTargetTotal(0.0), VozTargetTotalOcc(0.0), VozTargetTimeBelow(0.0), VozTargetTimeAt(0.0), VozTargetTimeAbove(0.0),
              VozTargetTimeBelowOcc(0.0), VozTargetTimeAtOcc(0.0), VozTargetTimeAboveOcc(0.0), TotVentTimeNonZeroUnocc(0.0), SHGSAnZoneEqHt(0.0),
              SHGSAnZoneEqCl(0.0), SHGSAnHvacATUHt(0.0), SHGSAnHvacATUCl(0.0), SHGSAnSurfHt(0.0), SHGSAnSurfCl(0.0), SHGSAnPeoplAdd(0.0),
              SHGSAnLiteAdd(0.0), SHGSAnEquipAdd(0.0), SHGSAnWindAdd(0.0), SHGSAnIzaAdd(0.0), SHGSAnInfilAdd(0.0), SHGSAnOtherAdd(0.0),
              SHGSAnEquipRem(0.0), SHGSAnWindRem(0.0), SHGSAnIzaRem(0.0), SHGSAnInfilRem(0.0), SHGSAnOtherRem(0.0), clPtTimeStamp(0), clPeak(0.0),
              SHGSClHvacHt(0.0), SHGSClHvacCl(0.0), SHGSClHvacATUHt(0.0), SHGSClHvacATUCl(0.0), SHGSClSurfHt(0.0), SHGSClSurfCl(0.0),
              SHGSClPeoplAdd(0.0), SHGSClLiteAdd(0.0), SHGSClEquipAdd(0.0), SHGSClWindAdd(0.0), SHGSClIzaAdd(0.0), SHGSClInfilAdd(0.0),
              SHGSClOtherAdd(0.0), SHGSClEquipRem(0.0), SHGSClWindRem(0.0), SHGSClIzaRem(0.0), SHGSClInfilRem(0.0), SHGSClOtherRem(0.0),
              htPtTimeStamp(0), htPeak(0.0), SHGSHtHvacHt(0.0), SHGSHtHvacCl(0.0), SHGSHtHvacATUHt(0.0), SHGSHtHvacATUCl(0.0), SHGSHtSurfHt(0.0),
              SHGSHtSurfCl(0.0), SHGSHtPeoplAdd(0.0), SHGSHtLiteAdd(0.0), SHGSHtEquipAdd(0.0), SHGSHtWindAdd(0.0), SHGSHtIzaAdd(0.0),
              SHGSHtInfilAdd(0.0), SHGSHtOtherAdd(0.0), SHGSHtEquipRem(0.0), SHGSHtWindRem(0.0), SHGSHtIzaRem(0.0), SHGSHtInfilRem(0.0),
              SHGSHtOtherRem(0.0), emiEnvelopConv(0.0), emiZoneExfiltration(0.0), emiZoneExhaust(0.0), emiHVACRelief(0.0), emiHVACReject(0.0),
              emiTotHeat(0.0)
        {
        }
    };

    struct ZoneLocalEnvironmentData
    {
        // Members
        std::string Name;
        int ZonePtr;           // surface pointer
        int OutdoorAirNodePtr; // schedule pointer

        // Default Constructor
        ZoneLocalEnvironmentData() : ZonePtr(0), OutdoorAirNodePtr(0)
        {
        }
    };

    struct ZoneReportVars // Zone level.
    {
        // Members
        // People
        Real64 PeopleRadGain;
        Real64 PeopleConGain;
        Real64 PeopleSenGain;
        Real64 PeopleNumOcc;
        Real64 PeopleLatGain;
        Real64 PeopleTotGain;
        Real64 PeopleRadGainRate;
        Real64 PeopleConGainRate;
        Real64 PeopleSenGainRate;
        Real64 PeopleLatGainRate;
        Real64 PeopleTotGainRate;
        // Lights
        Real64 LtsPower;
        Real64 LtsElecConsump;
        Real64 LtsRadGain;
        Real64 LtsVisGain;
        Real64 LtsConGain;
        Real64 LtsRetAirGain;
        Real64 LtsTotGain;
        Real64 LtsRadGainRate;
        Real64 LtsVisGainRate;
        Real64 LtsConGainRate;
        Real64 LtsRetAirGainRate;
        Real64 LtsTotGainRate;
        // Baseboard Heat
        Real64 BaseHeatPower;
        Real64 BaseHeatElecCons;
        Real64 BaseHeatRadGain;
        Real64 BaseHeatConGain;
        Real64 BaseHeatTotGain;
        Real64 BaseHeatRadGainRate;
        Real64 BaseHeatConGainRate;
        Real64 BaseHeatTotGainRate;
        // Electric Equipment
        Real64 ElecPower;
        Real64 ElecConsump;
        Real64 ElecRadGain;
        Real64 ElecConGain;
        Real64 ElecLatGain;
        Real64 ElecLost;
        Real64 ElecTotGain;
        Real64 ElecRadGainRate;
        Real64 ElecConGainRate;
        Real64 ElecLatGainRate;
        Real64 ElecLostRate;
        Real64 ElecTotGainRate;
        // Gas Equipment
        Real64 GasPower;
        Real64 GasConsump;
        Real64 GasRadGain;
        Real64 GasConGain;
        Real64 GasLatGain;
        Real64 GasLost;
        Real64 GasTotGain;
        Real64 GasRadGainRate;
        Real64 GasConGainRate;
        Real64 GasLatGainRate;
        Real64 GasLostRate;
        Real64 GasTotGainRate;
        // Hot Water Equipment
        Real64 HWPower;
        Real64 HWConsump;
        Real64 HWRadGain;
        Real64 HWConGain;
        Real64 HWLatGain;
        Real64 HWLost;
        Real64 HWTotGain;
        Real64 HWRadGainRate;
        Real64 HWConGainRate;
        Real64 HWLatGainRate;
        Real64 HWLostRate;
        Real64 HWTotGainRate;
        // Steam Equipment
        Real64 SteamPower;
        Real64 SteamConsump;
        Real64 SteamRadGain;
        Real64 SteamConGain;
        Real64 SteamLatGain;
        Real64 SteamLost;
        Real64 SteamTotGain;
        Real64 SteamRadGainRate;
        Real64 SteamConGainRate;
        Real64 SteamLatGainRate;
        Real64 SteamLostRate;
        Real64 SteamTotGainRate;
        // Other Equipment
        Real64 OtherPower;
        Real64 OtherConsump;
        Real64 OtherRadGain;
        Real64 OtherConGain;
        Real64 OtherLatGain;
        Real64 OtherLost;
        Real64 OtherTotGain;
        Real64 OtherRadGainRate;
        Real64 OtherConGainRate;
        Real64 OtherLatGainRate;
        Real64 OtherLostRate;
        Real64 OtherTotGainRate;
        // IT Equipment
        Real64 ITEqCPUPower;            // Zone ITE CPU Electric Power [W]
        Real64 ITEqFanPower;            // Zone ITE Fan Electric Power [W]
        Real64 ITEqUPSPower;            // Zone ITE UPS Electric Power [W]
        Real64 ITEqCPUPowerAtDesign;    // Zone ITE CPU Electric Power at Design Inlet Conditions [W]
        Real64 ITEqFanPowerAtDesign;    // Zone ITE Fan Electric Power at Design Inlet Conditions [W]
        Real64 ITEqUPSGainRateToZone;   // Zone ITE UPS Heat Gain to Zone Rate [W] - convective gain
        Real64 ITEqConGainRateToZone;   // Zone ITE Total Heat Gain toZone Rate [W] - convective gain - includes heat gain from UPS, plus CPU and Fans
                                        // if room air model not used
        Real64 ITEqCPUConsumption;      // Zone ITE CPU Electric Energy [J]
        Real64 ITEqFanConsumption;      // Zone ITE Fan Electric Energy [J]
        Real64 ITEqUPSConsumption;      // Zone ITE UPS Electric Energy [J]
        Real64 ITEqCPUEnergyAtDesign;   // Zone ITE CPU Electric Energy at Design Inlet Conditions [J]
        Real64 ITEqFanEnergyAtDesign;   // Zone ITE Fan Electric Energy at Design Inlet Conditions [J]
        Real64 ITEqUPSGainEnergyToZone; // Zone ITE UPS Heat Gain to Zone Energy [J] - convective gain
        Real64 ITEqConGainEnergyToZone; // Zone ITE Total Heat Gain toZone Energy [J] - convective gain - includes heat gain from UPS, plus CPU and
                                        // Fans if room air model not used
        Real64 ITEqAirVolFlowStdDensity; // Zone Air volume flow rate at standard density [m3/s]
        Real64 ITEqAirMassFlow;          // Zone Air mass flow rate [kg/s]
        Real64 ITEqSHI;                  // Zone Supply Heat Index []
        Real64 ITEqTimeOutOfOperRange;   // Zone ITE Air Inlet Operating Range Exceeded Time [hr]
        Real64 ITEqTimeAboveDryBulbT;    // Zone ITE Air Inlet Dry-Bulb Temperature Above Operating Range Time [hr]
        Real64 ITEqTimeBelowDryBulbT;    // Zone ITE Air Inlet Dry-Bulb Temperature Below Operating Range Time [hr]
        Real64 ITEqTimeAboveDewpointT;   // Zone ITE Air Inlet Dewpoint Temperature Above Operating Range Time [hr]
        Real64 ITEqTimeBelowDewpointT;   // Zone ITE Air Inlet Dewpoint Temperature Below Operating Range Time [hr]
        Real64 ITEqTimeAboveRH;          // Zone ITE Air Inlet Relative Humidity Above Operating Range Time [hr]
        Real64 ITEqTimeBelowRH;          // Zone ITE Air Inlet Relative Humidity Below Operating Range Time [hr]
        Real64 ITEAdjReturnTemp;         // Zone ITE Adjusted Return Air Temperature
        // Overall Zone Variables
        Real64 TotRadiantGain;
        Real64 TotVisHeatGain;
        Real64 TotConvectiveGain;
        Real64 TotLatentGain;
        Real64 TotTotalHeatGain;
        Real64 TotRadiantGainRate;
        Real64 TotVisHeatGainRate;
        Real64 TotConvectiveGainRate;
        Real64 TotLatentGainRate;
        Real64 TotTotalHeatGainRate;
        // Contaminant
        Real64 CO2Rate;
        Real64 GCRate;

        Real64 SumTinMinusTSup;  // Numerator for zone-level sensible heat index (SHI)
        Real64 SumToutMinusTSup; // Denominator for zone-level sensible heat index (SHI)

        // Default Constructor
        ZoneReportVars()
            : PeopleRadGain(0.0), PeopleConGain(0.0), PeopleSenGain(0.0), PeopleNumOcc(0.0), PeopleLatGain(0.0), PeopleTotGain(0.0),
              PeopleRadGainRate(0.0), PeopleConGainRate(0.0), PeopleSenGainRate(0.0), PeopleLatGainRate(0.0), PeopleTotGainRate(0.0), LtsPower(0.0),
              LtsElecConsump(0.0), LtsRadGain(0.0), LtsVisGain(0.0), LtsConGain(0.0), LtsRetAirGain(0.0), LtsTotGain(0.0), LtsRadGainRate(0.0),
              LtsVisGainRate(0.0), LtsConGainRate(0.0), LtsRetAirGainRate(0.0), LtsTotGainRate(0.0), BaseHeatPower(0.0), BaseHeatElecCons(0.0),
              BaseHeatRadGain(0.0), BaseHeatConGain(0.0), BaseHeatTotGain(0.0), BaseHeatRadGainRate(0.0), BaseHeatConGainRate(0.0),
              BaseHeatTotGainRate(0.0), ElecPower(0.0), ElecConsump(0.0), ElecRadGain(0.0), ElecConGain(0.0), ElecLatGain(0.0), ElecLost(0.0),
              ElecTotGain(0.0), ElecRadGainRate(0.0), ElecConGainRate(0.0), ElecLatGainRate(0.0), ElecLostRate(0.0), ElecTotGainRate(0.0),
              GasPower(0.0), GasConsump(0.0), GasRadGain(0.0), GasConGain(0.0), GasLatGain(0.0), GasLost(0.0), GasTotGain(0.0), GasRadGainRate(0.0),
              GasConGainRate(0.0), GasLatGainRate(0.0), GasLostRate(0.0), GasTotGainRate(0.0), HWPower(0.0), HWConsump(0.0), HWRadGain(0.0),
              HWConGain(0.0), HWLatGain(0.0), HWLost(0.0), HWTotGain(0.0), HWRadGainRate(0.0), HWConGainRate(0.0), HWLatGainRate(0.0),
              HWLostRate(0.0), HWTotGainRate(0.0), SteamPower(0.0), SteamConsump(0.0), SteamRadGain(0.0), SteamConGain(0.0), SteamLatGain(0.0),
              SteamLost(0.0), SteamTotGain(0.0), SteamRadGainRate(0.0), SteamConGainRate(0.0), SteamLatGainRate(0.0), SteamLostRate(0.0),
              SteamTotGainRate(0.0), OtherPower(0.0), OtherConsump(0.0), OtherRadGain(0.0), OtherConGain(0.0), OtherLatGain(0.0), OtherLost(0.0),
              OtherTotGain(0.0), OtherRadGainRate(0.0), OtherConGainRate(0.0), OtherLatGainRate(0.0), OtherLostRate(0.0), OtherTotGainRate(0.0),
              ITEqCPUPower(0.0), ITEqFanPower(0.0), ITEqUPSPower(0.0), ITEqCPUPowerAtDesign(0.0), ITEqFanPowerAtDesign(0.0),
              ITEqUPSGainRateToZone(0.0), ITEqConGainRateToZone(0.0), ITEqCPUConsumption(0.0), ITEqFanConsumption(0.0), ITEqUPSConsumption(0.0),
              ITEqCPUEnergyAtDesign(0.0), ITEqFanEnergyAtDesign(0.0), ITEqUPSGainEnergyToZone(0.0), ITEqConGainEnergyToZone(0.0),
              ITEqAirVolFlowStdDensity(0.0), ITEqAirMassFlow(0.0), ITEqSHI(0.0), ITEqTimeOutOfOperRange(0.0), ITEqTimeAboveDryBulbT(0.0),
              ITEqTimeBelowDryBulbT(0.0), ITEqTimeAboveDewpointT(0.0), ITEqTimeBelowDewpointT(0.0), ITEqTimeAboveRH(0.0), ITEqTimeBelowRH(0.0),
              ITEAdjReturnTemp(0.0), TotRadiantGain(0.0), TotVisHeatGain(0.0), TotConvectiveGain(0.0), TotLatentGain(0.0), TotTotalHeatGain(0.0),
              TotRadiantGainRate(0.0), TotVisHeatGainRate(0.0), TotConvectiveGainRate(0.0), TotLatentGainRate(0.0), TotTotalHeatGainRate(0.0),
              CO2Rate(0.0), GCRate(0.0), SumTinMinusTSup(0.0), SumToutMinusTSup(0.0)
        {
        }
    };

    // Functions

    void SetZoneOutBulbTempAt(EnergyPlusData &state);

    void CheckZoneOutBulbTempAt(EnergyPlusData &state);

    void SetZoneWindSpeedAt(EnergyPlusData &state);

    void SetZoneWindDirAt(EnergyPlusData &state);

    void CheckAndSetConstructionProperties(EnergyPlusData &state,
                                           int ConstrNum,    // Construction number to be set/checked
                                           bool &ErrorsFound // error flag that is set when certain errors have occurred
    );

    int AssignReverseConstructionNumber(EnergyPlusData &state,
                                        int ConstrNum, // Existing Construction number of first surface
                                        bool &ErrorsFound);

    void AddVariableSlatBlind(EnergyPlusData &state,
                              int inBlindNumber,   // current Blind Number/pointer to name
                              int &outBlindNumber, // resultant Blind Number to pass back
                              bool &errFlag        // error flag should one be needed
    );

    void CalcScreenTransmittance(EnergyPlusData &state,
                                 int SurfaceNum,
                                 Optional<Real64 const> Phi = _,     // Optional sun altitude relative to surface outward normal (radians)
                                 Optional<Real64 const> Theta = _,   // Optional sun azimuth relative to surface outward normal (radians)
                                 Optional_int_const ScreenNumber = _ // Optional screen number
    );

    std::string DisplayMaterialRoughness(int Roughness); // Roughness String

    Real64 ComputeNominalUwithConvCoeffs(EnergyPlusData &state,
                                         int numSurf,  // index for Surface array.
                                         bool &isValid // returns true if result is valid
    );

    void SetFlagForWindowConstructionWithShadeOrBlindLayer(EnergyPlusData &state);

} // namespace DataHeatBalance

struct HeatBalanceData : BaseGlobalStruct
{

    int MaxSolidWinLayers = 0; // Maximum number of solid layers in a window construction

    // SiteData aka building data
    Real64 LowHConvLimit = 0.1; // Lowest allowed convection coefficient for detailed model
    // before reverting to the simple model.  This avoids a
    // divide by zero elsewhere.  Not based on any physical
    // reasoning, just the number that was picked.  It corresponds
    // to a delta T for a vertical surface of 0.000444C.
    //                           ! A lower limit is needed to avoid numerical problems
    //                           ! Natural convection correlations are a function of temperature difference,
    //                           !   there are many times when those temp differences pass through zero leading to non-physical results
    //                           ! Value of 1.0 chosen here is somewhat arbitrary, but based on the following reasons:
    //                           !  1) Low values of HconvIn indicate a layer of high thermal resistance, however
    //                           !       the R-value of a convection film layer should be relatively low (compared to building surfaces)
    //                           !  2) The value of 1.0 corresponds to the thermal resistance of 0.05 m of batt insulation
    //                           !  3) Limit on the order of 1.0 is suggested by the abrupt changes in an inverse relationship
    //                           !  4) A conduction-only analysis can model a limit by considering the thermal performance of
    //                           !       boundary layer to be pure conduction (with no movement to enhance heat transfer);
    //                           !       Taking the still gas thermal conductivity for air at 0.0267 W/m-K (at 300K), then
    //                           !       this limit of 1.0 corresponds to a completely still layer of air that is around 0.025 m thick
    //                           !  5) The previous limit of 0.1 (before ver. 3.1) caused loads initialization problems in test files
    Real64 HighHConvLimit = 1000.0;         // upper limit for HConv, mostly used for user input limits in practice. !W/m2-K
    Real64 MaxAllowedDelTemp = 0.002;       // Convergence criteria for inside surface temperatures
    Real64 MaxAllowedDelTempCondFD = 0.002; // Convergence criteria for inside surface temperatures for CondFD
    std::string BuildingName;               // Name of building
    Real64 BuildingAzimuth = 0.0;           // North Axis of Building
    Real64 LoadsConvergTol = 0.0;           // Tolerance value for Loads Convergence
    Real64 TempConvergTol = 0.0;            // Tolerance value for Temperature Convergence
    int DefaultInsideConvectionAlgo = 1;    // 1 = simple (ASHRAE); 2 = detailed (ASHRAE); 3 = ceiling diffuser; 4 = trombe wall
    int DefaultOutsideConvectionAlgo = 1;   // 1 = simple (ASHRAE); 2 = detailed; etc (BLAST, TARP, MOWITT, DOE-2)
    int SolarDistribution = 0;              // Solar Distribution Algorithm
    int InsideSurfIterations = 0;           // Counts inside surface iterations
    DataSurfaces::iHeatTransferModel OverallHeatTransferSolutionAlgo = DataSurfaces::iHeatTransferModel::CTF; // Global HeatBalanceAlgorithm setting
    // Flags for HeatTransfer Algorithms Used
    bool AllCTF = true;                  // CTF used for everything - no EMPD, no CondFD, No HAMT, No Kiva - true until flipped otherwise
    bool AnyCTF = false;                 // CTF used
    bool AnyEMPD = false;                // EMPD used
    bool AnyCondFD = false;              // CondFD used
    bool AnyHAMT = false;                // HAMT used
    bool AnyKiva = false;                // Kiva used
    bool AnyAirBoundary = false;         // Construction:AirBoundary used (implies grouped solar and radiant is present)
    bool AnyBSDF = false;                // True if any WindowModelType == WindowBSDFModel
    int MaxNumberOfWarmupDays = 25;      // Maximum number of warmup days allowed
    int MinNumberOfWarmupDays = 1;       // Minimum number of warmup days allowed
    Real64 CondFDRelaxFactor = 1.0;      // Relaxation factor, for looping across all the surfaces.
    Real64 CondFDRelaxFactorInput = 1.0; // Relaxation factor, for looping across all the surfaces, user input value
    int ZoneAirSolutionAlgo = DataHeatBalance::Use3rdOrder; // ThirdOrderBackwardDifference, AnalyticalSolution, and EulerMethod
    bool OverrideZoneAirSolutionAlgo = false;               // Override the zone air solution algorithm in PerformancePrecisionTradeoffs
    Real64 BuildingRotationAppendixG = 0.0;                 // Building Rotation for Appendix G
    Real64 ZoneTotalExfiltrationHeatLoss = 0.0;             // Building total heat emission through zone exfiltration;
    Real64 ZoneTotalExhaustHeatLoss = 0.0;                  // Building total heat emission through zone air exhaust;
    Real64 SysTotalHVACReliefHeatLoss = 0.0;                // Building total heat emission through HVAC system relief air;
    Real64 SysTotalHVACRejectHeatLoss = 0.0;                // Building total heat emission through HVAC system heat rejection;
    // END SiteData
    int NumOfZoneLists = 0;             // Total number of zone lists
    int NumOfZoneGroups = 0;            // Total number of zone groups
    int NumPeopleStatements = 0;        // Number of People objects in input - possibly global assignments
    int NumLightsStatements = 0;        // Number of Lights objects in input - possibly global assignments
    int NumZoneElectricStatements = 0;  // Number of ZoneElectric objects in input - possibly global assignments
    int NumZoneGasStatements = 0;       // Number of ZoneGas objects in input - possibly global assignments
    int NumInfiltrationStatements = 0;  // Number of Design Flow Infiltration objects in input - possibly global assignments
    int NumVentilationStatements = 0;   // Number of Design Flow Ventilation objects in input - possibly global assignments
    int NumHotWaterEqStatements = 0;    // number of Hot Water Equipment objects in input. - possibly global assignments
    int NumSteamEqStatements = 0;       // number of Steam Equipment objects in input. - possibly global assignments
    int NumOtherEqStatements = 0;       // number of Other Equipment objects in input. - possibly global assignments
    int NumZoneITEqStatements = 0;      // number of Other Equipment objects in input. - possibly global assignments
    int TotPeople = 0;                  // Total People Statements in input and extrapolated from global assignments
    int TotLights = 0;                  // Total Lights Statements in input and extrapolated from global assignments
    int TotElecEquip = 0;               // Total Electric Equipment Statements in input and extrapolated from global assignments
    int TotGasEquip = 0;                // Total Gas Equipment Statements in input
    int TotOthEquip = 0;                // Total Other Equipment Statements in input
    int TotHWEquip = 0;                 // Total Hot Water Equipment Statements in input
    int TotStmEquip = 0;                // Total Steam Equipment Statements in input
    int TotInfiltration = 0;            // Total Infiltration Statements in input and extrapolated from global assignments
    int TotDesignFlowInfiltration = 0;  // number of Design Flow rate ZoneInfiltration in input
    int TotShermGrimsInfiltration = 0;  // number of Sherman Grimsrud (ZoneInfiltration:ResidentialBasic) in input
    int TotAIM2Infiltration = 0;        // number of AIM2 (ZoneInfiltration:ResidentialEnhanced) in input
    int TotVentilation = 0;             // Total Ventilation Statements in input
    int TotDesignFlowVentilation = 0;   // number of Design Flow rate ZoneVentilation in input
    int TotWindAndStackVentilation = 0; // number of wind and stack open area ZoneVentilation in input
    int TotMixing = 0;                  // Total Mixing Statements in input
    int TotCrossMixing = 0;             // Total Cross Mixing Statements in input
    int TotRefDoorMixing = 0;           // Total RefrigerationDoor Mixing Statements in input
    int TotBBHeat = 0;                  // Total BBHeat Statements in input
    int TotMaterials = 0;               // Total number of unique materials (layers) in this simulation
    int TotConstructs = 0;              // Total number of unique constructions in this simulation
    int TotSpectralData = 0;            // Total window glass spectral data sets
    int W5GlsMat = 0;                   // Window5 Glass Materials, specified by transmittance and front and back reflectance
    int W5GlsMatAlt = 0;                // Window5 Glass Materials, specified by index of refraction and extinction coeff
    int W5GasMat = 0;                   // Window5 Single-Gas Materials
    int W5GasMatMixture = 0;            // Window5 Gas Mixtures
    int W7SupportPillars = 0;           // Complex fenestration support pillars
    int W7DeflectionStates = 0;         // Complex fenestration deflection states
    int W7MaterialGaps = 0;             // Complex fenestration material gaps
    int TotBlinds = 0;                  // Total number of blind materials
    int TotScreens = 0;                 // Total number of exterior window screen materials
    int TotTCGlazings = 0;              // Number of TC glazing object - WindowMaterial:Glazing:Thermochromic found in the idf file
    int NumSurfaceScreens = 0;          // Total number of screens on exterior windows
    int TotShades = 0;                  // Total number of shade materials
    int TotComplexShades = 0;           // Total number of shading materials for complex fenestrations
    int TotComplexGaps = 0;             // Total number of window gaps for complex fenestrations
    int TotSimpleWindow = 0;            // number of simple window systems.
    int W5GlsMatEQL = 0;                // Window5 Single-Gas Materials for Equivalent Layer window model
    int TotShadesEQL = 0;               // Total number of shade materials for Equivalent Layer window model
    int TotDrapesEQL = 0;               // Total number of drape materials for Equivalent Layer window model
    int TotBlindsEQL = 0;               // Total number of blind materials for Equivalent Layer window model
    int TotScreensEQL = 0;              // Total number of exterior window screen materials for Equivalent Layer window model
    int W5GapMatEQL = 0;                // Window5 Equivalent Layer Single-Gas Materials
    int TotZoneAirBalance = 0;          // Total Zone Air Balance Statements in input
    int TotFrameDivider = 0;            // Total number of window frame/divider objects
    bool AirFlowFlag = false;
    int TotCO2Gen = 0;                       // Total CO2 source and sink statements in input
    bool CalcWindowRevealReflection = false; // True if window reveal reflection is to be calculated for at least one exterior window
    bool StormWinChangeThisDay = false; // True if a storm window has been added or removed from any window during the current day; can only be true
                                        // for first time step of the day.
    bool AnyInternalHeatSourceInInput = false;        // true if the user has entered any constructions with internal sources
    bool AdaptiveComfortRequested_CEN15251 = false;   // true if people objects have adaptive comfort requests. CEN15251
    bool AdaptiveComfortRequested_ASH55 = false;      // true if people objects have adaptive comfort requests. ASH55
    bool AnyThermalComfortPierceModel = false;        // true if people objects use pierce thermal comfort model
    bool AnyThermalComfortKSUModel = false;           // true if people objects use KSU thermal comfort model
    bool AnyThermalComfortCoolingEffectModel = false; // true if people objects use ASH55 cooling effect adjusted thermal comfort model
    bool AnyThermalComfortAnkleDraftModel = false;    // true if people objects use ASH55 ankle draft thermal comfort model

    bool NoFfactorConstructionsUsed = true;
    bool NoCfactorConstructionsUsed = true;
    bool NoRegularMaterialsUsed = true;

    Array1D<Real64> SNLoadHeatEnergy;
    Array1D<Real64> SNLoadCoolEnergy;
    Array1D<Real64> SNLoadHeatRate;
    Array1D<Real64> SNLoadCoolRate;
    Array1D<Real64> SNLoadPredictedRate;
    Array1D<Real64> SNLoadPredictedHSPRate; // Predicted load to heating setpoint (unmultiplied)
    Array1D<Real64> SNLoadPredictedCSPRate; // Predicted load to cooling setpoint (unmultiplied)
    Array1D<Real64> MoisturePredictedRate;
    Array1D<Real64> MoisturePredictedHumSPRate;   // Predicted latent load to humidification setpoint (unmultiplied)
    Array1D<Real64> MoisturePredictedDehumSPRate; // Predicted latent load to dehumidification setpoint (unmultiplied)
    Array1D<Real64> ListSNLoadHeatEnergy;
    Array1D<Real64> ListSNLoadCoolEnergy;
    Array1D<Real64> ListSNLoadHeatRate;
    Array1D<Real64> ListSNLoadCoolRate;
    Array1D<Real64> GroupSNLoadHeatEnergy;
    Array1D<Real64> GroupSNLoadCoolEnergy;
    Array1D<Real64> GroupSNLoadHeatRate;
    Array1D<Real64> GroupSNLoadCoolRate;

    Array1D<Real64> ZoneMRT;        // MEAN RADIANT TEMPERATURE (C)
    Array1D<Real64> ZoneTransSolar; // Exterior beam plus diffuse solar entering zone sum of WinTransSolar for exterior windows in zone (W)
    Array1D<Real64>
        ZoneWinHeatGain; // Heat gain to zone from all exterior windows (includes oneTransSolar); sum of WinHeatGain for exterior windows in zone (W)
    Array1D<Real64> ZoneWinHeatGainRep;             // = ZoneWinHeatGain when ZoneWinHeatGain >= 0
    Array1D<Real64> ZoneWinHeatLossRep;             // = -ZoneWinHeatGain when ZoneWinHeatGain < 0
    Array1D<Real64> ZoneBmSolFrExtWinsRep;          // Beam solar into zone from exterior windows [W]
    Array1D<Real64> ZoneBmSolFrIntWinsRep;          // Beam solar into zone from interior windows [W]
    Array1D<Real64> ZoneInitialDifSolReflW;         // Initial diffuse solar in zone from ext and int windows reflected from interior surfaces [W]
    Array1D<Real64> ZoneDifSolFrExtWinsRep;         // Diffuse solar into zone from exterior windows [W]
    Array1D<Real64> ZoneDifSolFrIntWinsRep;         // Diffuse solar into zone from interior windows [W]
    Array1D<Real64> ZoneOpaqSurfInsFaceCond;        // Zone inside face opaque surface conduction (W)
    Array1D<Real64> ZoneOpaqSurfInsFaceCondGainRep; // = Zone inside face opaque surface conduction when >= 0
    Array1D<Real64> ZoneOpaqSurfInsFaceCondLossRep; // = -Zone inside face opaque surface conduction when < 0
    Array1D<Real64> ZoneOpaqSurfExtFaceCond;        // Zone outside face opaque surface conduction (W)
    Array1D<Real64> ZoneOpaqSurfExtFaceCondGainRep; // = Zone outside face opaque surface conduction when >= 0
    Array1D<Real64> ZoneOpaqSurfExtFaceCondLossRep; // = -Zone outside face opaque surface conduction when < 0
    Array1D<Real64> ZoneTransSolarEnergy;           // Energy of ZoneTransSolar [J]
    Array1D<Real64> ZoneWinHeatGainRepEnergy;       // Energy of ZoneWinHeatGainRep [J]
    Array1D<Real64> ZoneWinHeatLossRepEnergy;       // Energy of ZoneWinHeatLossRep [J]
    Array1D<Real64> ZoneBmSolFrExtWinsRepEnergy;    // Energy of ZoneBmSolFrExtWinsRep [J]
    Array1D<Real64> ZoneBmSolFrIntWinsRepEnergy;    // Energy of ZoneBmSolFrIntWinsRep [J]
    Array1D<Real64> ZoneDifSolFrExtWinsRepEnergy;   // Energy of ZoneDifSolFrExtWinsRep [J]
    Array1D<Real64> ZoneDifSolFrIntWinsRepEnergy;   // Energy of ZoneDifSolFrIntWinsRep [J]
    Array1D<Real64> ZnOpqSurfInsFaceCondGnRepEnrg;  // Energy of ZoneOpaqSurfInsFaceCondGainRep [J]
    Array1D<Real64> ZnOpqSurfInsFaceCondLsRepEnrg;  // Energy of ZoneOpaqSurfInsFaceCondLossRep [J]
    Array1D<Real64> ZnOpqSurfExtFaceCondGnRepEnrg;  // Energy of ZoneOpaqSurfInsFaceCondGainRep [J]
    Array1D<Real64> ZnOpqSurfExtFaceCondLsRepEnrg;  // Energy of ZoneOpaqSurfInsFaceCondLossRep [J]

    Array1D<Real64> SurfQRadThermInAbs;                 // Thermal radiation absorbed on inside surfaces
    Array1D<Real64> SurfQRadSWOutIncident;              // Exterior beam plus diffuse solar incident on surface (W/m2)
    Array1D<Real64> SurfQRadSWOutIncidentBeam;          // Exterior beam solar incident on surface (W/m2)
    Array1D<Real64> SurfBmIncInsSurfIntensRep;          // Beam sol irrad from ext wins on inside of surface (W/m2)
    Array1D<Real64> SurfBmIncInsSurfAmountRep;          // Beam sol amount from ext wins incident on inside of surface (W)
    Array1D<Real64> SurfIntBmIncInsSurfIntensRep;       // Beam sol irrad from int wins on inside of surface (W/m2)
    Array1D<Real64> SurfIntBmIncInsSurfAmountRep;       // Beam sol amount from int wins incident on inside of surface (W)
    Array1D<Real64> SurfQRadSWOutIncidentSkyDiffuse;    // Exterior sky diffuse solar incident on surface (W/m2)
    Array1D<Real64> SurfQRadSWOutIncidentGndDiffuse;    // Exterior ground diffuse solar incident on surface (W/m2)
    Array1D<Real64> SurfQRadSWOutIncBmToDiffReflGnd;    // Exterior diffuse solar incident from beam to diffuse reflection from ground (W/m2)
    Array1D<Real64> SurfQRadSWOutIncSkyDiffReflGnd;     // Exterior diffuse solar incident from sky diffuse reflection from ground (W/m2)
    Array1D<Real64> SurfQRadSWOutIncBmToBmReflObs;      // Exterior beam solar incident from beam-to-beam reflection from obstructions (W/m2)
    Array1D<Real64> SurfQRadSWOutIncBmToDiffReflObs;    // Exterior diffuse solar incident from beam-to-diffuse reflection from obstructions (W/m2)
    Array1D<Real64> SurfQRadSWOutIncSkyDiffReflObs;     // Exterior diffuse solar incident from sky diffuse reflection from obstructions (W/m2)
    Array1D<Real64> SurfCosIncidenceAngle;              // Cosine of beam solar incidence angle (for reporting)
    Array1D<Real64> SurfSWInAbsTotalReport;             // Report - Total interior/exterior shortwave absorbed on inside of surface (W)
    Array1D<Real64> SurfBmIncInsSurfAmountRepEnergy;    // energy of BmIncInsSurfAmountRep [J]
    Array1D<Real64> SurfIntBmIncInsSurfAmountRepEnergy; // energy of IntBmIncInsSurfAmountRep [J]
    Array1D<Real64> SurfInitialDifSolInAbsReport;       // Report - Initial transmitted diffuse solar absorbed on inside of surface (W)
    Array1D_int SurfWinBSDFBeamDirectionRep;            // BSDF beam direction number for given complex fenestration state (for reporting) []
    Array1D<Real64> SurfWinBSDFBeamThetaRep;            // BSDF beam Theta angle (for reporting) [rad]
    Array1D<Real64> SurfWinBSDFBeamPhiRep;              // BSDF beam Phi angle (for reporting) [rad]
    Array1D<Real64> SurfWinQRadSWwinAbsTot;             // Exterior beam plus diffuse solar absorbed in glass layers of window (W)
    Array2D<Real64> SurfWinQRadSWwinAbsLayer;           // Exterior beam plus diffuse solar absorbed in glass layers of window (W)
    Array2D<Real64> SurfWinFenLaySurfTempFront;         // Front surface temperatures of fenestration layers
    Array2D<Real64> SurfWinFenLaySurfTempBack;          // Back surface temperatures of fenestration layers
    Array1D<Real64> SurfWinQRadSWwinAbsTotEnergy;       // Energy of QRadSWwinAbsTot [J]
    Array1D<Real64> SurfWinSWwinAbsTotalReport;         // Report - Total interior/exterior shortwave absorbed in all glass layers of window (W)
    Array1D<Real64> SurfWinInitialDifSolInTransReport;  // Report - Initial transmitted diffuse solar transmitted out
                                                        // through inside of window surface (W)
    Array2D<Real64> SurfWinQRadSWwinAbs;                // Short wave radiation absorbed in window glass layers
    Array2D<Real64> SurfWinInitialDifSolwinAbs;         // Initial diffuse solar absorbed in window glass layers from inside(W/m2)
    Array1D<Real64> SurfOpaqSWOutAbsTotalReport;        // Report - Total exterior shortwave/solar absorbed on outside of surface (W)
    Array1D<Real64> SurfOpaqSWOutAbsEnergyReport;       // Report - Total exterior shortwave/solar absorbed on outside of surface (j)
    Array1D<Real64> SurfTempEffBulkAir;                 // air temperature adjacent to the surface used for inside surface heat balances

    // Material
    Array1D<Real64> NominalR;                       // Nominal R value of each material -- used in matching interzone surfaces
    Array1D<Real64> NominalRforNominalUCalculation; // Nominal R values are summed to calculate NominalU values for constructions
    Array1D<Real64> NominalU;                       // Nominal U value for each construction -- used in matching interzone surfaces

    Array1D<Real64>
        EnclSolQSWRad; // Zone short-wave flux density; used to calculate short-wave  radiation absorbed on inside surfaces of zone or enclosure
    Array1D<Real64> EnclSolQSWRadLights; // Like QS, but Lights short-wave only.
    Array1D<Real64> EnclSolDB;           // Factor for diffuse radiation in a zone from beam reflecting from inside surfaces
    Array1D<Real64> EnclSolDBSSG;        // Factor for diffuse radiation in a zone from beam reflecting from inside surfaces.
    // Used only for scheduled surface gains
    Array1D<Real64> EnclSolDBIntWin; // Value of factor for beam solar entering a zone through interior windows
    // (considered to contribute to diffuse in zone)
    Array1D<Real64> EnclSolQSDifSol; // Like QS, but diffuse solar short-wave only.
    Array1D<Real64> EnclSolQD;       // Diffuse solar radiation in a zone from sky and ground diffuse entering
    // through exterior windows and reflecting from interior surfaces,
    // beam from exterior windows reflecting from interior surfaces,
    // and beam entering through interior windows (considered diffuse)
    Array1D<Real64> EnclSolQDforDaylight; // Diffuse solar radiation in a zone from sky and ground diffuse entering
    // through exterior windows, beam from exterior windows reflecting
    // from interior surfaces, and beam entering through interior windows
    // (considered diffuse)
    // Originally QD, now used only for EnclSolQSDifSol calc for daylighting

    Array1D<Real64> EnclSolVMULT;        // 1/(Sum Of A Zone's Inside Surfaces Area*Absorptance)
    Array1D<Real64> EnclRadQThermalRad;  // TOTAL THERMAL RADIATION ADDED TO ZONE or Radiant Enclosure (group of zones)
    Array1D<Real64> EnclRadThermAbsMult; // EnclRadThermAbsMult  - MULTIPLIER TO COMPUTE 'ITABSF'
    Array1D<bool> ZoneSolAbsFirstCalc;   // for error message
    Array1D<bool> EnclRadReCalc;         // Enclosure solar or thermal radiation properties needs to be recalc due to window/shading status change
<<<<<<< HEAD
    
    Array2D<Real64> SurfSunlitFracHR;            // Hourly fraction of heat transfer surface that is sunlit
    Array2D<Real64> SurfCosIncAngHR;             // Hourly cosine of beam radiation incidence angle on surface
    Array3D<Real64> SurfSunlitFrac;              // TimeStep fraction of heat transfer surface that is sunlit
    Array3D<Real64> SurfSunlitFracWithoutReveal; // For a window with reveal, the sunlit fraction  without shadowing by the reveal
    Array3D<Real64> SurfCosIncAng;               // TimeStep cosine of beam radiation incidence angle on surface
    Array4D_int SurfWinBackSurfaces; // For a given hour and timestep, a list of up to 20 surfaces receiving  beam solar radiation from a given exterior window
    Array4D<Real64> SurfWinOverlapAreas; // For a given hour and timestep, the areas of the exterior window sending beam solar radiation to the surfaces
                                  // listed in ->SurfWinBackSurfaces

=======
    bool EnclRadAlwaysReCalc = false;    // Enclosure solar or thermal radiation properties always needs to be recalc at any time step
    // todo - the following in absorptance branch
    Array2D<Real64> SunlitFracHR;            // Hourly fraction of heat transfer surface that is sunlit
    Array2D<Real64> CosIncAngHR;             // Hourly cosine of beam radiation incidence angle on surface
    Array3D<Real64> SunlitFrac;              // TimeStep fraction of heat transfer surface that is sunlit
    Array3D<Real64> SunlitFracWithoutReveal; // For a window with reveal, the sunlit fraction  without shadowing by the reveal
    Array3D<Real64> CosIncAng;               // TimeStep cosine of beam radiation incidence angle on surface
    Array4D_int
        BackSurfaces; // For a given hour and timestep, a list of up to 20 surfaces receiving  beam solar radiation from a given exterior window
    Array4D<Real64> OverlapAreas; // For a given hour and timestep, the areas of the exterior window sending beam solar radiation to the surfaces
                                  // listed in BackSurfaces
>>>>>>> 5358d3eb
    Real64 zeroPointerVal = 0.0;
    int NumAirBoundaryMixing = 0;             // Number of air boundary simple mixing objects needed
    std::vector<int> AirBoundaryMixingZone1;  // Air boundary simple mixing zone 1
    std::vector<int> AirBoundaryMixingZone2;  // Air boundary simple mixing zone 2
    std::vector<int> AirBoundaryMixingSched;  // Air boundary simple mixing schedule index
    std::vector<Real64> AirBoundaryMixingVol; // Air boundary simple mixing volume flow rate [m3/s]
    EPVector<DataHeatBalance::ZonePreDefRepType> ZonePreDefRep;
    DataHeatBalance::ZonePreDefRepType BuildingPreDefRep;
    EPVector<DataHeatBalance::ZoneSimData> ZoneIntGain;
    EPVector<DataHeatBalance::GapSupportPillar> SupportPillar;
    EPVector<DataHeatBalance::GapDeflectionState> DeflectionState;
    EPVector<DataHeatBalance::SpectralDataProperties> SpectralData;
    EPVector<DataHeatBalance::ZoneData> Zone;
    EPVector<DataHeatBalance::ZoneListData> ZoneList;
    EPVector<DataHeatBalance::ZoneGroupData> ZoneGroup;
    EPVector<DataHeatBalance::PeopleData> People;
    EPVector<DataHeatBalance::LightsData> Lights;
    EPVector<DataHeatBalance::ZoneEquipData> ZoneElectric;
    EPVector<DataHeatBalance::ZoneEquipData> ZoneGas;
    EPVector<DataHeatBalance::ZoneEquipData> ZoneOtherEq;
    EPVector<DataHeatBalance::ZoneEquipData> ZoneHWEq;
    EPVector<DataHeatBalance::ZoneEquipData> ZoneSteamEq;
    EPVector<DataHeatBalance::ITEquipData> ZoneITEq;
    EPVector<DataHeatBalance::BBHeatData> ZoneBBHeat;
    EPVector<DataHeatBalance::InfiltrationData> Infiltration;
    EPVector<DataHeatBalance::VentilationData> Ventilation;
    EPVector<DataHeatBalance::ZoneAirBalanceData> ZoneAirBalance;
    EPVector<DataHeatBalance::MixingData> Mixing;
    EPVector<DataHeatBalance::MixingData> CrossMixing;
    EPVector<DataHeatBalance::MixingData> RefDoorMixing;
    Array1D<DataHeatBalance::WindowBlindProperties> Blind;
    EPVector<DataHeatBalance::WindowComplexShade> ComplexShade;
    EPVector<DataHeatBalance::WindowThermalModelParams> WindowThermalModel;
    EPVector<DataHeatBalance::SurfaceScreenProperties> SurfaceScreens;
    EPVector<DataHeatBalance::ScreenTransData> ScreenTrans;
    EPVector<DataHeatBalance::ZoneCatEUseData> ZoneIntEEuse;
    EPVector<DataHeatBalance::RefrigCaseCreditData> RefrigCaseCredit;
    EPVector<DataHeatBalance::HeatReclaimDataBase> HeatReclaimRefrigeratedRack;
    EPVector<DataHeatBalance::HeatReclaimRefrigCondenserData> HeatReclaimRefrigCondenser;
    EPVector<DataHeatBalance::HeatReclaimDataBase> HeatReclaimDXCoil;
    EPVector<DataHeatBalance::HeatReclaimDataBase> HeatReclaimVS_DXCoil;
    EPVector<DataHeatBalance::HeatReclaimDataBase> HeatReclaimSimple_WAHPCoil;
    EPVector<DataHeatBalance::AirReportVars> ZnAirRpt;
    EPVector<DataHeatBalance::TCGlazingsType> TCGlazings;
    EPVector<DataHeatBalance::ZoneEquipData> ZoneCO2Gen;
    EPVector<DataHeatBalance::GlobalInternalGainMiscObject> PeopleObjects;
    EPVector<DataHeatBalance::GlobalInternalGainMiscObject> LightsObjects;
    EPVector<DataHeatBalance::GlobalInternalGainMiscObject> ZoneElectricObjects;
    EPVector<DataHeatBalance::GlobalInternalGainMiscObject> ZoneGasObjects;
    EPVector<DataHeatBalance::GlobalInternalGainMiscObject> HotWaterEqObjects;
    EPVector<DataHeatBalance::GlobalInternalGainMiscObject> SteamEqObjects;
    EPVector<DataHeatBalance::GlobalInternalGainMiscObject> OtherEqObjects;
    EPVector<DataHeatBalance::GlobalInternalGainMiscObject> InfiltrationObjects;
    EPVector<DataHeatBalance::GlobalInternalGainMiscObject> VentilationObjects;
    EPVector<DataHeatBalance::ZoneReportVars> ZnRpt;
    EPVector<DataHeatBalance::ZoneMassConservationData> MassConservation;
    DataHeatBalance::ZoneAirMassFlowConservation ZoneAirMassFlow;
    EPVector<DataHeatBalance::ZoneLocalEnvironmentData> ZoneLocalEnvironment;
    bool MundtFirstTimeFlag = true;

    void clear_state() override
    {
        this->MaxSolidWinLayers = 0;
        this->LowHConvLimit = 0.1;
        this->HighHConvLimit = 1000.0;
        this->MaxAllowedDelTemp = 0.002;
        this->MaxAllowedDelTempCondFD = 0.002;
        this->BuildingName.clear();
        this->BuildingAzimuth = 0.0;
        this->LoadsConvergTol = 0.0;
        this->TempConvergTol = 0.0;
        this->DefaultInsideConvectionAlgo = 1;
        this->DefaultOutsideConvectionAlgo = 1;
        this->SolarDistribution = 0;
        this->InsideSurfIterations = 0;
        this->OverallHeatTransferSolutionAlgo = DataSurfaces::iHeatTransferModel::CTF;
        this->AllCTF = true;
        this->AnyCTF = false;
        this->AnyEMPD = false;
        this->AnyCondFD = false;
        this->AnyHAMT = false;
        this->AnyKiva = false;
        this->AnyAirBoundary = false;
        this->AnyBSDF = false;
        this->MaxNumberOfWarmupDays = 25;
        this->MinNumberOfWarmupDays = 1;
        this->CondFDRelaxFactor = 1.0;
        this->CondFDRelaxFactorInput = 1.0;
        this->ZoneAirSolutionAlgo = DataHeatBalance::Use3rdOrder;
        this->OverrideZoneAirSolutionAlgo = false;
        this->BuildingRotationAppendixG = 0.0;
        this->ZoneTotalExfiltrationHeatLoss = 0.0;
        this->ZoneTotalExhaustHeatLoss = 0.0;
        this->SysTotalHVACReliefHeatLoss = 0.0;
        this->SysTotalHVACRejectHeatLoss = 0.0;
        this->NumOfZoneLists = 0;
        this->NumOfZoneGroups = 0;
        this->NumPeopleStatements = 0;
        this->NumLightsStatements = 0;
        this->NumZoneElectricStatements = 0;
        this->NumZoneGasStatements = 0;
        this->NumInfiltrationStatements = 0;
        this->NumVentilationStatements = 0;
        this->NumHotWaterEqStatements = 0;
        this->NumSteamEqStatements = 0;
        this->NumOtherEqStatements = 0;
        this->NumZoneITEqStatements = 0;
        this->TotPeople = 0;
        this->TotLights = 0;
        this->TotElecEquip = 0;
        this->TotGasEquip = 0;
        this->TotOthEquip = 0;
        this->TotHWEquip = 0;
        this->TotStmEquip = 0;
        this->TotInfiltration = 0;
        this->TotDesignFlowInfiltration = 0;
        this->TotShermGrimsInfiltration = 0;
        this->TotAIM2Infiltration = 0;
        this->TotVentilation = 0;
        this->TotDesignFlowVentilation = 0;
        this->TotWindAndStackVentilation = 0;
        this->TotMixing = 0;
        this->TotCrossMixing = 0;
        this->TotRefDoorMixing = 0;
        this->TotBBHeat = 0;
        this->TotMaterials = 0;
        this->TotConstructs = 0;
        this->TotSpectralData = 0;
        this->W5GlsMat = 0;
        this->W5GlsMatAlt = 0;
        this->W5GasMat = 0;
        this->W5GasMatMixture = 0;
        this->W7SupportPillars = 0;
        this->W7DeflectionStates = 0;
        this->W7MaterialGaps = 0;
        this->TotBlinds = 0;
        this->TotScreens = 0;
        this->TotTCGlazings = 0;
        this->NumSurfaceScreens = 0;
        this->TotShades = 0;
        this->TotComplexShades = 0;
        this->TotComplexGaps = 0;
        this->TotSimpleWindow = 0;
        this->W5GlsMatEQL = 0;
        this->TotShadesEQL = 0;
        this->TotDrapesEQL = 0;
        this->TotBlindsEQL = 0;
        this->TotScreensEQL = 0;
        this->W5GapMatEQL = 0;
        this->TotZoneAirBalance = 0;
        this->TotFrameDivider = 0;
        this->AirFlowFlag = false;
        this->TotCO2Gen = 0;
        this->CalcWindowRevealReflection = false;
        this->StormWinChangeThisDay = false;
        this->AnyInternalHeatSourceInInput = false;
        this->AdaptiveComfortRequested_CEN15251 = false;
        this->AdaptiveComfortRequested_ASH55 = false;
        this->AnyThermalComfortPierceModel = false;
        this->AnyThermalComfortKSUModel = false;
        this->AnyThermalComfortCoolingEffectModel = false;
        this->AnyThermalComfortAnkleDraftModel = false;
        this->NoFfactorConstructionsUsed = true;
        this->NoCfactorConstructionsUsed = true;
        this->NoRegularMaterialsUsed = true;
        this->EnclRadAlwaysReCalc = false;
        this->SNLoadHeatEnergy.deallocate();
        this->SNLoadCoolEnergy.deallocate();
        this->SNLoadHeatRate.deallocate();
        this->SNLoadCoolRate.deallocate();
        this->SNLoadPredictedRate.deallocate();
        this->SNLoadPredictedHSPRate.deallocate();
        this->SNLoadPredictedCSPRate.deallocate();
        this->MoisturePredictedRate.deallocate();
        this->MoisturePredictedHumSPRate.deallocate();
        this->MoisturePredictedDehumSPRate.deallocate();
        this->ListSNLoadHeatEnergy.deallocate();
        this->ListSNLoadCoolEnergy.deallocate();
        this->ListSNLoadHeatRate.deallocate();
        this->ListSNLoadCoolRate.deallocate();
        this->GroupSNLoadHeatEnergy.deallocate();
        this->GroupSNLoadCoolEnergy.deallocate();
        this->GroupSNLoadHeatRate.deallocate();
        this->GroupSNLoadCoolRate.deallocate();
        this->ZoneMRT.deallocate();
        this->ZoneTransSolar.deallocate();
        this->ZoneWinHeatGain.deallocate();
        this->ZoneWinHeatGainRep.deallocate();
        this->ZoneWinHeatLossRep.deallocate();
        this->ZoneBmSolFrExtWinsRep.deallocate();
        this->ZoneBmSolFrIntWinsRep.deallocate();
        this->ZoneInitialDifSolReflW.deallocate();
        this->ZoneDifSolFrExtWinsRep.deallocate();
        this->ZoneDifSolFrIntWinsRep.deallocate();
        this->ZoneOpaqSurfInsFaceCond.deallocate();
        this->ZoneOpaqSurfInsFaceCondGainRep.deallocate();
        this->ZoneOpaqSurfInsFaceCondLossRep.deallocate();
        this->ZoneOpaqSurfExtFaceCond.deallocate();
        this->ZoneOpaqSurfExtFaceCondGainRep.deallocate();
        this->ZoneOpaqSurfExtFaceCondLossRep.deallocate();
        this->ZoneTransSolarEnergy.deallocate();
        this->ZoneWinHeatGainRepEnergy.deallocate();
        this->ZoneWinHeatLossRepEnergy.deallocate();
        this->ZoneBmSolFrExtWinsRepEnergy.deallocate();
        this->ZoneBmSolFrIntWinsRepEnergy.deallocate();
        this->ZoneDifSolFrExtWinsRepEnergy.deallocate();
        this->ZoneDifSolFrIntWinsRepEnergy.deallocate();
        this->ZnOpqSurfInsFaceCondGnRepEnrg.deallocate();
        this->ZnOpqSurfInsFaceCondLsRepEnrg.deallocate();
        this->ZnOpqSurfExtFaceCondGnRepEnrg.deallocate();
        this->ZnOpqSurfExtFaceCondLsRepEnrg.deallocate();
        this->SurfQRadThermInAbs.deallocate();
        this->SurfQRadSWOutIncident.deallocate();
        this->SurfQRadSWOutIncidentBeam.deallocate();
        this->SurfBmIncInsSurfIntensRep.deallocate();
        this->SurfBmIncInsSurfAmountRep.deallocate();
        this->SurfIntBmIncInsSurfIntensRep.deallocate();
        this->SurfIntBmIncInsSurfAmountRep.deallocate();
        this->SurfQRadSWOutIncidentSkyDiffuse.deallocate();
        this->SurfQRadSWOutIncidentGndDiffuse.deallocate();
        this->SurfQRadSWOutIncBmToDiffReflGnd.deallocate();
        this->SurfQRadSWOutIncSkyDiffReflGnd.deallocate();
        this->SurfQRadSWOutIncBmToBmReflObs.deallocate();
        this->SurfQRadSWOutIncBmToDiffReflObs.deallocate();
        this->SurfQRadSWOutIncSkyDiffReflObs.deallocate();
        this->SurfCosIncidenceAngle.deallocate();
        this->SurfSWInAbsTotalReport.deallocate();
        this->SurfBmIncInsSurfAmountRepEnergy.deallocate();
        this->SurfIntBmIncInsSurfAmountRepEnergy.deallocate();
        this->SurfInitialDifSolInAbsReport.deallocate();
        this->SurfWinBSDFBeamDirectionRep.deallocate();
        this->SurfWinBSDFBeamThetaRep.deallocate();
        this->SurfWinBSDFBeamPhiRep.deallocate();
        this->SurfWinQRadSWwinAbsTot.deallocate();
        this->SurfWinQRadSWwinAbsLayer.deallocate();
        this->SurfWinFenLaySurfTempFront.deallocate();
        this->SurfWinFenLaySurfTempBack.deallocate();
        this->SurfWinQRadSWwinAbsTotEnergy.deallocate();
        this->SurfWinSWwinAbsTotalReport.deallocate();
        this->SurfWinInitialDifSolInTransReport.deallocate();
        this->SurfWinQRadSWwinAbs.deallocate();
        this->SurfWinInitialDifSolwinAbs.deallocate();
        this->SurfOpaqSWOutAbsTotalReport.deallocate();
        this->SurfOpaqSWOutAbsEnergyReport.deallocate();
        this->SurfTempEffBulkAir.deallocate();
        this->NominalR.deallocate();
        this->NominalRforNominalUCalculation.deallocate();
        this->NominalU.deallocate();
        this->EnclSolQSWRad.deallocate();
        this->EnclSolQSWRadLights.deallocate();
        this->EnclSolDB.deallocate();
        this->EnclSolDBSSG.deallocate();
        this->EnclSolDBIntWin.deallocate();
        this->EnclSolQSDifSol.deallocate();
        this->EnclSolQD.deallocate();
        this->EnclSolQDforDaylight.deallocate();
        this->EnclSolVMULT.deallocate();
        this->EnclRadQThermalRad.deallocate();
        this->EnclRadThermAbsMult.deallocate();
        this->ZoneSolAbsFirstCalc.deallocate();
        this->EnclRadReCalc.deallocate();
        this->SurfSunlitFracHR.deallocate();
        this->SurfCosIncAngHR.deallocate();
        this->SurfSunlitFrac.deallocate();
        this->SurfSunlitFracWithoutReveal.deallocate();
        this->SurfCosIncAng.deallocate();
        this->SurfWinBackSurfaces.deallocate();
        this->SurfWinOverlapAreas.deallocate();
        this->zeroPointerVal = 0.0;
        this->NumAirBoundaryMixing = 0;
        this->AirBoundaryMixingZone1.clear();
        this->AirBoundaryMixingZone2.clear();
        this->AirBoundaryMixingSched.clear();
        this->AirBoundaryMixingVol.clear();
        this->ZonePreDefRep.deallocate();
        this->BuildingPreDefRep = DataHeatBalance::ZonePreDefRepType();
        this->ZoneIntGain.deallocate();
        this->SupportPillar.deallocate();
        this->DeflectionState.deallocate();
        this->SpectralData.deallocate();
        this->Zone.deallocate();
        this->ZoneList.deallocate();
        this->ZoneGroup.deallocate();
        this->People.deallocate();
        this->Lights.deallocate();
        this->ZoneElectric.deallocate();
        this->ZoneGas.deallocate();
        this->ZoneOtherEq.deallocate();
        this->ZoneHWEq.deallocate();
        this->ZoneSteamEq.deallocate();
        this->ZoneITEq.deallocate();
        this->ZoneBBHeat.deallocate();
        this->Infiltration.deallocate();
        this->Ventilation.deallocate();
        this->ZoneAirBalance.deallocate();
        this->Mixing.deallocate();
        this->CrossMixing.deallocate();
        this->RefDoorMixing.deallocate();
        this->Blind.deallocate();
        this->ComplexShade.deallocate();
        this->WindowThermalModel.deallocate();
        this->SurfaceScreens.deallocate();
        this->ScreenTrans.deallocate();
        this->ZoneIntEEuse.deallocate();
        this->RefrigCaseCredit.deallocate();
        this->HeatReclaimRefrigeratedRack.deallocate();
        this->HeatReclaimRefrigCondenser.deallocate();
        this->HeatReclaimDXCoil.deallocate();
        this->HeatReclaimVS_DXCoil.deallocate();
        this->HeatReclaimSimple_WAHPCoil.deallocate();
        this->ZnAirRpt.deallocate();
        this->TCGlazings.deallocate();
        this->ZoneCO2Gen.deallocate();
        this->PeopleObjects.deallocate();
        this->LightsObjects.deallocate();
        this->ZoneElectricObjects.deallocate();
        this->ZoneGasObjects.deallocate();
        this->HotWaterEqObjects.deallocate();
        this->SteamEqObjects.deallocate();
        this->OtherEqObjects.deallocate();
        this->InfiltrationObjects.deallocate();
        this->VentilationObjects.deallocate();
        this->ZnRpt.deallocate();
        this->MassConservation.deallocate();
        this->ZoneAirMassFlow = DataHeatBalance::ZoneAirMassFlowConservation();
        this->ZoneLocalEnvironment.deallocate();
        this->MundtFirstTimeFlag = true;
    }
};

} // namespace EnergyPlus

#endif<|MERGE_RESOLUTION|>--- conflicted
+++ resolved
@@ -2168,30 +2168,18 @@
     Array1D<Real64> EnclRadThermAbsMult; // EnclRadThermAbsMult  - MULTIPLIER TO COMPUTE 'ITABSF'
     Array1D<bool> ZoneSolAbsFirstCalc;   // for error message
     Array1D<bool> EnclRadReCalc;         // Enclosure solar or thermal radiation properties needs to be recalc due to window/shading status change
-<<<<<<< HEAD
-    
+
+    bool EnclRadAlwaysReCalc = false;    // Enclosure solar or thermal radiation properties always needs to be recalc at any time step
+    // todo - the following in absorptance branch
     Array2D<Real64> SurfSunlitFracHR;            // Hourly fraction of heat transfer surface that is sunlit
     Array2D<Real64> SurfCosIncAngHR;             // Hourly cosine of beam radiation incidence angle on surface
     Array3D<Real64> SurfSunlitFrac;              // TimeStep fraction of heat transfer surface that is sunlit
     Array3D<Real64> SurfSunlitFracWithoutReveal; // For a window with reveal, the sunlit fraction  without shadowing by the reveal
     Array3D<Real64> SurfCosIncAng;               // TimeStep cosine of beam radiation incidence angle on surface
-    Array4D_int SurfWinBackSurfaces; // For a given hour and timestep, a list of up to 20 surfaces receiving  beam solar radiation from a given exterior window
+    Array4D_int
+        SurfWinBackSurfaces; // For a given hour and timestep, a list of up to 20 surfaces receiving  beam solar radiation from a given exterior window
     Array4D<Real64> SurfWinOverlapAreas; // For a given hour and timestep, the areas of the exterior window sending beam solar radiation to the surfaces
-                                  // listed in ->SurfWinBackSurfaces
-
-=======
-    bool EnclRadAlwaysReCalc = false;    // Enclosure solar or thermal radiation properties always needs to be recalc at any time step
-    // todo - the following in absorptance branch
-    Array2D<Real64> SunlitFracHR;            // Hourly fraction of heat transfer surface that is sunlit
-    Array2D<Real64> CosIncAngHR;             // Hourly cosine of beam radiation incidence angle on surface
-    Array3D<Real64> SunlitFrac;              // TimeStep fraction of heat transfer surface that is sunlit
-    Array3D<Real64> SunlitFracWithoutReveal; // For a window with reveal, the sunlit fraction  without shadowing by the reveal
-    Array3D<Real64> CosIncAng;               // TimeStep cosine of beam radiation incidence angle on surface
-    Array4D_int
-        BackSurfaces; // For a given hour and timestep, a list of up to 20 surfaces receiving  beam solar radiation from a given exterior window
-    Array4D<Real64> OverlapAreas; // For a given hour and timestep, the areas of the exterior window sending beam solar radiation to the surfaces
                                   // listed in BackSurfaces
->>>>>>> 5358d3eb
     Real64 zeroPointerVal = 0.0;
     int NumAirBoundaryMixing = 0;             // Number of air boundary simple mixing objects needed
     std::vector<int> AirBoundaryMixingZone1;  // Air boundary simple mixing zone 1
