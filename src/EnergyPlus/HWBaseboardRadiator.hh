--- conflicted
+++ resolved
@@ -192,11 +192,7 @@
 
     void SizeHWBaseboard(EnergyPlusData &state, int const BaseboardNum);
 
-<<<<<<< HEAD
-    void CalcHWBaseboard(ConvectionCoefficientsData &dataConvectionCoefficients, int &BaseboardNum, Real64 &LoadMet);
-=======
-    void CalcHWBaseboard(ZoneTempPredictorCorrectorData &dataZoneTempPredictorCorrector, int &BaseboardNum, Real64 &LoadMet);
->>>>>>> 4f18c328
+    void CalcHWBaseboard(ConvectionCoefficientsData &dataConvectionCoefficients, ZoneTempPredictorCorrectorData &dataZoneTempPredictorCorrector, int &BaseboardNum, Real64 &LoadMet);
 
     void UpdateHWBaseboard(int const BaseboardNum);
 
