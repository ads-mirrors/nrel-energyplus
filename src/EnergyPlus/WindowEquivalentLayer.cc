// EnergyPlus, Copyright (c) 1996-2023, The Board of Trustees of the University of Illinois,
// The Regents of the University of California, through Lawrence Berkeley National Laboratory
// (subject to receipt of any required approvals from the U.S. Dept. of Energy), Oak Ridge
// National Laboratory, managed by UT-Battelle, Alliance for Sustainable Energy, LLC, and other
// contributors. All rights reserved.
//
// NOTICE: This Software was developed under funding from the U.S. Department of Energy and the
// U.S. Government consequently retains certain rights. As such, the U.S. Government has been
// granted for itself and others acting on its behalf a paid-up, nonexclusive, irrevocable,
// worldwide license in the Software to reproduce, distribute copies to the public, prepare
// derivative works, and perform publicly and display publicly, and to permit others to do so.
//
// Redistribution and use in source and binary forms, with or without modification, are permitted
// provided that the following conditions are met:
//
// (1) Redistributions of source code must retain the above copyright notice, this list of
//     conditions and the following disclaimer.
//
// (2) Redistributions in binary form must reproduce the above copyright notice, this list of
//     conditions and the following disclaimer in the documentation and/or other materials
//     provided with the distribution.
//
// (3) Neither the name of the University of California, Lawrence Berkeley National Laboratory,
//     the University of Illinois, U.S. Dept. of Energy nor the names of its contributors may be
//     used to endorse or promote products derived from this software without specific prior
//     written permission.
//
// (4) Use of EnergyPlus(TM) Name. If Licensee (i) distributes the software in stand-alone form
//     without changes from the version obtained under this License, or (ii) Licensee makes a
//     reference solely to the software portion of its product, Licensee must refer to the
//     software as "EnergyPlus version X" software, where "X" is the version number Licensee
//     obtained under this License and may not use a different name for the software. Except as
//     specifically required in this Section (4), Licensee shall not use in a company name, a
//     product name, in advertising, publicity, or other promotional activities any name, trade
//     name, trademark, logo, or other designation of "EnergyPlus", "E+", "e+" or confusingly
//     similar designation, without the U.S. Department of Energy's prior written consent.
//
// THIS SOFTWARE IS PROVIDED BY THE COPYRIGHT HOLDERS AND CONTRIBUTORS "AS IS" AND ANY EXPRESS OR
// IMPLIED WARRANTIES, INCLUDING, BUT NOT LIMITED TO, THE IMPLIED WARRANTIES OF MERCHANTABILITY
// AND FITNESS FOR A PARTICULAR PURPOSE ARE DISCLAIMED. IN NO EVENT SHALL THE COPYRIGHT OWNER OR
// CONTRIBUTORS BE LIABLE FOR ANY DIRECT, INDIRECT, INCIDENTAL, SPECIAL, EXEMPLARY, OR
// CONSEQUENTIAL DAMAGES (INCLUDING, BUT NOT LIMITED TO, PROCUREMENT OF SUBSTITUTE GOODS OR
// SERVICES; LOSS OF USE, DATA, OR PROFITS; OR BUSINESS INTERRUPTION) HOWEVER CAUSED AND ON ANY
// THEORY OF LIABILITY, WHETHER IN CONTRACT, STRICT LIABILITY, OR TORT (INCLUDING NEGLIGENCE OR
// OTHERWISE) ARISING IN ANY WAY OUT OF THE USE OF THIS SOFTWARE, EVEN IF ADVISED OF THE
// POSSIBILITY OF SUCH DAMAGE.

// C++ Headers
#include <cmath>

// ObjexxFCL Headers
#include <ObjexxFCL/Array.functions.hh>
#include <ObjexxFCL/Fmath.hh>

// EnergyPlus Headers
#include <EnergyPlus/Construction.hh>
#include <EnergyPlus/Data/EnergyPlusData.hh>
#include <EnergyPlus/DataBSDFWindow.hh>
#include <EnergyPlus/DataEnvironment.hh>
#include <EnergyPlus/DataHeatBalSurface.hh>
#include <EnergyPlus/DataHeatBalance.hh>
#include <EnergyPlus/DataLoopNode.hh>
#include <EnergyPlus/DataSurfaces.hh>
#include <EnergyPlus/DataViewFactorInformation.hh>
#include <EnergyPlus/DataWindowEquivalentLayer.hh>
#include <EnergyPlus/DataZoneEquipment.hh>
#include <EnergyPlus/DaylightingManager.hh>
#include <EnergyPlus/General.hh>
#include <EnergyPlus/HeatBalanceSurfaceManager.hh>
#include <EnergyPlus/Material.hh>
#include <EnergyPlus/Psychrometrics.hh>
#include <EnergyPlus/ScheduleManager.hh>
#include <EnergyPlus/UtilityRoutines.hh>
#include <EnergyPlus/WindowEquivalentLayer.hh>

namespace EnergyPlus::WindowEquivalentLayer {

// MODULE INFORMATION
//       AUTHOR         Bereket A. Nigusse, FSEC/UCF
//       DATE WRITTEN   May 2013
//       MODIFIED       na
//       RE-ENGINEERED  na

// PURPOSE OF THIS MODULE:
//  Manages the equivalent layer (ASHWAT) window model optical and thermal
//  calculations
// METHODOLOGY EMPLOYED:
//  Uses net radiation method to calculate the optical properties of a multi-layer
//  window construction. Most of the routines in this module were adopted directly
//  from ASHRAE 1311-RP.
// REFERENCES:
// John L. Wright,    Charles S. Barnaby, Michael R. Collins, and Nathan A. Kotey.
// Improving Cooling Load Calculations for Fenestration with Shading Devices
// ASHRAE 1311-RP, Final Report, February 11, 2009.
// Edwards, D.K. 1977.  Solar absorption by each element in an absorber-coverglass
//  array,Technical Note, Solar Energy, Vol. 19, pp. 401-402.
// Kotey, N. A., J. L. Wright, and M. R. Collins.  2008.  "Determining Longwave
//  RadiativeProperties of Flat Shading Materials," 33rd Annual SESCI / 3rd CSBC
//  Conference Proceedings, Fredericton, NB.
// Kotey, N.A., Wright, J.L., M. R. Collins. 2009a. "Determination of Angle-Dependent
//  SolarOptical Properties of Roller Blind Materials," drafted for submission to
//  ASHRAE Transactions, Vol. 115, Pt. 1.

// Kotey, N.A., Wright, J.L., M. R. Collins. 2009b. "Determination of Angle-Dependent
//  Solar Optical Properties of Drapery Fabrics," in review, ASHRAE Transactions,
//  Vol. 115, Pt. 2.
// Wright, J. L.  2008.  "Calculating Centre-Glass Performance Indices of Glazing
//  Systems with Shading Devices," ASHRAE Transactions, Vol. 114, Pt. 2.
// Wright, J. L., N. Y. T. Huang, and M. R. Collins.  2008.  "Thermal Resistance
//  of a Window with an Enclosed Venetian Blind: A Simplified Model,"
//  ASHRAE Transactions, Vol. 114, Pt. 1.

// Yahoda, D. S. and J. L. Wright.  2004.  "Methods for Calculating the Effective
//  Longwave Radiative Properties of a Venetian Blind Layer," ASHRAE Transactions,
//  Vol. 110, Pt. 1., pp. 463-473.
// Yahoda, D. S. and J. L. Wright.  2005.  "Methods for Calculating the Effective
//  Solar-Optical Properties of a Venetian Blind Layer," ASHRAE Transactions,
//  Vol. 111, Pt. 1, pp. 572-586.
// Yahoda, D. S. and J. L. Wright.  2004.  "Heat Transfer Analysis of a Between-Panes
//  Venetian Blind Using Effective Longwave Radiative Properties," ASHRAE Transactions,
//  Vol. 110, Pt. 1., pp. 455-462.
// Using/Aliasing
using namespace DataHeatBalance;
using namespace DataSurfaces;
void InitEquivalentLayerWindowCalculations(EnergyPlusData &state)
{

    // SUBROUTINE INFORMATION:
    //       AUTHOR         Bereket Nigusse
    //       DATE WRITTEN   May 2013
    //       MODIFIED       na
    //       RE-ENGINEERED  na

    // PURPOSE OF THIS SUBROUTINE:
    // Initializes the optical properties for the Equivalent Layer (ASHWAT) Window
    // model
    // METHODOLOGY EMPLOYED:
    // Gets the EquivalentLayer Window Layers Inputs.  Fills in the derived data type
    // based on the inputs specified.

    int ConstrNum; // Construction number
    int SurfNum;   // surface number

    if (state.dataWindowEquivLayer->TotWinEquivLayerConstructs < 1) return;
    if (!allocated(state.dataWindowEquivLayer->CFS)) state.dataWindowEquivLayer->CFS.allocate(state.dataWindowEquivLayer->TotWinEquivLayerConstructs);
    if (!allocated(state.dataWindowEquivalentLayer->EQLDiffPropFlag))
        state.dataWindowEquivalentLayer->EQLDiffPropFlag.allocate(state.dataWindowEquivLayer->TotWinEquivLayerConstructs);
    if (!allocated(state.dataWindowEquivalentLayer->CFSDiffAbsTrans))
        state.dataWindowEquivalentLayer->CFSDiffAbsTrans.allocate(2, CFSMAXNL + 1, state.dataWindowEquivLayer->TotWinEquivLayerConstructs);

    state.dataWindowEquivalentLayer->EQLDiffPropFlag = true;
    state.dataWindowEquivalentLayer->CFSDiffAbsTrans = 0.0;

    for (ConstrNum = 1; ConstrNum <= state.dataHeatBal->TotConstructs; ++ConstrNum) {
        if (!state.dataConstruction->Construct(ConstrNum).TypeIsWindow) continue;
        if (!state.dataConstruction->Construct(ConstrNum).WindowTypeEQL) continue; // skip if not equivalent layer window

        SetEquivalentLayerWindowProperties(state, ConstrNum);

    } //  end do for TotConstructs

    for (SurfNum = 1; SurfNum <= state.dataSurface->TotSurfaces; ++SurfNum) {
        if (!state.dataConstruction->Construct(state.dataSurface->Surface(SurfNum).Construction).TypeIsWindow) continue;
        if (!state.dataConstruction->Construct(state.dataSurface->Surface(SurfNum).Construction).WindowTypeEQL) continue;

        state.dataSurface->SurfWinWindowModelType(SurfNum) = WindowModel::EQL;

    } //  end do for SurfNum
}

void SetEquivalentLayerWindowProperties(EnergyPlusData &state, int const ConstrNum)
{

    // SUBROUTINE INFORMATION:
    //       AUTHOR         Bereket Nigusse
    //       DATE WRITTEN   May 2013
    //       MODIFIED       na
    //       RE-ENGINEERED  na

    // PURPOSE OF THIS SUBROUTINE:
    // Populates the the equivalent layer window model optical and thermal
    // properties, fills default values and shades geomterical calculations

    // METHODOLOGY EMPLOYED:
    // uses some routine developed for ASHRAE RP-1311 (ASHWAT Model)

    int Layer;                                // layer index
    int MaterNum;                             // material index of a layer in a construction
    int gLayer;                               // gap layer index
    int sLayer;                               // glazing and shade layers (non-gas layers) index
    int EQLNum;                               // equivalent layer window construction index
    int NumGLayers;                           // number of gap layers
    int NumSLayers;                           // number of glazing and shade layers (non-gas layers)
    Array2D<Real64> SysAbs1(2, CFSMAXNL + 1); // layers absorptance and system transmittance

    if (!allocated(state.dataWindowEquivLayer->CFSLayers))
        state.dataWindowEquivLayer->CFSLayers.allocate(state.dataConstruction->Construct(ConstrNum).TotLayers);

    sLayer = 0;
    gLayer = 0;
    EQLNum = state.dataConstruction->Construct(ConstrNum).EQLConsPtr;

    auto &CFS = state.dataWindowEquivLayer->CFS;

    CFS(EQLNum).Name = state.dataConstruction->Construct(ConstrNum).Name;

    for (Layer = 1; Layer <= state.dataConstruction->Construct(ConstrNum).TotLayers; ++Layer) {

        MaterNum = state.dataConstruction->Construct(ConstrNum).LayerPoint(Layer);
        auto const *thisMaterial = dynamic_cast<const Material::MaterialChild *>(state.dataMaterial->Material(MaterNum));
        assert(thisMaterial != nullptr);

        Material::Group group1 = state.dataMaterial->Material(state.dataConstruction->Construct(ConstrNum).LayerPoint(1))->group;
        if (group1 != Material::Group::GlassEquivalentLayer && group1 != Material::Group::ShadeEquivalentLayer &&
            group1 != Material::Group::DrapeEquivalentLayer && group1 != Material::Group::ScreenEquivalentLayer &&
            group1 != Material::Group::BlindEquivalentLayer && group1 != Material::Group::GapEquivalentLayer)
            continue;

        if (thisMaterial->group == Material::Group::GapEquivalentLayer) {
            // Gap or Gas Layer
            ++gLayer;
        } else {
            // Solid (Glazing or Shade) Layer
            ++sLayer;
            CFS(EQLNum).L(sLayer).Name = thisMaterial->Name;
            // longwave property input
            CFS(EQLNum).L(sLayer).LWP_MAT.EPSLF = thisMaterial->EmissThermalFront;
            CFS(EQLNum).L(sLayer).LWP_MAT.EPSLB = thisMaterial->EmissThermalBack;
            CFS(EQLNum).L(sLayer).LWP_MAT.TAUL = thisMaterial->TausThermal;
        }

        if (thisMaterial->group == Material::Group::BlindEquivalentLayer) {
            CFS(EQLNum).VBLayerPtr = sLayer;
            if (thisMaterial->SlatOrientation == DataWindowEquivalentLayer::Orientation::Horizontal) {
                CFS(EQLNum).L(sLayer).LTYPE = LayerType::VBHOR;
            } else if (thisMaterial->SlatOrientation == DataWindowEquivalentLayer::Orientation::Vertical) {
                CFS(EQLNum).L(sLayer).LTYPE = LayerType::VBVER;
            }
            CFS(EQLNum).L(sLayer).SWP_MAT.RHOSFBD = thisMaterial->ReflFrontBeamDiff;
            CFS(EQLNum).L(sLayer).SWP_MAT.RHOSBBD = thisMaterial->ReflBackBeamDiff;
            CFS(EQLNum).L(sLayer).SWP_MAT.TAUSFBD = thisMaterial->TausFrontBeamDiff;
            CFS(EQLNum).L(sLayer).SWP_MAT.TAUSBBD = thisMaterial->TausBackBeamDiff;

            CFS(EQLNum).L(sLayer).SWP_MAT.RHOSFDD = thisMaterial->ReflFrontDiffDiff;
            CFS(EQLNum).L(sLayer).SWP_MAT.RHOSBDD = thisMaterial->ReflBackDiffDiff;
            CFS(EQLNum).L(sLayer).SWP_MAT.TAUS_DD = thisMaterial->TausDiffDiff;
            CFS(EQLNum).L(sLayer).PHI_DEG = thisMaterial->SlatAngle;
            CFS(EQLNum).L(sLayer).CNTRL = static_cast<int>(thisMaterial->slatAngleType);
            CFS(EQLNum).L(sLayer).S = thisMaterial->SlatSeparation;
            CFS(EQLNum).L(sLayer).W = thisMaterial->SlatWidth;
            CFS(EQLNum).L(sLayer).C = thisMaterial->SlatCrown;
        } else if (thisMaterial->group == Material::Group::GlassEquivalentLayer) {
            // glazing
            CFS(EQLNum).L(sLayer).LTYPE = LayerType::GLAZE;
            CFS(EQLNum).L(sLayer).SWP_MAT.RHOSFBB = thisMaterial->ReflFrontBeamBeam;
            CFS(EQLNum).L(sLayer).SWP_MAT.RHOSBBB = thisMaterial->ReflBackBeamBeam;
            CFS(EQLNum).L(sLayer).SWP_MAT.TAUSFBB = thisMaterial->TausFrontBeamBeam;

            CFS(EQLNum).L(sLayer).SWP_MAT.RHOSFBD = thisMaterial->ReflFrontBeamDiff;
            CFS(EQLNum).L(sLayer).SWP_MAT.RHOSBBD = thisMaterial->ReflBackBeamDiff;
            CFS(EQLNum).L(sLayer).SWP_MAT.TAUSFBD = thisMaterial->TausFrontBeamDiff;
            CFS(EQLNum).L(sLayer).SWP_MAT.TAUSBBD = thisMaterial->TausBackBeamDiff;

            CFS(EQLNum).L(sLayer).SWP_MAT.RHOSFDD = thisMaterial->ReflFrontDiffDiff;
            CFS(EQLNum).L(sLayer).SWP_MAT.RHOSBDD = thisMaterial->ReflBackDiffDiff;
            CFS(EQLNum).L(sLayer).SWP_MAT.TAUS_DD = thisMaterial->TausDiffDiff;
        } else if (thisMaterial->group == Material::Group::ShadeEquivalentLayer) {
            // roller blind
            CFS(EQLNum).L(sLayer).LTYPE = LayerType::ROLLB;
            CFS(EQLNum).L(sLayer).SWP_MAT.TAUSFBB = thisMaterial->TausFrontBeamBeam;
            CFS(EQLNum).L(sLayer).SWP_MAT.TAUSBBB = thisMaterial->TausBackBeamBeam;
            CFS(EQLNum).L(sLayer).SWP_MAT.RHOSFBD = thisMaterial->ReflFrontBeamDiff;
            CFS(EQLNum).L(sLayer).SWP_MAT.RHOSBBD = thisMaterial->ReflBackBeamDiff;
            CFS(EQLNum).L(sLayer).SWP_MAT.TAUSFBD = thisMaterial->TausFrontBeamDiff;
            CFS(EQLNum).L(sLayer).SWP_MAT.TAUSBBD = thisMaterial->TausBackBeamDiff;

        } else if (thisMaterial->group == Material::Group::DrapeEquivalentLayer) {
            // drapery fabric
            CFS(EQLNum).L(sLayer).LTYPE = LayerType::DRAPE;
            CFS(EQLNum).L(sLayer).SWP_MAT.TAUSFBB = thisMaterial->TausFrontBeamBeam;
            CFS(EQLNum).L(sLayer).SWP_MAT.TAUSBBB = thisMaterial->TausBackBeamBeam;
            CFS(EQLNum).L(sLayer).SWP_MAT.RHOSFBD = thisMaterial->ReflFrontBeamDiff;
            CFS(EQLNum).L(sLayer).SWP_MAT.RHOSBBD = thisMaterial->ReflBackBeamDiff;
            CFS(EQLNum).L(sLayer).SWP_MAT.TAUSFBD = thisMaterial->TausFrontBeamDiff;
            CFS(EQLNum).L(sLayer).SWP_MAT.TAUSBBD = thisMaterial->TausBackBeamDiff;

            CFS(EQLNum).L(sLayer).S = thisMaterial->PleatedDrapeLength;
            CFS(EQLNum).L(sLayer).W = thisMaterial->PleatedDrapeWidth;
            // init diffuse SWP to force default derivation
            CFS(EQLNum).L(sLayer).SWP_MAT.RHOSFDD = -1.0;
            CFS(EQLNum).L(sLayer).SWP_MAT.RHOSBDD = -1.0;
            CFS(EQLNum).L(sLayer).SWP_MAT.TAUS_DD = -1.0;
        } else if (thisMaterial->group == Material::Group::ScreenEquivalentLayer) {
            // insect screen
            CFS(EQLNum).L(sLayer).LTYPE = LayerType::INSCRN;
            CFS(EQLNum).L(sLayer).SWP_MAT.TAUSFBB = thisMaterial->TausFrontBeamBeam;
            CFS(EQLNum).L(sLayer).SWP_MAT.TAUSBBB = thisMaterial->TausBackBeamBeam;
            CFS(EQLNum).L(sLayer).SWP_MAT.RHOSFBD = thisMaterial->ReflFrontBeamDiff;
            CFS(EQLNum).L(sLayer).SWP_MAT.RHOSBBD = thisMaterial->ReflBackBeamDiff;

            CFS(EQLNum).L(sLayer).SWP_MAT.TAUSFBD = thisMaterial->TausFrontBeamDiff;
            CFS(EQLNum).L(sLayer).SWP_MAT.TAUSBBD = thisMaterial->TausBackBeamDiff;
            // wire geometry
            CFS(EQLNum).L(sLayer).S = thisMaterial->ScreenWireSpacing;
            CFS(EQLNum).L(sLayer).W = thisMaterial->ScreenWireDiameter;
        } else if (thisMaterial->group == Material::Group::GapEquivalentLayer) {
            // This layer is a gap.  Fill in the parameters
            CFS(EQLNum).G(gLayer).Name = thisMaterial->Name;
            // previously the values of the levels are 1-3, now it's 0-2
            CFS(EQLNum).G(gLayer).GTYPE = static_cast<int>(thisMaterial->gapVentType) + 1;
            CFS(EQLNum).G(gLayer).TAS = thisMaterial->Thickness;
            CFS(EQLNum).G(gLayer).FG.Name = Material::gasTypeNames[static_cast<int>(thisMaterial->gasTypes(1))];
            CFS(EQLNum).G(gLayer).FG.AK = thisMaterial->GasCon(1, 1);
            CFS(EQLNum).G(gLayer).FG.BK = thisMaterial->GasCon(2, 1);
            CFS(EQLNum).G(gLayer).FG.CK = thisMaterial->GasCon(3, 1);
            CFS(EQLNum).G(gLayer).FG.ACP = thisMaterial->GasCp(1, 1);
            CFS(EQLNum).G(gLayer).FG.BCP = thisMaterial->GasCp(2, 1);
            CFS(EQLNum).G(gLayer).FG.CCP = thisMaterial->GasCp(3, 1);
            CFS(EQLNum).G(gLayer).FG.AVISC = thisMaterial->GasVis(1, 1);
            CFS(EQLNum).G(gLayer).FG.BVISC = thisMaterial->GasVis(2, 1);
            CFS(EQLNum).G(gLayer).FG.CVISC = thisMaterial->GasVis(3, 1);
            CFS(EQLNum).G(gLayer).FG.MHAT = thisMaterial->GasWght(1);
            // fills gas density and effective gap thickness
            BuildGap(state, CFS(EQLNum).G(gLayer), CFS(EQLNum).G(gLayer).GTYPE, CFS(EQLNum).G(gLayer).TAS);
        } else {
            CFS(EQLNum).L(sLayer).LTYPE = LayerType::NONE;
        }
        // beam beam transmittance is the same for front and back side
        CFS(EQLNum).L(sLayer).SWP_MAT.TAUSBBB = CFS(EQLNum).L(sLayer).SWP_MAT.TAUSFBB;
        NumSLayers = sLayer;
        NumGLayers = gLayer;
        CFS(EQLNum).NL = sLayer;

        // checks optical properties and fill in default values for diffuse optical
        // properties by calculating from other optical inputs, also fills in geometrical inputs
        CheckAndFixCFSLayer(state, CFS(EQLNum).L(sLayer));

    } // end do for Construct(ConstrNum)%TotLayers

    // Finalize CFS after get input.  Correct effective gap thickness for VB
    FinalizeCFS(state, CFS(EQLNum));

    // get total solid layers (glazing layers + shade layers)
    state.dataConstruction->Construct(ConstrNum).TotSolidLayers = CFS(EQLNum).NL;

    // Calculate layers diffuse absorptance and system diffuse transmittance
    CalcEQLWindowOpticalProperty(state, CFS(EQLNum), SolarArrays::DIFF, SysAbs1, 0.0, 0.0, 0.0);
    state.dataConstruction->Construct(ConstrNum).TransDiffFrontEQL = SysAbs1(1, CFS(EQLNum).NL + 1);
    state.dataWindowEquivalentLayer->CFSDiffAbsTrans(_, _, EQLNum) = SysAbs1;
    state.dataConstruction->Construct(ConstrNum).AbsDiffFrontEQL({1, CFSMAXNL}) = SysAbs1(1, {1, CFSMAXNL});
    state.dataConstruction->Construct(ConstrNum).AbsDiffBackEQL({1, CFSMAXNL}) = SysAbs1(2, {1, CFSMAXNL});
    // get construction front and back diffuse effective reflectance
    state.dataConstruction->Construct(ConstrNum).ReflectSolDiffFront = CFS(EQLNum).L(1).SWP_EL.RHOSFDD;
    state.dataConstruction->Construct(ConstrNum).ReflectSolDiffBack = CFS(EQLNum).L(CFS(EQLNum).NL).SWP_EL.RHOSBDD;
    // calculate U-Value, SHGC and Normal Transmittance of EQL Window
    CalcEQLWindowStandardRatings(state, ConstrNum);

    if (CFSHasControlledShade(state, CFS(EQLNum)) > 0) CFS(EQLNum).ISControlled = true; // is controlled

    // set internal face emissivity
    state.dataConstruction->Construct(ConstrNum).InsideAbsorpThermal = EffectiveEPSLB(CFS(EQLNum));
}

void CalcEQLWindowUvalue(EnergyPlusData &state,
                         CFSTY const &FS, // CFS to be calculated
                         Real64 &UNFRC    // NFRC U-factor, W/m2-K
)
{
    // SUBROUTINE INFORMATION:
    //       AUTHOR         JOHN L. WRIGHT/Chip Barnaby
    //       DATE WRITTEN   Last Modified February 2008
    //       MODIFIED       Bereket Nigusse, May 2013
    //                      Replaced inside convection calculation
    //                      with ISO Std 15099
    //       RE-ENGINEERED   na

    // PURPOSE OF THIS SUBROUTINE:
    // Calculates U-value of equivalent layer window at standard
    // fenestration winter rating conditions

    // METHODOLOGY EMPLOYED:
    // uses routine developed for ASHRAE RP-1311 (ASHWAT Model)
    // NFRC rated *HEATING* U-factor or Winter Rating Condition
    // tin = 294.15d0   ! Inside air temperature (69.8F, 21.0C)
    // tout = 255.15d0  ! Outside air temperature (-0.4F, -18C)
    // hcout = 26.d0    ! Outside convective film conductance at 5.5 m/s (12.3 mph)
    //                  ! wind speed (the value used in Window 5)
    // BeamSolarInc = 0.0

    Real64 constexpr Height(1.0); // window height, m
    Real64 constexpr TOUT(-18.0); // outdoor air temperature, C
    Real64 constexpr TIN(21.0);   // indoor air temperature, C
    static constexpr std::string_view RoutineName("CalcEQLWindowUvalue: ");

    Real64 U;    // U-factor, W/m2-K
    Real64 UOld; // U-factor during pevious iteration step, W/m2-K
    Real64 HXO;  // outdoor combined conv+rad surf coeff, W/m2-K
    Real64 HXI;  // indoor combined conf+rad surf coeff, W/m2-K
    Real64 HRO;  // outdoor side radiation surf coeff, W/m2-K
    Real64 HCO;  // outdoor side convection surf coeff, W/m2-K
    Real64 HRI;  // indoor side radiation surf coeff, W/m2-K
    Real64 HCI;  // indoor side convection surf coeff, W/m2-K
    Real64 TGO;
    Real64 TGI;
    Real64 TGIK;
    Real64 TIK;
    Real64 DT;      // temperature difference, K
    Real64 EO;      // outside face effective emissivity, (-)
    Real64 EI;      // inside face effective emissivity, (-)
    int I;          // index
    bool CFSURated; // false if U-Value calculation failed

    CFSURated = false;

    // Intial guess value for combined conductance
    HXO = 29.0; // 1/FenROut
    HXI = 7.0;  // 1/FenRIn
    HCO = 26.0;
    HCI = 3.0; // Initial guess

    DT = TIN - TOUT;               // note DT == 0 detected in CFSUFactor()
    EO = FS.L(1).LWP_EL.EPSLF;     // emissivities outside
    EI = FS.L(FS.NL).LWP_EL.EPSLB; // emissivities inside
    U = 5.0 / FS.NL;               // initial guess

    // Iterate: find surface temperature, update coeffs, converge to U
    for (I = 1; I <= 10; ++I) {
        TGO = TOUT + U * DT / HXO; // update glazing surface temps
        TGI = TIN - U * DT / HXI;
        HRO = Constant::StefanBoltzmann * EO * (pow_2(TGO + Constant::Kelvin) + pow_2(TOUT + Constant::Kelvin)) *
              ((TGO + Constant::Kelvin) + (TOUT + Constant::Kelvin));
        HRI = Constant::StefanBoltzmann * EI * (pow_2(TGI + Constant::Kelvin) + pow_2(TIN + Constant::Kelvin)) *
              ((TGI + Constant::Kelvin) + (TIN + Constant::Kelvin));
        // HCI = HIC_ASHRAE( Height, TGI, TI)  ! BAN June 2103 Raplaced with ISO Std 15099
        TGIK = TGI + Constant::Kelvin;
        TIK = TIN + Constant::Kelvin;
        HCI = HCInWindowStandardRatings(state, Height, TGIK, TIK);
        if (HCI < 0.001) break;
        HXI = HCI + HRI;
        HXO = HCO + HRO;
        UOld = U;
        if (!CFSUFactor(state, FS, TOUT, HCO, TIN, HCI, U)) break;
        if (I > 1 && FEQX(U, UOld, 0.001)) {
            CFSURated = true;
            break;
        }
    }
    if (!CFSURated) {
        ShowWarningMessage(state, format("{}Fenestration U-Value calculation failed for {}", RoutineName, FS.Name));
        ShowContinueError(state, format("...Calculated U-value = {:.4T}", U));
        ShowContinueError(state, "...Check consistency of inputs");
    }
    UNFRC = U;
}

void CalcEQLWindowSHGCAndTransNormal(EnergyPlusData &state,
                                     CFSTY const &FS,    // fenestration system
                                     Real64 &SHGCSummer, // solar heat gain coefficient
                                     Real64 &TransNormal // transmittance at normal incidence
)
{

    // SUBROUTINE INFORMATION:
    //       AUTHOR         Bereket Nigusse
    //       DATE WRITTEN   May 2013
    //       MODIFIED       na
    //       RE-ENGINEERED  na

    // PURPOSE OF THIS SUBROUTINE:
    // Calculates SHGC and Normal Transmittance of equivalent layer
    // fenestration.

    // METHODOLOGY EMPLOYED:
    // Uses routine developed for ASHRAE RP-1311 (ASHWAT Model)
    // Summer Window Rating Conditoions
    // tin = 297.15d0         ! indoor air condition (75.2F,  24.0C)
    // tout = 305.15d0        ! Outside air temperature (89.6F, 32C)
    // hcout = 15.d0          ! Outside convective film conductance at 2.8 m/s (6.2 mph) wind speed
    // BeamSolarInc = 783.0d0 ! Direct normal incident solar radiation, W/m2

    constexpr Real64 TOL(0.01);
    constexpr Real64 TIN(297.15);
    constexpr Real64 TOUT(305.15);
    constexpr Real64 BeamSolarInc(783.0);
    static constexpr std::string_view RoutineName("CalcEQLWindowSHGCAndTransNormal: ");

    Real64 HCOUT;
    Real64 TRMOUT;
    Real64 TRMIN;
    Real64 HCIN;
    Array1D<Real64> QOCF(CFSMAXNL);
    Array1D<Real64> JB({0, CFSMAXNL});
    Array1D<Real64> JF({1, CFSMAXNL + 1});
    Array1D<Real64> T(CFSMAXNL);
    Array1D<Real64> Q({0, CFSMAXNL});
    Array1D<Real64> H({0, CFSMAXNL + 1});
    Array2D<Real64> Abs1(2, CFSMAXNL + 1);
    Real64 QOCFRoom;
    Real64 UCG;
    Real64 SHGC;
    Real64 IncA;
    Real64 VProfA;
    Real64 HProfA;
    int NL;
    int I;
    bool CFSSHGC;

    // Object Data
    Array1D<CFSSWP> SWP_ON(CFSMAXNL);

    CFSSHGC = true;
    NL = FS.NL;
    IncA = 0.0;
    VProfA = 0.0;
    HProfA = 0.0;
    Abs1 = 0.0;
    HCIN = 3.0; // Initial guess
    HCOUT = 15.0;
    if (FS.L(1).LTYPE == LayerType::ROLLB || FS.L(1).LTYPE == LayerType::DRAPE || FS.L(1).LTYPE == LayerType::INSCRN ||
        FS.L(1).LTYPE == LayerType::VBHOR || FS.L(1).LTYPE == LayerType::VBVER) { // Exterior Roller Blind Present | Exterior Drape Fabric | Exterior
                                                                                  // Insect Screen Present | Exterior Venetian Blind Present
        // Reduced convection coefficient due to external attachment
        HCOUT = 12.25;
    }

    // Temperatures
    TRMOUT = TOUT;
    TRMIN = TIN;

    //  Convert direct-normal solar properties for beam incidence to current incident angle
    for (I = 1; I <= NL; ++I) {
        ASHWAT_OffNormalProperties(state, FS.L(I), IncA, VProfA, HProfA, SWP_ON(I));
    }
    ASHWAT_Solar(FS.NL, SWP_ON, state.dataWindowEquivLayer->SWP_ROOMBLK, 1.0, 0.0, 0.0, Abs1(1, {1, FS.NL + 1}), Abs1(2, {1, FS.NL + 1}));
    TransNormal = Abs1(1, NL + 1);

    // Calculate SHGC using net radiation method (ASHWAT Model)
    CFSSHGC = ASHWAT_ThermalRatings(state,
                                    FS,
                                    TIN,
                                    TOUT,
                                    HCIN,
                                    HCOUT,
                                    TRMOUT,
                                    TRMIN,
                                    BeamSolarInc,
                                    BeamSolarInc * Abs1(1, {1, NL + 1}),
                                    TOL,
                                    QOCF,
                                    QOCFRoom,
                                    T,
                                    Q,
                                    JF,
                                    JB,
                                    H,
                                    UCG,
                                    SHGC,
                                    true);

    if (!CFSSHGC) {
        ShowWarningMessage(state, format("{}Solar heat gain coefficient calculation failed for {}", RoutineName, FS.Name));
        ShowContinueError(state, format("...Calculated SHGC = {:.4T}", SHGC));
        ShowContinueError(state, format("...Calculated U-Value = {:.4T}", UCG));
        ShowContinueError(state, "...Check consistency of inputs.");
        return;
    }
    SHGCSummer = SHGC;
}

void CalcEQLWindowOpticalProperty(EnergyPlusData &state,
                                  CFSTY &FS,                      // fenestration system
                                  SolarArrays const DiffBeamFlag, // isDIFF: calc diffuse properties
                                  Array2A<Real64> Abs1,
                                  Real64 const IncA,   // angle of incidence, radians
                                  Real64 const VProfA, // inc solar vertical profile angle, radians
                                  Real64 const HProfA  // inc solar horizontal profile angle, radians
)
{
    // SUBROUTINE INFORMATION:
    //       AUTHOR         University of WaterLoo
    //       DATE WRITTEN   unknown
    //       MODIFIED       Bereket Nigusse, May 2013
    //       RE-ENGINEERED  na

    // PURPOSE OF THIS SUBROUTINE:
    // Calculates absorptance for each layer, and transmittance of the
    // fenestration for beam and diffuse solar radiation

    // METHODOLOGY EMPLOYED:
    // uses routine developed for ASHRAE RP-1311 (ASHWAT Model).  Uses net radiation
    // method.

    // Argument array dimensioning
    Abs1.dim(2, CFSMAXNL + 1);

    // Locals
    // SUBROUTINE ARGUMENT DEFINITIONS:
    // else: isBEAM
    // returned: layer abs for unit (1 W/m2) incident
    //   if beam, Abs1( :, 1) = abs for IncA
    //            Abs1( :, 2) = trans Beam-Diffuse only
    //   if diff, Abs1( :, 1) = abs for outside diff
    //            Abs1( :, 2) = abs for inside diff
    //   + = up-from-horizontal
    //   + = west-of-normal
    // convect coefficients, W/m2-K

    int NL;
    int I;
    int iL;
    bool DoShadeControlR;

    // Object Data
    Array1D<CFSSWP> SWP_ON(CFSMAXNL);

    NL = FS.NL;
    Abs1 = 0.0;

    if (FS.ISControlled) { // at least 1 controlled layer found
        for (iL = 1; iL <= NL; ++iL) {
            // If there is shade control (Venetian Blind Only).
            if (IsControlledShade(state, FS.L(iL))) {
                DoShadeControlR = DoShadeControl(state, FS.L(iL), IncA, VProfA, HProfA);
            }
        }
    }

    if (DiffBeamFlag != SolarArrays::DIFF) {
        //  Beam: Convert direct-normal solar properties to off-normal properties
        for (I = 1; I <= NL; ++I) {
            ASHWAT_OffNormalProperties(state, FS.L(I), IncA, VProfA, HProfA, SWP_ON(I));
        }
        ASHWAT_Solar(FS.NL, SWP_ON, state.dataWindowEquivLayer->SWP_ROOMBLK, 1.0, 0.0, 0.0, Abs1(1, {1, FS.NL + 1}), Abs1(2, {1, FS.NL + 1}));
    } else {
        // diffuse
        Array1D<CFSSWP> const SWP_EL(FS.L.ma(&CFSLAYER::SWP_EL)); // Autodesk:F2C++ Can't slice a member array so we create a temporary: Inefficient
        ASHWAT_Solar(FS.NL, SWP_EL, state.dataWindowEquivLayer->SWP_ROOMBLK, 0.0, 1.0, 0.0, Abs1(1, {1, FS.NL + 1}));
        ASHWAT_Solar(FS.NL, SWP_EL, state.dataWindowEquivLayer->SWP_ROOMBLK, 0.0, 0.0, 1.0, Abs1(2, {1, FS.NL + 1}));
        // CFSFenProp = LOK1 .AND. LOK2
    }
}

void EQLWindowSurfaceHeatBalance(EnergyPlusData &state,
                                 int const SurfNum,       // Surface number
                                 Real64 const HcOut,      // outside convection coeficient at this timestep, W/m2K
                                 Real64 &SurfInsideTemp,  // Inside window surface temperature (innermost face) [C]
                                 Real64 &SurfOutsideTemp, // Outside surface temperature (C)
                                 Real64 &SurfOutsideEmiss,
                                 DataBSDFWindow::Condition const CalcCondition // Calucation condition (summer, winter or no condition)
)
{
    // SUBROUTINE INFORMATION:
    //       AUTHOR         Bereket Nigusse
    //       DATE WRITTEN   May 2013
    //       MODIFIED       na
    //       RE-ENGINEERED  na

    // PURPOSE OF THIS SUBROUTINE:
    // performs surface heat balance and returns in the inside and outside surface
    // temperatures

    // METHODOLOGY EMPLOYED:
    // uses the solar-thermal routine developed for ASHRAE RP-1311 (ASHWAT Model).

    using Psychrometrics::PsyCpAirFnW;
    using Psychrometrics::PsyTdpFnWPb;
    using ScheduleManager::GetCurrentScheduleValue;

    Real64 constexpr TOL(0.0001); // convergence tolerance

    int NL; // Number of layers
    Real64 TIN(0);
    Real64 TRMIN;
    Real64 Tout(0);
    Real64 TRMOUT;
    Real64 QCONV;
    Array1D<Real64> QOCF(CFSMAXNL);
    Real64 QOCFRoom;
    Array1D<Real64> JB({0, CFSMAXNL});
    Array1D<Real64> JF({1, CFSMAXNL + 1});
    Array1D<Real64> T(CFSMAXNL);
    Array1D<Real64> Q({0, CFSMAXNL});
    Array1D<Real64> H({0, CFSMAXNL + 1});
    Array1D<Real64> QAllSWwinAbs({1, CFSMAXNL + 1});

    int EQLNum;    // equivalent layer window index
    int ZoneNum;   // Zone number corresponding to SurfNum
    int ConstrNum; // Construction number

    int SurfNumAdj;  // An interzone surface's number in the adjacent zone
    Real64 LWAbsIn;  // effective long wave absorptance/emissivity back side
    Real64 LWAbsOut; // effective long wave absorptance/emissivity front side
    Real64 outir(0);
    Real64 rmir;
    Real64 Ebout;
    Real64 QXConv;              // extra convective gain from this surface
    Real64 TaIn(0);             // zone air temperature
    Real64 tsky;                // sky temperature
    Real64 HcIn;                // inside convection coeficient at this timestep, W/m2K
    Real64 ConvHeatFlowNatural; // Convective heat flow from gap between glass and interior shade or blind (W)
    Real64 NetIRHeatGainWindow; // net radiation gain from the window surface to the zone (W)
    Real64 ConvHeatGainWindow;  // net convection heat gain from inside surface of window to zone air (W)
    LayerType InSideLayerType;  // interior shade type

    Real64 SrdSurfTempAbs; // Absolute temperature of a surrounding surface
    Real64 OutSrdIR;

    if (CalcCondition != DataBSDFWindow::Condition::Invalid) return;

    ConstrNum = state.dataSurface->Surface(SurfNum).Construction;
    QXConv = 0.0;
    ConvHeatFlowNatural = 0.0;

    EQLNum = state.dataConstruction->Construct(ConstrNum).EQLConsPtr;
    HcIn = state.dataHeatBalSurf->SurfHConvInt(SurfNum); // windows inside surface convective film conductance

    if (CalcCondition == DataBSDFWindow::Condition::Invalid) {
        ZoneNum = state.dataSurface->Surface(SurfNum).Zone;
        SurfNumAdj = state.dataSurface->Surface(SurfNum).ExtBoundCond;
        Real64 RefAirTemp = state.dataSurface->Surface(SurfNum).getInsideAirTemperature(state, SurfNum);
        TaIn = RefAirTemp;
        TIN = TaIn + Constant::Kelvin; // Inside air temperature, K

        // now get "outside" air temperature
        if (SurfNumAdj > 0) {
            // this is interzone window. the outside condition is determined from the adjacent zone
            // condition
            int enclNumAdj = state.dataSurface->Surface(SurfNumAdj).RadEnclIndex;
            RefAirTemp = state.dataSurface->Surface(SurfNumAdj).getInsideAirTemperature(state, SurfNumAdj);
<<<<<<< HEAD
            Tout = RefAirTemp + Constant::KelvinConv; // outside air temperature
            tsky = state.dataViewFactor->EnclRadInfo(enclNumAdj).MRT +
                   Constant::KelvinConv; // TODO this misses IR from sources such as high temp radiant and baseboards
=======
            Tout = RefAirTemp + Constant::Kelvin; // outside air temperature
            tsky = state.dataHeatBal->ZoneMRT(ZoneNumAdj) +
                   Constant::Kelvin; // TODO this misses IR from sources such as high temp radiant and baseboards
>>>>>>> 6cff1f7f

            // The IR radiance of this window's "exterior" surround is the IR radiance
            // from surfaces and high-temp radiant sources in the adjacent zone
            outir = state.dataSurface->SurfWinIRfromParentZone(SurfNumAdj) + state.dataHeatBalSurf->SurfQdotRadHVACInPerArea(SurfNumAdj) +
                    state.dataHeatBal->SurfQdotRadIntGainsInPerArea(SurfNumAdj);

        } else { // Exterior window (ExtBoundCond = 0)
                 // Calculate LWR from surrounding surfaces if defined for an exterior window
            OutSrdIR = 0;
            if (state.dataGlobal->AnyLocalEnvironmentsInModel) {
                if (state.dataSurface->Surface(SurfNum).SurfHasSurroundingSurfProperty) {
                    SrdSurfTempAbs = state.dataSurface->Surface(SurfNum).SrdSurfTemp + Constant::Kelvin;
                    OutSrdIR = Constant::StefanBoltzmann * state.dataSurface->Surface(SurfNum).ViewFactorSrdSurfs * pow_4(SrdSurfTempAbs);
                }
            }
            if (state.dataSurface->Surface(SurfNum).ExtWind) { // Window is exposed to wind (and possibly rain)
                if (state.dataEnvrn->IsRain) {                 // Raining: since wind exposed, outside window surface gets wet
                    Tout = state.dataSurface->SurfOutWetBulbTemp(SurfNum) + Constant::Kelvin;
                } else { // Dry
                    Tout = state.dataSurface->SurfOutDryBulbTemp(SurfNum) + Constant::Kelvin;
                }
            } else { // Window not exposed to wind
                Tout = state.dataSurface->SurfOutDryBulbTemp(SurfNum) + Constant::Kelvin;
            }
            tsky = state.dataEnvrn->SkyTempKelvin;
            Ebout = Constant::StefanBoltzmann * pow_4(Tout);
            // ASHWAT model may be slightly different
            outir = state.dataSurface->Surface(SurfNum).ViewFactorSkyIR *
                        (state.dataSurface->SurfAirSkyRadSplit(SurfNum) * Constant::StefanBoltzmann * pow_4(tsky) +
                         (1.0 - state.dataSurface->SurfAirSkyRadSplit(SurfNum)) * Ebout) +
                    state.dataSurface->Surface(SurfNum).ViewFactorGroundIR * Ebout + OutSrdIR;
        }
    }
    // Outdoor conditions
    TRMOUT = root_4(outir / Constant::StefanBoltzmann); // it is in Kelvin scale
    // indoor conditions
    LWAbsIn = EffectiveEPSLB(state.dataWindowEquivLayer->CFS(EQLNum));  // windows inside face effective thermal emissivity
    LWAbsOut = EffectiveEPSLF(state.dataWindowEquivLayer->CFS(EQLNum)); // windows outside face effective thermal emissivity
    SurfOutsideEmiss = LWAbsOut;
    // Indoor mean radiant temperature.
    // IR incident on window from zone surfaces and high-temp radiant sources
    rmir = state.dataSurface->SurfWinIRfromParentZone(SurfNum) + state.dataHeatBalSurf->SurfQdotRadHVACInPerArea(SurfNum) +
           state.dataHeatBal->SurfQdotRadIntGainsInPerArea(SurfNum);
    TRMIN = root_4(rmir / Constant::StefanBoltzmann); // TODO check model equation.

    NL = state.dataWindowEquivLayer->CFS(EQLNum).NL;
    QAllSWwinAbs({1, NL + 1}) = state.dataHeatBal->SurfWinQRadSWwinAbs(SurfNum, {1, NL + 1});
    //  Solve energy balance(s) for temperature at each node/layer and
    //  heat flux, including components, between each pair of nodes/layers
    ASHWAT_ThermalCalc(state,
                       state.dataWindowEquivLayer->CFS(EQLNum),
                       TIN,
                       Tout,
                       HcIn,
                       HcOut,
                       TRMOUT,
                       TRMIN,
                       QAllSWwinAbs({1, NL + 1}),
                       TOL,
                       QOCF,
                       QOCFRoom,
                       T,
                       Q,
                       JF,
                       JB,
                       H);

    // effective surface temperature is set to surface temperature calculated
    // by the fenestration layers temperature solver
    SurfInsideTemp = T(NL) - Constant::Kelvin;
    // Convective to room
    QCONV = H(NL) * (T(NL) - TIN);
    // Other convective = total conv - standard model prediction
    QXConv = QCONV - HcIn * (SurfInsideTemp - TaIn);
    // Save the extra convection term. This term is added to the zone air heat
    // balance equation
    state.dataSurface->SurfWinOtherConvHeatGain(SurfNum) = state.dataSurface->Surface(SurfNum).Area * QXConv;
    SurfOutsideTemp = T(1) - Constant::Kelvin;
    // Various reporting calculations
    InSideLayerType = state.dataWindowEquivLayer->CFS(EQLNum).L(NL).LTYPE;
    if (InSideLayerType == LayerType::GLAZE) {
        ConvHeatFlowNatural = 0.0;
    } else {
        ConvHeatFlowNatural = state.dataSurface->Surface(SurfNum).Area * QOCFRoom;
    }
    state.dataSurface->SurfWinEffInsSurfTemp(SurfNum) = SurfInsideTemp;
    NetIRHeatGainWindow =
        state.dataSurface->Surface(SurfNum).Area * LWAbsIn * (Constant::StefanBoltzmann * pow_4(SurfInsideTemp + Constant::Kelvin) - rmir);
    ConvHeatGainWindow = state.dataSurface->Surface(SurfNum).Area * HcIn * (SurfInsideTemp - TaIn);
    // Window heat gain (or loss) is calculated here
    state.dataSurface->SurfWinHeatGain(SurfNum) =
        state.dataSurface->SurfWinTransSolar(SurfNum) + ConvHeatGainWindow + NetIRHeatGainWindow + ConvHeatFlowNatural;
    state.dataSurface->SurfWinConvHeatFlowNatural(SurfNum) = ConvHeatFlowNatural;
    state.dataSurface->SurfWinGainConvShadeToZoneRep(SurfNum) = ConvHeatGainWindow;
    state.dataSurface->SurfWinGainIRGlazToZoneRep(SurfNum) = NetIRHeatGainWindow;
    state.dataSurface->SurfWinGainIRShadeToZoneRep(SurfNum) = NetIRHeatGainWindow;
    if (InSideLayerType == LayerType::GLAZE) {
        // no interior sade
        state.dataSurface->SurfWinGainIRShadeToZoneRep(SurfNum) = 0.0;
    } else {
        // Interior shade exists
        state.dataSurface->SurfWinGainIRGlazToZoneRep(SurfNum) = 0.0;
    }
}

void OPENNESS_LW(Real64 const OPENNESS, // shade openness (=tausbb at normal incidence)
                 Real64 const EPSLW0,   // apparent LW emittance of shade at 0 openness
                 Real64 const TAULW0,   // apparent LW transmittance of shade at 0 openness
                 Real64 &EPSLW,         // returned: effective LW emittance of shade
                 Real64 &TAULW          // returned: effective LW transmittance of shade
)
{
    // SUBROUTINE INFORMATION:
    //       AUTHOR         John L. Wright and Nathan Kotey, University of Waterloo,
    //                      Mechanical Engineering, Advanced Glazing System Laboratory
    //       DATE WRITTEN   unknown
    //       MODIFIED       na
    //       RE-ENGINEERED  na

    // PURPOSE OF THIS SUBROUTINE:
    // Modifies long wave properties for shade types characterized by openness.
    // Applies to shade type: insect screen, roller blind, drape fabric

    //   (= wire or thread emittance)
    //   typical (default) values
    //      dark insect screen = .93
    //      metalic insect screen = .32
    //      roller blinds = .91
    //      drape fabric = .87
    //   typical (default) values
    //      dark insect screen = .02
    //      metalic insect screen = .19
    //      roller blinds = .05
    //      drape fabric = .05

    EPSLW = EPSLW0 * (1.0 - OPENNESS);
    TAULW = TAULW0 * (1.0 - OPENNESS) + OPENNESS;
}

Real64 P01(EnergyPlusData &state,
           Real64 const P,             // property
           std::string_view const WHAT // identifier for err msg
)
{
    //       AUTHOR         ASHRAE 1311-RP
    //       DATE WRITTEN   unknown
    //       MODIFIED       Bereket Nigusse, May 2013
    //                      Added error messages
    //       RE-ENGINEERED  na

    // PURPOSE OF THIS FUNCTION:
    // Constrains property to range 0 - 1

    // Return value
    Real64 P01;

    static constexpr std::string_view RoutineName("P01: ");

    if (P < -0.05 || P > 1.05) {
        ShowWarningMessage(state, format("{}property value should have been between 0 and 1", RoutineName));
        ShowContinueError(state, format("{}=:  property value is ={:.4T}", WHAT, P));
        if (P < 0.0) {
            ShowContinueError(state, "property value is reset to 0.0");
        } else if (P > 1.0) {
            ShowContinueError(state, "property value is reset to 1.0");
        }
    }
    P01 = max(0.0, min(1.0, P));

    return P01;
}

Real64
HEMINT(EnergyPlusData &state,
       std::function<Real64(EnergyPlusData &state, Real64 const THETA, int const OPT, const Array1D<Real64> &)> F, // property integrand function
       int const F_Opt,           // options passed to F() (hipRHO, hipTAU)
       const Array1D<Real64> &F_P // parameters passed to F()
)
{
    //       AUTHOR         ASHRAE 1311-RP
    //       DATE WRITTEN   unknown
    //       MODIFIED       na
    //       RE-ENGINEERED  na

    // PURPOSE OF THIS FUNCTION:
    // Romberg Integration of Property function over hemispeherical dome
    // METHODOLOGY EMPLOYED:
    //  Romberg Integration.

    // Argument array dimensioning
    EP_SIZE_CHECK(F_P, state.dataWindowEquivalentLayer->hipDIM);

    constexpr Real64 KMAX(8); // max steps
    int const NPANMAX(std::pow(2, KMAX));
    Real64 constexpr TOL(0.0005); // convergence tolerance
    static constexpr std::string_view RoutineName("HEMINT");

    Array2D<Real64> T(KMAX, KMAX);
    Real64 FX;
    Real64 X1;
    Real64 X2;
    Real64 X;
    Real64 DX;
    Real64 SUM;
    Real64 DIFF;
    int nPan;
    int I;
    int K;
    int L;
    int iPX;

    X1 = 0.0; // integration limits
    X2 = Constant::PiOvr2;
    nPan = 1;
    SUM = 0.0;
    for (K = 1; K <= KMAX; ++K) {
        DX = (X2 - X1) / nPan;
        iPX = NPANMAX / nPan;
        for (I = 0; I <= nPan; ++I) {
            if (K == 1 || mod(I * iPX, iPX * 2) != 0) {
                //   evaluate integrand function for new X values
                //   2 * sin( x) * cos( x) covers hemisphere with single integral
                X = X1 + I * DX;
                FX = 2.0 * std::sin(X) * std::cos(X) * F(state, X, F_Opt, F_P);
                if (K == 1) FX /= 2.0;
                SUM += FX;
            }
        }

        T(K, 1) = DX * SUM;
        // trapezoid result - i.e., first column Romberg entry
        // Now complete the row
        if (K > 1) {
            for (L = 2; L <= K; ++L) {
                Real64 const pow_4_L_1(std::pow(4.0, L - 1));
                T(K, L) = (pow_4_L_1 * T(K, L - 1) - T(K - 1, L - 1)) / (pow_4_L_1 - 1.0);
            }
            //    check for convergence
            //    do 8 panels minimum, else can miss F() features
            if (nPan >= 8) {
                DIFF = std::abs(T(K, K) - T(K - 1, K - 1));
                if (DIFF < TOL) break;
            }
        }
        nPan *= 2;
    }
    if (K > KMAX) {
        K = KMAX;
    }
    return P01(state, T(K, K), RoutineName);
}

void RB_DIFF(EnergyPlusData &state,
             Real64 const RHO_BT0, // normal incidence beam-total reflectance
             Real64 const TAU_BT0, // normal incidence beam-total transmittance
             Real64 const TAU_BB0, // normal incidence beam-beam transmittance
             Real64 &RHO_DD,       // returned: diffuse-diffuse reflectance
             Real64 &TAU_DD        // returned: diffuse-diffuse transmittance
)
{
    // SUBROUTINE INFORMATION:
    //       AUTHOR         John L. Wright and Nathan Kotey, University of Waterloo,
    //                      Mechanical Engineering, Advanced Glazing System Laboratory
    //       DATE WRITTEN   Unknown
    //       MODIFIED       na
    //       RE-ENGINEERED  na

    // PURPOSE OF THIS SUBROUTINE:
    // Calculates roller blind diffuse-diffuse solar optical properties by integrating
    // the corresponding properties over the hemisphere

    static constexpr std::string_view RoutineName("RB_DIFF: ");

    Array1D<Real64> P(state.dataWindowEquivalentLayer->hipDIM);
    Real64 SumRefAndTran; // sum of the reflectance and transmittance

    RHO_DD = RHO_BT0;
    P(state.dataWindowEquivalentLayer->hipRHO_BT0) = RHO_BT0;
    P(state.dataWindowEquivalentLayer->hipTAU_BT0) = TAU_BT0;
    P(state.dataWindowEquivalentLayer->hipTAU_BB0) = TAU_BB0;

    TAU_DD = HEMINT(state, RB_F, 0, P);

    if (RHO_DD + TAU_DD > 1.0) {
        SumRefAndTran = RHO_DD + TAU_DD;
        ShowWarningMessage(state, format("{}Roller blind diffuse-diffuse properties are inconsistent", RoutineName));
        ShowContinueError(state, format("...The diffuse-diffuse reflectance = {:.4T}", RHO_DD));
        ShowContinueError(state, format("...The diffuse-diffuse tansmittance = {:.4T}", TAU_DD));
        ShowContinueError(state, format("...Sum of diffuse reflectance and tansmittance = {:.4T}", SumRefAndTran));
        ShowContinueError(state, "...This sum cannot be > 1.0. Transmittance will be reset to 1 minus reflectance");
        TAU_DD = 1.0 - RHO_DD;
    }
}

Real64 RB_F(EnergyPlusData &state,
            Real64 const THETA,             // incidence angle, radians
            [[maybe_unused]] int const OPT, // options (unused)
            const Array1D<Real64> &P        // parameters
)
{
    //       AUTHOR         ASHRAE 1311-RP
    //       DATE WRITTEN   unknown
    //       MODIFIED       na
    //       RE-ENGINEERED  na

    // PURPOSE OF THIS FUNCTION:
    //  Roller blind integrand

    // Argument array dimensioning
    EP_SIZE_CHECK(P, state.dataWindowEquivalentLayer->hipDIM);

    Real64 RHO_BD;
    Real64 TAU_BB;
    Real64 TAU_BD;

    RB_BEAM(state,
            THETA,
            P(state.dataWindowEquivalentLayer->hipRHO_BT0),
            P(state.dataWindowEquivalentLayer->hipTAU_BT0),
            P(state.dataWindowEquivalentLayer->hipTAU_BB0),
            RHO_BD,
            TAU_BB,
            TAU_BD);

    return TAU_BB + TAU_BD;
}

void RB_BEAM(EnergyPlusData &state,
             Real64 const xTHETA,  // angle of incidence, radians (0 - PI/2)
             Real64 const RHO_BT0, // normal incidence beam-total front reflectance
             Real64 const TAU_BT0, // normal incidence beam-total transmittance
             Real64 const TAU_BB0, // normal incidence beam-beam transmittance
             Real64 &RHO_BD,       // returned: beam-diffuse front reflectance
             Real64 &TAU_BB,       // returned: beam-beam transmittance
             Real64 &TAU_BD        // returned: beam-diffuse transmittance
)
{
    // SUBROUTINE INFORMATION:
    //       AUTHOR         John L. Wright, University of Waterloo,
    //                      Mechanical Engineering, Advanced Glazing System Laboratory
    //       DATE WRITTEN   Unknown
    //       MODIFIED       na
    //       RE-ENGINEERED  na

    // PURPOSE OF THIS SUBROUTINE:
    // Calculates the roller blind off-normal properties using semi-empirical relations

    // SUBROUTINE ARGUMENT DEFINITIONS:
    //   TAU_BT0 = TAU_BB0 + TAU_BD0
    //   (openness)

    static constexpr std::string_view ContextName("RB_BEAM TauBD");

    Real64 THETA;        // working angle of incidence (limited < 90 deg)
    Real64 TAUM0;        // apparent blind material transmittance at normal incidence
    Real64 THETA_CUTOFF; // cutoff angle, radians (angle beyond which total transmittance goes to zero)
    Real64 TAUBT_EXPO;   // exponent in the beam-total transmittance model
    Real64 TAUBB_EXPO;   // exponent in the beam-beam transmittance model
    Real64 TAU_BT;       // beam-total transmittance

    THETA = min(89.99 * Constant::DegToRadians, xTHETA);

    if (TAU_BB0 > 0.9999) {
        TAU_BB = 1.0;
        TAU_BT = 1.0;
    } else {
        // beam total
        TAUM0 = min(1.0, (TAU_BT0 - TAU_BB0) / (1.0 - TAU_BB0));
        if (TAUM0 <= 0.33) {
            TAUBT_EXPO = 0.133 * std::pow(TAUM0 + 0.003, -0.467);
        } else {
            TAUBT_EXPO = 0.33 * (1.0 - TAUM0);
        }
        TAU_BT = TAU_BT0 * std::pow(std::cos(THETA), TAUBT_EXPO); // always 0 - 1

        Real64 const cos_TAU_BB0(std::cos(TAU_BB0 * Constant::PiOvr2));
        THETA_CUTOFF = Constant::DegToRadians * (90.0 - 25.0 * cos_TAU_BB0);
        if (THETA >= THETA_CUTOFF) {
            TAU_BB = 0.0;
        } else {
            TAUBB_EXPO = 0.6 * std::pow(cos_TAU_BB0, 0.3);
            TAU_BB = TAU_BB0 * std::pow(std::cos(Constant::PiOvr2 * THETA / THETA_CUTOFF), TAUBB_EXPO);
            // BB correlation can produce results slightly larger than BT
            // Enforce consistency
            TAU_BB = min(TAU_BT, TAU_BB);
        }
    }

    RHO_BD = RHO_BT0;
    TAU_BD = P01(state, TAU_BT - TAU_BB, ContextName);
}

void IS_DIFF(EnergyPlusData &state,
             Real64 const RHO_BT0, // normal incidence beam-total reflectance
             Real64 const TAU_BT0, // normal incidence beam-total transmittance
             Real64 const TAU_BB0, // normal incidence beam-beam transmittance
             Real64 &RHO_DD,       // returned: diffuse-diffuse reflectance
             Real64 &TAU_DD        // returned: diffuse-diffuse transmittance
)
{
    // SUBROUTINE INFORMATION:
    //       AUTHOR         John L. Wright, University of Waterloo,
    //                      Mechanical Engineering, Advanced Glazing System Laboratory
    //       DATE WRITTEN   Unknown
    //       MODIFIED       na
    //       RE-ENGINEERED  na

    // PURPOSE OF THIS SUBROUTINE:
    // Calculates insect screen diffuse-diffuse solar optical properties by integrating
    // the corresponding properties over the hemisphere

    // SUBROUTINE ARGUMENT DEFINITIONS:
    //   TAU_BT0 = TAU_BB0 + TAU_BD0
    Array1D<Real64> P(state.dataWindowEquivalentLayer->hipDIM);

    static constexpr std::string_view RoutineName("IS_DIFF: ");

    Real64 SumRefAndTran;

    P(state.dataWindowEquivalentLayer->hipRHO_BT0) = RHO_BT0;
    P(state.dataWindowEquivalentLayer->hipTAU_BT0) = TAU_BT0;
    P(state.dataWindowEquivalentLayer->hipTAU_BB0) = TAU_BB0;

    RHO_DD = HEMINT(state, IS_F, state.dataWindowEquivalentLayer->hipRHO, P);
    TAU_DD = HEMINT(state, IS_F, state.dataWindowEquivalentLayer->hipTAU, P);

    if (RHO_DD + TAU_DD > 1.0) {
        SumRefAndTran = RHO_DD + TAU_DD;
        ShowWarningMessage(state, format("{}Calculated insect screen diffuse-diffuse properties are inconsistent", RoutineName));
        ShowContinueError(state, format("...The diffuse-diffuse reflectance = {:.4T}", RHO_DD));
        ShowContinueError(state, format("...The diffuse-diffuse tansmittance = {:.4T}", TAU_DD));
        ShowContinueError(state, format("...Sum of diffuse reflectance and tansmittance = {:.4T}", SumRefAndTran));
        ShowContinueError(state, "...This sum cannot be > 1.0. Transmittance will be reset to 1 minus reflectance");
        TAU_DD = 1.0 - RHO_DD;
    }
}

Real64 IS_F(EnergyPlusData &state,
            Real64 const THETA,      // incidence angle, radians
            int const OPT,           // options (1=reflectance, 2=transmittance)
            const Array1D<Real64> &P // parameters
)
{
    //       AUTHOR         ASHRAE 1311-RP
    //       DATE WRITTEN   unknown
    //       MODIFIED       na
    //       RE-ENGINEERED  na

    // PURPOSE OF THIS FUNCTION:
    //  Insect screen integrand

    // Return value
    Real64 IS_F;

    // Argument array dimensioning
    EP_SIZE_CHECK(P, state.dataWindowEquivalentLayer->hipDIM);

    Real64 RHO_BD;
    Real64 TAU_BB;
    Real64 TAU_BD;

    IS_BEAM(state,
            THETA,
            P(state.dataWindowEquivalentLayer->hipRHO_BT0),
            P(state.dataWindowEquivalentLayer->hipTAU_BT0),
            P(state.dataWindowEquivalentLayer->hipTAU_BB0),
            RHO_BD,
            TAU_BB,
            TAU_BD);

    if (OPT == state.dataWindowEquivalentLayer->hipRHO) {
        IS_F = RHO_BD;
    } else if (OPT == state.dataWindowEquivalentLayer->hipTAU) {
        IS_F = TAU_BB + TAU_BD;
    } else {
        IS_F = -1.0;
    }
    return IS_F;
}

void IS_BEAM(EnergyPlusData &state,
             Real64 const xTHETA,  // incidence angle, radians (0 - PI/2)
             Real64 const RHO_BT0, // beam-total reflectance
             Real64 const TAU_BT0, // beam-total transmittance at normal incidence
             Real64 const TAU_BB0, // beam-beam transmittance at normal incidence
             Real64 &RHO_BD,       // returned: beam-diffuse reflectance
             Real64 &TAU_BB,       // returned: beam-beam transmittance
             Real64 &TAU_BD        // returned: beam-diffuse transmittance
)
{
    // SUBROUTINE INFORMATION:
    //       AUTHOR         John L. Wright, University of Waterloo,
    //                      Mechanical Engineering, Advanced Glazing System Laboratory
    //       DATE WRITTEN   Unknown
    //       MODIFIED       na
    //       RE-ENGINEERED  na

    // PURPOSE OF THIS SUBROUTINE:
    // Calculates insect screen off-normal solar optical properties
    // using semi-empirical relations.

    // SUBROUTINE ARGUMENT DEFINITIONS:
    //   TAU_BTO = TAU_BB0 + TAU_BD0

    static constexpr std::string_view RhoBD_Name("IS_BEAM RhoBD");
    static constexpr std::string_view TauBB_Name("IS_BEAM TauBB");
    static constexpr std::string_view TauBT_Name("IS_BEAM TauBT");
    static constexpr std::string_view TauBD_Name("IS_BEAM TauBD");

    Real64 THETA_CUTOFF; // cutoff angle, radians (beyond which TAU_BB = 0)
    Real64 B;            // working temp
    Real64 RHO_W;        // apparent wire reflectance
    Real64 RHO_BT90;     // beam-total reflectance at 90 deg incidence
    Real64 TAU_BT;       // beam-total transmittance

    Real64 const THETA(min(89.99 * Constant::DegToRadians, xTHETA)); // working incident angle, radians
    Real64 const COSTHETA(std::cos(THETA));

    RHO_W = RHO_BT0 / max(0.00001, 1.0 - TAU_BB0);
    B = -0.45 * std::log(max(RHO_W, 0.01));

    RHO_BT90 = RHO_BT0 + (1.0 - RHO_BT0) * (0.35 * RHO_W);

    RHO_BD = P01(state, RHO_BT0 + (RHO_BT90 - RHO_BT0) * (1.0 - std::pow(COSTHETA, B)), RhoBD_Name);

    if (TAU_BT0 < 0.00001) {
        TAU_BB = 0.0;
        TAU_BT = 0.0;
    } else {
        THETA_CUTOFF = std::acos(IS_DSRATIO(TAU_BB0));

        if (THETA >= THETA_CUTOFF) {
            TAU_BB = 0.0;
        } else {
            B = -0.45 * std::log(max(TAU_BB0, 0.01)) + 0.1;
            TAU_BB = P01(state, TAU_BB0 * std::pow(std::cos(Constant::PiOvr2 * THETA / THETA_CUTOFF), B), TauBB_Name);
        }

        B = -0.65 * std::log(max(TAU_BT0, 0.01)) + 0.1;
        TAU_BT = P01(state, TAU_BT0 * std::pow(COSTHETA, B), TauBT_Name);
    }

    TAU_BD = P01(state, TAU_BT - TAU_BB, TauBD_Name);
}

Real64 IS_OPENNESS(Real64 const D, // wire diameter
                   Real64 const S  // wire spacing
)
{
    //       AUTHOR         ASHRAE 1311-RP
    //       DATE WRITTEN   unknown
    //       MODIFIED       na
    //       RE-ENGINEERED  na

    // PURPOSE OF THIS FUNCTION:
    //  Returns openness from wire geometry.

    if (S > 0.0) {
        return pow_2(max(S - D, 0.0) / S);
    } else {
        return 0.0;
    }
}

Real64 IS_DSRATIO(Real64 const OPENNESS) // openness
{
    //       AUTHOR         ASHRAE 1311-RP
    //       DATE WRITTEN   unknown
    //       MODIFIED       na
    //       RE-ENGINEERED  na

    // PURPOSE OF THIS FUNCTION:
    //  Returns ratio of diameter to spacing

    if (OPENNESS > 0.0) {
        return 1.0 - min(std::sqrt(OPENNESS), 1.0);
    } else {
        return 0.0;
    }
}

void FM_DIFF(EnergyPlusData &state,
             Real64 const RHO_BT0, // fabric beam-total reflectance at normal incidence
             Real64 const TAU_BT0, // fabric beam-total transmittance at normal incidence
             Real64 const TAU_BB0, // forward facing fabric beam-beam transmittance at normal incidence
             Real64 &RHO_DD,       // returned: fabric diffuse-diffuse reflectance
             Real64 &TAU_DD        // returned: fabric diffuse-diffuse transmittance
)
{
    // SUBROUTINE INFORMATION:
    //       AUTHOR         John L. Wright, University of Waterloo,
    //                      Mechanical Engineering, Advanced Glazing System Laboratory
    //       DATE WRITTEN   Unknown
    //       MODIFIED       na
    //       RE-ENGINEERED  na

    // PURPOSE OF THIS SUBROUTINE:
    // Calculates drape fabric diffuse-diffuse solar optical properties by integrating
    // the corresponding beam properties over the hemisphere.

    // SUBROUTINE ARGUMENT DEFINITIONS:
    //   (TAU_BT0 = TAU_BB0 + TAU_BD0)
    // SUBROUTINE PARAMETER DEFINITIONS:
    static constexpr std::string_view RoutineName("FM_DIFF: ");

    Real64 TAU_BD0;
    Array1D<Real64> P(state.dataWindowEquivalentLayer->hipDIM);
    Real64 SumRefAndTran;

    TAU_BD0 = TAU_BT0 - TAU_BB0;

    P(state.dataWindowEquivalentLayer->hipRHO_BT0) = RHO_BT0;
    P(state.dataWindowEquivalentLayer->hipTAU_BT0) = TAU_BT0;
    P(state.dataWindowEquivalentLayer->hipTAU_BB0) = TAU_BB0;

    RHO_DD = HEMINT(state, FM_F, state.dataWindowEquivalentLayer->hipRHO, P);
    TAU_DD = HEMINT(state, FM_F, state.dataWindowEquivalentLayer->hipTAU, P);

    if (RHO_DD + TAU_DD > 1.0) {
        SumRefAndTran = RHO_DD + TAU_DD;
        ShowWarningMessage(state, format("{}Calculated drape fabric diffuse-diffuse properties are inconsistent", RoutineName));
        ShowContinueError(state, format("...The diffuse-diffuse reflectance = {:.4T}", RHO_DD));
        ShowContinueError(state, format("...The diffuse-diffuse tansmittance = {:.4T}", TAU_DD));
        ShowContinueError(state, format("...Sum of diffuse reflectance and tansmittance = {:.4T}", SumRefAndTran));
        ShowContinueError(state, "...This sum cannot be > 1.0. Transmittance will be reset to 1 minus reflectance");
        TAU_DD = 1.0 - RHO_DD;
    }
}

Real64 FM_F(EnergyPlusData &state,
            Real64 const THETA,      // incidence angle, radians
            int const Opt,           // options (hipRHO, hipTAU)
            const Array1D<Real64> &P // parameters
)
{
    //       AUTHOR         ASHRAE 1311-RP
    //       DATE WRITTEN   unknown
    //       MODIFIED       na
    //       RE-ENGINEERED  na

    // PURPOSE OF THIS FUNCTION:
    //  Drape fabric property integrand.

    // Return value
    Real64 FM_F;

    // Argument array dimensioning
    EP_SIZE_CHECK(P, state.dataWindowEquivalentLayer->hipDIM);

    Real64 RHO_BD;
    Real64 TAU_BB;
    Real64 TAU_BD;

    FM_BEAM(state,
            THETA,
            P(state.dataWindowEquivalentLayer->hipRHO_BT0),
            P(state.dataWindowEquivalentLayer->hipTAU_BT0),
            P(state.dataWindowEquivalentLayer->hipTAU_BB0),
            RHO_BD,
            TAU_BB,
            TAU_BD);

    if (Opt == state.dataWindowEquivalentLayer->hipRHO) {
        FM_F = RHO_BD;
    } else if (Opt == state.dataWindowEquivalentLayer->hipTAU) {
        FM_F = TAU_BB + TAU_BD;
    } else {
        FM_F = -1.0;
    }
    return FM_F;
}

void FM_BEAM(EnergyPlusData &state,
             Real64 const xTHETA,  // incidence angle, radians (0 - PI/2)
             Real64 const RHO_BT0, // fabric beam-total reflectance
             Real64 const TAU_BT0, // fabric beam-total transmittance at normal incidence
             Real64 const TAU_BB0, // fabric beam-beam transmittance at normal incidence
             Real64 &RHO_BD,       // returned: fabric beam-diffuse reflectance
             Real64 &TAU_BB,       // returned: fabric beam-beam transmittance
             Real64 &TAU_BD        // returned: fabric beam-diffuse transmittance
)
{

    // SUBROUTINE INFORMATION:
    //       AUTHOR         John L. Wright, University of Waterloo,
    //                      Mechanical Engineering, Advanced Glazing System Laboratory
    //       DATE WRITTEN   Unknown
    //       MODIFIED       na
    //       RE-ENGINEERED  na

    // PURPOSE OF THIS SUBROUTINE:
    // Calculates the solar optical properties of a fabric for beam radiation incident
    // on the forward facingsurface using optical properties at normal incidence and
    // semi-empirical relations.

    // SUBROUTINE ARGUMENT DEFINITIONS:
    //   TAU_BTO = TAU_BB0 + TAU_BD0
    //   = openness

    Real64 THETA; // working incident angle, radians
    Real64 R;     // working temps
    Real64 B;
    Real64 RHO_Y;    // apparent yarn reflectance
    Real64 RHO_BT90; // beam-total reflectance at 90 deg incidence
    Real64 TAU_BT;   // beam-total transmittance

    THETA = std::abs(max(-89.99 * Constant::DegToRadians, min(89.99 * Constant::DegToRadians, xTHETA)));
    // limit -89.99 - +89.99
    // by symmetry, optical properties same at +/- theta
    Real64 const COSTHETA(std::cos(THETA));

    RHO_Y = RHO_BT0 / max(0.00001, 1.0 - TAU_BB0);
    R = 0.7 * std::pow(RHO_Y, 0.7);
    RHO_BT90 = RHO_BT0 + (1.0 - RHO_BT0) * R;
    B = 0.6;
    RHO_BD = P01(state, RHO_BT0 + (RHO_BT90 - RHO_BT0) * (1.0 - std::pow(COSTHETA, B)), "FM_BEAM RhoBD");

    if (TAU_BT0 < 0.00001) {
        TAU_BB = 0.0;
        TAU_BD = 0.0;
    } else {
        B = max(-0.5 * std::log(max(TAU_BB0, 0.01)), 0.35);
        TAU_BB = TAU_BB0 * std::pow(COSTHETA, B);

        B = max(-0.5 * std::log(max(TAU_BT0, 0.01)), 0.35);
        TAU_BT = TAU_BT0 * std::pow(COSTHETA, B);

        TAU_BD = P01(state, TAU_BT - TAU_BB, "FM_BEAM TauBD");
    }
}

void PD_LW(EnergyPlusData &state,
           Real64 const S,               // pleat spacing (> 0)
           Real64 const W,               // pleat depth (>=0, same units as S)
           Real64 const OPENNESS_FABRIC, // fabric openness, 0-1 (=tausbb at normal incidence)
           Real64 const EPSLWF0_FABRIC,  // fabric LW front emittance at 0 openness
           Real64 const EPSLWB0_FABRIC,  // fabric LW back emittance at 0 openness
           Real64 const TAULW0_FABRIC,   // fabric LW transmittance at 0 openness
           Real64 &EPSLWF_PD,            // returned: drape front effective LW emittance
           Real64 &TAULW_PD              // returned: drape effective LW transmittance
)
{

    // SUBROUTINE INFORMATION:
    //       AUTHOR         John L. Wright, University of Waterloo,
    //                      Mechanical Engineering, Advanced Glazing System Laboratory
    //       DATE WRITTEN   Unknown
    //       MODIFIED       na
    //       RE-ENGINEERED  na

    // PURPOSE OF THIS SUBROUTINE:
    //  Calculates the effective longwave emittance and transmittance of a drapery layer

    // SUBROUTINE ARGUMENT DEFINITIONS:
    //    typical (default) = 0.92
    //    typical (default) = 0.92
    //    nearly always 0
    static constexpr std::string_view RhoLWF_Name("PD_LW RhoLWF");
    static constexpr std::string_view RhoLWB_Name("PD_LW RhoLWB");
    static constexpr std::string_view EpsLWF_Name("PD_LW EpsLWF");

    Real64 RHOLWF_FABRIC;
    Real64 RHOLWB_FABRIC;
    Real64 TAULW_FABRIC;
    Real64 EPSLWF_FABRIC;
    Real64 EPSLWB_FABRIC;
    Real64 TAULX;
    Real64 RHOLWF_PD;

    OPENNESS_LW(OPENNESS_FABRIC, EPSLWF0_FABRIC, TAULW0_FABRIC, EPSLWF_FABRIC, TAULW_FABRIC);
    OPENNESS_LW(OPENNESS_FABRIC, EPSLWB0_FABRIC, TAULW0_FABRIC, EPSLWB_FABRIC, TAULX);

    RHOLWF_FABRIC = P01(state, 1.0 - EPSLWF_FABRIC - TAULW_FABRIC, RhoLWF_Name);
    RHOLWB_FABRIC = P01(state, 1.0 - EPSLWB_FABRIC - TAULW_FABRIC, RhoLWB_Name);

    PD_DIFF(state, S, W, RHOLWF_FABRIC, RHOLWB_FABRIC, TAULW_FABRIC, RHOLWF_PD, TAULW_PD);

    EPSLWF_PD = P01(state, 1.0 - TAULW_PD - RHOLWF_PD, EpsLWF_Name);
}

void PD_DIFF(EnergyPlusData &state,
             Real64 const S,        // pleat spacing (> 0)
             Real64 const W,        // pleat depth (>=0, same units as S)
             Real64 const RHOFF_DD, // fabric front diffuse-diffuse reflectance
             Real64 const RHOBF_DD, // fabric back diffuse-diffuse reflectance
             Real64 const TAUF_DD,  // fabric diffuse-diffuse transmittance
             Real64 &RHOFDD,        // returned: drape diffuse-diffuse reflectance
             Real64 &TAUFDD         // returned: drape diffuse-diffuse transmittance
)
{
    // SUBROUTINE INFORMATION:
    //       AUTHOR         John L. Wright, University of Waterloo,
    //                      Mechanical Engineering, Advanced Glazing System Laboratory
    //       DATE WRITTEN   Unknown
    //       MODIFIED       na
    //       RE-ENGINEERED  na

    // PURPOSE OF THIS SUBROUTINE:
    //  Calculates the effective diffuse transmittance and reflectance of a drapery layer.
    //  Used for both LW and solar diffuse.
    // METHODOLOGY EMPLOYED:
    // Eight surface flat-fabric model with rectangular enclosure. If you want the back-side
    // reflectance call this routine a second time with reversed front and back properties

    constexpr int N(6);
    static constexpr std::string_view TauDD_Name("PD_DIFF TauDD");
    static constexpr std::string_view RhoDD_Name("PD_DIFF RhoDD");

    Real64 AK; // length of diagonal strings of the rectangular enclosure
    Real64 CG;
    Real64 F12; // shape factors
    Real64 F14;
    Real64 F32;
    Real64 F21;
    Real64 F31;
    Real64 F34;
    Real64 F24;
    Real64 F41;
    Real64 F42;
    Real64 F57;
    Real64 F56;
    Real64 F58;
    Real64 F67;
    Real64 F65;
    Real64 F68;
    Real64 F75;
    Real64 F76;
    Real64 F78;
    Real64 F85;
    Real64 F87;
    Real64 F86;
    Real64 J1; // radiosity, surface i
    Real64 J2;
    Real64 J4;
    Real64 J7;
    Real64 J6;
    Real64 J8;
    Real64 G1; // irradiance, surface i
    Real64 G3;
    Real64 G5;
    Real64 G7;
    Array2D<Real64> A(N + 2, N);
    Array1D<Real64> XSOL(N);

    if (W / S < state.dataWindowEquivalentLayer->SMALL_ERROR) {
        // flat drape (no pleats)
        RHOFDD = RHOFF_DD;
        TAUFDD = TAUF_DD;
        return;
    }

    // SOLVE FOR DIAGONAL STRINGS AND SHAPE FACTORS

    AK = std::sqrt(S * S + W * W);
    CG = AK;
    F12 = (S + W - AK) / (2.0 * S);
    F14 = (S + W - CG) / (2.0 * S);
    F32 = F14;
    F31 = (AK + CG - 2.0 * W) / (2.0 * S);
    F34 = F12;
    F21 = (S + W - AK) / (2.0 * W);
    F24 = (AK + CG - 2.0 * S) / (2.0 * W);
    F41 = (S + W - CG) / (2.0 * W);
    F42 = F24;
    F57 = F31;
    F56 = F12;
    F58 = F14;
    F75 = F31;
    F76 = F32;
    F78 = F34;
    F67 = F41;
    F65 = F21;
    F68 = F24;
    F85 = F41;
    F87 = F21;
    F86 = F42;

    A = 0.0;    // INITIALIZE RADIOSITY MATRIX COEFFICIENTS
    XSOL = 0.0; // INITIALIZE SOLUTION VECTOR COEFFICIENTS

    // POPULATE THE COEFFICIENTS OF THE RADIOSITY MATRIX

    A(1, 1) = 1.0;
    A(2, 1) = -RHOBF_DD * F12;
    A(3, 1) = -RHOBF_DD * F14;
    A(4, 1) = 0.0;
    A(5, 1) = 0.0;
    A(6, 1) = 0.0;
    A(7, 1) = TAUF_DD;
    A(1, 2) = -RHOBF_DD * F21;
    A(2, 2) = 1.0;
    A(3, 2) = -RHOBF_DD * F24;
    A(4, 2) = -TAUF_DD * F87;
    A(5, 2) = -TAUF_DD * F86;
    A(6, 2) = 0.0;
    A(7, 2) = TAUF_DD * F85;
    A(1, 3) = -RHOBF_DD * F41;
    A(2, 3) = -RHOBF_DD * F42;
    A(3, 3) = 1.0;
    A(4, 3) = -TAUF_DD * F67;
    A(5, 3) = 0.0;
    A(6, 3) = -TAUF_DD * F68;
    A(7, 3) = TAUF_DD * F65;
    A(1, 4) = 0.0;
    A(2, 4) = 0.0;
    A(3, 4) = 0.0;
    A(4, 4) = 1.0;
    A(5, 4) = -RHOFF_DD * F76;
    A(6, 4) = -RHOFF_DD * F78;
    A(7, 4) = RHOFF_DD * F75;
    A(1, 5) = -TAUF_DD * F41;
    A(2, 5) = -TAUF_DD * F42;
    A(3, 5) = 0.0;
    A(4, 5) = -RHOFF_DD * F67;
    A(5, 5) = 1.0;
    A(6, 5) = -RHOFF_DD * F68;
    A(7, 5) = RHOFF_DD * F65;
    A(1, 6) = -TAUF_DD * F21;
    A(2, 6) = 0.0;
    A(3, 6) = -TAUF_DD * F24;
    A(4, 6) = -RHOFF_DD * F87;
    A(5, 6) = -RHOFF_DD * F86;
    A(6, 6) = 1.0;
    A(7, 6) = RHOFF_DD * F85;

    SOLMATS(N, A, XSOL);

    J1 = XSOL(1);
    J2 = XSOL(2);
    J4 = XSOL(3);
    J7 = XSOL(4);
    J6 = XSOL(5);
    J8 = XSOL(6);

    G1 = F12 * J2 + F14 * J4;
    G3 = F32 * J2 + F31 * J1 + F34 * J4;
    G5 = F57 * J7 + F56 * J6 + F58 * J8;
    G7 = F75 + F76 * J6 + F78 * J8;

    TAUFDD = P01(state, (G3 + TAUF_DD * G7) / 2.0, TauDD_Name);
    RHOFDD = P01(state, (RHOFF_DD + TAUF_DD * G1 + G5) / 2.0, RhoDD_Name);
}

void PD_BEAM(EnergyPlusData &state,
             Real64 const S,         // pleat spacing (> 0)
             Real64 const W,         // pleat depth (>=0, same units as S)
             Real64 const OHM_V_RAD, // vertical profile angle, radians +=above horiz
             Real64 const OHM_H_RAD, // horizontal profile angle, radians=clockwise when viewed from above
             Real64 const RHOFF_BT0, // beam total reflectance front (outside)
             Real64 const TAUFF_BB0, // beam beam transmittance front (outside)
             Real64 const TAUFF_BD0, // beam diffuse transmittance front (outside)
             Real64 const RHOFF_DD,  // diffuse-diffuse reflectance front (outside)
             Real64 const TAUFF_DD,  // diffuse-diffuse transmittance front (outside)
             Real64 const RHOBF_BT0, // beam total reflectance back (inside)
             Real64 const TAUBF_BB0, // beam beam total transmittance back (inside)
             Real64 const TAUBF_BD0, // beam diffuse transmittance back (inside)
             Real64 const RHOBF_DD,  // diffuse-diffuse reflectance front (outside)
             Real64 const TAUBF_DD,  // diffuse-diffuse transmittance front (outside)
             Real64 &RHO_BD,         // returned: drape front beam-diffuse reflectance
             Real64 &TAU_BB,         // returned: drape beam-beam transmittance
             Real64 &TAU_BD          // returned: drape beam-diffuse transmittance
)
{
    // SUBROUTINE INFORMATION:
    //       AUTHOR         John L. Wright, University of Waterloo,
    //                      Mechanical Engineering, Advanced Glazing System Laboratory
    //       DATE WRITTEN   Unknown
    //       MODIFIED       na
    //       RE-ENGINEERED  na

    // PURPOSE OF THIS SUBROUTINE:
    //  calculates the effective front-side solar optical properties of a drapery layer.
    // METHODOLOGY EMPLOYED:
    // Pleated drape flat-fabric model with rectangular enclosure

    Real64 DE; // length of directly illuminated surface on side of pleat that
    //   is open on front (same units as S and W)
    Real64 EF;      // length of pleat side shaded surface (W-DE) (same units as S and W)
    Real64 OMEGA_V; // profile angles limited to +/- PI/2
    Real64 OMEGA_H;
    Real64 TAUFF_BT0;
    Real64 TAUBF_BT0;
    Real64 THETA_PARL; // beam incidence angles on pleat surface parallel / perpendicular
    Real64 THETA_PERP;
    // to window plane
    Real64 RHOFF_BT_PARL;
    Real64 TAUFF_BB_PARL;
    Real64 TAUFF_BD_PARL;
    Real64 RHOBF_BT_PARL;
    Real64 TAUBF_BB_PARL;
    Real64 TAUBF_BD_PARL;
    Real64 RHOFF_BT_PERP;
    Real64 TAUFF_BB_PERP;
    Real64 TAUFF_BD_PERP;
    Real64 RHOBF_BT_PERP;
    Real64 TAUBF_BB_PERP;
    Real64 TAUBF_BD_PERP;

    OMEGA_V = std::abs(max(-89.5 * Constant::DegToRadians, min(89.5 * Constant::DegToRadians, OHM_V_RAD)));
    OMEGA_H = std::abs(max(-89.5 * Constant::DegToRadians, min(89.5 * Constant::DegToRadians, OHM_H_RAD)));
    // limit profile angles -89.5 - +89.5
    // by symmetry, properties same for +/- profile angle

    // incidence angles on pleat front/back (_PARL) and sides (_PERP)
    Real64 const tan_OMEGA_V(std::tan(OMEGA_V));
    Real64 const cos_OMEGA_H(std::cos(OMEGA_H));
    Real64 const sin_OMEGA_H(std::sin(OMEGA_H));
    THETA_PARL = std::acos(std::abs(std::cos(std::atan(tan_OMEGA_V * cos_OMEGA_H)) * cos_OMEGA_H));
    THETA_PERP = std::acos(std::abs(std::cos(std::atan(tan_OMEGA_V * sin_OMEGA_H)) * sin_OMEGA_H));

    // off-normal fabric properties, front surface
    TAUFF_BT0 = TAUFF_BB0 + TAUFF_BD0;
    FM_BEAM(state, THETA_PARL, RHOFF_BT0, TAUFF_BT0, TAUFF_BB0, RHOFF_BT_PARL, TAUFF_BB_PARL, TAUFF_BD_PARL);
    if (W / S < state.dataWindowEquivalentLayer->SMALL_ERROR) {
        // flat drape (no pleats) -- return fabric properties
        RHO_BD = RHOFF_BT_PARL;
        TAU_BD = TAUFF_BD_PARL;
        TAU_BB = TAUFF_BB_PARL;
        return;
    }

    FM_BEAM(state, THETA_PERP, RHOFF_BT0, TAUFF_BT0, TAUFF_BB0, RHOFF_BT_PERP, TAUFF_BB_PERP, TAUFF_BD_PERP);

    // Off-normal fabric properties, back surface
    TAUBF_BT0 = TAUBF_BB0 + TAUBF_BD0;
    FM_BEAM(state, THETA_PARL, RHOBF_BT0, TAUBF_BT0, TAUBF_BB0, RHOBF_BT_PARL, TAUBF_BB_PARL, TAUBF_BD_PARL);
    FM_BEAM(state, THETA_PERP, RHOBF_BT0, TAUBF_BT0, TAUBF_BB0, RHOBF_BT_PERP, TAUBF_BB_PERP, TAUBF_BD_PERP);

    DE = S * std::abs(cos_OMEGA_H / max(0.000001, sin_OMEGA_H));
    EF = W - DE;

    // select geometric case
    if (DE < W - state.dataWindowEquivalentLayer->SMALL_ERROR) {
        // illuminated length less than pleat depth
        if (DE < EF - state.dataWindowEquivalentLayer->SMALL_ERROR) {
            // illum < shade
            PD_BEAM_CASE_I(S,
                           W,
                           OMEGA_H,
                           DE,
                           RHOFF_BT_PARL,
                           TAUFF_BB_PARL,
                           TAUFF_BD_PARL,
                           RHOBF_BT_PARL,
                           TAUBF_BB_PARL,
                           TAUBF_BD_PARL,
                           RHOFF_BT_PERP,
                           TAUFF_BB_PERP,
                           TAUFF_BD_PERP,
                           RHOBF_BT_PERP,
                           TAUBF_BB_PERP,
                           TAUBF_BD_PERP,
                           RHOBF_DD,
                           RHOFF_DD,
                           TAUFF_DD,
                           TAUBF_DD,
                           RHO_BD,
                           TAU_BD,
                           TAU_BB);
        } else if (DE <= EF + state.dataWindowEquivalentLayer->SMALL_ERROR) {
            // illum and shade equal
            PD_BEAM_CASE_II(S,
                            W,
                            OMEGA_H,
                            DE,
                            RHOFF_BT_PARL,
                            TAUFF_BB_PARL,
                            TAUFF_BD_PARL,
                            RHOBF_BT_PARL,
                            TAUBF_BB_PARL,
                            TAUBF_BD_PARL,
                            RHOFF_BT_PERP,
                            TAUFF_BB_PERP,
                            TAUFF_BD_PERP,
                            RHOBF_BT_PERP,
                            TAUBF_BB_PERP,
                            TAUBF_BD_PERP,
                            RHOBF_DD,
                            RHOFF_DD,
                            TAUFF_DD,
                            TAUBF_DD,
                            RHO_BD,
                            TAU_BD,
                            TAU_BB);
        } else {
            // illum > shade
            PD_BEAM_CASE_III(S,
                             W,
                             OMEGA_H,
                             DE,
                             RHOFF_BT_PARL,
                             TAUFF_BB_PARL,
                             TAUFF_BD_PARL,
                             RHOBF_BT_PARL,
                             TAUBF_BB_PARL,
                             TAUBF_BD_PARL,
                             RHOFF_BT_PERP,
                             TAUFF_BB_PERP,
                             TAUFF_BD_PERP,
                             RHOBF_BT_PERP,
                             TAUBF_BB_PERP,
                             TAUBF_BD_PERP,
                             RHOBF_DD,
                             RHOFF_DD,
                             TAUFF_DD,
                             TAUBF_DD,
                             RHO_BD,
                             TAU_BD,
                             TAU_BB);
        }
    } else if (DE <= W + state.dataWindowEquivalentLayer->SMALL_ERROR) {
        // illum length same as pleat depth
        PD_BEAM_CASE_IV(S,
                        W,
                        OMEGA_H,
                        DE,
                        RHOFF_BT_PARL,
                        TAUFF_BB_PARL,
                        TAUFF_BD_PARL,
                        RHOBF_BT_PARL,
                        TAUBF_BB_PARL,
                        TAUBF_BD_PARL,
                        RHOFF_BT_PERP,
                        TAUFF_BB_PERP,
                        TAUFF_BD_PERP,
                        RHOBF_BT_PERP,
                        TAUBF_BB_PERP,
                        TAUBF_BD_PERP,
                        RHOBF_DD,
                        RHOFF_DD,
                        TAUFF_DD,
                        TAUBF_DD,
                        RHO_BD,
                        TAU_BD,
                        TAU_BB);
    } else if (DE < 9000.0 * S) {
        // some direct illum on pleat back
        PD_BEAM_CASE_V(S,
                       W,
                       OMEGA_H,
                       DE,
                       RHOFF_BT_PARL,
                       TAUFF_BB_PARL,
                       TAUFF_BD_PARL,
                       RHOBF_BT_PARL,
                       TAUBF_BB_PARL,
                       TAUBF_BD_PARL,
                       RHOFF_BT_PERP,
                       TAUFF_BB_PERP,
                       TAUFF_BD_PERP,
                       RHOBF_BT_PERP,
                       TAUBF_BB_PERP,
                       TAUBF_BD_PERP,
                       RHOBF_DD,
                       RHOFF_DD,
                       TAUFF_DD,
                       TAUBF_DD,
                       RHO_BD,
                       TAU_BD,
                       TAU_BB);
    } else {
        // beam parallel to pleat sides (no direct illum on pleat back)
        PD_BEAM_CASE_VI(S,
                        W,
                        OMEGA_H,
                        DE,
                        RHOFF_BT_PARL,
                        TAUFF_BB_PARL,
                        TAUFF_BD_PARL,
                        RHOBF_BT_PARL,
                        TAUBF_BB_PARL,
                        TAUBF_BD_PARL,
                        RHOFF_BT_PERP,
                        TAUFF_BB_PERP,
                        TAUFF_BD_PERP,
                        RHOBF_BT_PERP,
                        TAUBF_BB_PERP,
                        TAUBF_BD_PERP,
                        RHOBF_DD,
                        RHOFF_DD,
                        TAUFF_DD,
                        TAUBF_DD,
                        RHO_BD,
                        TAU_BD,
                        TAU_BB);
    }
}

void PD_BEAM_CASE_I(Real64 const S,                        // pleat spacing (> 0)
                    Real64 const W,                        // pleat depth (>=0, same units as S)
                    [[maybe_unused]] Real64 const OMEGA_H, // horizontal profile angle, radians
                    Real64 const DE,                       // width of illumination on pleat bottom (same units as S)
                    Real64 const RHOFF_BT_PARL,
                    Real64 const TAUFF_BB_PARL,
                    Real64 const TAUFF_BD_PARL,
                    [[maybe_unused]] Real64 const RHOBF_BT_PARL,
                    [[maybe_unused]] Real64 const TAUBF_BB_PARL,
                    [[maybe_unused]] Real64 const TAUBF_BD_PARL,
                    Real64 const RHOFF_BT_PERP,
                    Real64 const TAUFF_BB_PERP,
                    Real64 const TAUFF_BD_PERP,
                    Real64 const RHOBF_BT_PERP,
                    Real64 const TAUBF_BB_PERP,
                    Real64 const TAUBF_BD_PERP,
                    Real64 const RHOBF_DD, // fabric back diffuse-diffuse reflectance
                    Real64 const RHOFF_DD, // fabric front diffuse-diffuse reflectance
                    Real64 const TAUFF_DD, // fabric front diffuse-diffuse transmittance
                    Real64 const TAUBF_DD, // fabric back diffuse-diffuse transmittance
                    Real64 &RHO_BD,        // returned: drape front beam-diffuse reflectance
                    Real64 &TAU_BD,        // returned: drape front beam-diffuse transmittance
                    Real64 &TAU_BB         // returned: drape front beam-beam transmittance
)
{

    // SUBROUTINE INFORMATION:
    //       AUTHOR         John L. Wright, University of Waterloo,
    //                      Mechanical Engineering, Advanced Glazing System Laboratory
    //       DATE WRITTEN   Unknown
    //       MODIFIED       na
    //       RE-ENGINEERED  na

    // PURPOSE OF THIS SUBROUTINE:
    //  calculates the effective front-side solar optical properties of a drapery layer.
    // METHODOLOGY EMPLOYED:
    // FOURTEEN SURFACE FLAT-FABRIC MODEL WITH RECTANGULAR ENCLOSURE

    // SUBROUTINE ARGUMENT DEFINITIONS:
    // fabric properties at current (off-normal) incidence
    //   _PARL = surface parallel to window (pleat top/bot)
    //   _PERP = surface perpendicular to window (pleat side)

    int constexpr N(12);

    Real64 TAUBF_BT_PERP;
    Real64 AB; // lengths of surfaces and diagonal strings
    Real64 GN;
    Real64 NP;
    Real64 GP;
    Real64 NK;
    Real64 PK;
    Real64 BC;
    Real64 AN;
    Real64 AP;
    Real64 AK;
    Real64 BG;
    Real64 BP;
    Real64 CG;
    Real64 BK;
    Real64 CP;
    Real64 CN;
    Real64 Z1_BB; // beam source terms
    Real64 Z7_BB;
    Real64 Z1_BD; // diffuse source terms due to incident beam radiation
    Real64 Z2_BD;
    Real64 Z7_BD;
    Real64 Z3_BD;
    Real64 Z9_BD;
    Real64 Z13_BD;
    Real64 Z14_BD;
    // shape factors
    Real64 F12;
    Real64 F13;
    Real64 F14;
    Real64 F16;
    Real64 F17;
    Real64 F21;
    Real64 F25;
    Real64 F26;
    Real64 F27;
    Real64 F31;
    Real64 F35;
    Real64 F36;
    Real64 F37;
    Real64 F41;
    Real64 F45;
    Real64 F46;
    Real64 F47;
    Real64 F51;
    Real64 F52;
    Real64 F53;
    Real64 F54;
    Real64 F56;
    Real64 F57;
    Real64 F61;
    Real64 F62;
    Real64 F63;
    Real64 F64;
    Real64 F71;
    Real64 F72;
    Real64 F73;
    Real64 F74;
    Real64 F89;
    Real64 F810;
    Real64 F811;
    Real64 F812;
    Real64 F813;
    Real64 F814;
    Real64 F911;
    Real64 F912;
    Real64 F913;
    Real64 F914;
    Real64 F1011;
    Real64 F1012;
    Real64 F1013;
    Real64 F1014;
    Real64 F119;
    Real64 F1110;
    Real64 F1112;
    Real64 F1113;
    Real64 F1114;
    Real64 F129;
    Real64 F1210;
    Real64 F1211;
    Real64 F139;
    Real64 F1310;
    Real64 F1311;
    Real64 F149;
    Real64 F1410;
    Real64 F1411;
    Real64 J1; // radiosity, surface i
    Real64 J2;
    Real64 J3;
    Real64 J4;
    Real64 J6;
    Real64 J7;
    Real64 J9;
    Real64 J10;
    Real64 J11;
    Real64 J12;
    Real64 J13;
    Real64 J14;
    Real64 G1; // irradiance, surface i
    Real64 G5;
    Real64 G8;
    Real64 G11;
    Array2D<Real64> A(N + 2, N); // coefficients of the radiosity equations matrix
    Array1D<Real64> XSOL(N);     // solution vector (obtained after solving the radiosity equations matrix)

    TAUBF_BT_PERP = TAUBF_BD_PERP + TAUBF_BB_PERP;

    AB = DE;
    GN = DE;
    NP = DE;
    GP = 2.0 * DE;
    NK = W - DE;
    PK = W - 2.0 * DE;
    BC = NK;
    AN = std::sqrt(S * S + DE * DE);
    AP = std::sqrt(S * S + GP * GP);
    AK = std::sqrt(W * W + S * S);
    BG = AN;
    BP = AN;
    CG = AK;
    BK = std::sqrt(S * S + BC * BC);
    CP = std::sqrt(S * S + PK * PK);
    CN = std::sqrt(S * S + NK * NK);

    Z1_BB = TAUFF_BB_PARL;
    Z1_BD = TAUFF_BD_PARL;
    Z2_BD = Z1_BB * RHOBF_BT_PERP * S / GN;
    Z7_BB = TAUFF_BB_PERP * S / DE;
    Z7_BD = TAUFF_BD_PERP * S / DE;
    Z3_BD = Z7_BB * RHOBF_BT_PERP;
    Z9_BD = RHOFF_BT_PERP * S / DE;
    Z13_BD = Z7_BB * TAUBF_BT_PERP;
    Z14_BD = Z1_BB * TAUBF_BT_PERP * S / GN;

    F12 = (S + GN - AN) / (2.0 * S);
    F13 = (AN + GP - (GN + AP)) / (2.0 * S);
    F14 = (AP + W - (GP + AK)) / (2.0 * S);
    F16 = (W + BG - (AB + CG)) / (2.0 * S);
    F17 = (S + AB - BG) / (2.0 * S);
    F21 = (S + GN - AN) / (2.0 * GN);
    F25 = (W + CN - (CG + NK)) / (2.0 * GN);
    F26 = (CG + S - (BG + CN)) / (2.0 * GN);
    F27 = (AN + BG - 2.0 * S) / (2.0 * GN);
    F31 = (AN + GP - (GN + AP)) / (2.0 * NP);
    F35 = (NK + CP - (CN + PK)) / (2.0 * NP);
    F36 = (CN + BP - (S + CP)) / (2.0 * NP);
    F37 = (S + AP - (AN + BP)) / (2.0 * NP);
    F41 = (W + AP - (GP + AK)) / (2.0 * PK);
    F45 = (S + PK - CP) / (2.0 * PK);
    F46 = (CP + BK - (S + BP)) / (2.0 * PK);
    F47 = (BP + AK - (AP + BK)) / (2.0 * PK);
    F51 = (AK + CG - 2.0 * W) / (2.0 * S);
    F52 = (W + CN - (CG + NK)) / (2.0 * S);
    F53 = (NK + CP - (CN + PK)) / (2.0 * S);
    F54 = (S + PK - CP) / (2.0 * S);
    F56 = (S + BC - BK) / (2.0 * S);
    F57 = (W + BK - (BC + AK)) / (2.0 * S);
    F61 = (W + BG - (AB + CG)) / (2.0 * BC);
    F62 = (S + CG - (BG + CN)) / (2.0 * BC);
    F63 = (CN + BP - (S + CP)) / (2.0 * BC);
    F64 = (BK + CP - (S + BP)) / (2.0 * BC);
    F71 = F21;
    F72 = F27;
    F73 = F37;
    F74 = (BP + AK - (BK + AP)) / (2.0 * AB);
    F89 = F12;
    F810 = F16;
    F811 = F51;
    F812 = F14;
    F813 = F13;
    F814 = F12;
    F911 = F25;
    F912 = F74;
    F913 = F73;
    F914 = F27;
    F1011 = (BC + S - BK) / (2.0 * BC);
    F1012 = F64;
    F1013 = F63;
    F1014 = F62;
    F119 = F57;
    F1110 = F56;
    F1112 = F54;
    F1113 = F53;
    F1114 = F52;
    F129 = F47;
    F1210 = F46;
    F1211 = F45;
    F139 = F37;
    F1310 = F36;
    F1311 = F35;
    F149 = F27;
    F1410 = F26;
    F1411 = F25;

    A = 0.0;    // INITIALIZE RADIOSITY MATRIX COEFFICIENTS
    XSOL = 0.0; // INITIALIZE SOLUTION VECTOR COEFFICIENTS

    // POPULATE THE COEFFICIENTS OF THE RADIOSITY MATRIX

    A(1, 1) = 1.0;
    A(2, 1) = -RHOBF_DD * F12;
    A(3, 1) = -RHOBF_DD * F13;
    A(4, 1) = -RHOBF_DD * F14;
    A(5, 1) = -RHOBF_DD * F16;
    A(6, 1) = -RHOBF_DD * F17;
    A(7, 1) = 0.0;
    A(8, 1) = 0.0;
    A(9, 1) = 0.0;
    A(10, 1) = 0.0;
    A(11, 1) = 0.0;
    A(12, 1) = 0.0;
    A(13, 1) = Z1_BD;
    A(1, 2) = -RHOBF_DD * F21;
    A(2, 2) = 1.0;
    A(3, 2) = 0.0;
    A(4, 2) = 0.0;
    A(5, 2) = -RHOBF_DD * F26;
    A(6, 2) = -RHOBF_DD * F27;
    A(7, 2) = -TAUFF_DD * F149;
    A(8, 2) = -TAUFF_DD * F1410;
    A(9, 2) = -TAUFF_DD * F1411;
    A(10, 2) = 0.0;
    A(11, 2) = 0.0;
    A(12, 2) = 0.0;
    A(13, 2) = Z2_BD;
    A(1, 3) = -RHOBF_DD * F31;
    A(2, 3) = 0.0;
    A(3, 3) = 1.0;
    A(4, 3) = 0.0;
    A(5, 3) = -RHOBF_DD * F36;
    A(6, 3) = -RHOBF_DD * F37;
    A(7, 3) = -TAUFF_DD * F139;
    A(8, 3) = -TAUFF_DD * F1310;
    A(9, 3) = -TAUFF_DD * F1311;
    A(10, 3) = 0.0;
    A(11, 3) = 0.0;
    A(12, 3) = 0.0;
    A(13, 3) = Z3_BD;
    A(1, 4) = -RHOBF_DD * F41;
    A(2, 4) = 0.0;
    A(3, 4) = 0.0;
    A(4, 4) = 1.0;
    A(5, 4) = -RHOBF_DD * F46;
    A(6, 4) = -RHOBF_DD * F47;
    A(7, 4) = -TAUFF_DD * F129;
    A(8, 4) = -TAUFF_DD * F1210;
    A(9, 4) = -TAUFF_DD * F1211;
    A(10, 4) = 0.0;
    A(11, 4) = 0.0;
    A(12, 4) = 0.0;
    A(13, 4) = 0.0;
    A(1, 5) = -RHOBF_DD * F61;
    A(2, 5) = -RHOBF_DD * F62;
    A(3, 5) = -RHOBF_DD * F63;
    A(4, 5) = -RHOBF_DD * F64;
    A(5, 5) = 1.0;
    A(6, 5) = 0.0;
    A(7, 5) = 0.0;
    A(8, 5) = 0.0;
    A(9, 5) = -TAUFF_DD * F1011;
    A(10, 5) = -TAUFF_DD * F1012;
    A(11, 5) = -TAUFF_DD * F1013;
    A(12, 5) = -TAUFF_DD * F1014;
    A(13, 5) = 0.0;
    A(1, 6) = -RHOBF_DD * F71;
    A(2, 6) = -RHOBF_DD * F72;
    A(3, 6) = -RHOBF_DD * F73;
    A(4, 6) = -RHOBF_DD * F74;
    A(5, 6) = 0.0;
    A(6, 6) = 1.0;
    A(7, 6) = 0.0;
    A(8, 6) = 0.0;
    A(9, 6) = -TAUFF_DD * F911;
    A(10, 6) = -TAUFF_DD * F912;
    A(11, 6) = -TAUFF_DD * F913;
    A(12, 6) = -TAUFF_DD * F914;
    A(13, 6) = Z7_BD;
    A(1, 7) = -TAUBF_DD * F71;
    A(2, 7) = -TAUBF_DD * F72;
    A(3, 7) = -TAUBF_DD * F73;
    A(4, 7) = -TAUBF_DD * F74;
    A(5, 7) = 0.0;
    A(6, 7) = 0.0;
    A(7, 7) = 1.0;
    A(8, 7) = 0.0;
    A(9, 7) = -RHOFF_DD * F911;
    A(10, 7) = -RHOFF_DD * F912;
    A(11, 7) = -RHOFF_DD * F913;
    A(12, 7) = -RHOFF_DD * F914;
    A(13, 7) = Z9_BD;
    A(1, 8) = -TAUBF_DD * F61;
    A(2, 8) = -TAUBF_DD * F62;
    A(3, 8) = -TAUBF_DD * F63;
    A(4, 8) = -TAUBF_DD * F64;
    A(5, 8) = 0.0;
    A(6, 8) = 0.0;
    A(7, 8) = 0.0;
    A(8, 8) = 1.0;
    A(9, 8) = -RHOFF_DD * F1011;
    A(10, 8) = -RHOFF_DD * F1012;
    A(11, 8) = -RHOFF_DD * F1013;
    A(12, 8) = -RHOFF_DD * F1014;
    A(13, 8) = 0.0;
    A(1, 9) = 0.0;
    A(2, 9) = 0.0;
    A(3, 9) = 0.0;
    A(4, 9) = 0.0;
    A(5, 9) = 0.0;
    A(6, 9) = 0.0;
    A(7, 9) = -RHOFF_DD * F119;
    A(8, 9) = -RHOFF_DD * F1110;
    A(9, 9) = 1.0;
    A(10, 9) = -RHOFF_DD * F1112;
    A(11, 9) = -RHOFF_DD * F1113;
    A(12, 9) = -RHOFF_DD * F1114;
    A(13, 9) = 0.0;
    A(1, 10) = -TAUBF_DD * F41;
    A(2, 10) = 0.0;
    A(3, 10) = 0.0;
    A(4, 10) = 0.0;
    A(5, 10) = -TAUBF_DD * F46;
    A(6, 10) = -TAUBF_DD * F47;
    A(7, 10) = -RHOFF_DD * F129;
    A(8, 10) = -RHOFF_DD * F1210;
    A(9, 10) = -RHOFF_DD * F1211;
    A(10, 10) = 1.0;
    A(11, 10) = 0.0;
    A(12, 10) = 0.0;
    A(13, 10) = 0.0;
    A(1, 11) = -TAUBF_DD * F31;
    A(2, 11) = 0.0;
    A(3, 11) = 0.0;
    A(4, 11) = 0.0;
    A(5, 11) = -TAUBF_DD * F36;
    A(6, 11) = -TAUBF_DD * F37;
    A(7, 11) = -RHOFF_DD * F139;
    A(8, 11) = -RHOFF_DD * F1310;
    A(9, 11) = -RHOFF_DD * F1311;
    A(10, 11) = 0.0;
    A(11, 11) = 1.0;
    A(12, 11) = 0.0;
    A(13, 11) = Z13_BD;
    A(1, 12) = -TAUBF_DD * F21;
    A(2, 12) = 0.0;
    A(3, 12) = 0.0;
    A(4, 12) = 0.0;
    A(5, 12) = -TAUBF_DD * F26;
    A(6, 12) = -TAUBF_DD * F27;
    A(7, 12) = -RHOFF_DD * F149;
    A(8, 12) = -RHOFF_DD * F1410;
    A(9, 12) = -RHOFF_DD * F1411;
    A(10, 12) = 0.0;
    A(11, 12) = 0.0;
    A(12, 12) = 1.0;
    A(13, 12) = Z14_BD;

    SOLMATS(N, A, XSOL);

    J1 = XSOL(1);
    J2 = XSOL(2);
    J3 = XSOL(3);
    J4 = XSOL(4);
    J6 = XSOL(5);
    J7 = XSOL(6);
    J9 = XSOL(7);
    J10 = XSOL(8);
    J11 = XSOL(9);
    J12 = XSOL(10);
    J13 = XSOL(11);
    J14 = XSOL(12);

    G1 = F12 * J2 + F13 * J3 + F14 * J4 + F16 * J6 + F17 * J7;
    G5 = F56 * J6 + F57 * J7 + F51 * J1 + F52 * J2 + F53 * J3 + F54 * J4;
    G8 = F89 * J9 + F810 * J10 + F811 * J11 + F812 * J12 + F813 * J13 + F814 * J14;
    G11 = F1112 * J12 + F1113 * J13 + F1114 * J14 + F119 * J9 + F1110 * J10;

    TAU_BB = 0.0;
    TAU_BD = (G5 + TAUFF_DD * G11) / 2.0;
    RHO_BD = (RHOFF_BT_PARL + TAUBF_DD * G1 + G8) / 2.0;
}

void PD_BEAM_CASE_II(Real64 const S,                        // pleat spacing (> 0)
                     Real64 const W,                        // pleat depth (>=0, same units as S)
                     [[maybe_unused]] Real64 const OMEGA_H, // horizontal profile angle, radians
                     Real64 const DE,                       // width of illumination on pleat bottom (same units as S)
                     Real64 const RHOFF_BT_PARL,
                     Real64 const TAUFF_BB_PARL,
                     Real64 const TAUFF_BD_PARL,
                     [[maybe_unused]] Real64 const RHOBF_BT_PARL,
                     [[maybe_unused]] Real64 const TAUBF_BB_PARL,
                     [[maybe_unused]] Real64 const TAUBF_BD_PARL,
                     Real64 const RHOFF_BT_PERP,
                     Real64 const TAUFF_BB_PERP,
                     Real64 const TAUFF_BD_PERP,
                     Real64 const RHOBF_BT_PERP,
                     Real64 const TAUBF_BB_PERP,
                     Real64 const TAUBF_BD_PERP,
                     Real64 const RHOBF_DD, // fabric back diffuse-diffuse reflectance
                     Real64 const RHOFF_DD, // fabric front diffuse-diffuse reflectance
                     Real64 const TAUFF_DD, // fabric front diffuse-diffuse transmittance
                     Real64 const TAUBF_DD, // fabric back diffuse-diffuse transmittance
                     Real64 &RHO_BD,        // returned: drape front beam-diffuse reflectance
                     Real64 &TAU_BD,        // returned: drape front beam-diffuse transmittance
                     Real64 &TAU_BB         // returned: drape front beam-beam transmittance
)
{

    // SUBROUTINE INFORMATION:
    //       AUTHOR         John L. Wright, University of Waterloo,
    //                      Mechanical Engineering, Advanced Glazing System Laboratory
    //       DATE WRITTEN   Unknown
    //       MODIFIED       na
    //       RE-ENGINEERED  na

    // PURPOSE OF THIS SUBROUTINE:
    //  calculates the effective front-side solar optical properties of a drapery layer.
    // METHODOLOGY EMPLOYED:
    // TWELVE SURFACE FLAT-FABRIC MODEL WITH RECTANGULAR ENCLOSURE

    // fabric properties at current (off-normal) incidence
    //   _PARL = surface parallel to window (pleat top/bot)
    //   _PERP = surface perpendicular to window (pleat side)

    int constexpr N(10);

    Real64 TAUBF_BT_PERP;
    Real64 AB; // lengths of surfaces and diagonal strings
    Real64 GN;
    Real64 NK;
    Real64 BC;
    Real64 AN;
    Real64 AK;
    Real64 BG;
    Real64 CG;
    Real64 BK;
    Real64 CN;
    Real64 Z1_BD; // diffuse source terms due to incident beam radiation
    Real64 Z2_BD;
    Real64 Z3_BD;
    Real64 Z6_BD;
    Real64 Z8_BD;
    Real64 Z11_BD;
    Real64 Z12_BD;
    Real64 Z1_BB; // beam source terms due to incident beam radiation
    Real64 Z6_BB;
    // shape factors
    Real64 F12;
    Real64 F13;
    Real64 F15;
    Real64 F16;
    Real64 F21;
    Real64 F25;
    Real64 F26;
    Real64 F31;
    Real64 F35;
    Real64 F36;
    Real64 F41;
    Real64 F42;
    Real64 F43;
    Real64 F45;
    Real64 F46;
    Real64 F51;
    Real64 F52;
    Real64 F53;
    Real64 F54;
    Real64 F61;
    Real64 F62;
    Real64 F63;
    Real64 F78;
    Real64 F79;
    Real64 F710;
    Real64 F711;
    Real64 F712;
    Real64 F810;
    Real64 F811;
    Real64 F812;
    Real64 F910;
    Real64 F911;
    Real64 F912;
    Real64 F108;
    Real64 F109;
    Real64 F1011;
    Real64 F1012;
    Real64 F118;
    Real64 F119;
    Real64 F1110;
    Real64 F128;
    Real64 F129;
    Real64 F1210;

    Real64 J1; // radiosity, surface i
    Real64 J2;
    Real64 J3;
    Real64 J5;
    Real64 J6;
    Real64 J8;
    Real64 J9;
    Real64 J10;
    Real64 J11;
    Real64 J12;
    Real64 G1; // irradiance, surface i
    Real64 G4;
    Real64 G7;
    Real64 G10;
    Array2D<Real64> A(N + 2, N); // coefficients of the radiosity equations matrix
    Array1D<Real64> XSOL(N);     // solution vector (obtained after solving the radiosity equations matrix)

    TAUBF_BT_PERP = TAUBF_BD_PERP + TAUBF_BB_PERP;

    AB = DE;
    GN = DE;
    NK = W - DE;
    BC = NK;
    AN = std::sqrt(S * S + DE * DE);
    AK = std::sqrt(W * W + S * S);
    BG = AN;
    CG = AK;
    BK = std::sqrt(S * S + BC * BC);
    CN = std::sqrt(S * S + NK * NK);

    Z1_BB = TAUFF_BB_PARL;
    Z1_BD = TAUFF_BD_PARL;
    Z2_BD = Z1_BB * RHOBF_BT_PERP * S / GN;
    Z6_BB = TAUFF_BB_PERP * S / DE;
    Z6_BD = TAUFF_BD_PERP * S / DE;
    Z3_BD = Z6_BB * RHOBF_BT_PERP;
    Z8_BD = RHOFF_BT_PERP * S / DE;
    Z11_BD = Z6_BB * TAUBF_BT_PERP;
    Z12_BD = Z1_BB * TAUBF_BT_PERP * S / GN;

    F12 = (S + GN - AN) / (2.0 * S);
    F13 = (W + AN - (GN + AK)) / (2.0 * S);
    F15 = (W + BG - (AB + CG)) / (2.0 * S);
    F16 = (S + AB - BG) / (2.0 * S);
    F21 = (S + GN - AN) / (2.0 * GN);
    F25 = (S + CG - (BG + CN)) / (2.0 * GN);
    F26 = (AN + BG - 2.0 * S) / (2.0 * GN);
    F31 = (W + AN - (GN + AK)) / (2.0 * NK);
    F35 = (BK + CN - 2.0 * S) / (2.0 * NK);
    F36 = (S + AK - (AN + BK)) / (2.0 * NK);
    F41 = (AK + CG - 2.0 * W) / (2.0 * S);
    F42 = (W + CN - (CG + NK)) / (2.0 * S);
    F43 = (S + NK - CN) / (2.0 * S);
    F45 = (S + BC - BK) / (2.0 * S);
    F46 = (W + BK - (AK + BC)) / (2.0 * S);
    F51 = (W + BG - (AB + CG)) / (2.0 * BC);
    F52 = (S + CG - (BG + CN)) / (2.0 * BC);
    F53 = (BK + CN - 2.0 * S) / (2.0 * BC);
    F54 = (S + BC - BK) / (2.0 * BC);
    F61 = (S + AB - BG) / (2.0 * AB);
    F62 = (AN + BG - 2.0 * S) / (2.0 * AB);
    F63 = (S + AK - (AN + BK)) / (2.0 * AB);
    F78 = F12;
    F79 = F13;
    F710 = (AK + CG - 2.0 * W) / (2.0 * S);
    F711 = F15;
    F712 = F16;
    F810 = (W + CN - (CG + NK)) / (2.0 * S);
    F811 = F25;
    F812 = F26;
    F910 = (S + NK - CN) / (2.0 * NK);
    F911 = F35;
    F912 = F36;
    F108 = F42;
    F109 = F43;
    F1011 = F45;
    F1012 = F46;
    F118 = F52;
    F119 = F53;
    F1110 = (S + BC - BK) / (2.0 * NK);
    F128 = F62;
    F129 = F63;
    F1210 = (W + BK - (AK + BC)) / (2.0 * GN);

    A = 0.0;    // INITIALIZE RADIOSITY MATRIX COEFFICIENTS
    XSOL = 0.0; // INITIALIZE SOLUTION VECTOR COEFFICIENTS

    // POPULATE THE COEFFICIENTS OF THE RADIOSITY MATRIX

    A(1, 1) = 1.0;
    A(2, 1) = -RHOBF_DD * F12;
    A(3, 1) = -RHOBF_DD * F13;
    A(4, 1) = -RHOBF_DD * F15;
    A(5, 1) = -RHOBF_DD * F16;
    A(6, 1) = 0.0;
    A(7, 1) = 0.0;
    A(8, 1) = 0.0;
    A(9, 1) = 0.0;
    A(10, 1) = 0.0;
    A(11, 1) = Z1_BD;
    A(1, 2) = -RHOBF_DD * F21;
    A(2, 2) = 1.0;
    A(3, 2) = 0.0;
    A(4, 2) = -RHOBF_DD * F25;
    A(5, 2) = -RHOBF_DD * F26;
    A(6, 2) = -TAUFF_DD * F128;
    A(7, 2) = -TAUFF_DD * F129;
    A(8, 2) = -TAUFF_DD * F1210;
    A(9, 2) = 0.0;
    A(10, 2) = 0.0;
    A(11, 2) = Z2_BD;
    A(1, 3) = -RHOBF_DD * F31;
    A(2, 3) = 0.0;
    A(3, 3) = 1.0;
    A(4, 3) = -RHOBF_DD * F35;
    A(5, 3) = -RHOBF_DD * F36;
    A(6, 3) = -TAUFF_DD * F118;
    A(7, 3) = -TAUFF_DD * F119;
    A(8, 3) = -TAUFF_DD * F1110;
    A(9, 3) = 0.0;
    A(10, 3) = 0.0;
    A(11, 3) = Z3_BD;
    A(1, 4) = -RHOBF_DD * F51;
    A(2, 4) = -RHOBF_DD * F52;
    A(3, 4) = -RHOBF_DD * F53;
    A(4, 4) = 1.0;
    A(5, 4) = 0.0;
    A(6, 4) = 0.0;
    A(7, 4) = 0.0;
    A(8, 4) = -TAUFF_DD * F910;
    A(9, 4) = -TAUFF_DD * F911;
    A(10, 4) = -TAUFF_DD * F912;
    A(11, 4) = 0.0;
    A(1, 5) = -RHOBF_DD * F61;
    A(2, 5) = -RHOBF_DD * F62;
    A(3, 5) = -RHOBF_DD * F63;
    A(4, 5) = 0.0;
    A(5, 5) = 1.0;
    A(6, 5) = 0.0;
    A(7, 5) = 0.0;
    A(8, 5) = -TAUFF_DD * F810;
    A(9, 5) = -TAUFF_DD * F811;
    A(10, 5) = -TAUFF_DD * F812;
    A(11, 5) = Z6_BD;
    A(1, 6) = -TAUBF_DD * F61;
    A(2, 6) = -TAUBF_DD * F62;
    A(3, 6) = -TAUBF_DD * F63;
    A(4, 6) = 0.0;
    A(5, 6) = 0.0;
    A(6, 6) = 1.0;
    A(7, 6) = 0.0;
    A(8, 6) = -RHOFF_DD * F810;
    A(9, 6) = -RHOFF_DD * F811;
    A(10, 6) = -RHOFF_DD * F812;
    A(11, 6) = Z8_BD;
    A(1, 7) = -TAUBF_DD * F51;
    A(2, 7) = -TAUBF_DD * F52;
    A(3, 7) = -TAUBF_DD * F53;
    A(4, 7) = 0.0;
    A(5, 7) = 0.0;
    A(6, 7) = 0.0;
    A(7, 7) = 1.0;
    A(8, 7) = -RHOFF_DD * F910;
    A(9, 7) = -RHOFF_DD * F911;
    A(10, 7) = -RHOFF_DD * F912;
    A(11, 7) = 0.0;
    A(1, 8) = 0.0;
    A(2, 8) = 0.0;
    A(3, 8) = 0.0;
    A(4, 8) = 0.0;
    A(5, 8) = 0.0;
    A(6, 8) = -RHOFF_DD * F108;
    A(7, 8) = -RHOFF_DD * F109;
    A(8, 8) = 1.0;
    A(9, 8) = -RHOFF_DD * F1011;
    A(10, 8) = -RHOFF_DD * F1012;
    A(11, 8) = 0.0;
    A(1, 9) = -TAUBF_DD * F31;
    A(2, 9) = 0.0;
    A(3, 9) = 0.0;
    A(4, 9) = -TAUBF_DD * F35;
    A(5, 9) = -TAUBF_DD * F36;
    A(6, 9) = -RHOFF_DD * F118;
    A(7, 9) = -RHOFF_DD * F119;
    A(8, 9) = -RHOFF_DD * F1110;
    A(9, 9) = 1.0;
    A(10, 9) = 0.0;
    A(11, 9) = Z11_BD;
    A(1, 10) = -TAUBF_DD * F21;
    A(2, 10) = 0.0;
    A(3, 10) = 0.0;
    A(4, 10) = -TAUBF_DD * F25;
    A(5, 10) = -TAUBF_DD * F26;
    A(6, 10) = -RHOFF_DD * F128;
    A(7, 10) = -RHOFF_DD * F129;
    A(8, 10) = -RHOFF_DD * F1210;
    A(9, 10) = 0.0;
    A(10, 10) = 1.0;
    A(11, 10) = Z12_BD;

    SOLMATS(N, A, XSOL);

    J1 = XSOL(1);
    J2 = XSOL(2);
    J3 = XSOL(3);
    J5 = XSOL(4);
    J6 = XSOL(5);
    J8 = XSOL(6);
    J9 = XSOL(7);
    J10 = XSOL(8);
    J11 = XSOL(9);
    J12 = XSOL(10);

    G1 = F12 * J2 + F13 * J3 + F15 * J5 + F16 * J6;
    G4 = F41 * J1 + F42 * J2 + F43 * J3 + F45 * J5 + F46 * J6;
    G7 = F78 * J8 + F79 * J9 + F710 * J10 + F711 * J11 + F712 * J12;
    G10 = F108 * J8 + F109 * J9 + F1011 * J11 + F1012 * J12;

    TAU_BB = 0.0;
    TAU_BD = (G4 + TAUFF_DD * G10) / 2.0;
    RHO_BD = (RHOFF_BT_PARL + TAUBF_DD * G1 + G7) / 2.0;
}

void PD_BEAM_CASE_III(Real64 const S,       // pleat spacing (> 0)
                      Real64 const W,       // pleat depth (>=0, same units as S)
                      Real64 const OMEGA_H, // horizontal profile angle, radians
                      Real64 const DE,      // width of illumination on pleat bottom (same units as S)
                      Real64 const RHOFF_BT_PARL,
                      Real64 const TAUFF_BB_PARL,
                      Real64 const TAUFF_BD_PARL,
                      [[maybe_unused]] Real64 const RHOBF_BT_PARL,
                      [[maybe_unused]] Real64 const TAUBF_BB_PARL,
                      [[maybe_unused]] Real64 const TAUBF_BD_PARL,
                      Real64 const RHOFF_BT_PERP,
                      Real64 const TAUFF_BB_PERP,
                      Real64 const TAUFF_BD_PERP,
                      Real64 const RHOBF_BT_PERP,
                      Real64 const TAUBF_BB_PERP,
                      Real64 const TAUBF_BD_PERP,
                      Real64 const RHOBF_DD, // fabric back diffuse-diffuse reflectance
                      Real64 const RHOFF_DD, // fabric front diffuse-diffuse reflectance
                      Real64 const TAUFF_DD, // fabric front diffuse-diffuse transmittance
                      Real64 const TAUBF_DD, // fabric back diffuse-diffuse transmittance
                      Real64 &RHO_BD,        // returned: drape front beam-diffuse reflectance
                      Real64 &TAU_BD,        // returned: drape front beam-diffuse transmittance
                      Real64 &TAU_BB         // returned: drape front beam-beam transmittance
)
{

    // SUBROUTINE INFORMATION:
    //       AUTHOR         John L. Wright, University of Waterloo,
    //                      Mechanical Engineering, Advanced Glazing System Laboratory
    //       DATE WRITTEN   Unknown
    //       MODIFIED       na
    //       RE-ENGINEERED  na

    // PURPOSE OF THIS SUBROUTINE:
    //  calculates the effective front-side solar optical properties of a drapery layer.
    // METHODOLOGY EMPLOYED:
    // TWELVE SURFACE FLAT-FABRIC MODEL WITH RECTANGULAR ENCLOSURE

    // fabric properties at current (off-normal) incidence
    //   _PARL = surface parallel to window (pleat top/bot)
    //   _PERP = surface perpendicular to window (pleat side)

    // SUBROUTINE PARAMETER DEFINITIONS:
    int constexpr N(10);

    Real64 TAUBF_BT_PERP;
    Real64 AB; // lengths for surfaces and diagonal strings
    Real64 GN;
    Real64 NK;
    Real64 BC;
    Real64 AN;
    Real64 AK;
    Real64 BG;
    Real64 CG;
    Real64 BK;
    Real64 CN;
    Real64 Z1_BB; // beam source terms
    Real64 Z6_BB;
    Real64 Z1_BD; // diffuse source terms
    Real64 Z2_BD;
    Real64 Z6_BD;
    Real64 Z3_BD;
    Real64 Z8_BD;
    Real64 Z11_BD;
    Real64 Z12_BD;
    // shape factors
    Real64 F12;
    Real64 F13;
    Real64 F15;
    Real64 F16;
    Real64 F21;
    Real64 F25;
    Real64 F26;
    Real64 F31;
    Real64 F35;
    Real64 F36;
    Real64 F41;
    Real64 F42;
    Real64 F43;
    Real64 F45;
    Real64 F46;
    Real64 F51;
    Real64 F52;
    Real64 F53;
    Real64 F54;
    Real64 F61;
    Real64 F62;
    Real64 F63;
    Real64 F78;
    Real64 F79;
    Real64 F710;
    Real64 F711;
    Real64 F712;
    Real64 F810;
    Real64 F811;
    Real64 F812;
    Real64 F910;
    Real64 F911;
    Real64 F912;
    Real64 F108;
    Real64 F109;
    Real64 F1011;
    Real64 F1012;
    Real64 F118;
    Real64 F119;
    Real64 F1110;
    Real64 F128;
    Real64 F129;
    Real64 F1210;
    Real64 J1; // radiosity, surface i
    Real64 J2;
    Real64 J3;
    Real64 J5;
    Real64 J6;
    Real64 J8;
    Real64 J9;
    Real64 J10;
    Real64 J11;
    Real64 J12;
    Real64 G1; // irradiance, surface i
    Real64 G4;
    Real64 G7;
    Real64 G10;

    Array2D<Real64> A(N + 2, N); // coefficients of the radiosity equations matrix
    Array1D<Real64> XSOL(N);     // solution vector (obtained after solving the radiosity equations matrix)

    TAUBF_BT_PERP = TAUBF_BD_PERP + TAUBF_BB_PERP;

    AB = DE;
    GN = DE;
    NK = W - DE;
    BC = NK;
    AN = std::sqrt(S * S + DE * DE);
    AK = std::sqrt(W * W + S * S);
    BG = AN;
    CG = AK;
    BK = std::sqrt(S * S + BC * BC);
    CN = std::sqrt(S * S + NK * NK);

    Z1_BB = TAUFF_BB_PARL;
    Z1_BD = TAUFF_BD_PARL;
    Z2_BD = Z1_BB * RHOBF_BT_PERP * S / GN;
    Z6_BB = TAUFF_BB_PERP * S / DE;
    Z6_BD = TAUFF_BD_PERP * S / DE;
    Z3_BD = Z6_BB * RHOBF_BT_PERP;
    Z8_BD = RHOFF_BT_PERP * S / DE;
    Z11_BD = Z6_BB * TAUBF_BT_PERP;
    Z12_BD = Z1_BB * TAUBF_BT_PERP * S / GN;

    F12 = (S + GN - AN) / (2.0 * S);
    F13 = (W + AN - (GN + AK)) / (2.0 * S);
    F15 = (W + BG - (AB + CG)) / (2.0 * S);
    F16 = (S + AB - BG) / (2.0 * S);
    F21 = (S + GN - AN) / (2.0 * GN);
    F25 = (S + CG - (BG + CN)) / (2.0 * GN);
    F26 = (AN + BG - 2.0 * S) / (2.0 * GN);
    F31 = (W + AN - (GN + AK)) / (2.0 * NK);
    F35 = (BK + CN - 2.0 * S) / (2.0 * NK);
    F36 = (S + AK - (AN + BK)) / (2.0 * NK);
    F41 = (AK + CG - 2.0 * W) / (2.0 * S);
    F42 = (W + CN - (CG + NK)) / (2.0 * S);
    F43 = (S + NK - CN) / (2.0 * S);
    F45 = (S + BC - BK) / (2.0 * S);
    F46 = (W + BK - (AK + BC)) / (2.0 * S);
    F51 = (W + BG - (AB + CG)) / (2.0 * BC);
    F52 = (S + CG - (BG + CN)) / (2.0 * BC);
    F53 = (BK + CN - 2.0 * S) / (2.0 * BC);
    F54 = (S + BC - BK) / (2.0 * BC);
    F61 = (S + AB - BG) / (2.0 * AB);
    F62 = (AN + BG - 2.0 * S) / (2.0 * AB);
    F63 = (S + AK - (AN + BK)) / (2.0 * AB);
    F78 = F12;
    F79 = F13;
    F710 = (AK + CG - 2.0 * W) / (2.0 * S);
    F711 = F15;
    F712 = F16;
    F810 = (W + CN - (CG + NK)) / (2.0 * S);
    F811 = F25;
    F812 = F26;
    F910 = (S + NK - CN) / (2.0 * NK);
    F911 = F35;
    F912 = F36;
    F108 = F42;
    F109 = F43;
    F1011 = F45;
    F1012 = F46;
    F118 = F52;
    F119 = F53;
    F1110 = (S + BC - BK) / (2.0 * NK);
    F128 = F62;
    F129 = F63;
    F1210 = (W + BK - (AK + BC)) / (2.0 * GN);

    A = 0.0;    // INITIALIZE RADIOSITY MATRIX COEFFICIENTS
    XSOL = 0.0; // INITIALIZE SOLUTION VECTOR COEFFICIENTS

    // POPULATE THE COEFFICIENTS OF THE RADIOSITY MATRIX

    A(1, 1) = 1.0;
    A(2, 1) = -RHOBF_DD * F12;
    A(3, 1) = -RHOBF_DD * F13;
    A(4, 1) = -RHOBF_DD * F15;
    A(5, 1) = -RHOBF_DD * F16;
    A(6, 1) = 0.0;
    A(7, 1) = 0.0;
    A(8, 1) = 0.0;
    A(9, 1) = 0.0;
    A(10, 1) = 0.0;
    A(11, 1) = Z1_BD;
    A(1, 2) = -RHOBF_DD * F21;
    A(2, 2) = 1.0;
    A(3, 2) = 0.0;
    A(4, 2) = -RHOBF_DD * F25;
    A(5, 2) = -RHOBF_DD * F26;
    A(6, 2) = -TAUFF_DD * F128;
    A(7, 2) = -TAUFF_DD * F129;
    A(8, 2) = -TAUFF_DD * F1210;
    A(9, 2) = 0.0;
    A(10, 2) = 0.0;
    A(11, 2) = Z2_BD;
    A(1, 3) = -RHOBF_DD * F31;
    A(2, 3) = 0.0;
    A(3, 3) = 1.0;
    A(4, 3) = -RHOBF_DD * F35;
    A(5, 3) = -RHOBF_DD * F36;
    A(6, 3) = -TAUFF_DD * F118;
    A(7, 3) = -TAUFF_DD * F119;
    A(8, 3) = -TAUFF_DD * F1110;
    A(9, 3) = 0.0;
    A(10, 3) = 0.0;
    A(11, 3) = Z3_BD;
    A(1, 4) = -RHOBF_DD * F51;
    A(2, 4) = -RHOBF_DD * F52;
    A(3, 4) = -RHOBF_DD * F53;
    A(4, 4) = 1.0;
    A(5, 4) = 0.0;
    A(6, 4) = 0.0;
    A(7, 4) = 0.0;
    A(8, 4) = -TAUFF_DD * F910;
    A(9, 4) = -TAUFF_DD * F911;
    A(10, 4) = -TAUFF_DD * F912;
    A(11, 4) = 0.0;
    A(1, 5) = -RHOBF_DD * F61;
    A(2, 5) = -RHOBF_DD * F62;
    A(3, 5) = -RHOBF_DD * F63;
    A(4, 5) = 0.0;
    A(5, 5) = 1.0;
    A(6, 5) = 0.0;
    A(7, 5) = 0.0;
    A(8, 5) = -TAUFF_DD * F810;
    A(9, 5) = -TAUFF_DD * F811;
    A(10, 5) = -TAUFF_DD * F812;
    A(11, 5) = Z6_BD;
    A(1, 6) = -TAUBF_DD * F61;
    A(2, 6) = -TAUBF_DD * F62;
    A(3, 6) = -TAUBF_DD * F63;
    A(4, 6) = 0.0;
    A(5, 6) = 0.0;
    A(6, 6) = 1.0;
    A(7, 6) = 0.0;
    A(8, 6) = -RHOFF_DD * F810;
    A(9, 6) = -RHOFF_DD * F811;
    A(10, 6) = -RHOFF_DD * F812;
    A(11, 6) = Z8_BD;
    A(1, 7) = -TAUBF_DD * F51;
    A(2, 7) = -TAUBF_DD * F52;
    A(3, 7) = -TAUBF_DD * F53;
    A(4, 7) = 0.0;
    A(5, 7) = 0.0;
    A(6, 7) = 0.0;
    A(7, 7) = 1.0;
    A(8, 7) = -RHOFF_DD * F910;
    A(9, 7) = -RHOFF_DD * F911;
    A(10, 7) = -RHOFF_DD * F912;
    A(11, 7) = 0.0;
    A(1, 8) = 0.0;
    A(2, 8) = 0.0;
    A(3, 8) = 0.0;
    A(4, 8) = 0.0;
    A(5, 8) = 0.0;
    A(6, 8) = -RHOFF_DD * F108;
    A(7, 8) = -RHOFF_DD * F109;
    A(8, 8) = 1.0;
    A(9, 8) = -RHOFF_DD * F1011;
    A(10, 8) = -RHOFF_DD * F1012;
    A(11, 8) = 0.0;
    A(1, 9) = -TAUBF_DD * F31;
    A(2, 9) = 0.0;
    A(3, 9) = 0.0;
    A(4, 9) = -TAUBF_DD * F35;
    A(5, 9) = -TAUBF_DD * F36;
    A(6, 9) = -RHOFF_DD * F118;
    A(7, 9) = -RHOFF_DD * F119;
    A(8, 9) = -RHOFF_DD * F1110;
    A(9, 9) = 1.0;
    A(10, 9) = 0.0;
    A(11, 9) = Z11_BD;
    A(1, 10) = -TAUBF_DD * F21;
    A(2, 10) = 0.0;
    A(3, 10) = 0.0;
    A(4, 10) = -TAUBF_DD * F25;
    A(5, 10) = -TAUBF_DD * F26;
    A(6, 10) = -RHOFF_DD * F128;
    A(7, 10) = -RHOFF_DD * F129;
    A(8, 10) = -RHOFF_DD * F1210;
    A(9, 10) = 0.0;
    A(10, 10) = 1.0;
    A(11, 10) = Z12_BD;

    SOLMATS(N, A, XSOL);

    J1 = XSOL(1);
    J2 = XSOL(2);
    J3 = XSOL(3);
    J5 = XSOL(4);
    J6 = XSOL(5);
    J8 = XSOL(6);
    J9 = XSOL(7);
    J10 = XSOL(8);
    J11 = XSOL(9);
    J12 = XSOL(10);

    G1 = F12 * J2 + F13 * J3 + F15 * J5 + F16 * J6;
    G4 = F41 * J1 + F42 * J2 + F43 * J3 + F45 * J5 + F46 * J6;
    G7 = F78 * J8 + F79 * J9 + F710 * J10 + F711 * J11 + F712 * J12;
    G10 = F108 * J8 + F109 * J9 + F1011 * J11 + F1012 * J12;

    TAU_BB = (TAUFF_BB_PERP * (AB - NK) * std::abs(std::sin(OMEGA_H))) / (2.0 * S * std::abs(std::cos(OMEGA_H)));
    TAU_BD = (G4 + TAUFF_DD * G10) / 2.0;
    RHO_BD = (RHOFF_BT_PARL + TAUBF_DD * G1 + G7) / 2.0;
}

void PD_BEAM_CASE_IV(Real64 const S,                        // pleat spacing (> 0)
                     Real64 const W,                        // pleat depth (>=0, same units as S)
                     [[maybe_unused]] Real64 const OMEGA_H, // horizontal profile angle, radians
                     [[maybe_unused]] Real64 const DE,      // width of illumination on pleat bottom (same units as S)
                     Real64 const RHOFF_BT_PARL,
                     Real64 const TAUFF_BB_PARL,
                     Real64 const TAUFF_BD_PARL,
                     [[maybe_unused]] Real64 const RHOBF_BT_PARL,
                     [[maybe_unused]] Real64 const TAUBF_BB_PARL,
                     [[maybe_unused]] Real64 const TAUBF_BD_PARL,
                     Real64 const RHOFF_BT_PERP,
                     Real64 const TAUFF_BB_PERP,
                     Real64 const TAUFF_BD_PERP,
                     Real64 const RHOBF_BT_PERP,
                     Real64 const TAUBF_BB_PERP,
                     Real64 const TAUBF_BD_PERP,
                     Real64 const RHOBF_DD, // fabric back diffuse-diffuse reflectance
                     Real64 const RHOFF_DD, // fabric front diffuse-diffuse reflectance
                     Real64 const TAUFF_DD, // fabric front diffuse-diffuse transmittance
                     Real64 const TAUBF_DD, // fabric back diffuse-diffuse transmittance
                     Real64 &RHO_BD,        // returned: drape front beam-diffuse reflectance
                     Real64 &TAU_BD,        // returned: drape front beam-diffuse transmittance
                     Real64 &TAU_BB         // returned: drape front beam-beam transmittance
)
{
    // SUBROUTINE INFORMATION:
    //       AUTHOR         John L. Wright, University of Waterloo,
    //                      Mechanical Engineering, Advanced Glazing System Laboratory
    //       DATE WRITTEN   Unknown
    //       MODIFIED       na
    //       RE-ENGINEERED  na

    // PURPOSE OF THIS SUBROUTINE:
    //  calculates the effective front-side solar optical properties of a drapery layer.
    // METHODOLOGY EMPLOYED:
    // Eight surface flat-fabric model with rectangular enclosure

    // fabric properties at current (off-normal) incidence
    //   _PARL = surface parallel to window (pleat top/bot)
    //   _PERP = surface perpendicular to window (pleat side)
    // SUBROUTINE PARAMETER DEFINITIONS:
    int constexpr N(6);

    Real64 TAUBF_BT_PERP;
    Real64 AK; // length of diagonal strings
    Real64 CG;
    Real64 Z1_BB; // beam source term
    Real64 Z1_BD; // diffuse source terms
    Real64 Z2_BD;
    Real64 Z4_BD;
    Real64 Z6_BD;
    Real64 Z8_BD;
    // shape factors
    Real64 F12;
    Real64 F14;
    Real64 F21;
    Real64 F24;
    Real64 F31;
    Real64 F32;
    Real64 F34;
    Real64 F41;
    Real64 F42;
    Real64 F56;
    Real64 F57;
    Real64 F58;
    Real64 F67;
    Real64 F68;
    Real64 F76;
    Real64 F78;
    Real64 F86;
    Real64 F87;
    Real64 J1; // radiosity, surface i
    Real64 J2;
    Real64 J4;
    Real64 J6;
    Real64 J7;
    Real64 J8;
    Real64 G1; // irradiance, surface i
    Real64 G3;
    Real64 G5;
    Real64 G7;
    Array2D<Real64> A(N + 2, N); // coefficients of the radiosity equations matrix
    Array1D<Real64> XSOL(N);     // solution vector (obtained after solving the radiosity equations matrix)

    TAUBF_BT_PERP = TAUBF_BD_PERP + TAUBF_BB_PERP;

    AK = std::sqrt(W * W + S * S);
    CG = AK;

    Z1_BB = TAUFF_BB_PARL;
    Z1_BD = TAUFF_BD_PARL;
    Z2_BD = Z1_BB * RHOBF_BT_PERP * S / W;
    Z4_BD = TAUFF_BD_PERP * S / W;
    Z6_BD = RHOFF_BT_PERP * S / W;
    Z8_BD = Z1_BB * TAUBF_BT_PERP * S / W;

    F12 = (S + W - AK) / (2.0 * S);
    F14 = (S + W - CG) / (2.0 * S);
    F21 = (S + W - AK) / (2.0 * W);
    F24 = (AK + CG - 2.0 * S) / (2.0 * W);
    F31 = (AK + CG - 2.0 * W) / (2.0 * S);
    F32 = F12;
    F34 = F12;
    F41 = F21;
    F42 = F24;
    F56 = F12;
    F57 = F31;
    F58 = F14;
    F67 = F41;
    F68 = F24;
    F76 = F32;
    F78 = F34;
    F86 = F42;
    F87 = F21;

    A = 0.0;    // INITIALIZE RADIOSITY MATRIX COEFFICIENTS
    XSOL = 0.0; // INITIALIZE SOLUTION VECTOR COEFFICIENTS

    // POPULATE THE COEFFICIENTS OF THE RADIOSITY MATRIX

    A(1, 1) = 1.0;
    A(2, 1) = -RHOBF_DD * F12;
    A(3, 1) = -RHOBF_DD * F14;
    A(4, 1) = 0.0;
    A(5, 1) = 0.0;
    A(6, 1) = 0.0;
    A(7, 1) = Z1_BD;
    A(1, 2) = -RHOBF_DD * F21;
    A(2, 2) = 1.0;
    A(3, 2) = -RHOBF_DD * F24;
    A(4, 2) = -TAUFF_DD * F86;
    A(5, 2) = -TAUFF_DD * F87;
    A(6, 2) = 0.0;
    A(7, 2) = Z2_BD;
    A(1, 3) = -RHOBF_DD * F41;
    A(2, 3) = -RHOBF_DD * F42;
    A(3, 3) = 1.0;
    A(4, 3) = 0.0;
    A(5, 3) = -TAUFF_DD * F67;
    A(6, 3) = -TAUFF_DD * F68;
    A(7, 3) = Z4_BD;
    A(1, 4) = -TAUBF_DD * F41;
    A(2, 4) = -TAUBF_DD * F42;
    A(3, 4) = 0.0;
    A(4, 4) = 1.0;
    A(5, 4) = -RHOFF_DD * F67;
    A(6, 4) = -RHOFF_DD * F68;
    A(7, 4) = Z6_BD;
    A(1, 5) = 0.0;
    A(2, 5) = 0.0;
    A(3, 5) = 0.0;
    A(4, 5) = -RHOFF_DD * F76;
    A(5, 5) = 1.0;
    A(6, 5) = -RHOFF_DD * F78;
    A(7, 5) = 0.0;
    A(1, 6) = -TAUBF_DD * F21;
    A(2, 6) = 0.0;
    A(3, 6) = -TAUBF_DD * F24;
    A(4, 6) = -RHOFF_DD * F86;
    A(5, 6) = -RHOFF_DD * F87;
    A(6, 6) = 1.0;
    A(7, 6) = Z8_BD;

    SOLMATS(N, A, XSOL);

    J1 = XSOL(1);
    J2 = XSOL(2);
    J4 = XSOL(3);
    J6 = XSOL(4);
    J7 = XSOL(5);
    J8 = XSOL(6);

    G1 = F12 * J2 + F14 * J4;
    G3 = F31 * J1 + F32 * J2 + F34 * J4;
    G5 = F56 * J6 + F57 * J7 + F58 * J8;
    G7 = F76 * J6 + F78 * J8;

    TAU_BB = TAUFF_BB_PERP / 2.0;
    TAU_BD = (G3 + TAUFF_DD * G7) / 2.0;
    RHO_BD = (RHOFF_BT_PARL + TAUBF_DD * G1 + G5) / 2.0;
}

void PD_BEAM_CASE_V(Real64 const S,       // pleat spacing (> 0)
                    Real64 const W,       // pleat depth (>=0, same units as S)
                    Real64 const OMEGA_H, // horizontal profile angle, radians
                    Real64 const DE,      // width of illumination on pleat bottom (same units as S)
                    Real64 const RHOFF_BT_PARL,
                    Real64 const TAUFF_BB_PARL,
                    Real64 const TAUFF_BD_PARL,
                    [[maybe_unused]] Real64 const RHOBF_BT_PARL,
                    [[maybe_unused]] Real64 const TAUBF_BB_PARL,
                    [[maybe_unused]] Real64 const TAUBF_BD_PARL,
                    Real64 const RHOFF_BT_PERP,
                    Real64 const TAUFF_BB_PERP,
                    Real64 const TAUFF_BD_PERP,
                    Real64 const RHOBF_BT_PERP,
                    Real64 const TAUBF_BB_PERP,
                    Real64 const TAUBF_BD_PERP,
                    Real64 const RHOBF_DD, // fabric back diffuse-diffuse reflectance
                    Real64 const RHOFF_DD, // fabric front diffuse-diffuse reflectance
                    Real64 const TAUFF_DD, // fabric front diffuse-diffuse transmittance
                    Real64 const TAUBF_DD, // fabric back diffuse-diffuse transmittance
                    Real64 &RHO_BD,        // returned: drape front beam-diffuse reflectance
                    Real64 &TAU_BD,        // returned: drape front beam-diffuse transmittance
                    Real64 &TAU_BB         // returned: drape front beam-beam transmittance
)
{

    // SUBROUTINE INFORMATION:
    //       AUTHOR         John L. Wright, University of Waterloo,
    //                      Mechanical Engineering, Advanced Glazing System Laboratory
    //       DATE WRITTEN   Unknown
    //       MODIFIED       na
    //       RE-ENGINEERED  na

    // PURPOSE OF THIS SUBROUTINE:
    //  calculates the effective front-side solar optical properties of a drapery layer.
    // METHODOLOGY EMPLOYED:
    // NINE SURFACE FLAT-FABRIC MODEL WITH RECTANGULAR ENCLOSURE

    // fabric properties at current (off-normal) incidence
    //   _PARL = surface parallel to window (pleat top/bot)
    //   _PERP = surface perpendicular to window (pleat side)
    // SUBROUTINE PARAMETER DEFINITIONS:
    int constexpr N(7);

    Real64 TAUBF_BT_PERP;
    Real64 AK; // lengths of surfaces and diagonal strings
    Real64 CG;
    Real64 MK;
    Real64 DK;
    Real64 MF;
    Real64 DM;
    Real64 GM;
    Real64 GF;
    Real64 Z1_BB; // beam source term
    Real64 Z1_BD; // diffuse source terms
    Real64 Z2_BD;
    Real64 Z4_BD;
    Real64 Z6_BD;
    Real64 Z7_BD;
    Real64 Z9_BD;
    // shape factors
    Real64 F12;
    Real64 F14;
    Real64 F21;
    Real64 F24;
    Real64 F31;
    Real64 F32;
    Real64 F34;
    Real64 F41;
    Real64 F42;
    Real64 F56;
    Real64 F57;
    Real64 F58;
    Real64 F59;
    Real64 F67;
    Real64 F68;
    Real64 F69;
    Real64 F76;
    Real64 F79;
    Real64 F86;
    Real64 F89;
    Real64 F96;
    Real64 F97;
    Real64 F98;
    Real64 J1; // radiosities
    Real64 J2;
    Real64 J4;
    Real64 J6;
    Real64 J7;
    Real64 J8;
    Real64 J9;
    Real64 G1; // irradiances
    Real64 G3;
    Real64 G5;
    Real64 G7;
    Real64 G8;

    Array2D<Real64> A(N + 2, N); // coefficients of the radiosity equations matrix
    Array1D<Real64> XSOL(N);     // solution vector (obtained after solving the radiosity equations matrix)

    TAUBF_BT_PERP = TAUBF_BD_PERP + TAUBF_BB_PERP;

    AK = std::sqrt(W * W + S * S);
    CG = AK;
    Real64 const cos_OMEGA_H(std::abs(std::cos(OMEGA_H)));
    Real64 const sin_OMEGA_H(std::abs(std::sin(OMEGA_H)));
    MK = (W * sin_OMEGA_H) / cos_OMEGA_H;
    DK = AK;
    MF = S - MK;
    DM = std::sqrt(W * W + MF * MF);
    GM = std::sqrt(W * W + MK * MK);
    GF = AK;

    Z1_BB = TAUFF_BB_PARL;
    Z1_BD = TAUFF_BD_PARL;
    Z2_BD = Z1_BB * RHOBF_BT_PERP * S / DE;
    Z4_BD = TAUFF_BD_PERP * S / DE;
    Z6_BD = RHOFF_BT_PERP * S / DE;
    Z7_BD = RHOFF_BT_PARL;
    Z9_BD = Z1_BB * TAUBF_BT_PERP * S / DE;

    F12 = (S + W - AK) / (2.0 * S);
    F14 = (S + W - CG) / (2.0 * S);
    F21 = (S + W - AK) / (2.0 * W);
    F24 = (AK + CG - 2.0 * S) / (2.0 * W);
    F31 = (AK + CG - 2.0 * W) / (2.0 * S);
    F32 = F14;
    F34 = F12;
    F41 = F21;
    F42 = F24;
    F56 = F12;
    F57 = (DM + GF - (GM + W)) / (2.0 * S);
    F58 = (DK + GM - (DM + W)) / (2.0 * S);
    F59 = F14;
    F67 = (W + MF - DM) / (2.0 * W);
    F68 = (DM + S - (DK + MF)) / (2.0 * W);
    F69 = F24;
    F76 = (W + MF - DM) / (2.0 * MF);
    F79 = (GM + S - (GF + MK)) / (2.0 * MF);
    F86 = (DM + S - (DK + MF)) / (2.0 * MK);
    F89 = (W + MK - GM) / (2.0 * MK);
    F96 = F42;
    F97 = (GM + S - (GF + MK)) / (2.0 * W);
    F98 = (W + MK - GM) / (2.0 * W);

    A = 0.0;    // INITIALIZE RADIOSITY MATRIX COEFFICIENTS
    XSOL = 0.0; // INITIALIZE SOLUTION VECTOR COEFFICIENTS

    // POPULATE THE COEFFICIENTS OF THE RADIOSITY MATRIX

    A(1, 1) = 1.0;
    A(2, 1) = -RHOBF_DD * F12;
    A(3, 1) = -RHOBF_DD * F14;
    A(4, 1) = 0.0;
    A(5, 1) = 0.0;
    A(6, 1) = 0.0;
    A(7, 1) = 0.0;
    A(8, 1) = Z1_BD;
    A(1, 2) = -RHOBF_DD * F21;
    A(2, 2) = 1.0;
    A(3, 2) = -RHOBF_DD * F24;
    A(4, 2) = -TAUFF_DD * F96;
    A(5, 2) = -TAUFF_DD * F97;
    A(6, 2) = -TAUFF_DD * F98;
    A(7, 2) = 0.0;
    A(8, 2) = Z2_BD;
    A(1, 3) = -RHOBF_DD * F41;
    A(2, 3) = -RHOBF_DD * F42;
    A(3, 3) = 1.0;
    A(4, 3) = 0.0;
    A(5, 3) = -TAUFF_DD * F67;
    A(6, 3) = -TAUFF_DD * F68;
    A(7, 3) = -TAUFF_DD * F69;
    A(8, 3) = Z4_BD;
    A(1, 4) = -TAUBF_DD * F41;
    A(2, 4) = -TAUBF_DD * F42;
    A(3, 4) = 0.0;
    A(4, 4) = 1.0;
    A(5, 4) = -RHOFF_DD * F67;
    A(6, 4) = -RHOFF_DD * F68;
    A(7, 4) = -RHOFF_DD * F69;
    A(8, 4) = Z6_BD;
    A(1, 5) = 0.0;
    A(2, 5) = 0.0;
    A(3, 5) = 0.0;
    A(4, 5) = -RHOFF_DD * F76;
    A(5, 5) = 1.0;
    A(6, 5) = 0.0;
    A(7, 5) = -RHOFF_DD * F79;
    A(8, 5) = Z7_BD;
    A(1, 6) = 0.0;
    A(2, 6) = 0.0;
    A(3, 6) = 0.0;
    A(4, 6) = -RHOFF_DD * F86;
    A(5, 6) = 0.0;
    A(6, 6) = 1.0;
    A(7, 6) = -RHOFF_DD * F89;
    A(8, 6) = 0.0;
    A(1, 7) = -TAUBF_DD * F21;
    A(2, 7) = 0.0;
    A(3, 7) = -TAUBF_DD * F24;
    A(4, 7) = -RHOFF_DD * F96;
    A(5, 7) = -RHOFF_DD * F97;
    A(6, 7) = -RHOFF_DD * F98;
    A(7, 7) = 1.0;
    A(8, 7) = Z9_BD;

    SOLMATS(N, A, XSOL);

    J1 = XSOL(1);
    J2 = XSOL(2);
    J4 = XSOL(3);
    J6 = XSOL(4);
    J7 = XSOL(5);
    J8 = XSOL(6);
    J9 = XSOL(7);

    G1 = F12 * J2 + F14 * J4;
    G3 = F31 * J1 + F32 * J2 + F34 * J4;
    G5 = F56 * J6 + F57 * J7 + F58 * J8 + F59 * J9;
    G7 = F76 * J6 + F79 * J9;
    G8 = F86 * J6 + F89 * J9;

    TAU_BB = (2.0 * (DE - W) * sin_OMEGA_H * TAUFF_BB_PARL + (S * cos_OMEGA_H - (DE - W) * sin_OMEGA_H) * TAUFF_BB_PERP) / (2.0 * S * cos_OMEGA_H);
    TAU_BD = (S * G3 + TAUFF_DD * (MK * G8 + MF * G7) + MF * TAUFF_BD_PARL) / (2.0 * S);
    RHO_BD = (RHOFF_BT_PARL + TAUBF_DD * G1 + G5) / 2.0;
}

void PD_BEAM_CASE_VI(Real64 const S,                        // pleat spacing (> 0)
                     Real64 const W,                        // pleat depth (>=0, same units as S)
                     [[maybe_unused]] Real64 const OMEGA_H, // horizontal profile angle, radians
                     [[maybe_unused]] Real64 const DE,      // width of illumination on pleat bottom (same units as S)
                     Real64 const RHOFF_BT_PARL,
                     Real64 const TAUFF_BB_PARL,
                     Real64 const TAUFF_BD_PARL,
                     [[maybe_unused]] Real64 const RHOBF_BT_PARL,
                     [[maybe_unused]] Real64 const TAUBF_BB_PARL,
                     [[maybe_unused]] Real64 const TAUBF_BD_PARL,
                     [[maybe_unused]] Real64 const RHOFF_BT_PERP,
                     [[maybe_unused]] Real64 const TAUFF_BB_PERP,
                     [[maybe_unused]] Real64 const TAUFF_BD_PERP,
                     [[maybe_unused]] Real64 const RHOBF_BT_PERP,
                     [[maybe_unused]] Real64 const TAUBF_BB_PERP,
                     [[maybe_unused]] Real64 const TAUBF_BD_PERP,
                     Real64 const RHOBF_DD, // fabric back diffuse-diffuse reflectance
                     Real64 const RHOFF_DD, // fabric front diffuse-diffuse reflectance
                     Real64 const TAUFF_DD, // fabric front diffuse-diffuse transmittance
                     Real64 const TAUBF_DD, // fabric back diffuse-diffuse transmittance
                     Real64 &RHO_BD,        // returned: drape front beam-diffuse reflectance
                     Real64 &TAU_BD,        // returned: drape front beam-diffuse transmittance
                     Real64 &TAU_BB         // returned: drape front beam-beam transmittance
)
{

    // SUBROUTINE INFORMATION:
    //       AUTHOR         John L. Wright, University of Waterloo,
    //                      Mechanical Engineering, Advanced Glazing System Laboratory
    //       DATE WRITTEN   Unknown
    //       MODIFIED       na
    //       RE-ENGINEERED  na

    // PURPOSE OF THIS SUBROUTINE:
    //  calculates the effective front-side solar optical properties of a drapery layer.
    // METHODOLOGY EMPLOYED:
    // EIGHT SURFACE FLAT-FABRIC MODEL WITH RECTANGULAR ENCLOSURE

    // fabric properties at current (off-normal) incidence
    //   _PARL = surface parallel to window (pleat top/bot)
    //   _PERP = surface perpendicular to window (pleat side)
    // SUBROUTINE PARAMETER DEFINITIONS:
    int constexpr N(6);

    Real64 AK; // length of diagonal strings
    Real64 CG;
    Real64 Z1_BD; // diffuse source termps
    Real64 Z7_BD;
    // shape factors
    Real64 F12;
    Real64 F14;
    Real64 F21;
    Real64 F24;
    Real64 F31;
    Real64 F32;
    Real64 F34;
    Real64 F41;
    Real64 F42;
    Real64 F56;
    Real64 F57;
    Real64 F58;
    Real64 F67;
    Real64 F68;
    Real64 F76;
    Real64 F78;
    Real64 F86;
    Real64 F87;
    Real64 J1; // radiosity, surface i
    Real64 J2;
    Real64 J4;
    Real64 J6;
    Real64 J7;
    Real64 J8;
    Real64 G1; // irradiance, surface i
    Real64 G3;
    Real64 G5;
    Real64 G7;
    Array2D<Real64> A(N + 2, N); // coefficients of the radiosity equations matrix
    Array1D<Real64> XSOL(N);     // solution vector (obtained after solving the radiosity equations matrix)

    AK = std::sqrt(W * W + S * S);
    CG = AK;

    Z1_BD = TAUFF_BD_PARL;
    Z7_BD = RHOFF_BT_PARL;

    F12 = (S + W - AK) / (2.0 * S);
    F14 = (S + W - CG) / (2.0 * S);
    F21 = (S + W - AK) / (2.0 * W);
    F24 = (AK + CG - 2.0 * S) / (2.0 * W);
    F31 = (AK + CG - 2.0 * W) / (2.0 * S);
    F32 = F12;
    F34 = F14;
    F41 = F21;
    F42 = F24;
    F56 = F12;
    F57 = F31;
    F58 = F14;
    F67 = F41;
    F68 = F24;
    F76 = F14;
    F78 = F14;
    F86 = F42;
    F87 = F21;

    A = 0.0;
    XSOL = 0.0;

    // POPULATE THE COEFFICIENTS OF THE RADIOSITY MATRIX

    A(1, 1) = 1.0;
    A(2, 1) = -RHOBF_DD * F12;
    A(3, 1) = -RHOBF_DD * F14;
    A(4, 1) = 0.0;
    A(5, 1) = 0.0;
    A(6, 1) = 0.0;
    A(7, 1) = Z1_BD;
    A(1, 2) = -RHOBF_DD * F21;
    A(2, 2) = 1.0;
    A(3, 2) = -RHOBF_DD * F24;
    A(4, 2) = -TAUFF_DD * F86;
    A(5, 2) = -TAUFF_DD * F87;
    A(6, 2) = 0.0;
    A(7, 2) = 0.0;
    A(1, 3) = -RHOBF_DD * F41;
    A(2, 3) = -RHOBF_DD * F42;
    A(3, 3) = 1.0;
    A(4, 3) = 0.0;
    A(5, 3) = -TAUFF_DD * F67;
    A(6, 3) = -TAUFF_DD * F68;
    A(7, 3) = 0.0;
    A(1, 4) = -TAUBF_DD * F41;
    A(2, 4) = -TAUBF_DD * F42;
    A(3, 4) = 0.0;
    A(4, 4) = 1.0;
    A(5, 4) = -RHOFF_DD * F67;
    A(6, 4) = -RHOFF_DD * F68;
    A(7, 4) = 0.0;
    A(1, 5) = 0.0;
    A(2, 5) = 0.0;
    A(3, 5) = 0.0;
    A(4, 5) = -RHOFF_DD * F76;
    A(5, 5) = 1.0;
    A(6, 5) = -RHOFF_DD * F78;
    A(7, 5) = Z7_BD;
    A(1, 6) = -TAUBF_DD * F21;
    A(2, 6) = 0.0;
    A(3, 6) = -TAUBF_DD * F24;
    A(4, 6) = -RHOFF_DD * F86;
    A(5, 6) = -RHOFF_DD * F87;
    A(6, 6) = 1.0;
    A(7, 6) = 0.0;

    SOLMATS(N, A, XSOL);

    J1 = XSOL(1);
    J2 = XSOL(2);
    J4 = XSOL(3);
    J6 = XSOL(4);
    J7 = XSOL(5);
    J8 = XSOL(6);

    G1 = F12 * J2 + F14 * J4;
    G3 = F31 * J1 + F32 * J2 + F34 * J4;
    G5 = F56 * J6 + F57 * J7 + F58 * J8;
    G7 = F76 * J6 + F78 * J8;

    TAU_BB = TAUFF_BB_PARL;
    TAU_BD = (G3 + TAUFF_DD * G7 + TAUFF_BD_PARL) / 2.0;
    RHO_BD = (RHOFF_BT_PARL + TAUBF_DD * G1 + G5) / 2.0;
}

void VB_DIFF(EnergyPlusData &state,
             Real64 const S,           // slat spacing (any length units; same units as W)
             Real64 const W,           // slat tip-to-tip width (any length units; same units as S)
             Real64 const PHI,         // slat angle, radians (-PI/2 <= PHI <= PI/2)
             Real64 const RHODFS_SLAT, // reflectance of downward-facing slat surfaces (concave?)
             Real64 const RHOUFS_SLAT, // reflectance of upward-facing slat surfaces (convex?)
             Real64 const TAU_SLAT,    // diffuse transmitance of slats
             Real64 &RHOFVB,           // returned: front side effective diffuse reflectance of venetian blind
             Real64 &TAUVB             // returned: effective diffuse transmittance of venetian blind
)
{
    // SUBROUTINE INFORMATION:
    //       AUTHOR         John L. Wright, University of Waterloo,
    //                      Mechanical Engineering, Advanced Glazing System Laboratory
    //       DATE WRITTEN   Unknown
    //       MODIFIED       na
    //       RE-ENGINEERED  na

    // PURPOSE OF THIS SUBROUTINE:
    //  Calculates the venetian blind layer effective diffuse transmittance and reflectance.
    // METHODOLOGY EMPLOYED:
    // four surface flat-slat model with slat transmittance

    // SUBROUTINE ARGUMENT DEFINITIONS:
    //    must be > 0
    //   must be > 0
    //   ltyVBHOR: + = front-side slat tip below horizontal
    //   ltyVBVER: + = front-side slat tip is counter-
    //                 clockwise from normal (viewed from above)
    // SUBROUTINE PARAMETER DEFINITIONS:
    static constexpr std::string_view Tau_Name("VB_DIFF Tau");
    static constexpr std::string_view RhoF_Name("VB_DIFF RhoF");

    Real64 CD; // lengths of the diagonal strings used in the four-surface model
    Real64 AF;
    Real64 F13; // shape factors
    Real64 F14;
    Real64 F12;
    Real64 F31;
    Real64 F41;
    Real64 FSS;
    Real64 C3; // temporaries
    Real64 B3;
    Real64 C4;
    Real64 B4;
    Real64 K3;
    Real64 K4;
    Real64 DEN;

    Real64 const W_cos_PHI_2(pow_2(W * std::cos(PHI)));
    Real64 const W_sin_PHI(W * std::sin(PHI));
    CD = std::sqrt(W_cos_PHI_2 + pow_2(S + W_sin_PHI));
    AF = std::sqrt(W_cos_PHI_2 + pow_2(S - W_sin_PHI));

    F13 = (W + S - CD) / (2.0 * S);    // SHAPE FACTOR FRONT OPENING TO TOP SLAT
    F14 = (W + S - AF) / (2.0 * S);    // SHAPE FACTOR FRONT OPENING TO BOTTOM SLAT
    FSS = 1.0 - (S / W) * (F13 + F14); // SLAT-TO-SLAT SHAPE FACTOR
    F31 = (S / W) * F13;               // SHAPE FACTOR - TOP TO FRONT
    F41 = (S / W) * F14;               // SHAPE FACTOR - BOTTOM TO FRONT
    F12 = 1.0 - F13 - F14;             // FRONT OPENING TO BACK OPENING SHAPE FACTOR
    DEN = 1.0 - (TAU_SLAT * FSS);      // DENOMINATOR - USED FOUR TIMES
    C3 = (RHODFS_SLAT * F31 + TAU_SLAT * F41) / DEN;
    B3 = (RHODFS_SLAT * FSS) / DEN;
    C4 = (RHOUFS_SLAT * F41 + TAU_SLAT * F31) / DEN;
    B4 = (RHOUFS_SLAT * FSS) / DEN;

    K3 = (C3 + (B3 * C4)) / (1.0 - (B3 * B4));
    K4 = (C4 + (B4 * C3)) / (1.0 - (B3 * B4));
    // transmittance of VB (equal front/back)
    TAUVB = P01(state, F12 + (F14 * K3) + (F13 * K4), Tau_Name);
    // diffuse reflectance of VB front-side
    RHOFVB = P01(state, (F13 * K3) + (F14 * K4), RhoF_Name);
}

Real64 VB_SLAT_RADIUS_RATIO(Real64 const W, // slat tip-to-tip (chord) width (any units; same units as C) must be > 0
                            Real64 const C  // slat crown height (any units, same units as W) must be >= 0
)
{
    //       AUTHOR         ASHRAE 1311-RP
    //       DATE WRITTEN   unknown
    //       MODIFIED       na
    //       RE-ENGINEERED  na

    // PURPOSE OF THIS FUNCTION:
    //  Returns curved slat radius ratio (W / R)

    // Return value
    Real64 VB_SLAT_RADIUS_RATIO;

    Real64 CX;

    if (C <= 0.0 || W <= 0.0) {
        // it is flat
        VB_SLAT_RADIUS_RATIO = 0.0;
    } else {
        CX = min(C, W / 2.001);
        VB_SLAT_RADIUS_RATIO = 2.0 * W * CX / (CX * CX + W * W / 4);
    }
    return VB_SLAT_RADIUS_RATIO;
}

void VB_SOL46_CURVE(EnergyPlusData &state,
                    Real64 const S,           // slat spacing (any length units; same units as W)
                    Real64 const W,           // slat tip-to-tip (chord) width (any length units; same units as S)
                    Real64 const SL_WR,       // slat curvature radius ratio (= W/R)
                    Real64 const PHIx,        // slat angle, radians (-PI/2 <= PHI <= PI/2)
                    Real64 const OMEGAx,      // incident beam profile angle (radians)
                    Real64 const RHODFS_SLAT, // SW (solar) reflectance downward-facing slat surfaces (concave?)
                    Real64 const RHOUFS_SLAT, // SW (solar) reflectance upward-facing slat surfaces (convex?)
                    Real64 const TAU_SLAT,    // SW (solar) transmittance of slats
                    Real64 &RHO_BD,           // returned: effective SW (solar) beam-to-diffuse reflectance front side
                    Real64 &TAU_BB,           // returned: effective SW (solar) beam-to-beam transmittance front side
                    Real64 &TAU_BD            // returned: effective SW (solar) beam-to-diffuse transmittance front side
)
{
    // SUBROUTINE INFORMATION:
    //       AUTHOR         John L. Wright, University of Waterloo,
    //                      Mechanical Engineering, Advanced Glazing System Laboratory
    //       DATE WRITTEN   Unknown
    //       MODIFIED       na
    //       RE-ENGINEERED  na

    // PURPOSE OF THIS SUBROUTINE:
    //  Calculates the venetian blind layer effective solar transmittance and reflectance.
    // METHODOLOGY EMPLOYED:
    // Four and six surface curve-slat model with slat transmittance. For back side
    // reflectance call this routine a second time with the same input data - except
    // negative the slat angle, PHI_DEG.

    // SUBROUTINE ARGUMENT DEFINITIONS:
    //    must be > 0
    //   must be > 0
    //   0 = flat
    //   ltyVBHOR: + = front-side slat tip below horizontal
    //   ltyVBVER: + = front-side slat tip is counter-
    //                 clockwise from normal (viewed from above)
    //   ltyVBHOR: +=above horizontal
    //   ltyVBVER: +=clockwise when viewed from above
    //   Note: All solar slat properties are incident-to-diffuse
    //         Specular effects not covered by model

    Real64 DE; // distance from front tip of any slat to shadow (caused by the adjacent slat) on
    // the plane of the same slat; DE may be greater than the slat width, W
    Real64 PHI;
    Real64 OMEGA;
    Real64 SL_RAD;
    Real64 SL_THETA;
    Real64 Slope;
    Real64 T_CORR_D;
    Real64 T_CORR_F;
    Real64 RHO_TEMP;
    Real64 TAU_TEMP;
    Real64 XA;
    Real64 XB;
    Real64 XC;
    Real64 XD;
    Real64 XE;
    Real64 XF(0);
    Real64 YA;
    Real64 YB;
    Real64 YC;
    Real64 YD;
    Real64 YE;
    Real64 YF(0);
    int CORR;

    DE = 0.0; // INITIALIZE DE
    CORR = 1;

    // limit slat angle to +/- 90 deg
    PHI = max(-Constant::DegToRadians * 90.0, min(Constant::DegToRadians * 90.0, PHIx));
    // limit profile angle to +/- 89.5 deg
    OMEGA = max(-Constant::DegToRadians * 89.5, min(Constant::DegToRadians * 89.5, OMEGAx));

    SL_RAD = W / max(SL_WR, 0.0000001);
    SL_THETA = 2.0 * std::asin(0.5 * SL_WR);

    if (CORR > 0) { // CORRECT FOR SLAT CURVATURE BY SETTING CORR = 1

        //  DETERMINE BOUNDS FOR CURVATURE CORRECTION AND APPLY CORRECTION TO BEAM-BEAM TRANSMITTANCE
        if (std::abs(PHI + OMEGA) < SL_THETA / 2.0) {
            //  CALCULATE BEAM TRANSMISSION
            XA = SL_RAD * std::sin(-SL_THETA / 2.0); // Glass-side end coordinate
            YA = SL_RAD * std::cos(-SL_THETA / 2.0);
            XB = -XA; // Indoor-side end coordinate
            YB = YA;
            YC = SL_RAD * std::cos(PHI + OMEGA); // Tangent to slat in irradiance direction
            XC = std::sqrt(pow_2(SL_RAD) - pow_2(YC));
            Slope = -XC / YC;
            if (std::abs(Slope) < state.dataWindowEquivalentLayer->SMALL_ERROR) {
                XD = 0.0;
                YD = YA;
                XE = 0.0;
                YE = YD;
                // Bug XF, YF not set but used below (XE, YE are set but NOT used)
            } else {
                if ((PHI + OMEGA) < 0.0) {
                    XC = -XC;
                    Slope = -Slope;
                    XD = (YB - Slope * XB) / (-1.0 / Slope - Slope);
                    XF = (YA - Slope * XA) / (-1.0 / Slope - Slope);
                    XE = XA + 2.0 * std::abs(XA - XF);
                } else {
                    XD = (YA - Slope * XA) / (-1.0 / Slope - Slope);
                    XF = (YB - Slope * XB) / (-1.0 / Slope - Slope);
                    XE = XB - 2.0 * std::abs(XB - XF);
                }
                YD = -XD / Slope;
                YE = -XE / Slope;
                YF = -XF / Slope;
            }

            T_CORR_D = std::sqrt(pow_2(XC - XD) + pow_2(YC - YD)); // Slat thickness perpendicular to light direction
            T_CORR_F = std::sqrt(pow_2(XC - XF) + pow_2(YC - YF));

            TAU_BB = 1.0 - T_CORR_D / (S * std::cos(OMEGA));

        } else {
            // DO NOT APPLY CURVATURE CORRECTION TO BEAM-BEAM TRANSMITTANCE
            if (std::abs(OMEGA + PHI) < 0.0001) {
                DE = S * 1000000.0;
            } else {
                DE = S * std::abs(std::cos(OMEGA) / std::sin(OMEGA + PHI));
            }
            //  CHECK TO SEE IF THERE IS DIRECT BEAM TRANSMISSION
            if ((DE / W) > (1.0 - state.dataWindowEquivalentLayer->SMALL_ERROR)) { // YES
                TAU_BB = max(0.0, (DE - W) / DE);
            } else { // NO
                TAU_BB = 0.0;
            }
        }

        // CHECK TO SEE IF CURVATURE CORRECTION INCLUDES DOUBLE BLOCKAGE
        // (TAU_BB < 0.0 AND SET TAU_BB = 0.0)
        if (TAU_BB < 0.0) { // YES, THERE IS DOUBLE BLOCKAGE

            TAU_BB = 0.0;

            // DO NOT APPLY CURVATURE CORRECTION TO RHO_BD, TAU_BD IF TAU_BB < 0.0
            if (std::abs(OMEGA + PHI) < 0.0001) {
                DE = S * 1000000.0;
            } else {
                DE = S * std::abs(std::cos(OMEGA) / std::sin(OMEGA + PHI));
            }
            if ((DE / W) > (1.0 - state.dataWindowEquivalentLayer->SMALL_ERROR)) { // YES
                VB_SOL4(state, S, W, OMEGA, DE, PHI, RHODFS_SLAT, RHOUFS_SLAT, TAU_SLAT, RHO_BD, TAU_BD);

            } else { // NO
                VB_SOL6(state, S, W, OMEGA, DE, PHI, RHODFS_SLAT, RHOUFS_SLAT, TAU_SLAT, RHO_BD, TAU_BD);
            }

        } else { // NO, THERE IS NO DOUBLE BLOCKAGE

            if (std::abs(PHI + OMEGA) < (SL_THETA / 2.0)) { // YES, APPLY CURVATURE CORRECTION

                XA = SL_RAD * std::sin(-SL_THETA / 2.0); // Glass-side end coordinate
                YA = SL_RAD * std::cos(-SL_THETA / 2.0);
                XB = -XA; // Indoor-side end coordinate
                YB = YA;
                YC = SL_RAD * std::cos(PHI + OMEGA); // Tangent to slat in irradiance direction
                XC = std::sqrt(pow_2(SL_RAD) - pow_2(YC));
                Slope = -XC / YC;
                if (std::abs(Slope) < state.dataWindowEquivalentLayer->SMALL_ERROR) {
                    XD = 0.0;
                    YD = YA;
                    XE = 0.0;
                    YE = YD;
                    // Bug XF, YF not set but used below (XE, YE are set but NOT used)
                } else {
                    if ((PHI + OMEGA) < 0.0) {
                        XC = -XC;
                        Slope = -Slope;
                        XD = (YB - Slope * XB) / (-1.0 / Slope - Slope);
                        XF = (YA - Slope * XA) / (-1.0 / Slope - Slope);
                        XE = XA + 2.0 * std::abs(XA - XF);
                    } else {
                        XD = (YA - Slope * XA) / (-1.0 / Slope - Slope);
                        XF = (YB - Slope * XB) / (-1.0 / Slope - Slope);
                        XE = XB - 2.0 * std::abs(XB - XF);
                    }
                    YD = -XD / Slope;
                    YE = -XE / Slope;
                    YF = -XF / Slope;
                }
                T_CORR_D = std::sqrt(pow_2(XC - XD) + pow_2(YC - YD)); // Slat thickness perpendicular to light direction
                T_CORR_F = std::sqrt(pow_2(XC - XF) + pow_2(YC - YF));

                if ((PHI + OMEGA) >= 0.0) { // Slat is lit from above
                    DE = XC - XA;
                    VB_SOL6(state, S, W, OMEGA, DE, PHI, RHODFS_SLAT, RHOUFS_SLAT, TAU_SLAT, RHO_BD, TAU_BD);
                    Real64 const S_cos_OMEGA_inv(1.0 / (S * std::cos(OMEGA)));
                    RHO_BD *= T_CORR_D * S_cos_OMEGA_inv;
                    TAU_BD *= T_CORR_D * S_cos_OMEGA_inv;
                } else { // Slat is lit from below
                    DE = XC - XA;
                    VB_SOL6(state, S, W, OMEGA, DE, PHI, RHODFS_SLAT, RHOUFS_SLAT, TAU_SLAT, RHO_BD, TAU_BD);
                    Real64 const S_cos_OMEGA_inv(1.0 / (S * std::cos(OMEGA)));
                    RHO_TEMP = RHO_BD * T_CORR_F * S_cos_OMEGA_inv;
                    TAU_TEMP = TAU_BD * T_CORR_F * S_cos_OMEGA_inv;
                    DE = std::abs(XB - XF);
                    VB_SOL6(state, S, W, OMEGA, DE, PHI, RHODFS_SLAT, RHOUFS_SLAT, TAU_SLAT, RHO_BD, TAU_BD);
                    RHO_BD = RHO_BD * (T_CORR_D - T_CORR_F) * S_cos_OMEGA_inv + RHO_TEMP;
                    TAU_BD = TAU_BD * (T_CORR_D - T_CORR_F) * S_cos_OMEGA_inv + TAU_TEMP;
                }

            } else { // NO, DO NOT APPLY CURVATURE CORRECTION
                if (std::abs(OMEGA + PHI) < 0.0001) {
                    DE = S * 1000000.0;
                } else {
                    DE = S * std::abs(std::cos(OMEGA) / std::sin(OMEGA + PHI));
                }
                if (DE / W > 1.0 - state.dataWindowEquivalentLayer->SMALL_ERROR) { // YES
                    VB_SOL4(state, S, W, OMEGA, DE, PHI, RHODFS_SLAT, RHOUFS_SLAT, TAU_SLAT, RHO_BD, TAU_BD);

                } else { // NO
                    VB_SOL6(state, S, W, OMEGA, DE, PHI, RHODFS_SLAT, RHOUFS_SLAT, TAU_SLAT, RHO_BD, TAU_BD);
                }
            }
        }

    } else { // DO NOT CORRECT FOR SLAT CURVATURE

        //  CHECK TO SEE IF BEAM IS ALLIGNED WITH SLATS
        if (std::abs(PHI + OMEGA) < state.dataWindowEquivalentLayer->SMALL_ERROR) { // YES!
            RHO_BD = 0.0;
            TAU_BB = 1.0;
            TAU_BD = 0.0;

        } else { // BEAM NOT ALIGNED WITH SLATS
            RHO_BD = 0.0;
            TAU_BB = 0.0;
            TAU_BD = 0.0;
            DE = S * std::abs(std::cos(OMEGA) / std::sin(OMEGA + PHI));
            //  CHECK TO SEE IF THERE IS DIRECT BEAM TRANSMISSION
            if ((DE / W) > (1.0 - state.dataWindowEquivalentLayer->SMALL_ERROR)) { // YES
                TAU_BB = (DE - W) / DE;
                if (TAU_BB < 0.0) TAU_BB = 0.0;
                VB_SOL4(state, S, W, OMEGA, DE, PHI, RHODFS_SLAT, RHOUFS_SLAT, TAU_SLAT, RHO_BD, TAU_BD);
            } else { // NO
                TAU_BB = 0.0;
                VB_SOL6(state, S, W, OMEGA, DE, PHI, RHODFS_SLAT, RHOUFS_SLAT, TAU_SLAT, RHO_BD, TAU_BD);
            } //  END CHECK FOR DIRECT BEAM TRANSMISSION
        }     // END CHECK TO SEE IF BEAM ALLIGNED WITH SLATS
    }
}

void VB_SOL4(EnergyPlusData &state,
             Real64 const S,           // slat spacing (any length units; same units as W)
             Real64 const W,           // slat tip-to-tip width (any length units; same units as S)
             Real64 const OMEGA,       // incident beam profile angle (radians)
             Real64 const DE,          // distance from front tip of any slat to shadow (caused by the adjacent slat) on
             Real64 const PHI,         // slat angle, radians (-PI/2 <= PHI <= PI/2)
             Real64 const RHODFS_SLAT, // solar reflectance downward-facing slat surfaces (concave?)
             Real64 const RHOUFS_SLAT, // solar reflectance upward-facing slat surfaces (convex?)
             Real64 const TAU_SLAT,    // solar transmittance of slat
             Real64 &RHO_BD,           // returned: solar beam-to-diffuse reflectance the venetian blind (front side)
             Real64 &TAU_BD            // returned: solar beam-to-diffuse transmittance of the venetian blind (front side)
)
{
    // SUBROUTINE INFORMATION:
    //       AUTHOR         John L. Wright, University of Waterloo,
    //                      Mechanical Engineering, Advanced Glazing System Laboratory
    //       DATE WRITTEN   Unknown
    //       MODIFIED       na
    //       RE-ENGINEERED  na

    // PURPOSE OF THIS SUBROUTINE:
    //  Calculates the venetian blind layer effective solar transmittance and reflectance.
    // METHODOLOGY EMPLOYED:
    //  Four surface Flat-Plate Model with slat transmittance

    // SUBROUTINE ARGUMENT DEFINITIONS:
    //    must be > 0
    //   must be > 0
    //   ltyVBHOR: +=above horizontal
    //   ltyVBVER: +=clockwise when viewed from above
    //    the plane of the same slat de may be greater than the slat width, w
    //   ltyVBHOR: + = front-side slat tip below horizontal
    //   ltyVBVER: + = front-side slat tip is counter-
    //                 clockwise from normal (viewed from above)
    //    Note: all solar slat properties - incident-to-diffuse

    Real64 AF; // lengths of diagonal strings used in the four-surface model
    Real64 CD;
    Real64 F13; // Shape factors
    Real64 F14;
    Real64 F23;
    Real64 F24;
    Real64 F34;
    Real64 F43;
    Real64 Z3; // diffuse source terms from surfaces 3 and 4 due to incident beam radiation
    Real64 Z4;
    Real64 J3; // radiosity, surface i
    Real64 J4;
    Real64 B3; // temporaries
    Real64 B4;
    Real64 C3;
    Real64 C4;

    Real64 const W_cos_PHI_2(pow_2(W * std::cos(PHI)));
    Real64 const W_sin_PHI(W * std::sin(PHI));
    AF = std::sqrt(W_cos_PHI_2 + pow_2(S - W_sin_PHI));
    CD = std::sqrt(W_cos_PHI_2 + pow_2(S + W_sin_PHI));
    //  CHECK TO SEE WHICH SIDE OF SLAT IS SUNLIT
    if (PHI + OMEGA >= 0.0) { // SUN SHINES ON TOP OF SLAT

        Z3 = TAU_SLAT * S / DE;
        Z4 = RHOUFS_SLAT * S / DE;
        //  PRINT *, PHI, OMEGA, DE, 'TOPLIT'

    } else { // SUN SHINES ON BOTTOM OF SLAT
        Z3 = RHODFS_SLAT * S / DE;
        Z4 = TAU_SLAT * S / DE;
        //      PRINT *, PHI, OMEGA, DE, 'BOTLIT'
    }
    //  CHECK TO SEE IF VENETIAN BLIND IS CLOSED
    if (std::abs(PHI - Constant::PiOvr2) < state.dataWindowEquivalentLayer->SMALL_ERROR) { // VENETIAN BLIND IS CLOSED

        // CHECK TO SEE IF THERE ARE GAPS IN BETWEEN SLATS WHEN THE BLIND IS CLOSED
        if (W < S) { // YES, THERE ARE GAPS IN BETWEEN SLATS
            RHO_BD = (W / S) * RHOUFS_SLAT;
            TAU_BD = (W / S) * TAU_SLAT;
        } else { // NO, THERE ARE NO GAPS IN BETWEEN SLATS
            RHO_BD = RHOUFS_SLAT;
            TAU_BD = TAU_SLAT;
        } // END OF CHECK FOR GAPS IN BETWEEN SLATS

    } else { // VENETIAN BLIND IS OPENED

        F13 = (S + W - CD) / (2.0 * S);
        F14 = (S + W - AF) / (2.0 * S);
        F23 = (S + W - AF) / (2.0 * S);
        F24 = (S + W - CD) / (2.0 * S);
        F34 = (CD + AF - 2.0 * S) / (2.0 * W);
        F43 = (CD + AF - 2.0 * S) / (2.0 * W);

        C3 = 1.0 / (1.0 - TAU_SLAT * F43);
        B3 = (RHODFS_SLAT * F34) / (1.0 - TAU_SLAT * F43);
        C4 = 1.0 / (1.0 - TAU_SLAT * F34);
        B4 = (RHOUFS_SLAT * F43) / (1.0 - TAU_SLAT * F34);
        J3 = (C3 * Z3 + B3 * C4 * Z4) / (1.0 - B3 * B4);
        J4 = (C4 * Z4 + B4 * C3 * Z3) / (1.0 - B3 * B4);

        RHO_BD = F13 * J3 + F14 * J4;
        TAU_BD = F23 * J3 + F24 * J4;

    } // END OF CHECK FOR CLOSED BLIND
}

void VB_SOL6(EnergyPlusData &state,
             Real64 const S,           // slat spacing (any length units; same units as W)
             Real64 const W,           // slat tip-to-tip width (any length units; same units as S)
             Real64 const OMEGA,       // incident beam profile angle (radians)
             Real64 const DE,          // distance from front tip of any slat to shadow (caused by the adjacent slat) on
             Real64 const PHI,         // slat angle, radians (-PI/2 <= PHI <= PI/2)
             Real64 const RHODFS_SLAT, // solar reflectance downward-facing slat surfaces (concave)
             Real64 const RHOUFS_SLAT, // solar reflectance upward-facing slat surfaces (convex)
             Real64 const TAU_SLAT,    // solar transmittance of slat
             Real64 &RHO_BD,           // returned: solar beam-to-diffuse reflectance the venetian blind (front side)
             Real64 &TAU_BD            // returned: solar beam-to-diffuse transmittance of the venetian blind (front side)
)
{
    // SUBROUTINE INFORMATION:
    //       AUTHOR         John L. Wright, University of Waterloo,
    //                      Mechanical Engineering, Advanced Glazing System Laboratory
    //       DATE WRITTEN   Unknown
    //       MODIFIED       na
    //       RE-ENGINEERED  na

    // PURPOSE OF THIS SUBROUTINE:
    //  Calculates the venetian blind layer effective solar transmittance and reflectance.
    // METHODOLOGY EMPLOYED:
    //  six surface flat-slat model with slat transmittance. If you want the back
    //  side reflectance call the routine a second time with the same input data
    //  except negative the slat angle, PHI_DEG

    // SUBROUTINE ARGUMENT DEFINITIONS:
    //    must be > 0
    //   must be > 0
    //   ltyVBHOR: +=above horizontal
    //   ltyVBVER: +=clockwise when viewed from above
    //    the plane of the same slat DE may be greater than the slat width, w
    //   ltyVBHOR: + = front-side slat tip below horizontal
    //   ltyVBVER: + = front-side slat tip is counter-
    //                 clockwise from normal (viewed from above)
    //    Note: all solar slat properties - incident-to-diffuse
    int constexpr N(4);

    Real64 AB; // lengths of slat segments and diagonal strings
    Real64 AE;
    Real64 AF;
    Real64 BC;
    Real64 BD;
    Real64 BF;
    Real64 CD;
    Real64 CE;
    Real64 EF;
    //  used in the six-surface model
    Real64 F13; // shape factors
    Real64 F14;
    Real64 F23;
    Real64 F24;
    Real64 F34;
    Real64 F36;
    Real64 F15;
    Real64 F16;
    Real64 F43;
    Real64 F45;
    Real64 F54;
    Real64 F56;
    Real64 F63;
    Real64 F65;
    Real64 F25;
    Real64 F26;
    Real64 Z3; // diffuse source terms from surfaces 3 and 4 due to incident beam radiation
    Real64 Z4;
    Real64 J3; // radiosity, surface i
    Real64 J4;
    Real64 J5;
    Real64 J6;
    Array2D<Real64> A(N + 2, N); // coefficients of the radiosity equations matrix
    Array1D<Real64> XSOL(N);     // solution vector (obtained after solving the radiosity equations matrix)

    //  CHECK TO SEE WHICH SIDE OF SLAT IS SUNLIT
    if ((PHI + OMEGA) >= 0.0) { // SUN SHINES ON TOP OF SLAT
        Z3 = TAU_SLAT * S / DE;
        Z4 = RHOUFS_SLAT * S / DE;
        //      PRINT *, PHI, OMEGA, DE, 'TOPLIT'

    } else { // SUN SHINES ON BOTTOM OF SLAT
        Z3 = RHODFS_SLAT * S / DE;
        Z4 = TAU_SLAT * S / DE;
        //      PRINT *, PHI, OMEGA, DE, 'BOTLIT'
    }

    //  CHECK TO SEE IF VENETIAN BLIND IS CLOSED
    if (std::abs(PHI - Constant::PiOvr2) < state.dataWindowEquivalentLayer->SMALL_ERROR) { // VENETIAN BLIND IS CLOSED

        // CHECK TO SEE IF THERE ARE GAPS IN BETWEEN SLATS WHEN THE BLIND IS CLOSED
        if (W < S) { // YES, THERE ARE GAPS IN BETWEEN SLATS
            RHO_BD = (W / S) * RHOUFS_SLAT;
            TAU_BD = (W / S) * TAU_SLAT;
        } else { // NO, THERE ARE NO GAPS IN BETWEEN SLATS
            RHO_BD = RHOUFS_SLAT;
            TAU_BD = TAU_SLAT;
        } // END OF CHECK FOR GAPS IN BETWEEN SLATS

    } else { // VENETIAN BLIND IS OPENED
        AB = DE;
        Real64 const cos_PHI(std::cos(PHI));
        Real64 const sin_PHI(std::sin(PHI));
        Real64 const W_cos_PHI_2(pow_2(W * cos_PHI));
        AF = std::sqrt(W_cos_PHI_2 + pow_2(S - W * sin_PHI));
        BC = W - AB;
        EF = BC;
        Real64 const DE_cos_PHI_2(pow_2(DE * cos_PHI));
        Real64 const EF_cos_PHI_2(pow_2(EF * cos_PHI));
        BD = std::sqrt(DE_cos_PHI_2 + pow_2(S + DE * sin_PHI));
        BF = std::sqrt(EF_cos_PHI_2 + pow_2(S - EF * sin_PHI));
        CD = std::sqrt(W_cos_PHI_2 + pow_2(S + W * sin_PHI));
        CE = std::sqrt(EF_cos_PHI_2 + pow_2(S + EF * sin_PHI));
        AE = std::sqrt(DE_cos_PHI_2 + pow_2(S - DE * sin_PHI));

        F13 = (S + AB - BD) / (2.0 * S);
        F14 = (S + DE - AE) / (2.0 * S);
        F15 = (W + BD - (AB + CD)) / (2.0 * S);
        F16 = (W + AE - (AF + DE)) / (2.0 * S);
        F23 = (W + BF - (BC + AF)) / (2.0 * S);
        F24 = (W + CE - (CD + EF)) / (2.0 * S);
        F25 = (S + BC - BF) / (2.0 * S);
        F26 = (S + EF - CE) / (2.0 * S);
        F34 = (AE + BD - 2.0 * S) / (2.0 * AB);
        F36 = (AF + S - (AE + BF)) / (2.0 * AB);
        F43 = (AE + BD - 2.0 * S) / (2.0 * DE);
        F45 = (CD + S - (BD + CE)) / (2.0 * DE);
        F54 = (CD + S - (BD + CE)) / (2.0 * BC);
        F56 = (CE + BF - 2.0 * S) / (2.0 * BC);
        F63 = (AF + S - (AE + BF)) / (2.0 * EF);
        F65 = (BF + CE - 2.0 * S) / (2.0 * EF);

        // POPULATE THE COEFFICIENTS OF THE RADIOSITY MATRIX

        A(1, 1) = 1.0 - TAU_SLAT * F43;
        A(2, 1) = -RHODFS_SLAT * F34;
        A(3, 1) = -TAU_SLAT * F45;
        A(4, 1) = -RHODFS_SLAT * F36;
        A(5, 1) = Z3;
        A(1, 2) = -RHOUFS_SLAT * F43;
        A(2, 2) = 1.0 - TAU_SLAT * F34;
        A(3, 2) = -RHOUFS_SLAT * F45;
        A(4, 2) = -TAU_SLAT * F36;
        A(5, 2) = Z4;
        A(1, 3) = -TAU_SLAT * F63;
        A(2, 3) = -RHODFS_SLAT * F54;
        A(3, 3) = 1.0 - TAU_SLAT * F65;
        A(4, 3) = -RHODFS_SLAT * F56;
        A(5, 3) = 0.0;
        A(1, 4) = -RHOUFS_SLAT * F63;
        A(2, 4) = -TAU_SLAT * F54;
        A(3, 4) = -RHOUFS_SLAT * F65;
        A(4, 4) = 1.0 - TAU_SLAT * F56;
        A(5, 4) = 0.0;

        SOLMATS(N, A, XSOL);

        J3 = XSOL(1);
        J4 = XSOL(2);
        J5 = XSOL(3);
        J6 = XSOL(4);

        RHO_BD = F13 * J3 + F14 * J4 + F15 * J5 + F16 * J6;
        TAU_BD = F23 * J3 + F24 * J4 + F25 * J5 + F26 * J6;
    } // END OF CHECK FOR CLOSED BLIND
}

void SOLMATS(int const N,          // # of active rows in A
             Array2S<Real64> A,    // matrix, minimum required dimensions: A( N, N+2)
             Array1D<Real64> &XSOL // returned: solution vector, min req dimension: XSOL( N)
)
{
    // SUBROUTINE INFORMATION:
    //       AUTHOR         John L. Wright, University of Waterloo,
    //                      Mechanical Engineering, Advanced Glazing System Laboratory
    //       DATE WRITTEN   Unknown
    //       MODIFIED       na
    //       RE-ENGINEERED  na

    // PURPOSE OF THIS SUBROUTINE:
    //  Matrix solver.
    // METHODOLOGY EMPLOYED:
    //  Solves matrix by the elimination method supplemented by a search for the
    //  largest pivotal element at each stage

    Real64 CMAX;
    Real64 TEMP;
    Real64 C;
    Real64 Y;
    Real64 D;
    int NM1;
    int NP1;
    int NP2;
    int I;
    int J;
    int L;
    int LP;
    int NOS;
    int NI;
    int NJ;

    NM1 = N - 1;
    NP1 = N + 1;
    NP2 = N + 2;

    for (I = 1; I <= N; ++I) {
        A(NP2, I) = 0.0;
        // DO 1 J=1,NP1    ! TODO ?
    }

    for (I = 1; I <= N; ++I) {
        for (J = 1; J <= NP1; ++J) {
            A(NP2, I) += A(J, I);
        }
    }

    for (L = 1; L <= N - 1; ++L) {
        CMAX = A(L, L);
        LP = L + 1;
        NOS = L;

        for (I = LP; I <= N; ++I) {
            if (std::abs(CMAX) < std::abs(A(L, I))) {
                CMAX = A(L, I);
                NOS = I;
            }
        }

        // Swap rows
        if (NOS != L) {
            for (J = 1; J <= NP2; ++J) {
                TEMP = A(J, L);
                A(J, L) = A(J, NOS);
                A(J, NOS) = TEMP;
            }
        }

        for (I = LP; I <= N; ++I) {
            C = 0.0;
            Y = -A(L, I) / A(L, L);
            for (J = L; J <= NP2; ++J) {
                A(J, I) += Y * A(J, L);
            }
            for (J = L; J <= NP1; ++J) {
                C += A(J, I);
            }
        }
    }

    // back-substitute
    XSOL(N) = A(NP1, N) / A(N, N);
    for (I = 1; I <= NM1; ++I) {
        NI = N - I;
        D = 0.0;
        for (J = 1; J <= I; ++J) {
            NJ = N + 1 - J;
            D += A(NJ, NI) * XSOL(NJ);
        }
        XSOL(NI) = (A(NP1, NI) - D) / A(NI, NI);
    }
}

void ASHWAT_ThermalCalc(EnergyPlusData &state,
                        CFSTY &FS,        // fenestration system
                        Real64 const TIN, // indoor / outdoor air temperature, K
                        Real64 const TOUT,
                        Real64 const HCIN, // indoor / outdoor convective heat transfer
                        Real64 const HCOUT,
                        Real64 const TRMOUT,
                        Real64 const TRMIN,           // indoor / outdoor mean radiant temp, K
                        Array1S<Real64> const SOURCE, // absorbed solar by layer, W/m2
                        Real64 const TOL,             // convergence tolerance, usually
                        Array1D<Real64> &QOCF,        // returned: heat flux to layer i from gaps i-1 and i
                        Real64 &QOCFRoom,             // returned: open channel heat gain to room, W/m2
                        Array1D<Real64> &T,           // returned: layer temperatures, 1=outside-most layer, K
                        Array1D<Real64> &Q,           // returned: heat flux at ith gap (betw layers i and i+1), W/m2
                        Array1D<Real64> &JF,          // returned: front (outside facing) radiosity of surfaces, W/m2
                        Array1D<Real64> &JB,          // returned: back (inside facing) radiosity, W/m2
                        Array1D<Real64> &HC           // returned: gap convective heat transfer coefficient, W/m2K
)
{
    // SUBROUTINE INFORMATION:
    //       AUTHOR         JOHN L. WRIGHT (University of Waterloo, Mechanical Engineering)
    //                      Chip Barnaby (WrightSoft)
    //       DATE WRITTEN   LATEST MODIFICATIONS, February 2008
    //       MODIFIED       Bereket Nigusse, June 2013
    //                      added standard 155099 inside convection
    //                      coefficient calculation for U-Factor
    //       RE-ENGINEERED  na

    // PURPOSE OF THIS SUBROUTINE:
    //     Subroutine to calculate the glazing temperatures of the
    //     various elements of a window/shade array while solving an energy
    //     balance which accounts for absorbed solar radiation, indoor-
    //     outdoor temperature difference, any combination of hemispherical
    //     IR optical properties of the various glazings/shading layers.
    //     Mean radiant temperatures can differ from air temperature on
    //     both the indoor and outdoor sides.
    //     It is also possible to allow air-flow between the two layers
    //     adjacent to the indoor side and/or the two layers adjacent the
    //     outdoor side. U-factor and SHGC calculations are also included (optional)

    // METHODOLOGY EMPLOYED:
    // Uses the net radiation method developed for ASHWAT fenestration
    // model by John Wright, the University of WaterLoo

    // REFERENCES:
    //  ASHRAE RP-1311

    // Argument array dimensioning
    EP_SIZE_CHECK(QOCF, FS.NL);
    EP_SIZE_CHECK(T, FS.NL);
    EP_SIZE_CHECK(JF, FS.NL + 1);
    EP_SIZE_CHECK(JB, FS.NL + 1);
    EP_SIZE_CHECK(HC, FS.NL + 1);

    // Locals
    // FUNCTION ARGUMENT DEFINITIONS:
    //   FS.NL determines # of layers modelled
    //   coefficient, W/m2K
    //   = outside direct + outside diffuse + inside diffuse
    //   0.001 (good) or 0.0001 (tight)
    //   due to open channel flow, W/m2
    //   + = heat flow indoor to outdoor
    //   JF( NL+1) = room radiosity
    //   JB[ 0] = outside environment radiosity
    //   0=outside, 1=betw layer 1-2, ..., NL=inside

    // FUNCTION PARAMETER DEFINITIONS:
    constexpr int MaxIter(100); // maximum number of iterations allowed
    static constexpr std::string_view RoutineName("ASHWAT_ThermalCalc: ");

    Real64 ALPHA;
    Real64 HCOCFout;
    Array2D<Real64> A(3 * FS.NL + 4, 3 * FS.NL + 2);
    Array1D<Real64> XSOL(3 * FS.NL + 2);
    Real64 MAXERR;
    Array1D<Real64> TNEW(FS.NL);        // latest estimate of layer temperatures, K
    Array1D<Real64> EB({0, FS.NL + 1}); // black emissive power by layer, W/m2
                                        //   EB( 0) = outdoor environment, EB( NL+1) = indoor environment
    Array1D<Real64> HHAT({0, FS.NL});   // convective heat transfer coefficient (W/m2.K4)
                                        //   based on EB, NOT temperature difference
    Real64 RHOF_ROOM;                   // effective longwave room-side properties
    Real64 TAU_ROOM;
    Real64 EPSF_ROOM;
    Real64 RHOB_OUT; // effective longwave outdoor environment properties
    Real64 TAU_OUT;
    Real64 EPSB_OUT;
    Array1D<Real64> QNET(FS.NL); // checksum - net heat flux to a layer - should be zero - not needed
    int ADIM;                    // dimension of the A matrix
    int CONVRG;
    int NL;
    int I;
    int J;
    int L;
    int ITRY;
    int hin_scheme;                   // flags different schemes for indoor convection coefficients
    Array1D_int ISDL({0, FS.NL + 1}); // Flag to mark diathermanous layers, 0=opaque
    Array1D<Real64> QOCF_F(FS.NL);    // heat flux to outdoor-facing surface of layer i, from gap i-1,
                                      //   due to open channel flow, W/m2
    Array1D<Real64> QOCF_B(FS.NL);    // heat flux to indoor-facing surface of layer i, from gap i,
                                      //   due to open channel flow, W/m2
    Array1D<Real64> HR({0, FS.NL});   // Radiant heat transfer coefficient [W/m2K]
    Array1D<Real64> HJR(FS.NL);       // radiative and convective jump heat transfer coefficients
    Array1D<Real64> HJC(FS.NL);
    Array1D<Real64> RHOF({0, FS.NL + 1}); // longwave reflectance, front    !  these variables help simplify
    Array1D<Real64> RHOB({0, FS.NL + 1}); // longwave reflectance, back     !  the code because it is useful to
    Array1D<Real64> EPSF({0, FS.NL + 1}); // longwave emisivity,   front    !  increase the scope of the arrays
    Array1D<Real64> EPSB({0, FS.NL + 1}); // longwave emisivity,   back     !  to include indoor and outdoor
    Array1D<Real64> TAU({0, FS.NL + 1});  // longwave transmittance         !  nodes - more general
    Array2D<Real64> HC2D(6, 6);           // convective heat transfer coefficients between layers i and j
    Array2D<Real64> HR2D(6, 6);           // radiant heat transfer coefficients between layers i and j
    Array1D<Real64> HCIout(6);            // convective and radiant heat transfer coefficients between
    Array1D<Real64> HRIout(6);
    // layer i and outdoor air or mean radiant temperature, resp.
    Array1D<Real64> HCIin(6); // convective and radiant heat transfer coefficients between
    Array1D<Real64> HRIin(6);
    // layer i and indoor air or mean radiant temperature, resp.
    //  Indoor side convection coefficients - used for Open Channel Flow on indoor side
    Real64 HFS;                          // nominal height of fen system (assumed 1 m)
    Real64 TOC_EFF;                      // effective thickness of open channel, m
    Real64 ConvF;                        // convection factor: accounts for enhanced convection
                                         //   for e.g. VB adjacent to open channel
    Real64 HC_GA;                        // convection - glass to air
    Real64 HC_SA;                        // convection - shade (both sides) to air
    Real64 HC_GS;                        // convection - glass to shade (one side)
    Array1D<Real64> SOURCEdv(FS.NL + 1); // indices of merit
    Real64 QGAIN;                        // total gain to conditioned space [[W/m2]

    NL = FS.NL; // working copy
    if (NL < 1) return;

    HCOCFout = HCOUT; // outdoor side

    HHAT = 0.0;
    HC = 0.0;
    HR = 0.0;
    T = 0.0;
    TNEW = 0.0;
    EB = 0.0;
    JF = 0.0;
    JB = 0.0;
    Q = 0.0;
    QOCF_F = 0.0;
    QOCF_B = 0.0;
    QOCF = 0.0;
    QOCFRoom = 0.0;
    QNET = 0.0;
    QGAIN = 0.0;
    TAU = 0.0;
    RHOF = 0.0;
    RHOB = 0.0;
    EPSF = 0.0;
    EPSB = 0.0;
    HC_GA = 0.0;
    HC_SA = 0.0;
    HC_GS = 0.0;

    ITRY = 0;

    EB(0) = Constant::StefanBoltzmann * pow_4(TOUT);
    EB(NL + 1) = Constant::StefanBoltzmann * pow_4(TIN);

    ADIM = 3 * NL + 2; // DIMENSION OF A-MATRIX

    // organize longwave radiant properties - book-keeping

    TAU_ROOM = 0.0;                         // must always be zero
    RHOF_ROOM = 0.0;                        // almost always zero
    EPSF_ROOM = 1.0 - TAU_ROOM - RHOF_ROOM; // almost always unity
    RHOF(NL + 1) = RHOF_ROOM;
    EPSF(NL + 1) = EPSF_ROOM;
    TAU(NL + 1) = TAU_ROOM;

    for (I = 1; I <= NL; ++I) {
        EPSF(I) = FS.L(I).LWP_EL.EPSLF;
        EPSB(I) = FS.L(I).LWP_EL.EPSLB;
        TAU(I) = FS.L(I).LWP_EL.TAUL;
        RHOF(I) = 1.0 - FS.L(I).LWP_EL.EPSLF - FS.L(I).LWP_EL.TAUL;
        RHOB(I) = 1.0 - FS.L(I).LWP_EL.EPSLB - FS.L(I).LWP_EL.TAUL;
    }

    TAU_OUT = 0.0;                       // must always be zero
    RHOB_OUT = 0.0;                      // DON'T CHANGE
    EPSB_OUT = 1.0 - TAU_OUT - RHOB_OUT; // should always be unity
    TAU(0) = TAU_OUT;
    EPSB(0) = EPSB_OUT;
    RHOB(0) = RHOB_OUT;

    // Later could add RHOF_ROOM to the parameter list
    // Relaxation needed to keep solver stable if OCF is present

    ALPHA = 1.0;
    if (NL >= 2) {
        if (FS.G(NL - 1).GTYPE == state.dataWindowEquivalentLayer->gtyOPENin) ALPHA = 0.5;
        if (FS.G(1).GTYPE == state.dataWindowEquivalentLayer->gtyOPENout) ALPHA = 0.10;
    }

    //   FIRST ESTIMATE OF GLAZING TEMPERATURES AND BLACK EMISSIVE POWERS
    for (I = 1; I <= NL; ++I) {
        T(I) = TOUT + double(I) / double(NL + 1) * (TIN - TOUT);
        EB(I) = Constant::StefanBoltzmann * pow_4(T(I));
    }

    CONVRG = 0;

    //  Start the solver
    //  ITERATION RE-ENTRY

    Real64 const TIN_2(pow_2(TIN));
    Real64 const TOUT_2(pow_2(TOUT));
    Real64 const TRMOUT_4(pow_4(TRMOUT));
    Real64 const TRMIN_4(pow_4(TRMIN));

    for (ITRY = 1; ITRY <= MaxIter; ++ITRY) {

        //  CALCULATE GAS LAYER CONVECTIVE HEAT TRANSFER COEFFICIENTS

        hin_scheme = 3; //  different schemes for calculating convection
                        //  coefficients glass-to-air and shade-to-air
                        //  if open channel air flow is allowed
                        //  see the corresponding subroutines for detail
                        //  = 1 gives dependence of height, spacing, delta-T
                        //  = 2 gives dependence of spacing, delta-T but
                        //    returns unrealistic values for large spacing
                        //  = 3 glass-shade spacing dependence only on HCIN
                        //  = negative, applies HCIN without adjusting for
                        //    temperature, height, spacing, slat angle
                        //  Recommended -> hin_scheme=3 for use with HBX,
                        //              simplicity, right trends wrt spacing

        // start by assuming no open channel flow on indoor side

        HC[NL] = HCIN; //  default - HC[NL] supplied by calling routine
                       //  use this for HBX
                       // or
                       // trigger calculation of HC[NL] using ASHRAE correlation
                       //  HC[NL] = HIC_ASHRAE(1.0d0, T(NL), TIN)  ! h - flat plate
                       // Add by BAN June 2013 for standard ratings U-value and SHGC calc only
                       // if (present(HCInFlag)) {
                       //     if (HCInFlag) HC[NL] = HCInWindowStandardRatings(Height, T(NL), TIN);
                       // }
        HC[0] = HCOUT; // HC[0] supplied by calling routine as HCOUT

        // Check for open channels -  only possible with at least two layers
        if (NL >= 2) {
            for (I = 1; I <= NL - 1; ++I) { // Scan gaps between layers

                // DEAL WITH INDOOR OPEN CHANNEL FLOW HERE
                if ((I == NL - 1) && (FS.G(I).GTYPE == state.dataWindowEquivalentLayer->gtyOPENin)) {

                    // TOC_EFF = FS%G( I)%TAS_EFF / 1000.    ! effective thickness of OC gap, m
                    TOC_EFF = FS.G(I).TAS_EFF; // effective thickness of OC gap, m Modified by BAN May 9, 2013
                    HFS = 1.0;                 // nominal height of system (m)

                    // convection - glass to air
                    GLtoAMB(state, TOC_EFF, HFS, T(NL - 1), TIN, HCIN, HC_GA, hin_scheme);
                    // CALL GLtoAMB( 1.0, HFS, T( NL-1), TIN, HCIN, HC_GA, hin_scheme)
                    //   ^ VERY WIDE GAP

                    // convection - shade (both sides) to air
                    ConvF = ConvectionFactor(FS.L(I + 1));
                    HC_SA = ConvF * SLtoAMB(state, TOC_EFF, HFS, T(NL), TIN, HCIN, hin_scheme);
                    // HC_SA = ConvF * SLtoAMB( 1.0, HFS, T(NL), TIN, HCIN, hin_scheme)
                    //  ^ VERY WIDE GAP

                    // convection - glass to shade (one side)
                    SLtoGL(state, TOC_EFF, T(NL), T(NL - 1), HC_GS, 1);
                    // CALL  SLtoGL( 1.0, T(NL), T(NL-1), HC_GS, 2)   !  REMOVE LATER
                    //  ^ VERY WIDE GAP, should return near zero
                    //  Don't use hin_scheme as last parameter - set manually
                    //  1 = Conduction, 2 = slight Ra penalty
                    //  Set negative for default HC_GS=0
                    //  Recommended:  2
                    HC[NL - 1] = HC_GS;
                    HC[NL] = HCIN * ConvF;
                    QOCF_B(NL - 1) = (TIN - T(NL - 1)) * HC_GA;
                    QOCF_F(NL) = (TIN - T(NL)) * (HC_SA - HC[NL]);
                    QOCFRoom = -QOCF_B(NL - 1) - QOCF_F(NL);
                    // end of gap open to indoor side

                } else if ((I == 1) && (FS.G(I).GTYPE == state.dataWindowEquivalentLayer->gtyOPENout)) {
                    // outdoor open channel
                    QOCF_B(1) = (TOUT - T(1)) * HCOCFout;
                    QOCF_F(2) = (TOUT - T(2)) * HCOCFout;
                    HC[1] = 0.0;
                    HC[0] = HCOCFout;
                } else {
                    // normal gap
                    HC[I] = HConvGap(FS.G(I), T(I), T(I + 1));
                }
            } //  end scan through gaps

            // total OCF gain to each layer
            QOCF = QOCF_F + QOCF_B;

        } //  end IF (NL .GE. 2)

        //  CONVERT TEMPERATURE POTENTIAL CONVECTIVE COEFFICIENTS to
        //  BLACK EMISSIVE POWER POTENTIAL CONVECTIVE COEFFICIENTS

        HHAT(0) = HC[0] * (1.0 / Constant::StefanBoltzmann) / ((TOUT_2 + pow_2(T(1))) * (TOUT + T(1)));

        Real64 T_I_2(pow_2(T(1))), T_IP_2;
        for (I = 1; I <= NL - 1; ++I) { // Scan the cavities
            T_IP_2 = pow_2(T(I + 1));
            HHAT(I) = HC[I] * (1.0 / Constant::StefanBoltzmann) / ((T_I_2 + T_IP_2) * (T(I) + T(I + 1)));
            T_I_2 = T_IP_2;
        }

        HHAT(NL) = HC[NL] * (1.0 / Constant::StefanBoltzmann) / ((pow_2(T(NL)) + TIN_2) * (T(NL) + TIN));

        //  SET UP MATRIX
        XSOL = 0.0;
        A = 0.0;

        L = 1;
        A(1, L) = 1.0;
        A(2, L) = -1.0 * RHOB(0); //  -1.0 * RHOB_OUT
        A(ADIM + 1, L) = EPSB_OUT * Constant::StefanBoltzmann * TRMOUT_4;

        for (I = 1; I <= NL; ++I) {
            L = 3 * I - 1;
            A(3 * I - 2, L) = RHOF(I);
            A(3 * I - 1, L) = -1.0;
            A(3 * I, L) = EPSF(I);    //  LWP( I)%EPSLF
            A(3 * I + 2, L) = TAU(I); //  LWP( I)%TAUL
            A(ADIM + 1, L) = 0.0;

            L = 3 * I;
            if (NL == 1) {
                A(1, L) = 1.0; // Single layer
                A(2, L) = -1.0;
                A(3, L) = -1.0 * (HHAT(0) + HHAT(1));
                A(4, L) = -1.0;
                A(5, L) = 1.0;
                A(ADIM + 1, L) = -1.0 * (HHAT(0) * EB(0) + HHAT(1) * EB(2) + SOURCE(1) + QOCF(1));
            } else if (I == 1) {
                A(1, L) = 1.0; //  Outdoor layer
                A(2, L) = -1.0;
                A(3, L) = -1.0 * (HHAT(0) + HHAT(1));
                A(4, L) = -1.0;
                A(5, L) = 1.0;
                A(6, L) = HHAT(1);
                A(ADIM + 1, L) = -1.0 * (HHAT(0) * EB(0) + SOURCE(1) + QOCF(1));
            } else if (I == NL) {
                A(3 * NL - 3, L) = HHAT(NL - 1); // Indoor layer
                A(3 * NL - 2, L) = 1.0;
                A(3 * NL - 1, L) = -1.0;
                A(3 * NL, L) = -1.0 * (HHAT(NL) + HHAT(NL - 1));
                A(3 * NL + 1, L) = -1.0;
                A(3 * NL + 2, L) = 1.0;
                A(ADIM + 1, L) = -1.0 * (HHAT(NL) * EB(NL + 1) + SOURCE(NL) + QOCF(NL));
            } else {
                A(3 * I - 3, L) = HHAT(I - 1);
                A(3 * I - 2, L) = 1.0;
                A(3 * I - 1, L) = -1.0;
                A(3 * I, L) = -1.0 * (HHAT(I) + HHAT(I - 1));
                A(3 * I + 1, L) = -1.0;
                A(3 * I + 2, L) = 1.0;
                A(3 * I + 3, L) = HHAT(I);
                A(ADIM + 1, L) = -1.0 * (SOURCE(I) + QOCF(I));
            }
            L = 3 * I + 1;
            A(3 * I - 2, L) = TAU(I); //   LWP( I)%TAUL
            A(3 * I, L) = EPSB(I);    //   LWP( I)%EPSLB
            A(3 * I + 1, L) = -1.0;
            A(3 * I + 2, L) = RHOB(I);
            A(ADIM + 1, L) = 0.0;
        }

        L = 3 * NL + 2;
        A(3 * NL + 1, L) = -1.0 * RHOF(NL + 1); //   - 1.0 * RHOF_ROOM
        A(3 * NL + 2, L) = 1.0;
        A(ADIM + 1, L) = EPSF_ROOM * Constant::StefanBoltzmann * TRMIN_4;

        //  SOLVE MATRIX
        //  Call SOLMATS for single precision matrix solution
        SOLMATS(ADIM, A, XSOL);

        //  UNPACK SOLUTION VECTOR AND RECORD LARGEST TEMPERATURE CHANGE
        JB[0] = XSOL(1);

        MAXERR = 0.0;
        for (I = 1; I <= NL; ++I) {
            J = 3 * I - 1;
            JF(I) = XSOL(J);
            ++J;
            EB(I) = max(1.0, XSOL(J)); // prevent impossible temps
            TNEW(I) = root_4(EB(I) / Constant::StefanBoltzmann);
            ++J;
            JB[I] = XSOL(J);
            MAXERR = max(MAXERR, std::abs(TNEW(I) - T(I)) / TNEW(I));
        }

        JF(NL + 1) = XSOL(ADIM);

        //  CALCULATE HEAT FLUX AT EACH GAP, Q
        for (I = 0; I <= NL; ++I) { // Loop gaps (including inside and outside
            Q(I) = JF(I + 1) - JB[I] + HHAT(I) * (EB(I + 1) - EB(I));
        }

        //  A CHECK - NET HEAT FLUX INTO ANY LAYER, AT STEADY-STATE,
        //  SHOULD BE ZERO
        for (I = 1; I <= NL; ++I) {
            QNET(I) = SOURCE(I) + QOCF(I) + Q(I) - Q(I - 1);
        }

        //  UPDATE GLAZING TEMPERATURES AND BLACK EMISSIVE POWERS
        for (I = 1; I <= NL; ++I) {
            T(I) += ALPHA * (TNEW(I) - T(I));
            EB(I) = Constant::StefanBoltzmann * pow_4(T(I));
        }

        //  CHECK FOR CONVERGENCE
        if (CONVRG > 0) break;
        if (MAXERR < TOL) ++CONVRG;

    } // main iteration

    if (CONVRG == 0) {

        if (FS.WEQLSolverErrorIndex < 1) {
            ++FS.WEQLSolverErrorIndex;
            ShowSevereError(state, format("CONSTRUCTION:WINDOWEQUIVALENTLAYER = \"{}\"", FS.Name));
            ShowContinueError(state, format("{}Net radiation analysis did not converge", RoutineName));
            ShowContinueError(state, format("...Maximum error is = {:.6T}", MAXERR));
            ShowContinueError(state, format("...Convergence tolerance is = {:.6T}", TOL));
            ShowContinueErrorTimeStamp(state, "");
        } else {
            ShowRecurringWarningErrorAtEnd(state,
                                           "CONSTRUCTION:WINDOWEQUIVALENTLAYER = \"" + FS.Name + "\"; " + std::string{RoutineName} +
                                               "Net radiation analysis did not converge error continues.",
                                           FS.WEQLSolverErrorIndex);
        }
    }

    //  NOTE:  HC_SA, HC_GA and HC_SG are only available if there is
    //         an open channel on the indoor side and the calculation of
    //         these coefficients was triggered earlier
    QGAIN = SOURCE(NL + 1) + HC[NL] * (T(NL) - TIN) + JB[NL] - JF(NL + 1);
    // Modified by BAN May 3, 2013 to avoid zero layer index
    if (NL >= 2) {
        if (FS.G(NL - 1).GTYPE == state.dataWindowEquivalentLayer->gtyOPENin) {
            QGAIN = SOURCE(NL + 1) + (HC_SA / 2.0) * (T(NL) - TIN) + JB[NL] - JF(NL + 1);
            QGAIN += HC_GA * (T(NL - 1) - TIN) + (HC_SA / 2.0) * (T(NL) - TIN);
        }
    }
}

bool ASHWAT_ThermalRatings(EnergyPlusData &state,
                           CFSTY const &FS,  // fenestration system
                           Real64 const TIN, // indoor / outdoor air temperature, K
                           Real64 const TOUT,
                           Real64 const HCIN, // indoor / outdoor convective heat transfer
                           Real64 const HCOUT,
                           Real64 const TRMOUT,
                           Real64 const TRMIN,           // indoor / outdoor mean radiant temp, K
                           Real64 const ISOL,            // total incident solar, W/m2 (values used for SOURCE derivation)
                           Array1S<Real64> const SOURCE, // absorbed solar by layer, W/m2
                           Real64 const TOL,             // convergence tolerance, usually
                           Array1D<Real64> &QOCF,        // returned: heat flux to layer i from gaps i-1 and i
                           Real64 &QOCFRoom,             // returned: open channel heat gain to room, W/m2
                           Array1D<Real64> &T,           // returned: layer temperatures, 1=outside-most layer, K
                           Array1D<Real64> &Q,           // returned: heat flux at ith gap (betw layers i and i+1), W/m2
                           Array1D<Real64> &JF,          // returned: front (outside facing) radiosity of surfaces, W/m2
                           Array1D<Real64> &JB,          // returned: back (inside facing) radiosity, W/m2
                           Array1D<Real64> &HC,          // returned: gap convective heat transfer coefficient, W/m2K
                           Real64 &UCG,                  // returned: center-glass U-factor, W/m2-K
                           Real64 &SHGC,                 // returned: center-glass SHGC (Solar Heat Gain Coefficient)
                           bool const HCInFlag           // If true uses ISO Std 150099 routine for HCIn calc
)
{
    // SUBROUTINE INFORMATION:
    //       AUTHOR         JOHN L. WRIGHT (University of Waterloo, Mechanical Engineering)
    //                      Chip Barnaby (WrightSoft)
    //       DATE WRITTEN   LATEST MODIFICATIONS, February 2008
    //       MODIFIED       Bereket Nigusse, June 2013
    //                      added standard 155099 inside convection
    //                      coefficient calculation for U-Factor
    //       RE-ENGINEERED  na

    // PURPOSE OF THIS SUBROUTINE:
    //     Subroutine to calculate the glazing temperatures of the
    //     various elements of a window/shade array while solving an energy
    //     balance which accounts for absorbed solar radiation, indoor-
    //     outdoor temperature difference, any combination of hemispherical
    //     IR optical properties of the various glazings/shading layers.
    //     Mean radiant temperatures can differ from air temperature on
    //     both the indoor and outdoor sides.
    //     It is also possible to allow air-flow between the two layers
    //     adjacent to the indoor side and/or the two layers adjacent the
    //     outdoor side. U-factor and SHGC calculations are also included (optional)

    // METHODOLOGY EMPLOYED:
    // Uses the net radiation method developed for ASHWAT fenestration
    // model by John Wright, the University of WaterLoo

    // REFERENCES:
    //  ASHRAE RP-1311

    bool ASHWAT_ThermalRatings;

    // Argument array dimensioning
    EP_SIZE_CHECK(QOCF, FS.NL);
    EP_SIZE_CHECK(T, FS.NL);
    EP_SIZE_CHECK(JF, FS.NL + 1);
    EP_SIZE_CHECK(JB, FS.NL + 1);
    EP_SIZE_CHECK(HC, FS.NL + 1);

    // Locals
    // FUNCTION ARGUMENT DEFINITIONS:
    //   FS.NL determines # of layers modelled
    //   coefficient, W/m2K
    //   = outside direct + outside diffuse + inside diffuse
    //   0.001 (good) or 0.0001 (tight)
    //   due to open channel flow, W/m2
    //   + = heat flow indoor to outdoor
    //   JF( NL+1) = room radiosity
    //   JB[ 0] = outside environment radiosity
    //   0=outside, 1=betw layer 1-2, ..., NL=inside

    // FUNCTION PARAMETER DEFINITIONS:
    Real64 constexpr Height(1.0); // Window height (m) for standard ratings calculation
    int constexpr MaxIter(100);   // maximum number of iterations allowed

    Real64 ALPHA;
    Real64 HCOCFout;
    Array2D<Real64> A(3 * FS.NL + 4, 3 * FS.NL + 2);
    Array1D<Real64> XSOL(3 * FS.NL + 2);
    Real64 MAXERR;
    Array1D<Real64> TNEW(FS.NL);        // latest estimate of layer temperatures, K
    Array1D<Real64> EB({0, FS.NL + 1}); // black emissive power by layer, W/m2
                                        //   EB( 0) = outdoor environment, EB( NL+1) = indoor environment
    Array1D<Real64> HHAT({0, FS.NL});   // convective heat transfer coefficient (W/m2.K4)
                                        //   based on EB, NOT temperature difference
    Real64 RHOF_ROOM;                   // effective longwave room-side properties
    Real64 TAU_ROOM;
    Real64 EPSF_ROOM;
    Real64 RHOB_OUT; // effective longwave outdoor environment properties
    Real64 TAU_OUT;
    Real64 EPSB_OUT;
    Array1D<Real64> QNET(FS.NL); // checksum - net heat flux to a layer - should be zero - not needed
    int ADIM;                    // dimension of the A matrix
    int CONVRG;
    int NL;
    int I;
    int J;
    int L;
    int ITRY;
    int hin_scheme;                   // flags different schemes for indoor convection coefficients
    Array1D_int ISDL({0, FS.NL + 1}); // Flag to mark diathermanous layers, 0=opaque
    int NDLIAR;                       // Number of Diathermanous Layers In A Row (i.e., consecutive)
    int IB;                           // Counter begin and end limits
    int IE;
    int IDV;                       // Integer dummy variable, general utility
    Array1D<Real64> QOCF_F(FS.NL); // heat flux to outdoor-facing surface of layer i, from gap i-1,
                                   //   due to open channel flow, W/m2
    Array1D<Real64> QOCF_B(FS.NL); // heat flux to indoor-facing surface of layer i, from gap i,
                                   //   due to open channel flow, W/m2
    Real64 Rvalue;                 // R-value in IP units [hr.ft2.F/BTU]
    Real64 TAE_IN;                 // Indoor and outdoor effective ambient temperatures [K]
    Real64 TAE_OUT;
    Array1D<Real64> HR({0, FS.NL}); // Radiant heat transfer coefficient [W/m2K]
    Array1D<Real64> HJR(FS.NL);     // radiative and convective jump heat transfer coefficients
    Array1D<Real64> HJC(FS.NL);
    Real64 FHR_OUT; // hre/(hre+hce) fraction radiant h, outdoor or indoor, used for TAE
    Real64 FHR_IN;
    Real64 Q_IN;                          // net gain to the room [W/m2], including transmitted solar
    Array1D<Real64> RHOF({0, FS.NL + 1}); // longwave reflectance, front    !  these variables help simplify
    Array1D<Real64> RHOB({0, FS.NL + 1}); // longwave reflectance, back     !  the code because it is useful to
    Array1D<Real64> EPSF({0, FS.NL + 1}); // longwave emisivity,   front    !  increase the scope of the arrays
    Array1D<Real64> EPSB({0, FS.NL + 1}); // longwave emisivity,   back     !  to include indoor and outdoor
    Array1D<Real64> TAU({0, FS.NL + 1});  // longwave transmittance         !  nodes - more general
    Real64 RTOT;                          // total resistance from TAE_OUT to TAE_IN [m2K/W]
    Array2D<Real64> HC2D(6, 6);           // convective heat transfer coefficients between layers i and j
    Array2D<Real64> HR2D(6, 6);           // radiant heat transfer coefficients between layers i and j
    Array1D<Real64> HCIout(6);            // convective and radiant heat transfer coefficients between
    Array1D<Real64> HRIout(6);
    // layer i and outdoor air or mean radiant temperature, resp.
    Array1D<Real64> HCIin(6); // convective and radiant heat transfer coefficients between
    Array1D<Real64> HRIin(6);
    // layer i and indoor air or mean radiant temperature, resp.
    Real64 HCinout; // convective and radiant heat transfer coefficients between
    Real64 HRinout;
    // indoor and outdoor air or mean radiant temperatures
    // (almost always zero)
    //  Indoor side convection coefficients - used for Open Channel Flow on indoor side
    Real64 HFS;     // nominal height of fen system (assumed 1 m)
    Real64 TOC_EFF; // effective thickness of open channel, m
    Real64 ConvF;   // convection factor: accounts for enhanced convection
                    //   for e.g. VB adjacent to open channel
    Real64 HC_GA;   // convection - glass to air
    Real64 HC_SA;   // convection - shade (both sides) to air
    Real64 HC_GS;   // convection - glass to shade (one side)
    Real64 TINdv;   // dummy variables used
    Real64 TOUTdv;
    Real64 TRMINdv; // for boundary conditions in calculating
    Real64 TRMOUTdv;
    Array1D<Real64> SOURCEdv(FS.NL + 1); // indices of merit
    Real64 QGAIN;                        // total gain to conditioned space [[W/m2]
    Real64 SaveHCNLm;                    // place to save HC[NL-1] - two resistance networks differ
    Real64 SaveHCNL;                     // place to save HC[NL]   - two resistance networks differ
                                         // in their definitions of these heat transfer coefficients

    ASHWAT_ThermalRatings = false; // init to failure
    NL = FS.NL;                    // working copy
    if (NL < 1) return ASHWAT_ThermalRatings;

    HCOCFout = HCOUT; // outdoor side

    HHAT = 0.0;
    HC = 0.0;
    HR = 0.0;
    T = 0.0;
    TNEW = 0.0;
    EB = 0.0;
    JF = 0.0;
    JB = 0.0;
    Q = 0.0;
    QOCF_F = 0.0;
    QOCF_B = 0.0;
    QOCF = 0.0;
    QOCFRoom = 0.0;
    QNET = 0.0;
    QGAIN = 0.0;
    TAU = 0.0;
    RHOF = 0.0;
    RHOB = 0.0;
    EPSF = 0.0;
    EPSB = 0.0;
    HC_GA = 0.0;
    HC_SA = 0.0;
    HC_GS = 0.0;

    ITRY = 0;

    EB(0) = Constant::StefanBoltzmann * pow_4(TOUT);
    EB(NL + 1) = Constant::StefanBoltzmann * pow_4(TIN);

    ADIM = 3 * NL + 2; // DIMENSION OF A-MATRIX

    // organize longwave radiant properties - book-keeping

    TAU_ROOM = 0.0;                         // must always be zero
    RHOF_ROOM = 0.0;                        // almost always zero
    EPSF_ROOM = 1.0 - TAU_ROOM - RHOF_ROOM; // almost always unity
    RHOF(NL + 1) = RHOF_ROOM;
    EPSF(NL + 1) = EPSF_ROOM;
    TAU(NL + 1) = TAU_ROOM;

    for (I = 1; I <= NL; ++I) {
        EPSF(I) = FS.L(I).LWP_EL.EPSLF;
        EPSB(I) = FS.L(I).LWP_EL.EPSLB;
        TAU(I) = FS.L(I).LWP_EL.TAUL;
        RHOF(I) = 1.0 - FS.L(I).LWP_EL.EPSLF - FS.L(I).LWP_EL.TAUL;
        RHOB(I) = 1.0 - FS.L(I).LWP_EL.EPSLB - FS.L(I).LWP_EL.TAUL;
    }

    TAU_OUT = 0.0;                       // must always be zero
    RHOB_OUT = 0.0;                      // DON'T CHANGE
    EPSB_OUT = 1.0 - TAU_OUT - RHOB_OUT; // should always be unity
    TAU(0) = TAU_OUT;
    EPSB(0) = EPSB_OUT;
    RHOB(0) = RHOB_OUT;

    // Later could add RHOF_ROOM to the parameter list
    // Relaxation needed to keep solver stable if OCF is present

    ALPHA = 1.0;
    if (NL >= 2) {
        if (FS.G(NL - 1).GTYPE == state.dataWindowEquivalentLayer->gtyOPENin) ALPHA = 0.5;
        if (FS.G(1).GTYPE == state.dataWindowEquivalentLayer->gtyOPENout) ALPHA = 0.10;
    }

    //   FIRST ESTIMATE OF GLAZING TEMPERATURES AND BLACK EMISSIVE POWERS
    for (I = 1; I <= NL; ++I) {
        T(I) = TOUT + double(I) / double(NL + 1) * (TIN - TOUT);
        EB(I) = Constant::StefanBoltzmann * pow_4(T(I));
    }

    CONVRG = 0;

    //  Start the solver
    //  ITERATION RE-ENTRY

    Real64 const TIN_2(pow_2(TIN));
    Real64 const TOUT_2(pow_2(TOUT));
    Real64 const TRMOUT_4(pow_4(TRMOUT));
    Real64 const TRMIN_4(pow_4(TRMIN));

    for (ITRY = 1; ITRY <= MaxIter; ++ITRY) {

        //  CALCULATE GAS LAYER CONVECTIVE HEAT TRANSFER COEFFICIENTS

        hin_scheme = 3; //  different schemes for calculating convection
                        //  coefficients glass-to-air and shade-to-air
                        //  if open channel air flow is allowed
                        //  see the corresponding subroutines for detail
                        //  = 1 gives dependence of height, spacing, delta-T
                        //  = 2 gives dependence of spacing, delta-T but
                        //    returns unrealistic values for large spacing
                        //  = 3 glass-shade spacing dependence only on HCIN
                        //  = negative, applies HCIN without adjusting for
                        //    temperature, height, spacing, slat angle
                        //  Recommended -> hin_scheme=3 for use with HBX,
                        //              simplicity, right trends wrt spacing

        // start by assuming no open channel flow on indoor side

        HC[NL] = HCIN; //  default - HC[NL] supplied by calling routine
                       //  use this for HBX
                       // or
                       // trigger calculation of HC[NL] using ASHRAE correlation
                       //  HC[NL] = HIC_ASHRAE(1.0d0, T(NL), TIN)  ! h - flat plate
                       // Add by BAN June 2013 for standard ratings U-value and SHGC calc only
        if (HCInFlag) HC[NL] = HCInWindowStandardRatings(state, Height, T(NL), TIN);
        HC[0] = HCOUT; // HC[0] supplied by calling routine as HCOUT

        // Check for open channels -  only possible with at least two layers
        if (NL >= 2) {
            for (I = 1; I <= NL - 1; ++I) { // Scan gaps between layers

                // DEAL WITH INDOOR OPEN CHANNEL FLOW HERE
                if ((I == NL - 1) && (FS.G(I).GTYPE == state.dataWindowEquivalentLayer->gtyOPENin)) {

                    // TOC_EFF = FS%G( I)%TAS_EFF / 1000.    ! effective thickness of OC gap, m
                    TOC_EFF = FS.G(I).TAS_EFF; // effective thickness of OC gap, m Modified by BAN May 9, 2013
                    HFS = 1.0;                 // nominal height of system (m)

                    // convection - glass to air
                    GLtoAMB(state, TOC_EFF, HFS, T(NL - 1), TIN, HCIN, HC_GA, hin_scheme);
                    // CALL GLtoAMB( 1.0, HFS, T( NL-1), TIN, HCIN, HC_GA, hin_scheme)
                    //   ^ VERY WIDE GAP

                    // convection - shade (both sides) to air
                    ConvF = ConvectionFactor(FS.L(I + 1));
                    HC_SA = ConvF * SLtoAMB(state, TOC_EFF, HFS, T(NL), TIN, HCIN, hin_scheme);
                    // HC_SA = ConvF * SLtoAMB( 1.0, HFS, T(NL), TIN, HCIN, hin_scheme)
                    //  ^ VERY WIDE GAP

                    // convection - glass to shade (one side)
                    SLtoGL(state, TOC_EFF, T(NL), T(NL - 1), HC_GS, 1);
                    // CALL  SLtoGL( 1.0, T(NL), T(NL-1), HC_GS, 2)   !  REMOVE LATER
                    //  ^ VERY WIDE GAP, should return near zero
                    //  Don't use hin_scheme as last parameter - set manually
                    //  1 = Conduction, 2 = slight Ra penalty
                    //  Set negative for default HC_GS=0
                    //  Recommended:  2
                    HC[NL - 1] = HC_GS;
                    HC[NL] = HCIN * ConvF;
                    QOCF_B(NL - 1) = (TIN - T(NL - 1)) * HC_GA;
                    QOCF_F(NL) = (TIN - T(NL)) * (HC_SA - HC[NL]);
                    QOCFRoom = -QOCF_B(NL - 1) - QOCF_F(NL);
                    // end of gap open to indoor side

                } else if ((I == 1) && (FS.G(I).GTYPE == state.dataWindowEquivalentLayer->gtyOPENout)) {
                    // outdoor open channel
                    QOCF_B(1) = (TOUT - T(1)) * HCOCFout;
                    QOCF_F(2) = (TOUT - T(2)) * HCOCFout;
                    HC[1] = 0.0;
                    HC[0] = HCOCFout;
                } else {
                    // normal gap
                    HC[I] = HConvGap(FS.G(I), T(I), T(I + 1));
                }
            } //  end scan through gaps

            // total OCF gain to each layer
            QOCF = QOCF_F + QOCF_B;

        } //  end IF (NL .GE. 2)

        //  CONVERT TEMPERATURE POTENTIAL CONVECTIVE COEFFICIENTS to
        //  BLACK EMISSIVE POWER POTENTIAL CONVECTIVE COEFFICIENTS

        HHAT(0) = HC[0] * (1.0 / Constant::StefanBoltzmann) / ((TOUT_2 + pow_2(T(1))) * (TOUT + T(1)));

        Real64 T_I_2(pow_2(T(1))), T_IP_2;
        for (I = 1; I <= NL - 1; ++I) { // Scan the cavities
            T_IP_2 = pow_2(T(I + 1));
            HHAT(I) = HC[I] * (1.0 / Constant::StefanBoltzmann) / ((T_I_2 + T_IP_2) * (T(I) + T(I + 1)));
            T_I_2 = T_IP_2;
        }

        HHAT(NL) = HC[NL] * (1.0 / Constant::StefanBoltzmann) / ((pow_2(T(NL)) + TIN_2) * (T(NL) + TIN));

        //  SET UP MATRIX
        XSOL = 0.0;
        A = 0.0;

        L = 1;
        A(1, L) = 1.0;
        A(2, L) = -1.0 * RHOB(0); //  -1.0 * RHOB_OUT
        A(ADIM + 1, L) = EPSB_OUT * Constant::StefanBoltzmann * TRMOUT_4;

        for (I = 1; I <= NL; ++I) {
            L = 3 * I - 1;
            A(3 * I - 2, L) = RHOF(I);
            A(3 * I - 1, L) = -1.0;
            A(3 * I, L) = EPSF(I);    //  LWP( I)%EPSLF
            A(3 * I + 2, L) = TAU(I); //  LWP( I)%TAUL
            A(ADIM + 1, L) = 0.0;

            L = 3 * I;
            if (NL == 1) {
                A(1, L) = 1.0; // Single layer
                A(2, L) = -1.0;
                A(3, L) = -1.0 * (HHAT(0) + HHAT(1));
                A(4, L) = -1.0;
                A(5, L) = 1.0;
                A(ADIM + 1, L) = -1.0 * (HHAT(0) * EB(0) + HHAT(1) * EB(2) + SOURCE(1) + QOCF(1));
            } else if (I == 1) {
                A(1, L) = 1.0; //  Outdoor layer
                A(2, L) = -1.0;
                A(3, L) = -1.0 * (HHAT(0) + HHAT(1));
                A(4, L) = -1.0;
                A(5, L) = 1.0;
                A(6, L) = HHAT(1);
                A(ADIM + 1, L) = -1.0 * (HHAT(0) * EB(0) + SOURCE(1) + QOCF(1));
            } else if (I == NL) {
                A(3 * NL - 3, L) = HHAT(NL - 1); // Indoor layer
                A(3 * NL - 2, L) = 1.0;
                A(3 * NL - 1, L) = -1.0;
                A(3 * NL, L) = -1.0 * (HHAT(NL) + HHAT(NL - 1));
                A(3 * NL + 1, L) = -1.0;
                A(3 * NL + 2, L) = 1.0;
                A(ADIM + 1, L) = -1.0 * (HHAT(NL) * EB(NL + 1) + SOURCE(NL) + QOCF(NL));
            } else {
                A(3 * I - 3, L) = HHAT(I - 1);
                A(3 * I - 2, L) = 1.0;
                A(3 * I - 1, L) = -1.0;
                A(3 * I, L) = -1.0 * (HHAT(I) + HHAT(I - 1));
                A(3 * I + 1, L) = -1.0;
                A(3 * I + 2, L) = 1.0;
                A(3 * I + 3, L) = HHAT(I);
                A(ADIM + 1, L) = -1.0 * (SOURCE(I) + QOCF(I));
            }
            L = 3 * I + 1;
            A(3 * I - 2, L) = TAU(I); //   LWP( I)%TAUL
            A(3 * I, L) = EPSB(I);    //   LWP( I)%EPSLB
            A(3 * I + 1, L) = -1.0;
            A(3 * I + 2, L) = RHOB(I);
            A(ADIM + 1, L) = 0.0;
        }

        L = 3 * NL + 2;
        A(3 * NL + 1, L) = -1.0 * RHOF(NL + 1); //   - 1.0 * RHOF_ROOM
        A(3 * NL + 2, L) = 1.0;
        A(ADIM + 1, L) = EPSF_ROOM * Constant::StefanBoltzmann * TRMIN_4;

        //  SOLVE MATRIX
        //  Call SOLMATS for single precision matrix solution
        SOLMATS(ADIM, A, XSOL);

        //  UNPACK SOLUTION VECTOR AND RECORD LARGEST TEMPERATURE CHANGE
        JB[0] = XSOL(1);

        MAXERR = 0.0;
        for (I = 1; I <= NL; ++I) {
            J = 3 * I - 1;
            JF(I) = XSOL(J);
            ++J;
            EB(I) = max(1.0, XSOL(J)); // prevent impossible temps
            TNEW(I) = root_4(EB(I) / Constant::StefanBoltzmann);
            ++J;
            JB[I] = XSOL(J);
            MAXERR = max(MAXERR, std::abs(TNEW(I) - T(I)) / TNEW(I));
        }

        JF(NL + 1) = XSOL(ADIM);

        //  CALCULATE HEAT FLUX AT EACH GAP, Q
        for (I = 0; I <= NL; ++I) { // Loop gaps (including inside and outside
            Q(I) = JF(I + 1) - JB[I] + HHAT(I) * (EB(I + 1) - EB(I));
        }

        //  A CHECK - NET HEAT FLUX INTO ANY LAYER, AT STEADY-STATE,
        //  SHOULD BE ZERO
        for (I = 1; I <= NL; ++I) {
            QNET(I) = SOURCE(I) + QOCF(I) + Q(I) - Q(I - 1);
        }

        //  UPDATE GLAZING TEMPERATURES AND BLACK EMISSIVE POWERS
        for (I = 1; I <= NL; ++I) {
            T(I) += ALPHA * (TNEW(I) - T(I));
            EB(I) = Constant::StefanBoltzmann * pow_4(T(I));
        }

        //  CHECK FOR CONVERGENCE
        if (CONVRG > 0) break;
        if (MAXERR < TOL) ++CONVRG;

    } // main iteration

    // if (CONVRG == 0) {

    //    if (FS.WEQLSolverErrorIndex < 1) {
    //        ++FS.WEQLSolverErrorIndex;
    //        ShowSevereError(state, format("CONSTRUCTION:WINDOWEQUIVALENTLAYER = \"{}\"", FS.Name));
    //        ShowContinueError(state, format("{}Net radiation analysis did not converge", RoutineName));
    //        ShowContinueError(state, format("...Maximum error is = {:.6T}", MAXERR));
    //        ShowContinueError(state, format("...Convergence tolerance is = {:.6T}", TOL));
    //        ShowContinueErrorTimeStamp(state, "");
    //    } else {
    //        ShowRecurringWarningErrorAtEnd(state, "CONSTRUCTION:WINDOWEQUIVALENTLAYER = \"" + FS.Name + "\"; " + std::string{RoutineName} +
    //                                           "Net radiation analysis did not converge error continues.",
    //                                       FS.WEQLSolverErrorIndex);
    //    }
    //}

    //  NOTE:  HC_SA, HC_GA and HC_SG are only available if there is
    //         an open channel on the indoor side and the calculation of
    //         these coefficients was triggered earlier
    QGAIN = SOURCE(NL + 1) + HC[NL] * (T(NL) - TIN) + JB[NL] - JF(NL + 1);
    // Modified by BAN May 3, 2013 to avoid zero layer index
    if (NL >= 2) {
        if (FS.G(NL - 1).GTYPE == state.dataWindowEquivalentLayer->gtyOPENin) {
            QGAIN = SOURCE(NL + 1) + (HC_SA / 2.0) * (T(NL) - TIN) + JB[NL] - JF(NL + 1);
            QGAIN += HC_GA * (T(NL - 1) - TIN) + (HC_SA / 2.0) * (T(NL) - TIN);
        }
    }

    ASHWAT_ThermalRatings = true;

    // New code follows from here - for calculating Ucg and SHGC
    // NOTE: This code can be bypassed if
    //       indices of merit are not needed

    //  Initialize various things
    HR = 0.0;
    HJC = 0.0;
    HJR = 0.0;
    TAE_OUT = 0.0;
    TAE_IN = 0.0;
    FHR_OUT = 0.0;
    FHR_IN = 0.0;
    Q_IN = 0.0;
    RTOT = 0.0;
    UCG = 0.0;
    SHGC = 0.0;
    Rvalue = 0.0;
    HC2D = 0.0;
    HR2D = 0.0;
    HCIout = 0.0;
    HRIout = 0.0;
    HCIin = 0.0;
    HRIin = 0.0;
    HCinout = 0.0;
    HRinout = 0.0;
    TNEW = 0.0;
    TINdv = 0.0;
    TOUTdv = 0.0;
    TRMINdv = 0.0;
    TRMOUTdv = 0.0;
    SOURCEdv = 0.0;

    //  Identify the diathermanous layers
    ISDL = 0;
    for (I = 1; I <= NL; ++I) {
        if (FS.L(I).LWP_EL.TAUL > 0.001)
            ISDL(I) = 1; // layer is diathermanous
                         // of tau_lw > 0.001 (ie 0.1%)
                         // Note:  ISDL(0) and ISDL(NL+1)
                         //        must both be zero
    }                    // end loop to calculate ISDL(i)

    //  determine the largest number of consecutive diathermanous layers, NDLIAR
    //                   i.e., the number of diathermanous layers in a row
    NDLIAR = 0;
    IDV = 0;
    for (I = 1; I <= NL; ++I) {
        if (ISDL(I) == 1) {
            ++IDV;
        } else {
            IDV = 0;
        }
        if (IDV > NDLIAR) NDLIAR = IDV;
    } // end loop to calculate NDLIAR

    if (NDLIAR > 1)
        return ASHWAT_ThermalRatings; // cannot handle two (or more) consecutive
                                      // diathermanous layers, U/SHGC calculation
                                      // will be skipped entirely
                                      // CHANGE TO (NDLIAR .GT. 2) ONCE
                                      // SUBROUTINE DL2_RES IS AVAILABLE

    //   calculate radiant heat transfer coefficents between adjacent opaque
    //   layers
    for (I = 0; I <= NL; ++I) { // scan through all gaps - including indoor/outdoor
        if ((ISDL(I) == 0) && (ISDL(I + 1) == 0)) {
            if (I == 0) { //  outdoor side
                HR(I) = HRadPar(T(1), TRMOUT, EPSF(1), EPSB(0));
            } else if (I == NL) { //  indoor side
                HR(I) = HRadPar(T(NL), TRMIN, EPSF(NL + 1), EPSB(NL));
            } else { //  cavities
                HR(I) = HRadPar(T(I), T(I + 1), EPSF(I + 1), EPSB(I));
            }
        }
    } // end loop through gaps

    //   calculate radiant heat transfer coefficents at single diathermanous
    //   layers,three coefficients in each case

    for (I = 0; I <= NL - 1; ++I) { // scan through all layers - look for single DL
                                    // layers between two opaque layers
        if ((ISDL(I) == 0) && (ISDL(I + 1) == 1) && (ISDL(I + 2) == 0)) {
            if (I == 0) { //  outdoor layer is diathermanous
                if (NL == 1) {
                    DL_RES_r2(TRMOUT, T(1), TRMIN, RHOB(0), RHOF(1), RHOB(1), TAU(1), RHOF(2), HJR(1), HR(0), HR(1));
                } else {
                    DL_RES_r2(TRMOUT, T(1), T(2), RHOB(0), RHOF(1), RHOB(1), TAU(1), RHOF(2), HJR(1), HR(0), HR(1));
                }
            } else {               //  with IF (I .EQ. 0)   i.e., i != 0
                if (I == NL - 1) { //  indoor layer is diathermanous
                    DL_RES_r2(T(NL - 1), T(NL), TRMIN, RHOB(NL - 1), RHOF(NL), RHOB(NL), TAU(NL), RHOF(NL + 1), HJR(NL), HR(NL - 1), HR(NL));
                } else { // some intermediate layer is diathermanous
                    DL_RES_r2(T(I), T(I + 1), T(I + 2), RHOB(I), RHOF(I + 1), RHOB(I + 1), TAU(I + 1), RHOF(I + 2), HJR(I + 1), HR(I), HR(I + 1));
                } //   end of IF/ELSE (I .EQ. NL-1)
            }     //  end of IF/ELSE (I .EQ. 0)
        }         //  end of IF(ISDL(I) .EQ. 0) .AND. .....
    }             //   end of scan through all layers

    //   calculate radiant heat transfer coefficents at double diathermanous
    //   layers,six coefficients in each case
    //   THIS SECTION NOT ACTIVE YET

    if (NL >= 2) {
        for (I = 0; I <= NL - 2; ++I) { // scan through all layers - look for double DL
                                        // layers between two opaque layers
            if ((ISDL(I) == 0) && (ISDL(I + 1) == 1) && (ISDL(I + 2) == 1) && (ISDL(I + 3) == 0)) {
                if (I == 0) {
                    //                CALL DL2_RES(TRMOUT, T(1), T(2), T(3) etc)
                } else {
                    if (I == NL - 2) {
                        //                CALL DL2_RES(T(NL-2), T(NL-1), T(NL), TRMIN, etc)
                    } else {
                        //                CALL DL2_RES(T(I), T(I+1), T(I+2), T(I+3) etc)
                    } //   end of IF/ELSE (I .EQ. NL-1)
                }     //  end of IF/ELSE (I .EQ. 0)
            }         //  end of IF(ISDL(I) .EQ. 0) .AND. .....
        }             //   end of scan through all layers
    }

    //  calculate convective OCF/jump heat transfer coefficients

    if (NL >= 2) { // no OCF unless at least two layers exist
                   //  It is not possible for both of the following cases to be
                   //  true for the same gap (i.e., for NL=2)

        if (FS.G(NL - 1).GTYPE == state.dataWindowEquivalentLayer->gtyOPENin) {
            SaveHCNLm = HC[NL - 1];
            SaveHCNL = HC[NL];
            HC[NL - 1] = HC_GS;
            HC[NL] = HC_SA;
            HJC(NL) = HC_GA;
        }

        HC[0] = HCOUT;
        if (FS.G(1).GTYPE == state.dataWindowEquivalentLayer->gtyOPENout) {
            HC[0] = HCOUT + HCOCFout;
            HJC(1) = HCOCFout;
        }
    }

    //  copy convective heat transfer coefficients to 2D arrays
    //  adjacent layers
    IB = 1;
    IE = NL - 1;
    if (IB <= IE) {
        for (I = IB; I <= IE; ++I) {
            HC2D(I + 1, I) = HC[I];
            HC2D(I, I + 1) = HC2D(I + 1, I);
        }
    }

    //  jumpers
    IB = 2;
    IE = NL - 1;
    if (IB <= IE) {
        for (I = IB; I <= IE; ++I) {
            HC2D(I + 1, I - 1) = HJC(I);
            HC2D(I - 1, I + 1) = HC2D(I + 1, I - 1);
        }
    }

    //  double jumpers  - NOT ACTIVE YET
    IB = 2;
    IE = NL - 2;
    if (IB <= IE) {
        for (I = IB; I <= IE; ++I) {
            //         HC2D(I-1,I+2) = H2JC(I)
            //         HC2D(I+2,I-1) = HC2D(I-1,I+2)
        }
    }

    //  outdoor side
    HCIout(1) = HC[0];
    if (NL >= 2) HCIout(2) = HJC(1);

    //  indoor side
    HCIin(NL) = HC[NL];
    if (NL >= 2) HCIin(NL - 1) = HJC(NL);

    //  special case - indoor-to-outdoor convection (?)
    HCinout = 0.0;

    //  copy radiative heat transfer coefficients to 2D arrays
    //  adjacent layers
    IB = 1;
    IE = NL - 1;
    if (IB <= IE) {
        for (I = IB; I <= IE; ++I) {
            HR2D(I + 1, I) = HR(I);
            HR2D(I, I + 1) = HR2D(I + 1, I);
        }
    }

    //  jumpers
    IB = 2;
    IE = NL - 1;
    if (IB <= IE) {
        for (I = IB; I <= IE; ++I) {
            HR2D(I + 1, I - 1) = HJR(I);
            HR2D(I - 1, I + 1) = HR2D(I + 1, I - 1);
        }
    }

    //  double jumpers
    IB = 2;
    IE = NL - 2;
    if (IB <= IE) {
        for (I = IB; I <= IE; ++I) {
            //         HR2D(I-1,I+2) = H2JR(I)
            //         HR2D(I+2,I-1) = HR2D(I-1,I+2)
        }
    }

    //  outdoor side
    HRIout(1) = HR(0);
    if (NL >= 2) HRIout(2) = HJR(1);

    //  indoor side
    HRIin(NL) = HR(NL);
    if (NL >= 2) HRIin(NL - 1) = HJR(NL);

    //  special case - indoor-to-outdoor radiation
    if (NL == 1) HRinout = HJR(1);
    //       IF(NL .EQ. 2)  HRinout=H2JR(1)

    //  CONFIRM VALIDITY OF CODE

    // if (1 == 0) { //  was used for debugging - successfully
    //              //  and can now be bypassed
    //              //  - code in this section generates the
    //              //  same solution of temperatures (TNEW(i))
    //              //  that was found by the net radiation
    //              //  solver above (T(i))

    //    ADIM = NL;
    //    A = 0.0;
    //    XSOL = 0.0;
    //    TOUTdv = TOUT;     // solution for TNEW should
    //    TRMOUTdv = TRMOUT; // match existing solution
    //    TINdv = TIN;       // for T
    //    TRMINdv = TRMIN;
    //    SOURCEdv = SOURCE;

    //    for (I = 1; I <= NL; ++I) {
    //        A(ADIM + 1, I) = HCIout(I) * TOUTdv + HRIout(I) * TRMOUTdv + HCIin(I) * TINdv + HRIin(I) * TRMINdv + SOURCEdv(I);
    //        A(I, I) = HCIout(I) + HRIout(I) + HCIin(I) + HRIin(I);
    //        for (J = 1; J <= NL; ++J) {
    //            if (J != I) {
    //                A(I, I) += HC2D(J, I) + HR2D(J, I);
    //                A(J, I) = -1.0 * (HC2D(J, I) + HR2D(J, I));
    //            }
    //        }
    //    }

    //    //  SOLVE MATRIX
    //    //  Call SOLMATS for single precision matrix solution
    //    SOLMATS(ADIM, A, XSOL);

    //    //  UNPACK SOLUTION VECTOR

    //    SUMERR = 0.0;
    //    for (I = 1; I <= NL; ++I) {
    //        TNEW(I) = XSOL(I);
    //        SUMERR += std::abs(TNEW(I) - T(I));
    //    }

    //} //   end (1 .EQ. 0)    code disabled

    //  calculate U-factor

    ADIM = NL;
    A = 0.0;
    XSOL = 0.0;
    TNEW = 0.0;
    TOUTdv = 1.0;
    TRMOUTdv = 1.0;
    TINdv = 0.0;
    TRMINdv = 0.0;
    SOURCEdv = 0.0;

    for (I = 1; I <= NL; ++I) {
        A(ADIM + 1, I) = HCIout(I) * TOUTdv + HRIout(I) * TRMOUTdv + HCIin(I) * TINdv + HRIin(I) * TRMINdv + SOURCEdv(I);
        A(I, I) = HCIout(I) + HRIout(I) + HCIin(I) + HRIin(I);
        for (J = 1; J <= NL; ++J) {
            if (J != I) {
                A(I, I) += HC2D(J, I) + HR2D(J, I);
                A(J, I) = -1.0 * (HC2D(J, I) + HR2D(J, I));
            }
        }
    }

    //  SOLVE MATRIX
    //  Call SOLMATS for single precision matrix solution
    SOLMATS(ADIM, A, XSOL);
    //  UNPACK SOLUTION VECTOR

    for (I = 1; I <= NL; ++I) {
        TNEW(I) = XSOL(I);
    }

    Q_IN = HCinout * (TOUTdv - TINdv) + HRinout * (TRMOUTdv - TRMINdv);
    for (I = 1; I <= NL; ++I) {
        Q_IN += HCIin(I) * (TNEW(I) - TINdv) + HRIin(I) * (TNEW(I) - TRMINdv);
    }
    Q_IN += SOURCEdv(NL + 1); // this line not needed
    UCG = Q_IN;
    Rvalue = 5.678 / UCG;

    //  calculate SHGC

    SHGC = 0.0;
    if (std::abs(ISOL) > 0.01) {
        ADIM = NL;
        A = 0.0;
        XSOL = 0.0;
        TNEW = 0.0;
        TOUTdv = 0.0;
        TRMOUTdv = 0.0;
        TINdv = 0.0;
        TRMINdv = 0.0;
        for (I = 1; I <= NL + 1; ++I) {
            SOURCEdv(I) = SOURCE(I);
        }

        for (I = 1; I <= NL; ++I) {
            A(ADIM + 1, I) = HCIout(I) * TOUTdv + HRIout(I) * TRMOUTdv + HCIin(I) * TINdv + HRIin(I) * TRMINdv + SOURCEdv(I);
            A(I, I) = HCIout(I) + HRIout(I) + HCIin(I) + HRIin(I);
            for (J = 1; J <= NL; ++J) {
                if (J != I) {
                    A(I, I) += HC2D(J, I) + HR2D(J, I);
                    A(J, I) = -1.0 * (HC2D(J, I) + HR2D(J, I));
                }
            }
        }

        //  SOLVE MATRIX
        //  Call SOLMATS for single precision matrix solution
        SOLMATS(ADIM, A, XSOL);

        //  UNPACK SOLUTION VECTOR
        for (I = 1; I <= NL; ++I) {
            TNEW(I) = XSOL(I);
        }

        Q_IN = HCinout * (TOUTdv - TINdv) + HRinout * (TRMOUTdv - TRMINdv);
        for (I = 1; I <= NL; ++I) {
            Q_IN += HCIin(I) * (TNEW(I) - TINdv) + HRIin(I) * (TNEW(I) - TRMINdv);
        }
        Q_IN += SOURCEdv(NL + 1);

        SHGC = Q_IN / ISOL; // only executed if ISOL > 0.01 [W/m2]

    } //  end if (ABS(ISOL) .GT. 0.01)

    //  calculate FHR_OUT

    ADIM = NL;
    A = 0.0;
    XSOL = 0.0;
    TNEW = 0.0;
    TOUTdv = 1.0;
    TRMOUTdv = 0.0;
    TINdv = 0.0;
    TRMINdv = 0.0;
    SOURCEdv = 0.0;

    for (I = 1; I <= NL; ++I) {
        A(ADIM + 1, I) = HCIout(I) * TOUTdv + HRIout(I) * TRMOUTdv + HCIin(I) * TINdv + HRIin(I) * TRMINdv + SOURCEdv(I);
        A(I, I) = HCIout(I) + HRIout(I) + HCIin(I) + HRIin(I);
        for (J = 1; J <= NL; ++J) {
            if (J != I) {
                A(I, I) += HC2D(J, I) + HR2D(J, I);
                A(J, I) = -1.0 * (HC2D(J, I) + HR2D(J, I));
            }
        }
    }

    //  SOLVE MATRIX
    //  Call SOLMATS for single precision matrix solution
    SOLMATS(ADIM, A, XSOL);

    //  UNPACK SOLUTION VECTOR

    for (I = 1; I <= NL; ++I) {
        TNEW(I) = XSOL(I);
    }

    Q_IN = HCinout * (TOUTdv - TINdv) + HRinout * (TRMOUTdv - TRMINdv);
    for (I = 1; I <= NL; ++I) {
        Q_IN += HCIin(I) * (TNEW(I) - TINdv) + HRIin(I) * (TNEW(I) - TRMINdv);
    }
    Q_IN += SOURCEdv(NL + 1);

    FHR_OUT = 1.0 - (Q_IN / UCG);
    TAE_OUT = FHR_OUT * TRMOUT + (1.0 - FHR_OUT) * TOUT;

    //  calculate FHR_IN

    ADIM = NL;
    A = 0.0;
    XSOL = 0.0;
    TNEW = 0.0;
    TOUTdv = 0.0;
    TRMOUTdv = 0.0;
    TINdv = 1.0;
    TRMINdv = 0.0;
    SOURCEdv = 0.0;

    for (I = 1; I <= NL; ++I) {
        A(ADIM + 1, I) = HCIout(I) * TOUTdv + HRIout(I) * TRMOUTdv + HCIin(I) * TINdv + HRIin(I) * TRMINdv + SOURCEdv(I);
        A(I, I) = HCIout(I) + HRIout(I) + HCIin(I) + HRIin(I);
        for (J = 1; J <= NL; ++J) {
            if (J != I) {
                A(I, I) += HC2D(J, I) + HR2D(J, I);
                A(J, I) = -1.0 * (HC2D(J, I) + HR2D(J, I));
            }
        }
    }

    //  SOLVE MATRIX
    //  Call SOLMATS for single precision matrix solution
    SOLMATS(ADIM, A, XSOL);

    //  UNPACK SOLUTION VECTOR

    for (I = 1; I <= NL; ++I) {
        TNEW(I) = XSOL(I);
    }

    Q_IN = HCinout * (TOUTdv - TINdv) + HRinout * (TRMOUTdv - TRMINdv);
    for (I = 1; I <= NL; ++I) {
        Q_IN += HCIin(I) * (TNEW(I) - TINdv) + HRIin(I) * (TNEW(I) - TRMINdv);
    }
    Q_IN += SOURCEdv(NL + 1);

    FHR_IN = 1.0 + (Q_IN / UCG);
    TAE_IN = FHR_IN * TRMIN + (1.0 - FHR_IN) * TIN;

    //   double check heat gain to room
    //   Q_IN calculated this way should be equal to QGAIN calculated
    //   above with raw results from the net radiation solution
    //   The difference between the two is printed below
    //   Both include the directly transmitted solar gain

    Q_IN = UCG * (TAE_OUT - TAE_IN) + SHGC * ISOL;

    // End of new code - for calculating Ucg and SHGC
    //  restore convective heat transfer coefficients if alterred earlier
    //  for more general resistor network - otherwise mainline will
    //  receive faulty data
    if (NL >= 2) { // no OCF unless at least two layers exist
        if (FS.G(NL - 1).GTYPE == state.dataWindowEquivalentLayer->gtyOPENin) {
            HC[NL - 1] = SaveHCNLm;
            HC[NL] = SaveHCNL;
        }
    }

    return ASHWAT_ThermalRatings;
}

void DL_RES_r2(Real64 const Tg,    // mean glass layer temperature, {K}
               Real64 const Td,    // mean diathermanous layer temperature, {K}
               Real64 const Tm,    // mean radiant room temperature, {K}
               Real64 const rhog,  // reflectance of glass layer, {-}
               Real64 const rhodf, // front reflectance of diathermanous layer, {-}
               Real64 const rhodb, // back reflectance of diathermanous layer, {-}
               Real64 const taud,  // transmittance of diathermanous layer, {-}
               Real64 const rhom,  // reflectance of the room, {-}
               Real64 &hr_gm,      // heat transfer coefficient between left and right surface {W/m2K}
               Real64 &hr_gd,      // heat transfer coefficient between left and middle surface {W/m2K}
               Real64 &hr_md       // heat transfer coefficient between right and middle surface {W/m2K}
)
{
    // SUBROUTINE INFORMATION:
    //       AUTHOR         John L. Wright, University of Waterloo,
    //                      Mechanical Engineering, Advanced Glazing System Laboratory
    //       DATE WRITTEN   Unknown
    //       MODIFIED       na
    //       RE-ENGINEERED  na

    // PURPOSE OF THIS SUBROUTINE:
    //  Returns the radiant heat transfer coefficients between parallel surfaces:
    // METHODOLOGY EMPLOYED:
    //  Solves radiant heat transfer coefficients between three parallel surfaces.
    //  The left and right surfcaes are opaque with reflectance rhog and rhom, respectively.
    //  And the middle layer is diathermanous with transmittance taud AND reflectance rhodf
    //  and rhodb on the left and rightsides, respectively.
    //  The subscripts g, d and m apply to Glass, Diathermanous layer, and mean-radiant room
    //  temperature in a configuration of a window with an indoor-side shading attachment
    //  but the analysis can be applied to any three layers in the configuration described
    //  above.

    Real64 Epsg;
    Real64 Epsdf;
    Real64 Epsdb;
    Real64 Epsm;
    Array2D<Real64> A(22, 20);
    Array1D<Real64> X(20);
    // real FSg_g, FSdf_g, FSdb_g, FSm_g
    Real64 FSg_df;
    Real64 FSm_df;
    Real64 FSg_db;
    Real64 FSm_db;
    Real64 FSg_m;

    //  Calculate 4 emissivities/absorptivities

    Epsg = 1.0 - rhog;
    Epsdf = 1.0 - rhodf - taud;
    Epsdb = 1.0 - rhodb - taud;
    Epsm = 1.0 - rhom;

    //  Calculate script F shape factors
    //  FSx_y is the portion of radiation emitted
    //  by surface x that arrives at surface y
    //  via any path - including reflections
    //  By reciprocity FSxy=FSyx

    // step 1:  unit emission from (g) only

    SETUP4x4_A(rhog, rhodf, rhodb, taud, rhom, A);
    A(5, 1) = 1.0; // unit source of radiation
    SOLMATS(4, A, X);
    FSg_df = X(1);
    //  FSg_g   = X(2)
    FSg_m = X(3);
    FSg_db = X(4);

    // step 2:  unit emission from (df) only

    //   call SETUP4x4_A(rhog,rhodf,rhodb,taud,rhom,A)
    //   A(2,5) = 1.0        ! unit source of radiation
    //   call SOLMATS(4,A,X)
    //   FSdf_df  = X(1)
    //   FSdf_g   = X(2)
    //   FSdf_m   = X(3)
    //   FSdf_db  = X(4)

    // step 3:  unit emission from (db) only

    //   call SETUP4x4_A(rhog,rhodf,rhodb,taud,rhom,A)
    //   A(3,5) = 1.0        ! unit source of radiation
    //   call SOLMATS(4,A,X)
    //   FSdb_df  = X(1)
    //   FSdb_g   = X(2)
    //   FSdb_m   = X(3)
    //   FSdb_db  = X(4)

    // step 4:  unit emission from (m) only

    SETUP4x4_A(rhog, rhodf, rhodb, taud, rhom, A);
    A(5, 4) = 1.0; // unit source of radiation
    SOLMATS(4, A, X);
    FSm_df = X(1);
    //  FSm_g   = X(2)
    //  FSm_m   = X(3)
    FSm_db = X(4);

    //  calculate heat transfer coefficients
    //  hr_xy is the heat transfer coefficient from x to y [W/m2]
    //  Note:  If the emissivity of either surface x or surface y is zero
    //         then q_xy will also be zero
    //  Note:  This code has no problem with temperatures being equal

    Real64 const Td_2(pow_2(Td));
    Real64 const Tg_2(pow_2(Tg));
    Real64 const Tm_2(pow_2(Tm));
    hr_gm = Epsg * Epsm * FSg_m * Constant::StefanBoltzmann * (Tg + Tm) * (Tg_2 + Tm_2);
    hr_gd = Epsg * Epsdf * FSg_df * Constant::StefanBoltzmann * (Td + Tg) * (Td_2 + Tg_2) +
            Epsg * Epsdb * FSg_db * Constant::StefanBoltzmann * (Td + Tg) * (Td_2 + Tg_2);
    hr_md = Epsm * Epsdf * FSm_df * Constant::StefanBoltzmann * (Td + Tm) * (Td_2 + Tm_2) +
            Epsm * Epsdb * FSm_db * Constant::StefanBoltzmann * (Td + Tm) * (Td_2 + Tm_2);
}

void SETUP4x4_A(Real64 const rhog, Real64 const rhodf, Real64 const rhodb, Real64 const taud, Real64 const rhom, Array2A<Real64> A)
{
    // SUBROUTINE INFORMATION:
    //       AUTHOR         John L. Wright, University of Waterloo,
    //                      Mechanical Engineering, Advanced Glazing System Laboratory
    //       DATE WRITTEN   Unknown
    //       MODIFIED       na
    //       RE-ENGINEERED  na

    // PURPOSE OF THIS SUBROUTINE:
    //  Returns the 4 X 4 matrix for DL_RES_r2 routine:
    // METHODOLOGY EMPLOYED:
    //  fills in the matrix coefficients

    // Argument array dimensioning
    A.dim(22, 20);

    A = 0.0;
    A(1, 1) = 1.0;
    A(2, 1) = -1.0 * rhog;
    A(1, 2) = -1.0 * rhodf;
    A(2, 2) = 1.0;
    A(4, 2) = -1.0 * taud;
    A(1, 3) = -1.0 * taud;
    A(3, 3) = 1.0;
    A(4, 3) = -1.0 * rhodb;
    A(3, 4) = -1.0 * rhom;
    A(4, 4) = 1.0;
}

Real64 FRA(Real64 const TM, // mean gas temp, K
           Real64 const T,  // gas layer thickness, m
           Real64 const DT, // temp difference across layer, K
           Real64 const AK, // gas conductance coeffs, K = AK + BK*TM + CK*TM*TM
           Real64 const BK,
           Real64 const CK,
           Real64 const ACP, // gas specific heat coeffs, CP = ACP + BCP*TM + CCP*TM*TM
           Real64 const BCP,
           [[maybe_unused]] Real64 const CCP,
           Real64 const AVISC, // gas viscosity coeffs, VISC = AVISC + BVISC*TM + CVISC*TM*TM
           Real64 const BVISC,
           [[maybe_unused]] Real64 const CVISC,
           Real64 const RHOGAS // gas density, kg/m3
)
{
    //       AUTHOR         (John Wright, University of WaterLoo, ASHRAE 1311-RP)
    //       DATE WRITTEN   unknown
    //       MODIFIED       Bereket Nigusse, FSEC/UCF, May 2013
    //       RE-ENGINEERED  na

    // PURPOSE OF THIS FUNCTION:
    // Returns Rayleigh number given surface temperatures, and coefficients of
    // quadratic correlations as a function of temperature for gas properties

    // METHODOLOGY EMPLOYED:
    //  Ra = Gr * Pr

    // REFERENCES:
    //  ASHRAE 1311-RP

    // Return value
    Real64 FRA;

    // FUNCTION ARGUMENT DEFINITIONS:
    //   (as adjusted e.g. re VB models)

    Real64 Z;
    Real64 K;
    Real64 CP;
    Real64 VISC;

    Z = 1.0;
    K = AK + BK * TM + CK * TM * TM;
    CP = ACP + BCP * TM + BCP * TM * TM;
    VISC = AVISC + BVISC * TM + BVISC * TM * TM;

    FRA = (Constant::GravityConstant * RHOGAS * RHOGAS * DT * T * T * T * CP) / (VISC * K * TM * Z * Z);

    return FRA;
}

Real64 FNU(Real64 const RA) // Rayleigh number
{
    //       AUTHOR         (John Wright, University of WaterLoo, ASHRAE 1311-RP)
    //       DATE WRITTEN
    //       MODIFIED       Bereket Nigusse, FSEC/UCF, May 2013
    //       RE-ENGINEERED  na

    // PURPOSE OF THIS FUNCTION:
    // Returns Nusselt number given Rayleigh number

    // METHODOLOGY EMPLOYED:
    // Uses empirical correlation

    // REFERENCES:
    //  ASHRAE 1311-RP

    // Return value
    Real64 FNU;

    Real64 const ARA(std::abs(RA));
    if (ARA <= 10000.0) {
        FNU = 1.0 + 1.75967e-10 * std::pow(ARA, 2.2984755);
    } else if (ARA <= 50000.0) {
        FNU = 0.028154 * std::pow(ARA, 0.413993);
    } else {
        FNU = 0.0673838 * std::pow(ARA, 1.0 / 3.0);
    }
    return FNU;
}

Real64 HConvGap(CFSGAP const &G, // gap
                Real64 const T1, // bounding surface temps (K)
                Real64 const T2)
{
    //       AUTHOR         (University of WaterLoo, ASHRAE 1311-RP)
    //       DATE WRITTEN   unknown
    //       MODIFIED       Bereket Nigusse, FSEC/UCF, May 2013
    //       RE-ENGINEERED  na
    // PURPOSE OF THIS FUNCTION:
    // Returns convective coefficient for a gap separated between two surfaces at
    // temperatures T1 and T2 , W/m2-K
    // METHODOLOGY EMPLOYED:
    //  HConv = "Nusselt Number" * "Conductivity Of Gas"  / "Thickness Of Gap"
    // REFERENCES:
    //  ASHRAE 1311-RP

    // Return value
    Real64 HConvGap;

    Real64 TM;   // Mean temperature, K
    Real64 DT;   // temperature difference, (K)
    Real64 RA;   // Rayleigh Number, (-)
    Real64 NU;   // Nusselt Number, (-)
    Real64 KGAS; // Gas conductivity at film temp, (W/m.K)
    Real64 T;    // effective gap spacing, m

    T = G.TAS_EFF;
    TM = (T1 + T2) / 2.0;
    DT = T1 - T2;
    RA = FRA(TM, T, DT, G.FG.AK, G.FG.BK, G.FG.CK, G.FG.ACP, G.FG.BCP, G.FG.CCP, G.FG.AVISC, G.FG.BVISC, G.FG.CVISC, G.RHOGAS);
    NU = FNU(RA);

    KGAS = G.FG.AK + G.FG.BK * TM + G.FG.CK * TM * TM;
    HConvGap = NU * KGAS / T;
    return HConvGap;
}

Real64 HRadPar(Real64 const T1, // bounding surface temps [K]
               Real64 const T2,
               Real64 const E1, // bounding surface emissivities
               Real64 const E2)
{
    //       AUTHOR         ASHRAE 1311-RP
    //       DATE WRITTEN   unknown
    //       MODIFIED       na
    //       RE-ENGINEERED  na
    // PURPOSE OF THIS FUNCTION:
    // Returns radiative coefficient between two surfaces, hr, W/m2-K
    // METHODOLOGY EMPLOYED:
    //  Radiative coefficient for parallel, opaque plates configuration and
    //  automatically reverts to small-object-in-large-enclosure if one of
    //  the emissivities is set to unity  i.e., set E1=1 and surface 2 is the
    //  small object with hr based on area A2 If one emissivity is zero then
    //  hr=0, division by zero is, avoided even if T1=T2.
    // REFERENCES:
    //  ASHRAE 1311-RP

    // Return value
    Real64 HRadPar;

    Real64 DV; // dummy variable

    HRadPar = 0.0;
    if ((E1 > 0.001) && (E2 > 0.001)) {
        DV = (1.0 / E1) + (1.0 / E2) - 1.0;
        HRadPar = (Constant::StefanBoltzmann / DV) * (T1 + T2) * (pow_2(T1) + pow_2(T2));
    }
    return HRadPar;
}

Real64 HIC_ASHRAE(Real64 const L,  // glazing height, m
                  Real64 const TG, // glazing inside surf temp, C or K
                  Real64 const TI  // inside air temp, C or K
)
{
    //       AUTHOR         ASHRAE 1311-RP
    //       DATE WRITTEN   unknown
    //       MODIFIED       na
    //       RE-ENGINEERED  na
    // PURPOSE OF THIS FUNCTION:
    // Returns inside surface convective coefficient, W/m2-K

    // REFERENCES:
    //  Footnote on Table 2, p. 31.6 (Fenestration) HOF 2005

    // Return value
    Real64 HIC_ASHRAE;

    HIC_ASHRAE = 1.46 * root_4(std::abs(TG - TI) / max(L, 0.001));
    return HIC_ASHRAE;
}

void SLtoGL(EnergyPlusData &state,
            Real64 const breal, // distance from shade to glass (m)
            Real64 const Ts,    // shade temperature (K)
            Real64 const Tg,    // glass temperature (K)
            Real64 &hsg,        // the heat transfer coefficient, shade-to-glass, {W/m2K}
            int const scheme)
{
    // SUBROUTINE INFORMATION:
    //       AUTHOR         John L. Wright, University of Waterloo,
    //                      Mechanical Engineering, Advanced Glazing System Laboratory
    //       DATE WRITTEN   Unknown
    //       MODIFIED       na
    //       RE-ENGINEERED  na

    // PURPOSE OF THIS SUBROUTINE:
    //  Returns the heat transfer coefficient, shade-to-glass

    Real64 b;
    Real64 Tavg;
    Real64 rho;
    Real64 beta;
    Real64 dvisc;
    Real64 Cp;
    Real64 k;
    Real64 Rabsg;
    Real64 Nubsg;

    hsg = 0.0; //  default - large spacing, b

    if (scheme == 1) { //  simple conduction layer, Nu=1

        b = breal;
        if (b < 0.00001) b = 0.00001; // avoid division by zero in
        // calculation of this scheme

        Tavg = (Ts + Tg) / 2.0;                                      // T for properties calculations
        k = 0.02538 + ((Tavg - 290.0) / 10.0) * (0.02614 - 0.02538); // conductivity (W/m.K)
        hsg = k / b;

    } else if (scheme == 2) { // similar to Nu=1 but small penalty at
        // larger Ra    (Collins)
        b = breal;
        if (b < 0.00001) b = 0.00001; // avoid division by zero in
        // calculation of this scheme

        Tavg = (Ts + Tg) / 2.0; // T for properties calculations

        // properties of AIR
        rho = state.dataWindowEquivalentLayer->PAtmSeaLevel / (287.097 * Tavg); // density (kg/m3) <- temperature in (K)
        beta = 1.0 / Tavg;                                                      // thermal expansion coef(/K)
        dvisc = (18.05 + ((Tavg - 290.0) / 10.0) * (18.53 - 18.05)) * 1.0e-6;
        //  dynamic viscosity (kg/m.sec) or (N.sec/m2)
        Cp = 1044.66 - 0.31597 * Tavg + 0.000707908 * pow_2(Tavg) - 0.00000027034 * pow_3(Tavg);
        //  specific heat at constant pressure (J/kg.K)
        k = 0.02538 + ((Tavg - 290.0) / 10.0) * (0.02614 - 0.02538); // conductivity (W/m.K)

        Rabsg = (9.81 * beta * pow_3(b) * std::abs(Ts - Tg) * pow_2(rho) * Cp) / (dvisc * k);
        Nubsg = 1.0 + 0.2 * (1.0 - std::exp(-0.005 * Rabsg));

        hsg = Nubsg * k / b;
    } //  end of scheme .eq. 2
}

Real64 SLtoAMB(EnergyPlusData &state,
               Real64 const b,     // distance from shade to glass (m) where air flow takes place
               Real64 const L,     // window height, m (usually taken as 1 m)
               Real64 const Ts,    // shade temperature, K
               Real64 const Tamb,  // room air temperature, K
               Real64 const hc_in, // indoor (room) convective transfer coeff, W/m2K)
               int const scheme    // flag to select model, scheme=2 has problems
)
{
    //       AUTHOR         ASHRAE 1311-RP
    //       DATE WRITTEN   unknown
    //       MODIFIED       na
    //       RE-ENGINEERED  na
    // PURPOSE OF THIS FUNCTION:
    // Returns shade to room air heat transfer coefficient
    // METHODOLOGY EMPLOYED:
    // fill gas is always air, orientation is always vertical
    // hsamb should be h-flatplate at b=0 and 2*h-flatplate at b=large.  Note
    // that hsamb is the same at slat angle = 0, 90, -90 degrees but increase
    // by 20% at slat angle =45 degrees to mimic air pumping between slats
    // therefore, specify slat angle=0 or 90 or -90 is shade is other than
    // a venetian blind

    // Return value
    Real64 SLtoAMB;

    // FUNCTION ARGUMENT DEFINITIONS:
    //  scheme=3 recommended

    // FUNCTION LOCAL VARIABLE DECLARATIONS:
    // a
    Real64 Tavg;
    Real64 rho;
    Real64 beta;
    Real64 dvisc;
    Real64 Cp;
    Real64 k;
    Real64 Rabsa;
    Real64 hfp;

    SLtoAMB = 2.0 * hc_in; //    DEFAULT - convection from both sides
    //    of shading layer - large spacing, b

    if (scheme == 1) {
        // properties of AIR
        Tavg = (Ts + Tamb) / 2.0;
        rho = state.dataWindowEquivalentLayer->PAtmSeaLevel / (287.097 * Tavg); // density (kg/m3) <- temperature in (K)
        beta = 1.0 / Tavg;                                                      // thermal expansion coef(/K)
        dvisc = (18.05 + ((Tavg - 290.0) / 10.0) * (18.53 - 18.05)) * 1.0e-6;
        //  dynamic viscosity (kg/m.sec) or (N.sec/m2)
        Cp = 1044.66 - 0.31597 * Tavg + 0.000707908 * pow_2(Tavg) - 0.00000027034 * pow_3(Tavg);
        //  specific heat at constant pressure (J/kg.K)
        k = 0.02538 + ((Tavg - 290.0) / 10.0) * (0.02614 - 0.02538); // conductivity (W/m.K)

        Rabsa = (9.81 * beta * pow_3(b) * std::abs(Ts - Tamb) * pow_2(rho) * Cp) / (dvisc * k);
        if (Rabsa <= 1.0) {
            Rabsa = 1.0;
        }

        hfp = HIC_ASHRAE(L, Ts, Tamb); // h - flat plate, influence by
        // window height and temperature
        // difference.  Note:  hfp goes to
        // zero as delta-T goes to zero

        //  now adjust for distance from window glass
        SLtoAMB = hfp * (1.0 + std::exp(-6000.0 / Rabsa));
        //  SLtoAmb goes to 2*hfp at large b and hfp at small b and small (20%)
        //  penalty is applied if slat angle is not zero or +/- 90 degrees
        //  Note:  influence of distance is lost if delta-T goes to zero
        //  Note:  as delta-T -> zero, Rabga->0, SLtoAmb -> hfp, not 2hfp,
        //        for any spacing, even large b.  This is a problem

    } else if (scheme == 2) {
        // properties of AIR
        Tavg = (Ts + Tamb) / 2.0;
        rho = state.dataWindowEquivalentLayer->PAtmSeaLevel / (287.097 * Tavg); // density (kg/m3) <- temperature in (K)
        beta = 1.0 / Tavg;                                                      // thermal expansion coef(/K)
        dvisc = (18.05 + ((Tavg - 290.0) / 10.0) * (18.53 - 18.05)) * 1.0e-6;
        //  dynamic viscosity (kg/m.sec) or (N.sec/m2)
        Cp = 1044.66 - 0.31597 * Tavg + 0.000707908 * pow_2(Tavg) - 0.00000027034 * pow_3(Tavg);
        //  specific heat at constant pressure (J/kg.K)
        k = 0.02538 + ((Tavg - 290.0) / 10.0) * (0.02614 - 0.02538); // conductivity (W/m.K)

        Rabsa = (9.81 * beta * pow_3(b) * std::abs(Ts - Tamb) * pow_2(rho) * Cp) / (dvisc * k);
        if (Rabsa <= 1.0) {
            Rabsa = 1.0;
        }

        hfp = hc_in; // h - flat plate - from calling routine
        // Note:  using this approach, L no longer has influence on hfp

        // now adjust for distance from window glass
        SLtoAMB = hfp * (1.0 + std::exp(-6000.0 / Rabsa));
        // Note:  as delta-T -> zero, Rabga->0, SLtoAmb -> hfp, not 2hfp,
        //        for any spacing, even large b.  This is a problem

    } else if (scheme == 3) {

        hfp = hc_in; // h - flat plate - from calling routine
        // now adjust for distance from window glass
        SLtoAMB = hfp * (2.0 - std::exp(-4.6 * b / 0.1));
        // Note:  using this approach, L and temperatures no longer have
        //                               influence on result
        //  SLtoAmb = 2*hc_in when glass/shade spacing, b, is large
        //  SLtoAmb = hc_in when glass/shade spacing, b, is zero
        //  The exponential decay is 99% complete at b=4 inches = 0.1 m
        //                                               ln(0.01) = -4.6
        //  This coefficient could be fine tuned in future versions, perhaps
        //  as a function of boundary layer thickness for specific values
        //  of glass and shade temperatures
    } //  end of scheme .eq. 3
    return SLtoAMB;
}

void GLtoAMB(EnergyPlusData &state,
             Real64 const b,     // distance from shade to glass {m}
             Real64 const L,     // window height {m}, usually taken as 1 meter
             Real64 const Tg,    // glass temperature {K}
             Real64 const Tamb,  // room air temperature, {K}
             Real64 const hc_in, // inside convection coefficient, {W/m2K}
             Real64 &hgamb,      // glass to room air heat transfer coefficient
             int const scheme)
{
    // SUBROUTINE INFORMATION:
    //       AUTHOR         John L. Wright, University of Waterloo,
    //                      Mechanical Engineering, Advanced Glazing System Laboratory
    //       DATE WRITTEN   Unknown
    //       MODIFIED       na
    //       RE-ENGINEERED  na

    // PURPOSE OF THIS SUBROUTINE:
    //  Returns the glass to room air heat transfer coefficient
    // METHODOLOGY EMPLOYED:
    // scheme = flag to select model, scheme=2 has problems, scheme=3 recommended
    // fill gas is always air, orientation is always vertical
    // hgamb should be zero at b=0, h-flatplate at b=large

    Real64 Tavg;
    Real64 rho;
    Real64 beta;
    Real64 dvisc;
    Real64 Cp;
    Real64 k;
    Real64 Rabga;
    Real64 hfp;

    hgamb = hc_in; // default - good for large glass/shade spacing

    if (scheme == 1) { //  Collins

        Tavg = (Tg + Tamb) / 2.0; // T for properties calculations

        // properties of AIR
        rho = state.dataWindowEquivalentLayer->PAtmSeaLevel / (287.097 * Tavg); // density (kg/m3) <- temperature in (K)
        beta = 1.0 / Tavg;                                                      // thermal expansion coef(/K)
        dvisc = (18.05 + ((Tavg - 290.0) / 10.0) * (18.53 - 18.05)) * 1.0e-6;
        //  dynamic viscosity (kg/m.sec) or (N.sec/m2)
        Cp = 1044.66 - 0.31597 * Tavg + 0.000707908 * pow_2(Tavg) - 0.00000027034 * pow_3(Tavg);
        //  specific heat at constant pressure (J/kg.K)
        k = 0.02538 + ((Tavg - 290.0) / 10.0) * (0.02614 - 0.02538); // conductivity (W/m.K)

        Rabga = (9.81 * beta * pow_3(b) * std::abs(Tg - Tamb) * pow_2(rho) * Cp) / (dvisc * k);
        if (Rabga <= 1.0) {
            Rabga = 1.0;
        }

        hfp = HIC_ASHRAE(L, Tg, Tamb); // h - flat plate
        // Note:  as delta-T goes to zero, hfp will also go to zero

        hgamb = hfp * std::exp(-50.0 / Rabga);
        // Note:  as delta-T -> zero, Rabga->0, hgamb -> zero too
        //        for any spacing, even large b.  This is a problem

    } else if (scheme == 2) {

        Tavg = (Tg + Tamb) / 2.0; // T for properties calculations

        // properties of AIR
        rho = state.dataWindowEquivalentLayer->PAtmSeaLevel / (287.097 * Tavg); // density (kg/m3) <- temperature in (K)
        beta = 1.0 / Tavg;                                                      // thermal expansion coef(/K)
        dvisc = (18.05 + ((Tavg - 290.0) / 10.0) * (18.53 - 18.05)) * 1.0e-6;
        //  dynamic viscosity (kg/m.sec) or (N.sec/m2)
        Cp = 1044.66 - 0.31597 * Tavg + 0.000707908 * pow_2(Tavg) - 0.00000027034 * pow_3(Tavg);
        //  specific heat at constant pressure (J/kg.K)
        k = 0.02538 + ((Tavg - 290.0) / 10.0) * (0.02614 - 0.02538); // conductivity (W/m.K)

        Rabga = (9.81 * beta * pow_3(b) * std::abs(Tg - Tamb) * pow_2(rho) * Cp) / (dvisc * k);
        if (Rabga <= 1.0) {
            Rabga = 1.0;
        }

        hfp = hc_in; // h - flat plate - from calling routine
        // Note:  using this approach, L no longer has influence on result
        //       but temperature does and it will drive hgamb to zero when
        //       the temperature difference goes to zero

        hgamb = hfp * std::exp(-50.0 / Rabga);
        // Note:  as delta-T -> zero, Rabga->0, hgamb -> zero too
        //        for any spacing, even large b.  This is a problem

    } else if (scheme == 3) {

        hfp = hc_in; // h - flat plate - from calling routine
        hgamb = hfp * (1.0 - std::exp(-4.6 * b / 0.1));
        // Note:  using this approach, L and temperatures no longer have
        //                               influence on result
        //  hgamb = hc_in when glass/shade spacing, b, is large
        //  hgamb = zero  when glass/shade spacing, b, is zero
        //  The exponential decay is 99% complete at b=4 inches = 0.1 m
        //                                               ln(0.01) = -4.6
        //  This coefficient could be fine tuned in future versions, perhaps
        //  as a function of boundary layer thickness for specific values
        //  of glass and shade temperatures

    } //  end of scheme .eq. 3
}

Real64 ConvectionFactor(CFSLAYER const &L) // window layer
{
    //       AUTHOR         ASHRAE 1311-RP
    //       DATE WRITTEN   unknown
    //       MODIFIED       na
    //       RE-ENGINEERED  na
    // PURPOSE OF THIS FUNCTION:
    //  Modifies convection rate per shade configuration, layer convection enhancement

    // Return value
    Real64 ConvectionFactor;

    Real64 SlatADeg;

    if (L.LTYPE == LayerType::VBHOR) {
        // horiz VB: enhanced convection at +/- 45 due to "pumping"
        SlatADeg = min(90.0, std::abs(L.PHI_DEG));
        ConvectionFactor = 1.0 + 0.2 * std::sin(2.0 * SlatADeg);
    } else {
        ConvectionFactor = 1.0;
    }
    return ConvectionFactor;
}

bool CFSUFactor(EnergyPlusData &state,
                CFSTY const &FS,    // fenestration system
                Real64 const TOUT,  // outdoor temperature, C (air and MRT)
                Real64 const HCOUT, // outdoor convective coefficient, W/m2-K
                Real64 const TIN,   // indoor air temperature, C
                Real64 const HCIN,  // indoor convective coefficient, W/m2-K
                Real64 &U           // returned: U factor, W/m2-K
)
{
    // FUNCTION INFORMATION:
    //       AUTHOR         unknown (University of WaterLoo, ASHRAE 1311-RP)
    //       DATE WRITTEN   unknown
    //       MODIFIED       Bereket Nigusse, FSEC/UCF, June 2013
    //       RE-ENGINEERED  na

    // PURPOSE OF THIS FUNCTION:
    // ! returns .TRUE. if the U-value calculation succeeded, .FALSE. if error

    // METHODOLOGY EMPLOYED:
    //  uses net radiation method to solve for window surface temperatures and
    //  heat fluxes. Then calculates the U-value from the flux and over all
    //  temperature difference.

    // REFERENCES:
    //  ASHRAE 1311-RP

    // Return value
    bool CFSUFactor;

    // Locals
    // FUNCTION ARGUMENT DEFINITIONS:
    // for conditions specified (no incident solar)
    // FUNCTION PARAMETER DEFINITIONS:
    Real64 constexpr TOL(0.01); // 0.0001d0

    int NL;
    Real64 TOABS;
    Real64 TRMOUT;
    Real64 TIABS;
    Real64 TRMIN;
    Array1D<Real64> QOCF(FS.NL);
    Real64 QOCFRoom;
    Array1D<Real64> JB({0, FS.NL});
    Array1D<Real64> JF({1, FS.NL + 1});
    Array1D<Real64> T(FS.NL);
    Array1D<Real64> Q({0, FS.NL});
    Array1D<Real64> H({0, FS.NL + 1});
    Array1D<Real64> SOURCE(FS.NL + 1);
    Real64 ISOL;
    Real64 SHGC;

    CFSUFactor = false;
    if (std::abs(TOUT - TIN) < 0.01) {
        U = -1.0;
        return CFSUFactor;
    }

    TOABS = TOUT + Constant::Kelvin;
    TRMOUT = TOABS;
    TIABS = TIN + Constant::Kelvin;
    TRMIN = TIABS;

    NL = FS.NL;
    ISOL = 0.0; // no solar winter condition
    SOURCE = 0.0;

    CFSUFactor = ASHWAT_ThermalRatings(
        state, FS, TIABS, TOABS, HCIN, HCOUT, TRMOUT, TRMIN, ISOL, SOURCE({1, NL + 1}), TOL, QOCF, QOCFRoom, T, Q, JF, JB, H, U, SHGC, true);

    return CFSUFactor;
}

void ASHWAT_Solar(int const NL,                                 // # of layers
                  Array1S<CFSSWP> const LSWP_ON,                // layer SW (solar) properties (off-normal adjusted)
                  CFSSWP const &SWP_ROOM,                       // effective SW (solar) properties of room
                  Real64 const IBEAM,                           // incident beam insolation (W/m2 aperture)
                  Real64 const IDIFF,                           // incident diffuse insolation (W/m2 aperture)
                  Real64 const ILIGHTS,                         // incident diffuse insolation (W/m2 aperture)
                  Array1S<Real64> SOURCE,                       // returned: layer-by-layer flux of absorbed
                  ObjexxFCL::Optional<Array1S<Real64>> SourceBD // returned: layer-by-layer flux of absorbed
)
{
    // SUBROUTINE INFORMATION:
    //       AUTHOR         JOHN L. WRIGHT and NATHAN KOTEY,
    //       DATE WRITTEN   June, 2006
    //       MODIFIED       Bereket Nigusse, JUNE 2013
    //       RE-ENGINEERED  na

    // PURPOSE OF THIS SUBROUTINE:
    // Returns the optical properties of multi-layer fenestration system model given optical
    // properties of the layers
    // METHODOLOGY EMPLOYED:
    //    Ues combination net radiation method and TDMA solver
    // REFERENCES:
    //  JOHN L. WRIGHT and NATHAN KOTEY (2006). Solar Absorption By each Element in a Glazing/Shading
    //   Layer Array, ASHRAE Transactions, Vol. 112, Pt. 2. pp. 3-12.
    //   University of Waterloo, Mechanical Engineering
    //   Advanced Glazing System Laboratory

    // SUBROUTINE ARGUMENT DEFINITIONS:
    //   1=outside .. NL=inside
    //   generally black or minimally reflective
    //     on inside surface (e.g., from lights)
    //  solar radiation (beam-beam + beam-diffuse) (W/m2)
    // SOURCE(NL+1) is the flux of solar radiation
    //  absorbed in conditioned space (W/m2 aperture area)
    //  beam-diffuse solar radiation (W/m2)
    // SOURCE_BD(NL+1) is the flux of beam-diffuse solar radiation
    //  absorbed in conditioned space (W/m2 aperture area)
    // or this beam-diffuse solar transmittance of the system

    Array1D<Real64> BPLUS({0, NL}); // beam solar fluxes flowing in outward and inward directions
    Array1D<Real64> BMINUS({0, NL});
    //   correspond to Edwards QPLUS and QMINUS (except note
    //   reverse layer numbering)
    Array1D<Real64> CPLUS({0, NL}); // diffuse solar fluxes caused by BPLUS and BMINUS;
    Array1D<Real64> CMINUS({0, NL});
    //   appear as sources in diffuse calculation
    Array1D<Real64> DPLUS({0, NL}); // diffuse solar fluxes flowing in outward and inward
    Array1D<Real64> DMINUS({0, NL});
    //   directions (W/m2)
    Array1D<Real64> AP(2 * NL);
    Array1D<Real64> AE(2 * NL);
    Array1D<Real64> AW(2 * NL);
    Array1D<Real64> BP(2 * NL);
    Array1D<Real64> X(2 * NL);
    Real64 CHKSUM;
    Array1D<Real64> BeamDiffuseAbs(NL + 1); // beam-diffuse absorbed fraction of beam radiation (W/m2)
    int N_TDMA;
    int I;
    int LINE;

    if (NL < 1) return;

    //  STEP ONE: THE BEAM-BEAM ANALYSIS TO FIND BPLUS AND BMINUS
    NETRAD(NL, LSWP_ON, SWP_ROOM.RHOSFBB, IBEAM, BPLUS, BMINUS);

    //  STEP TWO: CALCULATE THE DIFFUSE-CAUSED-BY-BEAM SOURCES CPLUS AND CMINUS
    CPLUS(NL) = SWP_ROOM.RHOSFBD * BMINUS(NL);
    for (I = NL; I >= 1; --I) { // March through layers, indoor to outdoor
        CPLUS(I - 1) = LSWP_ON(I).RHOSFBD * BMINUS(I - 1) + LSWP_ON(I).TAUSBBD * BPLUS(I);
        CMINUS(I) = LSWP_ON(I).RHOSBBD * BPLUS(I) + LSWP_ON(I).TAUSFBD * BMINUS(I - 1);
    }
    CMINUS(0) = 0.0;

    //  STEP THREE: DIFFUSE FLUXES, DPLUS AND DMINUS,
    //  CAUSED BY DIFFUSE INCIDENT, IDIFF ON THE OUTDOOR SIDE
    //  AND BY ILIGHTS ON THE INDOOR SIDE, AND BY
    //  DIFFUSE SOURCE (FROM BEAM) FLUXES, CPLUS AND CMINUS

    N_TDMA = 2 * NL;

    for (I = 1; I <= NL; ++I) {
        LINE = (2 * I) - 1;
        AP(LINE) = LSWP_ON(I).RHOSBDD;
        AE(LINE) = 1.0;
        if (LINE != 1) { // default
            AW(LINE) = -1.0 * LSWP_ON(I).TAUS_DD;
            BP(LINE) = -1.0 * CMINUS(I);
        } else { //  special case at west-most node
            AW(1) = 0.0;
            BP(1) = -1.0 * LSWP_ON(1).TAUS_DD * IDIFF - CMINUS(1);
        }

        LINE = (2 * I);
        AW(LINE) = 1.0;
        if (LINE != N_TDMA) { // default
            AP(LINE) = LSWP_ON(I + 1).RHOSFDD;
            AE(LINE) = -1.0 * LSWP_ON(I + 1).TAUS_DD;
            BP(LINE) = -1.0 * CPLUS(I);
        } else { //  special case at east-most node
            AP(LINE) = SWP_ROOM.RHOSFDD;
            BP(N_TDMA) = -1.0 * (CPLUS(NL) + ILIGHTS);
            AE(N_TDMA) = 0.0;
        }
    }

    AUTOTDMA(X, AP, AE, AW, BP, N_TDMA);

    //   UNPACK TDMA SOLUTION VECTOR
    for (I = 1; I <= NL; ++I) {
        LINE = (2 * I) - 1;
        DPLUS(I) = X(LINE);
        LINE = (2 * I);
        DMINUS(I) = X(LINE);
    }

    //  Finish up diffuse calculations
    DMINUS(0) = IDIFF;
    DPLUS(0) = LSWP_ON(1).RHOSFDD * DMINUS(0) + LSWP_ON(1).TAUS_DD * DPLUS(1) + CPLUS(0);

    //  STEP FOUR: ABSORBED SOLAR RADIATION AT EACH LAYER/NODE
    SOURCE = 0.0;
    SOURCE(NL + 1) = BMINUS(NL) - BPLUS(NL) + DMINUS(NL) - DPLUS(NL) + ILIGHTS; // SOLAR FLUX | TRANSMITTED TO | ROOM

    //  NOTE:  In calculating SOURCE(room) there is a trick included in the
    //         previous line:  ILIGHTS is added because it is included
    //         in DPLUS(NL) but ILIGHTS should not be included in this
    //         type of calculation of SOURCE(i).  No similar adjustment
    //         is needed for any of the other values of SOURCE(i)
    //         As an alternative get the same result using:
    //     SOURCE(NL+1) = BMINUS(NL)*(1.0 - SWP_ROOM%RHOSFBB - SWP_ROOM%RHOSFBD) +
    //    &               DMINUS(NL)*(1.0 - SWP_ROOM%RHOSFDD)
    //         Take your pick

    // Added by BAN, June 7, 2013 to extract the beam-diffuse component for use
    // in the EnergyPLus heat balance.  EnergyPlus requires the beam-beam and
    // Beam-diffuse components separately.
    BeamDiffuseAbs = 0.0;
    BeamDiffuseAbs(NL + 1) = DMINUS(NL) - DPLUS(NL); // beam-diffuse transmitted to the room
    for (I = 1; I <= NL; ++I) {
        SOURCE(I) = BPLUS(I) - BMINUS(I) - BPLUS(I - 1) + BMINUS(I - 1) + DPLUS(I) - DMINUS(I) - DPLUS(I - 1) + DMINUS(I - 1);
        // Added by BAN June 7, 2013
        BeamDiffuseAbs(I) = 0.0;
    }

    if (present(SourceBD)) {
        SourceBD = BeamDiffuseAbs;
    }
    //  CHECKSUM - ALL INCOMING SOLAR FLUX MUST GO SOMEWHERE, SHOULD EQUAL ZERO
    CHKSUM = IBEAM + IDIFF + ILIGHTS - BPLUS(0) - DPLUS(0);
    for (I = 1; I <= NL + 1; ++I) {
        CHKSUM -= SOURCE(I);
    }
}

void NETRAD(int const NL,                  // # of layers, 1=outside .. NL=inside
            Array1S<CFSSWP> const LSWP_ON, // layer SW (solar) properties (off-normal adjusted)
            Real64 const RHO_room,         // effective solar reflectance of room (at inside)
            Real64 const ISOL,             // incident flux (W/m2)
            Array1D<Real64> &QPLUS,        // returned: see Edwards paper
            Array1D<Real64> &QMINUS        // returned: see Edwards paper
)
{
    // SUBROUTINE INFORMATION:
    //       AUTHOR         JOHN L. WRIGHT
    //       DATE WRITTEN   unknown
    //       MODIFIED       na
    //       RE-ENGINEERED  Autodesk:F2C++ Reworked to avoid complex member array usage

    // PURPOSE OF THIS SUBROUTINE:
    // Returns the solar radiant fluxes between glazing layers
    // METHODOLOGY EMPLOYED:
    //  Net Radiation Method by LARGELY EDWARDS
    //  TED, RED, QPLUS, QMINUS correspond to variables found in "Edwards"
    //  but with reversed layers order indexing (layer 1=outside .. NL=inside)
    //  GAP I is between layer I and I+1

    if (NL < 1) return;

    Array1D<Real64> TED(NL + 1);
    Array1D<Real64> RED(NL + 1);

    //   Reflectance and Transmittance

    RED(NL + 1) = RHO_room;
    TED(NL + 1) = 0.0;
    for (int i = NL; i >= 1; --i) {
        CFSSWP const &LSWP_ON_i(LSWP_ON(i));
        TED(i) = LSWP_ON_i.TAUSFBB / max(0.00001, 1.0 - LSWP_ON_i.RHOSBBB * RED(i + 1));
        RED(i) = LSWP_ON_i.RHOSBBB + TED(i) * LSWP_ON_i.TAUSBBB * RED(i + 1);
    }

    //   Outward and Inward Solar Fluxes, QPLUS AND QMINUS, Respectively
    QMINUS(0) = ISOL;
    QPLUS(0) = QMINUS(0) * RED(1);
    for (int i = 1; i <= NL; ++i) {
        QMINUS(i) = QMINUS(i - 1) * TED(i);
        QPLUS(i) = QMINUS(i) * RED(i + 1);
    }
}

void TDMA_R(
    Array1D<Real64> &X, const Array1D<Real64> &AP, const Array1D<Real64> &AE, const Array1D<Real64> &AW, const Array1D<Real64> &BP, int const N)
{
    // SUBROUTINE INFORMATION:
    //       AUTHOR         JOHN L. WRIGHT
    //       DATE WRITTEN   unknown
    //       MODIFIED       na
    //       RE-ENGINEERED  na

    // PURPOSE OF THIS SUBROUTINE:
    // TDMA solver
    // METHODOLOGY EMPLOYED:
    //  1-D TDMA reverse solver. East/West sweep followed by West/East sweep

    int J;
    Array1D<Real64> ALPHA(N);
    Array1D<Real64> BETA(N);

    ALPHA(N) = AW(N) / AP(N);
    BETA(N) = BP(N) / AP(N);

    for (J = N - 1; J >= 1; --J) {
        ALPHA(J) = AW(J) / (AP(J) - (ALPHA(J + 1) * AE(J)));
        BETA(J) = ((AE(J) * BETA(J + 1)) + BP(J)) / (AP(J) - (ALPHA(J + 1) * AE(J)));
    }

    X(1) = BETA(1);
    for (J = 2; J <= N; ++J) {
        X(J) = (ALPHA(J) * X(J - 1)) + BETA(J);
    }
}

void TDMA(Array1D<Real64> &X, const Array1D<Real64> &AP, const Array1D<Real64> &AE, const Array1D<Real64> &AW, const Array1D<Real64> &BP, int const N)
{
    // SUBROUTINE INFORMATION:
    //       AUTHOR         JOHN L. WRIGHT
    //       DATE WRITTEN   unknown
    //       MODIFIED       na
    //       RE-ENGINEERED  na

    // PURPOSE OF THIS SUBROUTINE:
    // Matrix solver
    // METHODOLOGY EMPLOYED:
    //  1-D TDMA solver.

    int J;
    Array1D<Real64> ALPHA(N);
    Array1D<Real64> BETA(N);
    Real64 D;

    ALPHA(1) = AE(1) / AP(1);
    BETA(1) = BP(1) / AP(1);

    for (J = 2; J <= N; ++J) {
        D = AP(J) - (ALPHA(J - 1) * AW(J));
        if (std::abs(D) < 0.0001) {
            ALPHA(J) = 0.0;
            BETA(J) = 0.0;
        } else {
            ALPHA(J) = AE(J) / D;
            BETA(J) = ((AW(J) * BETA(J - 1)) + BP(J)) / D;
        }
    }

    X(N) = BETA(N);
    for (J = N - 1; J >= 1; --J) {
        X(J) = (ALPHA(J) * X(J + 1)) + BETA(J);
    }
}

void AUTOTDMA(Array1D<Real64> &X, Array1D<Real64> &AP, const Array1D<Real64> &AE, const Array1D<Real64> &AW, const Array1D<Real64> &BP, int &N)
{
    // SUBROUTINE INFORMATION:
    //       AUTHOR         JOHN L. WRIGHT
    //       DATE WRITTEN   unknown
    //       MODIFIED       na
    //       RE-ENGINEERED  na

    // PURPOSE OF THIS SUBROUTINE:
    // Matrix solver manager routine
    // METHODOLOGY EMPLOYED:
    //  1-D TDMA solver.

    //  Call TDMA for forward (i.e., west-to-east and back) calculation
    //  or TDMA_R for reverse (i.e., east-to-west and back) calculation
    //      TDMA   won't tolerate RHOSFxx(1)=0   (i.e., ap(1)=0)
    //  but TDMA_R won't tolerate RHOSBxx(N-1)=0 (i.e., ap(n)=0)
    //  where n-1 refers to the outdoor layer (glazing or shading layer)

    //  This if-statement will catch the situation where RHOSFxx(1)=0.
    //  i.e., AP(1)=0.

    if (AP(1) < AP(N)) {
        TDMA_R(X, AP, AE, AW, BP, N);
    } else {
        //  This "fix" (on the next line) is only used as a last resort
        //  The if-statement will catch the very unusual situation where both
        //  RHOSBxx(N-1)=0.   AND     RHOSFxx(1)=0.
        if (AP(1) < 0.0001) AP(1) = 0.0001;
        TDMA(X, AP, AE, AW, BP, N);
    }
}

void ASHWAT_OffNormalProperties(EnergyPlusData &state,
                                CFSLAYER const &L,    // layer for which to derive off-normal properties
                                Real64 const THETA,   // solar beam angle of incidence, from normal, radians
                                Real64 const OMEGA_V, // solar beam vertical profile angle, +=above horizontal, radians
                                Real64 const OMEGA_H, // solar beam horizontal profile angle, +=clockwise when viewed
                                CFSSWP &LSWP_ON       // returned: off-normal properties
)
{
    // SUBROUTINE INFORMATION:
    //       AUTHOR         JOHN L. WRIGHT, University of Waterloo, Mechanical Engineering
    //                      Advanced Glazing System Laboratory
    //       DATE WRITTEN   unknown
    //       MODIFIED       na
    //       RE-ENGINEERED  na

    // PURPOSE OF THIS SUBROUTINE:
    // Returns off-normal properties (total solar, beam-beam and beam diffuse) given
    // direct-normal, total solar, beam-beam and beam diffuse properties of layers

    // SUBROUTINE ARGUMENT DEFINITIONS:
    //   Used: LTYPE, SWP_EL, geometry
    //   Note: not altered (return is in LSWP_ON)
    //    0 <= THETA <= PI/2
    //   = solar elevation angle for a vertical wall with
    //     wall-solar azimuth angle equal to zero
    //   from above (radians)
    //   = wall-solar azimuth angle for a vertical wall
    //     Used for PD and vertical VB

    bool OKAY;

    LSWP_ON = L.SWP_EL; // init to normal properties
    //  calls below modify in place

    if (IsGlazeLayerX(L)) {
        // specular glazing
        // HBX note: ltyGZS here iff modelOption F=x; spectral cases elsewhere
        Specular_SWP(LSWP_ON, THETA);
    } else if (L.LTYPE == LayerType::VBHOR) {
        OKAY = VB_SWP(state, L, LSWP_ON, OMEGA_V);
    } else if (L.LTYPE == LayerType::VBVER) {
        OKAY = VB_SWP(state, L, LSWP_ON, OMEGA_H);
    } else if (L.LTYPE == LayerType::DRAPE) {
        OKAY = PD_SWP(state, L, LSWP_ON, OMEGA_V, OMEGA_H);
    } else if (L.LTYPE == LayerType::ROLLB) {
        OKAY = RB_SWP(state, L, LSWP_ON, THETA);
    } else if (L.LTYPE == LayerType::INSCRN) {
        OKAY = IS_SWP(state, L, LSWP_ON, THETA);
    } else if (L.LTYPE == LayerType::NONE || L.LTYPE == LayerType::ROOM) {
        // none or room: do nothing
    } else {
        // placeholder for add'l non-specular layers
    }
}

bool Specular_OffNormal(Real64 const THETA, // solar beam angle of incidence, from normal radians
                        Real64 &RAT_1MR,    // returned: ratio of off-normal to normal solar (1-reflectance)
                        Real64 &RAT_TAU     // returned: ratio of off-normal to normal solar transmittance
)
{
    // FUNCTION INFORMATION:
    //       AUTHOR         JOHN L. WRIGHT, University of Waterloo, Mechanical Engineering
    //                      Advanced Glazing System Laboratory
    //       DATE WRITTEN   unknown
    //       MODIFIED       na
    //       RE-ENGINEERED  na

    // PURPOSE OF THIS FUNCTION:
    // Returns ratio of off-normal to normal of opetical properties.
    // METHODOLOGY EMPLOYED:
    //  Uses a reference glass property.
    // returns TRUE if RAT_TAU < 1 or RAT_1MR < 1 (and thus Specular_Adjust s/b called)
    //    else FALSE
    // Return value
    bool Specular_OffNormal;

    // FUNCTION ARGUMENT DEFINITIONS:
    //    0 <= THETA <= PI/2
    //   NOTE: rhoAdj = 1-(1-rho)*RAT_1MR

    Real64 TAU0;
    Real64 RHO0;
    Real64 THETA1;
    Real64 THETA2;
    Real64 TAU_ON;
    Real64 RHO_ON;
    Real64 TAU_A;
    Real64 RPERP; // interface reflectance with respect to perpendicular
    Real64 RPARL;
    // and parallel polarization components of solar radiation
    Real64 TAUPERP;
    Real64 TAUPARL;
    Real64 RHOPERP;
    Real64 RHOPARL;
    Real64 N2; // reference refractive index for generating general off-normal
    //  curves for specular glazings
    Real64 KL; // extinction coefficient - thickness product, also used as a
    //  reference value to generate off-normal curves for specular layers

    Specular_OffNormal = true;
    THETA1 = std::abs(THETA);
    if (THETA1 > Constant::PiOvr2 - Constant::DegToRadians) {
        // theta > 89 deg
        RAT_TAU = 0.0;
        RAT_1MR = 0.0;
    } else if (THETA1 >= Constant::DegToRadians) {
        // theta >= 1 deg
        N2 = 1.526;
        KL = 55.0 * 0.006;
        TAU_A = std::exp(-1.0 * KL);
        RPERP = pow_2((N2 - 1.0) / (N2 + 1.0));
        TAU0 = TAU_A * (1.0 - RPERP) * (1.0 - RPERP) / (1.0 - (RPERP * RPERP * TAU_A * TAU_A));
        RHO0 = RPERP * (1.0 + (TAU_A * TAU0));
        THETA2 = std::asin((std::sin(THETA1)) / N2);
        TAU_A = std::exp(-1.0 * KL / std::cos(THETA2));
        RPERP = pow_2(std::sin(THETA2 - THETA1) / std::sin(THETA2 + THETA1));
        RPARL = pow_2(std::tan(THETA2 - THETA1) / std::tan(THETA2 + THETA1));
        TAUPERP = TAU_A * (1.0 - RPERP) * (1.0 - RPERP) / (1.0 - (RPERP * RPERP * TAU_A * TAU_A));
        TAUPARL = TAU_A * (1.0 - RPARL) * (1.0 - RPARL) / (1.0 - (RPARL * RPARL * TAU_A * TAU_A));
        RHOPERP = RPERP * (1.0 + (TAU_A * TAUPERP));
        RHOPARL = RPARL * (1.0 + (TAU_A * TAUPARL));
        TAU_ON = (TAUPERP + TAUPARL) / 2.0;
        RHO_ON = (RHOPERP + RHOPARL) / 2.0;
        RAT_TAU = TAU_ON / TAU0;
        RAT_1MR = (1.0 - RHO_ON) / (1.0 - RHO0);
    } else {
        Specular_OffNormal = false;
        RAT_TAU = 1.0;
        RAT_1MR = 1.0;
    }
    return Specular_OffNormal;
}

void Specular_SWP(CFSSWP &SWP,       // short wave properties (adjusted in place)
                  Real64 const OMEGA // incident angle, radians
)
{
    // SUBROUTINE INFORMATION:
    //       AUTHOR         JOHN L. WRIGHT, University of Waterloo, Mechanical Engineering
    //                      Advanced Glazing System Laboratory
    //       DATE WRITTEN   unknown
    //       MODIFIED       na
    //       RE-ENGINEERED  na

    // PURPOSE OF THIS SUBROUTINE:
    // Manages the off-normal solar properties calculation

    Real64 RAT_1MR; // adjustment factors, see Specular_OffNormal()
    Real64 RAT_TAU; // adjustment factors, see Specular_OffNormal()

    bool Specular_OffNormalReturn = Specular_OffNormal(OMEGA, RAT_1MR, RAT_TAU);
    if (Specular_OffNormalReturn) {
        Specular_Adjust(SWP, RAT_1MR, RAT_TAU);
    }
}

void Specular_Adjust(CFSSWP &SWP,          // short wave properties (adjusted in place)
                     Real64 const RAT_1MR, // adjustment factors, see Specular_OffNormal()
                     Real64 const RAT_TAU  // adjustment factors, see Specular_OffNormal()
)
{
    // SUBROUTINE INFORMATION:
    //       AUTHOR         JOHN L. WRIGHT, University of Waterloo, Mechanical Engineering
    //                      Advanced Glazing System Laboratory
    //       DATE WRITTEN   unknown
    //       MODIFIED       na
    //       RE-ENGINEERED  na

    // PURPOSE OF THIS SUBROUTINE:
    // adjusts the off-normal solar properties

    SWP.TAUSFBB *= RAT_TAU;
    SWP.TAUSBBB *= RAT_TAU;
    SWP.RHOSFBB = 1.0 - RAT_1MR * (1.0 - SWP.RHOSFBB);
    SWP.RHOSBBB = 1.0 - RAT_1MR * (1.0 - SWP.RHOSBBB);
}

void Specular_RATDiff(EnergyPlusData &state, Real64 &RAT_1MRDiff, Real64 &RAT_TAUDiff)
{
    // SUBROUTINE INFORMATION:
    //       AUTHOR         JOHN L. WRIGHT, University of Waterloo, Mechanical Engineering
    //                      Advanced Glazing System Laboratory
    //       DATE WRITTEN   unknown
    //       MODIFIED       na
    //       RE-ENGINEERED  na

    // PURPOSE OF THIS SUBROUTINE:
    //  Returns property ratios for estimating diffuse properties.

    Array1D<Real64> P(state.dataWindowEquivalentLayer->hipDIM);

    if (state.dataWindowEquivalentLayer->XTAUDiff < 0.0) {
        // calculate and save on first call
        state.dataWindowEquivalentLayer->X1MRDiff = HEMINT(state, Specular_F, state.dataWindowEquivalentLayer->hipRHO, P);
        state.dataWindowEquivalentLayer->XTAUDiff = HEMINT(state, Specular_F, state.dataWindowEquivalentLayer->hipTAU, P);
    }
    RAT_TAUDiff = state.dataWindowEquivalentLayer->XTAUDiff;
    RAT_1MRDiff = state.dataWindowEquivalentLayer->X1MRDiff;
}

Real64 Specular_F(EnergyPlusData &state,
                  Real64 const THETA,                       // incidence angle, radians
                  int const OPT,                            // options (unused)
                  [[maybe_unused]] const Array1D<Real64> &P // parameters (none defined)
)
{
    // FUNCTION INFORMATION:
    //       AUTHOR         JOHN L. WRIGHT, University of Waterloo, Mechanical Engineering
    //                      Advanced Glazing System Laboratory
    //       DATE WRITTEN   unknown
    //       MODIFIED       na
    //       RE-ENGINEERED  na

    // PURPOSE OF THIS FUNCTION:
    // integrand fcn for specular properties.

    // Return value
    Real64 Specular_F;

    // Argument array dimensioning
    // EP_SIZE_CHECK(P, hipDIM);

    // FUNCTION ARGUMENT DEFINITIONS:
    //   1: reflectance
    //   2: transmittance

    Real64 RAT_TAU;
    Real64 RAT_1MR;

    // Modified by BAN April 19, 2013
    Specular_OffNormal(THETA, RAT_1MR, RAT_TAU);

    if (OPT == state.dataWindowEquivalentLayer->hipRHO) {
        Specular_F = RAT_1MR;
    } else if (OPT == state.dataWindowEquivalentLayer->hipTAU) {
        Specular_F = RAT_TAU;
    } else {
        Specular_F = -1.0;
    }
    return Specular_F;
}

void Specular_EstimateDiffuseProps(EnergyPlusData &state, CFSSWP &SWP) // short wave properties
{
    // SUBROUTINE INFORMATION:
    //       AUTHOR         JOHN L. WRIGHT, University of Waterloo, Mechanical Engineering
    //                      Advanced Glazing System Laboratory
    //       DATE WRITTEN   unknown
    //       MODIFIED       na
    //       RE-ENGINEERED  na

    // PURPOSE OF THIS SUBROUTINE:
    // Estimates diffuse-diffuse properties.

    Real64 RAT_TAU;
    Real64 RAT_1MR;

    // #if 1
    Specular_RATDiff(state, RAT_1MR, RAT_TAU);
    // #else
    //     ! estimate diffuse properties as 60 deg angle of incidence
    //     CALL Specular_RAT60( RAT_TAU, RAT_1MR)
    // #endif
    SWP.TAUS_DD = RAT_TAU * SWP.TAUSFBB;
    SWP.RHOSFDD = 1.0 - RAT_1MR * (1.0 - SWP.RHOSFBB);
    SWP.RHOSBDD = 1.0 - RAT_1MR * (1.0 - SWP.RHOSBBB);
}

bool RB_LWP(CFSLAYER const &L, // RB layer
            CFSLWP &LLWP       // returned: equivalent layer long wave properties
)
{
    // FUNCTION INFORMATION:
    //       AUTHOR         ASHRAE 1311-RP
    //       DATE WRITTEN   unknown
    //       MODIFIED       na
    //       RE-ENGINEERED  na

    // PURPOSE OF THIS FUNCTION:
    // Modifies roller blind longwave properties. If not roller blind layer
    // returns False.

    // Return value
    bool RB_LWP;

    Real64 TAULX;
    Real64 OPENNESS;

    RB_LWP = false;
    if (L.LTYPE != LayerType::ROLLB) return RB_LWP;

    OPENNESS = L.SWP_MAT.TAUSFBB;

    OPENNESS_LW(OPENNESS, L.LWP_MAT.EPSLF, L.LWP_MAT.TAUL, LLWP.EPSLF, LLWP.TAUL);

    OPENNESS_LW(OPENNESS, L.LWP_MAT.EPSLB, L.LWP_MAT.TAUL, LLWP.EPSLB, TAULX);

    RB_LWP = true;
    return RB_LWP;
}

bool RB_SWP(EnergyPlusData &state,
            CFSLAYER const &L, // RB layer
            CFSSWP &LSWP,      // returned: equivalent layer properties set
            const Real64 THETA // incident angle, 0 <= theta <= PI/2
)
{
    // FUNCTION INFORMATION:
    //       AUTHOR         ASHRAE 1311-RP
    //       DATE WRITTEN   unknown
    //       MODIFIED       Jason W. DeGraw 2023
    //       RE-ENGINEERED  na

    // PURPOSE OF THIS FUNCTION:
    //  Modifies roller blind shortwave properties. If not roller blind layer
    //  returns False.

    // FUNCTION ARGUMENT DEFINITIONS:
    //   sets ONLY RHOSFDD, RHOSBDD, TAUS_DD
    //  if missing, derive diffuse properties

    if (L.LTYPE != LayerType::ROLLB) return false;

    // normal beam-total properties of fabric
    Real64 RHOFF_BT0 = L.SWP_MAT.RHOSFBB + L.SWP_MAT.RHOSFBD; // front rho
    Real64 RHOBF_BT0 = L.SWP_MAT.RHOSBBB + L.SWP_MAT.RHOSBBD; // back rho

    Real64 TAUFF_BT0 = L.SWP_MAT.TAUSFBB + L.SWP_MAT.TAUSFBD; // front tau
    Real64 TAUBF_BT0 = L.SWP_MAT.TAUSBBB + L.SWP_MAT.TAUSBBD; // back tau

    RB_BEAM(state, THETA, RHOFF_BT0, TAUFF_BT0, L.SWP_MAT.TAUSFBB, LSWP.RHOSFBD, LSWP.TAUSFBB, LSWP.TAUSFBD);

    RB_BEAM(state, THETA, RHOBF_BT0, TAUBF_BT0, L.SWP_MAT.TAUSBBB, LSWP.RHOSBBD, LSWP.TAUSBBB, LSWP.TAUSBBD);

    return true;
}

bool RB_SWP(EnergyPlusData &state,
            CFSLAYER const &L, // RB layer
            CFSSWP &LSWP       // returned: equivalent layer properties set
)
{
    // FUNCTION INFORMATION:
    //       AUTHOR         ASHRAE 1311-RP
    //       DATE WRITTEN   unknown
    //       MODIFIED       Jason W. DeGraw 2023
    //       RE-ENGINEERED  na

    // PURPOSE OF THIS FUNCTION:
    //  Modifies roller blind shortwave properties. If not roller blind layer
    //  returns False.

    // FUNCTION ARGUMENT DEFINITIONS:
    //   sets ONLY RHOSFDD, RHOSBDD, TAUS_DD
    //  if missing, derive diffuse properties

    if (L.LTYPE != LayerType::ROLLB) return false;

    // normal beam-total properties of fabric
    Real64 RHOFF_BT0 = L.SWP_MAT.RHOSFBB + L.SWP_MAT.RHOSFBD; // front rho
    Real64 RHOBF_BT0 = L.SWP_MAT.RHOSBBB + L.SWP_MAT.RHOSBBD; // back rho

    Real64 TAUFF_BT0 = L.SWP_MAT.TAUSFBB + L.SWP_MAT.TAUSFBD; // front tau
    Real64 TAUBF_BT0 = L.SWP_MAT.TAUSBBB + L.SWP_MAT.TAUSBBD; // back tau

    // front
    RB_DIFF(state, RHOFF_BT0, TAUFF_BT0, L.SWP_MAT.TAUSFBB, LSWP.RHOSFDD, LSWP.TAUS_DD);
    // back
    Real64 TAUX; // This gets used as output of RB_DIFF and is then discarded
    RB_DIFF(state, RHOBF_BT0, TAUBF_BT0, L.SWP_MAT.TAUSBBB, LSWP.RHOSBDD, TAUX);

    return true;
}

bool IS_LWP(CFSLAYER const &L, // IS layer
            CFSLWP &LLWP       // returned: equivalent layer long wave properties
)
{
    // FUNCTION INFORMATION:
    //       AUTHOR         ASHRAE 1311-RP
    //       DATE WRITTEN   unknown
    //       MODIFIED       na
    //       RE-ENGINEERED  na

    // PURPOSE OF THIS FUNCTION:
    //  Modifies Insect Screen longwave properties. If not Insect Screen layer
    //  returns False.

    // Return value
    bool IS_LWP;

    Real64 OPENNESS;
    Real64 TAULX;

    IS_LWP = false;
    if (L.LTYPE != LayerType::INSCRN) return IS_LWP;

    OPENNESS = L.SWP_MAT.TAUSFBB;

    OPENNESS_LW(OPENNESS, L.LWP_MAT.EPSLF, L.LWP_MAT.TAUL, LLWP.EPSLF, LLWP.TAUL);

    OPENNESS_LW(OPENNESS, L.LWP_MAT.EPSLB, L.LWP_MAT.TAUL, LLWP.EPSLB, TAULX);
    IS_LWP = true;
    return IS_LWP;
}

bool IS_SWP(EnergyPlusData &state,
            CFSLAYER const &L, // PD layer
            CFSSWP &LSWP,      // returned: equivalent layer properties set
            const Real64 THETA // incident angle, 0 <= theta <= PI/2
)
{
    // FUNCTION INFORMATION:
    //       AUTHOR         ASHRAE 1311-RP
    //       DATE WRITTEN   unknown
    //       MODIFIED       Jason W. DeGraw 2023
    //       RE-ENGINEERED  na

    // PURPOSE OF THIS FUNCTION:
    // Modifies Insect Screen shortwave properties. If not Insect Screen layer
    // returns False.

    // FUNCTION ARGUMENT DEFINITIONS:
    //   sets ONLY RHOSFDD, RHOSBDD, TAUS_DD
    //  if missing, derive diffuse properties

    if (L.LTYPE != LayerType::INSCRN) return false;

    // normal beam-total properties
    Real64 RHOFF_BT0 = L.SWP_MAT.RHOSFBB + L.SWP_MAT.RHOSFBD; // front rho
    Real64 RHOBF_BT0 = L.SWP_MAT.RHOSBBB + L.SWP_MAT.RHOSBBD; // back rho

    Real64 TAUFF_BT0 = L.SWP_MAT.TAUSFBB + L.SWP_MAT.TAUSFBD; // front tau
    Real64 TAUBF_BT0 = L.SWP_MAT.TAUSBBB + L.SWP_MAT.TAUSBBD; // back tau

    // front
    IS_BEAM(state, THETA, RHOFF_BT0, TAUFF_BT0, L.SWP_MAT.TAUSFBB, LSWP.RHOSFBD, LSWP.TAUSFBB, LSWP.TAUSFBD);

    // back -- call with reverse material properies
    IS_BEAM(state, THETA, RHOBF_BT0, TAUBF_BT0, L.SWP_MAT.TAUSBBB, LSWP.RHOSBBD, LSWP.TAUSBBB, LSWP.TAUSBBD);

    return true;
}

bool IS_SWP(EnergyPlusData &state,
            CFSLAYER const &L, // PD layer
            CFSSWP &LSWP       // returned: equivalent layer properties set
)
{
    // FUNCTION INFORMATION:
    //       AUTHOR         ASHRAE 1311-RP
    //       DATE WRITTEN   unknown
    //       MODIFIED       Jason W. DeGraw 2023
    //       RE-ENGINEERED  na

    // PURPOSE OF THIS FUNCTION:
    // Modifies Insect Screen shortwave properties. If not Insect Screen layer
    // returns False.

    // FUNCTION ARGUMENT DEFINITIONS:
    //   sets ONLY RHOSFDD, RHOSBDD, TAUS_DD
    //  if missing, derive diffuse properties

    if (L.LTYPE != LayerType::INSCRN) return false;

    // normal beam-total properties
    Real64 RHOFF_BT0 = L.SWP_MAT.RHOSFBB + L.SWP_MAT.RHOSFBD; // front rho
    Real64 RHOBF_BT0 = L.SWP_MAT.RHOSBBB + L.SWP_MAT.RHOSBBD; // back rho

    Real64 TAUFF_BT0 = L.SWP_MAT.TAUSFBB + L.SWP_MAT.TAUSFBD; // front tau
    Real64 TAUBF_BT0 = L.SWP_MAT.TAUSBBB + L.SWP_MAT.TAUSBBD; // back tau

    // front
    IS_DIFF(state, RHOFF_BT0, TAUFF_BT0, L.SWP_MAT.TAUSFBB, LSWP.RHOSFDD, LSWP.TAUS_DD);
    // back
    Real64 TAUX; // This gets used as output of IS_DIFF and is then discarded
    IS_DIFF(state, RHOBF_BT0, TAUBF_BT0, L.SWP_MAT.TAUSBBB, LSWP.RHOSBDD, TAUX);

    return true;
}

void Fabric_EstimateDiffuseProps(EnergyPlusData &state, CFSSWP &SWP) // fabric short wave properties
{
    // SUBROUTINE INFORMATION:
    //       AUTHOR         JOHN L. WRIGHT, University of Waterloo, Mechanical Engineering
    //                      Advanced Glazing System Laboratory
    //       DATE WRITTEN   unknown
    //       MODIFIED       na
    //       RE-ENGINEERED  na

    // PURPOSE OF THIS SUBROUTINE:
    // Estimates diffuse properties of drape fabrics.
    // sets RHOSFDD, RHOSBDD, TAUS_DD

    Real64 RHOBF_BT0; // total back reflectance
    Real64 RHOFF_BT0; // total front reflectance
    Real64 TAUBF_BT0; // total back transmittance
    Real64 TAUFF_BT0; // total front transmittance
    Real64 TAUX;

    RHOFF_BT0 = SWP.RHOSFBB + SWP.RHOSFBD; // front rho
    RHOBF_BT0 = SWP.RHOSBBB + SWP.RHOSBBD; // back rho
    TAUFF_BT0 = SWP.TAUSFBB + SWP.TAUSFBD; // front tau
    TAUBF_BT0 = SWP.TAUSBBB + SWP.TAUSBBD; // back tau
    FM_DIFF(state, RHOFF_BT0, TAUFF_BT0, SWP.TAUSFBB, SWP.RHOSFDD, SWP.TAUS_DD);
    FM_DIFF(state, RHOBF_BT0, TAUBF_BT0, SWP.TAUSBBB, SWP.RHOSBDD, TAUX);
}

bool PD_LWP(EnergyPlusData &state,
            CFSLAYER const &L, // PD layer
            CFSLWP &LLWP       // returned: equivalent layer long wave properties
)
{
    // FUNCTION INFORMATION:
    //       AUTHOR         ASHRAE 1311-RP
    //       DATE WRITTEN   unknown
    //       MODIFIED       na
    //       RE-ENGINEERED  na

    // PURPOSE OF THIS FUNCTION:
    //  Modifies Drape longwave properties for openness. If not Drape Fabric layer
    //  returns False.

    // Return value
    bool PD_LWP;

    Real64 TAULX;
    Real64 OPENNESS_FABRIC;

    PD_LWP = false;
    if (L.LTYPE != LayerType::DRAPE) return PD_LWP;

    OPENNESS_FABRIC = L.SWP_MAT.TAUSFBB;

    PD_LW(state, L.S, L.W, OPENNESS_FABRIC, L.LWP_MAT.EPSLF, L.LWP_MAT.EPSLB, L.LWP_MAT.TAUL, LLWP.EPSLF, LLWP.TAUL);

    PD_LW(state, L.S, L.W, OPENNESS_FABRIC, L.LWP_MAT.EPSLB, L.LWP_MAT.EPSLF, L.LWP_MAT.TAUL, LLWP.EPSLB, TAULX);

    PD_LWP = true;
    return PD_LWP;
}

bool PD_SWP(EnergyPlusData &state,
            CFSLAYER const &L,      // PD layer
            CFSSWP &LSWP,           // returned: equivalent layer properties set
            const Real64 OHM_V_RAD, // vertical VB profile angles, radians
            const Real64 OHM_H_RAD  // horizonatl VB profile angles, radians
)
{
    // FUNCTION INFORMATION:
    //       AUTHOR         ASHRAE 1311-RP
    //       DATE WRITTEN   unknown
    //       MODIFIED       Jason W. DeGraw 2023
    //       RE-ENGINEERED  na

    // PURPOSE OF THIS FUNCTION:
    // Modifies drape fabric shortwave properties for openness. If not drape Fabric layer
    // returns false. If profile angles not specified diffuse properties are returned.

    if (!(L.LTYPE == LayerType::DRAPE)) return false;

    // normal beam-total properties of fabric
    Real64 RHOFF_BT0 = L.SWP_MAT.RHOSFBB + L.SWP_MAT.RHOSFBD; // front rho
    Real64 RHOBF_BT0 = L.SWP_MAT.RHOSBBB + L.SWP_MAT.RHOSBBD; // back rho

    // drape front properties
    PD_BEAM(state,
            L.S,
            L.W,
            OHM_V_RAD,
            OHM_H_RAD,
            RHOFF_BT0,
            L.SWP_MAT.TAUSFBB,
            L.SWP_MAT.TAUSFBD,
            L.SWP_MAT.RHOSFDD,
            L.SWP_MAT.TAUS_DD,
            RHOBF_BT0,
            L.SWP_MAT.TAUSBBB,
            L.SWP_MAT.TAUSBBD,
            L.SWP_MAT.RHOSBDD,
            L.SWP_MAT.TAUS_DD,
            LSWP.RHOSFBD,
            LSWP.TAUSFBB,
            LSWP.TAUSFBD);

    // drape back properties: call with reversed fabric properies
    PD_BEAM(state,
            L.S,
            L.W,
            OHM_V_RAD,
            OHM_H_RAD,
            RHOBF_BT0,
            L.SWP_MAT.TAUSBBB,
            L.SWP_MAT.TAUSBBD,
            L.SWP_MAT.RHOSBDD,
            L.SWP_MAT.TAUS_DD,
            RHOFF_BT0,
            L.SWP_MAT.TAUSFBB,
            L.SWP_MAT.TAUSFBD,
            L.SWP_MAT.RHOSFDD,
            L.SWP_MAT.TAUS_DD,
            LSWP.RHOSBBD,
            LSWP.TAUSBBB,
            LSWP.TAUSBBD);

    return true;
}

bool PD_SWP(EnergyPlusData &state,
            CFSLAYER const &L, // PD layer
            CFSSWP &LSWP       // returned: equivalent layer properties set
)
{
    // FUNCTION INFORMATION:
    //       AUTHOR         ASHRAE 1311-RP
    //       DATE WRITTEN   unknown
    //       MODIFIED       Jason W. DeGraw
    //       RE-ENGINEERED  na

    // PURPOSE OF THIS FUNCTION:
    // Modifies drape fabric shortwave properties for openness. If not drape Fabric layer
    // returns false. If profile angles not specified diffuse properties are returned.

    Real64 TAUX; // This gets used as output of PD_DIFF and is then discarded

    if (!(L.LTYPE == LayerType::DRAPE)) return false;

    PD_DIFF(state, L.S, L.W, L.SWP_MAT.RHOSFDD, L.SWP_MAT.RHOSBDD, L.SWP_MAT.TAUS_DD, LSWP.RHOSFDD, LSWP.TAUS_DD);

    PD_DIFF(state, L.S, L.W, L.SWP_MAT.RHOSBDD, L.SWP_MAT.RHOSFDD, L.SWP_MAT.TAUS_DD, LSWP.RHOSBDD, TAUX);

    return true;
}

bool VB_LWP(EnergyPlusData &state,
            CFSLAYER const &L, // VB layer
            CFSLWP &LLWP       // returned: equivalent layer long wave properties
)
{
    // FUNCTION INFORMATION:
    //       AUTHOR         ASHRAE 1311-RP
    //       DATE WRITTEN   unknown
    //       MODIFIED       na
    //       RE-ENGINEERED  na

    // PURPOSE OF THIS FUNCTION:
    // Return venetian blind longwave properties from slat properties and geometry.
    // If not VB layer returns False.

    // Return value
    bool VB_LWP;

    Real64 RHODFS_SLAT;
    Real64 RHOUFS_SLAT;
    Real64 RHOLF;
    Real64 RHOLB;
    Real64 TAULX;

    VB_LWP = false;
    if (!IsVBLayer(L)) return VB_LWP;

    // slat reflectances
    RHODFS_SLAT = 1.0 - L.LWP_MAT.EPSLB - L.LWP_MAT.TAUL; // downward surface
    RHOUFS_SLAT = 1.0 - L.LWP_MAT.EPSLF - L.LWP_MAT.TAUL; // upward surface

    // TODO: are there cases where 2 calls not needed (RHODFS_SLAT == RHOUFS_SLAT??)
    VB_DIFF(state, L.S, L.W, Constant::DegToRadians * L.PHI_DEG, RHODFS_SLAT, RHOUFS_SLAT, L.LWP_MAT.TAUL, RHOLF, LLWP.TAUL);
    LLWP.EPSLF = 1.0 - RHOLF - LLWP.TAUL;

    VB_DIFF(state, L.S, L.W, -Constant::DegToRadians * L.PHI_DEG, RHODFS_SLAT, RHOUFS_SLAT, L.LWP_MAT.TAUL, RHOLB, TAULX);
    LLWP.EPSLB = 1.0 - RHOLB - LLWP.TAUL;

    VB_LWP = true;
    return VB_LWP;
}

bool VB_SWP(EnergyPlusData &state,
            CFSLAYER const &L, // VB layer
            CFSSWP &LSWP,      // returned: equivalent off-normal properties
            const Real64 OMEGA // incident profile angle (radians)
)
{
    // FUNCTION INFORMATION:
    //       AUTHOR         ASHRAE 1311-RP
    //       DATE WRITTEN   unknown
    //       MODIFIED       Jason W. DeGraw
    //       RE-ENGINEERED  na

    // PURPOSE OF THIS FUNCTION:
    // Returns venetian blind off-normal short wave properties. If not VB layer
    // returns False.

    // FUNCTION ARGUMENT DEFINITIONS:
    //   sets: RHOSFBD, TAUSFBB, TAUSFBD

    if (!IsVBLayer(L)) return false;

    Real64 SL_WR = VB_SLAT_RADIUS_RATIO(L.W, L.C);

    // modify angle-dependent values for actual profile angle
    VB_SOL46_CURVE(state,
                   L.S,
                   L.W,
                   SL_WR,
                   Constant::DegToRadians * L.PHI_DEG,
                   OMEGA,
                   L.SWP_MAT.RHOSBDD,
                   L.SWP_MAT.RHOSFDD,
                   L.SWP_MAT.TAUS_DD,
                   LSWP.RHOSFBD,
                   LSWP.TAUSFBB,
                   LSWP.TAUSFBD);

    VB_SOL46_CURVE(state,
                   L.S,
                   L.W,
                   SL_WR,
                   -Constant::DegToRadians * L.PHI_DEG,
                   OMEGA,
                   L.SWP_MAT.RHOSBDD,
                   L.SWP_MAT.RHOSFDD,
                   L.SWP_MAT.TAUS_DD,
                   LSWP.RHOSBBD,
                   LSWP.TAUSBBB,
                   LSWP.TAUSBBD);

    return true;
}

bool VB_SWP(EnergyPlusData &state,
            CFSLAYER const &L, // VB layer
            CFSSWP &LSWP       // returned: equivalent off-normal properties
)
{
    // FUNCTION INFORMATION:
    //       AUTHOR         ASHRAE 1311-RP
    //       DATE WRITTEN   unknown
    //       MODIFIED       Jason W. DeGraw
    //       RE-ENGINEERED  na

    // PURPOSE OF THIS FUNCTION:
    // Returns venetian blind off-normal short wave properties. If not VB layer
    // returns False.

    // FUNCTION ARGUMENT DEFINITIONS:
    //   sets: RHOSFBD, TAUSFBB, TAUSFBD

    Real64 SL_WR;
    Real64 TAUX; // This gets used as output of VB_DIFF and is then discarded

    if (!IsVBLayer(L)) return false;

    SL_WR = VB_SLAT_RADIUS_RATIO(L.W, L.C);

    VB_DIFF(state, L.S, L.W, Constant::DegToRadians * L.PHI_DEG, L.SWP_MAT.RHOSBDD, L.SWP_MAT.RHOSFDD, L.SWP_MAT.TAUS_DD, LSWP.RHOSFDD, LSWP.TAUS_DD);

    VB_DIFF(state, L.S, L.W, -Constant::DegToRadians * L.PHI_DEG, L.SWP_MAT.RHOSBDD, L.SWP_MAT.RHOSFDD, L.SWP_MAT.TAUS_DD, LSWP.RHOSBDD, TAUX);

    return true;
}

bool VB_ShadeControl(EnergyPlusData &state,
                     CFSLAYER &L,           // VB layer
                     Real64 const OMEGA_DEG // incident profile angle (degrees)
)
{
    // FUNCTION INFORMATION:
    //       AUTHOR         ASHRAE 1311-RP
    //       DATE WRITTEN   unknown
    //       MODIFIED       na
    //       RE-ENGINEERED  na

    // PURPOSE OF THIS FUNCTION:
    //  Modifies slat angle if shade control is true. If not uses the fixed
    //  slate angle and returns false.

    // Return value
    bool VB_ShadeControl;

    // FUNCTION ARGUMENT DEFINITIONS:
    //   see comments elsewhere re sign convention
    //   < 0 = diffuse

    Real64 SLATA;

    SLATA = L.PHI_DEG;

    if (L.CNTRL == state.dataWindowEquivalentLayer->lscVBPROF) {
        // slatA = profA (max gain)
        if (OMEGA_DEG < 0.0) {
            SLATA = -30.0;
        } else {
            SLATA = -OMEGA_DEG;
        }
    } else if (L.CNTRL == state.dataWindowEquivalentLayer->lscVBNOBM) {
        // slatA set to just exclude beam
        if (OMEGA_DEG < 0.0) {
            SLATA = VB_CriticalSlatAngle(30.0); // assume 30 deg for diffuse
        } else {
            SLATA = VB_CriticalSlatAngle(OMEGA_DEG);
        }
    }

    VB_ShadeControl = std::abs(SLATA - L.PHI_DEG) > 0.01;
    if (VB_ShadeControl) {
        L.PHI_DEG = SLATA;
    }
    return VB_ShadeControl;
}

Real64 VB_CriticalSlatAngle(Real64 const OMEGA_DEG // incident profile angle (degrees)
)
{
    // FUNCTION INFORMATION:
    //       AUTHOR         JOHN L. WRIGHT, University of Waterloo, Mechanical Engineering
    //                      Advanced Glazing System Laboratory
    //       DATE WRITTEN   unknown
    //       MODIFIED       na
    //       RE-ENGINEERED  na

    // PURPOSE OF THIS FUNCTION:
    // Returns slat angle that just excludes beam radiation.

    // Return value
    Real64 VB_CriticalSlatAngle;

    // TODO handle vert blind cases etc
    // the slat normal points along the profile angle to block the beam solar
    VB_CriticalSlatAngle = 90.0 - OMEGA_DEG; //

    return VB_CriticalSlatAngle;
}

bool DoShadeControl(EnergyPlusData &state,
                    CFSLAYER &L,          // layer (returned updated)
                    Real64 const THETA,   // solar beam angle of incidence, from normal, (radians)
                    Real64 const OMEGA_V, // solar beam vertical profile angle, +=above horizontal (radians)
                    Real64 const OMEGA_H  // solar beam horizontal profile angle, +=clockwise when viewed
)
{
    // FUNCTION INFORMATION:
    //       AUTHOR         JOHN L. WRIGHT, University of Waterloo, Mechanical Engineering
    //                      Advanced Glazing System Laboratory
    //       DATE WRITTEN   unknown
    //       MODIFIED       na
    //       RE-ENGINEERED  na

    // PURPOSE OF THIS FUNCTION:
    // Returns .TRUE. if L is modified for shade control.

    // Return value
    bool DoShadeControl;

    // FUNCTION ARGUMENT DEFINITIONS:
    // 0 <= THETA <= PI/2
    //   = solar elevation angle for a vertical wall with
    //     wall-solar azimuth angle equal to zero
    //   from above (radians)
    //   = wall-solar azimuth angle for a vertical wall
    //     Used for PD and vertical VB

    Real64 OMEGA_DEG; // controlling profile angel, degrees

    DoShadeControl = false; // default: no shade controls implemented

    // must be consistent with IsControlledShade()
    if (IsVBLayer(L) && L.CNTRL != state.dataWindowEquivalentLayer->lscNONE) {
        if (THETA < 0.0 || THETA >= Constant::PiOvr2) {
            OMEGA_DEG = -1.0; // diffuse only
        } else if (L.LTYPE == LayerType::VBHOR) {
            // horiz VB
            OMEGA_DEG = state.dataWindowEquivalentLayer->RadiansToDeg * OMEGA_V;
        } else {
            // vert VB
            OMEGA_DEG = state.dataWindowEquivalentLayer->RadiansToDeg * OMEGA_H;
        }
        if (VB_ShadeControl(state, L, OMEGA_DEG)) {
            FinalizeCFSLAYER(state, L);
            DoShadeControl = true;
        }
    }
    return DoShadeControl;
}

void FinalizeCFSLAYER(EnergyPlusData &state, CFSLAYER &L) // layer, input: LTYPE, LWP_MAT, SWP_MAT
{
    // SUBROUTINE INFORMATION:
    //       AUTHOR         JOHN L. WRIGHT, University of Waterloo, Mechanical Engineering
    //                      Advanced Glazing System Laboratory
    //       DATE WRITTEN   unknown
    //       MODIFIED       na
    //       RE-ENGINEERED  na
    // PURPOSE OF THIS SUBROUTINE:
    //  Sets equivalent layer properties of a construction.

    // SUBROUTINE ARGUMENT DEFINITIONS:
    //          geometry (per LTYPE)
    //   output: LWP_EL, SWP_EL

    bool LOK;
    bool DOK;
    bool BOK;
    bool CFSLAYERFlag;

    LOK = false;
    DOK = false;
    BOK = false;

    if (IsVBLayer(L)) {
        LOK = VB_LWP(state, L, L.LWP_EL);
        DOK = VB_SWP(state, L, L.SWP_EL);      // SW diffuse
        BOK = VB_SWP(state, L, L.SWP_EL, 0.0); // SW properties w/ profile ang = 0
    } else {
        L.PHI_DEG = 0.0; // phi, C, CNTRL are VB only
        L.C = 0.0;
        L.CNTRL = state.dataWindowEquivalentLayer->lscNONE;
        if (L.LTYPE == LayerType::DRAPE) {
            LOK = PD_LWP(state, L, L.LWP_EL);
            DOK = PD_SWP(state, L, L.SWP_EL);           // SW diffuse
            BOK = PD_SWP(state, L, L.SWP_EL, 0.0, 0.0); // SW properties w/ profile angs = 0
        } else if (L.LTYPE == LayerType::INSCRN) {
            LOK = IS_LWP(L, L.LWP_EL);             // LW
            DOK = IS_SWP(state, L, L.SWP_EL);      // SW diffuse
            BOK = IS_SWP(state, L, L.SWP_EL, 0.0); // SW beam w/ theta = 0
        } else {
            L.S = 0.0; // geometry mbrs unused
            L.W = 0.0;
            if (L.LTYPE == LayerType::ROLLB) {
                LOK = RB_LWP(L, L.LWP_EL);             // LW
                DOK = RB_SWP(state, L, L.SWP_EL);      // SW diffuse
                BOK = RB_SWP(state, L, L.SWP_EL, 0.0); // SW beam w/ theta = 0
                                                       // ELSE IF (ISGZSLayer( L)) THEN
                // spectral glazing. Set layer xxx_MAT from GZS file data
                //    BOK = GZSLayerInit( L) .EQ. 0
                //    L%SWP_EL = L%SWP_MAT
                //    L%LWP_EL = L%LWP_MAT
                //    LOK = .TRUE.
                //    DOK = .TRUE.
            } else {
                // glazing
                L.SWP_EL = L.SWP_MAT;
                L.LWP_EL = L.LWP_MAT;
                LOK = true;
                DOK = true;
                BOK = true;
            }
        }
    }
    CFSLAYERFlag = LOK && DOK && BOK;
}

bool IsGZSLayer(CFSLAYER const &L)
{
    // FUNCTION INFORMATION:
    //       AUTHOR         JOHN L. WRIGHT, University of Waterloo, Mechanical Engineering
    //                      Advanced Glazing System Laboratory
    //       DATE WRITTEN   unknown
    //       MODIFIED       na
    //       RE-ENGINEERED  na

    // PURPOSE OF THIS FUNCTION:
    // Returns .TRUE. if Layer has glazing data from external file or returns .FALSE.

    // Return value
    bool IsGZSLayer;

    IsGZSLayer = L.LTYPE == LayerType::GZS;
    return IsGZSLayer;
}

bool IsGlazeLayerX(CFSLAYER const &L)
{
    // FUNCTION INFORMATION:
    //       AUTHOR         JOHN L. WRIGHT, University of Waterloo, Mechanical Engineering
    //                      Advanced Glazing System Laboratory
    //       DATE WRITTEN   unknown
    //       MODIFIED       na
    //       RE-ENGINEERED  na

    // PURPOSE OF THIS FUNCTION:
    // Returns .TRUE. if Layer has glazing (including GZS) or returns .FALSE.

    // Return value
    bool IsGlazeLayerX;

    IsGlazeLayerX = L.LTYPE == LayerType::GLAZE || IsGZSLayer(L);
    return IsGlazeLayerX;
}

bool IsControlledShade(EnergyPlusData &state, CFSLAYER const &L)
{
    // FUNCTION INFORMATION:
    //       AUTHOR         JOHN L. WRIGHT, University of Waterloo, Mechanical Engineering
    //                      Advanced Glazing System Laboratory
    //       DATE WRITTEN   unknown
    //       MODIFIED       na
    //       RE-ENGINEERED  na

    // PURPOSE OF THIS FUNCTION:
    // Returns .TRUE. if Layer is Venetian blind and is controlled or returns .FALSE.

    // Return value
    bool IsControlledShade;

    IsControlledShade = IsVBLayer(L) && L.CNTRL != state.dataWindowEquivalentLayer->lscNONE;
    return IsControlledShade;
}

bool IsVBLayer(CFSLAYER const &L)
{
    // FUNCTION INFORMATION:
    //       AUTHOR         JOHN L. WRIGHT, University of Waterloo, Mechanical Engineering
    //                      Advanced Glazing System Laboratory
    //       DATE WRITTEN   unknown
    //       MODIFIED       na
    //       RE-ENGINEERED  na

    // PURPOSE OF THIS FUNCTION:
    // Returns .TRUE. if Layer is Venetian blind, or returns .FALSE.

    // Return value
    bool IsVBLayer;

    IsVBLayer = L.LTYPE == LayerType::VBHOR || L.LTYPE == LayerType::VBVER;
    return IsVBLayer;
}

void BuildGap(EnergyPlusData &state,
              CFSGAP &G,       // returned
              int const GType, // gap type (gtyOPENin, gtyOPENout or gtySEALED)
              Real64 &TAS      // gap thickness, m
)
{

    // SUBROUTINE INFORMATION:
    //       AUTHOR         ASHRAE 1311-RP
    //       DATE WRITTEN   unknown
    //       MODIFIED       Bereket Nigusse, June 2013, Jason W. DeGraw 2023
    //       RE-ENGINEERED  na

    // PURPOSE OF THIS SUBROUTINE:
    // fills in the effective gap thickness and calculates the gas density
    // The gas density is calculated at a standard manufactuered condition
    // if a different condition is not specified.

    // SUBROUTINE ARGUMENT DEFINITIONS:
    // at time of manufacture, default = 21 C / 1 ATM

    // SUBROUTINE PARAMETER DEFINITIONS:
    constexpr Real64 GapThickMin(0.0001); // Minimum gap thickness allowed, m
    static constexpr std::string_view RoutineName("BuildGap: ");

    if (TAS < GapThickMin) {
        ShowSevereError(state, format("{}{}", RoutineName, G.Name));
        ShowContinueError(state, "...specified gap thickness is < 0.0001 m.  Reset to 0.00001 m");
        TAS = GapThickMin;
    }
    G.TAS = TAS;
    G.TAS_EFF = G.TAS;
    // effective gap thickness will be adjusted later if there is in between
    // venetian blind, see AdjustVBGap() routine

    G.GTYPE = GType;
    G.RHOGAS = DensityCFSFillGas(G.FG, state.dataWindowEquivalentLayer->PAtmSeaLevel, 294.15);
}

void AdjustVBGap(CFSGAP &G,        // gap, returned updated
                 CFSLAYER const &L // adjacent layer
)
{
    // SUBROUTINE INFORMATION:
    //       AUTHOR         ASHRAE 1311-RP
    //       DATE WRITTEN   unknown
    //       MODIFIED       na
    //       RE-ENGINEERED  na

    // PURPOSE OF THIS SUBROUTINE:
    // Adjusts thickness of adjacent gaps seperated by
    // in between slatted blind.

    // METHODOLOGY EMPLOYED:
    // Treat VB layer as if it has 70% of actual thickness

    // REFERENCES:
    //  Wright, J. L., N. Y. T. Huang, and M. R. Collins.  2008.
    //  "Thermal Resistance of a Window with an Enclosed Venetian Blind: A Simplified Model,"
    //  ASHRAE Transactions, Vol. 114, Pt. 1.

    Real64 VBTHICK;

    if (!IsVBLayer(L)) return; // insurance

    VBTHICK = L.W * std::cos(L.PHI_DEG); // VB layer thickness at slat angle
    G.TAS_EFF = G.TAS + (L.W - 0.7 * VBTHICK) / 2.0;
}

float DensityCFSFillGas(CFSFILLGAS const &FG, // gas properties
                        Real64 const P,       // pressure, Pa
                        Real64 const T        // temperature, K
)
{
    // FUNCTION INFORMATION:
    //       AUTHOR         ASHRAE 1311-RP
    //       DATE WRITTEN   unknown
    //       MODIFIED       na
    //       RE-ENGINEERED  na
    // PURPOSE OF THIS FUNCTION:
    // Returns gas density at P and T, kg/m3
    // METHODOLOGY EMPLOYED:
    // Uses ideal gas relations

    // Return value
    float DensityCFSFillGas;

    DensityCFSFillGas = (P * FG.MHAT) / (Constant::UniversalGasConst * max(T, 1.0));

    return DensityCFSFillGas;
}

int CFSNGlz(CFSTY const &FS) // CFS
{
    // FUNCTION INFORMATION:
    //       AUTHOR         ASHRAE 1311-RP
    //       DATE WRITTEN   unknown
    //       MODIFIED       na
    //       RE-ENGINEERED  na
    // PURPOSE OF THIS FUNCTION:
    // Returns the number of glazing layers

    // Return value
    int CFSNGlz;

    int iL;

    CFSNGlz = 0;
    for (iL = 1; iL <= FS.NL; ++iL) {
        if (IsGlazeLayerX(FS.L(iL))) {
            ++CFSNGlz;
        }
    }
    return CFSNGlz;
}

int CFSHasControlledShade(EnergyPlusData &state, CFSTY const &FS)
{
    // FUNCTION INFORMATION:
    //       AUTHOR         ASHRAE 1311-RP
    //       DATE WRITTEN   unknown
    //       MODIFIED       na
    //       RE-ENGINEERED  na
    // PURPOSE OF THIS FUNCTION:
    // Returns index of the controlled layer in a fenestratio. If no
    // controlled layer, then returns zero.

    // Return value
    int CFSHasControlledShade;

    int iL;

    CFSHasControlledShade = 0;
    for (iL = 1; iL <= FS.NL; ++iL) {
        if (IsControlledShade(state, FS.L(iL))) {
            CFSHasControlledShade = iL;
            break;
        }
    }
    return CFSHasControlledShade;
}

void CheckAndFixCFSLayer(EnergyPlusData &state, CFSLAYER &Layer)
{
    // SUBROUTINE INFORMATION:
    //       AUTHOR         ASHRAE 1311-RP
    //       DATE WRITTEN   unknown
    //       MODIFIED       na
    //       RE-ENGINEERED  na
    // PURPOSE OF THIS SUBROUTINE:
    // Verify CFS layer validity, sets bad items to valid defaults if possible

    FillDefaultsSWP(state, Layer, Layer.SWP_MAT);
    FinalizeCFSLAYER(state, Layer);
}

void FillDefaultsSWP(EnergyPlusData &state,
                     CFSLAYER const &L, // CFSLayer (input properties must be set)
                     CFSSWP &SWP        // properties to fill
)
{
    // SUBROUTINE INFORMATION:
    //       AUTHOR         The University of WaterLoo
    //       DATE WRITTEN   unknown
    //       MODIFIED       Bereket Nigusse/FSEC, June 2013
    //       RE-ENGINEERED  na

    // PURPOSE OF THIS SUBROUTINE:
    // Fills in defaulted short wave optical properties for equivalent window
    // layers

    // may be within L
    static constexpr std::string_view RoutineName("FillDefaultsSWP: ");
    bool OK;

    // default back taus to front (often equal)
    if (SWP.TAUSBBB < 0.0) SWP.TAUSBBB = SWP.TAUSFBB;
    if (SWP.TAUSBBD < 0.0) SWP.TAUSBBD = SWP.TAUSFBD;

    if (L.LTYPE == LayerType::GLAZE) {
        // estimate diffuse properties if any < 0 or autocalculate
        if (min(SWP.RHOSBDD, SWP.RHOSFDD, SWP.TAUS_DD) < 0.0) {
            Specular_EstimateDiffuseProps(state, SWP);
        }
    } else if (L.LTYPE == LayerType::VBHOR || L.LTYPE == LayerType::VBVER) {

    } else if (L.LTYPE == LayerType::DRAPE) {
        // estimate diffuse properties if any < 0
        if (min(SWP.RHOSBDD, SWP.RHOSFDD, SWP.TAUS_DD) < 0.0) {
            Fabric_EstimateDiffuseProps(state, SWP);
        }
    } else if (L.LTYPE == LayerType::ROLLB) {
        // estimate diffuse properties if any < 0
        if (min(SWP.RHOSBDD, SWP.RHOSFDD, SWP.TAUS_DD) < 0.0) {
            OK = RB_SWP(state, L, SWP); // TODO RB
        }
    } else if (L.LTYPE == LayerType::INSCRN) {
        if (SWP.TAUSFBB < 0.0) {
            SWP.TAUSFBB = IS_OPENNESS(L.S, L.W);
            if (SWP.TAUSBBB < 0.0) SWP.TAUSBBB = SWP.TAUSFBB;
        }
        if (min(SWP.RHOSBDD, SWP.RHOSFDD, SWP.TAUS_DD) < 0.0) {
            OK = IS_SWP(state, L, SWP); // TODO IS
        }
    } else if (L.LTYPE == LayerType::NONE || L.LTYPE == LayerType::ROOM) {
        // none or room: do nothing
    } else {
        ShowSevereError(state, format("{}{}.", RoutineName, L.Name));
        ShowContinueError(state, "...invalid layer type specified.");
    }
}

void FinalizeCFS(EnergyPlusData &state, CFSTY &FS)
{
    // SUBROUTINE INFORMATION:
    //       AUTHOR         The University of WaterLoo
    //       DATE WRITTEN   unknown
    //       MODIFIED       Bereket Nigusse/FSEC, May 2013
    //       RE-ENGINEERED  na

    // PURPOSE OF THIS SUBROUTINE:
    // Complete CFS after BuildCFS by checking the shade type and
    // gap type

    static constexpr std::string_view RoutineName("FinalizeCFS: "); // include trailing blank space

    int iL;
    int gType;
    bool LVBPREV;
    std::string CurrentModuleObject;
    bool ErrorsFound;

    CurrentModuleObject = "WindowConstruction:EquivalentLayer";
    ErrorsFound = false;

    LVBPREV = false; // .TRUE. if previous layer is VB

    for (iL = 1; iL <= FS.NL; ++iL) {
        if (!IsVBLayer(FS.L(iL))) {
            LVBPREV = false;
        } else if (LVBPREV) {
            ShowSevereError(state, format("{}=\"{}\", illegal.", CurrentModuleObject, FS.Name));
            ShowContinueError(state, "...adjacent VB layers are specified.");
            ErrorsFound = true;
        } else {
            LVBPREV = true;
            if (iL > 1) AdjustVBGap(FS.G(iL - 1), FS.L(iL));
            if (iL < FS.NL) AdjustVBGap(FS.G(iL), FS.L(iL));
        }
        if (iL < FS.NL) {
            gType = FS.G(iL).GTYPE;
            if (gType == state.dataWindowEquivalentLayer->gtyOPENout && iL != 1) {
                ShowSevereError(state, format("{}=\"{}", CurrentModuleObject, FS.Name));
                ShowContinueError(state, format("...invalid EquivalentLayer window gap type specified ={}.", FS.G(iL).Name));
                ShowContinueError(state, "...VentedOutDoor gap is not outermost.");
            }
            if (gType == state.dataWindowEquivalentLayer->gtyOPENin && iL != FS.NL - 1) {
                ShowSevereError(state, format("{}=\"{}", CurrentModuleObject, FS.Name));
                ShowContinueError(state, format("...invalid EquivalentLayer window gap type specified ={}.", FS.G(iL).Name));
                ShowContinueError(state, "...VentedIndoor gap is not innermost.");
            }
        }
    }
    if (ErrorsFound) {
        ShowFatalError(state, format("{}Program terminates for preceding reason(s).", RoutineName));
    }
}

Real64 EffectiveEPSLF(CFSTY const &FS) // Complex Fenestration
{
    // FUNCTION INFORMATION:
    //       AUTHOR         <unknown>, ASHRAE 1311-RP
    //       DATE WRITTEN   unknown
    //       MODIFIED       na
    //       RE-ENGINEERED  na
    // PURPOSE OF THIS FUNCTION:
    // Returns effective outside Longwave emissivity. Handles partially
    // transparent layers

    // Return value
    Real64 EffectiveEPSLF;

    Real64 E;  // Effective emissivity
    Real64 TX; // correction factor
    int iL;    // layers index

    E = 0.0;
    TX = 1.0;
    for (iL = 1; iL <= FS.NL + 1; ++iL) {
        if (iL == FS.NL + 1) {
            E += 0.9 * TX;
        } else {
            E += FS.L(iL).LWP_EL.EPSLF * TX;
            if (FS.L(iL).LWP_EL.TAUL < 0.001) break;
            TX *= FS.L(iL).LWP_EL.TAUL;
        }
    }
    EffectiveEPSLF = E;
    return EffectiveEPSLF;
}

Real64 EffectiveEPSLB(CFSTY const &FS) // Complex Fenestration
{
    // FUNCTION INFORMATION:
    //       AUTHOR         <unknown>, ASHRAE 1311-RP
    //       DATE WRITTEN   unknown
    //       MODIFIED       na
    //       RE-ENGINEERED  na
    // PURPOSE OF THIS FUNCTION:
    // Returns effective inside (room side) Longwave emissivity. Handles partially
    // transparent layers

    // Return value
    Real64 EffectiveEPSLB;

    Real64 E;  // Effective emissivity
    Real64 TX; // correction factor
    int iL;    // layers index

    E = 0.0;
    TX = 1.0;
    for (iL = FS.NL; iL >= 0; --iL) {
        if (iL == 0) {
            E += 0.9 * TX;
        } else {
            E += FS.L(iL).LWP_EL.EPSLB * TX;
            if (FS.L(iL).LWP_EL.TAUL < 0.001) break;
            TX *= FS.L(iL).LWP_EL.TAUL;
        }
    }
    EffectiveEPSLB = E;
    return EffectiveEPSLB;
}

bool FEQX(Real64 const a, // values to compare, fractional tolerance
          Real64 const b,
          Real64 const tolF,
          const Real64 tolAbs // absolute tolerance
)
{
    // FUNCTION INFORMATION:
    //       AUTHOR         <unknown>, ASHRAE 1311-RP
    //       DATE WRITTEN   unknown
    //       MODIFIED       na
    //       RE-ENGINEERED  na
    // PURPOSE OF THIS FUNCTION:
    // Returns true if the difference between two real numbers is within the
    // tolerance limit specified.

    // Return value
    bool FEQX;

    Real64 d;
    Real64 tolAbsX;

    tolAbsX = max(tolAbs, 1.e-10);

    d = std::abs(a - b);
    if (d < tolAbsX) {
        FEQX = true;
    } else {
        FEQX = (2.0 * d / (std::abs(a) + std::abs(b))) < tolF;
    }
    return FEQX;
}

Real64 TRadC(Real64 const J,    // radiosity, W/m2
             Real64 const Emiss // surface emissivity
)
{
    // FUNCTION INFORMATION:
    //       AUTHOR         <unknown>, ASHRAE 1311-RP
    //       DATE WRITTEN   unknown
    //       MODIFIED       na
    //       RE-ENGINEERED  na
    // PURPOSE OF THIS FUNCTION:
    // Returns equivalent celsius scale temperature from radiosity

    return root_4(J / (Constant::StefanBoltzmann * max(Emiss, 0.001))) - Constant::Kelvin;
}

void CalcEQLOpticalProperty(EnergyPlusData &state,
                            int const SurfNum,
                            SolarArrays const BeamDIffFlag, // identifier index of diffuse and beam SW radiation
                            Array2A<Real64> CFSAbs          // absorbed beam solar radiation by layers fraction
)
{

    // SUBROUTINE INFORMATION:
    //       AUTHOR         Bereket Nigusse
    //       DATE WRITTEN   May 2013
    //       MODIFIED       na
    //       RE-ENGINEERED  na

    // PURPOSE OF THIS SUBROUTINE:
    // Calculates the system optical properties from the individual layers
    // properties at each time step. The values returned are the layer-by-layer
    // absorptance and system transmittance for both beam and diffuse radiation.

    // METHODOLOGY EMPLOYED:
    // Uses the net radiation method developed for ASHWAT fenestration
    // model (ASHRAE RP-1311) by John Wright, the University of WaterLoo

    using Dayltg::ProfileAngle;

    // Argument array dimensioning
    CFSAbs.dim(2, CFSMAXNL + 1);

    Real64 ProfAngVer; // Solar vertical profile angle (radians) for horizontal blind
    Real64 ProfAngHor; // Solar horizontal profile angle (radians) for vertical blind
    Real64 IncAng;     // incident angle degree
    Array2D<Real64> Abs1(2, CFSMAXNL + 1);
    int Lay;       // window layer index
    int EQLNum;    // equivalent layer window construction index
    int ConstrNum; // construction index

    auto &CFS = state.dataWindowEquivLayer->CFS;

    IncAng = 0.0; // Autodesk:Init Added to elim use uninitialized
    CFSAbs = 0.0;
    ProfAngHor = 0.0;
    ProfAngVer = 0.0;
    ConstrNum = state.dataSurface->Surface(SurfNum).Construction;
    EQLNum = state.dataConstruction->Construct(state.dataSurface->Surface(SurfNum).Construction).EQLConsPtr;
    if (BeamDIffFlag != SolarArrays::DIFF) {
        if (state.dataHeatBal->SurfCosIncAng(state.dataGlobal->HourOfDay, state.dataGlobal->TimeStep, SurfNum) <= 0.0) return;

        for (Lay = 1; Lay <= CFS(EQLNum).NL; ++Lay) {
            if (IsVBLayer(CFS(EQLNum).L(Lay))) {
                if (CFS(EQLNum).L(Lay).LTYPE == LayerType::VBHOR) {
                    ProfileAngle(state, SurfNum, state.dataEnvrn->SOLCOS, DataWindowEquivalentLayer::Orientation::Horizontal, ProfAngVer);
                } else if (CFS(EQLNum).L(Lay).LTYPE == LayerType::VBVER) {
                    ProfileAngle(state, SurfNum, state.dataEnvrn->SOLCOS, DataWindowEquivalentLayer::Orientation::Vertical, ProfAngHor);
                }
            }
        }
        // Incident angle
        IncAng = std::acos(state.dataHeatBal->SurfCosIncAng(state.dataGlobal->HourOfDay, state.dataGlobal->TimeStep, SurfNum));
        CalcEQLWindowOpticalProperty(state, CFS(EQLNum), BeamDIffFlag, Abs1, IncAng, ProfAngVer, ProfAngHor);
        CFSAbs(1, {1, CFSMAXNL + 1}) = Abs1(1, {1, CFSMAXNL + 1});
        CFSAbs(2, {1, CFSMAXNL + 1}) = Abs1(2, {1, CFSMAXNL + 1});
    } else {
        if (state.dataWindowEquivalentLayer->EQLDiffPropFlag(EQLNum)) {
            for (Lay = 1; Lay <= CFS(EQLNum).NL; ++Lay) {
                if (IsVBLayer(CFS(EQLNum).L(Lay))) {
                    if (CFS(EQLNum).L(Lay).LTYPE == LayerType::VBHOR) {
                        ProfileAngle(state, SurfNum, state.dataEnvrn->SOLCOS, DataWindowEquivalentLayer::Orientation::Horizontal, ProfAngVer);
                    } else if (CFS(EQLNum).L(Lay).LTYPE == LayerType::VBVER) {
                        ProfileAngle(state, SurfNum, state.dataEnvrn->SOLCOS, DataWindowEquivalentLayer::Orientation::Vertical, ProfAngHor);
                    }
                }
            }
            IncAng = std::acos(state.dataHeatBal->SurfCosIncAng(state.dataGlobal->HourOfDay, state.dataGlobal->TimeStep, SurfNum));
            CalcEQLWindowOpticalProperty(state, CFS(EQLNum), BeamDIffFlag, Abs1, IncAng, ProfAngVer, ProfAngHor);
            CFSAbs(_, {1, CFSMAXNL + 1}) = Abs1(_, {1, CFSMAXNL + 1});
            state.dataWindowEquivalentLayer->CFSDiffAbsTrans(_, {1, CFSMAXNL + 1}, EQLNum) = Abs1(_, {1, CFSMAXNL + 1});
            state.dataConstruction->Construct(ConstrNum).TransDiff = Abs1(1, CFS(EQLNum).NL + 1);
            state.dataConstruction->Construct(ConstrNum).AbsDiffFrontEQL({1, CFSMAXNL}) = Abs1(1, {1, CFSMAXNL});
            state.dataConstruction->Construct(ConstrNum).AbsDiffBackEQL({1, CFSMAXNL}) = Abs1(2, {1, CFSMAXNL});
            state.dataConstruction->Construct(ConstrNum).ReflectSolDiffFront = CFS(EQLNum).L(1).SWP_EL.RHOSFDD;
            state.dataConstruction->Construct(ConstrNum).ReflectSolDiffBack = CFS(EQLNum).L(CFS(EQLNum).NL).SWP_EL.RHOSBDD;
            if (!CFS(EQLNum).ISControlled) state.dataWindowEquivalentLayer->EQLDiffPropFlag(EQLNum) = false;
        } else {
            CFSAbs(_, {1, CFSMAXNL + 1}) = state.dataWindowEquivalentLayer->CFSDiffAbsTrans(_, {1, CFSMAXNL + 1}, EQLNum);
            state.dataConstruction->Construct(ConstrNum).TransDiff = state.dataWindowEquivalentLayer->CFSDiffAbsTrans(1, CFS(EQLNum).NL + 1, EQLNum);
            state.dataConstruction->Construct(ConstrNum).AbsDiffFrontEQL({1, CFSMAXNL}) = CFSAbs(1, {1, CFSMAXNL});
            state.dataConstruction->Construct(ConstrNum).AbsDiffBackEQL({1, CFSMAXNL}) = CFSAbs(2, {1, CFSMAXNL});
        }
    }
    if (CFS(EQLNum).VBLayerPtr > 0) {
        state.dataSurface->SurfWinSlatAngThisTSDeg(SurfNum) = CFS(EQLNum).L(CFS(EQLNum).VBLayerPtr).PHI_DEG;
    }
}

void CalcEQLWindowStandardRatings(EnergyPlusData &state, int const ConstrNum) // construction index
{

    // SUBROUTINE INFORMATION:
    //       AUTHOR         Bereket Nigusse
    //       DATE WRITTEN   May 2013
    //       MODIFIED       na
    //       RE-ENGINEERED  na

    // PURPOSE OF THIS SUBROUTINE:
    // Calculates the U-value, SHGC and Normal Transmittance of equivalent layer
    // fenestration.

    // METHODOLOGY EMPLOYED:
    // Uses routine developed for ASHRAE RP-1311 (ASHWAT Model)

    Real64 UValue;
    int EQLNum;
    Real64 SHGCSummer;
    Real64 TransNormal;

    UValue = 0.0;
    SHGCSummer = 0.0;
    TransNormal = 0.0;

    EQLNum = state.dataConstruction->Construct(ConstrNum).EQLConsPtr;

    // calculate fenestration air-to-air U-value
    CalcEQLWindowUvalue(state, state.dataWindowEquivLayer->CFS(EQLNum), UValue);
    state.dataHeatBal->NominalU(ConstrNum) = UValue;

    // calculate the SHGC and Normal Transmittance
    CalcEQLWindowSHGCAndTransNormal(state, state.dataWindowEquivLayer->CFS(EQLNum), SHGCSummer, TransNormal);
    state.dataConstruction->Construct(ConstrNum).SummerSHGC = SHGCSummer;
    state.dataConstruction->Construct(ConstrNum).SolTransNorm = TransNormal;
}

Real64 EQLWindowInsideEffectiveEmiss(EnergyPlusData &state, int const ConstrNum)
{
    // FUNCTION INFORMATION:
    //       AUTHOR         Bereket A Nigusse
    //       DATE WRITTEN   May 2013
    //       MODIFIED       na
    //       RE-ENGINEERED  na

    // PURPOSE OF THIS FUNCTION:
    // Given the consruction number, returns the equivalent layer inside
    // face effective longwave emmisivity.

    return EffectiveEPSLB(state.dataWindowEquivLayer->CFS(state.dataConstruction->Construct(ConstrNum).EQLConsPtr));
}

Real64 EQLWindowOutsideEffectiveEmiss(EnergyPlusData &state, int const ConstrNum)
{
    // FUNCTION INFORMATION:
    //       AUTHOR         Bereket A Nigusse
    //       DATE WRITTEN   May 2013
    //       MODIFIED       na
    //       RE-ENGINEERED  na

    // PURPOSE OF THIS FUNCTION:
    // Given the consruction number, returns the equivalent layer outside
    // face effective longwave emmisivity.

    // Return value
    Real64 OutSideLWEmiss; // LW outside emissivity

    int EQLNum; // EQL Window object number

    EQLNum = state.dataConstruction->Construct(ConstrNum).EQLConsPtr;
    OutSideLWEmiss = EffectiveEPSLF(state.dataWindowEquivLayer->CFS(EQLNum));

    return OutSideLWEmiss;
}

Real64 HCInWindowStandardRatings(EnergyPlusData &state,
                                 Real64 const Height,  // Window height, 1.0 m
                                 Real64 const TSurfIn, // Inside surface temperature
                                 Real64 const TAirIn   // Zone Air Temperature
)
{
    // FUNCTION INFORMATION:
    //       AUTHOR         Bereket Nigusse
    //       DATE WRITTEN   June 2013
    //       MODIFIED       na
    //       RE-ENGINEERED  na

    // PURPOSE OF THIS FUNCTION:
    // Return the inside convection coefficient for fenestration ratings.
    // This procedure is adopted from WindowTempsForNominalCond routine.
    // METHODOLOGY EMPLOYED:
    // Uses ISO Standard 15099 method to calculate the inside surface
    // convection coefficient for fenestration ratings.

    using Psychrometrics::PsyRhoAirFnPbTdbW;

    // Return value
    Real64 hcin; // interior surface convection coefficient

    static constexpr std::string_view RoutineName("HCInWindowStandardRatings");

    Real64 TmeanFilm;       // mean film temperature
    Real64 TmeanFilmKelvin; // mean film temperature for property evaluation
    Real64 rho;             // density of (apparently dry) air [kg/m3]
    Real64 Cp;              // specific heat of air [J/kg-K]
    Real64 lambda;          // thermal conductivity of air [W/m-K]
    Real64 mu;              // dynamic viscosity of air [kg/m-s]
    Real64 RaH;             // Rayleigh number for cavity height [ Non dim]
    Real64 TiltDeg;         // glazing tilt in degrees
    Real64 sineTilt;        // sine of glazing tilt
    Real64 Nuint;           // Nusselt number for interior surface convection

    TiltDeg = 90.0;
    sineTilt = std::sin(TiltDeg * Constant::DegToRadians); // degrees as arg

    // Begin calculating for ISO 15099 method.
    // mean film temperature
    TmeanFilmKelvin = TAirIn + 0.25 * (TSurfIn - TAirIn); // eq. 133 in ISO 15099
    TmeanFilm = TmeanFilmKelvin - 273.15;
    // the following properties are constants or linear relations for "standard" type reporting
    rho = PsyRhoAirFnPbTdbW(state, 101325.0, TmeanFilm, 0.0, RoutineName); // dry air assumption

    lambda = 2.873E-3 + 7.76E-5 * TmeanFilmKelvin; // Table B.1 in ISO 15099
    mu = 3.723E-6 + 4.94E-8 * TmeanFilmKelvin;     // Table B.2 in ISO 15099
    Cp = 1002.737 + 1.2324E-2 * TmeanFilmKelvin;   // Table B.3 in ISO 15099

    RaH = (pow_2(rho) * pow_3(Height) * Constant::GravityConstant * Cp * std::abs(TSurfIn - TAirIn)) /
          (TmeanFilmKelvin * mu * lambda); // eq 132 in ISO 15099

    // eq. 135 in ISO 15099 (only need this one because tilt is 90 deg)
    Nuint = 0.56 * root_4(RaH * sineTilt);
    hcin = Nuint * lambda / Height;

    return hcin;
}

} // namespace EnergyPlus::WindowEquivalentLayer<|MERGE_RESOLUTION|>--- conflicted
+++ resolved
@@ -727,15 +727,9 @@
             // condition
             int enclNumAdj = state.dataSurface->Surface(SurfNumAdj).RadEnclIndex;
             RefAirTemp = state.dataSurface->Surface(SurfNumAdj).getInsideAirTemperature(state, SurfNumAdj);
-<<<<<<< HEAD
-            Tout = RefAirTemp + Constant::KelvinConv; // outside air temperature
+            Tout = RefAirTemp + Constant::Kelvin; // outside air temperature
             tsky = state.dataViewFactor->EnclRadInfo(enclNumAdj).MRT +
-                   Constant::KelvinConv; // TODO this misses IR from sources such as high temp radiant and baseboards
-=======
-            Tout = RefAirTemp + Constant::Kelvin; // outside air temperature
-            tsky = state.dataHeatBal->ZoneMRT(ZoneNumAdj) +
                    Constant::Kelvin; // TODO this misses IR from sources such as high temp radiant and baseboards
->>>>>>> 6cff1f7f
 
             // The IR radiance of this window's "exterior" surround is the IR radiance
             // from surfaces and high-temp radiant sources in the adjacent zone
