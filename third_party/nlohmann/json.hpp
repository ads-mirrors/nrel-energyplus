/*
    __ _____ _____ _____
 __|  |   __|     |   | |  JSON for Modern C++
|  |  |__   |  |  | | | |  version 2.0.0
|_____|_____|_____|_|___|  https://github.com/nlohmann/json

Licensed under the MIT License <http://opensource.org/licenses/MIT>.
Copyright (c) 2013-2016 Niels Lohmann <http://nlohmann.me>.

Permission is hereby  granted, free of charge, to any  person obtaining a copy
of this software and associated  documentation files (the "Software"), to deal
in the Software  without restriction, including without  limitation the rights
to  use, copy,  modify, merge,  publish, distribute,  sublicense, and/or  sell
copies  of  the Software,  and  to  permit persons  to  whom  the Software  is
furnished to do so, subject to the following conditions:

The above copyright notice and this permission notice shall be included in all
copies or substantial portions of the Software.

THE SOFTWARE  IS PROVIDED "AS  IS", WITHOUT WARRANTY  OF ANY KIND,  EXPRESS OR
IMPLIED,  INCLUDING BUT  NOT  LIMITED TO  THE  WARRANTIES OF  MERCHANTABILITY,
FITNESS FOR  A PARTICULAR PURPOSE AND  NONINFRINGEMENT. IN NO EVENT  SHALL THE
AUTHORS  OR COPYRIGHT  HOLDERS  BE  LIABLE FOR  ANY  CLAIM,  DAMAGES OR  OTHER
LIABILITY, WHETHER IN AN ACTION OF  CONTRACT, TORT OR OTHERWISE, ARISING FROM,
OUT OF OR IN CONNECTION WITH THE SOFTWARE  OR THE USE OR OTHER DEALINGS IN THE
SOFTWARE.
*/

#ifndef NLOHMANN_JSON_HPP
#define NLOHMANN_JSON_HPP

#include <algorithm>
#include <array>
#include <cassert>
#include <cerrno>
#include <ciso646>
#include <cmath>
#include <cstddef>
#include <cstdio>
#include <cstdlib>
#include <functional>
#include <initializer_list>
#include <iomanip>
#include <iostream>
#include <iterator>
#include <limits>
#include <map>
#include <memory>
#include <sstream>
#include <stdexcept>
#include <string>
#include <type_traits>
#include <utility>
#include <vector>
#include <doj/alphanum.hpp>

// disable float-equal warnings on GCC/clang
#if defined(__clang__) || defined(__GNUC__) || defined(__GNUG__)
#pragma GCC diagnostic push
#pragma GCC diagnostic ignored "-Wfloat-equal"
#endif

/*!
@brief namespace for Niels Lohmann
@see https://github.com/nlohmann
@since version 1.0.0
*/
namespace nlohmann
{


/*!
@brief unnamed namespace with internal helper functions
@since version 1.0.0
*/
   namespace
   {
/*!
@brief Helper to determine whether there's a key_type for T.
@sa http://stackoverflow.com/a/7728728/266378
*/
      template<typename T>
      struct has_mapped_type
      {
      private:
         template<typename C> static char test(typename C::mapped_type*);
         template<typename C> static char (&test(...))[2];
      public:
         static constexpr bool value = sizeof(test<T>(0)) == 1;
      };

/*!
@brief helper class to create locales with decimal point
@sa https://github.com/nlohmann/json/issues/51#issuecomment-86869315
*/
      class DecimalSeparator : public std::numpunct<char>
      {
      protected:
         char do_decimal_point() const
         {
            return '.';
         }
      };

   }

/*!
@brief a class to store JSON values

@tparam ObjectType type for JSON objects (`std::map` by default; will be used
in @ref object_t)
@tparam ArrayType type for JSON arrays (`std::vector` by default; will be used
in @ref array_t)
@tparam StringType type for JSON strings and object keys (`std::string` by
default; will be used in @ref string_t)
@tparam BooleanType type for JSON booleans (`bool` by default; will be used
in @ref boolean_t)
@tparam NumberIntegerType type for JSON integer numbers (`int64_t` by
default; will be used in @ref number_integer_t)
@tparam NumberUnsignedType type for JSON unsigned integer numbers (@c
`uint64_t` by default; will be used in @ref number_unsigned_t)
@tparam NumberFloatType type for JSON floating-point numbers (`double` by
default; will be used in @ref number_float_t)
@tparam AllocatorType type of the allocator to use (`std::allocator` by
default)

@requirement The class satisfies the following concept requirements:
- Basic
 - [DefaultConstructible](http://en.cppreference.com/w/cpp/concept/DefaultConstructible):
   JSON values can be default constructed. The result will be a JSON null value.
 - [MoveConstructible](http://en.cppreference.com/w/cpp/concept/MoveConstructible):
   A JSON value can be constructed from an rvalue argument.
 - [CopyConstructible](http://en.cppreference.com/w/cpp/concept/CopyConstructible):
   A JSON value can be copy-constructed from an lvalue expression.
 - [MoveAssignable](http://en.cppreference.com/w/cpp/concept/MoveAssignable):
   A JSON value van be assigned from an rvalue argument.
 - [CopyAssignable](http://en.cppreference.com/w/cpp/concept/CopyAssignable):
   A JSON value can be copy-assigned from an lvalue expression.
 - [Destructible](http://en.cppreference.com/w/cpp/concept/Destructible):
   JSON values can be destructed.
- Layout
 - [StandardLayoutType](http://en.cppreference.com/w/cpp/concept/StandardLayoutType):
   JSON values have
   [standard layout](http://en.cppreference.com/w/cpp/language/data_members#Standard_layout):
   All non-static data members are private and standard layout types, the class
   has no virtual functions or (virtual) base classes.
- Library-wide
 - [EqualityComparable](http://en.cppreference.com/w/cpp/concept/EqualityComparable):
   JSON values can be compared with `==`, see @ref
   operator==(const_reference,const_reference).
 - [LessThanComparable](http://en.cppreference.com/w/cpp/concept/LessThanComparable):
   JSON values can be compared with `<`, see @ref
   operator<(const_reference,const_reference).
 - [Swappable](http://en.cppreference.com/w/cpp/concept/Swappable):
   Any JSON lvalue or rvalue of can be swapped with any lvalue or rvalue of
   other compatible types, using unqualified function call @ref swap().
 - [NullablePointer](http://en.cppreference.com/w/cpp/concept/NullablePointer):
   JSON values can be compared against `std::nullptr_t` objects which are used
   to model the `null` value.
- Container
 - [Container](http://en.cppreference.com/w/cpp/concept/Container):
   JSON values can be used like STL containers and provide iterator access.
 - [ReversibleContainer](http://en.cppreference.com/w/cpp/concept/ReversibleContainer);
   JSON values can be used like STL containers and provide reverse iterator
   access.

@internal
@note ObjectType trick from http://stackoverflow.com/a/9860911
@endinternal

@see [RFC 7159: The JavaScript Object Notation (JSON) Data Interchange
Format](http://rfc7159.net/rfc7159)

@since version 1.0.0

@nosubgrouping
*/
   template <
         template<typename U, typename V, typename... Args> class ObjectType = std::map,
         template<typename U, typename... Args> class ArrayType = std::vector,
         class StringType = std::string,
         class BooleanType = bool,
         class NumberIntegerType = std::int64_t,
         class NumberUnsignedType = std::uint64_t,
         class NumberFloatType = double,
         template<typename U> class AllocatorType = std::allocator
   >
   class basic_json
   {
   private:
      /// workaround type for MSVC
      using basic_json_t = basic_json<ObjectType,
            ArrayType,
            StringType,
            BooleanType,
            NumberIntegerType,
            NumberUnsignedType,
            NumberFloatType,
            AllocatorType>;

   public:
      // forward declarations
      template<typename Base> class json_reverse_iterator;
      class json_pointer;

      /////////////////////
      // container types //
      /////////////////////

      /// @name container types
      /// @{

      /// the type of elements in a basic_json container
      using value_type = basic_json;

      /// the type of an element reference
      using reference = value_type&;
      /// the type of an element const reference
      using const_reference = const value_type&;

      /// a type to represent differences between iterators
      using difference_type = std::ptrdiff_t;
      /// a type to represent container sizes
      using size_type = std::size_t;

      /// the allocator type
      using allocator_type = AllocatorType<basic_json>;

      /// the type of an element pointer
      using pointer = typename std::allocator_traits<allocator_type>::pointer;
      /// the type of an element const pointer
      using const_pointer = typename std::allocator_traits<allocator_type>::const_pointer;

      /// an iterator for a basic_json container
      class iterator;
      /// a const iterator for a basic_json container
      class const_iterator;
      /// a reverse iterator for a basic_json container
      using reverse_iterator = json_reverse_iterator<typename basic_json::iterator>;
      /// a const reverse iterator for a basic_json container
      using const_reverse_iterator = json_reverse_iterator<typename basic_json::const_iterator>;

      /// @}


      /*!
    @brief returns the allocator associated with the container
    */
      static allocator_type get_allocator()
      {
         return allocator_type();
      }


      ///////////////////////////
      // JSON value data types //
      ///////////////////////////

      /// @name JSON value data types
      /// @{

      /*!
    @brief a type for an object

    [RFC 7159](http://rfc7159.net/rfc7159) describes JSON objects as follows:
    > An object is an unordered collection of zero or more name/value pairs,
    > where a name is a string and a value is a string, number, boolean, null,
    > object, or array.

    To store objects in C++, a type is defined by the template parameters
    described below.

    @tparam ObjectType  the container to store objects (e.g., `std::map` or
    `std::unordered_map`)
    @tparam StringType the type of the keys or names (e.g., `std::string`). The
    comparison function `std::less<StringType>` is used to order elements
    inside the container.
    @tparam AllocatorType the allocator to use for objects (e.g.,
    `std::allocator`)

    #### Default type

    With the default values for @a ObjectType (`std::map`), @a StringType
    (`std::string`), and @a AllocatorType (`std::allocator`), the default value
    for @a object_t is:

    @code {.cpp}
    std::map<
      std::string, // key_type
      basic_json, // value_type
      std::less<std::string>, // key_compare
      std::allocator<std::pair<const std::string, basic_json>> // allocator_type
    >
    @endcode

    #### Behavior

    The choice of @a object_t influences the behavior of the JSON class. With
    the default type, objects have the following behavior:

    - When all names are unique, objects will be interoperable in the sense
      that all software implementations receiving that object will agree on the
      name-value mappings.
    - When the names within an object are not unique, later stored name/value
      pairs overwrite previously stored name/value pairs, leaving the used
      names unique. For instance, `{"key": 1}` and `{"key": 2, "key": 1}` will
      be treated as equal and both stored as `{"key": 1}`.
    - Internally, name/value pairs are stored in lexicographical order of the
      names. Objects will also be serialized (see @ref dump) in this order. For
      instance, `{"b": 1, "a": 2}` and `{"a": 2, "b": 1}` will be stored and
      serialized as `{"a": 2, "b": 1}`.
    - When comparing objects, the order of the name/value pairs is irrelevant.
      This makes objects interoperable in the sense that they will not be
      affected by these differences. For instance, `{"b": 1, "a": 2}` and
      `{"a": 2, "b": 1}` will be treated as equal.

    #### Limits

    [RFC 7159](http://rfc7159.net/rfc7159) specifies:
    > An implementation may set limits on the maximum depth of nesting.

    In this class, the object's limit of nesting is not constraint explicitly.
    However, a maximum depth of nesting may be introduced by the compiler or
    runtime environment. A theoretical limit can be queried by calling the @ref
    max_size function of a JSON object.

    #### Storage

    Objects are stored as pointers in a @ref basic_json type. That is, for any
    access to object values, a pointer of type `object_t*` must be dereferenced.

    @sa @ref array_t -- type for an array value

    @since version 1.0.0

    @note The order name/value pairs are added to the object is *not* preserved
    by the library. Therefore, iterating an object may return name/value pairs
    in a different order than they were originally stored. In fact, keys will
    be traversed in alphabetical order as `std::map` with `std::less` is used
    by default. Please note this behavior conforms to [RFC
    7159](http://rfc7159.net/rfc7159), because any order implements the
    specified "unordered" nature of JSON objects.
    */
      template <class T>
      struct compare {
          bool operator()(const T &s1, const T &s2) const {
			  if (s1.size() == s2.size()) {
				  return s1 < s2;
			  } else {
				  return s1.size() < s2.size();
			  }
          }
      };

      using object_t = ObjectType<StringType,
            basic_json,
<<<<<<< HEAD
            doj::alphanum_less<StringType>,
=======
//            std::less<StringType>,
			  compare<StringType>,
>>>>>>> b9c5b31b
            AllocatorType<std::pair<const StringType,
                  basic_json>>>;

      /*!
    @brief a type for an array

    [RFC 7159](http://rfc7159.net/rfc7159) describes JSON arrays as follows:
    > An array is an ordered sequence of zero or more values.

    To store objects in C++, a type is defined by the template parameters
    explained below.

    @tparam ArrayType  container type to store arrays (e.g., `std::vector` or
    `std::list`)
    @tparam AllocatorType  allocator to use for arrays (e.g., `std::allocator`)

    #### Default type

    With the default values for @a ArrayType (`std::vector`) and @a
    AllocatorType (`std::allocator`), the default value for @a array_t is:

    @code {.cpp}
    std::vector<
      basic_json, // value_type
      std::allocator<basic_json> // allocator_type
    >
    @endcode

    #### Limits

    [RFC 7159](http://rfc7159.net/rfc7159) specifies:
    > An implementation may set limits on the maximum depth of nesting.

    In this class, the array's limit of nesting is not constraint explicitly.
    However, a maximum depth of nesting may be introduced by the compiler or
    runtime environment. A theoretical limit can be queried by calling the @ref
    max_size function of a JSON array.

    #### Storage

    Arrays are stored as pointers in a @ref basic_json type. That is, for any
    access to array values, a pointer of type `array_t*` must be dereferenced.

    @sa @ref object_t -- type for an object value

    @since version 1.0.0
    */
      using array_t = ArrayType<basic_json, AllocatorType<basic_json>>;

      /*!
    @brief a type for a string

    [RFC 7159](http://rfc7159.net/rfc7159) describes JSON strings as follows:
    > A string is a sequence of zero or more Unicode characters.

    To store objects in C++, a type is defined by the template parameter
    described below. Unicode values are split by the JSON class into byte-sized
    characters during deserialization.

    @tparam StringType  the container to store strings (e.g., `std::string`).
    Note this container is used for keys/names in objects, see @ref object_t.

    #### Default type

    With the default values for @a StringType (`std::string`), the default
    value for @a string_t is:

    @code {.cpp}
    std::string
    @endcode

    #### String comparison

    [RFC 7159](http://rfc7159.net/rfc7159) states:
    > Software implementations are typically required to test names of object
    > members for equality. Implementations that transform the textual
    > representation into sequences of Unicode code units and then perform the
    > comparison numerically, code unit by code unit, are interoperable in the
    > sense that implementations will agree in all cases on equality or
    > inequality of two strings. For example, implementations that compare
    > strings with escaped characters unconverted may incorrectly find that
    > `"a\\b"` and `"a\u005Cb"` are not equal.

    This implementation is interoperable as it does compare strings code unit
    by code unit.

    #### Storage

    String values are stored as pointers in a @ref basic_json type. That is,
    for any access to string values, a pointer of type `string_t*` must be
    dereferenced.

    @since version 1.0.0
    */
      using string_t = StringType;

      /*!
    @brief a type for a boolean

    [RFC 7159](http://rfc7159.net/rfc7159) implicitly describes a boolean as a
    type which differentiates the two literals `true` and `false`.

    To store objects in C++, a type is defined by the template parameter @a
    BooleanType which chooses the type to use.

    #### Default type

    With the default values for @a BooleanType (`bool`), the default value for
    @a boolean_t is:

    @code {.cpp}
    bool
    @endcode

    #### Storage

    Boolean values are stored directly inside a @ref basic_json type.

    @since version 1.0.0
    */
      using boolean_t = BooleanType;

      /*!
    @brief a type for a number (integer)

    [RFC 7159](http://rfc7159.net/rfc7159) describes numbers as follows:
    > The representation of numbers is similar to that used in most programming
    > languages. A number is represented in base 10 using decimal digits. It
    > contains an integer component that may be prefixed with an optional minus
    > sign, which may be followed by a fraction part and/or an exponent part.
    > Leading zeros are not allowed. (...) Numeric values that cannot be
    > represented in the grammar below (such as Infinity and NaN) are not
    > permitted.

    This description includes both integer and floating-point numbers. However,
    C++ allows more precise storage if it is known whether the number is a
    signed integer, an unsigned integer or a floating-point number. Therefore,
    three different types, @ref number_integer_t, @ref number_unsigned_t and
    @ref number_float_t are used.

    To store integer numbers in C++, a type is defined by the template
    parameter @a NumberIntegerType which chooses the type to use.

    #### Default type

    With the default values for @a NumberIntegerType (`int64_t`), the default
    value for @a number_integer_t is:

    @code {.cpp}
    int64_t
    @endcode

    #### Default behavior

    - The restrictions about leading zeros is not enforced in C++. Instead,
      leading zeros in integer literals lead to an interpretation as octal
      number. Internally, the value will be stored as decimal number. For
      instance, the C++ integer literal `010` will be serialized to `8`. During
      deserialization, leading zeros yield an error.
    - Not-a-number (NaN) values will be serialized to `null`.

    #### Limits

    [RFC 7159](http://rfc7159.net/rfc7159) specifies:
    > An implementation may set limits on the range and precision of numbers.

    When the default type is used, the maximal integer number that can be
    stored is `9223372036854775807` (INT64_MAX) and the minimal integer number
    that can be stored is `-9223372036854775808` (INT64_MIN). Integer numbers
    that are out of range will yield over/underflow when used in a constructor.
    During deserialization, too large or small integer numbers will be
    automatically be stored as @ref number_unsigned_t or @ref number_float_t.

    [RFC 7159](http://rfc7159.net/rfc7159) further states:
    > Note that when such software is used, numbers that are integers and are
    > in the range \f$[-2^{53}+1, 2^{53}-1]\f$ are interoperable in the sense
    > that implementations will agree exactly on their numeric values.

    As this range is a subrange of the exactly supported range [INT64_MIN,
    INT64_MAX], this class's integer type is interoperable.

    #### Storage

    Integer number values are stored directly inside a @ref basic_json type.

    @sa @ref number_float_t -- type for number values (floating-point)

    @sa @ref number_unsigned_t -- type for number values (unsigned integer)

    @since version 1.0.0
    */
      using number_integer_t = NumberIntegerType;

      /*!
    @brief a type for a number (unsigned)

    [RFC 7159](http://rfc7159.net/rfc7159) describes numbers as follows:
    > The representation of numbers is similar to that used in most programming
    > languages. A number is represented in base 10 using decimal digits. It
    > contains an integer component that may be prefixed with an optional minus
    > sign, which may be followed by a fraction part and/or an exponent part.
    > Leading zeros are not allowed. (...) Numeric values that cannot be
    > represented in the grammar below (such as Infinity and NaN) are not
    > permitted.

    This description includes both integer and floating-point numbers. However,
    C++ allows more precise storage if it is known whether the number is a
    signed integer, an unsigned integer or a floating-point number. Therefore,
    three different types, @ref number_integer_t, @ref number_unsigned_t and
    @ref number_float_t are used.

    To store unsigned integer numbers in C++, a type is defined by the template
    parameter @a NumberUnsignedType which chooses the type to use.

    #### Default type

    With the default values for @a NumberUnsignedType (`uint64_t`), the default
    value for @a number_unsigned_t is:

    @code {.cpp}
    uint64_t
    @endcode

    #### Default behavior

    - The restrictions about leading zeros is not enforced in C++. Instead,
      leading zeros in integer literals lead to an interpretation as octal
      number. Internally, the value will be stored as decimal number. For
      instance, the C++ integer literal `010` will be serialized to `8`. During
      deserialization, leading zeros yield an error.
    - Not-a-number (NaN) values will be serialized to `null`.

    #### Limits

    [RFC 7159](http://rfc7159.net/rfc7159) specifies:
    > An implementation may set limits on the range and precision of numbers.

    When the default type is used, the maximal integer number that can be
    stored is `18446744073709551615` (UINT64_MAX) and the minimal integer
    number that can be stored is `0`. Integer numbers that are out of range
    will yield over/underflow when used in a constructor. During
    deserialization, too large or small integer numbers will be automatically
    be stored as @ref number_integer_t or @ref number_float_t.

    [RFC 7159](http://rfc7159.net/rfc7159) further states:
    > Note that when such software is used, numbers that are integers and are
    > in the range \f$[-2^{53}+1, 2^{53}-1]\f$ are interoperable in the sense
    > that implementations will agree exactly on their numeric values.

    As this range is a subrange (when considered in conjunction with the
    number_integer_t type) of the exactly supported range [0, UINT64_MAX], this
    class's integer type is interoperable.

    #### Storage

    Integer number values are stored directly inside a @ref basic_json type.

    @sa @ref number_float_t -- type for number values (floating-point)

    @sa @ref number_integer_t -- type for number values (integer)

    @since version 2.0.0
    */
      using number_unsigned_t = NumberUnsignedType;

      /*!
    @brief a type for a number (floating-point)

    [RFC 7159](http://rfc7159.net/rfc7159) describes numbers as follows:
    > The representation of numbers is similar to that used in most programming
    > languages. A number is represented in base 10 using decimal digits. It
    > contains an integer component that may be prefixed with an optional minus
    > sign, which may be followed by a fraction part and/or an exponent part.
    > Leading zeros are not allowed. (...) Numeric values that cannot be
    > represented in the grammar below (such as Infinity and NaN) are not
    > permitted.

    This description includes both integer and floating-point numbers. However,
    C++ allows more precise storage if it is known whether the number is a
    signed integer, an unsigned integer or a floating-point number. Therefore,
    three different types, @ref number_integer_t, @ref number_unsigned_t and
    @ref number_float_t are used.

    To store floating-point numbers in C++, a type is defined by the template
    parameter @a NumberFloatType which chooses the type to use.

    #### Default type

    With the default values for @a NumberFloatType (`double`), the default
    value for @a number_float_t is:

    @code {.cpp}
    double
    @endcode

    #### Default behavior

    - The restrictions about leading zeros is not enforced in C++. Instead,
      leading zeros in floating-point literals will be ignored. Internally, the
      value will be stored as decimal number. For instance, the C++
      floating-point literal `01.2` will be serialized to `1.2`. During
      deserialization, leading zeros yield an error.
    - Not-a-number (NaN) values will be serialized to `null`.

    #### Limits

    [RFC 7159](http://rfc7159.net/rfc7159) states:
    > This specification allows implementations to set limits on the range and
    > precision of numbers accepted. Since software that implements IEEE
    > 754-2008 binary64 (double precision) numbers is generally available and
    > widely used, good interoperability can be achieved by implementations that
    > expect no more precision or range than these provide, in the sense that
    > implementations will approximate JSON numbers within the expected
    > precision.

    This implementation does exactly follow this approach, as it uses double
    precision floating-point numbers. Note values smaller than
    `-1.79769313486232e+308` and values greater than `1.79769313486232e+308`
    will be stored as NaN internally and be serialized to `null`.

    #### Storage

    Floating-point number values are stored directly inside a @ref basic_json
    type.

    @sa @ref number_integer_t -- type for number values (integer)

    @sa @ref number_unsigned_t -- type for number values (unsigned integer)

    @since version 1.0.0
    */
      using number_float_t = NumberFloatType;

      /// @}


      ///////////////////////////
      // JSON type enumeration //
      ///////////////////////////

      /*!
    @brief the JSON type enumeration

    This enumeration collects the different JSON types. It is internally used
    to distinguish the stored values, and the functions @ref is_null(), @ref
    is_object(), @ref is_array(), @ref is_string(), @ref is_boolean(), @ref
    is_number(), and @ref is_discarded() rely on it.

    @since version 1.0.0
    */
      enum class value_t : uint8_t
      {
         null,            ///< null value
         object,          ///< object (unordered set of name/value pairs)
         array,           ///< array (ordered collection of values)
         string,          ///< string value
         boolean,         ///< boolean value
         number_integer,  ///< number value (integer)
         number_unsigned, ///< number value (unsigned integer)
         number_float,    ///< number value (floating-point)
         discarded        ///< discarded by the the parser callback function
      };


   private:

      /*!
    @brief a type to hold JSON type information

    This bitfield type holds information about JSON types. It is internally
    used to hold the basic JSON type enumeration, as well as additional
    information in the case of values that have been parsed from a string
    including whether of not it was created directly or parsed, and in the
    case of floating point numbers the number of significant figures in the
    original representaiton and if it was in exponential form, if a '+' was
    included in the exponent and the capitilization of the exponent marker.
    The sole purpose of this information is to permit accurate round trips.

    @since version 2.0.0
    */
      union type_data_t
      {
         struct
         {
            /// the type of the value (@ref value_t)
            uint16_t type : 4;
            /// whether the number was parsed from a string
            uint16_t parsed : 1;
            /// whether parsed number contained an exponent ('e'/'E')
            uint16_t has_exp : 1;
            /// whether parsed number contained a plus in the exponent
            uint16_t exp_plus : 1;
            /// whether parsed number's exponent was capitalized ('E')
            uint16_t exp_cap : 1;
            /// the number of figures for a parsed number
            uint16_t precision : 8;
         } bits;
         uint16_t data;

         /// return the type as value_t
         operator value_t() const
         {
            return static_cast<value_t>(bits.type);
         }

         /// test type for equality (ignore other fields)
         bool operator==(const value_t& rhs) const
         {
            return static_cast<value_t>(bits.type) == rhs;
         }

         /// assignment
         type_data_t& operator=(value_t rhs)
         {
            bits.type = static_cast<uint16_t>(rhs);
            return *this;
         }

         /// construct from value_t
         type_data_t(value_t t) noexcept
         {
            *reinterpret_cast<uint16_t*>(this) = 0;
            bits.type = static_cast<uint16_t>(t);
         }

         /// default constructor
         type_data_t() noexcept
         {
            data = 0;
            bits.type = reinterpret_cast<uint16_t>(value_t::null);
         }
      };

      /// helper for exception-safe object creation
      template<typename T, typename... Args>
      static T* create(Args&& ... args)
      {
         AllocatorType<T> alloc;
         auto deleter = [&](T * object)
         {
            alloc.deallocate(object, 1);
         };
         std::unique_ptr<T, decltype(deleter)> object(alloc.allocate(1), deleter);
         alloc.construct(object.get(), std::forward<Args>(args)...);
         return object.release();
      }

      ////////////////////////
      // JSON value storage //
      ////////////////////////

      /*!
    @brief a JSON value

    The actual storage for a JSON value of the @ref basic_json class.

    @since version 1.0.0
    */
      union json_value
      {
         /// object (stored with pointer to save storage)
         object_t* object;
         /// array (stored with pointer to save storage)
         array_t* array;
         /// string (stored with pointer to save storage)
         string_t* string;
         /// boolean
         boolean_t boolean;
         /// number (integer)
         number_integer_t number_integer;
         /// number (unsigned integer)
         number_unsigned_t number_unsigned;
         /// number (floating-point)
         number_float_t number_float;

         /// default constructor (for null values)
         json_value() = default;
         /// constructor for booleans
         json_value(boolean_t v) noexcept : boolean(v) {}
         /// constructor for numbers (integer)
         json_value(number_integer_t v) noexcept : number_integer(v) {}
         /// constructor for numbers (unsigned)
         json_value(number_unsigned_t v) noexcept : number_unsigned(v) {}
         /// constructor for numbers (floating-point)
         json_value(number_float_t v) noexcept : number_float(v) {}
         /// constructor for empty values of a given type
         json_value(value_t t)
         {
            switch (t)
            {
               case value_t::object:
               {
                  object = create<object_t>();
                  break;
               }

               case value_t::array:
               {
                  array = create<array_t>();
                  break;
               }

               case value_t::string:
               {
                  string = create<string_t>("");
                  break;
               }

               case value_t::boolean:
               {
                  boolean = boolean_t(false);
                  break;
               }

               case value_t::number_integer:
               {
                  number_integer = number_integer_t(0);
                  break;
               }

               case value_t::number_unsigned:
               {
                  number_unsigned = number_unsigned_t(0);
                  break;
               }

               case value_t::number_float:
               {
                  number_float = number_float_t(0.0);
                  break;
               }

               default:
               {
                  break;
               }
            }
         }

         /// constructor for strings
         json_value(const string_t& value)
         {
            string = create<string_t>(value);
         }

         /// constructor for objects
         json_value(const object_t& value)
         {
            object = create<object_t>(value);
         }

         /// constructor for arrays
         json_value(const array_t& value)
         {
            array = create<array_t>(value);
         }
      };


   public:
      //////////////////////////
      // JSON parser callback //
      //////////////////////////

      /*!
    @brief JSON callback events

    This enumeration lists the parser events that can trigger calling a
    callback function of type @ref parser_callback_t during parsing.

    @since version 1.0.0
    */
      enum class parse_event_t : uint8_t
      {
         /// the parser read `{` and started to process a JSON object
               object_start,
         /// the parser read `}` and finished processing a JSON object
               object_end,
         /// the parser read `[` and started to process a JSON array
               array_start,
         /// the parser read `]` and finished processing a JSON array
               array_end,
         /// the parser read a key of a value in an object
               key,
         /// the parser finished reading a JSON value
               value
      };

      /*!
    @brief per-element parser callback type

    With a parser callback function, the result of parsing a JSON text can be
    influenced. When passed to @ref parse(std::istream&, parser_callback_t) or
    @ref parse(const string_t&, parser_callback_t), it is called on certain
    events (passed as @ref parse_event_t via parameter @a event) with a set
    recursion depth @a depth and context JSON value @a parsed. The return value
    of the callback function is a boolean indicating whether the element that
    emitted the callback shall be kept or not.

    We distinguish six scenarios (determined by the event type) in which the
    callback function can be called. The following table describes the values
    of the parameters @a depth, @a event, and @a parsed.

    parameter @a event | description | parameter @a depth | parameter @a parsed
    ------------------ | ----------- | ------------------ | -------------------
    parse_event_t::object_start | the parser read `{` and started to process a JSON object | depth of the parent of the JSON object | a JSON value with type discarded
    parse_event_t::key | the parser read a key of a value in an object | depth of the currently parsed JSON object | a JSON string containing the key
    parse_event_t::object_end | the parser read `}` and finished processing a JSON object | depth of the parent of the JSON object | the parsed JSON object
    parse_event_t::array_start | the parser read `[` and started to process a JSON array | depth of the parent of the JSON array | a JSON value with type discarded
    parse_event_t::array_end | the parser read `]` and finished processing a JSON array | depth of the parent of the JSON array | the parsed JSON array
    parse_event_t::value | the parser finished reading a JSON value | depth of the value | the parsed JSON value

    Discarding a value (i.e., returning `false`) has different effects
    depending on the context in which function was called:

    - Discarded values in structured types are skipped. That is, the parser
      will behave as if the discarded value was never read.
    - In case a value outside a structured type is skipped, it is replaced with
      `null`. This case happens if the top-level element is skipped.

    @param[in] depth  the depth of the recursion during parsing

    @param[in] event  an event of type parse_event_t indicating the context in
    the callback function has been called

    @param[in,out] parsed  the current intermediate parse result; note that
    writing to this value has no effect for parse_event_t::key events

    @return Whether the JSON value which called the function during parsing
    should be kept (`true`) or not (`false`). In the latter case, it is either
    skipped completely or replaced by an empty discarded object.

    @sa @ref parse(std::istream&, parser_callback_t) or
    @ref parse(const string_t&, parser_callback_t) for examples

    @since version 1.0.0
    */
      // debug test
      using parser_callback_t = std::function<bool(int depth, parse_event_t event, basic_json& parsed,
                                                   unsigned line_num, unsigned line_index)>;


      //////////////////
      // constructors //
      //////////////////

      /// @name constructors and destructors
      /// @{

      /*!
    @brief create an empty value with a given type

    Create an empty JSON value with a given type. The value will be default
    initialized with an empty value which depends on the type:

    Value type  | initial value
    ----------- | -------------
    null        | `null`
    boolean     | `false`
    string      | `""`
    number      | `0`
    object      | `{}`
    array       | `[]`

    @param[in] value_type  the type of the value to create

    @complexity Constant.

    @throw std::bad_alloc if allocation for object, array, or string value
    fails

    @liveexample{The following code shows the constructor for different @ref
    value_t values,basic_json__value_t}

    @sa @ref basic_json(std::nullptr_t) -- create a `null` value
    @sa @ref basic_json(boolean_t value) -- create a boolean value
    @sa @ref basic_json(const string_t&) -- create a string value
    @sa @ref basic_json(const object_t&) -- create a object value
    @sa @ref basic_json(const array_t&) -- create a array value
    @sa @ref basic_json(const number_float_t) -- create a number
    (floating-point) value
    @sa @ref basic_json(const number_integer_t) -- create a number (integer)
    value
    @sa @ref basic_json(const number_unsigned_t) -- create a number (unsigned)
    value

    @since version 1.0.0
    */
      basic_json(const value_t value_type)
            : m_type(value_type), m_value(value_type)
      {}

      /*!
    @brief create a null object (implicitly)

    Create a `null` JSON value. This is the implicit version of the `null`
    value constructor as it takes no parameters.

    @complexity Constant.

    @exceptionsafety No-throw guarantee: this constructor never throws
    exceptions.

    @requirement This function helps `basic_json` satisfying the
    [Container](http://en.cppreference.com/w/cpp/concept/Container)
    requirements:
    - The complexity is constant.
    - As postcondition, it holds: `basic_json().empty() == true`.

    @liveexample{The following code shows the constructor for a `null` JSON
    value.,basic_json}

    @sa @ref basic_json(std::nullptr_t) -- create a `null` value

    @since version 1.0.0
    */
//    basic_json() = default;
      basic_json() {}

      /*!
    @brief create a null object (explicitly)

    Create a `null` JSON value. This is the explicitly version of the `null`
    value constructor as it takes a null pointer as parameter. It allows to
    create `null` values by explicitly assigning a `nullptr` to a JSON value.
    The passed null pointer itself is not read -- it is only used to choose the
    right constructor.

    @complexity Constant.

    @exceptionsafety No-throw guarantee: this constructor never throws
    exceptions.

    @liveexample{The following code shows the constructor with null pointer
    parameter.,basic_json__nullptr_t}

    @sa @ref basic_json() -- default constructor (implicitly creating a `null`
    value)

    @since version 1.0.0
    */
      basic_json(std::nullptr_t) noexcept
            : basic_json(value_t::null)
      {}

      /*!
    @brief create an object (explicit)

    Create an object JSON value with a given content.

    @param[in] val  a value for the object

    @complexity Linear in the size of the passed @a val.

    @throw std::bad_alloc if allocation for object value fails

    @liveexample{The following code shows the constructor with an @ref object_t
    parameter.,basic_json__object_t}

    @sa @ref basic_json(const CompatibleObjectType&) -- create an object value
    from a compatible STL container

    @since version 1.0.0
    */
      basic_json(const object_t& val)
            : m_type(value_t::object), m_value(val)
      {}

      /*!
    @brief create an object (implicit)

    Create an object JSON value with a given content. This constructor allows
    any type @a CompatibleObjectType that can be used to construct values of
    type @ref object_t.

    @tparam CompatibleObjectType An object type whose `key_type` and
    `value_type` is compatible to @ref object_t. Examples include `std::map`,
    `std::unordered_map`, `std::multimap`, and `std::unordered_multimap` with
    a `key_type` of `std::string`, and a `value_type` from which a @ref
    basic_json value can be constructed.

    @param[in] val  a value for the object

    @complexity Linear in the size of the passed @a val.

    @throw std::bad_alloc if allocation for object value fails

    @liveexample{The following code shows the constructor with several
    compatible object type parameters.,basic_json__CompatibleObjectType}

    @sa @ref basic_json(const object_t&) -- create an object value

    @since version 1.0.0
    */
      template <class CompatibleObjectType, typename
      std::enable_if<
            std::is_constructible<typename object_t::key_type, typename CompatibleObjectType::key_type>::value and
            std::is_constructible<basic_json, typename CompatibleObjectType::mapped_type>::value, int>::type
      = 0>
      basic_json(const CompatibleObjectType& val)
            : m_type(value_t::object)
      {
         using std::begin;
         using std::end;
         m_value.object = create<object_t>(begin(val), end(val));
      }

      /*!
    @brief create an array (explicit)

    Create an array JSON value with a given content.

    @param[in] val  a value for the array

    @complexity Linear in the size of the passed @a val.

    @throw std::bad_alloc if allocation for array value fails

    @liveexample{The following code shows the constructor with an @ref array_t
    parameter.,basic_json__array_t}

    @sa @ref basic_json(const CompatibleArrayType&) -- create an array value
    from a compatible STL containers

    @since version 1.0.0
    */
      basic_json(const array_t& val)
            : m_type(value_t::array), m_value(val)
      {}

      /*!
    @brief create an array (implicit)

    Create an array JSON value with a given content. This constructor allows
    any type @a CompatibleArrayType that can be used to construct values of
    type @ref array_t.

    @tparam CompatibleArrayType An object type whose `value_type` is compatible
    to @ref array_t. Examples include `std::vector`, `std::deque`, `std::list`,
    `std::forward_list`, `std::array`, `std::set`, `std::unordered_set`,
    `std::multiset`, and `unordered_multiset` with a `value_type` from which a
    @ref basic_json value can be constructed.

    @param[in] val  a value for the array

    @complexity Linear in the size of the passed @a val.

    @throw std::bad_alloc if allocation for array value fails

    @liveexample{The following code shows the constructor with several
    compatible array type parameters.,basic_json__CompatibleArrayType}

    @sa @ref basic_json(const array_t&) -- create an array value

    @since version 1.0.0
    */
      template <class CompatibleArrayType, typename
      std::enable_if<
            not std::is_same<CompatibleArrayType, typename basic_json_t::iterator>::value and
            not std::is_same<CompatibleArrayType, typename basic_json_t::const_iterator>::value and
            not std::is_same<CompatibleArrayType, typename basic_json_t::reverse_iterator>::value and
            not std::is_same<CompatibleArrayType, typename basic_json_t::const_reverse_iterator>::value and
            not std::is_same<CompatibleArrayType, typename array_t::iterator>::value and
            not std::is_same<CompatibleArrayType, typename array_t::const_iterator>::value and
            std::is_constructible<basic_json, typename CompatibleArrayType::value_type>::value, int>::type
      = 0>
      basic_json(const CompatibleArrayType& val)
            : m_type(value_t::array)
      {
         using std::begin;
         using std::end;
         m_value.array = create<array_t>(begin(val), end(val));
      }

      /*!
    @brief create a string (explicit)

    Create an string JSON value with a given content.

    @param[in] val  a value for the string

    @complexity Linear in the size of the passed @a val.

    @throw std::bad_alloc if allocation for string value fails

    @liveexample{The following code shows the constructor with an @ref string_t
    parameter.,basic_json__string_t}

    @sa @ref basic_json(const typename string_t::value_type*) -- create a
    string value from a character pointer
    @sa @ref basic_json(const CompatibleStringType&) -- create a string value
    from a compatible string container

    @since version 1.0.0
    */
      basic_json(const string_t& val)
            : m_type(value_t::string), m_value(val)
      {}

      /*!
    @brief create a string (explicit)

    Create a string JSON value with a given content.

    @param[in] val  a literal value for the string

    @complexity Linear in the size of the passed @a val.

    @throw std::bad_alloc if allocation for string value fails

    @liveexample{The following code shows the constructor with string literal
    parameter.,basic_json__string_t_value_type}

    @sa @ref basic_json(const string_t&) -- create a string value
    @sa @ref basic_json(const CompatibleStringType&) -- create a string value
    from a compatible string container

    @since version 1.0.0
    */
      basic_json(const typename string_t::value_type* val)
            : basic_json(string_t(val))
      {}

      /*!
    @brief create a string (implicit)

    Create a string JSON value with a given content.

    @param[in] val  a value for the string

    @tparam CompatibleStringType an string type which is compatible to @ref
    string_t, for instance `std::string`.

    @complexity Linear in the size of the passed @a val.

    @throw std::bad_alloc if allocation for string value fails

    @liveexample{The following code shows the construction of a string value
    from a compatible type.,basic_json__CompatibleStringType}

    @sa @ref basic_json(const string_t&) -- create a string value
    @sa @ref basic_json(const typename string_t::value_type*) -- create a
    string value from a character pointer

    @since version 1.0.0
    */
      template <class CompatibleStringType, typename
      std::enable_if<
            std::is_constructible<string_t, CompatibleStringType>::value, int>::type
      = 0>
      basic_json(const CompatibleStringType& val)
            : basic_json(string_t(val))
      {}

      /*!
    @brief create a boolean (explicit)

    Creates a JSON boolean type from a given value.

    @param[in] val  a boolean value to store

    @complexity Constant.

    @liveexample{The example below demonstrates boolean
    values.,basic_json__boolean_t}

    @since version 1.0.0
    */
      basic_json(boolean_t val) noexcept
            : m_type(value_t::boolean), m_value(val)
      {}

      /*!
    @brief create an integer number (explicit)

    Create an integer number JSON value with a given content.

    @tparam T A helper type to remove this function via SFINAE in case @ref
    number_integer_t is the same as `int`. In this case, this constructor would
    have the same signature as @ref basic_json(const int value). Note the
    helper type @a T is not visible in this constructor's interface.

    @param[in] val  an integer to create a JSON number from

    @complexity Constant.

    @liveexample{The example below shows the construction of an integer
    number value.,basic_json__number_integer_t}

    @sa @ref basic_json(const int) -- create a number value (integer)
    @sa @ref basic_json(const CompatibleNumberIntegerType) -- create a number
    value (integer) from a compatible number type

    @since version 1.0.0
    */
      template<typename T,
            typename std::enable_if<
                  not (std::is_same<T, int>::value)
                  and std::is_same<T, number_integer_t>::value
                  , int>::type
            = 0>
      basic_json(const number_integer_t val) noexcept
            : m_type(value_t::number_integer), m_value(val)
      {}

      /*!
    @brief create an integer number from an enum type (explicit)

    Create an integer number JSON value with a given content.

    @param[in] val  an integer to create a JSON number from

    @note This constructor allows to pass enums directly to a constructor. As
    C++ has no way of specifying the type of an anonymous enum explicitly, we
    can only rely on the fact that such values implicitly convert to int. As
    int may already be the same type of number_integer_t, we may need to switch
    off the constructor @ref basic_json(const number_integer_t).

    @complexity Constant.

    @liveexample{The example below shows the construction of an integer
    number value from an anonymous enum.,basic_json__const_int}

    @sa @ref basic_json(const number_integer_t) -- create a number value
    (integer)
    @sa @ref basic_json(const CompatibleNumberIntegerType) -- create a number
    value (integer) from a compatible number type

    @since version 1.0.0
    */
      basic_json(const int val) noexcept
            : m_type(value_t::number_integer),
              m_value(static_cast<number_integer_t>(val))
      {}

      /*!
    @brief create an integer number (implicit)

    Create an integer number JSON value with a given content. This constructor
    allows any type @a CompatibleNumberIntegerType that can be used to
    construct values of type @ref number_integer_t.

    @tparam CompatibleNumberIntegerType An integer type which is compatible to
    @ref number_integer_t. Examples include the types `int`, `int32_t`, `long`,
    and `short`.

    @param[in] val  an integer to create a JSON number from

    @complexity Constant.

    @liveexample{The example below shows the construction of several integer
    number values from compatible
    types.,basic_json__CompatibleIntegerNumberType}

    @sa @ref basic_json(const number_integer_t) -- create a number value
    (integer)
    @sa @ref basic_json(const int) -- create a number value (integer)

    @since version 1.0.0
    */
      template<typename CompatibleNumberIntegerType, typename
      std::enable_if<
            std::is_constructible<number_integer_t, CompatibleNumberIntegerType>::value and
            std::numeric_limits<CompatibleNumberIntegerType>::is_integer and
            std::numeric_limits<CompatibleNumberIntegerType>::is_signed,
            CompatibleNumberIntegerType>::type
      = 0>
      basic_json(const CompatibleNumberIntegerType val) noexcept
            : m_type(value_t::number_integer),
              m_value(static_cast<number_integer_t>(val))
      {}

      /*!
    @brief create an unsigned integer number (explicit)

    Create an unsigned integer number JSON value with a given content.

    @tparam T  helper type to compare number_unsigned_t and unsigned int
    (not visible in) the interface.

    @param[in] val  an integer to create a JSON number from

    @complexity Constant.

    @sa @ref basic_json(const CompatibleNumberUnsignedType) -- create a number
    value (unsigned integer) from a compatible number type

    @since version 2.0.0
    */
      template<typename T,
            typename std::enable_if<
                  not (std::is_same<T, int>::value)
                  and std::is_same<T, number_unsigned_t>::value
                  , int>::type
            = 0>
      basic_json(const number_unsigned_t val) noexcept
            : m_type(value_t::number_unsigned), m_value(val)
      {}

      /*!
    @brief create an unsigned number (implicit)

    Create an unsigned number JSON value with a given content. This constructor
    allows any type @a CompatibleNumberUnsignedType that can be used to
    construct values of type @ref number_unsigned_t.

    @tparam CompatibleNumberUnsignedType An integer type which is compatible to
    @ref number_unsigned_t. Examples may include the types `unsigned int`,
    `uint32_t`, or `unsigned short`.

    @param[in] val  an unsigned integer to create a JSON number from

    @complexity Constant.

    @sa @ref basic_json(const number_unsigned_t) -- create a number value
    (unsigned)

    @since version 2.0.0
    */
      template < typename CompatibleNumberUnsignedType, typename
      std::enable_if <
            std::is_constructible<number_unsigned_t, CompatibleNumberUnsignedType>::value and
            std::numeric_limits<CompatibleNumberUnsignedType>::is_integer and
            !std::numeric_limits<CompatibleNumberUnsignedType>::is_signed,
            CompatibleNumberUnsignedType >::type
      = 0 >
      basic_json(const CompatibleNumberUnsignedType val) noexcept
            : m_type(value_t::number_unsigned),
              m_value(static_cast<number_unsigned_t>(val))
      {}

      /*!
    @brief create a floating-point number (explicit)

    Create a floating-point number JSON value with a given content.

    @param[in] val  a floating-point value to create a JSON number from

    @note [RFC 7159](http://www.rfc-editor.org/rfc/rfc7159.txt), section 6
    disallows NaN values:
    > Numeric values that cannot be represented in the grammar below (such
    > as Infinity and NaN) are not permitted.
    In case the parameter @a val is not a number, a JSON null value is
    created instead.

    @complexity Constant.

    @liveexample{The following example creates several floating-point
    values.,basic_json__number_float_t}

    @sa @ref basic_json(const CompatibleNumberFloatType) -- create a number
    value (floating-point) from a compatible number type

    @since version 1.0.0
    */
      basic_json(const number_float_t val) noexcept
            : m_type(value_t::number_float), m_value(val)
      {
         // replace infinity and NAN by null
         if (not std::isfinite(val))
         {
            m_type = value_t::null;
            m_value = json_value();
         }
      }

      /*!
    @brief create an floating-point number (implicit)

    Create an floating-point number JSON value with a given content. This
    constructor allows any type @a CompatibleNumberFloatType that can be used
    to construct values of type @ref number_float_t.

    @tparam CompatibleNumberFloatType A floating-point type which is compatible
    to @ref number_float_t. Examples may include the types `float` or `double`.

    @param[in] val  a floating-point to create a JSON number from

    @note [RFC 7159](http://www.rfc-editor.org/rfc/rfc7159.txt), section 6
    disallows NaN values:
    > Numeric values that cannot be represented in the grammar below (such
    > as Infinity and NaN) are not permitted.
    In case the parameter @a val is not a number, a JSON null value is
    created instead.

    @complexity Constant.

    @liveexample{The example below shows the construction of several
    floating-point number values from compatible
    types.,basic_json__CompatibleNumberFloatType}

    @sa @ref basic_json(const number_float_t) -- create a number value
    (floating-point)

    @since version 1.0.0
    */
      template<typename CompatibleNumberFloatType, typename = typename
      std::enable_if<
            std::is_constructible<number_float_t, CompatibleNumberFloatType>::value and
            std::is_floating_point<CompatibleNumberFloatType>::value>::type
      >
      basic_json(const CompatibleNumberFloatType val) noexcept
            : basic_json(number_float_t(val))
      {}

      /*!
    @brief create a container (array or object) from an initializer list

    Creates a JSON value of type array or object from the passed initializer
    list @a init. In case @a type_deduction is `true` (default), the type of
    the JSON value to be created is deducted from the initializer list @a init
    according to the following rules:

    1. If the list is empty, an empty JSON object value `{}` is created.
    2. If the list consists of pairs whose first element is a string, a JSON
    object value is created where the first elements of the pairs are treated
    as keys and the second elements are as values.
    3. In all other cases, an array is created.

    The rules aim to create the best fit between a C++ initializer list and
    JSON values. The rationale is as follows:

    1. The empty initializer list is written as `{}` which is exactly an empty
    JSON object.
    2. C++ has now way of describing mapped types other than to list a list of
    pairs. As JSON requires that keys must be of type string, rule 2 is the
    weakest constraint one can pose on initializer lists to interpret them as
    an object.
    3. In all other cases, the initializer list could not be interpreted as
    JSON object type, so interpreting it as JSON array type is safe.

    With the rules described above, the following JSON values cannot be
    expressed by an initializer list:

    - the empty array (`[]`): use @ref array(std::initializer_list<basic_json>)
      with an empty initializer list in this case
    - arrays whose elements satisfy rule 2: use @ref
      array(std::initializer_list<basic_json>) with the same initializer list
      in this case

    @note When used without parentheses around an empty initializer list, @ref
    basic_json() is called instead of this function, yielding the JSON null
    value.

    @param[in] init  initializer list with JSON values

    @param[in] type_deduction internal parameter; when set to `true`, the type
    of the JSON value is deducted from the initializer list @a init; when set
    to `false`, the type provided via @a manual_type is forced. This mode is
    used by the functions @ref array(std::initializer_list<basic_json>) and
    @ref object(std::initializer_list<basic_json>).

    @param[in] manual_type internal parameter; when @a type_deduction is set to
    `false`, the created JSON value will use the provided type (only @ref
    value_t::array and @ref value_t::object are valid); when @a type_deduction
    is set to `true`, this parameter has no effect

    @throw std::domain_error if @a type_deduction is `false`, @a manual_type is
    `value_t::object`, but @a init contains an element which is not a pair
    whose first element is a string; example: `"cannot create object from
    initializer list"`

    @complexity Linear in the size of the initializer list @a init.

    @liveexample{The example below shows how JSON values are created from
    initializer lists.,basic_json__list_init_t}

    @sa @ref array(std::initializer_list<basic_json>) -- create a JSON array
    value from an initializer list
    @sa @ref object(std::initializer_list<basic_json>) -- create a JSON object
    value from an initializer list

    @since version 1.0.0
    */
      basic_json(std::initializer_list<basic_json> init,
                 bool type_deduction = true,
                 value_t manual_type = value_t::array)
      {
         // the initializer list could describe an object
         bool is_an_object = true;

         // check if each element is an array with two elements whose first
         // element is a string
         for (const auto& element : init)
         {
            if (not element.is_array() or element.size() != 2
                or not element[0].is_string())
            {
               // we found an element that makes it impossible to use the
               // initializer list as object
               is_an_object = false;
               break;
            }
         }

         // adjust type if type deduction is not wanted
         if (not type_deduction)
         {
            // if array is wanted, do not create an object though possible
            if (manual_type == value_t::array)
            {
               is_an_object = false;
            }

            // if object is wanted but impossible, throw an exception
            if (manual_type == value_t::object and not is_an_object)
            {
               throw std::domain_error("cannot create object from initializer list");
            }
         }

         if (is_an_object)
         {
            // the initializer list is a list of pairs -> create object
            m_type = value_t::object;
            m_value = value_t::object;

            assert(m_value.object != nullptr);

            for (auto& element : init)
            {
               m_value.object->emplace(*(element[0].m_value.string), element[1]);
            }
         }
         else
         {
            // the initializer list describes an array -> create array
            m_type = value_t::array;
            m_value.array = create<array_t>(init);
         }
      }

      /*!
    @brief explicitly create an array from an initializer list

    Creates a JSON array value from a given initializer list. That is, given a
    list of values `a, b, c`, creates the JSON value `[a, b, c]`. If the
    initializer list is empty, the empty array `[]` is created.

    @note This function is only needed to express two edge cases that cannot be
    realized with the initializer list constructor (@ref
    basic_json(std::initializer_list<basic_json>, bool, value_t)). These cases
    are:
    1. creating an array whose elements are all pairs whose first element is a
    string -- in this case, the initializer list constructor would create an
    object, taking the first elements as keys
    2. creating an empty array -- passing the empty initializer list to the
    initializer list constructor yields an empty object

    @param[in] init  initializer list with JSON values to create an array from
    (optional)

    @return JSON array value

    @complexity Linear in the size of @a init.

    @liveexample{The following code shows an example for the `array`
    function.,array}

    @sa @ref basic_json(std::initializer_list<basic_json>, bool, value_t) --
    create a JSON value from an initializer list
    @sa @ref object(std::initializer_list<basic_json>) -- create a JSON object
    value from an initializer list

    @since version 1.0.0
    */
      static basic_json array(std::initializer_list<basic_json> init =
      std::initializer_list<basic_json>())
      {
         return basic_json(init, false, value_t::array);
      }

      /*!
    @brief explicitly create an object from an initializer list

    Creates a JSON object value from a given initializer list. The initializer
    lists elements must be pairs, and their first elements must be strings. If
    the initializer list is empty, the empty object `{}` is created.

    @note This function is only added for symmetry reasons. In contrast to the
    related function @ref array(std::initializer_list<basic_json>), there are
    no cases which can only be expressed by this function. That is, any
    initializer list @a init can also be passed to the initializer list
    constructor
    @ref basic_json(std::initializer_list<basic_json>, bool, value_t).

    @param[in] init  initializer list to create an object from (optional)

    @return JSON object value

    @throw std::domain_error if @a init is not a pair whose first elements are
    strings; thrown by
    @ref basic_json(std::initializer_list<basic_json>, bool, value_t)

    @complexity Linear in the size of @a init.

    @liveexample{The following code shows an example for the `object`
    function.,object}

    @sa @ref basic_json(std::initializer_list<basic_json>, bool, value_t) --
    create a JSON value from an initializer list
    @sa @ref array(std::initializer_list<basic_json>) -- create a JSON array
    value from an initializer list

    @since version 1.0.0
    */
      static basic_json object(std::initializer_list<basic_json> init =
      std::initializer_list<basic_json>())
      {
         return basic_json(init, false, value_t::object);
      }

      /*!
    @brief construct an array with count copies of given value

    Constructs a JSON array value by creating @a cnt copies of a passed
    value. In case @a cnt is `0`, an empty array is created. As postcondition,
    `std::distance(begin(),end()) == cnt` holds.

    @param[in] cnt  the number of JSON copies of @a val to create
    @param[in] val  the JSON value to copy

    @complexity Linear in @a cnt.

    @liveexample{The following code shows examples for the @ref
    basic_json(size_type\, const basic_json&)
    constructor.,basic_json__size_type_basic_json}

    @since version 1.0.0
    */
      basic_json(size_type cnt, const basic_json& val)
            : m_type(value_t::array)
      {
         m_value.array = create<array_t>(cnt, val);
      }

      /*!
    @brief construct a JSON container given an iterator range

    Constructs the JSON value with the contents of the range `[first, last)`.
    The semantics depends on the different types a JSON value can have:
    - In case of primitive types (number, boolean, or string), @a first must
      be `begin()` and @a last must be `end()`. In this case, the value is
      copied. Otherwise, std::out_of_range is thrown.
    - In case of structured types (array, object), the constructor behaves
      as similar versions for `std::vector`.
    - In case of a null type, std::domain_error is thrown.

    @tparam InputIT an input iterator type (@ref iterator or @ref
    const_iterator)

    @param[in] first begin of the range to copy from (included)
    @param[in] last end of the range to copy from (excluded)

    @throw std::domain_error if iterators are not compatible; that is, do not
    belong to the same JSON value; example: `"iterators are not compatible"`
    @throw std::out_of_range if iterators are for a primitive type (number,
    boolean, or string) where an out of range error can be detected easily;
    example: `"iterators out of range"`
    @throw std::bad_alloc if allocation for object, array, or string fails
    @throw std::domain_error if called with a null value; example: `"cannot use
    construct with iterators from null"`

    @complexity Linear in distance between @a first and @a last.

    @liveexample{The example below shows several ways to create JSON values by
    specifying a subrange with iterators.,basic_json__InputIt_InputIt}

    @since version 1.0.0
    */
      template <class InputIT, typename
      std::enable_if<
            std::is_same<InputIT, typename basic_json_t::iterator>::value or
            std::is_same<InputIT, typename basic_json_t::const_iterator>::value
            , int>::type
      = 0>
      basic_json(InputIT first, InputIT last) : m_type(first.m_object->m_type)
      {
         // make sure iterator fits the current value
         if (first.m_object != last.m_object)
         {
            throw std::domain_error("iterators are not compatible");
         }

         // check if iterator range is complete for primitive values
         switch (m_type)
         {
            case value_t::boolean:
            case value_t::number_float:
            case value_t::number_integer:
            case value_t::number_unsigned:
            case value_t::string:
            {
               if (not first.m_it.primitive_iterator.is_begin() or not last.m_it.primitive_iterator.is_end())
               {
                  throw std::out_of_range("iterators out of range");
               }
               break;
            }

            default:
            {
               break;
            }
         }

         switch (m_type)
         {
            case value_t::number_integer:
            {
               assert(first.m_object != nullptr);
               m_value.number_integer = first.m_object->m_value.number_integer;
               break;
            }

            case value_t::number_unsigned:
            {
               assert(first.m_object != nullptr);
               m_value.number_unsigned = first.m_object->m_value.number_unsigned;
               break;
            }

            case value_t::number_float:
            {
               assert(first.m_object != nullptr);
               m_value.number_float = first.m_object->m_value.number_float;
               break;
            }

            case value_t::boolean:
            {
               assert(first.m_object != nullptr);
               m_value.boolean = first.m_object->m_value.boolean;
               break;
            }

            case value_t::string:
            {
               assert(first.m_object != nullptr);
               m_value = *first.m_object->m_value.string;
               break;
            }

            case value_t::object:
            {
               m_value.object = create<object_t>(first.m_it.object_iterator, last.m_it.object_iterator);
               break;
            }

            case value_t::array:
            {
               m_value.array = create<array_t>(first.m_it.array_iterator, last.m_it.array_iterator);
               break;
            }

            default:
            {
               assert(first.m_object != nullptr);
               throw std::domain_error("cannot use construct with iterators from " + first.m_object->type_name());
            }
         }
      }

      /*!
    @brief construct a JSON value given an input stream

    @param[in,out] i  stream to read a serialized JSON value from
    @param[in] cb a parser callback function of type @ref parser_callback_t
    which is used to control the deserialization by filtering unwanted values
    (optional)

    @complexity Linear in the length of the input. The parser is a predictive
    LL(1) parser. The complexity can be higher if the parser callback function
    @a cb has a super-linear complexity.

    @note A UTF-8 byte order mark is silently ignored.

    @liveexample{The example below demonstrates constructing a JSON value from
    a `std::stringstream` with and without callback
    function.,basic_json__istream}

    @since version 2.0.0
    */
      explicit basic_json(std::istream& i, parser_callback_t cb = nullptr)
      {
         *this = parser(i, cb).parse();
      }

      ///////////////////////////////////////
      // other constructors and destructor //
      ///////////////////////////////////////

      /*!
    @brief copy constructor

    Creates a copy of a given JSON value.

    @param[in] other  the JSON value to copy

    @complexity Linear in the size of @a other.

    @requirement This function helps `basic_json` satisfying the
    [Container](http://en.cppreference.com/w/cpp/concept/Container)
    requirements:
    - The complexity is linear.
    - As postcondition, it holds: `other == basic_json(other)`.

    @throw std::bad_alloc if allocation for object, array, or string fails.

    @liveexample{The following code shows an example for the copy
    constructor.,basic_json__basic_json}

    @since version 1.0.0
    */
      basic_json(const basic_json& other)
            : m_type(other.m_type)
      {
         switch (m_type)
         {
            case value_t::object:
            {
               assert(other.m_value.object != nullptr);
               m_value = *other.m_value.object;
               break;
            }

            case value_t::array:
            {
               assert(other.m_value.array != nullptr);
               m_value = *other.m_value.array;
               break;
            }

            case value_t::string:
            {
               assert(other.m_value.string != nullptr);
               m_value = *other.m_value.string;
               break;
            }

            case value_t::boolean:
            {
               m_value = other.m_value.boolean;
               break;
            }

            case value_t::number_integer:
            {
               m_value = other.m_value.number_integer;
               break;
            }

            case value_t::number_unsigned:
            {
               m_value = other.m_value.number_unsigned;
               break;
            }

            case value_t::number_float:
            {
               m_value = other.m_value.number_float;
               break;
            }

            default:
            {
               break;
            }
         }
      }

      /*!
    @brief move constructor

    Move constructor. Constructs a JSON value with the contents of the given
    value @a other using move semantics. It "steals" the resources from @a
    other and leaves it as JSON null value.

    @param[in,out] other  value to move to this object

    @post @a other is a JSON null value

    @complexity Constant.

    @liveexample{The code below shows the move constructor explicitly called
    via std::move.,basic_json__moveconstructor}

    @since version 1.0.0
    */
      basic_json(basic_json&& other) noexcept
            : m_type(std::move(other.m_type)),
              m_value(std::move(other.m_value))
      {
         // invalidate payload
         other.m_type = value_t::null;
         other.m_value = {};
      }

      /*!
    @brief copy assignment

    Copy assignment operator. Copies a JSON value via the "copy and swap"
    strategy: It is expressed in terms of the copy constructor, destructor, and
    the swap() member function.

    @param[in] other  value to copy from

    @complexity Linear.

    @requirement This function helps `basic_json` satisfying the
    [Container](http://en.cppreference.com/w/cpp/concept/Container)
    requirements:
    - The complexity is linear.

    @liveexample{The code below shows and example for the copy assignment. It
    creates a copy of value `a` which is then swapped with `b`. Finally\, the
    copy of `a` (which is the null value after the swap) is
    destroyed.,basic_json__copyassignment}

    @since version 1.0.0
    */
      reference& operator=(basic_json other) noexcept (
      std::is_nothrow_move_constructible<value_t>::value and
      std::is_nothrow_move_assignable<value_t>::value and
      std::is_nothrow_move_constructible<json_value>::value and
      std::is_nothrow_move_assignable<json_value>::value
      )
      {
         using std::swap;
         swap(m_type, other.m_type);
         swap(m_value, other.m_value);
         return *this;
      }

      /*!
    @brief destructor

    Destroys the JSON value and frees all allocated memory.

    @complexity Linear.

    @requirement This function helps `basic_json` satisfying the
    [Container](http://en.cppreference.com/w/cpp/concept/Container)
    requirements:
    - The complexity is linear.
    - All stored elements are destroyed and all memory is freed.

    @since version 1.0.0
    */
      ~basic_json()
      {
         switch (m_type)
         {
            case value_t::object:
            {
               AllocatorType<object_t> alloc;
               alloc.destroy(m_value.object);
               alloc.deallocate(m_value.object, 1);
               break;
            }

            case value_t::array:
            {
               AllocatorType<array_t> alloc;
               alloc.destroy(m_value.array);
               alloc.deallocate(m_value.array, 1);
               break;
            }

            case value_t::string:
            {
               AllocatorType<string_t> alloc;
               alloc.destroy(m_value.string);
               alloc.deallocate(m_value.string, 1);
               break;
            }

            default:
            {
               // all other types need no specific destructor
               break;
            }
         }
      }

      /// @}

   public:
      ///////////////////////
      // object inspection //
      ///////////////////////

      /// @name object inspection
      /// @{

      /*!
    @brief serialization

    Serialization function for JSON values. The function tries to mimic
    Python's @p json.dumps() function, and currently supports its @p indent
    parameter.

    @param[in] indent if indent is nonnegative, then array elements and object
    members will be pretty-printed with that indent level. An indent level of 0
    will only insert newlines. -1 (the default) selects the most compact
    representation

    @return string containing the serialization of the JSON value

    @complexity Linear.

    @liveexample{The following example shows the effect of different @a indent
    parameters to the result of the serialization.,dump}

    @see https://docs.python.org/2/library/json.html#json.dump

    @since version 1.0.0
    */
      string_t dump(const int indent = -1) const
      {
         std::stringstream ss;

         if (indent >= 0)
         {
            dump(ss, true, static_cast<unsigned int>(indent));
         }
         else
         {
            dump(ss, false, 0);
         }

         return ss.str();
      }

      /*!
    @brief return the type of the JSON value (explicit)

    Return the type of the JSON value as a value from the @ref value_t
    enumeration.

    @return the type of the JSON value

    @complexity Constant.

    @exceptionsafety No-throw guarantee: this member function never throws
    exceptions.

    @liveexample{The following code exemplifies `type()` for all JSON
    types.,type}

    @since version 1.0.0
    */
      constexpr value_t type() const noexcept
      {
         return m_type;
      }

      /*!
    @brief return whether type is primitive

    This function returns true iff the JSON type is primitive (string, number,
    boolean, or null).

    @return `true` if type is primitive (string, number, boolean, or null),
    `false` otherwise.

    @complexity Constant.

    @exceptionsafety No-throw guarantee: this member function never throws
    exceptions.

    @liveexample{The following code exemplifies `is_primitive()` for all JSON
    types.,is_primitive}

    @sa @ref is_structured() -- returns whether JSON value is structured
    @sa @ref is_null() -- returns whether JSON value is `null`
    @sa @ref is_string() -- returns whether JSON value is a string
    @sa @ref is_boolean() -- returns whether JSON value is a boolean
    @sa @ref is_number() -- returns whether JSON value is a number

    @since version 1.0.0
    */
      constexpr bool is_primitive() const noexcept
      {
         return is_null() or is_string() or is_boolean() or is_number();
      }

      /*!
    @brief return whether type is structured

    This function returns true iff the JSON type is structured (array or
    object).

    @return `true` if type is structured (array or object), `false` otherwise.

    @complexity Constant.

    @exceptionsafety No-throw guarantee: this member function never throws
    exceptions.

    @liveexample{The following code exemplifies `is_structured()` for all JSON
    types.,is_structured}

    @sa @ref is_primitive() -- returns whether value is primitive
    @sa @ref is_array() -- returns whether value is an array
    @sa @ref is_object() -- returns whether value is an object

    @since version 1.0.0
    */
      constexpr bool is_structured() const noexcept
      {
         return is_array() or is_object();
      }

      /*!
    @brief return whether value is null

    This function returns true iff the JSON value is null.

    @return `true` if type is null, `false` otherwise.

    @complexity Constant.

    @exceptionsafety No-throw guarantee: this member function never throws
    exceptions.

    @liveexample{The following code exemplifies `is_null()` for all JSON
    types.,is_null}

    @since version 1.0.0
    */
      constexpr bool is_null() const noexcept
      {
         return m_type == value_t::null;
      }

      /*!
    @brief return whether value is a boolean

    This function returns true iff the JSON value is a boolean.

    @return `true` if type is boolean, `false` otherwise.

    @complexity Constant.

    @exceptionsafety No-throw guarantee: this member function never throws
    exceptions.

    @liveexample{The following code exemplifies `is_boolean()` for all JSON
    types.,is_boolean}

    @since version 1.0.0
    */
      constexpr bool is_boolean() const noexcept
      {
         return m_type == value_t::boolean;
      }

      /*!
    @brief return whether value is a number

    This function returns true iff the JSON value is a number. This includes
    both integer and floating-point values.

    @return `true` if type is number (regardless whether integer, unsigned
    integer or floating-type), `false` otherwise.

    @complexity Constant.

    @exceptionsafety No-throw guarantee: this member function never throws
    exceptions.

    @liveexample{The following code exemplifies `is_number()` for all JSON
    types.,is_number}

    @sa @ref is_number_integer() -- check if value is an integer or unsigned
    integer number
    @sa @ref is_number_unsigned() -- check if value is an unsigned integer
    number
    @sa @ref is_number_float() -- check if value is a floating-point number

    @since version 1.0.0
    */
      constexpr bool is_number() const noexcept
      {
         return is_number_integer() or is_number_float();
      }

      /*!
    @brief return whether value is an integer number

    This function returns true iff the JSON value is an integer or unsigned
    integer number. This excludes floating-point values.

    @return `true` if type is an integer or unsigned integer number, `false`
    otherwise.

    @complexity Constant.

    @exceptionsafety No-throw guarantee: this member function never throws
    exceptions.

    @liveexample{The following code exemplifies `is_number_integer()` for all
    JSON types.,is_number_integer}

    @sa @ref is_number() -- check if value is a number
    @sa @ref is_number_unsigned() -- check if value is an unsigned integer
    number
    @sa @ref is_number_float() -- check if value is a floating-point number

    @since version 1.0.0
    */
      constexpr bool is_number_integer() const noexcept
      {
         return m_type == value_t::number_integer or m_type == value_t::number_unsigned;
      }

      /*!
    @brief return whether value is an unsigned integer number

    This function returns true iff the JSON value is an unsigned integer
    number. This excludes floating-point and (signed) integer values.

    @return `true` if type is an unsigned integer number, `false` otherwise.

    @complexity Constant.

    @exceptionsafety No-throw guarantee: this member function never throws
    exceptions.

    @liveexample{The following code exemplifies `is_number_unsigned()` for all
    JSON types.,is_number_unsigned}

    @sa @ref is_number() -- check if value is a number
    @sa @ref is_number_integer() -- check if value is an integer or unsigned
    integer number
    @sa @ref is_number_float() -- check if value is a floating-point number

    @since version 2.0.0
    */
      constexpr bool is_number_unsigned() const noexcept
      {
         return m_type == value_t::number_unsigned;
      }

      /*!
    @brief return whether value is a floating-point number

    This function returns true iff the JSON value is a floating-point number.
    This excludes integer and unsigned integer values.

    @return `true` if type is a floating-point number, `false` otherwise.

    @complexity Constant.

    @exceptionsafety No-throw guarantee: this member function never throws
    exceptions.

    @liveexample{The following code exemplifies `is_number_float()` for all
    JSON types.,is_number_float}

    @sa @ref is_number() -- check if value is number
    @sa @ref is_number_integer() -- check if value is an integer number
    @sa @ref is_number_unsigned() -- check if value is an unsigned integer
    number

    @since version 1.0.0
    */
      constexpr bool is_number_float() const noexcept
      {
         return m_type == value_t::number_float;
      }

      /*!
    @brief return whether value is an object

    This function returns true iff the JSON value is an object.

    @return `true` if type is object, `false` otherwise.

    @complexity Constant.

    @exceptionsafety No-throw guarantee: this member function never throws
    exceptions.

    @liveexample{The following code exemplifies `is_object()` for all JSON
    types.,is_object}

    @since version 1.0.0
    */
      constexpr bool is_object() const noexcept
      {
         return m_type == value_t::object;
      }

      /*!
    @brief return whether value is an array

    This function returns true iff the JSON value is an array.

    @return `true` if type is array, `false` otherwise.

    @complexity Constant.

    @exceptionsafety No-throw guarantee: this member function never throws
    exceptions.

    @liveexample{The following code exemplifies `is_array()` for all JSON
    types.,is_array}

    @since version 1.0.0
    */
      constexpr bool is_array() const noexcept
      {
         return m_type == value_t::array;
      }

      /*!
    @brief return whether value is a string

    This function returns true iff the JSON value is a string.

    @return `true` if type is string, `false` otherwise.

    @complexity Constant.

    @exceptionsafety No-throw guarantee: this member function never throws
    exceptions.

    @liveexample{The following code exemplifies `is_string()` for all JSON
    types.,is_string}

    @since version 1.0.0
    */
      constexpr bool is_string() const noexcept
      {
         return m_type == value_t::string;
      }

      /*!
    @brief return whether value is discarded

    This function returns true iff the JSON value was discarded during parsing
    with a callback function (see @ref parser_callback_t).

    @note This function will always be `false` for JSON values after parsing.
    That is, discarded values can only occur during parsing, but will be
    removed when inside a structured value or replaced by null in other cases.

    @return `true` if type is discarded, `false` otherwise.

    @complexity Constant.

    @exceptionsafety No-throw guarantee: this member function never throws
    exceptions.

    @liveexample{The following code exemplifies `is_discarded()` for all JSON
    types.,is_discarded}

    @since version 1.0.0
    */
      constexpr bool is_discarded() const noexcept
      {
         return m_type == value_t::discarded;
      }

      /*!
    @brief return the type of the JSON value (implicit)

    Implicitly return the type of the JSON value as a value from the @ref
    value_t enumeration.

    @return the type of the JSON value

    @complexity Constant.

    @exceptionsafety No-throw guarantee: this member function never throws
    exceptions.

    @liveexample{The following code exemplifies the @ref value_t operator for
    all JSON types.,operator__value_t}

    @since version 1.0.0
    */
      constexpr operator value_t() const noexcept
      {
         return m_type;
      }

      /// @}

   private:
      //////////////////
      // value access //
      //////////////////

      /// get an object (explicit)
      template <class T, typename
      std::enable_if<
            std::is_convertible<typename object_t::key_type, typename T::key_type>::value and
            std::is_convertible<basic_json_t, typename T::mapped_type>::value
            , int>::type = 0>
      T get_impl(T*) const
      {
         if (is_object())
         {
            assert(m_value.object != nullptr);
            return T(m_value.object->begin(), m_value.object->end());
         }
         else
         {
            throw std::domain_error("type must be object, but is " + type_name());
         }
      }

      /// get an object (explicit)
      object_t get_impl(object_t*) const
      {
         if (is_object())
         {
            assert(m_value.object != nullptr);
            return *(m_value.object);
         }
         else
         {
            throw std::domain_error("type must be object, but is " + type_name());
         }
      }

      /// get an array (explicit)
      template <class T, typename
      std::enable_if<
            std::is_convertible<basic_json_t, typename T::value_type>::value and
            not std::is_same<basic_json_t, typename T::value_type>::value and
            not std::is_arithmetic<T>::value and
            not std::is_convertible<std::string, T>::value and
            not has_mapped_type<T>::value
            , int>::type = 0>
      T get_impl(T*) const
      {
         if (is_array())
         {
            T to_vector;
            assert(m_value.array != nullptr);
            std::transform(m_value.array->begin(), m_value.array->end(),
                           std::inserter(to_vector, to_vector.end()), [](basic_json i)
                           {
                              return i.get<typename T::value_type>();
                           });
            return to_vector;
         }
         else
         {
            throw std::domain_error("type must be array, but is " + type_name());
         }
      }

      /// get an array (explicit)
      template <class T, typename
      std::enable_if<
            std::is_convertible<basic_json_t, T>::value and
            not std::is_same<basic_json_t, T>::value
            , int>::type = 0>
      std::vector<T> get_impl(std::vector<T>*) const
      {
         if (is_array())
         {
            std::vector<T> to_vector;
            assert(m_value.array != nullptr);
            to_vector.reserve(m_value.array->size());
            std::transform(m_value.array->begin(), m_value.array->end(),
                           std::inserter(to_vector, to_vector.end()), [](basic_json i)
                           {
                              return i.get<T>();
                           });
            return to_vector;
         }
         else
         {
            throw std::domain_error("type must be array, but is " + type_name());
         }
      }

      /// get an array (explicit)
      template <class T, typename
      std::enable_if<
            std::is_same<basic_json, typename T::value_type>::value and
            not has_mapped_type<T>::value
            , int>::type = 0>
      T get_impl(T*) const
      {
         if (is_array())
         {
            assert(m_value.array != nullptr);
            return T(m_value.array->begin(), m_value.array->end());
         }
         else
         {
            throw std::domain_error("type must be array, but is " + type_name());
         }
      }

      /// get an array (explicit)
      array_t get_impl(array_t*) const
      {
         if (is_array())
         {
            assert(m_value.array != nullptr);
            return *(m_value.array);
         }
         else
         {
            throw std::domain_error("type must be array, but is " + type_name());
         }
      }

      /// get a string (explicit)
      template <typename T, typename
      std::enable_if<
            std::is_convertible<string_t, T>::value
            , int>::type = 0>
      T get_impl(T*) const
      {
         if (is_string())
         {
            assert(m_value.string != nullptr);
            return *m_value.string;
         }
         else
         {
            throw std::domain_error("type must be string, but is " + type_name());
         }
      }

      /// get a number (explicit)
      template<typename T, typename
      std::enable_if<
            std::is_arithmetic<T>::value
            , int>::type = 0>
      T get_impl(T*) const
      {
         switch (m_type)
         {
            case value_t::number_integer:
            {
               return static_cast<T>(m_value.number_integer);
            }

            case value_t::number_unsigned:
            {
               return static_cast<T>(m_value.number_unsigned);
            }

            case value_t::number_float:
            {
               return static_cast<T>(m_value.number_float);
            }

            default:
            {
               throw std::domain_error("type must be number, but is " + type_name());
            }
         }
      }

      /// get a boolean (explicit)
      constexpr boolean_t get_impl(boolean_t*) const
      {
         return is_boolean()
                ? m_value.boolean
                : throw std::domain_error("type must be boolean, but is " + type_name());
      }

      /// get a pointer to the value (object)
      object_t* get_impl_ptr(object_t*) noexcept
      {
         return is_object() ? m_value.object : nullptr;
      }

      /// get a pointer to the value (object)
      constexpr const object_t* get_impl_ptr(const object_t*) const noexcept
      {
         return is_object() ? m_value.object : nullptr;
      }

      /// get a pointer to the value (array)
      array_t* get_impl_ptr(array_t*) noexcept
      {
         return is_array() ? m_value.array : nullptr;
      }

      /// get a pointer to the value (array)
      constexpr const array_t* get_impl_ptr(const array_t*) const noexcept
      {
         return is_array() ? m_value.array : nullptr;
      }

      /// get a pointer to the value (string)
      string_t* get_impl_ptr(string_t*) noexcept
      {
         return is_string() ? m_value.string : nullptr;
      }

      /// get a pointer to the value (string)
      constexpr const string_t* get_impl_ptr(const string_t*) const noexcept
      {
         return is_string() ? m_value.string : nullptr;
      }

      /// get a pointer to the value (boolean)
      boolean_t* get_impl_ptr(boolean_t*) noexcept
      {
         return is_boolean() ? &m_value.boolean : nullptr;
      }

      /// get a pointer to the value (boolean)
      constexpr const boolean_t* get_impl_ptr(const boolean_t*) const noexcept
      {
         return is_boolean() ? &m_value.boolean : nullptr;
      }

      /// get a pointer to the value (integer number)
      number_integer_t* get_impl_ptr(number_integer_t*) noexcept
      {
         return is_number_integer() ? &m_value.number_integer : nullptr;
      }

      /// get a pointer to the value (integer number)
      constexpr const number_integer_t* get_impl_ptr(const number_integer_t*) const noexcept
      {
         return is_number_integer() ? &m_value.number_integer : nullptr;
      }

      /// get a pointer to the value (unsigned number)
      number_unsigned_t* get_impl_ptr(number_unsigned_t*) noexcept
      {
         return is_number_unsigned() ? &m_value.number_unsigned : nullptr;
      }

      /// get a pointer to the value (unsigned number)
      constexpr const number_unsigned_t* get_impl_ptr(const number_unsigned_t*) const noexcept
      {
         return is_number_unsigned() ? &m_value.number_unsigned : nullptr;
      }

      /// get a pointer to the value (floating-point number)
      number_float_t* get_impl_ptr(number_float_t*) noexcept
      {
         return is_number_float() ? &m_value.number_float : nullptr;
      }

      /// get a pointer to the value (floating-point number)
      constexpr const number_float_t* get_impl_ptr(const number_float_t*) const noexcept
      {
         return is_number_float() ? &m_value.number_float : nullptr;
      }

      /*!
    @brief helper function to implement get_ref()

    This funcion helps to implement get_ref() without code duplication for
    const and non-const overloads

    @tparam ThisType will be deduced as `basic_json` or `const basic_json`

    @throw std::domain_error if ReferenceType does not match underlying value
    type of the current JSON
    */
      template<typename ReferenceType, typename ThisType>
      static ReferenceType get_ref_impl(ThisType& obj)
      {
         // delegate the call to get_ptr<>()
         using PointerType = typename std::add_pointer<ReferenceType>::type;
         auto ptr = obj.template get_ptr<PointerType>();

         if (ptr != nullptr)
         {
            return *ptr;
         }
         else
         {
            throw std::domain_error("incompatible ReferenceType for get_ref, actual type is " +
                                    obj.type_name());
         }
      }

   public:

      /// @name value access
      /// @{

      /*!
    @brief get a value (explicit)

    Explicit type conversion between the JSON value and a compatible value.

    @tparam ValueType non-pointer type compatible to the JSON value, for
    instance `int` for JSON integer numbers, `bool` for JSON booleans, or
    `std::vector` types for JSON arrays

    @return copy of the JSON value, converted to type @a ValueType

    @throw std::domain_error in case passed type @a ValueType is incompatible
    to JSON; example: `"type must be object, but is null"`

    @complexity Linear in the size of the JSON value.

    @liveexample{The example below shows several conversions from JSON values
    to other types. There a few things to note: (1) Floating-point numbers can
    be converted to integers\, (2) A JSON array can be converted to a standard
    `std::vector<short>`\, (3) A JSON object can be converted to C++
    associative containers such as `std::unordered_map<std::string\,
    json>`.,get__ValueType_const}

    @internal
    The idea of using a casted null pointer to choose the correct
    implementation is from <http://stackoverflow.com/a/8315197/266378>.
    @endinternal

    @sa @ref operator ValueType() const for implicit conversion
    @sa @ref get() for pointer-member access

    @since version 1.0.0
    */
      template<typename ValueType, typename
      std::enable_if<
            not std::is_pointer<ValueType>::value
            , int>::type = 0>
      ValueType get() const
      {
         return get_impl(static_cast<ValueType*>(nullptr));
      }

      /*!
    @brief get a pointer value (explicit)

    Explicit pointer access to the internally stored JSON value. No copies are
    made.

    @warning The pointer becomes invalid if the underlying JSON object changes.

    @tparam PointerType pointer type; must be a pointer to @ref array_t, @ref
    object_t, @ref string_t, @ref boolean_t, @ref number_integer_t,
    @ref number_unsigned_t, or @ref number_float_t.

    @return pointer to the internally stored JSON value if the requested
    pointer type @a PointerType fits to the JSON value; `nullptr` otherwise

    @complexity Constant.

    @liveexample{The example below shows how pointers to internal values of a
    JSON value can be requested. Note that no type conversions are made and a
    `nullptr` is returned if the value and the requested pointer type does not
    match.,get__PointerType}

    @sa @ref get_ptr() for explicit pointer-member access

    @since version 1.0.0
    */
      template<typename PointerType, typename
      std::enable_if<
            std::is_pointer<PointerType>::value
            , int>::type = 0>
      PointerType get() noexcept
      {
         // delegate the call to get_ptr
         return get_ptr<PointerType>();
      }

      /*!
    @brief get a pointer value (explicit)
    @copydoc get()
    */
      template<typename PointerType, typename
      std::enable_if<
            std::is_pointer<PointerType>::value
            , int>::type = 0>
      constexpr const PointerType get() const noexcept
      {
         // delegate the call to get_ptr
         return get_ptr<PointerType>();
      }

      /*!
    @brief get a pointer value (implicit)

    Implicit pointer access to the internally stored JSON value. No copies are
    made.

    @warning Writing data to the pointee of the result yields an undefined
    state.

    @tparam PointerType pointer type; must be a pointer to @ref array_t, @ref
    object_t, @ref string_t, @ref boolean_t, @ref number_integer_t,
    @ref number_unsigned_t, or @ref number_float_t.

    @return pointer to the internally stored JSON value if the requested
    pointer type @a PointerType fits to the JSON value; `nullptr` otherwise

    @complexity Constant.

    @liveexample{The example below shows how pointers to internal values of a
    JSON value can be requested. Note that no type conversions are made and a
    `nullptr` is returned if the value and the requested pointer type does not
    match.,get_ptr}

    @since version 1.0.0
    */
      template<typename PointerType, typename
      std::enable_if<
            std::is_pointer<PointerType>::value
            , int>::type = 0>
      PointerType get_ptr() noexcept
      {
         // delegate the call to get_impl_ptr<>()
         return get_impl_ptr(static_cast<PointerType>(nullptr));
      }

      /*!
    @brief get a pointer value (implicit)
    @copydoc get_ptr()
    */
      template<typename PointerType, typename
      std::enable_if<
            std::is_pointer<PointerType>::value
            and std::is_const<typename std::remove_pointer<PointerType>::type>::value
            , int>::type = 0>
      constexpr const PointerType get_ptr() const noexcept
      {
         // delegate the call to get_impl_ptr<>() const
         return get_impl_ptr(static_cast<const PointerType>(nullptr));
      }

      /*!
    @brief get a reference value (implicit)

    Implict reference access to the internally stored JSON value. No copies are
    made.

    @warning Writing data to the referee of the result yields an undefined
    state.

    @tparam ReferenceType reference type; must be a reference to @ref array_t,
    @ref object_t, @ref string_t, @ref boolean_t, @ref number_integer_t, or
    @ref number_float_t.

    @return reference to the internally stored JSON value if the requested
    reference type @a ReferenceType fits to the JSON value; throws
    std::domain_error otherwise

    @throw std::domain_error in case passed type @a ReferenceType is
    incompatible with the stored JSON value

    @complexity Constant.

    @liveexample{The example shows several calls to `get_ref()`.,get_ref}

    @since version 1.1.0
    */
      template<typename ReferenceType, typename
      std::enable_if<
            std::is_reference<ReferenceType>::value
            , int>::type = 0>
      ReferenceType get_ref()
      {
         // delegate call to get_ref_impl
         return get_ref_impl<ReferenceType>(*this);
      }

      /*!
    @brief get a reference value (implicit)
    @copydoc get_ref()
    */
      template<typename ReferenceType, typename
      std::enable_if<
            std::is_reference<ReferenceType>::value
            and std::is_const<typename std::remove_reference<ReferenceType>::type>::value
            , int>::type = 0>
      ReferenceType get_ref() const
      {
         // delegate call to get_ref_impl
         return get_ref_impl<ReferenceType>(*this);
      }

      /*!
    @brief get a value (implicit)

    Implicit type conversion between the JSON value and a compatible value. The
    call is realized by calling @ref get() const.

    @tparam ValueType non-pointer type compatible to the JSON value, for
    instance `int` for JSON integer numbers, `bool` for JSON booleans, or
    `std::vector` types for JSON arrays. The character type of @ref string_t as
    well as an initializer list of this type is excluded to avoid ambiguities
    as these types implicitly convert to `std::string`.

    @return copy of the JSON value, converted to type @a ValueType

    @throw std::domain_error in case passed type @a ValueType is incompatible
    to JSON, thrown by @ref get() const

    @complexity Linear in the size of the JSON value.

    @liveexample{The example below shows several conversions from JSON values
    to other types. There a few things to note: (1) Floating-point numbers can
    be converted to integers\, (2) A JSON array can be converted to a standard
    `std::vector<short>`\, (3) A JSON object can be converted to C++
    associative containers such as `std::unordered_map<std::string\,
    json>`.,operator__ValueType}

    @since version 1.0.0
    */
      template < typename ValueType, typename
      std::enable_if <
            not std::is_pointer<ValueType>::value
            and not std::is_same<ValueType, typename string_t::value_type>::value
            #ifndef _MSC_VER  // Fix for issue #167 operator<< abiguity under VS2015
            and not std::is_same<ValueType, std::initializer_list<typename string_t::value_type>>::value
#endif
            , int >::type = 0 >
      operator ValueType() const
      {
         // delegate the call to get<>() const
         return get<ValueType>();
      }

      /// @}


      ////////////////////
      // element access //
      ////////////////////

      /// @name element access
      /// @{

      /*!
    @brief access specified array element with bounds checking

    Returns a reference to the element at specified location @a idx, with
    bounds checking.

    @param[in] idx  index of the element to access

    @return reference to the element at index @a idx

    @throw std::domain_error if the JSON value is not an array; example:
    `"cannot use at() with string"`
    @throw std::out_of_range if the index @a idx is out of range of the array;
    that is, `idx >= size()`; example: `"array index 7 is out of range"`

    @complexity Constant.

    @liveexample{The example below shows how array elements can be read and
    written using `at()`.,at__size_type}

    @since version 1.0.0
    */
      reference at(size_type idx)
      {
         // at only works for arrays
         if (is_array())
         {
            try
            {
               assert(m_value.array != nullptr);
               return m_value.array->at(idx);
            }
            catch (std::out_of_range&)
            {
               // create better exception explanation
               throw std::out_of_range("array index " + std::to_string(idx) + " is out of range");
            }
         }
         else
         {
            throw std::domain_error("cannot use at() with " + type_name());
         }
      }

      /*!
    @brief access specified array element with bounds checking

    Returns a const reference to the element at specified location @a idx, with
    bounds checking.

    @param[in] idx  index of the element to access

    @return const reference to the element at index @a idx

    @throw std::domain_error if the JSON value is not an array; example:
    `"cannot use at() with string"`
    @throw std::out_of_range if the index @a idx is out of range of the array;
    that is, `idx >= size()`; example: `"array index 7 is out of range"`

    @complexity Constant.

    @liveexample{The example below shows how array elements can be read using
    `at()`.,at__size_type_const}

    @since version 1.0.0
    */
      const_reference at(size_type idx) const
      {
         // at only works for arrays
         if (is_array())
         {
            try
            {
               assert(m_value.array != nullptr);
               return m_value.array->at(idx);
            }
            catch (std::out_of_range&)
            {
               // create better exception explanation
               throw std::out_of_range("array index " + std::to_string(idx) + " is out of range");
            }
         }
         else
         {
            throw std::domain_error("cannot use at() with " + type_name());
         }
      }

      /*!
    @brief access specified object element with bounds checking

    Returns a reference to the element at with specified key @a key, with
    bounds checking.

    @param[in] key  key of the element to access

    @return reference to the element at key @a key

    @throw std::domain_error if the JSON value is not an object; example:
    `"cannot use at() with boolean"`
    @throw std::out_of_range if the key @a key is is not stored in the object;
    that is, `find(key) == end()`; example: `"key "the fast" not found"`

    @complexity Logarithmic in the size of the container.

    @liveexample{The example below shows how object elements can be read and
    written using `at()`.,at__object_t_key_type}

    @sa @ref operator[](const typename object_t::key_type&) for unchecked
    access by reference
    @sa @ref value() for access by value with a default value

    @since version 1.0.0
    */
      reference at(const typename object_t::key_type& key)
      {
         // at only works for objects
         if (is_object())
         {
            try
            {
               assert(m_value.object != nullptr);
               return m_value.object->at(key);
            }
            catch (std::out_of_range&)
            {
               // create better exception explanation
               throw std::out_of_range("key '" + key + "' not found");
            }
         }
         else
         {
            throw std::domain_error("cannot use at() with " + type_name());
         }
      }

      /*!
    @brief access specified object element with bounds checking

    Returns a const reference to the element at with specified key @a key, with
    bounds checking.

    @param[in] key  key of the element to access

    @return const reference to the element at key @a key

    @throw std::domain_error if the JSON value is not an object; example:
    `"cannot use at() with boolean"`
    @throw std::out_of_range if the key @a key is is not stored in the object;
    that is, `find(key) == end()`; example: `"key "the fast" not found"`

    @complexity Logarithmic in the size of the container.

    @liveexample{The example below shows how object elements can be read using
    `at()`.,at__object_t_key_type_const}

    @sa @ref operator[](const typename object_t::key_type&) for unchecked
    access by reference
    @sa @ref value() for access by value with a default value

    @since version 1.0.0
    */
      const_reference at(const typename object_t::key_type& key) const
      {
         // at only works for objects
         if (is_object())
         {
            try
            {
               assert(m_value.object != nullptr);
               return m_value.object->at(key);
            }
            catch (std::out_of_range&)
            {
               // create better exception explanation
               throw std::out_of_range("key '" + key + "' not found");
            }
         }
         else
         {
            throw std::domain_error("cannot use at() with " + type_name());
         }
      }

      /*!
    @brief access specified array element

    Returns a reference to the element at specified location @a idx.

    @note If @a idx is beyond the range of the array (i.e., `idx >= size()`),
    then the array is silently filled up with `null` values to make `idx` a
    valid reference to the last stored element.

    @param[in] idx  index of the element to access

    @return reference to the element at index @a idx

    @throw std::domain_error if JSON is not an array or null; example:
    `"cannot use operator[] with string"`

    @complexity Constant if @a idx is in the range of the array. Otherwise
    linear in `idx - size()`.

    @liveexample{The example below shows how array elements can be read and
    written using `[]` operator. Note the addition of `null`
    values.,operatorarray__size_type}

    @since version 1.0.0
    */
      reference operator[](size_type idx)
      {
         // implicitly convert null value to an empty array
         if (is_null())
         {
            m_type = value_t::array;
            m_value.array = create<array_t>();
         }

         // operator[] only works for arrays
         if (is_array())
         {
            // fill up array with null values until given idx is reached
            assert(m_value.array != nullptr);
            for (size_t i = m_value.array->size(); i <= idx; ++i)
            {
               m_value.array->push_back(basic_json());
            }

            return m_value.array->operator[](idx);
         }
         else
         {
            throw std::domain_error("cannot use operator[] with " + type_name());
         }
      }

      /*!
    @brief access specified array element

    Returns a const reference to the element at specified location @a idx.

    @param[in] idx  index of the element to access

    @return const reference to the element at index @a idx

    @throw std::domain_error if JSON is not an array; example: `"cannot use
    operator[] with null"`

    @complexity Constant.

    @liveexample{The example below shows how array elements can be read using
    the `[]` operator.,operatorarray__size_type_const}

    @since version 1.0.0
    */
      const_reference operator[](size_type idx) const
      {
         // const operator[] only works for arrays
         if (is_array())
         {
            assert(m_value.array != nullptr);
            return m_value.array->operator[](idx);
         }
         else
         {
            throw std::domain_error("cannot use operator[] with " + type_name());
         }
      }

      /*!
    @brief access specified object element

    Returns a reference to the element at with specified key @a key.

    @note If @a key is not found in the object, then it is silently added to
    the object and filled with a `null` value to make `key` a valid reference.
    In case the value was `null` before, it is converted to an object.

    @param[in] key  key of the element to access

    @return reference to the element at key @a key

    @throw std::domain_error if JSON is not an object or null; example:
    `"cannot use operator[] with string"`

    @complexity Logarithmic in the size of the container.

    @liveexample{The example below shows how object elements can be read and
    written using the `[]` operator.,operatorarray__key_type}

    @sa @ref at(const typename object_t::key_type&) for access by reference
    with range checking
    @sa @ref value() for access by value with a default value

    @since version 1.0.0
    */
      reference operator[](const typename object_t::key_type& key)
      {
         // implicitly convert null value to an empty object
         if (is_null())
         {
            m_type = value_t::object;
            m_value.object = create<object_t>();
         }

         // operator[] only works for objects
         if (is_object())
         {
            assert(m_value.object != nullptr);
            return m_value.object->operator[](key);
         }
         else
         {
            throw std::domain_error("cannot use operator[] with " + type_name());
         }
      }

      /*!
    @brief read-only access specified object element

    Returns a const reference to the element at with specified key @a key. No
    bounds checking is performed.

    @warning If the element with key @a key does not exist, the behavior is
    undefined.

    @param[in] key  key of the element to access

    @return const reference to the element at key @a key

    @throw std::domain_error if JSON is not an object; example: `"cannot use
    operator[] with null"`

    @complexity Logarithmic in the size of the container.

    @liveexample{The example below shows how object elements can be read using
    the `[]` operator.,operatorarray__key_type_const}

    @sa @ref at(const typename object_t::key_type&) for access by reference
    with range checking
    @sa @ref value() for access by value with a default value

    @since version 1.0.0
    */
      const_reference operator[](const typename object_t::key_type& key) const
      {
         // const operator[] only works for objects
         if (is_object())
         {
            assert(m_value.object != nullptr);
            assert(m_value.object->find(key) != m_value.object->end());
            return m_value.object->find(key)->second;
         }
         else
         {
            throw std::domain_error("cannot use operator[] with " + type_name());
         }
      }

      /*!
    @brief access specified object element

    Returns a reference to the element at with specified key @a key.

    @note If @a key is not found in the object, then it is silently added to
    the object and filled with a `null` value to make `key` a valid reference.
    In case the value was `null` before, it is converted to an object.

    @param[in] key  key of the element to access

    @return reference to the element at key @a key

    @throw std::domain_error if JSON is not an object or null; example:
    `"cannot use operator[] with string"`

    @complexity Logarithmic in the size of the container.

    @liveexample{The example below shows how object elements can be read and
    written using the `[]` operator.,operatorarray__key_type}

    @sa @ref at(const typename object_t::key_type&) for access by reference
    with range checking
    @sa @ref value() for access by value with a default value

    @since version 1.0.0
    */
      template<typename T, std::size_t n>
      reference operator[](T * (&key)[n])
      {
         return operator[](static_cast<const T>(key));
      }

      /*!
    @brief read-only access specified object element

    Returns a const reference to the element at with specified key @a key. No
    bounds checking is performed.

    @warning If the element with key @a key does not exist, the behavior is
    undefined.

    @note This function is required for compatibility reasons with Clang.

    @param[in] key  key of the element to access

    @return const reference to the element at key @a key

    @throw std::domain_error if JSON is not an object; example: `"cannot use
    operator[] with null"`

    @complexity Logarithmic in the size of the container.

    @liveexample{The example below shows how object elements can be read using
    the `[]` operator.,operatorarray__key_type_const}

    @sa @ref at(const typename object_t::key_type&) for access by reference
    with range checking
    @sa @ref value() for access by value with a default value

    @since version 1.0.0
    */
      template<typename T, std::size_t n>
      const_reference operator[](T * (&key)[n]) const
      {
         return operator[](static_cast<const T>(key));
      }

      /*!
    @brief access specified object element

    Returns a reference to the element at with specified key @a key.

    @note If @a key is not found in the object, then it is silently added to
    the object and filled with a `null` value to make `key` a valid reference.
    In case the value was `null` before, it is converted to an object.

    @param[in] key  key of the element to access

    @return reference to the element at key @a key

    @throw std::domain_error if JSON is not an object or null; example:
    `"cannot use operator[] with string"`

    @complexity Logarithmic in the size of the container.

    @liveexample{The example below shows how object elements can be read and
    written using the `[]` operator.,operatorarray__key_type}

    @sa @ref at(const typename object_t::key_type&) for access by reference
    with range checking
    @sa @ref value() for access by value with a default value

    @since version 1.1.0
    */
      template<typename T>
      reference operator[](T* key)
      {
         // implicitly convert null to object
         if (is_null())
         {
            m_type = value_t::object;
            m_value = value_t::object;
         }

         // at only works for objects
         if (is_object())
         {
            assert(m_value.object != nullptr);
            return m_value.object->operator[](key);
         }
         else
         {
            throw std::domain_error("cannot use operator[] with " + type_name());
         }
      }

      /*!
    @brief read-only access specified object element

    Returns a const reference to the element at with specified key @a key. No
    bounds checking is performed.

    @warning If the element with key @a key does not exist, the behavior is
    undefined.

    @param[in] key  key of the element to access

    @return const reference to the element at key @a key

    @throw std::domain_error if JSON is not an object; example: `"cannot use
    operator[] with null"`

    @complexity Logarithmic in the size of the container.

    @liveexample{The example below shows how object elements can be read using
    the `[]` operator.,operatorarray__key_type_const}

    @sa @ref at(const typename object_t::key_type&) for access by reference
    with range checking
    @sa @ref value() for access by value with a default value

    @since version 1.1.0
    */
      template<typename T>
      const_reference operator[](T* key) const
      {
         // at only works for objects
         if (is_object())
         {
            assert(m_value.object != nullptr);
            assert(m_value.object->find(key) != m_value.object->end());
            return m_value.object->find(key)->second;
         }
         else
         {
            throw std::domain_error("cannot use operator[] with " + type_name());
         }
      }

      /*!
    @brief access specified object element with default value

    Returns either a copy of an object's element at the specified key @a key or
    a given default value if no element with key @a key exists.

    The function is basically equivalent to executing
    @code {.cpp}
    try {
        return at(key);
    } catch(std::out_of_range) {
        return default_value;
    }
    @endcode

    @note Unlike @ref at(const typename object_t::key_type&), this function
    does not throw if the given key @a key was not found.

    @note Unlike @ref operator[](const typename object_t::key_type& key), this
    function does not implicitly add an element to the position defined by @a
    key. This function is furthermore also applicable to const objects.

    @param[in] key  key of the element to access
    @param[in] default_value  the value to return if @a key is not found

    @tparam ValueType type compatible to JSON values, for instance `int` for
    JSON integer numbers, `bool` for JSON booleans, or `std::vector` types for
    JSON arrays. Note the type of the expected value at @a key and the default
    value @a default_value must be compatible.

    @return copy of the element at key @a key or @a default_value if @a key
    is not found

    @throw std::domain_error if JSON is not an object; example: `"cannot use
    value() with null"`

    @complexity Logarithmic in the size of the container.

    @liveexample{The example below shows how object elements can be queried
    with a default value.,basic_json__value}

    @sa @ref at(const typename object_t::key_type&) for access by reference
    with range checking
    @sa @ref operator[](const typename object_t::key_type&) for unchecked
    access by reference

    @since version 1.0.0
    */
      template <class ValueType, typename
      std::enable_if<
            std::is_convertible<basic_json_t, ValueType>::value
            , int>::type = 0>
      ValueType value(const typename object_t::key_type& key, ValueType default_value) const
      {
         // at only works for objects
         if (is_object())
         {
            // if key is found, return value and given default value otherwise
            const auto it = find(key);
            if (it != end())
            {
               return *it;
            }
            else
            {
               return default_value;
            }
         }
         else
         {
            throw std::domain_error("cannot use value() with " + type_name());
         }
      }

      /*!
    @brief overload for a default value of type const char*
    @copydoc basic_json::value()
    */
      string_t value(const typename object_t::key_type& key, const char* default_value) const
      {
         return value(key, string_t(default_value));
      }

      /*!
    @brief access the first element

    Returns a reference to the first element in the container. For a JSON
    container `c`, the expression `c.front()` is equivalent to `*c.begin()`.

    @return In case of a structured type (array or object), a reference to the
    first element is returned. In cast of number, string, or boolean values, a
    reference to the value is returned.

    @complexity Constant.

    @pre The JSON value must not be `null` (would throw `std::out_of_range`) or
    an empty array or object (undefined behavior, guarded by assertions).
    @post The JSON value remains unchanged.

    @throw std::out_of_range when called on `null` value

    @liveexample{The following code shows an example for `front()`.,front}

    @sa @ref back() -- access the last element

    @since version 1.0.0
    */
      reference front()
      {
         return *begin();
      }

      /*!
    @copydoc basic_json::front()
    */
      const_reference front() const
      {
         return *cbegin();
      }

      /*!
    @brief access the last element

    Returns a reference to the last element in the container. For a JSON
    container `c`, the expression `c.back()` is equivalent to
    @code {.cpp}
    auto tmp = c.end();
    --tmp;
    return *tmp;
    @endcode

    @return In case of a structured type (array or object), a reference to the
    last element is returned. In cast of number, string, or boolean values, a
    reference to the value is returned.

    @complexity Constant.

    @pre The JSON value must not be `null` (would throw `std::out_of_range`) or
    an empty array or object (undefined behavior, guarded by assertions).
    @post The JSON value remains unchanged.

    @throw std::out_of_range when called on `null` value.

    @liveexample{The following code shows an example for `back()`.,back}

    @sa @ref front() -- access the first element

    @since version 1.0.0
    */
      reference back()
      {
         auto tmp = end();
         --tmp;
         return *tmp;
      }

      /*!
    @copydoc basic_json::back()
    */
      const_reference back() const
      {
         auto tmp = cend();
         --tmp;
         return *tmp;
      }

      /*!
    @brief remove element given an iterator

    Removes the element specified by iterator @a pos. The iterator @a pos must
    be valid and dereferenceable. Thus the `end()` iterator (which is valid,
    but is not dereferenceable) cannot be used as a value for @a pos.

    If called on a primitive type other than `null`, the resulting JSON value
    will be `null`.

    @param[in] pos iterator to the element to remove
    @return Iterator following the last removed element. If the iterator @a pos
    refers to the last element, the `end()` iterator is returned.

    @tparam InteratorType an @ref iterator or @ref const_iterator

    @post Invalidates iterators and references at or after the point of the
    erase, including the `end()` iterator.

    @throw std::domain_error if called on a `null` value; example: `"cannot use
    erase() with null"`
    @throw std::domain_error if called on an iterator which does not belong to
    the current JSON value; example: `"iterator does not fit current value"`
    @throw std::out_of_range if called on a primitive type with invalid
    iterator (i.e., any iterator which is not `begin()`); example: `"iterator
    out of range"`

    @complexity The complexity depends on the type:
    - objects: amortized constant
    - arrays: linear in distance between pos and the end of the container
    - strings: linear in the length of the string
    - other types: constant

    @liveexample{The example shows the result of `erase()` for different JSON
    types.,erase__IteratorType}

    @sa @ref erase(InteratorType, InteratorType) -- removes the elements in the
    given range
    @sa @ref erase(const typename object_t::key_type&) -- removes the element
    from an object at the given key
    @sa @ref erase(const size_type) -- removes the element from an array at the
    given index

    @since version 1.0.0
    */
      template <class InteratorType, typename
      std::enable_if<
            std::is_same<InteratorType, typename basic_json_t::iterator>::value or
            std::is_same<InteratorType, typename basic_json_t::const_iterator>::value
            , int>::type
      = 0>
      InteratorType erase(InteratorType pos)
      {
         // make sure iterator fits the current value
         if (this != pos.m_object)
         {
            throw std::domain_error("iterator does not fit current value");
         }

         InteratorType result = end();

         switch (m_type)
         {
            case value_t::boolean:
            case value_t::number_float:
            case value_t::number_integer:
            case value_t::number_unsigned:
            case value_t::string:
            {
               if (not pos.m_it.primitive_iterator.is_begin())
               {
                  throw std::out_of_range("iterator out of range");
               }

               if (is_string())
               {
                  delete m_value.string;
                  m_value.string = nullptr;
               }

               m_type = value_t::null;
               break;
            }

            case value_t::object:
            {
               assert(m_value.object != nullptr);
               result.m_it.object_iterator = m_value.object->erase(pos.m_it.object_iterator);
               break;
            }

            case value_t::array:
            {
               assert(m_value.array != nullptr);
               result.m_it.array_iterator = m_value.array->erase(pos.m_it.array_iterator);
               break;
            }

            default:
            {
               throw std::domain_error("cannot use erase() with " + type_name());
            }
         }

         return result;
      }

      /*!
    @brief remove elements given an iterator range

    Removes the element specified by the range `[first; last)`. The iterator @a
    first does not need to be dereferenceable if `first == last`: erasing an
    empty range is a no-op.

    If called on a primitive type other than `null`, the resulting JSON value
    will be `null`.

    @param[in] first iterator to the beginning of the range to remove
    @param[in] last iterator past the end of the range to remove
    @return Iterator following the last removed element. If the iterator @a
    second refers to the last element, the `end()` iterator is returned.

    @tparam InteratorType an @ref iterator or @ref const_iterator

    @post Invalidates iterators and references at or after the point of the
    erase, including the `end()` iterator.

    @throw std::domain_error if called on a `null` value; example: `"cannot use
    erase() with null"`
    @throw std::domain_error if called on iterators which does not belong to
    the current JSON value; example: `"iterators do not fit current value"`
    @throw std::out_of_range if called on a primitive type with invalid
    iterators (i.e., if `first != begin()` and `last != end()`); example:
    `"iterators out of range"`

    @complexity The complexity depends on the type:
    - objects: `log(size()) + std::distance(first, last)`
    - arrays: linear in the distance between @a first and @a last, plus linear
      in the distance between @a last and end of the container
    - strings: linear in the length of the string
    - other types: constant

    @liveexample{The example shows the result of `erase()` for different JSON
    types.,erase__IteratorType_IteratorType}

    @sa @ref erase(InteratorType) -- removes the element at a given position
    @sa @ref erase(const typename object_t::key_type&) -- removes the element
    from an object at the given key
    @sa @ref erase(const size_type) -- removes the element from an array at the
    given index

    @since version 1.0.0
    */
      template <class InteratorType, typename
      std::enable_if<
            std::is_same<InteratorType, typename basic_json_t::iterator>::value or
            std::is_same<InteratorType, typename basic_json_t::const_iterator>::value
            , int>::type
      = 0>
      InteratorType erase(InteratorType first, InteratorType last)
      {
         // make sure iterator fits the current value
         if (this != first.m_object or this != last.m_object)
         {
            throw std::domain_error("iterators do not fit current value");
         }

         InteratorType result = end();

         switch (m_type)
         {
            case value_t::boolean:
            case value_t::number_float:
            case value_t::number_integer:
            case value_t::number_unsigned:
            case value_t::string:
            {
               if (not first.m_it.primitive_iterator.is_begin() or not last.m_it.primitive_iterator.is_end())
               {
                  throw std::out_of_range("iterators out of range");
               }

               if (is_string())
               {
                  delete m_value.string;
                  m_value.string = nullptr;
               }

               m_type = value_t::null;
               break;
            }

            case value_t::object:
            {
               assert(m_value.object != nullptr);
               result.m_it.object_iterator = m_value.object->erase(first.m_it.object_iterator,
                                                                   last.m_it.object_iterator);
               break;
            }

            case value_t::array:
            {
               assert(m_value.array != nullptr);
               result.m_it.array_iterator = m_value.array->erase(first.m_it.array_iterator,
                                                                 last.m_it.array_iterator);
               break;
            }

            default:
            {
               throw std::domain_error("cannot use erase() with " + type_name());
            }
         }

         return result;
      }

      /*!
    @brief remove element from a JSON object given a key

    Removes elements from a JSON object with the key value @a key.

    @param[in] key value of the elements to remove

    @return Number of elements removed. If @a ObjectType is the default
    `std::map` type, the return value will always be `0` (@a key was not found)
    or `1` (@a key was found).

    @post References and iterators to the erased elements are invalidated.
    Other references and iterators are not affected.

    @throw std::domain_error when called on a type other than JSON object;
    example: `"cannot use erase() with null"`

    @complexity `log(size()) + count(key)`

    @liveexample{The example shows the effect of `erase()`.,erase__key_type}

    @sa @ref erase(InteratorType) -- removes the element at a given position
    @sa @ref erase(InteratorType, InteratorType) -- removes the elements in the
    given range
    @sa @ref erase(const size_type) -- removes the element from an array at the
    given index

    @since version 1.0.0
    */
      size_type erase(const typename object_t::key_type& key)
      {
         // this erase only works for objects
         if (is_object())
         {
            assert(m_value.object != nullptr);
            return m_value.object->erase(key);
         }
         else
         {
            throw std::domain_error("cannot use erase() with " + type_name());
         }
      }

      /*!
    @brief remove element from a JSON array given an index

    Removes element from a JSON array at the index @a idx.

    @param[in] idx index of the element to remove

    @throw std::domain_error when called on a type other than JSON array;
    example: `"cannot use erase() with null"`
    @throw std::out_of_range when `idx >= size()`; example: `"array index 17
    is out of range"`

    @complexity Linear in distance between @a idx and the end of the container.

    @liveexample{The example shows the effect of `erase()`.,erase__size_type}

    @sa @ref erase(InteratorType) -- removes the element at a given position
    @sa @ref erase(InteratorType, InteratorType) -- removes the elements in the
    given range
    @sa @ref erase(const typename object_t::key_type&) -- removes the element
    from an object at the given key

    @since version 1.0.0
    */
      void erase(const size_type idx)
      {
         // this erase only works for arrays
         if (is_array())
         {
            if (idx >= size())
            {
               throw std::out_of_range("array index " + std::to_string(idx) + " is out of range");
            }

            assert(m_value.array != nullptr);
            m_value.array->erase(m_value.array->begin() + static_cast<difference_type>(idx));
         }
         else
         {
            throw std::domain_error("cannot use erase() with " + type_name());
         }
      }

      /// @}


      ////////////
      // lookup //
      ////////////

      /// @name lookup
      /// @{

      /*!
    @brief find an element in a JSON object

    Finds an element in a JSON object with key equivalent to @a key. If the
    element is not found or the JSON value is not an object, end() is returned.

    @param[in] key key value of the element to search for

    @return Iterator to an element with key equivalent to @a key. If no such
    element is found, past-the-end (see end()) iterator is returned.

    @complexity Logarithmic in the size of the JSON object.

    @liveexample{The example shows how `find()` is used.,find__key_type}

    @since version 1.0.0
    */
      iterator find(typename object_t::key_type key)
      {
         auto result = end();

         if (is_object())
         {
            assert(m_value.object != nullptr);
            result.m_it.object_iterator = m_value.object->find(key);
         }

         return result;
      }

      /*!
    @brief find an element in a JSON object
    @copydoc find(typename object_t::key_type)
    */
      const_iterator find(typename object_t::key_type key) const
      {
         auto result = cend();

         if (is_object())
         {
            assert(m_value.object != nullptr);
            result.m_it.object_iterator = m_value.object->find(key);
         }

         return result;
      }

      /*!
    @brief returns the number of occurrences of a key in a JSON object

    Returns the number of elements with key @a key. If ObjectType is the
    default `std::map` type, the return value will always be `0` (@a key was
    not found) or `1` (@a key was found).

    @param[in] key key value of the element to count

    @return Number of elements with key @a key. If the JSON value is not an
    object, the return value will be `0`.

    @complexity Logarithmic in the size of the JSON object.

    @liveexample{The example shows how `count()` is used.,count}

    @since version 1.0.0
    */
      size_type count(typename object_t::key_type key) const
      {
         // return 0 for all nonobject types
         assert(not is_object() or m_value.object != nullptr);
         return is_object() ? m_value.object->count(key) : 0;
      }

      /// @}


      ///////////////
      // iterators //
      ///////////////

      /// @name iterators
      /// @{

      /*!
    @brief returns an iterator to the first element

    Returns an iterator to the first element.

    @image html range-begin-end.svg "Illustration from cppreference.com"

    @return iterator to the first element

    @complexity Constant.

    @requirement This function helps `basic_json` satisfying the
    [Container](http://en.cppreference.com/w/cpp/concept/Container)
    requirements:
    - The complexity is constant.

    @liveexample{The following code shows an example for `begin()`.,begin}

    @sa @ref cbegin() -- returns a const iterator to the beginning
    @sa @ref end() -- returns an iterator to the end
    @sa @ref cend() -- returns a const iterator to the end

    @since version 1.0.0
    */
      iterator begin() noexcept
      {
         iterator result(this);
         result.set_begin();
         return result;
      }

      /*!
    @copydoc basic_json::cbegin()
    */
      const_iterator begin() const noexcept
      {
         return cbegin();
      }

      /*!
    @brief returns a const iterator to the first element

    Returns a const iterator to the first element.

    @image html range-begin-end.svg "Illustration from cppreference.com"

    @return const iterator to the first element

    @complexity Constant.

    @requirement This function helps `basic_json` satisfying the
    [Container](http://en.cppreference.com/w/cpp/concept/Container)
    requirements:
    - The complexity is constant.
    - Has the semantics of `const_cast<const basic_json&>(*this).begin()`.

    @liveexample{The following code shows an example for `cbegin()`.,cbegin}

    @sa @ref begin() -- returns an iterator to the beginning
    @sa @ref end() -- returns an iterator to the end
    @sa @ref cend() -- returns a const iterator to the end

    @since version 1.0.0
    */
      const_iterator cbegin() const noexcept
      {
         const_iterator result(this);
         result.set_begin();
         return result;
      }

      /*!
    @brief returns an iterator to one past the last element

    Returns an iterator to one past the last element.

    @image html range-begin-end.svg "Illustration from cppreference.com"

    @return iterator one past the last element

    @complexity Constant.

    @requirement This function helps `basic_json` satisfying the
    [Container](http://en.cppreference.com/w/cpp/concept/Container)
    requirements:
    - The complexity is constant.

    @liveexample{The following code shows an example for `end()`.,end}

    @sa @ref cend() -- returns a const iterator to the end
    @sa @ref begin() -- returns an iterator to the beginning
    @sa @ref cbegin() -- returns a const iterator to the beginning

    @since version 1.0.0
    */
      iterator end() noexcept
      {
         iterator result(this);
         result.set_end();
         return result;
      }

      /*!
    @copydoc basic_json::cend()
    */
      const_iterator end() const noexcept
      {
         return cend();
      }

      /*!
    @brief returns a const iterator to one past the last element

    Returns a const iterator to one past the last element.

    @image html range-begin-end.svg "Illustration from cppreference.com"

    @return const iterator one past the last element

    @complexity Constant.

    @requirement This function helps `basic_json` satisfying the
    [Container](http://en.cppreference.com/w/cpp/concept/Container)
    requirements:
    - The complexity is constant.
    - Has the semantics of `const_cast<const basic_json&>(*this).end()`.

    @liveexample{The following code shows an example for `cend()`.,cend}

    @sa @ref end() -- returns an iterator to the end
    @sa @ref begin() -- returns an iterator to the beginning
    @sa @ref cbegin() -- returns a const iterator to the beginning

    @since version 1.0.0
    */
      const_iterator cend() const noexcept
      {
         const_iterator result(this);
         result.set_end();
         return result;
      }

      /*!
    @brief returns an iterator to the reverse-beginning

    Returns an iterator to the reverse-beginning; that is, the last element.

    @image html range-rbegin-rend.svg "Illustration from cppreference.com"

    @complexity Constant.

    @requirement This function helps `basic_json` satisfying the
    [ReversibleContainer](http://en.cppreference.com/w/cpp/concept/ReversibleContainer)
    requirements:
    - The complexity is constant.
    - Has the semantics of `reverse_iterator(end())`.

    @liveexample{The following code shows an example for `rbegin()`.,rbegin}

    @sa @ref crbegin() -- returns a const reverse iterator to the beginning
    @sa @ref rend() -- returns a reverse iterator to the end
    @sa @ref crend() -- returns a const reverse iterator to the end

    @since version 1.0.0
    */
      reverse_iterator rbegin() noexcept
      {
         return reverse_iterator(end());
      }

      /*!
    @copydoc basic_json::crbegin()
    */
      const_reverse_iterator rbegin() const noexcept
      {
         return crbegin();
      }

      /*!
    @brief returns an iterator to the reverse-end

    Returns an iterator to the reverse-end; that is, one before the first
    element.

    @image html range-rbegin-rend.svg "Illustration from cppreference.com"

    @complexity Constant.

    @requirement This function helps `basic_json` satisfying the
    [ReversibleContainer](http://en.cppreference.com/w/cpp/concept/ReversibleContainer)
    requirements:
    - The complexity is constant.
    - Has the semantics of `reverse_iterator(begin())`.

    @liveexample{The following code shows an example for `rend()`.,rend}

    @sa @ref crend() -- returns a const reverse iterator to the end
    @sa @ref rbegin() -- returns a reverse iterator to the beginning
    @sa @ref crbegin() -- returns a const reverse iterator to the beginning

    @since version 1.0.0
    */
      reverse_iterator rend() noexcept
      {
         return reverse_iterator(begin());
      }

      /*!
    @copydoc basic_json::crend()
    */
      const_reverse_iterator rend() const noexcept
      {
         return crend();
      }

      /*!
    @brief returns a const reverse iterator to the last element

    Returns a const iterator to the reverse-beginning; that is, the last
    element.

    @image html range-rbegin-rend.svg "Illustration from cppreference.com"

    @complexity Constant.

    @requirement This function helps `basic_json` satisfying the
    [ReversibleContainer](http://en.cppreference.com/w/cpp/concept/ReversibleContainer)
    requirements:
    - The complexity is constant.
    - Has the semantics of `const_cast<const basic_json&>(*this).rbegin()`.

    @liveexample{The following code shows an example for `crbegin()`.,crbegin}

    @sa @ref rbegin() -- returns a reverse iterator to the beginning
    @sa @ref rend() -- returns a reverse iterator to the end
    @sa @ref crend() -- returns a const reverse iterator to the end

    @since version 1.0.0
    */
      const_reverse_iterator crbegin() const noexcept
      {
         return const_reverse_iterator(cend());
      }

      /*!
    @brief returns a const reverse iterator to one before the first

    Returns a const reverse iterator to the reverse-end; that is, one before
    the first element.

    @image html range-rbegin-rend.svg "Illustration from cppreference.com"

    @complexity Constant.

    @requirement This function helps `basic_json` satisfying the
    [ReversibleContainer](http://en.cppreference.com/w/cpp/concept/ReversibleContainer)
    requirements:
    - The complexity is constant.
    - Has the semantics of `const_cast<const basic_json&>(*this).rend()`.

    @liveexample{The following code shows an example for `crend()`.,crend}

    @sa @ref rend() -- returns a reverse iterator to the end
    @sa @ref rbegin() -- returns a reverse iterator to the beginning
    @sa @ref crbegin() -- returns a const reverse iterator to the beginning

    @since version 1.0.0
    */
      const_reverse_iterator crend() const noexcept
      {
         return const_reverse_iterator(cbegin());
      }

   private:
      // forward declaration
      template<typename IteratorType> class iteration_proxy;

   public:
      /*!
    @brief wrapper to access iterator member functions in range-based for

    This function allows to access @ref iterator::key() and @ref
    iterator::value() during range-based for loops. In these loops, a reference
    to the JSON values is returned, so there is no access to the underlying
    iterator.

    @note The name of this function is not yet final and may change in the
    future.
    */
      static iteration_proxy<iterator> iterator_wrapper(reference cont)
      {
         return iteration_proxy<iterator>(cont);
      }

      /*!
    @copydoc iterator_wrapper(reference)
    */
      static iteration_proxy<const_iterator> iterator_wrapper(const_reference cont)
      {
         return iteration_proxy<const_iterator>(cont);
      }

      /// @}


      //////////////
      // capacity //
      //////////////

      /// @name capacity
      /// @{

      /*!
    @brief checks whether the container is empty

    Checks if a JSON value has no elements.

    @return The return value depends on the different types and is
            defined as follows:
            Value type  | return value
            ----------- | -------------
            null        | `true`
            boolean     | `false`
            string      | `false`
            number      | `false`
            object      | result of function `object_t::empty()`
            array       | result of function `array_t::empty()`

    @complexity Constant, as long as @ref array_t and @ref object_t satisfy the
    Container concept; that is, their `empty()` functions have constant
    complexity.

    @requirement This function helps `basic_json` satisfying the
    [Container](http://en.cppreference.com/w/cpp/concept/Container)
    requirements:
    - The complexity is constant.
    - Has the semantics of `begin() == end()`.

    @liveexample{The following code uses `empty()` to check if a JSON
    object contains any elements.,empty}

    @sa @ref size() -- returns the number of elements

    @since version 1.0.0
    */
      bool empty() const noexcept
      {
         switch (m_type)
         {
            case value_t::null:
            {
               // null values are empty
               return true;
            }

            case value_t::array:
            {
               assert(m_value.array != nullptr);
               return m_value.array->empty();
            }

            case value_t::object:
            {
               assert(m_value.object != nullptr);
               return m_value.object->empty();
            }

            default:
            {
               // all other types are nonempty
               return false;
            }
         }
      }

      /*!
    @brief returns the number of elements

    Returns the number of elements in a JSON value.

    @return The return value depends on the different types and is
            defined as follows:
            Value type  | return value
            ----------- | -------------
            null        | `0`
            boolean     | `1`
            string      | `1`
            number      | `1`
            object      | result of function object_t::size()
            array       | result of function array_t::size()

    @complexity Constant, as long as @ref array_t and @ref object_t satisfy the
    Container concept; that is, their size() functions have constant complexity.

    @requirement This function helps `basic_json` satisfying the
    [Container](http://en.cppreference.com/w/cpp/concept/Container)
    requirements:
    - The complexity is constant.
    - Has the semantics of `std::distance(begin(), end())`.

    @liveexample{The following code calls `size()` on the different value
    types.,size}

    @sa @ref empty() -- checks whether the container is empty
    @sa @ref max_size() -- returns the maximal number of elements

    @since version 1.0.0
    */
      size_type size() const noexcept
      {
         switch (m_type)
         {
            case value_t::null:
            {
               // null values are empty
               return 0;
            }

            case value_t::array:
            {
               assert(m_value.array != nullptr);
               return m_value.array->size();
            }

            case value_t::object:
            {
               assert(m_value.object != nullptr);
               return m_value.object->size();
            }

            default:
            {
               // all other types have size 1
               return 1;
            }
         }
      }

      /*!
    @brief returns the maximum possible number of elements

    Returns the maximum number of elements a JSON value is able to hold due to
    system or library implementation limitations, i.e. `std::distance(begin(),
    end())` for the JSON value.

    @return The return value depends on the different types and is
            defined as follows:
            Value type  | return value
            ----------- | -------------
            null        | `0` (same as `size()`)
            boolean     | `1` (same as `size()`)
            string      | `1` (same as `size()`)
            number      | `1` (same as `size()`)
            object      | result of function `object_t::max_size()`
            array       | result of function `array_t::max_size()`

    @complexity Constant, as long as @ref array_t and @ref object_t satisfy the
    Container concept; that is, their `max_size()` functions have constant
    complexity.

    @requirement This function helps `basic_json` satisfying the
    [Container](http://en.cppreference.com/w/cpp/concept/Container)
    requirements:
    - The complexity is constant.
    - Has the semantics of returning `b.size()` where `b` is the largest
      possible JSON value.

    @liveexample{The following code calls `max_size()` on the different value
    types. Note the output is implementation specific.,max_size}

    @sa @ref size() -- returns the number of elements

    @since version 1.0.0
    */
      size_type max_size() const noexcept
      {
         switch (m_type)
         {
            case value_t::array:
            {
               assert(m_value.array != nullptr);
               return m_value.array->max_size();
            }

            case value_t::object:
            {
               assert(m_value.object != nullptr);
               return m_value.object->max_size();
            }

            default:
            {
               // all other types have max_size() == size()
               return size();
            }
         }
      }

      /// @}


      ///////////////
      // modifiers //
      ///////////////

      /// @name modifiers
      /// @{

      /*!
    @brief clears the contents

    Clears the content of a JSON value and resets it to the default value as
    if @ref basic_json(value_t) would have been called:

    Value type  | initial value
    ----------- | -------------
    null        | `null`
    boolean     | `false`
    string      | `""`
    number      | `0`
    object      | `{}`
    array       | `[]`

    @note Floating-point numbers are set to `0.0` which will be serialized to
    `0`. The vale type remains @ref number_float_t.

    @complexity Linear in the size of the JSON value.

    @liveexample{The example below shows the effect of `clear()` to different
    JSON types.,clear}

    @since version 1.0.0
    */
      void clear() noexcept
      {
         switch (m_type)
         {
            case value_t::number_integer:
            {
               m_value.number_integer = 0;
               break;
            }

            case value_t::number_unsigned:
            {
               m_value.number_unsigned = 0;
               break;
            }

            case value_t::number_float:
            {
               m_value.number_float = 0.0;
               break;
            }

            case value_t::boolean:
            {
               m_value.boolean = false;
               break;
            }

            case value_t::string:
            {
               assert(m_value.string != nullptr);
               m_value.string->clear();
               break;
            }

            case value_t::array:
            {
               assert(m_value.array != nullptr);
               m_value.array->clear();
               break;
            }

            case value_t::object:
            {
               assert(m_value.object != nullptr);
               m_value.object->clear();
               break;
            }

            default:
            {
               break;
            }
         }
      }

      /*!
    @brief add an object to an array

    Appends the given element @a val to the end of the JSON value. If the
    function is called on a JSON null value, an empty array is created before
    appending @a val.

    @param[in] val the value to add to the JSON array

    @throw std::domain_error when called on a type other than JSON array or
    null; example: `"cannot use push_back() with number"`

    @complexity Amortized constant.

    @liveexample{The example shows how `push_back()` and `+=` can be used to
    add elements to a JSON array. Note how the `null` value was silently
    converted to a JSON array.,push_back}

    @since version 1.0.0
    */
      void push_back(basic_json&& val)
      {
         // push_back only works for null objects or arrays
         if (not(is_null() or is_array()))
         {
            throw std::domain_error("cannot use push_back() with " + type_name());
         }

         // transform null object into an array
         if (is_null())
         {
            m_type = value_t::array;
            m_value = value_t::array;
         }

         // add element to array (move semantics)
         assert(m_value.array != nullptr);
         m_value.array->push_back(std::move(val));
         // invalidate object
         val.m_type = value_t::null;
      }

      /*!
    @brief add an object to an array
    @copydoc push_back(basic_json&&)
    */
      reference operator+=(basic_json&& val)
      {
         push_back(std::move(val));
         return *this;
      }

      /*!
    @brief add an object to an array
    @copydoc push_back(basic_json&&)
    */
      void push_back(const basic_json& val)
      {
         // push_back only works for null objects or arrays
         if (not(is_null() or is_array()))
         {
            throw std::domain_error("cannot use push_back() with " + type_name());
         }

         // transform null object into an array
         if (is_null())
         {
            m_type = value_t::array;
            m_value = value_t::array;
         }

         // add element to array
         assert(m_value.array != nullptr);
         m_value.array->push_back(val);
      }

      /*!
    @brief add an object to an array
    @copydoc push_back(basic_json&&)
    */
      reference operator+=(const basic_json& val)
      {
         push_back(val);
         return *this;
      }

      /*!
    @brief add an object to an object

    Inserts the given element @a val to the JSON object. If the function is
    called on a JSON null value, an empty object is created before inserting @a
    val.

    @param[in] val the value to add to the JSON object

    @throw std::domain_error when called on a type other than JSON object or
    null; example: `"cannot use push_back() with number"`

    @complexity Logarithmic in the size of the container, O(log(`size()`)).

    @liveexample{The example shows how `push_back()` and `+=` can be used to
    add elements to a JSON object. Note how the `null` value was silently
    converted to a JSON object.,push_back__object_t__value}

    @since version 1.0.0
    */
      void push_back(const typename object_t::value_type& val)
      {
         // push_back only works for null objects or objects
         if (not(is_null() or is_object()))
         {
            throw std::domain_error("cannot use push_back() with " + type_name());
         }

         // transform null object into an object
         if (is_null())
         {
            m_type = value_t::object;
            m_value = value_t::object;
         }

         // add element to array
         assert(m_value.object != nullptr);
         m_value.object->insert(val);
      }

      /*!
    @brief add an object to an object
    @copydoc push_back(const typename object_t::value_type&)
    */
      reference operator+=(const typename object_t::value_type& val)
      {
         push_back(val);
         return *this;
      }

      /*!
    @brief add an object to an object

    This function allows to use `push_back` with an initializer list. In case

    1. the current value is an object,
    2. the initializer list @a init contains only two elements, and
    3. the first element of @a init is a string,

    @a init is converted into an object element and added using
    @ref push_back(const typename object_t::value_type&). Otherwise, @a init
    is converted to a JSON value and added using @ref push_back(basic_json&&).

    @param init  an initializer list

    @complexity Linear in the size of the initializer list @a init.

    @note This function is required to resolve an ambiguous overload error,
          because pairs like `{"key", "value"}` can be both interpreted as
          `object_t::value_type` or `std::initializer_list<basic_json>`, see
          https://github.com/nlohmann/json/issues/235 for more information.

    @liveexample{The example shows how initializer lists are treated as
    objects when possible.,push_back__initializer_list}
    */
      void push_back(std::initializer_list<basic_json> init)
      {
         if (is_object() and init.size() == 2 and init.begin()->is_string())
         {
            const string_t key = *init.begin();
            push_back(typename object_t::value_type(key, *(init.begin() + 1)));
         }
         else
         {
            push_back(basic_json(init));
         }
      }

      /*!
    @brief add an object to an object
    @copydoc push_back(std::initializer_list<basic_json>)
    */
      reference operator+=(std::initializer_list<basic_json> init)
      {
         push_back(init);
         return *this;
      }

      /*!
    @brief inserts element

    Inserts element @a val before iterator @a pos.

    @param[in] pos iterator before which the content will be inserted; may be
    the end() iterator
    @param[in] val element to insert
    @return iterator pointing to the inserted @a val.

    @throw std::domain_error if called on JSON values other than arrays;
    example: `"cannot use insert() with string"`
    @throw std::domain_error if @a pos is not an iterator of *this; example:
    `"iterator does not fit current value"`

    @complexity Constant plus linear in the distance between pos and end of the
    container.

    @liveexample{The example shows how `insert()` is used.,insert}

    @since version 1.0.0
    */
      iterator insert(const_iterator pos, const basic_json& val)
      {
         // insert only works for arrays
         if (is_array())
         {
            // check if iterator pos fits to this JSON value
            if (pos.m_object != this)
            {
               throw std::domain_error("iterator does not fit current value");
            }

            // insert to array and return iterator
            iterator result(this);
            assert(m_value.array != nullptr);
            result.m_it.array_iterator = m_value.array->insert(pos.m_it.array_iterator, val);
            return result;
         }
         else
         {
            throw std::domain_error("cannot use insert() with " + type_name());
         }
      }

      /*!
    @brief inserts element
    @copydoc insert(const_iterator, const basic_json&)
    */
      iterator insert(const_iterator pos, basic_json&& val)
      {
         return insert(pos, val);
      }

      /*!
    @brief inserts elements

    Inserts @a cnt copies of @a val before iterator @a pos.

    @param[in] pos iterator before which the content will be inserted; may be
    the end() iterator
    @param[in] cnt number of copies of @a val to insert
    @param[in] val element to insert
    @return iterator pointing to the first element inserted, or @a pos if
    `cnt==0`

    @throw std::domain_error if called on JSON values other than arrays;
    example: `"cannot use insert() with string"`
    @throw std::domain_error if @a pos is not an iterator of *this; example:
    `"iterator does not fit current value"`

    @complexity Linear in @a cnt plus linear in the distance between @a pos
    and end of the container.

    @liveexample{The example shows how `insert()` is used.,insert__count}

    @since version 1.0.0
    */
      iterator insert(const_iterator pos, size_type cnt, const basic_json& val)
      {
         // insert only works for arrays
         if (is_array())
         {
            // check if iterator pos fits to this JSON value
            if (pos.m_object != this)
            {
               throw std::domain_error("iterator does not fit current value");
            }

            // insert to array and return iterator
            iterator result(this);
            assert(m_value.array != nullptr);
            result.m_it.array_iterator = m_value.array->insert(pos.m_it.array_iterator, cnt, val);
            return result;
         }
         else
         {
            throw std::domain_error("cannot use insert() with " + type_name());
         }
      }

      /*!
    @brief inserts elements

    Inserts elements from range `[first, last)` before iterator @a pos.

    @param[in] pos iterator before which the content will be inserted; may be
    the end() iterator
    @param[in] first begin of the range of elements to insert
    @param[in] last end of the range of elements to insert

    @throw std::domain_error if called on JSON values other than arrays;
    example: `"cannot use insert() with string"`
    @throw std::domain_error if @a pos is not an iterator of *this; example:
    `"iterator does not fit current value"`
    @throw std::domain_error if @a first and @a last do not belong to the same
    JSON value; example: `"iterators do not fit"`
    @throw std::domain_error if @a first or @a last are iterators into
    container for which insert is called; example: `"passed iterators may not
    belong to container"`

    @return iterator pointing to the first element inserted, or @a pos if
    `first==last`

    @complexity Linear in `std::distance(first, last)` plus linear in the
    distance between @a pos and end of the container.

    @liveexample{The example shows how `insert()` is used.,insert__range}

    @since version 1.0.0
    */
      iterator insert(const_iterator pos, const_iterator first, const_iterator last)
      {
         // insert only works for arrays
         if (not is_array())
         {
            throw std::domain_error("cannot use insert() with " + type_name());
         }

         // check if iterator pos fits to this JSON value
         if (pos.m_object != this)
         {
            throw std::domain_error("iterator does not fit current value");
         }

         if (first.m_object != last.m_object)
         {
            throw std::domain_error("iterators do not fit");
         }

         if (first.m_object == this or last.m_object == this)
         {
            throw std::domain_error("passed iterators may not belong to container");
         }

         // insert to array and return iterator
         iterator result(this);
         assert(m_value.array != nullptr);
         result.m_it.array_iterator = m_value.array->insert(
               pos.m_it.array_iterator,
               first.m_it.array_iterator,
               last.m_it.array_iterator);
         return result;
      }

      /*!
    @brief inserts elements

    Inserts elements from initializer list @a ilist before iterator @a pos.

    @param[in] pos iterator before which the content will be inserted; may be
    the end() iterator
    @param[in] ilist initializer list to insert the values from

    @throw std::domain_error if called on JSON values other than arrays;
    example: `"cannot use insert() with string"`
    @throw std::domain_error if @a pos is not an iterator of *this; example:
    `"iterator does not fit current value"`

    @return iterator pointing to the first element inserted, or @a pos if
    `ilist` is empty

    @complexity Linear in `ilist.size()` plus linear in the distance between @a
    pos and end of the container.

    @liveexample{The example shows how `insert()` is used.,insert__ilist}

    @since version 1.0.0
    */
      iterator insert(const_iterator pos, std::initializer_list<basic_json> ilist)
      {
         // insert only works for arrays
         if (not is_array())
         {
            throw std::domain_error("cannot use insert() with " + type_name());
         }

         // check if iterator pos fits to this JSON value
         if (pos.m_object != this)
         {
            throw std::domain_error("iterator does not fit current value");
         }

         // insert to array and return iterator
         iterator result(this);
         assert(m_value.array != nullptr);
         result.m_it.array_iterator = m_value.array->insert(pos.m_it.array_iterator, ilist);
         return result;
      }

      /*!
    @brief exchanges the values

    Exchanges the contents of the JSON value with those of @a other. Does not
    invoke any move, copy, or swap operations on individual elements. All
    iterators and references remain valid. The past-the-end iterator is
    invalidated.

    @param[in,out] other JSON value to exchange the contents with

    @complexity Constant.

    @liveexample{The example below shows how JSON values can be swapped with
    `swap()`.,swap__reference}

    @since version 1.0.0
    */
      void swap(reference other) noexcept (
      std::is_nothrow_move_constructible<value_t>::value and
      std::is_nothrow_move_assignable<value_t>::value and
      std::is_nothrow_move_constructible<json_value>::value and
      std::is_nothrow_move_assignable<json_value>::value
      )
      {
         std::swap(m_type, other.m_type);
         std::swap(m_value, other.m_value);
      }

      /*!
    @brief exchanges the values

    Exchanges the contents of a JSON array with those of @a other. Does not
    invoke any move, copy, or swap operations on individual elements. All
    iterators and references remain valid. The past-the-end iterator is
    invalidated.

    @param[in,out] other array to exchange the contents with

    @throw std::domain_error when JSON value is not an array; example: `"cannot
    use swap() with string"`

    @complexity Constant.

    @liveexample{The example below shows how arrays can be swapped with
    `swap()`.,swap__array_t}

    @since version 1.0.0
    */
      void swap(array_t& other)
      {
         // swap only works for arrays
         if (is_array())
         {
            assert(m_value.array != nullptr);
            std::swap(*(m_value.array), other);
         }
         else
         {
            throw std::domain_error("cannot use swap() with " + type_name());
         }
      }

      /*!
    @brief exchanges the values

    Exchanges the contents of a JSON object with those of @a other. Does not
    invoke any move, copy, or swap operations on individual elements. All
    iterators and references remain valid. The past-the-end iterator is
    invalidated.

    @param[in,out] other object to exchange the contents with

    @throw std::domain_error when JSON value is not an object; example:
    `"cannot use swap() with string"`

    @complexity Constant.

    @liveexample{The example below shows how objects can be swapped with
    `swap()`.,swap__object_t}

    @since version 1.0.0
    */
      void swap(object_t& other)
      {
         // swap only works for objects
         if (is_object())
         {
            assert(m_value.object != nullptr);
            std::swap(*(m_value.object), other);
         }
         else
         {
            throw std::domain_error("cannot use swap() with " + type_name());
         }
      }

      /*!
    @brief exchanges the values

    Exchanges the contents of a JSON string with those of @a other. Does not
    invoke any move, copy, or swap operations on individual elements. All
    iterators and references remain valid. The past-the-end iterator is
    invalidated.

    @param[in,out] other string to exchange the contents with

    @throw std::domain_error when JSON value is not a string; example: `"cannot
    use swap() with boolean"`

    @complexity Constant.

    @liveexample{The example below shows how strings can be swapped with
    `swap()`.,swap__string_t}

    @since version 1.0.0
    */
      void swap(string_t& other)
      {
         // swap only works for strings
         if (is_string())
         {
            assert(m_value.string != nullptr);
            std::swap(*(m_value.string), other);
         }
         else
         {
            throw std::domain_error("cannot use swap() with " + type_name());
         }
      }

      /// @}


      //////////////////////////////////////////
      // lexicographical comparison operators //
      //////////////////////////////////////////

      /// @name lexicographical comparison operators
      /// @{

   private:
      /*!
    @brief comparison operator for JSON types

    Returns an ordering that is similar to Python:
    - order: null < boolean < number < object < array < string
    - furthermore, each type is not smaller than itself

    @since version 1.0.0
    */
      friend bool operator<(const value_t lhs, const value_t rhs) noexcept
      {
         static constexpr std::array<uint8_t, 8> order = {{
                                                                0, // null
                                                                3, // object
                                                                4, // array
                                                                5, // string
                                                                1, // boolean
                                                                2, // integer
                                                                2, // unsigned
                                                                2, // float
                                                          }
         };

         // discarded values are not comparable
         if (lhs == value_t::discarded or rhs == value_t::discarded)
         {
            return false;
         }

         return order[static_cast<std::size_t>(lhs)] < order[static_cast<std::size_t>(rhs)];
      }

   public:
      /*!
    @brief comparison: equal

    Compares two JSON values for equality according to the following rules:
    - Two JSON values are equal if (1) they are from the same type and (2)
      their stored values are the same.
    - Integer and floating-point numbers are automatically converted before
      comparison. Floating-point numbers are compared indirectly: two
      floating-point numbers `f1` and `f2` are considered equal if neither
      `f1 > f2` nor `f2 > f1` holds.
    - Two JSON null values are equal.

    @param[in] lhs  first JSON value to consider
    @param[in] rhs  second JSON value to consider
    @return whether the values @a lhs and @a rhs are equal

    @complexity Linear.

    @liveexample{The example demonstrates comparing several JSON
    types.,operator__equal}

    @since version 1.0.0
    */
      friend bool operator==(const_reference lhs, const_reference rhs) noexcept
      {
         const auto lhs_type = lhs.type();
         const auto rhs_type = rhs.type();

         if (lhs_type == rhs_type)
         {
            switch (lhs_type)
            {
               case value_t::array:
               {
                  assert(lhs.m_value.array != nullptr);
                  assert(rhs.m_value.array != nullptr);
                  return *lhs.m_value.array == *rhs.m_value.array;
               }
               case value_t::object:
               {
                  assert(lhs.m_value.object != nullptr);
                  assert(rhs.m_value.object != nullptr);
                  return *lhs.m_value.object == *rhs.m_value.object;
               }
               case value_t::null:
               {
                  return true;
               }
               case value_t::string:
               {
                  assert(lhs.m_value.string != nullptr);
                  assert(rhs.m_value.string != nullptr);
                  return *lhs.m_value.string == *rhs.m_value.string;
               }
               case value_t::boolean:
               {
                  return lhs.m_value.boolean == rhs.m_value.boolean;
               }
               case value_t::number_integer:
               {
                  return lhs.m_value.number_integer == rhs.m_value.number_integer;
               }
               case value_t::number_unsigned:
               {
                  return lhs.m_value.number_unsigned == rhs.m_value.number_unsigned;
               }
               case value_t::number_float:
               {
                  return lhs.m_value.number_float == rhs.m_value.number_float;
               }
               default:
               {
                  return false;
               }
            }
         }
         else if (lhs_type == value_t::number_integer and rhs_type == value_t::number_float)
         {
            return static_cast<number_float_t>(lhs.m_value.number_integer) == rhs.m_value.number_float;
         }
         else if (lhs_type == value_t::number_float and rhs_type == value_t::number_integer)
         {
            return lhs.m_value.number_float == static_cast<number_float_t>(rhs.m_value.number_integer);
         }
         else if (lhs_type == value_t::number_unsigned and rhs_type == value_t::number_float)
         {
            return static_cast<number_float_t>(lhs.m_value.number_unsigned) == rhs.m_value.number_float;
         }
         else if (lhs_type == value_t::number_float and rhs_type == value_t::number_unsigned)
         {
            return lhs.m_value.number_float == static_cast<number_float_t>(rhs.m_value.number_unsigned);
         }
         else if (lhs_type == value_t::number_unsigned and rhs_type == value_t::number_integer)
         {
            return static_cast<number_integer_t>(lhs.m_value.number_unsigned) == rhs.m_value.number_integer;
         }
         else if (lhs_type == value_t::number_integer and rhs_type == value_t::number_unsigned)
         {
            return lhs.m_value.number_integer == static_cast<number_integer_t>(rhs.m_value.number_unsigned);
         }

         return false;
      }

      /*!
    @brief comparison: equal

    The functions compares the given JSON value against a null pointer. As the
    null pointer can be used to initialize a JSON value to null, a comparison
    of JSON value @a v with a null pointer should be equivalent to call
    `v.is_null()`.

    @param[in] v  JSON value to consider
    @return whether @a v is null

    @complexity Constant.

    @liveexample{The example compares several JSON types to the null pointer.
    ,operator__equal__nullptr_t}

    @since version 1.0.0
    */
      friend bool operator==(const_reference v, std::nullptr_t) noexcept
      {
         return v.is_null();
      }

      /*!
    @brief comparison: equal
    @copydoc operator==(const_reference, std::nullptr_t)
    */
      friend bool operator==(std::nullptr_t, const_reference v) noexcept
      {
         return v.is_null();
      }

      /*!
    @brief comparison: not equal

    Compares two JSON values for inequality by calculating `not (lhs == rhs)`.

    @param[in] lhs  first JSON value to consider
    @param[in] rhs  second JSON value to consider
    @return whether the values @a lhs and @a rhs are not equal

    @complexity Linear.

    @liveexample{The example demonstrates comparing several JSON
    types.,operator__notequal}

    @since version 1.0.0
    */
      friend bool operator!=(const_reference lhs, const_reference rhs) noexcept
      {
         return not (lhs == rhs);
      }

      /*!
    @brief comparison: not equal

    The functions compares the given JSON value against a null pointer. As the
    null pointer can be used to initialize a JSON value to null, a comparison
    of JSON value @a v with a null pointer should be equivalent to call
    `not v.is_null()`.

    @param[in] v  JSON value to consider
    @return whether @a v is not null

    @complexity Constant.

    @liveexample{The example compares several JSON types to the null pointer.
    ,operator__notequal__nullptr_t}

    @since version 1.0.0
    */
      friend bool operator!=(const_reference v, std::nullptr_t) noexcept
      {
         return not v.is_null();
      }

      /*!
    @brief comparison: not equal
    @copydoc operator!=(const_reference, std::nullptr_t)
    */
      friend bool operator!=(std::nullptr_t, const_reference v) noexcept
      {
         return not v.is_null();
      }

      /*!
    @brief comparison: less than

    Compares whether one JSON value @a lhs is less than another JSON value @a
    rhs according to the following rules:
    - If @a lhs and @a rhs have the same type, the values are compared using
      the default `<` operator.
    - Integer and floating-point numbers are automatically converted before
      comparison
    - In case @a lhs and @a rhs have different types, the values are ignored
      and the order of the types is considered, see
      @ref operator<(const value_t, const value_t).

    @param[in] lhs  first JSON value to consider
    @param[in] rhs  second JSON value to consider
    @return whether @a lhs is less than @a rhs

    @complexity Linear.

    @liveexample{The example demonstrates comparing several JSON
    types.,operator__less}

    @since version 1.0.0
    */
      friend bool operator<(const_reference lhs, const_reference rhs) noexcept
      {
         const auto lhs_type = lhs.type();
         const auto rhs_type = rhs.type();

         if (lhs_type == rhs_type)
         {
            switch (lhs_type)
            {
               case value_t::array:
               {
                  assert(lhs.m_value.array != nullptr);
                  assert(rhs.m_value.array != nullptr);
                  return *lhs.m_value.array < *rhs.m_value.array;
               }
               case value_t::object:
               {
                  assert(lhs.m_value.object != nullptr);
                  assert(rhs.m_value.object != nullptr);
                  return *lhs.m_value.object < *rhs.m_value.object;
               }
               case value_t::null:
               {
                  return false;
               }
               case value_t::string:
               {
                  assert(lhs.m_value.string != nullptr);
                  assert(rhs.m_value.string != nullptr);
                  return *lhs.m_value.string < *rhs.m_value.string;
               }
               case value_t::boolean:
               {
                  return lhs.m_value.boolean < rhs.m_value.boolean;
               }
               case value_t::number_integer:
               {
                  return lhs.m_value.number_integer < rhs.m_value.number_integer;
               }
               case value_t::number_unsigned:
               {
                  return lhs.m_value.number_unsigned < rhs.m_value.number_unsigned;
               }
               case value_t::number_float:
               {
                  return lhs.m_value.number_float < rhs.m_value.number_float;
               }
               default:
               {
                  return false;
               }
            }
         }
         else if (lhs_type == value_t::number_integer and rhs_type == value_t::number_float)
         {
            return static_cast<number_float_t>(lhs.m_value.number_integer) < rhs.m_value.number_float;
         }
         else if (lhs_type == value_t::number_float and rhs_type == value_t::number_integer)
         {
            return lhs.m_value.number_float < static_cast<number_float_t>(rhs.m_value.number_integer);
         }
         else if (lhs_type == value_t::number_unsigned and rhs_type == value_t::number_float)
         {
            return static_cast<number_float_t>(lhs.m_value.number_unsigned) < rhs.m_value.number_float;
         }
         else if (lhs_type == value_t::number_float and rhs_type == value_t::number_unsigned)
         {
            return lhs.m_value.number_float < static_cast<number_float_t>(rhs.m_value.number_unsigned);
         }
         else if (lhs_type == value_t::number_integer and rhs_type == value_t::number_unsigned)
         {
            return lhs.m_value.number_integer < static_cast<number_integer_t>(rhs.m_value.number_unsigned);
         }
         else if (lhs_type == value_t::number_unsigned and rhs_type == value_t::number_integer)
         {
            return static_cast<number_integer_t>(lhs.m_value.number_unsigned) < rhs.m_value.number_integer;
         }

         // We only reach this line if we cannot compare values. In that case,
         // we compare types. Note we have to call the operator explicitly,
         // because MSVC has problems otherwise.
         return operator<(lhs_type, rhs_type);
      }

      /*!
    @brief comparison: less than or equal

    Compares whether one JSON value @a lhs is less than or equal to another
    JSON value by calculating `not (rhs < lhs)`.

    @param[in] lhs  first JSON value to consider
    @param[in] rhs  second JSON value to consider
    @return whether @a lhs is less than or equal to @a rhs

    @complexity Linear.

    @liveexample{The example demonstrates comparing several JSON
    types.,operator__greater}

    @since version 1.0.0
    */
      friend bool operator<=(const_reference lhs, const_reference rhs) noexcept
      {
         return not (rhs < lhs);
      }

      /*!
    @brief comparison: greater than

    Compares whether one JSON value @a lhs is greater than another
    JSON value by calculating `not (lhs <= rhs)`.

    @param[in] lhs  first JSON value to consider
    @param[in] rhs  second JSON value to consider
    @return whether @a lhs is greater than to @a rhs

    @complexity Linear.

    @liveexample{The example demonstrates comparing several JSON
    types.,operator__lessequal}

    @since version 1.0.0
    */
      friend bool operator>(const_reference lhs, const_reference rhs) noexcept
      {
         return not (lhs <= rhs);
      }

      /*!
    @brief comparison: greater than or equal

    Compares whether one JSON value @a lhs is greater than or equal to another
    JSON value by calculating `not (lhs < rhs)`.

    @param[in] lhs  first JSON value to consider
    @param[in] rhs  second JSON value to consider
    @return whether @a lhs is greater than or equal to @a rhs

    @complexity Linear.

    @liveexample{The example demonstrates comparing several JSON
    types.,operator__greaterequal}

    @since version 1.0.0
    */
      friend bool operator>=(const_reference lhs, const_reference rhs) noexcept
      {
         return not (lhs < rhs);
      }

      /// @}


      ///////////////////
      // serialization //
      ///////////////////

      /// @name serialization
      /// @{

      /*!
    @brief serialize to stream

    Serialize the given JSON value @a j to the output stream @a o. The JSON
    value will be serialized using the @ref dump member function. The
    indentation of the output can be controlled with the member variable
    `width` of the output stream @a o. For instance, using the manipulator
    `std::setw(4)` on @a o sets the indentation level to `4` and the
    serialization result is the same as calling `dump(4)`.

    @param[in,out] o  stream to serialize to
    @param[in] j  JSON value to serialize

    @return the stream @a o

    @complexity Linear.

    @liveexample{The example below shows the serialization with different
    parameters to `width` to adjust the indentation level.,operator_serialize}

    @since version 1.0.0
    */
      friend std::ostream& operator<<(std::ostream& o, const basic_json& j)
      {
         // read width member and use it as indentation parameter if nonzero
         const bool pretty_print = (o.width() > 0);
         const auto indentation = (pretty_print ? o.width() : 0);

         // reset width to 0 for subsequent calls to this stream
         o.width(0);

         // do the actual serialization
         j.dump(o, pretty_print, static_cast<unsigned int>(indentation));
         return o;
      }

      /*!
    @brief serialize to stream
    @copydoc operator<<(std::ostream&, const basic_json&)
    */
      friend std::ostream& operator>>(const basic_json& j, std::ostream& o)
      {
         return o << j;
      }

      /// @}


      /////////////////////
      // deserialization //
      /////////////////////

      /// @name deserialization
      /// @{

      /*!
    @brief deserialize from string

    @param[in] s  string to read a serialized JSON value from
    @param[in] cb a parser callback function of type @ref parser_callback_t
    which is used to control the deserialization by filtering unwanted values
    (optional)

    @return result of the deserialization

    @complexity Linear in the length of the input. The parser is a predictive
    LL(1) parser. The complexity can be higher if the parser callback function
    @a cb has a super-linear complexity.

    @note A UTF-8 byte order mark is silently ignored.

    @liveexample{The example below demonstrates the `parse()` function with and
    without callback function.,parse__string__parser_callback_t}

    @sa @ref parse(std::istream&, parser_callback_t) for a version that reads
    from an input stream

    @since version 1.0.0
    */
      static basic_json parse(const string_t& s, parser_callback_t cb = nullptr)
      {
         return parser(s, cb).parse();
      }

      /*!
    @brief deserialize from stream

    @param[in,out] i  stream to read a serialized JSON value from
    @param[in] cb a parser callback function of type @ref parser_callback_t
    which is used to control the deserialization by filtering unwanted values
    (optional)

    @return result of the deserialization

    @complexity Linear in the length of the input. The parser is a predictive
    LL(1) parser. The complexity can be higher if the parser callback function
    @a cb has a super-linear complexity.

    @note A UTF-8 byte order mark is silently ignored.

    @liveexample{The example below demonstrates the `parse()` function with and
    without callback function.,parse__istream__parser_callback_t}

    @sa @ref parse(const string_t&, parser_callback_t) for a version that reads
    from a string

    @since version 1.0.0
    */
      static basic_json parse(std::istream& i, parser_callback_t cb = nullptr)
      {
         return parser(i, cb).parse();
      }

      /*!
    @copydoc parse(std::istream&, parser_callback_t)
    */
      static basic_json parse(std::istream&& i, parser_callback_t cb = nullptr)
      {
         return parser(i, cb).parse();
      }

      /*!
    @brief deserialize from stream

    Deserializes an input stream to a JSON value.

    @param[in,out] i  input stream to read a serialized JSON value from
    @param[in,out] j  JSON value to write the deserialized input to

    @throw std::invalid_argument in case of parse errors

    @complexity Linear in the length of the input. The parser is a predictive
    LL(1) parser.

    @note A UTF-8 byte order mark is silently ignored.

    @liveexample{The example below shows how a JSON value is constructed by
    reading a serialization from a stream.,operator_deserialize}

    @sa parse(std::istream&, parser_callback_t) for a variant with a parser
    callback function to filter values while parsing

    @since version 1.0.0
    */
      friend std::istream& operator<<(basic_json& j, std::istream& i)
      {
         j = parser(i).parse();
         return i;
      }

      /*!
    @brief deserialize from stream
    @copydoc operator<<(basic_json&, std::istream&)
    */
      friend std::istream& operator>>(std::istream& i, basic_json& j)
      {
         j = parser(i).parse();
         return i;
      }

      /// @}


   private:
      ///////////////////////////
      // convenience functions //
      ///////////////////////////

      /// return the type as string
      string_t type_name() const noexcept
      {
         switch (m_type)
         {
            case value_t::null:
               return "null";
            case value_t::object:
               return "object";
            case value_t::array:
               return "array";
            case value_t::string:
               return "string";
            case value_t::boolean:
               return "boolean";
            case value_t::discarded:
               return "discarded";
            default:
               return "number";
         }
      }

      /*!
    @brief calculates the extra space to escape a JSON string

    @param[in] s  the string to escape
    @return the number of characters required to escape string @a s

    @complexity Linear in the length of string @a s.
    */
      static std::size_t extra_space(const string_t& s) noexcept
      {
         std::size_t result = 0;

         for (const auto& c : s)
         {
            switch (c)
            {
               case '"':
               case '\\':
               case '\b':
               case '\f':
               case '\n':
               case '\r':
               case '\t':
               {
                  // from c (1 byte) to \x (2 bytes)
                  result += 1;
                  break;
               }

               default:
               {
                  if (c >= 0x00 and c <= 0x1f)
                  {
                     // from c (1 byte) to \uxxxx (6 bytes)
                     result += 5;
                  }
                  break;
               }
            }
         }

         return result;
      }

      /*!
    @brief escape a string

    Escape a string by replacing certain special characters by a sequence of an
    escape character (backslash) and another character and other control
    characters by a sequence of "\u" followed by a four-digit hex
    representation.

    @param[in] s  the string to escape
    @return  the escaped string

    @complexity Linear in the length of string @a s.
    */
      static string_t escape_string(const string_t& s)
      {
         const auto space = extra_space(s);
         if (space == 0)
         {
            return s;
         }

         // create a result string of necessary size
         string_t result(s.size() + space, '\\');
         std::size_t pos = 0;

         for (const auto& c : s)
         {
            switch (c)
            {
               // quotation mark (0x22)
               case '"':
               {
                  result[pos + 1] = '"';
                  pos += 2;
                  break;
               }

                  // reverse solidus (0x5c)
               case '\\':
               {
                  // nothing to change
                  pos += 2;
                  break;
               }

                  // backspace (0x08)
               case '\b':
               {
                  result[pos + 1] = 'b';
                  pos += 2;
                  break;
               }

                  // formfeed (0x0c)
               case '\f':
               {
                  result[pos + 1] = 'f';
                  pos += 2;
                  break;
               }

                  // newline (0x0a)
               case '\n':
               {
                  result[pos + 1] = 'n';
                  pos += 2;
                  break;
               }

                  // carriage return (0x0d)
               case '\r':
               {
                  result[pos + 1] = 'r';
                  pos += 2;
                  break;
               }

                  // horizontal tab (0x09)
               case '\t':
               {
                  result[pos + 1] = 't';
                  pos += 2;
                  break;
               }

               default:
               {
                  if (c >= 0x00 and c <= 0x1f)
                  {
                     // convert a number 0..15 to its hex representation
                     // (0..f)
                     auto hexify = [](const char v) -> char
                     {
                        return (v < 10) ? ('0' + v) : ('a' + v - 10);
                     };

                     // print character c as \uxxxx
                     for (const char m :
                           { 'u', '0', '0', hexify(c >> 4), hexify(c & 0x0f)
                           })
                     {
                        result[++pos] = m;
                     }

                     ++pos;
                  }
                  else
                  {
                     // all other characters are added as-is
                     result[pos++] = c;
                  }
                  break;
               }
            }
         }

         return result;
      }

      /*!
    @brief internal implementation of the serialization function

    This function is called by the public member function dump and organizes
    the serialization internally. The indentation level is propagated as
    additional parameter. In case of arrays and objects, the function is called
    recursively. Note that

    - strings and object keys are escaped using `escape_string()`
    - integer numbers are converted implicitly via `operator<<`
    - floating-point numbers are converted to a string using `"%g"` format

    @param[out] o              stream to write to
    @param[in] pretty_print    whether the output shall be pretty-printed
    @param[in] indent_step     the indent level
    @param[in] current_indent  the current indent level (only used internally)
    */
      void dump(std::ostream& o,
                const bool pretty_print,
                const unsigned int indent_step,
                const unsigned int current_indent = 0) const
      {
         // variable to hold indentation for recursive calls
         unsigned int new_indent = current_indent;

         switch (m_type)
         {
            case value_t::object:
            {
               assert(m_value.object != nullptr);

               if (m_value.object->empty())
               {
                  o << "{}";
                  return;
               }

               o << "{";

               // increase indentation
               if (pretty_print)
               {
                  new_indent += indent_step;
                  o << "\n";
               }

               for (auto i = m_value.object->cbegin(); i != m_value.object->cend(); ++i)
               {
                  if (i != m_value.object->cbegin())
                  {
                     o << (pretty_print ? ",\n" : ",");
                  }
                  o << string_t(new_indent, ' ') << "\""
                  << escape_string(i->first) << "\":"
                  << (pretty_print ? " " : "");
                  i->second.dump(o, pretty_print, indent_step, new_indent);
               }

               // decrease indentation
               if (pretty_print)
               {
                  new_indent -= indent_step;
                  o << "\n";
               }

               o << string_t(new_indent, ' ') + "}";
               return;
            }

            case value_t::array:
            {
               assert(m_value.array != nullptr);

               if (m_value.array->empty())
               {
                  o << "[]";
                  return;
               }

               o << "[";

               // increase indentation
               if (pretty_print)
               {
                  new_indent += indent_step;
                  o << "\n";
               }

               for (auto i = m_value.array->cbegin(); i != m_value.array->cend(); ++i)
               {
                  if (i != m_value.array->cbegin())
                  {
                     o << (pretty_print ? ",\n" : ",");
                  }
                  o << string_t(new_indent, ' ');
                  i->dump(o, pretty_print, indent_step, new_indent);
               }

               // decrease indentation
               if (pretty_print)
               {
                  new_indent -= indent_step;
                  o << "\n";
               }

               o << string_t(new_indent, ' ') << "]";
               return;
            }

            case value_t::string:
            {
               assert(m_value.string != nullptr);
               o << string_t("\"") << escape_string(*m_value.string) << "\"";
               return;
            }

            case value_t::boolean:
            {
               o << (m_value.boolean ? "true" : "false");
               return;
            }

            case value_t::number_integer:
            {
               o << m_value.number_integer;
               return;
            }

            case value_t::number_unsigned:
            {
               o << m_value.number_unsigned;
               return;
            }

            case value_t::number_float:
            {
               // check if number was parsed from a string
               if (m_type.bits.parsed)
               {
                  // check if parsed number had an exponent given
                  if (m_type.bits.has_exp)
                  {
                     // buffer size: precision (2^8-1 = 255) + other ('-.e-xxx' = 7) + null (1)
                     char buf[263];
                     int len;

                     // handle capitalization of the exponent
                     if (m_type.bits.exp_cap)
                     {
                        len = snprintf(buf, sizeof(buf), "%.*E",
                                       m_type.bits.precision, m_value.number_float) + 1;
                     }
                     else
                     {
                        len = snprintf(buf, sizeof(buf), "%.*e",
                                       m_type.bits.precision, m_value.number_float) + 1;
                     }

                     // remove '+' sign from the exponent if necessary
                     if (not m_type.bits.exp_plus)
                     {
                        if (len > static_cast<int>(sizeof(buf)))
                        {
                           len = sizeof(buf);
                        }
                        for (int i = 0; i < len; i++)
                        {
                           if (buf[i] == '+')
                           {
                              for (; i + 1 < len; i++)
                              {
                                 buf[i] = buf[i + 1];
                              }
                           }
                        }
                     }

                     o << buf;
                  }
                  else
                  {
                     // no exponent - output as a decimal
                     std::stringstream ss;
                     ss.imbue(std::locale(std::locale(), new DecimalSeparator));  // fix locale problems
                     ss << std::setprecision(m_type.bits.precision)
                     << std::fixed << m_value.number_float;
                     o << ss.str();
                  }
               }
               else
               {
                  if (m_value.number_float == 0)
                  {
                     // special case for zero to get "0.0"/"-0.0"
                     o << (std::signbit(m_value.number_float) ? "-0.0" : "0.0");
                  }
                  else
                  {
                     // Otherwise 6, 15 or 16 digits of precision allows
                     // round-trip IEEE 754 string->float->string,
                     // string->double->string or string->long double->string;
                     // to be safe, we read this value from
                     // std::numeric_limits<number_float_t>::digits10
                     std::stringstream ss;
                     ss.imbue(std::locale(std::locale(), new DecimalSeparator));  // fix locale problems
                     ss << std::setprecision(std::numeric_limits<double>::digits10)
                     << m_value.number_float;
                     o << ss.str();
                  }
               }
               return;
            }

            case value_t::discarded:
            {
               o << "<discarded>";
               return;
            }

            case value_t::null:
            {
               o << "null";
               return;
            }
         }
      }

   private:
      //////////////////////
      // member variables //
      //////////////////////

      /// the type of the current element
      type_data_t m_type = value_t::null;

      /// the value of the current element
      json_value m_value = {};


   private:
      ///////////////
      // iterators //
      ///////////////

      /*!
    @brief an iterator for primitive JSON types

    This class models an iterator for primitive JSON types (boolean, number,
    string). It's only purpose is to allow the iterator/const_iterator classes
    to "iterate" over primitive values. Internally, the iterator is modeled by
    a `difference_type` variable. Value begin_value (`0`) models the begin,
    end_value (`1`) models past the end.
    */
      class primitive_iterator_t
      {
      public:
         /// set iterator to a defined beginning
         void set_begin() noexcept
         {
            m_it = begin_value;
         }

         /// set iterator to a defined past the end
         void set_end() noexcept
         {
            m_it = end_value;
         }

         /// return whether the iterator can be dereferenced
         constexpr bool is_begin() const noexcept
         {
            return (m_it == begin_value);
         }

         /// return whether the iterator is at end
         constexpr bool is_end() const noexcept
         {
            return (m_it == end_value);
         }

         /// return reference to the value to change and compare
         operator difference_type& () noexcept
         {
            return m_it;
         }

         /// return value to compare
         constexpr operator difference_type () const noexcept
         {
            return m_it;
         }

      private:
         static constexpr difference_type begin_value = 0;
         static constexpr difference_type end_value = begin_value + 1;

         /// iterator as signed integer type
         difference_type m_it = std::numeric_limits<std::ptrdiff_t>::denorm_min();
      };

      /*!
    @brief an iterator value

    @note This structure could easily be a union, but MSVC currently does not
    allow unions members with complex constructors, see
    https://github.com/nlohmann/json/pull/105.
    */
      struct internal_iterator
      {
         /// iterator for JSON objects
         typename object_t::iterator object_iterator;
         /// iterator for JSON arrays
         typename array_t::iterator array_iterator;
         /// generic iterator for all other types
         primitive_iterator_t primitive_iterator;

         /// create an uninitialized internal_iterator
         internal_iterator() noexcept
               : object_iterator(), array_iterator(), primitive_iterator()
         {}
      };

      /// proxy class for the iterator_wrapper functions
      template<typename IteratorType>
      class iteration_proxy
      {
      private:
         /// helper class for iteration
         class iteration_proxy_internal
         {
         private:
            /// the iterator
            IteratorType anchor;
            /// an index for arrays (used to create key names)
            size_t array_index = 0;

         public:
            explicit iteration_proxy_internal(IteratorType it) noexcept
                  : anchor(it)
            {}

            /// dereference operator (needed for range-based for)
            iteration_proxy_internal& operator*()
            {
               return *this;
            }

            /// increment operator (needed for range-based for)
            iteration_proxy_internal& operator++()
            {
               ++anchor;
               ++array_index;

               return *this;
            }

            /// inequality operator (needed for range-based for)
            bool operator!= (const iteration_proxy_internal& o) const
            {
               return anchor != o.anchor;
            }

            /// return key of the iterator
            typename basic_json::string_t key() const
            {
               assert(anchor.m_object != nullptr);

               switch (anchor.m_object->type())
               {
                  // use integer array index as key
                  case value_t::array:
                  {
                     return std::to_string(array_index);
                  }

                     // use key from the object
                  case value_t::object:
                  {
                     return anchor.key();
                  }

                     // use an empty key for all primitive types
                  default:
                  {
                     return "";
                  }
               }
            }

            /// return value of the iterator
            typename IteratorType::reference value() const
            {
               return anchor.value();
            }
         };

         /// the container to iterate
         typename IteratorType::reference container;

      public:
         /// construct iteration proxy from a container
         explicit iteration_proxy(typename IteratorType::reference cont)
               : container(cont)
         {}

         /// return iterator begin (needed for range-based for)
         iteration_proxy_internal begin() noexcept
         {
            return iteration_proxy_internal(container.begin());
         }

         /// return iterator end (needed for range-based for)
         iteration_proxy_internal end() noexcept
         {
            return iteration_proxy_internal(container.end());
         }
      };

   public:
      /*!
    @brief a const random access iterator for the @ref basic_json class

    This class implements a const iterator for the @ref basic_json class. From
    this class, the @ref iterator class is derived.

    @requirement The class satisfies the following concept requirements:
    - [RandomAccessIterator](http://en.cppreference.com/w/cpp/concept/RandomAccessIterator):
      The iterator that can be moved to point (forward and backward) to any
      element in constant time.

    @since version 1.0.0
    */
      class const_iterator : public std::iterator<std::random_access_iterator_tag, const basic_json>
      {
         /// allow basic_json to access private members
         friend class basic_json;

      public:
         /// the type of the values when the iterator is dereferenced
         using value_type = typename basic_json::value_type;
         /// a type to represent differences between iterators
         using difference_type = typename basic_json::difference_type;
         /// defines a pointer to the type iterated over (value_type)
         using pointer = typename basic_json::const_pointer;
         /// defines a reference to the type iterated over (value_type)
         using reference = typename basic_json::const_reference;
         /// the category of the iterator
         using iterator_category = std::bidirectional_iterator_tag;

         /// default constructor
         const_iterator() = default;

         /// constructor for a given JSON instance
         explicit const_iterator(pointer object) noexcept
               : m_object(object)
         {
            assert(m_object != nullptr);

            switch (m_object->m_type)
            {
               case basic_json::value_t::object:
               {
                  m_it.object_iterator = typename object_t::iterator();
                  break;
               }

               case basic_json::value_t::array:
               {
                  m_it.array_iterator = typename array_t::iterator();
                  break;
               }

               default:
               {
                  m_it.primitive_iterator = primitive_iterator_t();
                  break;
               }
            }
         }

         /// copy constructor given a nonconst iterator
         explicit const_iterator(const iterator& other) noexcept
               : m_object(other.m_object)
         {
            assert(m_object != nullptr);

            switch (m_object->m_type)
            {
               case basic_json::value_t::object:
               {
                  m_it.object_iterator = other.m_it.object_iterator;
                  break;
               }

               case basic_json::value_t::array:
               {
                  m_it.array_iterator = other.m_it.array_iterator;
                  break;
               }

               default:
               {
                  m_it.primitive_iterator = other.m_it.primitive_iterator;
                  break;
               }
            }
         }

         /// copy constructor
         const_iterator(const const_iterator& other) noexcept
               : m_object(other.m_object), m_it(other.m_it)
         {}

         /// copy assignment
         const_iterator& operator=(const_iterator other) noexcept(
         std::is_nothrow_move_constructible<pointer>::value and
         std::is_nothrow_move_assignable<pointer>::value and
         std::is_nothrow_move_constructible<internal_iterator>::value and
         std::is_nothrow_move_assignable<internal_iterator>::value
         )
         {
            std::swap(m_object, other.m_object);
            std::swap(m_it, other.m_it);
            return *this;
         }

      private:
         /// set the iterator to the first value
         void set_begin() noexcept
         {
            assert(m_object != nullptr);

            switch (m_object->m_type)
            {
               case basic_json::value_t::object:
               {
                  assert(m_object->m_value.object != nullptr);
                  m_it.object_iterator = m_object->m_value.object->begin();
                  break;
               }

               case basic_json::value_t::array:
               {
                  assert(m_object->m_value.array != nullptr);
                  m_it.array_iterator = m_object->m_value.array->begin();
                  break;
               }

               case basic_json::value_t::null:
               {
                  // set to end so begin()==end() is true: null is empty
                  m_it.primitive_iterator.set_end();
                  break;
               }

               default:
               {
                  m_it.primitive_iterator.set_begin();
                  break;
               }
            }
         }

         /// set the iterator past the last value
         void set_end() noexcept
         {
            assert(m_object != nullptr);

            switch (m_object->m_type)
            {
               case basic_json::value_t::object:
               {
                  assert(m_object->m_value.object != nullptr);
                  m_it.object_iterator = m_object->m_value.object->end();
                  break;
               }

               case basic_json::value_t::array:
               {
                  assert(m_object->m_value.array != nullptr);
                  m_it.array_iterator = m_object->m_value.array->end();
                  break;
               }

               default:
               {
                  m_it.primitive_iterator.set_end();
                  break;
               }
            }
         }

      public:
         /// return a reference to the value pointed to by the iterator
         reference operator*() const
         {
            assert(m_object != nullptr);

            switch (m_object->m_type)
            {
               case basic_json::value_t::object:
               {
                  assert(m_object->m_value.object);
                  assert(m_it.object_iterator != m_object->m_value.object->end());
                  return m_it.object_iterator->second;
               }

               case basic_json::value_t::array:
               {
                  assert(m_object->m_value.array);
                  assert(m_it.array_iterator != m_object->m_value.array->end());
                  return *m_it.array_iterator;
               }

               case basic_json::value_t::null:
               {
                  throw std::out_of_range("cannot get value");
               }

               default:
               {
                  if (m_it.primitive_iterator.is_begin())
                  {
                     return *m_object;
                  }
                  else
                  {
                     throw std::out_of_range("cannot get value");
                  }
               }
            }
         }

         /// dereference the iterator
         pointer operator->() const
         {
            assert(m_object != nullptr);

            switch (m_object->m_type)
            {
               case basic_json::value_t::object:
               {
                  assert(m_object->m_value.object);
                  assert(m_it.object_iterator != m_object->m_value.object->end());
                  return &(m_it.object_iterator->second);
               }

               case basic_json::value_t::array:
               {
                  assert(m_object->m_value.array);
                  assert(m_it.array_iterator != m_object->m_value.array->end());
                  return &*m_it.array_iterator;
               }

               default:
               {
                  if (m_it.primitive_iterator.is_begin())
                  {
                     return m_object;
                  }
                  else
                  {
                     throw std::out_of_range("cannot get value");
                  }
               }
            }
         }

         /// post-increment (it++)
         const_iterator operator++(int)
         {
            auto result = *this;
            ++(*this);
            return result;
         }

         /// pre-increment (++it)
         const_iterator& operator++()
         {
            assert(m_object != nullptr);

            switch (m_object->m_type)
            {
               case basic_json::value_t::object:
               {
                  ++m_it.object_iterator;
                  break;
               }

               case basic_json::value_t::array:
               {
                  ++m_it.array_iterator;
                  break;
               }

               default:
               {
                  ++m_it.primitive_iterator;
                  break;
               }
            }

            return *this;
         }

         /// post-decrement (it--)
         const_iterator operator--(int)
         {
            auto result = *this;
            --(*this);
            return result;
         }

         /// pre-decrement (--it)
         const_iterator& operator--()
         {
            assert(m_object != nullptr);

            switch (m_object->m_type)
            {
               case basic_json::value_t::object:
               {
                  --m_it.object_iterator;
                  break;
               }

               case basic_json::value_t::array:
               {
                  --m_it.array_iterator;
                  break;
               }

               default:
               {
                  --m_it.primitive_iterator;
                  break;
               }
            }

            return *this;
         }

         /// comparison: equal
         bool operator==(const const_iterator& other) const
         {
            // if objects are not the same, the comparison is undefined
            if (m_object != other.m_object)
            {
               throw std::domain_error("cannot compare iterators of different containers");
            }

            assert(m_object != nullptr);

            switch (m_object->m_type)
            {
               case basic_json::value_t::object:
               {
                  return (m_it.object_iterator == other.m_it.object_iterator);
               }

               case basic_json::value_t::array:
               {
                  return (m_it.array_iterator == other.m_it.array_iterator);
               }

               default:
               {
                  return (m_it.primitive_iterator == other.m_it.primitive_iterator);
               }
            }
         }

         /// comparison: not equal
         bool operator!=(const const_iterator& other) const
         {
            return not operator==(other);
         }

         /// comparison: smaller
         bool operator<(const const_iterator& other) const
         {
            // if objects are not the same, the comparison is undefined
            if (m_object != other.m_object)
            {
               throw std::domain_error("cannot compare iterators of different containers");
            }

            assert(m_object != nullptr);

            switch (m_object->m_type)
            {
               case basic_json::value_t::object:
               {
                  throw std::domain_error("cannot compare order of object iterators");
               }

               case basic_json::value_t::array:
               {
                  return (m_it.array_iterator < other.m_it.array_iterator);
               }

               default:
               {
                  return (m_it.primitive_iterator < other.m_it.primitive_iterator);
               }
            }
         }

         /// comparison: less than or equal
         bool operator<=(const const_iterator& other) const
         {
            return not other.operator < (*this);
         }

         /// comparison: greater than
         bool operator>(const const_iterator& other) const
         {
            return not operator<=(other);
         }

         /// comparison: greater than or equal
         bool operator>=(const const_iterator& other) const
         {
            return not operator<(other);
         }

         /// add to iterator
         const_iterator& operator+=(difference_type i)
         {
            assert(m_object != nullptr);

            switch (m_object->m_type)
            {
               case basic_json::value_t::object:
               {
                  std::advance(m_it.object_iterator,i);
//                  m_it.object_iterator += i;
                  break;
//                  throw std::domain_error("cannot use offsets with object iterators");
               }

               case basic_json::value_t::array:
               {
                  m_it.array_iterator += i;
                  break;
               }

               default:
               {
                  m_it.primitive_iterator += i;
                  break;
               }
            }

            return *this;
         }

         /// subtract from iterator
         const_iterator& operator-=(difference_type i)
         {
            return operator+=(-i);
         }

         /// add to iterator
         const_iterator operator+(difference_type i)
         {
            auto result = *this;
            result += i;
            return result;
         }

         /// subtract from iterator
         const_iterator operator-(difference_type i)
         {
            auto result = *this;
            result -= i;
            return result;
         }

         /// return difference
         difference_type operator-(const const_iterator& other) const
         {
            assert(m_object != nullptr);

            switch (m_object->m_type)
            {
               case basic_json::value_t::object:
               {
                  throw std::domain_error("cannot use offsets with object iterators");
               }

               case basic_json::value_t::array:
               {
                  return m_it.array_iterator - other.m_it.array_iterator;
               }

               default:
               {
                  return m_it.primitive_iterator - other.m_it.primitive_iterator;
               }
            }
         }

         /// access to successor
         reference operator[](difference_type n) const
         {
            assert(m_object != nullptr);

            switch (m_object->m_type)
            {
               case basic_json::value_t::object:
               {
                  throw std::domain_error("cannot use operator[] for object iterators");
               }

               case basic_json::value_t::array:
               {
                  return *(m_it.array_iterator + n);
               }

               case basic_json::value_t::null:
               {
                  throw std::out_of_range("cannot get value");
               }

               default:
               {
                  if (m_it.primitive_iterator == -n)
                  {
                     return *m_object;
                  }
                  else
                  {
                     throw std::out_of_range("cannot get value");
                  }
               }
            }
         }

         /// return the key of an object iterator
         typename object_t::key_type key() const
         {
            assert(m_object != nullptr);

            if (m_object->is_object())
            {
               return m_it.object_iterator->first;
            }
            else
            {
               throw std::domain_error("cannot use key() for non-object iterators");
            }
         }

         /// return the value of an iterator
         reference value() const
         {
            return operator*();
         }

      private:
         /// associated JSON instance
         pointer m_object = nullptr;
         /// the actual iterator of the associated instance
         internal_iterator m_it = internal_iterator();
      };

      /*!
    @brief a mutable random access iterator for the @ref basic_json class

    @requirement The class satisfies the following concept requirements:
    - [RandomAccessIterator](http://en.cppreference.com/w/cpp/concept/RandomAccessIterator):
      The iterator that can be moved to point (forward and backward) to any
      element in constant time.
    - [OutputIterator](http://en.cppreference.com/w/cpp/concept/OutputIterator):
      It is possible to write to the pointed-to element.

    @since version 1.0.0
    */
      class iterator : public const_iterator
      {
      public:
         using base_iterator = const_iterator;
         using pointer = typename basic_json::pointer;
         using reference = typename basic_json::reference;

         /// default constructor
         iterator() = default;

         /// constructor for a given JSON instance
         explicit iterator(pointer object) noexcept
               : base_iterator(object)
         {}

         /// copy constructor
         iterator(const iterator& other) noexcept
               : base_iterator(other)
         {}

         /// copy assignment
         iterator& operator=(iterator other) noexcept(
         std::is_nothrow_move_constructible<pointer>::value and
         std::is_nothrow_move_assignable<pointer>::value and
         std::is_nothrow_move_constructible<internal_iterator>::value and
         std::is_nothrow_move_assignable<internal_iterator>::value
         )
         {
            base_iterator::operator=(other);
            return *this;
         }

         /// return a reference to the value pointed to by the iterator
         reference operator*() const
         {
            return const_cast<reference>(base_iterator::operator*());
         }

         /// dereference the iterator
         pointer operator->() const
         {
            return const_cast<pointer>(base_iterator::operator->());
         }

         /// post-increment (it++)
         iterator operator++(int)
         {
            iterator result = *this;
            base_iterator::operator++();
            return result;
         }

         /// pre-increment (++it)
         iterator& operator++()
         {
            base_iterator::operator++();
            return *this;
         }

         /// post-decrement (it--)
         iterator operator--(int)
         {
            iterator result = *this;
            base_iterator::operator--();
            return result;
         }

         /// pre-decrement (--it)
         iterator& operator--()
         {
            base_iterator::operator--();
            return *this;
         }

         /// add to iterator
         iterator& operator+=(difference_type i)
         {
            base_iterator::operator+=(i);
            return *this;
         }

         /// subtract from iterator
         iterator& operator-=(difference_type i)
         {
            base_iterator::operator-=(i);
            return *this;
         }

         /// add to iterator
         iterator operator+(difference_type i)
         {
            auto result = *this;
            result += i;
            return result;
         }

         /// subtract from iterator
         iterator operator-(difference_type i)
         {
            auto result = *this;
            result -= i;
            return result;
         }

         /// return difference
         difference_type operator-(const iterator& other) const
         {
            return base_iterator::operator-(other);
         }

         /// access to successor
         reference operator[](difference_type n) const
         {
            return const_cast<reference>(base_iterator::operator[](n));
         }

         /// return the value of an iterator
         reference value() const
         {
            return const_cast<reference>(base_iterator::value());
         }
      };

      /*!
    @brief a template for a reverse iterator class

    @tparam Base the base iterator type to reverse. Valid types are @ref
    iterator (to create @ref reverse_iterator) and @ref const_iterator (to
    create @ref const_reverse_iterator).

    @requirement The class satisfies the following concept requirements:
    - [RandomAccessIterator](http://en.cppreference.com/w/cpp/concept/RandomAccessIterator):
      The iterator that can be moved to point (forward and backward) to any
      element in constant time.
    - [OutputIterator](http://en.cppreference.com/w/cpp/concept/OutputIterator):
      It is possible to write to the pointed-to element (only if @a Base is
      @ref iterator).

    @since version 1.0.0
    */
      template<typename Base>
      class json_reverse_iterator : public std::reverse_iterator<Base>
      {
      public:
         /// shortcut to the reverse iterator adaptor
         using base_iterator = std::reverse_iterator<Base>;
         /// the reference type for the pointed-to element
         using reference = typename Base::reference;

         /// create reverse iterator from iterator
         json_reverse_iterator(const typename base_iterator::iterator_type& it) noexcept
               : base_iterator(it)
         {}

         /// create reverse iterator from base class
         json_reverse_iterator(const base_iterator& it) noexcept
               : base_iterator(it)
         {}

         /// post-increment (it++)
         json_reverse_iterator operator++(int)
         {
            return base_iterator::operator++(1);
         }

         /// pre-increment (++it)
         json_reverse_iterator& operator++()
         {
            base_iterator::operator++();
            return *this;
         }

         /// post-decrement (it--)
         json_reverse_iterator operator--(int)
         {
            return base_iterator::operator--(1);
         }

         /// pre-decrement (--it)
         json_reverse_iterator& operator--()
         {
            base_iterator::operator--();
            return *this;
         }

         /// add to iterator
         json_reverse_iterator& operator+=(difference_type i)
         {
            base_iterator::operator+=(i);
            return *this;
         }

         /// add to iterator
         json_reverse_iterator operator+(difference_type i) const
         {
            auto result = *this;
            result += i;
            return result;
         }

         /// subtract from iterator
         json_reverse_iterator operator-(difference_type i) const
         {
            auto result = *this;
            result -= i;
            return result;
         }

         /// return difference
         difference_type operator-(const json_reverse_iterator& other) const
         {
            return this->base() - other.base();
         }

         /// access to successor
         reference operator[](difference_type n) const
         {
            return *(this->operator+(n));
         }

         /// return the key of an object iterator
         typename object_t::key_type key() const
         {
            auto it = --this->base();
            return it.key();
         }

         /// return the value of an iterator
         reference value() const
         {
            auto it = --this->base();
            return it.operator * ();
         }
      };


   private:
      //////////////////////
      // lexer and parser //
      //////////////////////

      /*!
    @brief lexical analysis

    This class organizes the lexical analysis during JSON deserialization. The
    core of it is a scanner generated by [re2c](http://re2c.org) that processes
    a buffer and recognizes tokens according to RFC 7159.
    */
      class lexer
      {
      public:
         /// token types for the parser
         // TODO variables for line num, line_index
         unsigned get_line_num() { return line_num; }
         unsigned get_line_index() { return line_index; }
         void set_line_index(unsigned num) { line_index = num; }
         void set_line_num(unsigned num) { line_num = num; }

         enum class token_type
         {
            uninitialized,   ///< indicating the scanner is uninitialized
            literal_true,    ///< the "true" literal
            literal_false,   ///< the "false" literal
            literal_null,    ///< the "null" literal
            value_string,    ///< a string -- use get_string() for actual value
            value_number,    ///< a number -- use get_number() for actual value
            begin_array,     ///< the character for array begin "["
            begin_object,    ///< the character for object begin "{"
            end_array,       ///< the character for array end "]"
            end_object,      ///< the character for object end "}"
            name_separator,  ///< the name separator ":"
            value_separator, ///< the value separator ","
            parse_error,     ///< indicating a parse error
            end_of_input     ///< indicating the end of the input buffer
         };

         /// the char type to use in the lexer
         using lexer_char_t = unsigned char;

         /// constructor with a given buffer
         explicit lexer(const string_t& s) noexcept
               : m_stream(nullptr), m_buffer(s)
         {
            m_content = reinterpret_cast<const lexer_char_t*>(s.c_str());
            assert(m_content != nullptr);
            m_start = m_cursor = m_content;
            m_limit = m_content + s.size();
         }

         /// constructor with a given stream
         explicit lexer(std::istream* s) noexcept
               : m_stream(s), m_buffer()
         {
            assert(m_stream != nullptr);
            getline(*m_stream, m_buffer);
            m_content = reinterpret_cast<const lexer_char_t*>(m_buffer.c_str());
            assert(m_content != nullptr);
            m_start = m_cursor = m_content;
            m_limit = m_content + m_buffer.size();
         }

         /// default constructor
         lexer() = default;

         // switch off unwanted functions
         lexer(const lexer&) = delete;
         lexer operator=(const lexer&) = delete;

         /*!
        @brief create a string from a Unicode code point

        @param[in] codepoint1  the code point (can be high surrogate)
        @param[in] codepoint2  the code point (can be low surrogate or 0)

        @return string representation of the code point

        @throw std::out_of_range if code point is >0x10ffff; example: `"code
        points above 0x10FFFF are invalid"`
        @throw std::invalid_argument if the low surrogate is invalid; example:
        `""missing or wrong low surrogate""`

        @see <http://en.wikipedia.org/wiki/UTF-8#Sample_code>
        */
         static string_t to_unicode(const std::size_t codepoint1,
                                    const std::size_t codepoint2 = 0)
         {
            // calculate the codepoint from the given code points
            std::size_t codepoint = codepoint1;

            // check if codepoint1 is a high surrogate
            if (codepoint1 >= 0xD800 and codepoint1 <= 0xDBFF)
            {
               // check if codepoint2 is a low surrogate
               if (codepoint2 >= 0xDC00 and codepoint2 <= 0xDFFF)
               {
                  codepoint =
                        // high surrogate occupies the most significant 22 bits
                        (codepoint1 << 10)
                        // low surrogate occupies the least significant 15 bits
                        + codepoint2
                        // there is still the 0xD800, 0xDC00 and 0x10000 noise
                        // in the result so we have to subtract with:
                        // (0xD800 << 10) + DC00 - 0x10000 = 0x35FDC00
                        - 0x35FDC00;
               }
               else
               {
                  throw std::invalid_argument("missing or wrong low surrogate");
               }
            }

            string_t result;

            if (codepoint < 0x80)
            {
               // 1-byte characters: 0xxxxxxx (ASCII)
               result.append(1, static_cast<typename string_t::value_type>(codepoint));
            }
            else if (codepoint <= 0x7ff)
            {
               // 2-byte characters: 110xxxxx 10xxxxxx
               result.append(1, static_cast<typename string_t::value_type>(0xC0 | ((codepoint >> 6) & 0x1F)));
               result.append(1, static_cast<typename string_t::value_type>(0x80 | (codepoint & 0x3F)));
            }
            else if (codepoint <= 0xffff)
            {
               // 3-byte characters: 1110xxxx 10xxxxxx 10xxxxxx
               result.append(1, static_cast<typename string_t::value_type>(0xE0 | ((codepoint >> 12) & 0x0F)));
               result.append(1, static_cast<typename string_t::value_type>(0x80 | ((codepoint >> 6) & 0x3F)));
               result.append(1, static_cast<typename string_t::value_type>(0x80 | (codepoint & 0x3F)));
            }
            else if (codepoint <= 0x10ffff)
            {
               // 4-byte characters: 11110xxx 10xxxxxx 10xxxxxx 10xxxxxx
               result.append(1, static_cast<typename string_t::value_type>(0xF0 | ((codepoint >> 18) & 0x07)));
               result.append(1, static_cast<typename string_t::value_type>(0x80 | ((codepoint >> 12) & 0x3F)));
               result.append(1, static_cast<typename string_t::value_type>(0x80 | ((codepoint >> 6) & 0x3F)));
               result.append(1, static_cast<typename string_t::value_type>(0x80 | (codepoint & 0x3F)));
            }
            else
            {
               throw std::out_of_range("code points above 0x10FFFF are invalid");
            }

            return result;
         }

         /// return name of values of type token_type (only used for errors)
         static std::string token_type_name(token_type t)
         {
            switch (t)
            {
               case token_type::uninitialized:
                  return "<uninitialized>";
               case token_type::literal_true:
                  return "true literal";
               case token_type::literal_false:
                  return "false literal";
               case token_type::literal_null:
                  return "null literal";
               case token_type::value_string:
                  return "string literal";
               case token_type::value_number:
                  return "number literal";
               case token_type::begin_array:
                  return "'['";
               case token_type::begin_object:
                  return "'{'";
               case token_type::end_array:
                  return "']'";
               case token_type::end_object:
                  return "'}'";
               case token_type::name_separator:
                  return "':'";
               case token_type::value_separator:
                  return "','";
               case token_type::parse_error:
                  return "<parse error>";
               case token_type::end_of_input:
                  return "end of input";
               default:
               {
                  // catch non-enum values
                  return "unknown token"; // LCOV_EXCL_LINE
               }
            }
         }

         /*!
        This function implements a scanner for JSON. It is specified using
        regular expressions that try to follow RFC 7159 as close as possible.
        These regular expressions are then translated into a minimized
        deterministic finite automaton (DFA) by the tool
        [re2c](http://re2c.org). As a result, the translated code for this
        function consists of a large block of code with `goto` jumps.

        @return the class of the next token read from the buffer
        */
         token_type scan() noexcept
         {
            // pointer for backtracking information
            m_marker = nullptr;

            // remember the begin of the token
            m_start = m_cursor;
            assert(m_start != nullptr);


            {
               lexer_char_t yych;
               unsigned int yyaccept = 0;
               static const unsigned char yybm[] =
                     {
                           0,   0,   0,   0,   0,   0,   0,   0,
                           0,  32,  32,   0,   0,  32,   0,   0,
                           128, 128, 128, 128, 128, 128, 128, 128,
                           128, 128, 128, 128, 128, 128, 128, 128,
                           160, 128,   0, 128, 128, 128, 128, 128,
                           128, 128, 128, 128, 128, 128, 128, 128,
                           192, 192, 192, 192, 192, 192, 192, 192,
                           192, 192, 128, 128, 128, 128, 128, 128,
                           128, 128, 128, 128, 128, 128, 128, 128,
                           128, 128, 128, 128, 128, 128, 128, 128,
                           128, 128, 128, 128, 128, 128, 128, 128,
                           128, 128, 128, 128,   0, 128, 128, 128,
                           128, 128, 128, 128, 128, 128, 128, 128,
                           128, 128, 128, 128, 128, 128, 128, 128,
                           128, 128, 128, 128, 128, 128, 128, 128,
                           128, 128, 128, 128, 128, 128, 128, 128,
                           128, 128, 128, 128, 128, 128, 128, 128,
                           128, 128, 128, 128, 128, 128, 128, 128,
                           128, 128, 128, 128, 128, 128, 128, 128,
                           128, 128, 128, 128, 128, 128, 128, 128,
                           128, 128, 128, 128, 128, 128, 128, 128,
                           128, 128, 128, 128, 128, 128, 128, 128,
                           128, 128, 128, 128, 128, 128, 128, 128,
                           128, 128, 128, 128, 128, 128, 128, 128,
                           128, 128, 128, 128, 128, 128, 128, 128,
                           128, 128, 128, 128, 128, 128, 128, 128,
                           128, 128, 128, 128, 128, 128, 128, 128,
                           128, 128, 128, 128, 128, 128, 128, 128,
                           128, 128, 128, 128, 128, 128, 128, 128,
                           128, 128, 128, 128, 128, 128, 128, 128,
                           128, 128, 128, 128, 128, 128, 128, 128,
                           128, 128, 128, 128, 128, 128, 128, 128,
                     };
               if ((m_limit - m_cursor) < 5)
               {
                  yyfill();    // LCOV_EXCL_LINE;
               }
               yych = *m_cursor;
               if (yybm[0 + yych] & 32)  // nice eat whitespace dawg
               {
                  goto basic_json_parser_6;
               }
               if (yych <= '\\')
               {
                  if (yych <= '-')
                  {
                     if (yych <= '"')
                     {
                        if (yych <= 0x00)
                        {
                           goto basic_json_parser_2;
                        }
                        if (yych <= '!')
                        {
                           goto basic_json_parser_4;
                        }
                        goto basic_json_parser_9;
                     }
                     else
                     {
                        if (yych <= '+')
                        {
                           goto basic_json_parser_4;
                        }
                        if (yych <= ',')
                        {
                           goto basic_json_parser_10;
                        }
                        goto basic_json_parser_12;
                     }
                  }
                  else
                  {
                     if (yych <= '9')
                     {
                        if (yych <= '/')
                        {
                           goto basic_json_parser_4;
                        }
                        if (yych <= '0')
                        {
                           goto basic_json_parser_13;
                        }
                        goto basic_json_parser_15;
                     }
                     else
                     {
                        if (yych <= ':')
                        {
                           goto basic_json_parser_17;
                        }
                        if (yych == '[')
                        {
                           goto basic_json_parser_19;
                        }
                        goto basic_json_parser_4;
                     }
                  }
               }
               else
               {
                  if (yych <= 't')
                  {
                     if (yych <= 'f')
                     {
                        if (yych <= ']')
                        {
                           goto basic_json_parser_21;
                        }
                        if (yych <= 'e')
                        {
                           goto basic_json_parser_4;
                        }
                        goto basic_json_parser_23;
                     }
                     else
                     {
                        if (yych == 'n')
                        {
                           goto basic_json_parser_24;
                        }
                        if (yych <= 's')
                        {
                           goto basic_json_parser_4;
                        }
                        goto basic_json_parser_25;
                     }
                  }
                  else
                  {
                     if (yych <= '|')
                     {
                        if (yych == '{')
                        {
                           goto basic_json_parser_26;
                        }
                        goto basic_json_parser_4;
                     }
                     else
                     {
                        if (yych <= '}')
                        {
                           goto basic_json_parser_28;
                        }
                        if (yych == 0xEF)
                        {
                           goto basic_json_parser_30;
                        }
                        goto basic_json_parser_4;
                     }
                  }
               }
               basic_json_parser_2:
               ++m_cursor;
               {
                  return token_type::end_of_input;
               }
               basic_json_parser_4:
               ++m_cursor;
               basic_json_parser_5:
               {
                  return token_type::parse_error;
               }
               basic_json_parser_6:
               line_index++; // eat whitespace
               ++m_cursor;
               if (m_limit <= m_cursor)
               {
                  yyfill();    // LCOV_EXCL_LINE;
               }
               yych = *m_cursor;
               if (yybm[0 + yych] & 32)
               {
                  goto basic_json_parser_6;
               }
               {
                  return scan();
               }
               basic_json_parser_9:
               yyaccept = 0;
               yych = *(m_marker = ++m_cursor);
               if (yych <= 0x0F)
               {
                  goto basic_json_parser_5;
               }
               goto basic_json_parser_32;
               basic_json_parser_10:
               ++m_cursor;
               {
                  return token_type::value_separator;
               }
               basic_json_parser_12:
               yych = *++m_cursor;
               if (yych <= '/')
               {
                  goto basic_json_parser_5;
               }
               if (yych <= '0')
               {
                  goto basic_json_parser_13;
               }
               if (yych <= '9')
               {
                  goto basic_json_parser_15;
               }
               goto basic_json_parser_5;
               basic_json_parser_13:
               yyaccept = 1;
               yych = *(m_marker = ++m_cursor);
               if (yych <= 'D')
               {
                  if (yych == '.')
                  {
                     goto basic_json_parser_37;
                  }
               }
               else
               {
                  if (yych <= 'E')
                  {
                     goto basic_json_parser_38;
                  }
                  if (yych == 'e')
                  {
                     goto basic_json_parser_38;
                  }
               }
               basic_json_parser_14:
               {
                  return token_type::value_number;
               }
               basic_json_parser_15:
               yyaccept = 1;
               m_marker = ++m_cursor;
               if ((m_limit - m_cursor) < 3)
               {
                  yyfill();    // LCOV_EXCL_LINE;
               }
               yych = *m_cursor;
               if (yybm[0 + yych] & 64)
               {
                  goto basic_json_parser_15;
               }
               if (yych <= 'D')
               {
                  if (yych == '.')
                  {
                     goto basic_json_parser_37;
                  }
                  goto basic_json_parser_14;
               }
               else
               {
                  if (yych <= 'E')
                  {
                     goto basic_json_parser_38;
                  }
                  if (yych == 'e')
                  {
                     goto basic_json_parser_38;
                  }
                  goto basic_json_parser_14;
               }
               basic_json_parser_17:
               ++m_cursor;
               {
                  return token_type::name_separator;
               }
               basic_json_parser_19:
               ++m_cursor;
               {
                  return token_type::begin_array;
               }
               basic_json_parser_21:
               ++m_cursor;
               {
                  return token_type::end_array;
               }
               basic_json_parser_23:
               yyaccept = 0;
               yych = *(m_marker = ++m_cursor);
               if (yych == 'a')
               {
                  goto basic_json_parser_39;
               }
               goto basic_json_parser_5;
               basic_json_parser_24:
               yyaccept = 0;
               yych = *(m_marker = ++m_cursor);
               if (yych == 'u')
               {
                  goto basic_json_parser_40;
               }
               goto basic_json_parser_5;
               basic_json_parser_25:
               yyaccept = 0;
               yych = *(m_marker = ++m_cursor);
               if (yych == 'r')
               {
                  goto basic_json_parser_41;
               }
               goto basic_json_parser_5;
               basic_json_parser_26:
               ++m_cursor;
               {
                  return token_type::begin_object;
               }
               basic_json_parser_28:
               ++m_cursor;
               {
                  return token_type::end_object;
               }
               basic_json_parser_30:
               yyaccept = 0;
               yych = *(m_marker = ++m_cursor);
               if (yych == 0xBB)
               {
                  goto basic_json_parser_42;
               }
               goto basic_json_parser_5;
               basic_json_parser_31:
               ++m_cursor;
               if (m_limit <= m_cursor)
               {
                  yyfill();    // LCOV_EXCL_LINE;
               }
               yych = *m_cursor;
               basic_json_parser_32:
               if (yybm[0 + yych] & 128)
               {
                  goto basic_json_parser_31;
               }
               if (yych <= 0x0F)
               {
                  goto basic_json_parser_33;
               }
               if (yych <= '"')
               {
                  goto basic_json_parser_34;
               }
               goto basic_json_parser_36;
               basic_json_parser_33:
               m_cursor = m_marker;
               if (yyaccept == 0)
               {
                  goto basic_json_parser_5;
               }
               else
               {
                  goto basic_json_parser_14;
               }
               basic_json_parser_34:
               ++m_cursor;
               {
                  return token_type::value_string;
               }
               basic_json_parser_36:
               ++m_cursor;
               if (m_limit <= m_cursor)
               {
                  yyfill();    // LCOV_EXCL_LINE;
               }
               yych = *m_cursor;
               if (yych <= 'e')
               {
                  if (yych <= '/')
                  {
                     if (yych == '"')
                     {
                        goto basic_json_parser_31;
                     }
                     if (yych <= '.')
                     {
                        goto basic_json_parser_33;
                     }
                     goto basic_json_parser_31;
                  }
                  else
                  {
                     if (yych <= '\\')
                     {
                        if (yych <= '[')
                        {
                           goto basic_json_parser_33;
                        }
                        goto basic_json_parser_31;
                     }
                     else
                     {
                        if (yych == 'b')
                        {
                           goto basic_json_parser_31;
                        }
                        goto basic_json_parser_33;
                     }
                  }
               }
               else
               {
                  if (yych <= 'q')
                  {
                     if (yych <= 'f')
                     {
                        goto basic_json_parser_31;
                     }
                     if (yych == 'n')
                     {
                        goto basic_json_parser_31;
                     }
                     goto basic_json_parser_33;
                  }
                  else
                  {
                     if (yych <= 's')
                     {
                        if (yych <= 'r')
                        {
                           goto basic_json_parser_31;
                        }
                        goto basic_json_parser_33;
                     }
                     else
                     {
                        if (yych <= 't')
                        {
                           goto basic_json_parser_31;
                        }
                        if (yych <= 'u')
                        {
                           goto basic_json_parser_43;
                        }
                        goto basic_json_parser_33;
                     }
                  }
               }
               basic_json_parser_37:
               yych = *++m_cursor;
               if (yych <= '/')
               {
                  goto basic_json_parser_33;
               }
               if (yych <= '9')
               {
                  goto basic_json_parser_44;
               }
               goto basic_json_parser_33;
               basic_json_parser_38:
               yych = *++m_cursor;
               if (yych <= ',')
               {
                  if (yych == '+')
                  {
                     goto basic_json_parser_46;
                  }
                  goto basic_json_parser_33;
               }
               else
               {
                  if (yych <= '-')
                  {
                     goto basic_json_parser_46;
                  }
                  if (yych <= '/')
                  {
                     goto basic_json_parser_33;
                  }
                  if (yych <= '9')
                  {
                     goto basic_json_parser_47;
                  }
                  goto basic_json_parser_33;
               }
               basic_json_parser_39:
               yych = *++m_cursor;
               if (yych == 'l')
               {
                  goto basic_json_parser_49;
               }
               goto basic_json_parser_33;
               basic_json_parser_40:
               yych = *++m_cursor;
               if (yych == 'l')
               {
                  goto basic_json_parser_50;
               }
               goto basic_json_parser_33;
               basic_json_parser_41:
               yych = *++m_cursor;
               if (yych == 'u')
               {
                  goto basic_json_parser_51;
               }
               goto basic_json_parser_33;
               basic_json_parser_42:
               yych = *++m_cursor;
               if (yych == 0xBF)
               {
                  goto basic_json_parser_52;
               }
               goto basic_json_parser_33;
               basic_json_parser_43:
               ++m_cursor;
               if (m_limit <= m_cursor)
               {
                  yyfill();    // LCOV_EXCL_LINE;
               }
               yych = *m_cursor;
               if (yych <= '@')
               {
                  if (yych <= '/')
                  {
                     goto basic_json_parser_33;
                  }
                  if (yych <= '9')
                  {
                     goto basic_json_parser_54;
                  }
                  goto basic_json_parser_33;
               }
               else
               {
                  if (yych <= 'F')
                  {
                     goto basic_json_parser_54;
                  }
                  if (yych <= '`')
                  {
                     goto basic_json_parser_33;
                  }
                  if (yych <= 'f')
                  {
                     goto basic_json_parser_54;
                  }
                  goto basic_json_parser_33;
               }
               basic_json_parser_44:
               yyaccept = 1;
               m_marker = ++m_cursor;
               if ((m_limit - m_cursor) < 3)
               {
                  yyfill();    // LCOV_EXCL_LINE;
               }
               yych = *m_cursor;
               if (yych <= 'D')
               {
                  if (yych <= '/')
                  {
                     goto basic_json_parser_14;
                  }
                  if (yych <= '9')
                  {
                     goto basic_json_parser_44;
                  }
                  goto basic_json_parser_14;
               }
               else
               {
                  if (yych <= 'E')
                  {
                     goto basic_json_parser_38;
                  }
                  if (yych == 'e')
                  {
                     goto basic_json_parser_38;
                  }
                  goto basic_json_parser_14;
               }
               basic_json_parser_46:
               yych = *++m_cursor;
               if (yych <= '/')
               {
                  goto basic_json_parser_33;
               }
               if (yych >= ':')
               {
                  goto basic_json_parser_33;
               }
               basic_json_parser_47:
               ++m_cursor;
               if (m_limit <= m_cursor)
               {
                  yyfill();    // LCOV_EXCL_LINE;
               }
               yych = *m_cursor;
               if (yych <= '/')
               {
                  goto basic_json_parser_14;
               }
               if (yych <= '9')
               {
                  goto basic_json_parser_47;
               }
               goto basic_json_parser_14;
               basic_json_parser_49:
               yych = *++m_cursor;
               if (yych == 's')
               {
                  goto basic_json_parser_55;
               }
               goto basic_json_parser_33;
               basic_json_parser_50:
               yych = *++m_cursor;
               if (yych == 'l')
               {
                  goto basic_json_parser_56;
               }
               goto basic_json_parser_33;
               basic_json_parser_51:
               yych = *++m_cursor;
               if (yych == 'e')
               {
                  goto basic_json_parser_58;
               }
               goto basic_json_parser_33;
               basic_json_parser_52:
               ++m_cursor;
               {
                  return scan();
               }
               basic_json_parser_54:
               ++m_cursor;
               if (m_limit <= m_cursor)
               {
                  yyfill();    // LCOV_EXCL_LINE;
               }
               yych = *m_cursor;
               if (yych <= '@')
               {
                  if (yych <= '/')
                  {
                     goto basic_json_parser_33;
                  }
                  if (yych <= '9')
                  {
                     goto basic_json_parser_60;
                  }
                  goto basic_json_parser_33;
               }
               else
               {
                  if (yych <= 'F')
                  {
                     goto basic_json_parser_60;
                  }
                  if (yych <= '`')
                  {
                     goto basic_json_parser_33;
                  }
                  if (yych <= 'f')
                  {
                     goto basic_json_parser_60;
                  }
                  goto basic_json_parser_33;
               }
               basic_json_parser_55:
               yych = *++m_cursor;
               if (yych == 'e')
               {
                  goto basic_json_parser_61;
               }
               goto basic_json_parser_33;
               basic_json_parser_56:
               ++m_cursor;
               {
                  return token_type::literal_null;
               }
               basic_json_parser_58:
               ++m_cursor;
               {
                  return token_type::literal_true;
               }
               basic_json_parser_60:
               ++m_cursor;
               if (m_limit <= m_cursor)
               {
                  yyfill();    // LCOV_EXCL_LINE;
               }
               yych = *m_cursor;
               if (yych <= '@')
               {
                  if (yych <= '/')
                  {
                     goto basic_json_parser_33;
                  }
                  if (yych <= '9')
                  {
                     goto basic_json_parser_63;
                  }
                  goto basic_json_parser_33;
               }
               else
               {
                  if (yych <= 'F')
                  {
                     goto basic_json_parser_63;
                  }
                  if (yych <= '`')
                  {
                     goto basic_json_parser_33;
                  }
                  if (yych <= 'f')
                  {
                     goto basic_json_parser_63;
                  }
                  goto basic_json_parser_33;
               }
               basic_json_parser_61:
               ++m_cursor;
               {
                  return token_type::literal_false;
               }
               basic_json_parser_63:
               ++m_cursor;
               if (m_limit <= m_cursor)
               {
                  yyfill();    // LCOV_EXCL_LINE;
               }
               yych = *m_cursor;
               if (yych <= '@')
               {
                  if (yych <= '/')
                  {
                     goto basic_json_parser_33;
                  }
                  if (yych <= '9')
                  {
                     goto basic_json_parser_31;
                  }
                  goto basic_json_parser_33;
               }
               else
               {
                  if (yych <= 'F')
                  {
                     goto basic_json_parser_31;
                  }
                  if (yych <= '`')
                  {
                     goto basic_json_parser_33;
                  }
                  if (yych <= 'f')
                  {
                     goto basic_json_parser_31;
                  }
                  goto basic_json_parser_33;
               }
            }

         }

         /// append data from the stream to the internal buffer
         void yyfill() noexcept
         {
            if (m_stream == nullptr or not * m_stream)
            {
               return;
            }

            const auto offset_start = m_start - m_content;
            const auto offset_marker = m_marker - m_start;
            const auto offset_cursor = m_cursor - m_start;

            m_buffer.erase(0, static_cast<size_t>(offset_start));
            std::string line;
            // TODO line should give line numbers but not index
//            line_num++;
            line_index = 0;
            assert(m_stream != nullptr);
            std::getline(*m_stream, line);
            m_buffer += "\n" + line; // add line with newline symbol

            m_content = reinterpret_cast<const lexer_char_t*>(m_buffer.c_str());
            assert(m_content != nullptr);
            m_start  = m_content;
            m_marker = m_start + offset_marker;
            m_cursor = m_start + offset_cursor;
            m_limit  = m_start + m_buffer.size() - 1;
         }

         /// return string representation of last read token
         string_t get_token() const
         {
            assert(m_start != nullptr);
            return string_t(reinterpret_cast<typename string_t::const_pointer>(m_start),
                            static_cast<size_t>(m_cursor - m_start));
         }

         /*!
        @brief return string value for string tokens

        The function iterates the characters between the opening and closing
        quotes of the string value. The complete string is the range
        [m_start,m_cursor). Consequently, we iterate from m_start+1 to
        m_cursor-1.

        We differentiate two cases:

        1. Escaped characters. In this case, a new character is constructed
           according to the nature of the escape. Some escapes create new
           characters (e.g., `"\\n"` is replaced by `"\n"`), some are copied as
           is (e.g., `"\\\\"`). Furthermore, Unicode escapes of the shape
           `"\\uxxxx"` need special care. In this case, to_unicode takes care
           of the construction of the values.
        2. Unescaped characters are copied as is.

        @return string value of current token without opening and closing quotes
        @throw std::out_of_range if to_unicode fails
        */
         string_t get_string() const
         {
            string_t result;
            result.reserve(static_cast<size_t>(m_cursor - m_start - 2));

            // iterate the result between the quotes
//            line_index += 2; // include quotes in line_index
            for (const lexer_char_t* i = m_start + 1; i < m_cursor - 1; ++i)
            {
//               line_index++;
//               std::cout << *i << " on line " << line_num << ", index " << line_index << std::endl;
               // process escaped characters
               if (*i == '\\')
               {
                  // read next character
                  ++i;
                  switch (*i)
                  {
                     // the default escapes
                     case 't':
                     {
                        result += "\t";
                        break;
                     }
                     case 'b':
                     {
                        result += "\b";
                        break;
                     }
                     case 'f':
                     {
                        result += "\f";
                        break;
                     }
                     case 'n':
                     {
                        result += "\n";
//                      TODO ADD line numbers here, seems to never be called
//                        line_num++;
//                        std::cout << "in getstring\n";
//                        line_index = 0;
                        break;
                     }
                     case 'r':
                     {
                        result += "\r";
                        break;
                     }
                     case '\\':
                     {
                        result += "\\";
                        break;
                     }
                     case '/':
                     {
                        result += "/";
                        break;
                     }
                     case '"':
                     {
                        result += "\"";
                        break;
                     }

                        // unicode
                     case 'u':
                     {
                        // get code xxxx from uxxxx
                        auto codepoint = std::strtoul(std::string(reinterpret_cast<typename string_t::const_pointer>(i + 1),
                                                                  4).c_str(), nullptr, 16);

                        // check if codepoint is a high surrogate
                        if (codepoint >= 0xD800 and codepoint <= 0xDBFF)
                        {
                           // make sure there is a subsequent unicode
                           if ((i + 6 >= m_limit) or * (i + 5) != '\\' or * (i + 6) != 'u')
                           {
                              throw std::invalid_argument("missing low surrogate");
                           }

                           // get code yyyy from uxxxx\uyyyy
                           auto codepoint2 = std::strtoul(std::string(reinterpret_cast<typename string_t::const_pointer>
                                                                      (i + 7), 4).c_str(), nullptr, 16);
                           result += to_unicode(codepoint, codepoint2);
                           // skip the next 10 characters (xxxx\uyyyy)
                           i += 10;
                        }
                        else
                        {
                           // add unicode character(s)
                           result += to_unicode(codepoint);
                           // skip the next four characters (xxxx)
                           i += 4;
                        }
                        break;
                     }
                  }
               }
               else
               {
                  // all other characters are just copied to the end of the
                  // string
                  result.append(1, static_cast<typename string_t::value_type>(*i));
               }
            }

            return result;
         }

         /*!
        @brief parse floating point number

        This function (and its overloads) serves to select the most approprate
        standard floating point number parsing function based on the type
        supplied via the first parameter.  Set this to
        @a static_cast<number_float_t*>(nullptr).

        @param[in] type  the @ref number_float_t in use

        @param[in,out] endptr recieves a pointer to the first character after
        the number

        @return the floating point number

        @bug This function uses `std::strtof`, `std::strtod`, or `std::strtold`
        which use the current C locale to determine which character is used as
        decimal point character. This may yield to parse errors if the locale
        does not used `.`.
        */
         long double str_to_float_t(long double* /* type */, char** endptr) const
         {
            return std::strtold(reinterpret_cast<typename string_t::const_pointer>(m_start), endptr);
         }

         /*!
        @brief parse floating point number

        This function (and its overloads) serves to select the most approprate
        standard floating point number parsing function based on the type
        supplied via the first parameter.  Set this to
        @a static_cast<number_float_t*>(nullptr).

        @param[in] type  the @ref number_float_t in use

        @param[in,out] endptr  recieves a pointer to the first character after
        the number

        @return the floating point number
        */
         double str_to_float_t(double* /* type */, char** endptr) const
         {
            return std::strtod(reinterpret_cast<typename string_t::const_pointer>(m_start), endptr);
         }

         /*!
        @brief parse floating point number

        This function (and its overloads) serves to select the most approprate
        standard floating point number parsing function based on the type
        supplied via the first parameter.  Set this to
        @a static_cast<number_float_t*>(nullptr).

        @param[in] type  the @ref number_float_t in use

        @param[in,out] endptr  recieves a pointer to the first character after
        the number

        @return the floating point number
        */
         float str_to_float_t(float* /* type */, char** endptr) const
         {
            return std::strtof(reinterpret_cast<typename string_t::const_pointer>(m_start), endptr);
         }

         /*!
        @brief return number value for number tokens

        This function translates the last token into the most appropriate
        number type (either integer, unsigned integer or floating point),
        which is passed back to the caller via the result parameter.

        This function parses the integer component up to the radix point or
        exponent while collecting information about the 'floating point
        representation', which it stores in the result parameter. If there is
        no radix point or exponent, and the number can fit into a
        @ref number_integer_t or @ref number_unsigned_t then it sets the
        result parameter accordingly.

        The 'floating point representation' includes the number of significant
        figures after the radix point, whether the number is in exponential
        or decimal form, the capitalization of the exponent marker, and if the
        optional '+' is present in the exponent. This information is necessary
        to perform accurate round trips of floating point numbers.

        If the number is a floating point number the number is then parsed
        using @a std:strtod (or @a std:strtof or @a std::strtold).

        @param[out] result  @ref basic_json object to receive the number, or
          NAN if the conversion read past the current token. The latter case
          needs to be treated by the caller function.
        */
         void get_number(basic_json& result) const
         {
            assert(m_start != nullptr);

            const lexer::lexer_char_t* curptr = m_start;

            // remember this number was parsed (for later serialization)
            result.m_type.bits.parsed = true;

            // 'found_radix_point' will be set to 0xFF upon finding a radix
            // point and later used to mask in/out the precision depending
            // whether a radix is found i.e. 'precision &= found_radix_point'
            uint8_t found_radix_point = 0;
            uint8_t precision = 0;

            // accumulate the integer conversion result (unsigned for now)
            number_unsigned_t value = 0;

            // maximum absolute value of the relevant integer type
            number_unsigned_t max;

            // temporarily store the type to avoid unecessary bitfield access
            value_t type;

            // look for sign
            if (*curptr == '-')
            {
               type = value_t::number_integer;
               max = static_cast<uint64_t>(std::numeric_limits<number_integer_t>::max()) + 1;
               curptr++;
            }
            else
            {
               type = value_t::number_unsigned;
               max = static_cast<uint64_t>(std::numeric_limits<number_unsigned_t>::max());
            }

            // count the significant figures
            for (; curptr < m_cursor; curptr++)
            {
               // TODO ADD INDEX INCREMENT AND STUFF
//               line_index++;
               // quickly skip tests if a digit
               if (*curptr < '0' || *curptr > '9')
               {
                  if (*curptr == '.')
                  {
                     // don't count '.' but change to float
                     type = value_t::number_float;

                     // reset precision count
                     precision = 0;
                     found_radix_point = 0xFF;
                     continue;
                  }
                  // assume exponent (if not then will fail parse): change to
                  // float, stop counting and record exponent details
                  type = value_t::number_float;
                  result.m_type.bits.has_exp = true;

                  // exponent capitalization
                  result.m_type.bits.exp_cap = (*curptr == 'E');

                  // exponent '+' sign
                  result.m_type.bits.exp_plus = (*(++curptr) == '+');
                  break;
               }

               // skip if definitely not an integer
               if (type != value_t::number_float)
               {
                  // multiply last value by ten and add the new digit
                  auto temp = value * 10 + *curptr - 0x30;

                  // test for overflow
                  if (temp < value || temp > max)
                  {
                     // overflow
                     type = value_t::number_float;
                  }
                  else
                  {
                     // no overflow - save it
                     value = temp;
                  }
               }
               ++precision;
            }

            // If no radix point was found then precision would now be set to
            // the number of digits, which is wrong - clear it.
            result.m_type.bits.precision = precision & found_radix_point;

            // save the value (if not a float)
            if (type == value_t::number_unsigned)
            {
               result.m_value.number_unsigned = value;
            }
            else if (type == value_t::number_integer)
            {
               result.m_value.number_integer = -static_cast<number_integer_t>(value);
            }
            else
            {
               // parse with strtod
               result.m_value.number_float = str_to_float_t(static_cast<number_float_t*>(nullptr), NULL);
            }

            // save the type
            result.m_type = type;
         }

      private:
         unsigned line_num = 1, line_index = 0;
         /// optional input stream
         std::istream* m_stream = nullptr;
         /// the buffer
         string_t m_buffer;
         /// the buffer pointer
         const lexer_char_t* m_content = nullptr;
         /// pointer to the beginning of the current symbol
         const lexer_char_t* m_start = nullptr;
         /// pointer for backtracking information
         const lexer_char_t* m_marker = nullptr;
         /// pointer to the current symbol
         const lexer_char_t* m_cursor = nullptr;
         /// pointer to the end of the buffer
         const lexer_char_t* m_limit = nullptr;
      };

      /*!
    @brief syntax analysis

    This class implements a recursive decent parser.
    */
      class parser
      {
      public:
         unsigned get_line_num() { return m_lexer.get_line_num(); }
         unsigned get_line_index() { return m_lexer.get_line_index(); }
         void set_line_index(unsigned num) { m_lexer.set_line_index(num); }
         void set_line_num(unsigned num) { m_lexer.set_line_num(num); }

         /// constructor for strings
         parser(const string_t& s, parser_callback_t cb = nullptr) noexcept
               : callback(cb), m_lexer(s)
         {
            // read first token
            get_token();
         }

         /// a parser reading from an input stream
         parser(std::istream& _is, parser_callback_t cb = nullptr) noexcept
               : callback(cb), m_lexer(&_is)
         {
            // read first token
            get_token();
         }

         /// public parser interface
         basic_json parse()
         {
            basic_json result = parse_internal(true);

            expect(lexer::token_type::end_of_input);

            // return parser result and replace it with null in case the
            // top-level value was discarded by the callback function
            return result.is_discarded() ? basic_json() : result;
         }

      private:
         /// the actual parser
         basic_json parse_internal(bool keep)
         {
            auto result = basic_json(value_t::discarded);

            switch (last_token)
            {
               case lexer::token_type::begin_object:
               {
                  if (keep and (not callback or (keep = callback(depth++, parse_event_t::object_start, result,
                                                                 get_line_num(), get_line_index()))))
                  {
                     // explicitly set result to object to cope with {}
                     result.m_type = value_t::object;
                     result.m_value = json_value(value_t::object);
                  }

                  // read next token
                  get_token();
                  set_line_num(get_line_num() + 1);

                  // closing } -> we are done
                  if (last_token == lexer::token_type::end_object)
                  {
                     get_token();
                     if (keep and callback and not callback(--depth, parse_event_t::object_end, result,
                                                            get_line_num(), get_line_index()))
                     {
                        result = basic_json(value_t::discarded);
                     }
                     set_line_num(get_line_num() + 1);
                     return result;
                  }

                  // no comma is expected here
                  unexpect(lexer::token_type::value_separator);

                  // otherwise: parse key-value pairs
                  do
                  {
                     // ugly, but could be fixed with loop reorganization
                     if (last_token == lexer::token_type::value_separator)
                     {
                        get_token();
                     }

                     // store key
                     expect(lexer::token_type::value_string);
                     const auto key = m_lexer.get_string();

                     bool keep_tag = false;
                     if (keep)
                     {
                        if (callback)
                        {
                           basic_json k(key);
                           keep_tag = callback(depth, parse_event_t::key, k, get_line_num(), get_line_index());
                        }
                        else
                        {
                           keep_tag = true;
                        }
                     }

                     // parse separator (:)
                     get_token();
                     expect(lexer::token_type::name_separator);

                     // parse and add value
                     get_token();
                     auto value = parse_internal(keep);
                     if (keep and keep_tag and not value.is_discarded())
                     {
                        result[key] = std::move(value);
                     }
                     set_line_num(get_line_num() + 1);
                  }
                  while (last_token == lexer::token_type::value_separator);

                  // closing }
                  expect(lexer::token_type::end_object);
                  get_token();
                  if (keep and callback and not callback(--depth, parse_event_t::object_end, result,
                                                         get_line_num(), get_line_index()))
                  {
                     result = basic_json(value_t::discarded);
                  }

//                  set_line_num(get_line_num() + 1);
                  return result;
               }

               case lexer::token_type::begin_array:
               {
                  if (keep and (not callback or (keep = callback(depth++, parse_event_t::array_start, result,
                                                                 get_line_num(), get_line_index()))))
                  {
                     // explicitly set result to object to cope with []
                     result.m_type = value_t::array;
                     result.m_value = json_value(value_t::array);
                  }

                  // read next token
                  get_token();
                  set_line_num(get_line_num() + 1);

                  // closing ] -> we are done
                  if (last_token == lexer::token_type::end_array)
                  {
                     get_token();
                     if (callback and not callback(--depth, parse_event_t::array_end, result,
                                                   get_line_num(), get_line_index()))
                     {
                        result = basic_json(value_t::discarded);
                     }
                     return result;
                  }

                  // no comma is expected here
                  unexpect(lexer::token_type::value_separator);

                  // otherwise: parse values
                  do
                  {
                     // ugly, but could be fixed with loop reorganization
                     if (last_token == lexer::token_type::value_separator)
                     {
                        get_token();
                     }

                     // parse value
                     auto value = parse_internal(keep);
                     if (keep and not value.is_discarded())
                     {
                        result.push_back(std::move(value));
                     }
                     set_line_num(get_line_num() + 1);
                  }
                  while (last_token == lexer::token_type::value_separator);

                  // closing ]
                  expect(lexer::token_type::end_array);
                  get_token();
                  if (keep and callback and not callback(--depth, parse_event_t::array_end, result,
                                                         get_line_num(), get_line_index()))
                  {
                     result = basic_json(value_t::discarded);
                  }

//                  set_line_num(get_line_num() + 1);
                  return result;
               }

               case lexer::token_type::literal_null:
               {
                  get_token();
                  result.m_type = value_t::null;
                  break;
               }

               case lexer::token_type::value_string:
               {
                  const auto s = m_lexer.get_string();
                  get_token();
                  result = basic_json(s);
                  break;
               }

               case lexer::token_type::literal_true:
               {
                  get_token();
                  result.m_type = value_t::boolean;
                  result.m_value = true;
                  break;
               }

               case lexer::token_type::literal_false:
               {
                  get_token();
                  result.m_type = value_t::boolean;
                  result.m_value = false;
                  break;
               }

               case lexer::token_type::value_number:
               {
                  m_lexer.get_number(result);
                  get_token();
                  break;
               }

               default:
               {
                  // the last token was unexpected
                  unexpect(last_token);
               }
            }

            if (keep and callback and not callback(depth, parse_event_t::value, result,
                                                   get_line_num(), get_line_index()))
            {
               result = basic_json(value_t::discarded);
            }
            return result;
         }

         /// get next token from lexer
         typename lexer::token_type get_token() noexcept
         {
            last_token = m_lexer.scan();
            return last_token;
         }

         void expect(typename lexer::token_type t) const
         {
            if (t != last_token)
            {
               std::string error_msg = "parse error - unexpected ";
               error_msg += (last_token == lexer::token_type::parse_error ? ("'" +  m_lexer.get_token() + "'") :
                             lexer::token_type_name(last_token));
               error_msg += "; expected " + lexer::token_type_name(t);
               throw std::invalid_argument(error_msg);
            }
         }

         void unexpect(typename lexer::token_type t) const
         {
            if (t == last_token)
            {
               std::string error_msg = "parse error - unexpected ";
               error_msg += (last_token == lexer::token_type::parse_error ? ("'" +  m_lexer.get_token() + "'") :
                             lexer::token_type_name(last_token));
               throw std::invalid_argument(error_msg);
            }
         }

      private:
         /// current level of recursion
         int depth = 0;
         /// callback function
         parser_callback_t callback;
         /// the type of the last read token
         typename lexer::token_type last_token = lexer::token_type::uninitialized;
         /// the lexer
         lexer m_lexer;
      };

   public:
      /*!
    @brief JSON Pointer

    A JSON pointer defines a string syntax for identifying a specific value
    within a JSON document. It can be used with functions `at` and
    `operator[]`. Furthermore, JSON pointers are the base for JSON patches.

    @sa [RFC 6901](https://tools.ietf.org/html/rfc6901)

    @since version 2.0.0
    */
      class json_pointer
      {
         /// allow basic_json to access private members
         friend class basic_json;

      public:
         /*!
        @brief create JSON pointer

        Create a JSON pointer according to the syntax described in
        [Section 3 of RFC6901](https://tools.ietf.org/html/rfc6901#section-3).

        @param[in] s  string representing the JSON pointer; if omitted, the
                      empty string is assumed which references the whole JSON
                      value

        @throw std::domain_error if reference token is nonempty and does not
        begin with a slash (`/`); example: `"JSON pointer must be empty or
        begin with /"`
        @throw std::domain_error if a tilde (`~`) is not followed by `0`
        (representing `~`) or `1` (representing `/`); example: `"escape error:
        ~ must be followed with 0 or 1"`

        @liveexample{The example shows the construction several valid JSON
        pointers as well as the exceptional behavior.,json_pointer}

        @since version 2.0.0
        */
         explicit json_pointer(const std::string& s = "")
               : reference_tokens(split(s))
         {}

         /*!
        @brief return a string representation of the JSON pointer

        @invariant For each JSON pointer `ptr`, it holds:
        @code {.cpp}
        ptr == json_pointer(ptr.to_string());
        @endcode

        @return a string representation of the JSON pointer

        @liveexample{The example shows the result of `to_string`.,
        json_pointer__to_string}

        @since version 2.0.0
        */
         std::string to_string() const noexcept
         {
            std::string result;

            for (const auto& reference_token : reference_tokens)
            {
               result += "/" + escape(reference_token);
            }

            return result;
         }

         /// @copydoc to_string()
         operator std::string() const
         {
            return to_string();
         }

      private:
         /// remove and return last reference pointer
         std::string pop_back()
         {
            if (is_root())
            {
               throw std::domain_error("JSON pointer has no parent");
            }

            auto last = reference_tokens.back();
            reference_tokens.pop_back();
            return last;
         }

         /// return whether pointer points to the root document
         bool is_root() const
         {
            return reference_tokens.empty();
         }

         json_pointer top() const
         {
            if (is_root())
            {
               throw std::domain_error("JSON pointer has no parent");
            }

            json_pointer result = *this;
            result.reference_tokens = {reference_tokens[0]};
            return result;
         }

         /*!
        @brief create and return a reference to the pointed to value
        */
         reference get_and_create(reference j) const
         {
            pointer result = &j;

            // in case no reference tokens exist, return a reference to the
            // JSON value j which will be overwritten by a primitive value
            for (const auto& reference_token : reference_tokens)
            {
               switch (result->m_type)
               {
                  case value_t::null:
                  {
                     if (reference_token == "0")
                     {
                        // start a new array if reference token is 0
                        result = &result->operator[](0);
                     }
                     else
                     {
                        // start a new object otherwise
                        result = &result->operator[](reference_token);
                     }
                     break;
                  }

                  case value_t::object:
                  {
                     // create an entry in the object
                     result = &result->operator[](reference_token);
                     break;
                  }

                  case value_t::array:
                  {
                     // create an entry in the array
                     result = &result->operator[](static_cast<size_type>(std::stoi(reference_token)));
                     break;
                  }

                     /*
                    The following code is only reached if there exists a
                    reference token _and_ the current value is primitive. In
                    this case, we have an error situation, because primitive
                    values may only occur as single value; that is, with an
                    empty list of reference tokens.
                    */
                  default:
                  {
                     throw std::domain_error("invalid value to unflatten");
                  }
               }
            }

            return *result;
         }

         /*!
        @brief return a reference to the pointed to value

        @param[in] ptr  a JSON value

        @return reference to the JSON value pointed to by the JSON pointer

        @complexity Linear in the length of the JSON pointer.

        @throw std::out_of_range      if the JSON pointer can not be resolved
        @throw std::domain_error      if an array index begins with '0'
        @throw std::invalid_argument  if an array index was not a number
        */
         reference get_unchecked(pointer ptr) const
         {
            for (const auto& reference_token : reference_tokens)
            {
               switch (ptr->m_type)
               {
                  case value_t::object:
                  {
                     // use unchecked object access
                     ptr = &ptr->operator[](reference_token);
                     break;
                  }

                  case value_t::array:
                  {
                     // error condition (cf. RFC 6901, Sect. 4)
                     if (reference_token.size() > 1 and reference_token[0] == '0')
                     {
                        throw std::domain_error("array index must not begin with '0'");
                     }

                     if (reference_token == "-")
                     {
                        // explicityly treat "-" as index beyond the end
                        ptr = &ptr->operator[](ptr->m_value.array->size());
                     }
                     else
                     {
                        // convert array index to number; unchecked access
                        ptr = &ptr->operator[](static_cast<size_type>(std::stoi(reference_token)));
                     }
                     break;
                  }

                  default:
                  {
                     throw std::out_of_range("unresolved reference token '" + reference_token + "'");
                  }
               }
            }

            return *ptr;
         }

         reference get_checked(pointer ptr) const
         {
            for (const auto& reference_token : reference_tokens)
            {
               switch (ptr->m_type)
               {
                  case value_t::object:
                  {
                     // note: at performs range check
                     ptr = &ptr->at(reference_token);
                     break;
                  }

                  case value_t::array:
                  {
                     if (reference_token == "-")
                     {
                        // "-" always fails the range check
                        throw std::out_of_range("array index '-' (" +
                                                std::to_string(ptr->m_value.array->size()) +
                                                ") is out of range");
                     }

                     // error condition (cf. RFC 6901, Sect. 4)
                     if (reference_token.size() > 1 and reference_token[0] == '0')
                     {
                        throw std::domain_error("array index must not begin with '0'");
                     }

                     // note: at performs range check
                     ptr = &ptr->at(static_cast<size_type>(std::stoi(reference_token)));
                     break;
                  }

                  default:
                  {
                     throw std::out_of_range("unresolved reference token '" + reference_token + "'");
                  }
               }
            }

            return *ptr;
         }

         /*!
        @brief return a const reference to the pointed to value

        @param[in] ptr  a JSON value

        @return const reference to the JSON value pointed to by the JSON
                pointer
        */
         const_reference get_unchecked(const_pointer ptr) const
         {
            for (const auto& reference_token : reference_tokens)
            {
               switch (ptr->m_type)
               {
                  case value_t::object:
                  {
                     // use unchecked object access
                     ptr = &ptr->operator[](reference_token);
                     break;
                  }

                  case value_t::array:
                  {
                     if (reference_token == "-")
                     {
                        // "-" cannot be used for const access
                        throw std::out_of_range("array index '-' (" +
                                                std::to_string(ptr->m_value.array->size()) +
                                                ") is out of range");
                     }

                     // error condition (cf. RFC 6901, Sect. 4)
                     if (reference_token.size() > 1 and reference_token[0] == '0')
                     {
                        throw std::domain_error("array index must not begin with '0'");
                     }

                     // use unchecked array access
                     ptr = &ptr->operator[](static_cast<size_type>(std::stoi(reference_token)));
                     break;
                  }

                  default:
                  {
                     throw std::out_of_range("unresolved reference token '" + reference_token + "'");
                  }
               }
            }

            return *ptr;
         }

         const_reference get_checked(const_pointer ptr) const
         {
            for (const auto& reference_token : reference_tokens)
            {
               switch (ptr->m_type)
               {
                  case value_t::object:
                  {
                     // note: at performs range check
                     ptr = &ptr->at(reference_token);
                     break;
                  }

                  case value_t::array:
                  {
                     if (reference_token == "-")
                     {
                        // "-" always fails the range check
                        throw std::out_of_range("array index '-' (" +
                                                std::to_string(ptr->m_value.array->size()) +
                                                ") is out of range");
                     }

                     // error condition (cf. RFC 6901, Sect. 4)
                     if (reference_token.size() > 1 and reference_token[0] == '0')
                     {
                        throw std::domain_error("array index must not begin with '0'");
                     }

                     // note: at performs range check
                     ptr = &ptr->at(static_cast<size_type>(std::stoi(reference_token)));
                     break;
                  }

                  default:
                  {
                     throw std::out_of_range("unresolved reference token '" + reference_token + "'");
                  }
               }
            }

            return *ptr;
         }

         /// split the string input to reference tokens
         static std::vector<std::string> split(std::string reference_string)
         {
            std::vector<std::string> result;

            // special case: empty reference string -> no reference tokens
            if (reference_string.empty())
            {
               return result;
            }

            // check if nonempty reference string begins with slash
            if (reference_string[0] != '/')
            {
               throw std::domain_error("JSON pointer must be empty or begin with '/'");
            }

            // extract the reference tokens:
            // - slash: position of the last read slash (or end of string)
            // - start: position after the previous slash
            for (
               // search for the first slash after the first character
                  size_t slash = reference_string.find_first_of("/", 1),
                  // set the beginning of the first reference token
                        start = 1;
               // we can stop if start == string::npos+1 = 0
                  start != 0;
               // set the beginning of the next reference token
               // (will eventually be 0 if slash == std::string::npos)
                  start = slash + 1,
                        // find next slash
                        slash = reference_string.find_first_of("/", start))
            {
               // use the text between the beginning of the reference token
               // (start) and the last slash (slash).
               auto reference_token = reference_string.substr(start, slash - start);

               // check reference tokens are properly escaped
               for (size_t pos = reference_token.find_first_of("~");
                    pos != std::string::npos;
                    pos = reference_token.find_first_of("~", pos + 1))
               {
                  assert(reference_token[pos] == '~');

                  // ~ must be followed by 0 or 1
                  if (pos == reference_token.size() - 1 or
                      (reference_token[pos + 1] != '0' and
                       reference_token[pos + 1] != '1'))
                  {
                     throw std::domain_error("escape error: '~' must be followed with '0' or '1'");
                  }
               }

               // finally, store the reference token
               unescape(reference_token);
               result.push_back(reference_token);
            }

            return result;
         }

      private:
         /*!
        @brief replace all occurrences of a substring by another string

        @param[in,out] s  the string to manipulate
        @param[in]     f  the substring to replace with @a t
        @param[out]    t  the string to replace @a f

        @return The string @a s where all occurrences of @a f are replaced
                with @a t.

        @pre The search string @a f must not be empty.

        @since version 2.0.0
        */
         static void replace_substring(std::string& s,
                                       const std::string& f,
                                       const std::string& t)
         {
            assert(not f.empty());

            for (
                  size_t pos = s.find(f);         // find first occurrence of f
                  pos != std::string::npos;       // make sure f was found
                  s.replace(pos, f.size(), t),    // replace with t
                        pos = s.find(f, pos + t.size()) // find next occurrence of f
                  );
         }

         /// escape tilde and slash
         static std::string escape(std::string s)
         {
            // escape "~"" to "~0" and "/" to "~1"
            replace_substring(s, "~", "~0");
            replace_substring(s, "/", "~1");
            return s;
         }

         /// unescape tilde and slash
         static void unescape(std::string& s)
         {
            // first transform any occurrence of the sequence '~1' to '/'
            replace_substring(s, "~1", "/");
            // then transform any occurrence of the sequence '~0' to '~'
            replace_substring(s, "~0", "~");
         }

         /*!
        @param[in] reference_string  the reference string to the current value
        @param[in] value             the value to consider
        @param[in,out] result        the result object to insert values to

        @note Empty objects or arrays are flattened to `null`.
        */
         static void flatten(const std::string& reference_string,
                             const basic_json& value,
                             basic_json& result)
         {
            switch (value.m_type)
            {
               case value_t::array:
               {
                  if (value.m_value.array->empty())
                  {
                     // flatten empty array as null
                     result[reference_string] = nullptr;
                  }
                  else
                  {
                     // iterate array and use index as reference string
                     for (size_t i = 0; i < value.m_value.array->size(); ++i)
                     {
                        flatten(reference_string + "/" + std::to_string(i),
                                value.m_value.array->operator[](i), result);
                     }
                  }
                  break;
               }

               case value_t::object:
               {
                  if (value.m_value.object->empty())
                  {
                     // flatten empty object as null
                     result[reference_string] = nullptr;
                  }
                  else
                  {
                     // iterate object and use keys as reference string
                     for (const auto& element : *value.m_value.object)
                     {
                        flatten(reference_string + "/" + escape(element.first),
                                element.second, result);
                     }
                  }
                  break;
               }

               default:
               {
                  // add primitive value with its reference string
                  result[reference_string] = value;
                  break;
               }
            }
         }

         /*!
        @param[in] value  flattened JSON

        @return unflattened JSON
        */
         static basic_json unflatten(const basic_json& value)
         {
            if (not value.is_object())
            {
               throw std::domain_error("only objects can be unflattened");
            }

            basic_json result;

            // iterate the JSON object values
            for (const auto& element : *value.m_value.object)
            {
               if (not element.second.is_primitive())
               {
                  throw std::domain_error("values in object must be primitive");
               }

               // assign value to reference pointed to by JSON pointer;
               // Note that if the JSON pointer is "" (i.e., points to the
               // whole value), function get_and_create returns a reference
               // to result itself. An assignment will then create a
               // primitive value.
               json_pointer(element.first).get_and_create(result) = element.second;
            }

            return result;
         }

      private:
         /// the reference tokens
         std::vector<std::string> reference_tokens {};
      };

      //////////////////////////
      // JSON Pointer support //
      //////////////////////////

      /// @name JSON Pointer functions
      /// @{

      /*!
    @brief access specified element via JSON Pointer

    Uses a JSON pointer to retrieve a reference to the respective JSON value.
    No bound checking is performed. Similar to
    @ref operator[](const typename object_t::key_type&), `null` values
    are created in arrays and objects if necessary.

    In particular:
    - If the JSON pointer points to an object key that does not exist, it
      is created an filled with a `null` value before a reference to it
      is returned.
    - If the JSON pointer points to an array index that does not exist, it
      is created an filled with a `null` value before a reference to it
      is returned. All indices between the current maximum and the given
      index are also filled with `null`.
    - The special value `-` is treated as a synonym for the index past the
      end.

    @param[in] ptr  a JSON pointer

    @return reference to the element pointed to by @a ptr

    @complexity Constant.

    @throw std::out_of_range      if the JSON pointer can not be resolved
    @throw std::domain_error      if an array index begins with '0'
    @throw std::invalid_argument  if an array index was not a number

    @liveexample{The behavior is shown in the example.,operatorjson_pointer}

    @since version 2.0.0
    */
      reference operator[](const json_pointer& ptr)
      {
         return ptr.get_unchecked(this);
      }

      /*!
    @brief access specified element via JSON Pointer

    Uses a JSON pointer to retrieve a reference to the respective JSON value.
    No bound checking is performed. The function does not change the JSON
    value; no `null` values are created. In particular, the the special value
    `-` yields an exception.

    @param[in] ptr  JSON pointer to the desired element

    @return const reference to the element pointed to by @a ptr

    @complexity Constant.

    @throw std::out_of_range      if the JSON pointer can not be resolved
    @throw std::domain_error      if an array index begins with '0'
    @throw std::invalid_argument  if an array index was not a number

    @liveexample{The behavior is shown in the example.,operatorjson_pointer_const}

    @since version 2.0.0
    */
      const_reference operator[](const json_pointer& ptr) const
      {
         return ptr.get_unchecked(this);
      }

      /*!
    @brief access specified element via JSON Pointer

    Returns a reference to the element at with specified JSON pointer @a ptr,
    with bounds checking.

    @param[in] ptr  JSON pointer to the desired element

    @return reference to the element pointed to by @a ptr

    @complexity Constant.

    @throw std::out_of_range      if the JSON pointer can not be resolved
    @throw std::domain_error      if an array index begins with '0'
    @throw std::invalid_argument  if an array index was not a number

    @liveexample{The behavior is shown in the example.,at_json_pointer}

    @since version 2.0.0
    */
      reference at(const json_pointer& ptr)
      {
         return ptr.get_checked(this);
      }

      /*!
    @brief access specified element via JSON Pointer

    Returns a const reference to the element at with specified JSON pointer
    @a ptr, with bounds checking.

    @param[in] ptr  JSON pointer to the desired element

    @return reference to the element pointed to by @a ptr

    @complexity Constant.

    @throw std::out_of_range      if the JSON pointer can not be resolved
    @throw std::domain_error      if an array index begins with '0'
    @throw std::invalid_argument  if an array index was not a number

    @liveexample{The behavior is shown in the example.,at_json_pointer_const}

    @since version 2.0.0
    */
      const_reference at(const json_pointer& ptr) const
      {
         return ptr.get_checked(this);
      }

      /*!
    @brief return flattened JSON value

    The function creates a JSON object whose keys are JSON pointers (see
    [RFC 6901](https://tools.ietf.org/html/rfc6901)) and whose values are all
    primitive. The original JSON value can be restored using the
    @ref unflatten() function.

    @return an object that maps JSON pointers to primitve values

    @note Empty objects and arrays are flattened to `null` and will not be
          reconstructed correctly by the @ref unflatten() function.

    @complexity Linear in the size the JSON value.

    @liveexample{The following code shows how a JSON object is flattened to an
    object whose keys consist of JSON pointers.,flatten}

    @sa @ref unflatten() for the reverse function

    @since version 2.0.0
    */
      basic_json flatten() const
      {
         basic_json result(value_t::object);
         json_pointer::flatten("", *this, result);
         return result;
      }

      /*!
    @brief unflatten a previously flattened JSON value

    The function restores the arbitrary nesting of a JSON value that has been
    flattened before using the @ref flatten() function. The JSON value must
    meet certain constraints:
    1. The value must be an object.
    2. The keys must be JSON pointers (see
       [RFC 6901](https://tools.ietf.org/html/rfc6901))
    3. The mapped values must be primitive JSON types.

    @return the original JSON from a flattened version

    @note Empty objects and arrays are flattened by @ref flatten() to `null`
          values and can not unflattened to their original type. Apart from
          this example, for a JSON value `j`, the following is always true:
          `j == j.flatten().unflatten()`.

    @complexity Linear in the size the JSON value.

    @liveexample{The following code shows how a flattened JSON object is
    unflattened into the original nested JSON object.,unflatten}

    @sa @ref flatten() for the reverse function

    @since version 2.0.0
    */
      basic_json unflatten() const
      {
         return json_pointer::unflatten(*this);
      }

      /// @}

      //////////////////////////
      // JSON Patch functions //
      //////////////////////////

      /// @name JSON Patch functions
      /// @{

      /*!
    @brief applies a JSON patch

    [JSON Patch](http://jsonpatch.com) defines a JSON document structure for
    expressing a sequence of operations to apply to a JSON) document. With
    this funcion, a JSON Patch is applied to the current JSON value by
    executing all operations from the patch.

    @param[in] patch  JSON patch document
    @return patched document

    @note The application of a patch is atomic: Either all operations succeed
          and the patched document is returned or an exception is thrown. In
          any case, the original value is not changed: the patch is applied
          to a copy of the value.

    @throw std::out_of_range if a JSON pointer inside the patch could not
    be resolved successfully in the current JSON value; example: `"key baz
    not found"`
    @throw invalid_argument if the JSON patch is malformed (e.g., mandatory
    attributes are missing); example: `"operation add must have member path"`

    @complexity Linear in the size of the JSON value and the length of the
    JSON patch. As usually only a fraction of the JSON value is affected by
    the patch, the complexity can usually be neglected.

    @liveexample{The following code shows how a JSON patch is applied to a
    value.,patch}

    @sa @ref diff -- create a JSON patch by comparing two JSON values

    @sa [RFC 6902 (JSON Patch)](https://tools.ietf.org/html/rfc6902)
    @sa [RFC 6901 (JSON Pointer)](https://tools.ietf.org/html/rfc6901)

    @since version 2.0.0
    */
      basic_json patch(const basic_json& patch) const
      {
         // make a working copy to apply the patch to
         basic_json result = *this;

         // the valid JSON Patch operations
         enum class patch_operations {add, remove, replace, move, copy, test, invalid};

         const auto get_op = [](const std::string op)
         {
            if (op == "add")
            {
               return patch_operations::add;
            }
            if (op == "remove")
            {
               return patch_operations::remove;
            }
            if (op == "replace")
            {
               return patch_operations::replace;
            }
            if (op == "move")
            {
               return patch_operations::move;
            }
            if (op == "copy")
            {
               return patch_operations::copy;
            }
            if (op == "test")
            {
               return patch_operations::test;
            }

            return patch_operations::invalid;
         };

         // wrapper for "add" operation; add value at ptr
         const auto operation_add = [&result](json_pointer & ptr, basic_json val)
         {
            // adding to the root of the target document means replacing it
            if (ptr.is_root())
            {
               result = val;
            }
            else
            {
               // make sure the top element of the pointer exists
               json_pointer top_pointer = ptr.top();
               if (top_pointer != ptr)
               {
                  basic_json& x = result.at(top_pointer);
               }

               // get reference to parent of JSON pointer ptr
               const auto last_path = ptr.pop_back();
               basic_json& parent = result[ptr];

               switch (parent.m_type)
               {
                  case value_t::null:
                  case value_t::object:
                  {
                     // use operator[] to add value
                     parent[last_path] = val;
                     break;
                  }

                  case value_t::array:
                  {
                     if (last_path == "-")
                     {
                        // special case: append to back
                        parent.push_back(val);
                     }
                     else
                     {
                        const auto idx = std::stoi(last_path);
                        if (static_cast<size_type>(idx) > parent.size())
                        {
                           // avoid undefined behavior
                           throw std::out_of_range("array index " + std::to_string(idx) + " is out of range");
                        }
                        else
                        {
                           // default case: insert add offset
                           parent.insert(parent.begin() + static_cast<difference_type>(idx), val);
                        }
                     }
                     break;
                  }

                  default:
                  {
                     // if there exists a parent it cannot be primitive
                     assert(false);  // LCOV_EXCL_LINE
                  }
               }
            }
         };

         // wrapper for "remove" operation; remove value at ptr
         const auto operation_remove = [&result](json_pointer & ptr)
         {
            // get reference to parent of JSON pointer ptr
            const auto last_path = ptr.pop_back();
            basic_json& parent = result.at(ptr);

            // remove child
            if (parent.is_object())
            {
               // perform range check
               auto it = parent.find(last_path);
               if (it != parent.end())
               {
                  parent.erase(it);
               }
               else
               {
                  throw std::out_of_range("key '" + last_path + "' not found");
               }
            }
            else if (parent.is_array())
            {
               // note erase performs range check
               parent.erase(static_cast<size_type>(std::stoi(last_path)));
            }
         };

         // type check
         if (not patch.is_array())
         {
            // a JSON patch must be an array of objects
            throw std::invalid_argument("JSON patch must be an array of objects");
         }

         // iterate and apply th eoperations
         for (const auto& val : patch)
         {
            // wrapper to get a value for an operation
            const auto get_value = [&val](const std::string & op,
                                          const std::string & member,
                                          bool string_type) -> basic_json&
            {
               // find value
               auto it = val.m_value.object->find(member);

               // context-sensitive error message
               const auto error_msg = (op == "op") ? "operation" : "operation '" + op + "'";

               // check if desired value is present
               if (it == val.m_value.object->end())
               {
                  throw std::invalid_argument(error_msg + " must have member '" + member + "'");
               }

               // check if result is of type string
               if (string_type and not it->second.is_string())
               {
                  throw std::invalid_argument(error_msg + " must have string member '" + member + "'");
               }

               // no error: return value
               return it->second;
            };

            // type check
            if (not val.is_object())
            {
               throw std::invalid_argument("JSON patch must be an array of objects");
            }

            // collect mandatory members
            const std::string op = get_value("op", "op", true);
            const std::string path = get_value(op, "path", true);
            json_pointer ptr(path);

            switch (get_op(op))
            {
               case patch_operations::add:
               {
                  operation_add(ptr, get_value("add", "value", false));
                  break;
               }

               case patch_operations::remove:
               {
                  operation_remove(ptr);
                  break;
               }

               case patch_operations::replace:
               {
                  // the "path" location must exist - use at()
                  result.at(ptr) = get_value("replace", "value", false);
                  break;
               }

               case patch_operations::move:
               {
                  const std::string from_path = get_value("move", "from", true);
                  json_pointer from_ptr(from_path);

                  // the "from" location must exist - use at()
                  basic_json v = result.at(from_ptr);

                  // The move operation is functionally identical to a
                  // "remove" operation on the "from" location, followed
                  // immediately by an "add" operation at the target
                  // location with the value that was just removed.
                  operation_remove(from_ptr);
                  operation_add(ptr, v);
                  break;
               }

               case patch_operations::copy:
               {
                  const std::string from_path = get_value("copy", "from", true);;
                  const json_pointer from_ptr(from_path);

                  // the "from" location must exist - use at()
                  result[ptr] = result.at(from_ptr);
                  break;
               }

               case patch_operations::test:
               {
                  bool success = false;
                  try
                  {
                     // check if "value" matches the one at "path"
                     // the "path" location must exist - use at()
                     success = (result.at(ptr) == get_value("test", "value", false));
                  }
                  catch (std::out_of_range&)
                  {
                     // ignore out of range errors: success remains false
                  }

                  // throw an exception if test fails
                  if (not success)
                  {
                     throw std::domain_error("unsuccessful: " + val.dump());
                  }

                  break;
               }

               case patch_operations::invalid:
               {
                  // op must be "add", "remove", "replace", "move", "copy", or
                  // "test"
                  throw std::invalid_argument("operation value '" + op + "' is invalid");
               }
            }
         }

         return result;
      }

      /*!
    @brief creates a diff as a JSON patch

    Creates a [JSON Patch](http://jsonpatch.com) so that value @a source can
    be changed into the value @a target by calling @ref patch function.

    @invariant For two JSON values @a source and @a target, the following code
    yields always `true`:
    @code {.cpp}
    source.patch(diff(source, target)) == target;
    @endcode

    @note Currently, only `remove`, `add`, and `replace` operations are
          generated.

    @param[in] source  JSON value to copare from
    @param[in] target  JSON value to copare against
    @param[in] path    helper value to create JSON pointers

    @return a JSON patch to convert the @a source to @a target

    @complexity Linear in the lengths of @a source and @a target.

    @liveexample{The following code shows how a JSON patch is created as a
    diff for two JSON values.,diff}

    @sa @ref patch -- apply a JSON patch

    @sa [RFC 6902 (JSON Patch)](https://tools.ietf.org/html/rfc6902)

    @since version 2.0.0
    */
      static basic_json diff(const basic_json& source,
                             const basic_json& target,
                             std::string path = "") noexcept
      {
         // the patch
         basic_json result(value_t::array);

         // if the values are the same, return empty patch
         if (source == target)
         {
            return result;
         }

         if (source.type() != target.type())
         {
            // different types: replace value
            result.push_back(
                  {
                        {"op", "replace"},
                        {"path", path},
                        {"value", target}
                  });
         }
         else
         {
            switch (source.type())
            {
               case value_t::array:
               {
                  // first pass: traverse common elements
                  size_t i = 0;
                  while (i < source.size() and i < target.size())
                  {
                     // recursive call to compare array values at index i
                     auto temp_diff = diff(source[i], target[i], path + "/" + std::to_string(i));
                     result.insert(result.end(), temp_diff.begin(), temp_diff.end());
                     ++i;
                  }

                  // i now reached the end of at least one array
                  // in a second pass, traverse the remaining elements

                  // remove my remaining elements
                  while (i < source.size())
                  {
                     result.push_back(object(
                           {
                                 {"op", "remove"},
                                 {"path", path + "/" + std::to_string(i)}
                           }));
                     ++i;
                  }

                  // add other remaining elements
                  while (i < target.size())
                  {
                     result.push_back(
                           {
                                 {"op", "add"},
                                 {"path", path + "/" + std::to_string(i)},
                                 {"value", target[i]}
                           });
                     ++i;
                  }

                  break;
               }

               case value_t::object:
               {
                  // first pass: traverse this object's elements
                  for (auto it = source.begin(); it != source.end(); ++it)
                  {
                     // escape the key name to be used in a JSON patch
                     const auto key = json_pointer::escape(it.key());

                     if (target.find(it.key()) != target.end())
                     {
                        // recursive call to compare object values at key it
                        auto temp_diff = diff(it.value(), target[it.key()], path + "/" + key);
                        result.insert(result.end(), temp_diff.begin(), temp_diff.end());
                     }
                     else
                     {
                        // found a key that is not in o -> remove it
                        result.push_back(object(
                              {
                                    {"op", "remove"},
                                    {"path", path + "/" + key}
                              }));
                     }
                  }

                  // second pass: traverse other object's elements
                  for (auto it = target.begin(); it != target.end(); ++it)
                  {
                     if (source.find(it.key()) == source.end())
                     {
                        // found a key that is not in this -> add it
                        const auto key = json_pointer::escape(it.key());
                        result.push_back(
                              {
                                    {"op", "add"},
                                    {"path", path + "/" + key},
                                    {"value", it.value()}
                              });
                     }
                  }

                  break;
               }

               default:
               {
                  // both primitive type: replace value
                  result.push_back(
                        {
                              {"op", "replace"},
                              {"path", path},
                              {"value", target}
                        });
                  break;
               }
            }
         }

         return result;
      }

      /// @}
   };


/////////////
// presets //
/////////////

/*!
@brief default JSON class

This type is the default specialization of the @ref basic_json class which uses
the standard template types.

@since version 1.0.0
*/
   using json = basic_json<>;
}


///////////////////////
// nonmember support //
///////////////////////

// specialization of std::swap, and std::hash
namespace std
{
/*!
@brief exchanges the values of two JSON objects

@since version 1.0.0
*/
   template <>
   inline void swap(nlohmann::json& j1,
                    nlohmann::json& j2) noexcept(
   is_nothrow_move_constructible<nlohmann::json>::value and
   is_nothrow_move_assignable<nlohmann::json>::value
   )
   {
      j1.swap(j2);
   }

/// hash value for JSON objects
   template <>
   struct hash<nlohmann::json>
   {
      /*!
    @brief return a hash value for a JSON object

    @since version 1.0.0
    */
      std::size_t operator()(const nlohmann::json& j) const
      {
         // a naive hashing via the string representation
         const auto& h = hash<nlohmann::json::string_t>();
         return h(j.dump());
      }
   };
}

/*!
@brief user-defined string literal for JSON values

This operator implements a user-defined string literal for JSON objects. It
can be used by adding \p "_json" to a string literal and returns a JSON object
if no parse error occurred.

@param[in] s  a string representation of a JSON object
@return a JSON object

@since version 1.0.0
*/
inline nlohmann::json operator "" _json(const char* s, std::size_t)
{
   return nlohmann::json::parse(reinterpret_cast<const nlohmann::json::string_t::value_type*>(s));
}

/*!
@brief user-defined string literal for JSON pointer

@since version 2.0.0
*/
inline nlohmann::json::json_pointer operator "" _json_pointer(const char* s, std::size_t)
{
   return nlohmann::json::json_pointer(s);
}

// restore GCC/clang diagnostic settings
#if defined(__clang__) || defined(__GNUC__) || defined(__GNUG__)
#pragma GCC diagnostic pop
#endif

#endif<|MERGE_RESOLUTION|>--- conflicted
+++ resolved
@@ -341,25 +341,10 @@
     7159](http://rfc7159.net/rfc7159), because any order implements the
     specified "unordered" nature of JSON objects.
     */
-      template <class T>
-      struct compare {
-          bool operator()(const T &s1, const T &s2) const {
-			  if (s1.size() == s2.size()) {
-				  return s1 < s2;
-			  } else {
-				  return s1.size() < s2.size();
-			  }
-          }
-      };
 
       using object_t = ObjectType<StringType,
             basic_json,
-<<<<<<< HEAD
             doj::alphanum_less<StringType>,
-=======
-//            std::less<StringType>,
-			  compare<StringType>,
->>>>>>> b9c5b31b
             AllocatorType<std::pair<const StringType,
                   basic_json>>>;
 
