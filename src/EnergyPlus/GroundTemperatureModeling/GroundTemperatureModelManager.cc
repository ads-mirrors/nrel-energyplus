--- conflicted
+++ resolved
@@ -96,12 +96,7 @@
         // Called by objects requiring ground temperature models. Determines type and calls appropriate factory method.
 
         // Set object type
-<<<<<<< HEAD
-        GroundTempObjType objectType = static_cast<GroundTempObjType>(getEnumerationValue(groundTempModelNamesUC, Util::MakeUPPERCase(objectType_str)));
-=======
-        GroundTempObjType objectType =
-            static_cast<GroundTempObjType>(getEnumValue(groundTempModelNamesUC, UtilityRoutines::makeUPPER(objectType_str)));
->>>>>>> 07b51a2c
+        GroundTempObjType objectType = static_cast<GroundTempObjType>(getEnumValue(groundTempModelNamesUC, Util::makeUPPER(objectType_str)));
 
         assert(objectType != GroundTempObjType::Invalid);
 
