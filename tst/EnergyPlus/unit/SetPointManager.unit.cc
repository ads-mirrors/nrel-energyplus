// EnergyPlus, Copyright (c) 1996-2024, The Board of Trustees of the University of Illinois,
// The Regents of the University of California, through Lawrence Berkeley National Laboratory
// (subject to receipt of any required approvals from the U.S. Dept. of Energy), Oak Ridge
// National Laboratory, managed by UT-Battelle, Alliance for Sustainable Energy, LLC, and other
// contributors. All rights reserved.
//
// NOTICE: This Software was developed under funding from the U.S. Department of Energy and the
// U.S. Government consequently retains certain rights. As such, the U.S. Government has been
// granted for itself and others acting on its behalf a paid-up, nonexclusive, irrevocable,
// worldwide license in the Software to reproduce, distribute copies to the public, prepare
// derivative works, and perform publicly and display publicly, and to permit others to do so.
//
// Redistribution and use in source and binary forms, with or without modification, are permitted
// provided that the following conditions are met:
//
// (1) Redistributions of source code must retain the above copyright notice, this list of
//     conditions and the following disclaimer.
//
// (2) Redistributions in binary form must reproduce the above copyright notice, this list of
//     conditions and the following disclaimer in the documentation and/or other materials
//     provided with the distribution.
//
// (3) Neither the name of the University of California, Lawrence Berkeley National Laboratory,
//     the University of Illinois, U.S. Dept. of Energy nor the names of its contributors may be
//     used to endorse or promote products derived from this software without specific prior
//     written permission.
//
// (4) Use of EnergyPlus(TM) Name. If Licensee (i) distributes the software in stand-alone form
//     without changes from the version obtained under this License, or (ii) Licensee makes a
//     reference solely to the software portion of its product, Licensee must refer to the
//     software as "EnergyPlus version X" software, where "X" is the version number Licensee
//     obtained under this License and may not use a different name for the software. Except as
//     specifically required in this Section (4), Licensee shall not use in a company name, a
//     product name, in advertising, publicity, or other promotional activities any name, trade
//     name, trademark, logo, or other designation of "EnergyPlus", "E+", "e+" or confusingly
//     similar designation, without the U.S. Department of Energy's prior written consent.
//
// THIS SOFTWARE IS PROVIDED BY THE COPYRIGHT HOLDERS AND CONTRIBUTORS "AS IS" AND ANY EXPRESS OR
// IMPLIED WARRANTIES, INCLUDING, BUT NOT LIMITED TO, THE IMPLIED WARRANTIES OF MERCHANTABILITY
// AND FITNESS FOR A PARTICULAR PURPOSE ARE DISCLAIMED. IN NO EVENT SHALL THE COPYRIGHT OWNER OR
// CONTRIBUTORS BE LIABLE FOR ANY DIRECT, INDIRECT, INCIDENTAL, SPECIAL, EXEMPLARY, OR
// CONSEQUENTIAL DAMAGES (INCLUDING, BUT NOT LIMITED TO, PROCUREMENT OF SUBSTITUTE GOODS OR
// SERVICES; LOSS OF USE, DATA, OR PROFITS; OR BUSINESS INTERRUPTION) HOWEVER CAUSED AND ON ANY
// THEORY OF LIABILITY, WHETHER IN CONTRACT, STRICT LIABILITY, OR TORT (INCLUDING NEGLIGENCE OR
// OTHERWISE) ARISING IN ANY WAY OUT OF THE USE OF THIS SOFTWARE, EVEN IF ADVISED OF THE
// POSSIBILITY OF SUCH DAMAGE.

// EnergyPlus::Standalone ERV Unit Tests

#include <fstream>

// Google Test Headers
#include <gtest/gtest.h>

// EnergyPlus Headers
#include "Fixtures/EnergyPlusFixture.hh"

// EnergyPlus Headers
#include <EnergyPlus/BranchInputManager.hh>
#include <EnergyPlus/BranchNodeConnections.hh>
#include <EnergyPlus/CurveManager.hh>
#include <EnergyPlus/Data/EnergyPlusData.hh>
#include <EnergyPlus/DataAirLoop.hh>
#include <EnergyPlus/DataAirSystems.hh>
#include <EnergyPlus/DataEnvironment.hh>
#include <EnergyPlus/DataHeatBalance.hh>
#include <EnergyPlus/DataLoopNode.hh>
#include <EnergyPlus/DataZoneEnergyDemands.hh>
#include <EnergyPlus/DataZoneEquipment.hh>
#include <EnergyPlus/HeatBalanceManager.hh>
#include <EnergyPlus/MixedAir.hh>
#include <EnergyPlus/NodeInputManager.hh>
#include <EnergyPlus/Plant/DataPlant.hh>
#include <EnergyPlus/Psychrometrics.hh>
#include <EnergyPlus/ReturnAirPathManager.hh>
#include <EnergyPlus/ScheduleManager.hh>
#include <EnergyPlus/SetPointManager.hh>
#include <EnergyPlus/SimAirServingZones.hh>
#include <EnergyPlus/SingleDuct.hh>
#include <EnergyPlus/SplitterComponent.hh>
#include <EnergyPlus/WaterCoils.hh>
#include <EnergyPlus/ZoneAirLoopEquipmentManager.hh>
#include <EnergyPlus/ZoneTempPredictorCorrector.hh>

using namespace EnergyPlus;

TEST_F(EnergyPlusFixture, SetPointManager_DefineReturnWaterChWSetPointManager)
{

    // Set up the required plant loop data
    state->dataPlnt->TotNumLoops = 1;
    state->dataPlnt->PlantLoop.allocate(1);
    state->dataPlnt->PlantLoop(1).FluidIndex = 1;

    state->dataPlnt->PlantLoop(1).LoopSide(DataPlant::LoopSideLocation::Supply).NodeNumIn = 1;  // Supply inlet, return
    state->dataPlnt->PlantLoop(1).LoopSide(DataPlant::LoopSideLocation::Supply).NodeNumOut = 2; // Supply outlet, supply
    state->dataPlnt->PlantLoop(1).LoopSide(DataPlant::LoopSideLocation::Demand).Branch.allocate(1);
    state->dataPlnt->PlantLoop(1).LoopSide(DataPlant::LoopSideLocation::Demand).Branch(1).Comp.allocate(1);
    state->dataPlnt->PlantLoop(1).LoopSide(DataPlant::LoopSideLocation::Supply).Branch.allocate(1);
    state->dataPlnt->PlantLoop(1).LoopSide(DataPlant::LoopSideLocation::Supply).Branch(1).Comp.allocate(1);
    state->dataPlnt->PlantLoop(1).LoopSide(DataPlant::LoopSideLocation::Demand).Branch(1).Comp(1).NodeNumIn = 0;
    state->dataPlnt->PlantLoop(1).LoopSide(DataPlant::LoopSideLocation::Demand).Branch(1).Comp(1).NodeNumOut = 0;
    state->dataPlnt->PlantLoop(1).LoopSide(DataPlant::LoopSideLocation::Supply).Branch(1).Comp(1).NodeNumIn = 1;
    state->dataPlnt->PlantLoop(1).LoopSide(DataPlant::LoopSideLocation::Supply).Branch(1).Comp(1).NodeNumOut = 2;

    // Set up the required node data
    state->dataLoopNodes->Node.allocate(2);
    state->dataLoopNodes->Node(2).MassFlowRate = 1.0;

    // Set up a cooling setpoint manager
    SetPointManager::SPMReturnWaterTemp mySPM;
    mySPM.type = SetPointManager::SPMType::ChilledWaterReturnTemp;
    mySPM.returnTempType = SetPointManager::ReturnTempType::Constant;
    mySPM.returnNodeNum = 1;
    mySPM.supplyNodeNum = 2;
    mySPM.plantLoopNum = 0;
    mySPM.minSetTemp = 7;
    mySPM.maxSetTemp = 10;
    mySPM.returnTempConstantTarget = 12;

    // test 1: normal, in range
    state->dataLoopNodes->Node(1).Temp = 11;
    state->dataLoopNodes->Node(2).Temp = 7;
    mySPM.calculate(*state);
    // on the first pass through it should detect the plant loop it manages
    EXPECT_EQ(1, mySPM.plantLoopNum);
    // with a delta T of 4, and a target return of 12, it should produce 8
    EXPECT_EQ(8, mySPM.currentSupplySetPt);

    // test 2: hit the maximum reset range
    state->dataLoopNodes->Node(1).Temp = 8;
    state->dataLoopNodes->Node(2).Temp = 7;
    mySPM.calculate(*state);
    // with a delta T of 1, and a target return of 12, it should try to produce 11, but be capped at 10
    EXPECT_EQ(10, mySPM.currentSupplySetPt);

    // test 3: hit the minimum reset range
    state->dataLoopNodes->Node(1).Temp = 13;
    state->dataLoopNodes->Node(2).Temp = 7;
    mySPM.calculate(*state);
    // with a delta T of 6, and a target return of 12, it should try to produce 6, but be capped at 7
    EXPECT_EQ(7, mySPM.currentSupplySetPt);

    // test 4: no flow
    state->dataLoopNodes->Node(1).Temp = 11;
    state->dataLoopNodes->Node(2).Temp = 7;
    state->dataLoopNodes->Node(2).MassFlowRate = 0.0;
    // with Qdemand calculated as zero, it should leave early, but only after setting setpt to design
    EXPECT_EQ(7, mySPM.currentSupplySetPt);

    // test 5: backward delta T (something awry...)
    state->dataLoopNodes->Node(1).Temp = 5;
    state->dataLoopNodes->Node(2).Temp = 7;
    state->dataLoopNodes->Node(2).MassFlowRate = 1.0;
    // with Qdemand calculated as negative, it should leave early, but only after setting setpt to design
    EXPECT_EQ(7, mySPM.currentSupplySetPt);

    // test 6: can't identify plant loop
    // this is actually a passing case, since the plant may not be built when this is first called
    // the PlantManager will do a validation to ensure that a setpoint is found, so we don't have to validate here
    // this code simply defaults to getting a fluid index of 1 (water) if it can't find a matching plant
    state->dataLoopNodes->Node(1).Temp = 11;
    state->dataLoopNodes->Node(2).Temp = 7;
    state->dataLoopNodes->Node(2).MassFlowRate = 1.0;
    state->dataPlnt->PlantLoop(1).LoopSide(DataPlant::LoopSideLocation::Supply).NodeNumOut = 5; // Supply outlet, supply
    mySPM.plantLoopNum = 0;
    mySPM.calculate(*state);
    // this time it shouldn't detect which plant it was found on
    EXPECT_EQ(0, mySPM.plantLoopNum);
    // with a delta T of 4, and a target return of 12, it should produce 8
    EXPECT_EQ(8, mySPM.currentSupplySetPt);

    // tear down
    state->dataLoopNodes->Node.deallocate();
    state->dataPlnt->PlantLoop.deallocate();
}

TEST_F(EnergyPlusFixture, SetPointManager_DefineReturnWaterHWSetPointManager)
{

    // Set up the required plant loop data
    state->dataPlnt->TotNumLoops = 1;
    state->dataPlnt->PlantLoop.allocate(1);
    state->dataPlnt->PlantLoop(1).FluidIndex = 1;

    state->dataPlnt->PlantLoop(1).LoopSide(DataPlant::LoopSideLocation::Supply).NodeNumIn = 1;  // Supply inlet, return
    state->dataPlnt->PlantLoop(1).LoopSide(DataPlant::LoopSideLocation::Supply).NodeNumOut = 2; // Supply outlet, supply
    state->dataPlnt->PlantLoop(1).LoopSide(DataPlant::LoopSideLocation::Demand).Branch.allocate(1);
    state->dataPlnt->PlantLoop(1).LoopSide(DataPlant::LoopSideLocation::Demand).Branch(1).Comp.allocate(1);
    state->dataPlnt->PlantLoop(1).LoopSide(DataPlant::LoopSideLocation::Supply).Branch.allocate(1);
    state->dataPlnt->PlantLoop(1).LoopSide(DataPlant::LoopSideLocation::Supply).Branch(1).Comp.allocate(1);
    state->dataPlnt->PlantLoop(1).LoopSide(DataPlant::LoopSideLocation::Demand).Branch(1).Comp(1).NodeNumIn = 0;
    state->dataPlnt->PlantLoop(1).LoopSide(DataPlant::LoopSideLocation::Demand).Branch(1).Comp(1).NodeNumOut = 0;
    state->dataPlnt->PlantLoop(1).LoopSide(DataPlant::LoopSideLocation::Supply).Branch(1).Comp(1).NodeNumIn = 1;
    state->dataPlnt->PlantLoop(1).LoopSide(DataPlant::LoopSideLocation::Supply).Branch(1).Comp(1).NodeNumOut = 2;

    // Set up the required node data
    state->dataLoopNodes->Node.allocate(2);
    state->dataLoopNodes->Node(2).MassFlowRate = 1.0;

    // Set up a cooling setpoint manager
    SetPointManager::SPMReturnWaterTemp mySPM;
    mySPM.returnNodeNum = 1;
    mySPM.supplyNodeNum = 2;
    mySPM.plantLoopNum = 0;
    mySPM.maxSetTemp = 60;
    mySPM.minSetTemp = 57;
    mySPM.returnTempConstantTarget = 55;
    state->dataLoopNodes->Node(2).Temp = 60;

    // test 1: normal, in range
    state->dataLoopNodes->Node(1).Temp = 56;
    mySPM.calculate(*state);
    // on the first pass through it should detect the plant loop it manages
    EXPECT_EQ(1, mySPM.plantLoopNum);
    // with a delta T of 4, and a target return of 55, it should produce 59
    EXPECT_EQ(59, mySPM.currentSupplySetPt);

    // test 2: hit the minimum reset range
    state->dataLoopNodes->Node(1).Temp = 59;
    mySPM.calculate(*state);
    // with a delta T of 1, and a target return of 55, it should try to produce 56, but be capped at 57
    EXPECT_EQ(57, mySPM.currentSupplySetPt);

    // test 3: hit the maximum reset range
    state->dataLoopNodes->Node(1).Temp = 54;
    mySPM.calculate(*state);
    // with a delta T of 6, and a target return of 55, it should try to produce 61, but be capped at 60
    EXPECT_EQ(60, mySPM.currentSupplySetPt);

    // test 4: no flow
    state->dataLoopNodes->Node(1).Temp = 56;
    state->dataLoopNodes->Node(2).MassFlowRate = 0.0;
    // with Qdemand calculated as zero, it should leave early, but only after setting setpt to design
    EXPECT_EQ(60, mySPM.currentSupplySetPt);

    // test 5: backward delta T (something awry...)
    state->dataLoopNodes->Node(1).Temp = 61;
    state->dataLoopNodes->Node(2).MassFlowRate = 1.0;
    // with Qdemand calculated as negative, it should leave early, but only after setting setpt to design
    EXPECT_EQ(60, mySPM.currentSupplySetPt);

    // test 6: can't identify plant loop
    // this is actually a passing case, since the plant may not be built when this is first called
    // the PlantManager will do a validation to ensure that a setpoint is found, so we don't have to validate here
    // this code simply defaults to getting a fluid index of 1 (water) if it can't find a matching plant
    state->dataLoopNodes->Node(1).Temp = 56;
    state->dataLoopNodes->Node(2).MassFlowRate = 1.0;
    state->dataPlnt->PlantLoop(1).LoopSide(DataPlant::LoopSideLocation::Supply).NodeNumOut = 5; // Supply outlet, supply
    mySPM.plantLoopNum = 0;
    mySPM.calculate(*state);
    // this time it shouldn't detect which plant it was found on
    EXPECT_EQ(0, mySPM.plantLoopNum);
    // with a delta T of 4, and a target return of 55, it should produce 59
    EXPECT_EQ(59, mySPM.currentSupplySetPt);

    // tear down
    state->dataLoopNodes->Node.deallocate();
    state->dataPlnt->PlantLoop.deallocate();
}

TEST_F(EnergyPlusFixture, SetPointManager_DefineCondEntSetPointManager)
{
    // Set up the curves using the idf parser
    std::string const idf_objects = delimited_string({"Curve:QuadLinear,",
                                                      "MinDsnWBCurveName,       !- Name",
                                                      "-3.333,                  !- Coefficient1 Constant",
                                                      "0,                       !- Coefficient2 w",
                                                      "38.9,                    !- Coefficient3 x",
                                                      "0,                       !- Coefficient4 y",
                                                      "0,                       !- Coefficient5 z",
                                                      "-30,                     !- Minimum Value of w",
                                                      "40,                      !- Maximum Value of w",
                                                      "0,                       !- Minimum Value of x",
                                                      "1,                       !- Maximum Value of x",
                                                      "10,                      !- Minimum Value of y",
                                                      "38,                      !- Maximum Value of y",
                                                      "0.00000001,              !- Minimum Value of z",
                                                      "0.00000008,              !- Maximum Value of z",
                                                      "0,                       !- Minimum Curve Output",
                                                      "38,                      !- Maximum Curve Output",
                                                      "Temperature,             !- Input Unit Type for w",
                                                      "Dimensionless,           !- Input Unit Type for x",
                                                      "Dimensionless,           !- Input Unit Type for y",
                                                      "Dimensionless;           !- Input Unit Type for z",
                                                      "Curve:QuadLinear,",
                                                      "MinActWBCurveName,       !- Name",
                                                      "-8.333,                  !- Coefficient1 Constant",
                                                      "2,                       !- Coefficient2 w",
                                                      "5.5556,                  !- Coefficient3 x",
                                                      "-1,                      !- Coefficient4 y",
                                                      "0,                       !- Coefficient5 z",
                                                      "0,                       !- Minimum Value of w",
                                                      "38,                      !- Maximum Value of w",
                                                      "0,                       !- Minimum Value of x",
                                                      "1,                       !- Maximum Value of x",
                                                      "10,                      !- Minimum Value of y",
                                                      "38,                      !- Maximum Value of y",
                                                      "0.00000001,              !- Minimum Value of z",
                                                      "0.00000008,              !- Maximum Value of z",
                                                      "0,                       !- Minimum Curve Output",
                                                      "43,                      !- Maximum Curve Output",
                                                      "Temperature,             !- Input Unit Type for w",
                                                      "Dimensionless,           !- Input Unit Type for x",
                                                      "Dimensionless,           !- Input Unit Type for y",
                                                      "Dimensionless;           !- Input Unit Type for z",
                                                      "Curve:QuadLinear,",
                                                      "OptCondEntCurveName,     !- Name",
                                                      "13.2711,                 !- Coefficient1 Constant",
                                                      "0.8,                     !- Coefficient2 w",
                                                      "6.6667,                  !- Coefficient3 x",
                                                      "0.266,                   !- Coefficient4 y",
                                                      "-6193484,                !- Coefficient5 z",
                                                      "0,                       !- Minimum Value of w",
                                                      "38,                      !- Maximum Value of w",
                                                      "0,                       !- Minimum Value of x",
                                                      "1,                       !- Maximum Value of x",
                                                      "10,                      !- Minimum Value of y",
                                                      "38,                      !- Maximum Value of y",
                                                      "0.00000001,              !- Minimum Value of z",
                                                      "0.00000008,              !- Maximum Value of z",
                                                      "0,                       !- Minimum Curve Output",
                                                      "32,                      !- Maximum Curve Output",
                                                      "Temperature,             !- Input Unit Type for w",
                                                      "Dimensionless,           !- Input Unit Type for x",
                                                      "Dimensionless,           !- Input Unit Type for y",
                                                      "Dimensionless;           !- Input Unit Type for z",
                                                      "Schedule:Compact,",
                                                      "Condenser Loop Temp Schedule,  !- Name",
                                                      "Temperature,             !- Schedule Type Limits Name",
                                                      "Through: 12/31,          !- Field 1",
                                                      "For: AllDays,            !- Field 2",
                                                      "Until: 24:00,30.0;       !- Field 3"});
    ASSERT_TRUE(process_idf(idf_objects));
    state->dataGlobal->NumOfTimeStepInHour = 4;
    state->dataGlobal->MinutesPerTimeStep = 60 / state->dataGlobal->NumOfTimeStepInHour;
    ScheduleManager::ProcessScheduleInput(*state);
    state->dataGlobal->TimeStep = 1;
    state->dataGlobal->HourOfDay = 1;
    state->dataEnvrn->DayOfWeek = 1;
    state->dataEnvrn->DayOfYear_Schedule = 1;
    ScheduleManager::UpdateScheduleValues(*state);

    // a few constants for convenience
    int constexpr evapOutletNodeNum = 1;
    int constexpr condInletNodeNum = 2;
    int constexpr chwLoopIndex = 1;
    int constexpr condLoopIndex = 2;
    int constexpr chillerBranchChW = 1;
    int constexpr chillerBranchCW = 1;
    int constexpr chillerCompIndex = 1;

    // Set up ChW loop manually, way too much input to do that here in idf, all I care about is the
    state->dataPlnt->TotNumLoops = 2;
    state->dataPlnt->PlantLoop.allocate(2);

    state->dataPlnt->PlantLoop(chwLoopIndex).LoopSide(DataPlant::LoopSideLocation::Supply).Branch.allocate(1);
    state->dataPlnt->PlantLoop(chwLoopIndex).LoopSide(DataPlant::LoopSideLocation::Supply).Branch(chillerBranchChW).Comp.allocate(1);
    state->dataPlnt->PlantLoop(chwLoopIndex)
        .LoopSide(DataPlant::LoopSideLocation::Supply)
        .Branch(chillerBranchChW)
        .Comp(chillerCompIndex)
        .NodeNumOut = evapOutletNodeNum;
    Real64 constexpr designCondenserEnteringTemp = 20;
    state->dataPlnt->PlantLoop(chwLoopIndex)
        .LoopSide(DataPlant::LoopSideLocation::Supply)
        .Branch(chillerBranchChW)
        .Comp(chillerCompIndex)
        .TempDesCondIn = designCondenserEnteringTemp;
    state->dataPlnt->PlantLoop(chwLoopIndex)
        .LoopSide(DataPlant::LoopSideLocation::Supply)
        .Branch(chillerBranchChW)
        .Comp(chillerCompIndex)
        .TempDesEvapOut = 5;
    state->dataPlnt->PlantLoop(chwLoopIndex).LoopSide(DataPlant::LoopSideLocation::Supply).Branch(chillerBranchChW).Comp(chillerCompIndex).MaxLoad =
        5000;

    state->dataPlnt->PlantLoop(condLoopIndex).LoopSide(DataPlant::LoopSideLocation::Demand).Branch.allocate(1);
    state->dataPlnt->PlantLoop(condLoopIndex).LoopSide(DataPlant::LoopSideLocation::Demand).Branch(chillerBranchCW).Comp.allocate(1);
    state->dataPlnt->PlantLoop(condLoopIndex).LoopSide(DataPlant::LoopSideLocation::Demand).Branch(chillerBranchCW).Comp(chillerCompIndex).NodeNumIn =
        condInletNodeNum;
    state->dataPlnt->PlantLoop(chwLoopIndex).LoopSide(DataPlant::LoopSideLocation::Supply).Branch(chillerBranchChW).Comp(chillerCompIndex).MyLoad =
        1000;

    state->dataLoopNodes->Node.allocate(2);
    state->dataLoopNodes->Node(evapOutletNodeNum).Temp = 7;
    state->dataLoopNodes->Node(condInletNodeNum).Temp = 10;

    SetPointManager::SPMCondenserEnteringTemp thisSPM;
    thisSPM.minTowerDesignWetBulbCurveNum = Curve::GetCurveIndex(*state, "MINDSNWBCURVENAME");
    thisSPM.minOAWetBulbCurveNum = Curve::GetCurveIndex(*state, "MINACTWBCURVENAME");
    thisSPM.optCondenserEnteringTempCurveNum = Curve::GetCurveIndex(*state, "OPTCONDENTCURVENAME");
    thisSPM.condenserEnteringTempSchedNum = ScheduleManager::GetScheduleIndex(*state, "CONDENSER LOOP TEMP SCHEDULE");
    thisSPM.plantPloc = {chwLoopIndex, DataPlant::LoopSideLocation::Supply, chillerBranchChW, chillerCompIndex};

    thisSPM.demandPloc = {condLoopIndex, DataPlant::LoopSideLocation::Demand, chillerBranchCW, chillerCompIndex};
    thisSPM.chillerType = DataPlant::PlantEquipmentType::Chiller_Electric;

    // switch: Weighted ratio > 9 && etc...
    state->dataPlnt->PlantLoop(1).CoolingDemand = 4700;

    // Now call and check
    thisSPM.calculate(*state);
    EXPECT_NEAR(designCondenserEnteringTemp + 1.0, thisSPM.setPt, 0.001);

    // switch: Weighted ratio < 9 || etc...
    state->dataPlnt->PlantLoop(1).CoolingDemand = 4000;

    // switch: OAWB>MinWb && DesignWB>MinDesignWB && CurLift>MinLift
    state->dataEnvrn->OutWetBulbTemp = 40;
    thisSPM.towerDesignInletAirWetBulbTemp = 35;
    thisSPM.minLift = 2;

    // Now call and check
    thisSPM.calculate(*state);
    EXPECT_NEAR(32, thisSPM.setPt, 0.001);

    // switch: ELSE
    state->dataEnvrn->OutWetBulbTemp = 30;
    thisSPM.towerDesignInletAirWetBulbTemp = 20;
    thisSPM.minLift = 5;

    // Now call and check
    thisSPM.calculate(*state);
    EXPECT_NEAR(30, thisSPM.setPt, 0.001);
}

TEST_F(EnergyPlusFixture, SetPointManager_setupSetPointAndFlags)
{

    Real64 totEnergy = 0.0;
    Real64 totEnergyPrevious = 0.0;
    Real64 condenserWaterSetPoint = 0.0;
    Real64 condenserWaterSetPointLimit = 10.0;
    bool statusRunOptimalCondenserEnteringTemp = false;
    bool statusRunSubOptimalCondenserEnteringTemp = false;
    bool statusRunFinalOptimalCondenserEnteringTemp = false;

    SetPointManager::SPMIdealCondenserEnteringTemp thisSPM;
    thisSPM.maxCondenserEnteringTemp = 25;

    // first pass through, leave totEnergyPrevious == 0 to kick things off but initialize current energy
    totEnergy = 1000.0;
    thisSPM.setupSetPointAndFlags(totEnergy,
                                  totEnergyPrevious,
                                  condenserWaterSetPoint,
                                  condenserWaterSetPointLimit,
                                  statusRunOptimalCondenserEnteringTemp,
                                  statusRunSubOptimalCondenserEnteringTemp,
                                  statusRunFinalOptimalCondenserEnteringTemp);
    // the values should be initialized
    // the setpoint should be set to max - 1
    EXPECT_NEAR(24, condenserWaterSetPoint, 0.0001);
    // the energy should be stored in the previous energy variable
    EXPECT_EQ(totEnergy, totEnergyPrevious);
    // the run flag should be turned on to start simulating
    EXPECT_TRUE(statusRunOptimalCondenserEnteringTemp);
    // the sub run flag should be reset to false
    EXPECT_FALSE(statusRunSubOptimalCondenserEnteringTemp);

    // second pass through, continue the optimization by having it find a lower energy usage
    totEnergy = 800.0;
    thisSPM.setupSetPointAndFlags(totEnergy,
                                  totEnergyPrevious,
                                  condenserWaterSetPoint,
                                  condenserWaterSetPointLimit,
                                  statusRunOptimalCondenserEnteringTemp,
                                  statusRunSubOptimalCondenserEnteringTemp,
                                  statusRunFinalOptimalCondenserEnteringTemp);
    // the optimization should decrement the setpoint and continue searching, storing this energy for next time
    EXPECT_NEAR(23, condenserWaterSetPoint, 0.0001);
    EXPECT_TRUE(statusRunOptimalCondenserEnteringTemp);
    EXPECT_EQ(totEnergy, totEnergyPrevious);

    // third pass through have it pass the optimal point by going higher energy
    totEnergy = 900;
    thisSPM.setupSetPointAndFlags(totEnergy,
                                  totEnergyPrevious,
                                  condenserWaterSetPoint,
                                  condenserWaterSetPointLimit,
                                  statusRunOptimalCondenserEnteringTemp,
                                  statusRunSubOptimalCondenserEnteringTemp,
                                  statusRunFinalOptimalCondenserEnteringTemp);
    // the optimization should realize it passed the optimal point, back track and then set the sub-optimazation flags
    EXPECT_NEAR(23.8, condenserWaterSetPoint, 0.0001);
    EXPECT_TRUE(statusRunOptimalCondenserEnteringTemp);
    EXPECT_TRUE(statusRunSubOptimalCondenserEnteringTemp);

    // fourth pass through it will be doing the sub-optimization search; perform one search; energy goes down this time
    totEnergyPrevious = 900;
    totEnergy = 890;
    thisSPM.setupSetPointAndFlags(totEnergy,
                                  totEnergyPrevious,
                                  condenserWaterSetPoint,
                                  condenserWaterSetPointLimit,
                                  statusRunOptimalCondenserEnteringTemp,
                                  statusRunSubOptimalCondenserEnteringTemp,
                                  statusRunFinalOptimalCondenserEnteringTemp);
    // the optimization should realize it has yet again overshot and start trying to work downward carefully
    EXPECT_NEAR(23.6, condenserWaterSetPoint, 0.0001);
    EXPECT_TRUE(statusRunOptimalCondenserEnteringTemp);
    EXPECT_TRUE(statusRunSubOptimalCondenserEnteringTemp);

    // fifth pass through it will have hit the optimal point; it will set the setpoint back and set the final run flags
    totEnergy = 895;
    thisSPM.setupSetPointAndFlags(totEnergy,
                                  totEnergyPrevious,
                                  condenserWaterSetPoint,
                                  condenserWaterSetPointLimit,
                                  statusRunOptimalCondenserEnteringTemp,
                                  statusRunSubOptimalCondenserEnteringTemp,
                                  statusRunFinalOptimalCondenserEnteringTemp);
    // the optimization should increment the energy back to where it was, and set the final flags
    EXPECT_NEAR(23.8, condenserWaterSetPoint, 0.0001);
    EXPECT_TRUE(statusRunOptimalCondenserEnteringTemp);
    EXPECT_FALSE(statusRunSubOptimalCondenserEnteringTemp);
    EXPECT_TRUE(statusRunFinalOptimalCondenserEnteringTemp);

    // and finally, the sixth pass through when it is set to run final; totEnergy doesn't matter when that flag is true, and the sp shouldn't change
    thisSPM.setupSetPointAndFlags(totEnergy,
                                  totEnergyPrevious,
                                  condenserWaterSetPoint,
                                  condenserWaterSetPointLimit,
                                  statusRunOptimalCondenserEnteringTemp,
                                  statusRunSubOptimalCondenserEnteringTemp,
                                  statusRunFinalOptimalCondenserEnteringTemp);
    EXPECT_NEAR(23.8, condenserWaterSetPoint, 0.0001);
    EXPECT_FALSE(statusRunOptimalCondenserEnteringTemp);
    EXPECT_FALSE(statusRunSubOptimalCondenserEnteringTemp);
    EXPECT_FALSE(statusRunFinalOptimalCondenserEnteringTemp);
}

TEST_F(EnergyPlusFixture, CalcScheduledTESSetPoint)
{
    SetPointManager::SPMTESScheduled spmTESS;
    spmTESS.nonChargeCHWTemp = 5;
    spmTESS.chargeCHWTemp = -5;

    // indexes in Schedule
    int constexpr OnSched = 1;
    int constexpr OffSched = 2;
    std::string const idf_contents(delimited_string({
        "Schedule:Constant,MyScheduleOn,,1;",
        "Schedule:Constant,MyScheduleOff,,0;",
    }));
    ASSERT_TRUE(process_idf(idf_contents));
    state->dataGlobal->NumOfTimeStepInHour = 4;
    state->dataGlobal->MinutesPerTimeStep = 60 / state->dataGlobal->NumOfTimeStepInHour;
    ScheduleManager::ProcessScheduleInput(*state);
    state->dataGlobal->TimeStep = 1;
    state->dataGlobal->HourOfDay = 1;
    state->dataEnvrn->DayOfWeek = 1;
    state->dataEnvrn->DayOfYear_Schedule = 1;
    ScheduleManager::UpdateScheduleValues(*state);

    // CtrlType Bug
    //    state->dataSetPointManager->SchTESSetPtMgr(schManNum).CompOpType = DataPlant::CtrlType::CoolingOp;
    spmTESS.compOpType = DataPlant::CtrlType::HeatingOp;

    spmTESS.schedNum = OnSched;

    spmTESS.calculate(*state);
    EXPECT_EQ(spmTESS.nonChargeCHWTemp, spmTESS.setPt);

    spmTESS.schedNum = OffSched;
    spmTESS.schedNumCharge = OffSched;

    spmTESS.calculate(*state);
    EXPECT_EQ(spmTESS.nonChargeCHWTemp, spmTESS.setPt);

    spmTESS.schedNum = OffSched;
    spmTESS.schedNumCharge = OnSched;

    spmTESS.calculate(*state);
    EXPECT_EQ(spmTESS.chargeCHWTemp, spmTESS.setPt);

    // CtrlType Bug
    //    state->dataSetPointManager->SchTESSetPtMgr(schManNum).CompOpType = DataPlant::CtrlType::DualOp;
    spmTESS.compOpType = DataPlant::CtrlType::CoolingOp;

    spmTESS.calculate(*state);
    EXPECT_EQ(spmTESS.nonChargeCHWTemp, spmTESS.setPt);
}

TEST_F(EnergyPlusFixture, SZRHOAFractionImpact)
{
    std::string const idf_objects = delimited_string({
        "SetpointManager:SingleZone:Reheat,",
        "    SupAirTemp MngrKitchen,    !- Name",
        "    Temperature,              !- Control Variable",
        "    12.8,                     !- Minimum Supply Air Temperature",
        "    40.0,                     !- Maximum Supply Air Temperature",
        "    Kitchen,                  !- Control Zone Name",
        "    Kitchen Air Node,         !- Zone Node Name",
        "    Kitchen Direct Air Inlet Node Name,    !- Zone Inlet Node Name",
        "    PSZ-AC_2:2 Supply Equipment Outlet Node;    !- Setpoint Node or NodeList Name",

    });

    ASSERT_TRUE(process_idf(idf_objects));
    bool ErrorsFound = false;
    state->dataGlobal->NumOfZones = 1;

    state->dataHeatBal->Zone.allocate(state->dataGlobal->NumOfZones);
    state->dataHeatBal->Zone(1).Name = "KITCHEN";

    state->dataAirLoop->AirLoopFlow.allocate(1);

    state->dataZoneEnergyDemand->ZoneSysEnergyDemand.allocate(1);
    state->dataZoneEnergyDemand->DeadBandOrSetback.allocate(1);

    state->dataAirSystemsData->PrimaryAirSystems.allocate(1);
    state->dataAirSystemsData->PrimaryAirSystems(1).OASysOutletNodeNum =
        NodeInputManager::GetOnlySingleNode(*state,
                                            "FAN INLET NODE",
                                            ErrorsFound,
                                            DataLoopNode::ConnectionObjectType::FanOnOff,
                                            "SZRHtest",
                                            DataLoopNode::NodeFluidType::Air,
                                            DataLoopNode::ConnectionType::Internal,
                                            NodeInputManager::CompFluidStream::Primary,
                                            DataLoopNode::ObjectIsNotParent,
                                            "AHU node");
    state->dataAirSystemsData->PrimaryAirSystems(1).OASysInletNodeNum =
        NodeInputManager::GetOnlySingleNode(*state,
                                            "RETURN NODE",
                                            ErrorsFound,
                                            DataLoopNode::ConnectionObjectType::OutdoorAirMixer,
                                            "SZRHtest",
                                            DataLoopNode::NodeFluidType::Air,
                                            DataLoopNode::ConnectionType::Inlet,
                                            NodeInputManager::CompFluidStream::Primary,
                                            DataLoopNode::ObjectIsNotParent,
                                            "AHU node");
    state->dataAirSystemsData->PrimaryAirSystems(1).OAMixOAInNodeNum =
        NodeInputManager::GetOnlySingleNode(*state,
                                            "OA INLET TO MIXER",
                                            ErrorsFound,
                                            DataLoopNode::ConnectionObjectType::OutdoorAirMixer,
                                            "SZRHtest",
                                            DataLoopNode::NodeFluidType::Air,
                                            DataLoopNode::ConnectionType::Internal,
                                            NodeInputManager::CompFluidStream::Primary,
                                            DataLoopNode::ObjectIsNotParent,
                                            "AHU node");
    state->dataAirSystemsData->PrimaryAirSystems(1).NumBranches = 1;
    state->dataAirSystemsData->PrimaryAirSystems(1).InletBranchNum[0] = 1;

    state->dataAirSystemsData->PrimaryAirSystems(1).Branch.allocate(state->dataAirSystemsData->PrimaryAirSystems(1).NumBranches);

    state->dataAirSystemsData->PrimaryAirSystems(1).Branch(1).NodeNumIn =
        NodeInputManager::GetOnlySingleNode(*state,
                                            "RETURN NODE",
                                            ErrorsFound,
                                            DataLoopNode::ConnectionObjectType::OutdoorAirMixer,
                                            "SZRHtest",
                                            DataLoopNode::NodeFluidType::Air,
                                            DataLoopNode::ConnectionType::Inlet,
                                            NodeInputManager::CompFluidStream::Primary,
                                            DataLoopNode::ObjectIsNotParent,
                                            "AHU node");
    state->dataAirSystemsData->PrimaryAirSystems(1).Branch(1).TotalComponents = 1;
    state->dataAirSystemsData->PrimaryAirSystems(1).Branch(1).Comp.allocate(1);
    state->dataAirSystemsData->PrimaryAirSystems(1).Branch(1).Comp(1).TypeOf = "Fan:ConstantVolume";

    state->dataAirSystemsData->PrimaryAirSystems(1).Branch(1).Comp(1).NodeNumIn =
        NodeInputManager::GetOnlySingleNode(*state,
                                            "FAN INLET NODE",
                                            ErrorsFound,
                                            DataLoopNode::ConnectionObjectType::OutdoorAirMixer,
                                            "SZRHtest",
                                            DataLoopNode::NodeFluidType::Air,
                                            DataLoopNode::ConnectionType::Internal,
                                            NodeInputManager::CompFluidStream::Primary,
                                            DataLoopNode::ObjectIsNotParent,
                                            "AHU node");

    state->dataAirSystemsData->PrimaryAirSystems(1).Branch(1).Comp(1).NodeNumOut =
        NodeInputManager::GetOnlySingleNode(*state,
                                            "FAN OUTLET NODE",
                                            ErrorsFound,
                                            DataLoopNode::ConnectionObjectType::OutdoorAirMixer,
                                            "SZRHtest",
                                            DataLoopNode::NodeFluidType::Air,
                                            DataLoopNode::ConnectionType::Internal,
                                            NodeInputManager::CompFluidStream::Primary,
                                            DataLoopNode::ObjectIsNotParent,
                                            "AHU node");

    state->dataZoneEquip->ZoneEquipConfig.allocate(1);
    state->dataZoneEquip->ZoneEquipConfig(1).NumInletNodes = 1;
    state->dataZoneEquip->ZoneEquipConfig(1).IsControlled = true;
    state->dataZoneEquip->ZoneEquipConfig(1).InletNode.allocate(1);
    state->dataZoneEquip->ZoneEquipConfig(1).InletNodeAirLoopNum.allocate(1);
    state->dataZoneEquip->ZoneEquipConfig(1).AirDistUnitCool.allocate(1);
    state->dataZoneEquip->ZoneEquipConfig(1).AirDistUnitHeat.allocate(1);
    int zoneAirNode = NodeInputManager::GetOnlySingleNode(*state,
                                                          "KITCHEN AIR NODE",
                                                          ErrorsFound,
                                                          DataLoopNode::ConnectionObjectType::OutdoorAirMixer,
                                                          "SZRHspmTest",
                                                          DataLoopNode::NodeFluidType::Air,
                                                          DataLoopNode::ConnectionType::ZoneNode,
                                                          NodeInputManager::CompFluidStream::Primary,
                                                          DataLoopNode::ObjectIsNotParent,
                                                          "Test zone node");
    state->dataZoneEquip->ZoneEquipConfig(1).ZoneNode = zoneAirNode;
    int zoneInletNode = NodeInputManager::GetOnlySingleNode(*state,
                                                            "KITCHEN DIRECT AIR INLET NODE NAME",
                                                            ErrorsFound,
                                                            DataLoopNode::ConnectionObjectType::OutdoorAirMixer,
                                                            "SZRHspmTest",
                                                            DataLoopNode::NodeFluidType::Air,
                                                            DataLoopNode::ConnectionType::ZoneInlet,
                                                            NodeInputManager::CompFluidStream::Primary,
                                                            DataLoopNode::ObjectIsNotParent,
                                                            "Test zone inlet node");
    state->dataZoneEquip->ZoneEquipConfig(1).InletNode(1) = zoneInletNode;
    state->dataZoneEquip->ZoneEquipConfig(1).InletNodeAirLoopNum(1) = 1;

    SetPointManager::GetSetPointManagerInputs(*state);

    int spmNum = SetPointManager::GetSetPointManagerIndex(*state, "SUPAIRTEMP MNGRKITCHEN");
    auto *spmSZR = dynamic_cast<SetPointManager::SPMSingleZoneReheat *>(state->dataSetPointManager->spms(spmNum));
    ASSERT_TRUE(spmSZR != nullptr);

    EXPECT_EQ(spmSZR->ctrlZoneNum, 1);
    spmSZR->airLoopNum = 1;

    state->dataZoneEquip->ZoneEquipInputsFilled = true;
    state->dataAirLoop->AirLoopInputsFilled = true;

    SetPointManager::InitSetPointManagers(*state);

    state->dataAirLoop->AirLoopFlow(1).OAFrac = 1.0;
    state->dataAirLoop->AirLoopFlow(1).OAMinFrac = 0.8;

    state->dataLoopNodes->Node(zoneInletNode).MassFlowRate = 1.0; // set zone inlet mass flow
    state->dataLoopNodes->Node(zoneInletNode).HumRat = 0.0008;
    state->dataLoopNodes->Node(zoneInletNode).Temp = 20.0;

    state->dataZoneEnergyDemand->ZoneSysEnergyDemand(1).TotalOutputRequired = 0.0;
    // pick these next values so ExtrRateNoHC doesn't exceed loat to sp
    state->dataZoneEnergyDemand->ZoneSysEnergyDemand(1).OutputRequiredToCoolingSP = 6000.0;
    state->dataZoneEnergyDemand->ZoneSysEnergyDemand(1).OutputRequiredToHeatingSP = -4000.0;
    state->dataZoneEnergyDemand->DeadBandOrSetback(1) = true;

    state->dataLoopNodes->Node(zoneAirNode).Temp = 22.0; // zone air node
    state->dataLoopNodes->Node(zoneAirNode).HumRat = 0.0008;

    state->dataLoopNodes->Node(2).HumRat = 0.0008; // return node
    state->dataLoopNodes->Node(2).Temp = 22.0;
    state->dataLoopNodes->Node(2).Enthalpy = Psychrometrics::PsyHFnTdbW(state->dataLoopNodes->Node(2).Temp, state->dataLoopNodes->Node(2).HumRat);

    state->dataLoopNodes->Node(1).Temp = 16.0;
    state->dataLoopNodes->Node(4).Temp = 17.0; // fan rise

    // slightly cool OA
    state->dataLoopNodes->Node(3).HumRat = 0.0006; // OA intake
    state->dataLoopNodes->Node(3).Temp = 16.0;
    state->dataLoopNodes->Node(3).Enthalpy = Psychrometrics::PsyHFnTdbW(state->dataLoopNodes->Node(3).Temp, state->dataLoopNodes->Node(3).HumRat);

    SetPointManager::SimSetPointManagers(*state);
    SetPointManager::UpdateSetPointManagers(*state);

    // node number table
    //  1   Fan Inlet Node   OA system outlet
    //  2   Return Node      from zone, first on branch
    //  3   OA inlet to Mixer,  Outdoor air supplying OA damper
    //  4   Fan Outlet Node
    //  5   Kitchen Air Node
    //  6   Kitchen Direct Air Inlet Node Name
    //  7   PSZ-AC_2:2 Supply Equipment Outlet Node

    EXPECT_NEAR(state->dataLoopNodes->Node(7).TempSetPoint, 18.0251495, 0.001);

    state->dataAirLoop->AirLoopFlow(1).OAFrac = 0.8;
    state->dataAirLoop->AirLoopFlow(1).OAMinFrac = 0.8;

    SetPointManager::SimSetPointManagers(*state);
    SetPointManager::UpdateSetPointManagers(*state);

    EXPECT_NEAR(state->dataLoopNodes->Node(7).TempSetPoint, 18.20035, 0.001);

    // warmer day outside
    state->dataAirLoop->AirLoopFlow(1).OAFrac = 1.0;
    state->dataAirLoop->AirLoopFlow(1).OAMinFrac = 0.8;

    state->dataLoopNodes->Node(3).HumRat = 0.0006; // OA intake
    state->dataLoopNodes->Node(3).Temp = 26.0;
    state->dataLoopNodes->Node(3).Enthalpy = Psychrometrics::PsyHFnTdbW(state->dataLoopNodes->Node(3).Temp, state->dataLoopNodes->Node(3).HumRat);

    state->dataLoopNodes->Node(1).Temp = 26.0;
    state->dataLoopNodes->Node(4).Temp = 27.0; // fan rise

    SetPointManager::SimSetPointManagers(*state);
    SetPointManager::UpdateSetPointManagers(*state);

    EXPECT_NEAR(state->dataLoopNodes->Node(7).TempSetPoint, 27.0, 0.001);

    state->dataAirLoop->AirLoopFlow(1).OAFrac = 0.8;
    state->dataAirLoop->AirLoopFlow(1).OAMinFrac = 0.8;

    SetPointManager::SimSetPointManagers(*state);
    SetPointManager::UpdateSetPointManagers(*state);

    EXPECT_NEAR(state->dataLoopNodes->Node(7).TempSetPoint, 26.19976, 0.001);
}

TEST_F(EnergyPlusFixture, SetPointManager_CalcSetPointLinInt)
{
    Real64 SetPt1, SetPt2, SetPt3, SetPt4, SetPt5, SetPt6, SetPt7, SetPt8;
    // SetTempAtOutLow > SetTempAtOutHigh
    SetPt1 = SetPointManager::interpSetPoint(10, 5, 0, 50, 60);
    SetPt2 = SetPointManager::interpSetPoint(5, 10, 0, 50, 60);
    SetPt3 = SetPointManager::interpSetPoint(5, 10, 15, 50, 60);
    SetPt4 = SetPointManager::interpSetPoint(5, 10, 8, 50, 60);
    // SetTempAtOutLow < SetTempAtOutHigh
    SetPt5 = SetPointManager::interpSetPoint(10, 5, 0, 60, 50);
    SetPt6 = SetPointManager::interpSetPoint(5, 10, 0, 60, 50);
    SetPt7 = SetPointManager::interpSetPoint(5, 10, 15, 60, 50);
    SetPt8 = SetPointManager::interpSetPoint(5, 10, 8, 60, 50);

    EXPECT_EQ(55, SetPt1);
    EXPECT_EQ(50, SetPt2);
    EXPECT_EQ(60, SetPt3);
    EXPECT_EQ(56, SetPt4);

    EXPECT_EQ(55, SetPt5);
    EXPECT_EQ(60, SetPt6);
    EXPECT_EQ(50, SetPt7);
    EXPECT_EQ(54, SetPt8);
}

TEST_F(EnergyPlusFixture, DefineMixedAirSetPointManager)
{

    // Set up the required node data
    state->dataLoopNodes->Node.allocate(5);
    state->dataLoopNodes->Node(1).MassFlowRate = 1.0;

    // Set up a cooling setpoint manager
    SetPointManager::SPMMixedAir mySPM;

    mySPM.fanInNodeNum = 1;
    mySPM.fanOutNodeNum = 2;
    mySPM.coolCoilInNodeNum = 0;
    mySPM.coolCoilOutNodeNum = 0;
    mySPM.refNodeNum = 5;
    mySPM.minCoolCoilOutTemp = 7.2;

    // test 1: Original calculation
    state->dataLoopNodes->Node(5).TempSetPoint = 13;
    state->dataLoopNodes->Node(2).Temp = 24.2;
    state->dataLoopNodes->Node(1).Temp = 24.0;
    mySPM.calculate(*state);

    EXPECT_EQ(12.8, mySPM.setPt);

    // test 2: Freezing calculation: blow through

    mySPM.coolCoilInNodeNum = 3;
    mySPM.coolCoilOutNodeNum = 4;
    state->dataLoopNodes->Node(5).TempSetPoint = 7.0;
    state->dataLoopNodes->Node(5).Temp = 7.0;
    state->dataLoopNodes->Node(3).Temp = 24.2;
    state->dataLoopNodes->Node(4).Temp = 7.0;
    mySPM.calculate(*state);

    EXPECT_EQ(24.2, mySPM.setPt);

    // test 3: Freezing calculation: draw through
    state->dataLoopNodes->Node(5).TempSetPoint = 7.3;
    state->dataLoopNodes->Node(3).Temp = 24.2;
    state->dataLoopNodes->Node(5).Temp = 7.2;
    state->dataLoopNodes->Node(4).Temp = 7.0;
    state->dataLoopNodes->Node(2).Temp = 7.2;
    state->dataLoopNodes->Node(1).Temp = 7.0;
    mySPM.calculate(*state);

    EXPECT_EQ(24.4, mySPM.setPt);

    // tear down
    state->dataLoopNodes->Node.deallocate();
}

TEST_F(EnergyPlusFixture, MixedAirSetPointManager_SameRefAndSPNodeName)
{

    std::string const idf_objects = delimited_string({
        "SetpointManager:MixedAir,",
        "  Mixed Air Temp,          !- Name",
        "  Temperature,             !- Control Variable",
        "  AirLoopSetpointNode,     !- Reference Setpoint Node Name",
        "  AirLoopFanINLET,         !- Fan Inlet Node Name",
        "  CoolingCoilAirINLET,     !- Fan Outlet Node Name",
        "  AirLoopSetpointNode;     !- Setpoint Node or NodeList Name",
    });

    ASSERT_TRUE(process_idf(idf_objects)); // read idf objects

    // GetInput should fail since reference and set point node names are the same
    bool ErrorsFound = false;
    SetPointManager::GetSetPointManagerInputData(*state, ErrorsFound);
    EXPECT_TRUE(ErrorsFound);

    std::string const error_string = delimited_string({
        "   ** Severe  ** GetSetPointManagerInputs: SetpointManager:MixedAir=\"MIXED AIR TEMP\", reference node.",
        "   **   ~~~   ** ..Reference Node is the same as the SetPoint Node",
        "   **   ~~~   ** Reference Node Name=\"AIRLOOPSETPOINTNODE\".",
    });

    EXPECT_TRUE(compare_err_stream(error_string, true));
}

TEST_F(EnergyPlusFixture, ColdestSetPointMgrInSingleDuct)
{
    std::string const idf_objects = delimited_string({

        "  Zone,",
        "    SPACE1-1,                !- Name",
        "    0,                       !- Direction of Relative North {deg}",
        "    0,                       !- X Origin {m}",
        "    0,                       !- Y Origin {m}",
        "    0,                       !- Z Origin {m}",
        "    1,                       !- Type",
        "    1,                       !- Multiplier",
        "    2.438400269,             !- Ceiling Height {m}",
        "    239.247360229;           !- Volume {m3}",

        "  NodeList,",
        "    OutsideAirInletNodes,    !- Name",
        "    Outside Air Inlet Node 1;!- Node 1 Name",

        "  NodeList,",
        "    SPACE1-1 In Nodes,       !- Name",
        "    SPACE1-1 In Node;        !- Node 1 Name",

        "  ZoneHVAC:EquipmentConnections,",
        "    SPACE1-1,                !- Zone Name",
        "    SPACE1-1 Eq,             !- Zone Conditioning Equipment List Name",
        "    SPACE1-1 In Nodes,       !- Zone Air Inlet Node or NodeList Name",
        "    ,                        !- Zone Air Exhaust Node or NodeList Name",
        "    SPACE1-1 Node,           !- Zone Air Node Name",
        "    SPACE1-1 Out Node;       !- Zone Return Air Node Name",

        "  ZoneControl:Thermostat,",
        "    SPACE1-1 Control,        !- Name",
        "    SPACE1-1,                !- Zone or ZoneList Name",
        "    Zone Control Type Sched, !- Control Type Schedule Name",
        "    ThermostatSetpoint:SingleCooling,  !- Control 1 Object Type",
        "    CoolingSetPoint,         !- Control 1 Name",
        "    ThermostatSetpoint:SingleHeating,  !- Control 2 Object Type",
        "    HeatingSetpoint,         !- Control 2 Name",
        "    ThermostatSetpoint:DualSetpoint,  !- Control 3 Object Type",
        "    DualSetPoint;            !- Control 3 Name",

        "  ThermostatSetpoint:SingleHeating,",
        "    HeatingSetpoint,         !- Name",
        "    Htg-SetP-Sch;            !- Setpoint Temperature Schedule Name",

        "  ThermostatSetpoint:SingleCooling,",
        "    CoolingSetpoint,         !- Name",
        "    Clg-SetP-Sch;            !- Setpoint Temperature Schedule Name",

        "  ThermostatSetpoint:DualSetpoint,",
        "    DualSetPoint,            !- Name",
        "    Htg-SetP-Sch,            !- Heating Setpoint Temperature Schedule Name",
        "    Clg-SetP-Sch;            !- Cooling Setpoint Temperature Schedule Name",

        "  ZoneHVAC:EquipmentList,",
        "    SPACE1-1 Eq,             !- Name",
        "    SequentialLoad,          !- Load Distribution Scheme",
        "    ZoneHVAC:AirDistributionUnit,  !- Zone Equipment 1 Object Type",
        "    SPACE1-1 ATU,            !- Zone Equipment 1 Name",
        "    1,                       !- Zone Equipment 1 Cooling Sequence",
        "    1;                       !- Zone Equipment 1 Heating or No-Load Sequence",

        "  ZoneHVAC:AirDistributionUnit,",
        "    SPACE1-1 ATU,            !- Name",
        "    SPACE1-1 In Node,        !- Air Distribution Unit Outlet Node Name",
        "    AirTerminal:SingleDuct:VAV:Reheat,  !- Air Terminal Object Type",
        "    SPACE1-1 VAV Reheat,     !- Air Terminal Name",
        "    0.05,                    !- Nominal Upstream Leakage Fraction",
        "    0.07;                    !- Constant Downstream Leakage Fraction",

        "  AirTerminal:SingleDuct:VAV:Reheat,",
        "    SPACE1-1 VAV Reheat,     !- Name",
        "    CoilAvailSched,          !- Availability Schedule Name",
        "    SPACE1-1 Zone Coil Air In Node,  !- Damper Air Outlet Node Name",
        "    SPACE1-1 ATU In Node,    !- Air Inlet Node Name",
        "    autosize,                !- Maximum Air Flow Rate {m3/s}",
        "    ,                        !- Zone Minimum Air Flow Input Method",
        "    ,                        !- Constant Minimum Air Flow Fraction",
        "    ,                        !- Fixed Minimum Air Flow Rate {m3/s}",
        "    ,                        !- Minimum Air Flow Fraction Schedule Name",
        "    Coil:Heating:Electric,   !- Reheat Coil Object Type",
        "    SPACE1-1 Zone Coil,      !- Reheat Coil Name",
        "    autosize,                !- Maximum Hot Water or Steam Flow Rate {m3/s}",
        "    0.0,                     !- Minimum Hot Water or Steam Flow Rate {m3/s}",
        "    SPACE1-1 In Node,        !- Air Outlet Node Name",
        "    0.001,                   !- Convergence Tolerance",
        "    ,                        !- Damper Heating Action",
        "    ,                        !- Maximum Flow per Zone Floor Area During Reheat {m3/s-m2}",
        "    ;                        !- Maximum Flow Fraction During Reheat",

        "  Coil:Heating:Electric,",
        "    SPACE1-1 Zone Coil,      !- Name",
        "    CoilAvailSched,          !- Availability Schedule Name",
        "    1.0,                     !- Efficiency",
        "    autosize,                !- Nominal Capacity {W}",
        "    SPACE1-1 Zone Coil Air In Node,  !- Air Inlet Node Name",
        "    SPACE1-1 In Node;        !- Air Outlet Node Name",

        "  AirLoopHVAC:ReturnPath,",
        "    ReturnAirPath1,          !- Name",
        "    PLENUM-1 Out Node,       !- Return Air Path Outlet Node Name",
        "    AirLoopHVAC:ZoneMixer,   !- Component 1 Object Type",
        "    Zone Return Air Mixer;   !- Component 1 Name",

        "  AirLoopHVAC:ZoneMixer,",
        "    Zone Return Air Mixer,   !- Name",
        "    PLENUM-1 Out Node,       !- Outlet Node Name",
        "    SPACE1-1 Out Node;       !- Inlet 1 Node Name",

        "  AirLoopHVAC:SupplyPath,",
        "    Zone Supply Air Path 1,  !- Name",
        "    Zone Eq In Node,         !- Supply Air Path Inlet Node Name",
        "    AirLoopHVAC:ZoneSplitter,!- Component 1 Object Type",
        "    Zone Supply Air Splitter 1;  !- Component 1 Name",

        "  AirLoopHVAC:ZoneSplitter,",
        "    Zone Supply Air Splitter 1,  !- Name",
        "    Zone Eq In Node,         !- Inlet Node Name",
        "    SPACE1-1 ATU In Node;    !- Outlet 1 Node Name",

        "  AirLoopHVAC,",
        "    VAV Sys 1,               !- Name",
        "    VAV Sys 1 Controllers,   !- Controller List Name",
        "    ,                        !- Availability Manager List Name",
        "    autosize,                !- Design Supply Air Flow Rate {m3/s}",
        "    VAV Sys 1 Branches,      !- Branch List Name",
        "    ,                        !- Connector List Name",
        "    VAV Sys 1 Inlet Node,    !- Supply Side Inlet Node Name",
        "    PLENUM-1 Out Node,       !- Demand Side Outlet Node Name",
        "    Zone Eq In Node,         !- Demand Side Inlet Node Names",
        "    VAV Sys 1 Outlet Node;   !- Supply Side Outlet Node Names",

        "  AirLoopHVAC:ControllerList,",
        "    VAV Sys 1 Controllers,   !- Name",
        "    Controller:WaterCoil,    !- Controller 1 Object Type",
        "    Central Cooling Coil Contoller 1;  !- Controller 1 Name",

        "  BranchList,",
        "    VAV Sys 1 Branches,      !- Name",
        "    VAV Sys 1 Main Branch;   !- Branch 1 Name",

        "  Branch,",
        "    VAV Sys 1 Main Branch,   !- Name",
        "    ,                        !- Pressure Drop Curve Name",
        "    AirLoopHVAC:OutdoorAirSystem,  !- Component 1 Object Type",
        "    OA Sys 1,                !- Component 1 Name",
        "    VAV Sys 1 Inlet Node,    !- Component 1 Inlet Node Name",
        "    Mixed Air Node 1,        !- Component 1 Outlet Node Name",
        "    Coil:Cooling:Water,      !- Component 2 Object Type",
        "    Main Cooling Coil 1,     !- Component 2 Name",
        "    Mixed Air Node 1,        !- Component 2 Inlet Node Name",
        "    CCoil Outlet Node,       !- Component 2 Outlet Node Name",
        "    Coil:Heating:Electric,   !- Component 3 Object Type",
        "    Main Heating Coil 1,     !- Component 3 Name",
        "    CCoil Outlet Node,       !- Component 3 Inlet Node Name",
        "    HCoil Outlet Node,       !- Component 3 Outlet Node Name",
        "    Fan:VariableVolume,      !- Component 4 Object Type",
        "    Supply Fan 1,            !- Component 4 Name",
        "    HCoil Outlet Node,       !- Component 4 Inlet Node Name",
        "    VAV Sys 1 Outlet Node;   !- Component 4 Outlet Node Name",

        "  AirLoopHVAC:OutdoorAirSystem,",
        "    OA Sys 1,                !- Name",
        "    OA Sys 1 Controllers,    !- Controller List Name",
        "    OA Sys 1 Equipment;      !- Outdoor Air Equipment List Name",

        "  AirLoopHVAC:ControllerList,",
        "    OA Sys 1 Controllers,    !- Name",
        "    Controller:OutdoorAir,   !- Controller 1 Object Type",
        "    OA Controller 1;         !- Controller 1 Name",

        "  AirLoopHVAC:OutdoorAirSystem:EquipmentList,",
        "    OA Sys 1 Equipment,      !- Name",
        "    OutdoorAir:Mixer,        !- Component 1 Object Type",
        "    OA Mixing Box 1;         !- Component 1 Name",

        "  OutdoorAir:Mixer,",
        "    OA Mixing Box 1,         !- Name",
        "    Mixed Air Node 1,        !- Mixed Air Node Name",
        "    Outside Air Inlet Node 1,!- Outdoor Air Stream Node Name",
        "    Relief Air Outlet Node 1,!- Relief Air Stream Node Name",
        "    VAV Sys 1 Inlet Node;    !- Return Air Stream Node Name",

        "  Coil:Cooling:Water,",
        "    Main Cooling Coil 1,     !- Name",
        "    CoilAvailSched,          !- Availability Schedule Name",
        "    autosize,                !- Design Water Flow Rate {m3/s}",
        "    autosize,                !- Design Air Flow Rate {m3/s}",
        "    autosize,                !- Design Inlet Water Temperature {C}",
        "    autosize,                !- Design Inlet Air Temperature {C}",
        "    autosize,                !- Design Outlet Air Temperature {C}",
        "    autosize,                !- Design Inlet Air Humidity Ratio {kgWater/kgDryAir}",
        "    autosize,                !- Design Outlet Air Humidity Ratio {kgWater/kgDryAir}",
        "    CCoil Water Inlet Node,  !- Water Inlet Node Name",
        "    CCoil Water Outlet Node, !- Water Outlet Node Name",
        "    Mixed Air Node 1,        !- Air Inlet Node Name",
        "    CCoil Outlet Node,       !- Air Outlet Node Name",
        "    SimpleAnalysis,          !- Type of Analysis",
        "    CrossFlow;               !- Heat Exchanger Configuration",

        "  Coil:Heating:Electric,",
        "    Main Heating Coil 1,     !- Name",
        "    CoilAvailSched,          !- Availability Schedule Name",
        "    1.0,                     !- Efficiency",
        "    autosize,                !- Nominal Capacity {W}",
        "    CCoil Outlet Node,       !- Air Inlet Node Name",
        "    HCoil Outlet Node;       !- Air Outlet Node Name",

        "  Fan:VariableVolume,",
        "    Supply Fan 1,            !- Name",
        "    CoilAvailSched,          !- Availability Schedule Name",
        "    0.7,                     !- Fan Total Efficiency",
        "    600.0,                   !- Pressure Rise {Pa}",
        "    autosize,                !- Maximum Flow Rate {m3/s}",
        "    Fraction,                !- Fan Power Minimum Flow Rate Input Method",
        "    0.25,                    !- Fan Power Minimum Flow Fraction",
        "    ,                        !- Fan Power Minimum Air Flow Rate {m3/s}",
        "    0.9,                     !- Motor Efficiency",
        "    1.0,                     !- Motor In Airstream Fraction",
        "    0.35071223,              !- Fan Power Coefficient 1",
        "    0.30850535,              !- Fan Power Coefficient 2",
        "    -0.54137364,             !- Fan Power Coefficient 3",
        "    0.87198823,              !- Fan Power Coefficient 4",
        "    0.000,                   !- Fan Power Coefficient 5",
        "    HCoil Outlet Node,       !- Air Inlet Node Name",
        "    VAV Sys 1 Outlet Node;   !- Air Outlet Node Name",

        "  Controller:WaterCoil,",
        "    Central Cooling Coil Contoller 1,  !- Name",
        "    Temperature,             !- Control Variable",
        "    Reverse,                 !- Action",
        "    FLOW,                    !- Actuator Variable",
        "    CCoil Outlet Node,       !- Sensor Node Name",
        "    CCoil Water Inlet Node,  !- Actuator Node Name",
        "    0.002,                   !- Controller Convergence Tolerance {deltaC}",
        "    autosize,                !- Maximum Actuated Flow {m3/s}",
        "    0.0;                     !- Minimum Actuated Flow {m3/s}",

        "  Controller:OutdoorAir,",
        "    OA Controller 1,         !- Name",
        "    Relief Air Outlet Node 1,!- Relief Air Outlet Node Name",
        "    VAV Sys 1 Inlet Node,    !- Return Air Node Name",
        "    Mixed Air Node 1,        !- Mixed Air Node Name",
        "    Outside Air Inlet Node 1,!- Actuator Node Name",
        "    autosize,                !- Minimum Outdoor Air Flow Rate {m3/s}",
        "    autosize,                !- Maximum Outdoor Air Flow Rate {m3/s}",
        "    FixedDryBulb,            !- Economizer Control Type",
        "    ModulateFlow,            !- Economizer Control Action Type",
        "    19.,                     !- Economizer Maximum Limit Dry-Bulb Temperature {C}",
        "    ,                        !- Economizer Maximum Limit Enthalpy {J/kg}",
        "    ,                        !- Economizer Maximum Limit Dewpoint Temperature {C}",
        "    ,                        !- Electronic Enthalpy Limit Curve Name",
        "    4.,                      !- Economizer Minimum Limit Dry-Bulb Temperature {C}",
        "    NoLockout,               !- Lockout Type",
        "    ProportionalMinimum;     !- Minimum Limit Type",

        "  SetpointManager:Warmest,",
        "    Supply Air Temp Manager 1,!- Name",
        "    Temperature,             !- Control Variable",
        "    VAV Sys 1,               !- HVAC Air Loop Name",
        "    11.2,                    !- Minimum Setpoint Temperature {C}",
        "    16.,                     !- Maximum Setpoint Temperature {C}",
        "    MaximumTemperature,      !- Strategy",
        "    VAV Sys 1 Outlet Node;   !- Setpoint Node or NodeList Name",

        "  SetpointManager:MixedAir,",
        "    Mixed Air Temperature Manager 1,!- Name",
        "    Temperature,             !- Control Variable",
        "    VAV Sys 1 Outlet Node,   !- Reference Setpoint Node Name",
        "    HCoil Outlet Node,       !- Fan Inlet Node Name",
        "    VAV Sys 1 Outlet Node,   !- Fan Outlet Node Name",
        "    Cooling SetPoint Node List;  !- Setpoint Node or NodeList Name",

        "  NodeList,",
        "    Cooling SetPoint Node List,  !- Name",
        "    Mixed Air Node 1,        !- Node 1 Name",
        "    CCoil Outlet Node;       !- Node 2 Name",

        "  SetpointManager:Coldest,",
        "    Supply Air Temperature Manager 2,!- Name",
        "    Temperature,             !- Control Variable",
        "    VAV Sys 1,               !- HVAC Air Loop Name",
        "    20.0,                    !- Minimum Setpoint Temperature {C}",
        "    40.0,                    !- Maximum Setpoint Temperature {C}",
        "    MinimumTemperature,      !- Strategy",
        "    HCoil Outlet Node;       !- Setpoint Node or NodeList Name",

        "  Schedule:Compact,",
        "    CoilAvailSched,          !- Name",
        "    Fraction,                !- Schedule Type Limits Name",
        "    Through: 12/31,          !- Field 1",
        "    For: Alldays,            !- Field 2",
        "    Until: 24:00, 1.0;       !- Field 3",

    });

    ASSERT_TRUE(process_idf(idf_objects));
    bool ErrorsFound = false;

    state->dataGlobal->NumOfTimeStepInHour = 1;
    state->dataGlobal->MinutesPerTimeStep = 60;
    ScheduleManager::ProcessScheduleInput(*state);

    HeatBalanceManager::GetZoneData(*state, ErrorsFound); // read zone data
    EXPECT_FALSE(ErrorsFound);                            // zones are specified in the idf snippet
    DataZoneEquipment::GetZoneEquipmentData(*state);
    ZoneAirLoopEquipmentManager::GetZoneAirLoopEquipment(*state);
    SingleDuct::GetSysInput(*state);

    MixedAir::GetOutsideAirSysInputs(*state);
    SplitterComponent::GetSplitterInput(*state);
    BranchInputManager::GetMixerInput(*state);
    BranchInputManager::ManageBranchInput(*state);

    state->dataGlobal->SysSizingCalc = true;
    SimAirServingZones::GetAirPathData(*state);
    SimAirServingZones::InitAirLoops(*state, true);
    // check the number of zones served by single duct or dual duct system
    EXPECT_EQ(1, state->dataAirLoop->AirToZoneNodeInfo(1).NumZonesCooled); // cooled and heated zone (served by single-duct)
    EXPECT_EQ(0, state->dataAirLoop->AirToZoneNodeInfo(1).NumZonesHeated); // no heated only zone (served by dual-duct)

    SetPointManager::GetSetPointManagerInputs(*state);

    int spmWNum = SetPointManager::GetSetPointManagerIndex(*state, "SUPPLY AIR TEMP MANAGER 1");
    auto *spmW = dynamic_cast<SetPointManager::SPMTempest *>(state->dataSetPointManager->spms(spmWNum));
    ASSERT_TRUE(spmW != nullptr);

    int spmCNum = SetPointManager::GetSetPointManagerIndex(*state, "SUPPLY AIR TEMPERATURE MANAGER 2");
    auto *spmC = dynamic_cast<SetPointManager::SPMTempest *>(state->dataSetPointManager->spms(spmCNum));
    ASSERT_TRUE(spmC != nullptr);

    spmW->airLoopNum = 1;
    spmC->airLoopNum = 1;

    SetPointManager::InitSetPointManagers(*state);
    state->dataZoneEnergyDemand->ZoneSysEnergyDemand.allocate(1);
    state->dataZoneEnergyDemand->ZoneSysEnergyDemand(1).TotalOutputRequired = 10000.0;

    int ZoneNodeNum = Util::FindItemInList("SPACE1-1 NODE", state->dataLoopNodes->NodeID);
    int InletNodeNum = Util::FindItemInList("SPACE1-1 IN NODE", state->dataLoopNodes->NodeID);
    EXPECT_EQ(state->dataLoopNodes->NodeID(InletNodeNum), "SPACE1-1 IN NODE");
    EXPECT_EQ(state->dataLoopNodes->NodeID(ZoneNodeNum), "SPACE1-1 NODE");

    state->dataLoopNodes->Node(InletNodeNum).MassFlowRateMax = 1.0; // zone inlet node air flow rate, kg/s
    state->dataLoopNodes->Node(InletNodeNum).HumRat = 0.075;        // zone inlet node air hum ratio, kg/kg
    state->dataLoopNodes->Node(InletNodeNum).Temp = 40.0;           // zone inlet node air temperature, deg C
    state->dataLoopNodes->Node(ZoneNodeNum).Temp = 21.0;            // zone air node temperature set to 21.0 deg C

    SetPointManager::SimSetPointManagers(*state);
    SetPointManager::UpdateSetPointManagers(*state);

    int OutletNodeNum = Util::FindItemInList("VAV SYS 1 OUTLET NODE", state->dataLoopNodes->NodeID);
    EXPECT_EQ(state->dataLoopNodes->NodeID(OutletNodeNum), "VAV SYS 1 OUTLET NODE");
    EXPECT_DOUBLE_EQ(16.0, spmW->setPt); // no cooling load, sets to maximum limit value

    Real64 CpAir(0.0);
    Real64 ZoneSetPointTemp(0.0);

    CpAir = Psychrometrics::PsyCpAirFnW(state->dataLoopNodes->Node(InletNodeNum).HumRat);
    ZoneSetPointTemp = state->dataLoopNodes->Node(ZoneNodeNum).Temp + state->dataZoneEnergyDemand->ZoneSysEnergyDemand(1).TotalOutputRequired /
                                                                          (CpAir * state->dataLoopNodes->Node(InletNodeNum).MassFlowRateMax);
    // check the value of ZoneSetPointTemp matches to the value calculated by ColdestSetPtMgr
    int HCOutletNodeNum = Util::FindItemInList("HCOIL OUTLET NODE", state->dataLoopNodes->NodeID);
    EXPECT_EQ(state->dataLoopNodes->NodeID(HCOutletNodeNum), "HCOIL OUTLET NODE");
    EXPECT_DOUBLE_EQ(ZoneSetPointTemp, spmC->setPt);                                              // 29.74 deg C
    EXPECT_DOUBLE_EQ(ZoneSetPointTemp, state->dataLoopNodes->Node(HCOutletNodeNum).TempSetPoint); // 29.74 deg C
}

TEST_F(EnergyPlusFixture, SetPointManager_OutdoorAirResetMaxTempTest)
{
    bool ErrorsFound = false;

    std::string const idf_objects = delimited_string({
        "  SetpointManager:OutdoorAirReset,",
        "    Hot Water Loop Setpoint Manager,  !- Name",
        "    MaximumTemperature,      !- Control Variable",
        "    80.0,                    !- Setpoint at Outdoor Low Temperature {C}",
        "    -17.778,                 !- Outdoor Low Temperature {C}",
        "    40.0,                    !- Setpoint at Outdoor High Temperature {C}",
        "    21.11,                   !- Outdoor High Temperature {C}",
        "    HW Supply Outlet Node;   !- Setpoint Node or NodeList Name",

    });

    ASSERT_TRUE(process_idf(idf_objects));
    EXPECT_FALSE(ErrorsFound); // zones are specified in the idf snippet

    SetPointManager::GetSetPointManagerInputs(*state);
    // check Set Point Manager get inputs
<<<<<<< HEAD
    int spmNum = SetPointManager::GetSetPointManagerIndex(*state, "HOT WATER LOOP SETPOINT MANAGER");

    auto *spmOA = dynamic_cast<SetPointManager::SPMOutsideAir *>(state->dataSetPointManager->spms(spmNum));
    ASSERT_TRUE(spmOA != nullptr);
    EXPECT_TRUE(compare_enums(spmOA->ctrlVar, HVAC::CtrlVarType::MaxTemp));
    EXPECT_TRUE(compare_enums(spmOA->type, SetPointManager::SPMType::OutsideAir));
    EXPECT_EQ(80.0, spmOA->lowSetPt1);
    EXPECT_EQ(-17.778, spmOA->low1);
    EXPECT_EQ(40.0, spmOA->highSetPt1);
    EXPECT_EQ(21.11, spmOA->high1);
=======
    EXPECT_EQ(state->dataSetPointManager->OutAirSetPtMgr(1).ctrlVarType, "MAXIMUMTEMPERATURE");
    EXPECT_ENUM_EQ(state->dataSetPointManager->OutAirSetPtMgr(1).CtrlTypeMode, SetPointManager::CtrlVarType::MaxTemp);
    EXPECT_ENUM_EQ(state->dataSetPointManager->AllSetPtMgr(1).SPMType, SetPointManager::SetPointManagerType::OutsideAir);
    EXPECT_EQ(80.0, state->dataSetPointManager->OutAirSetPtMgr(1).OutLowSetPt1);
    EXPECT_EQ(-17.778, state->dataSetPointManager->OutAirSetPtMgr(1).OutLow1);
    EXPECT_EQ(40.0, state->dataSetPointManager->OutAirSetPtMgr(1).OutHighSetPt1);
    EXPECT_EQ(21.11, state->dataSetPointManager->OutAirSetPtMgr(1).OutHigh1);
>>>>>>> cb9e70f1
    // set out door dry bukb temp
    state->dataEnvrn->OutDryBulbTemp = -20.0;
    // do init
    SetPointManager::InitSetPointManagers(*state);
    // check OA Reset Set Point Manager run
    SetPointManager::SimSetPointManagers(*state);
    SetPointManager::UpdateSetPointManagers(*state);
    // check OA Reset Set Point Manager sim
    EXPECT_EQ(80.0, state->dataLoopNodes->Node(1).TempSetPointHi);
    // change the low outdoor air setpoint reset value to 60.0C
    spmOA->lowSetPt1 = 60.0;
    // re simulate OA Reset Set Point Manager
    SetPointManager::SimSetPointManagers(*state);
    SetPointManager::UpdateSetPointManagers(*state);
    // check the new reset value is set
    EXPECT_EQ(60.0, state->dataLoopNodes->Node(1).TempSetPointHi);

    // set out door dry bulb temp
    state->dataEnvrn->OutDryBulbTemp = 2.0;
    // check OA Reset Set Point Manager run
    SetPointManager::SimSetPointManagers(*state);
    SetPointManager::UpdateSetPointManagers(*state);
    // SetPt = SetTempAtOutLow - ((OutDryBulbTemp - OutLowTemp)/(OutHighTemp - OutLowTemp)) * (SetTempAtOutLow - SetTempAtOutHigh);
    Real64 SetPt = 60.0 - ((2.0 - -17.778) / (21.11 - -17.778)) * (60.0 - 40.0);
    // check OA Reset Set Point Manager sim
    EXPECT_EQ(SetPt, state->dataLoopNodes->Node(1).TempSetPointHi);
}

TEST_F(EnergyPlusFixture, SetPointManager_OutdoorAirResetMinTempTest)
{
    bool ErrorsFound = false;

    std::string const idf_objects = delimited_string({
        "  SetpointManager:OutdoorAirReset,",
        "    Hot Water Loop Setpoint Manager,  !- Name",
        "    MinimumTemperature,      !- Control Variable",
        "    80.0,                    !- Setpoint at Outdoor Low Temperature {C}",
        "    -17.778,                 !- Outdoor Low Temperature {C}",
        "    40.0,                    !- Setpoint at Outdoor High Temperature {C}",
        "    21.11,                   !- Outdoor High Temperature {C}",
        "    HW Supply Outlet Node;   !- Setpoint Node or NodeList Name",

    });

    ASSERT_TRUE(process_idf(idf_objects));
    EXPECT_FALSE(ErrorsFound); // zones are specified in the idf snippet

    SetPointManager::GetSetPointManagerInputs(*state);
    // check Set Point Manager get inputs
<<<<<<< HEAD

    int spmNum = SetPointManager::GetSetPointManagerIndex(*state, "HOT WATER LOOP SETPOINT MANAGER");
    auto *spmOA = dynamic_cast<SetPointManager::SPMOutsideAir *>(state->dataSetPointManager->spms(spmNum));
    ASSERT_TRUE(spmOA != nullptr);

    EXPECT_TRUE(compare_enums(spmOA->ctrlVar, HVAC::CtrlVarType::MinTemp));
    EXPECT_TRUE(compare_enums(spmOA->type, SetPointManager::SPMType::OutsideAir));
    EXPECT_EQ(80.0, spmOA->lowSetPt1);
    EXPECT_EQ(-17.778, spmOA->low1);
    EXPECT_EQ(40.0, spmOA->highSetPt1);
    EXPECT_EQ(21.11, spmOA->high1);
=======
    EXPECT_EQ(state->dataSetPointManager->OutAirSetPtMgr(1).ctrlVarType, "MINIMUMTEMPERATURE");
    EXPECT_ENUM_EQ(state->dataSetPointManager->OutAirSetPtMgr(1).CtrlTypeMode, SetPointManager::CtrlVarType::MinTemp);
    EXPECT_ENUM_EQ(state->dataSetPointManager->AllSetPtMgr(1).SPMType, SetPointManager::SetPointManagerType::OutsideAir);
    EXPECT_EQ(80.0, state->dataSetPointManager->OutAirSetPtMgr(1).OutLowSetPt1);
    EXPECT_EQ(-17.778, state->dataSetPointManager->OutAirSetPtMgr(1).OutLow1);
    EXPECT_EQ(40.0, state->dataSetPointManager->OutAirSetPtMgr(1).OutHighSetPt1);
    EXPECT_EQ(21.11, state->dataSetPointManager->OutAirSetPtMgr(1).OutHigh1);
>>>>>>> cb9e70f1
    // set out door dry bukb temp
    state->dataEnvrn->OutDryBulbTemp = 22.0;
    // do init
    SetPointManager::InitSetPointManagers(*state);
    // check OA Reset Set Point Manager run
    SetPointManager::SimSetPointManagers(*state);
    SetPointManager::UpdateSetPointManagers(*state);
    // check OA Reset Set Point Manager sim
    EXPECT_EQ(40.0, state->dataLoopNodes->Node(1).TempSetPointLo);
    // change the low outdoor air setpoint reset value to 60.0C
    spmOA->highSetPt1 = 35.0;
    // re simulate OA Reset Set Point Manager
    SetPointManager::SimSetPointManagers(*state);
    SetPointManager::UpdateSetPointManagers(*state);
    // check the new reset value is set
    EXPECT_EQ(35.0, state->dataLoopNodes->Node(1).TempSetPointLo);

    // set out door dry bulb temp
    state->dataEnvrn->OutDryBulbTemp = 2.0;
    // check OA Reset Set Point Manager run
    SetPointManager::SimSetPointManagers(*state);
    SetPointManager::UpdateSetPointManagers(*state);
    // SetPt = SetTempAtOutLow - ((OutDryBulbTemp - OutLowTemp)/(OutHighTemp - OutLowTemp)) * (SetTempAtOutLow - SetTempAtOutHigh);
    Real64 SetPt = 80.0 - ((2.0 - -17.778) / (21.11 - -17.778)) * (80.0 - 35.0);
    // check OA Reset Set Point Manager sim
    EXPECT_EQ(SetPt, state->dataLoopNodes->Node(1).TempSetPointLo);
}

TEST_F(EnergyPlusFixture, SingZoneRhSetPtMgrZoneInletNodeTest)
{
    std::string const idf_objects = delimited_string({
        "SetpointManager:SingleZone:Reheat,",
        "    SupAirTemp MngrKitchen,    !- Name",
        "    Temperature,              !- Control Variable",
        "    12.8,                     !- Minimum Supply Air Temperature",
        "    40.0,                     !- Maximum Supply Air Temperature",
        "    Kitchen,                  !- Control Zone Name",
        "    Kitchen Air Node,         !- Zone Node Name",
        "    Kitchen Inlet Node Name,    !- Zone Inlet Node Name",
        "    Equipment Outlet Node;    !- Setpoint Node or NodeList Name",

    });

    ASSERT_TRUE(process_idf(idf_objects));
    state->dataGlobal->NumOfZones = 1;

    state->dataHeatBal->Zone.allocate(state->dataGlobal->NumOfZones);
    state->dataHeatBal->Zone(1).Name = "KITCHEN";

    state->dataLoopNodes->Node.allocate(3);

    SetPointManager::GetSetPointManagerInputs(*state);

    state->dataZoneEquip->ZoneEquipConfig.allocate(1);
    state->dataZoneEquip->ZoneEquipConfig(1).ZoneNode = Util::FindItemInList("KITCHEN AIR NODE", state->dataLoopNodes->NodeID);
    state->dataZoneEquip->ZoneEquipConfig(1).NumInletNodes = 1;
    state->dataZoneEquip->ZoneEquipConfig(1).IsControlled = true;
    state->dataZoneEquip->ZoneEquipConfig(1).InletNode.allocate(1);
    state->dataZoneEquip->ZoneEquipConfig(1).InletNodeAirLoopNum.allocate(1);
    state->dataZoneEquip->ZoneEquipConfig(1).AirDistUnitCool.allocate(1);
    state->dataZoneEquip->ZoneEquipConfig(1).AirDistUnitHeat.allocate(1);
    state->dataZoneEquip->ZoneEquipConfig(1).InletNode(1) = 4; // There are only three nodes
    state->dataZoneEquip->ZoneEquipConfig(1).InletNodeAirLoopNum(1) = 1;

    state->dataZoneEquip->ZoneEquipInputsFilled = true;
    state->dataAirLoop->AirLoopInputsFilled = true;

    ASSERT_THROW(SetPointManager::InitSetPointManagers(*state), std::runtime_error);

    std::string const error_string = delimited_string({
        "   ** Severe  ** SetpointManager:SingleZone:Reheat=\"SUPAIRTEMP MNGRKITCHEN\", The zone inlet node of KITCHEN INLET NODE NAME",
        "   **   ~~~   ** is not found in Zone = Uncontrolled Zone. Please check inputs.",
        "   ** Severe  ** SetpointManager:SingleZone:Reheat=\"SUPAIRTEMP MNGRKITCHEN\", The zone inlet node is not connected to an air loop.",
        "   **  Fatal  ** InitSetPointManagers: Errors found in getting SetPointManager input.",
        "   ...Summary of Errors that led to program termination:",
        "   ..... Reference severe error count=2",
        "   ..... Last severe error=SetpointManager:SingleZone:Reheat=\"SUPAIRTEMP MNGRKITCHEN\", The zone inlet node is not connected to an air "
        "loop.",
    });

    EXPECT_TRUE(compare_err_stream(error_string, true));

    state->dataZoneEquip->ZoneEquipInputsFilled = false;
    state->dataAirLoop->AirLoopInputsFilled = false;
}
TEST_F(EnergyPlusFixture, SingZoneCoolHeatSetPtMgrZoneInletNodeTest)
{
    std::string const idf_objects = delimited_string({
        "SetpointManager:SingleZone:Heating,",
        "  Heating Supply Air Temp Manager 1,  !- Name",
        "  Temperature,             !- Control Variable",
        "  -99.,                    !- Minimum Supply Air Temperature{ C }",
        "  45.,                     !- Maximum Supply Air Temperature{ C }",
        "  ZSF1,                    !- Control Zone Name",
        "  ZSF1 Node,               !- Zone Node Name",
        "  ZNF1 Inlet Node,         !- Zone Inlet Node Name",
        "  Air Loop 1 Outlet Node;  !- Setpoint Node or NodeList Name",

        "SetpointManager:SingleZone:Cooling,",
        "  Cooling Supply Air Temp Manager 1,  !- Name",
        "  Temperature,             !- Control Variable",
        "  14.,                     !- Minimum Supply Air Temperature{ C }",
        "  99.,                     !- Maximum Supply Air Temperature{ C }",
        "  ZSF1,                    !- Control Zone Name",
        "  ZSF1 Node,               !- Zone Node Name",
        "  ZNF1 Inlet Node,         !- Zone Inlet Node Name",
        "  Zone Equipment 1 Inlet Node;  !- Setpoint Node or NodeList Name",

    });

    ASSERT_TRUE(process_idf(idf_objects));
    state->dataGlobal->NumOfZones = 1;

    state->dataHeatBal->Zone.allocate(state->dataGlobal->NumOfZones);
    state->dataHeatBal->Zone(1).Name = "ZSF1";

    state->dataLoopNodes->Node.allocate(3);

    SetPointManager::GetSetPointManagerInputs(*state);

    state->dataZoneEquip->ZoneEquipConfig.allocate(1);
    state->dataZoneEquip->ZoneEquipConfig(1).ZoneNode = Util::FindItemInList("ZSF1 NODE", state->dataLoopNodes->NodeID);
    state->dataZoneEquip->ZoneEquipConfig(1).NumInletNodes = 1;
    state->dataZoneEquip->ZoneEquipConfig(1).IsControlled = true;
    state->dataZoneEquip->ZoneEquipConfig(1).InletNode.allocate(1);
    state->dataZoneEquip->ZoneEquipConfig(1).InletNodeAirLoopNum.allocate(1);
    state->dataZoneEquip->ZoneEquipConfig(1).AirDistUnitCool.allocate(1);
    state->dataZoneEquip->ZoneEquipConfig(1).AirDistUnitHeat.allocate(1);
    state->dataZoneEquip->ZoneEquipConfig(1).InletNode(1) = 4;
    state->dataZoneEquip->ZoneEquipConfig(1).InletNodeAirLoopNum(1) = 1;

    state->dataZoneEquip->ZoneEquipInputsFilled = true;
    state->dataAirLoop->AirLoopInputsFilled = true;

    ASSERT_THROW(SetPointManager::InitSetPointManagers(*state), std::runtime_error);

    std::string const error_string = delimited_string({
        "   ** Severe  ** SetpointManager:SingleZone:Heating=\"HEATING SUPPLY AIR TEMP MANAGER 1\", The zone inlet node of ZNF1 INLET NODE",
        "   **   ~~~   ** is not found in Zone = Uncontrolled Zone. Please check inputs.",
        "   ** Severe  ** SetpointManager:SingleZone:Cooling=\"COOLING SUPPLY AIR TEMP MANAGER 1\", The zone inlet node of ZNF1 INLET NODE",
        "   **   ~~~   ** is not found in Zone = Uncontrolled Zone. Please check inputs.",
        "   **  Fatal  ** InitSetPointManagers: Errors found in getting SetPointManager input.",
        "   ...Summary of Errors that led to program termination:",
        "   ..... Reference severe error count=2",
        "   ..... Last severe error=SetpointManager:SingleZone:Cooling=\"COOLING SUPPLY AIR TEMP MANAGER 1\", The zone inlet node of ZNF1 INLET NODE",
    });

    EXPECT_TRUE(compare_err_stream(error_string, true));

    state->dataZoneEquip->ZoneEquipInputsFilled = false;
    state->dataAirLoop->AirLoopInputsFilled = false;
}
TEST_F(EnergyPlusFixture, SingZoneCoolHeatSetPtMgrSetPtTest)
{
    std::string const idf_objects = delimited_string({
        "SetpointManager:SingleZone:Heating,",
        "  Heating Supply Air Temp Manager 1,  !- Name",
        "  Temperature,             !- Control Variable",
        "  -99.,                    !- Minimum Supply Air Temperature{ C }",
        "  45.,                     !- Maximum Supply Air Temperature{ C }",
        "  ZSF1,                    !- Control Zone Name",
        "  ZSF1 Node,               !- Zone Node Name",
        "  ZSF1 Inlet Node,         !- Zone Inlet Node Name",
        "  Air Loop 1 Outlet Node;  !- Setpoint Node or NodeList Name",

        "SetpointManager:SingleZone:Cooling,",
        "  Cooling Supply Air Temp Manager 1,  !- Name",
        "  Temperature,             !- Control Variable",
        "  14.,                     !- Minimum Supply Air Temperature{ C }",
        "  99.,                     !- Maximum Supply Air Temperature{ C }",
        "  ZSF1,                    !- Control Zone Name",
        "  ZSF1 Node,               !- Zone Node Name",
        "  ZSF1 Inlet Node,         !- Zone Inlet Node Name",
        "  Zone Equipment 1 Inlet Node;  !- Setpoint Node or NodeList Name",

    });

    ASSERT_TRUE(process_idf(idf_objects));
    state->dataGlobal->NumOfZones = 1;

    state->dataHeatBal->Zone.allocate(state->dataGlobal->NumOfZones);
    state->dataHeatBal->Zone(1).Name = "ZSF1";
    SetPointManager::GetSetPointManagerInputs(*state);

    state->dataZoneEquip->ZoneEquipConfig.allocate(1);
    state->dataZoneEquip->ZoneEquipConfig(1).NumInletNodes = 1;
    state->dataZoneEquip->ZoneEquipConfig(1).IsControlled = true;
    state->dataZoneEquip->ZoneEquipConfig(1).InletNode.allocate(1);
    state->dataZoneEquip->ZoneEquipConfig(1).InletNodeAirLoopNum.allocate(1);
    state->dataZoneEquip->ZoneEquipConfig(1).AirDistUnitCool.allocate(1);
    state->dataZoneEquip->ZoneEquipConfig(1).AirDistUnitHeat.allocate(1);
    int zoneNodeNum = Util::FindItemInList("ZSF1 NODE", state->dataLoopNodes->NodeID);
    state->dataZoneEquip->ZoneEquipConfig(1).ZoneNode = zoneNodeNum;
    int inletNodeNum = Util::FindItemInList("ZSF1 INLET NODE", state->dataLoopNodes->NodeID);
    state->dataZoneEquip->ZoneEquipConfig(1).InletNode(1) = inletNodeNum;
    state->dataZoneEquip->ZoneEquipConfig(1).InletNodeAirLoopNum(1) = 1;
    int coolSPNodeNum = Util::FindItemInList("ZONE EQUIPMENT 1 INLET NODE", state->dataLoopNodes->NodeID);
    int heatSPNodeNum = Util::FindItemInList("AIR LOOP 1 OUTLET NODE", state->dataLoopNodes->NodeID);

    auto &zoneNode(state->dataLoopNodes->Node(zoneNodeNum));
    auto &inletNode(state->dataLoopNodes->Node(inletNodeNum));
    auto &coolSPNode(state->dataLoopNodes->Node(coolSPNodeNum));
    auto &heatSPNode(state->dataLoopNodes->Node(heatSPNodeNum));

    state->dataZoneEnergyDemand->ZoneSysEnergyDemand.allocate(1);
    state->dataZoneEnergyDemand->ZoneSysEnergyDemand(1).OutputRequiredToHeatingSP = 0.0;
    state->dataZoneEnergyDemand->ZoneSysEnergyDemand(1).OutputRequiredToCoolingSP = 0.0;
    state->dataZoneEquip->ZoneEquipInputsFilled = true;
    state->dataAirLoop->AirLoopInputsFilled = true;

    SetPointManager::InitSetPointManagers(*state);
    EXPECT_FALSE(has_err_output(true));

    // Case 1 - No load
    inletNode.MassFlowRate = 0.1;
    zoneNode.Temp = 20.0;
    state->dataZoneEnergyDemand->ZoneSysEnergyDemand(1).OutputRequiredToHeatingSP = 0.0;
    state->dataZoneEnergyDemand->ZoneSysEnergyDemand(1).OutputRequiredToCoolingSP = 0.0;
    SetPointManager::ManageSetPoints(*state);
    EXPECT_NEAR(coolSPNode.TempSetPoint, zoneNode.Temp, 0.001);
    EXPECT_NEAR(heatSPNode.TempSetPoint, zoneNode.Temp, 0.001);

    // Case 2 - Small heating load
    inletNode.MassFlowRate = 0.1;
    zoneNode.Temp = 20.0;
    state->dataZoneEnergyDemand->ZoneSysEnergyDemand(1).OutputRequiredToCoolingSP = 100.0;
    state->dataZoneEnergyDemand->ZoneSysEnergyDemand(1).OutputRequiredToHeatingSP = 50.0;
    SetPointManager::ManageSetPoints(*state);
    EXPECT_NEAR(coolSPNode.TempSetPoint, 20.994, 0.01);
    EXPECT_NEAR(heatSPNode.TempSetPoint, 20.497, 0.01);

    // Case 3 - Large heating load
    inletNode.MassFlowRate = 0.1;
    zoneNode.Temp = 20.0;
    state->dataZoneEnergyDemand->ZoneSysEnergyDemand(1).OutputRequiredToCoolingSP = 10000.0;
    state->dataZoneEnergyDemand->ZoneSysEnergyDemand(1).OutputRequiredToHeatingSP = 5000.0;
    SetPointManager::ManageSetPoints(*state);
    EXPECT_NEAR(coolSPNode.TempSetPoint, 99.0, 0.01);
    EXPECT_NEAR(heatSPNode.TempSetPoint, 45.0, 0.01);

    // Case 4 - Small cooling load
    inletNode.MassFlowRate = 0.1;
    zoneNode.Temp = 20.0;
    state->dataZoneEnergyDemand->ZoneSysEnergyDemand(1).OutputRequiredToCoolingSP = -50.0;
    state->dataZoneEnergyDemand->ZoneSysEnergyDemand(1).OutputRequiredToHeatingSP = -100.0;
    SetPointManager::ManageSetPoints(*state);
    EXPECT_NEAR(coolSPNode.TempSetPoint, 19.50, 0.01);
    EXPECT_NEAR(heatSPNode.TempSetPoint, 19.01, 0.01);

    // Case 5 - Large cooling load
    inletNode.MassFlowRate = 0.1;
    zoneNode.Temp = 20.0;
    state->dataZoneEnergyDemand->ZoneSysEnergyDemand(1).OutputRequiredToCoolingSP = -5000.0;
    state->dataZoneEnergyDemand->ZoneSysEnergyDemand(1).OutputRequiredToHeatingSP = -20000.0;
    SetPointManager::ManageSetPoints(*state);
    EXPECT_NEAR(coolSPNode.TempSetPoint, 14.0, 0.01);
    EXPECT_NEAR(heatSPNode.TempSetPoint, -99.0, 0.01);
}

TEST_F(EnergyPlusFixture, SetPointManager_SystemNodeResetTempTest)
{
    bool ErrorsFound = false;

    std::string const idf_objects = delimited_string({
        "  SetpointManager:SystemNodeReset:Temperature,",
        "    Return Node Reset,       !- Name",
        "    Temperature,             !- Control Variable",
        "    16.7,                    !- Setpoint at Low Reference Temperature {C}",
        "    12.8,                    !- Setpoint at High Reference Temperature {C}",
        "    20.0,                    !- Low Reference Temperature {C}",
        "    23.3,                    !- High Reference Temperature {C}",
        "    Return Node,             !- Reference Node Name",
        "    Supply Node;             !- Setpoint Node or NodeList Name",
    });

    ASSERT_TRUE(process_idf(idf_objects));
    EXPECT_FALSE(ErrorsFound);

    // check Setpoint Manager inputs
    SetPointManager::GetSetPointManagerInputs(*state);
<<<<<<< HEAD
    int spmNum = SetPointManager::GetSetPointManagerIndex(*state, "RETURN NODE RESET");
    auto *spmSN = dynamic_cast<SetPointManager::SPMSystemNode *>(state->dataSetPointManager->spms(spmNum));
    ASSERT_TRUE(spmSN != nullptr);

    EXPECT_TRUE(compare_enums(spmSN->ctrlVar, HVAC::CtrlVarType::Temp));
    EXPECT_TRUE(compare_enums(spmSN->type, SetPointManager::SPMType::SystemNodeTemp));
    EXPECT_EQ(16.7, spmSN->lowRefSetPt);
    EXPECT_EQ(12.8, spmSN->highRefSetPt);
    EXPECT_EQ(20.0, spmSN->lowRef);
    EXPECT_EQ(23.3, spmSN->highRef);
=======
    EXPECT_EQ(state->dataSetPointManager->SystemNodeResetSetPtMgr(1).ctrlVarType, "TEMPERATURE");
    EXPECT_ENUM_EQ(state->dataSetPointManager->SystemNodeResetSetPtMgr(1).CtrlTypeMode, SetPointManager::CtrlVarType::Temp);
    EXPECT_ENUM_EQ(state->dataSetPointManager->AllSetPtMgr(1).SPMType, SetPointManager::SetPointManagerType::SystemNodeResetTemp);
    Real64 SpAtLowRefTemp = state->dataSetPointManager->SystemNodeResetSetPtMgr(1).SpAtLowRef;
    Real64 SpAtHighRefTemp = state->dataSetPointManager->SystemNodeResetSetPtMgr(1).SpAtHighRef;
    Real64 LowRefTemp = state->dataSetPointManager->SystemNodeResetSetPtMgr(1).LowRef;
    Real64 HighRefTemp = state->dataSetPointManager->SystemNodeResetSetPtMgr(1).HighRef;
    EXPECT_EQ(16.7, SpAtLowRefTemp);
    EXPECT_EQ(12.8, SpAtHighRefTemp);
    EXPECT_EQ(20.0, LowRefTemp);
    EXPECT_EQ(23.3, HighRefTemp);
>>>>>>> cb9e70f1

    // initialize Setpoint Manager
    SetPointManager::InitSetPointManagers(*state);

    // case 1: calculate and check setpoint value when reference node temperature is below the low reference value
    SetPointManager::SimSetPointManagers(*state);
    SetPointManager::UpdateSetPointManagers(*state);

    // TODO: something strange is going on here with NodeID sizing. It's set to 3 even though there are only two elements in it.
    int refNodeNum = Util::FindItemInList("RETURN NODE", state->dataLoopNodes->NodeID);
    int ctrlNodeNum = Util::FindItemInList("SUPPLY NODE", state->dataLoopNodes->NodeID);

    EXPECT_EQ(16.7, state->dataLoopNodes->Node(ctrlNodeNum).TempSetPoint);

    // case 2: calculate and check setpoint value when reference node temperature is above the high reference value
    state->dataLoopNodes->Node(refNodeNum).Temp = 24.0;
    SetPointManager::SimSetPointManagers(*state);
    SetPointManager::UpdateSetPointManagers(*state);
    EXPECT_EQ(12.8, state->dataLoopNodes->Node(ctrlNodeNum).TempSetPoint);

    // case 3: calculate and check setpoint value when the reference node temperature is in between the low and high value; value should be
    // determined based on a linear interpolation based on setpoint at low/high reference
    Real64 Temp = 21.0;
    state->dataLoopNodes->Node(refNodeNum).Temp = Temp;
    SetPointManager::SimSetPointManagers(*state);
    SetPointManager::UpdateSetPointManagers(*state);
    Real64 SetPt = spmSN->lowRefSetPt - ((Temp - spmSN->lowRef) / (spmSN->highRef - spmSN->lowRef)) * (spmSN->lowRefSetPt - spmSN->highRefSetPt);
    EXPECT_EQ(SetPt, state->dataLoopNodes->Node(ctrlNodeNum).TempSetPoint);
}

TEST_F(EnergyPlusFixture, SetPointManager_SystemNodeResetHumRatTest)
{
    bool ErrorsFound = false;

    std::string const idf_objects = delimited_string({
        "  SetpointManager:SystemNodeReset:Humidity,",
        "    Return Node Reset,       !- Name",
        "    HumidityRatio,           !- Control Variable",
        "    0.008,                   !- Setpoint at Low Reference Humidity Ratio {kgWater/kgDryAir}",
        "    0.004,                   !- Setpoint at High Reference Humidity Ratio {kgWater/kgDryAir}",
        "    0.003,                   !- Low Reference Humidity Ratio {kgWater/kgDryAir}",
        "    0.010,                   !- High Reference Humidity Ratio {kgWater/kgDryAir}",
        "    Return Node,             !- Reference Node Name",
        "    Supply Node;             !- Setpoint Node or NodeList Name",
    });

    ASSERT_TRUE(process_idf(idf_objects));
    EXPECT_FALSE(ErrorsFound);

    // check Setpoint Manager inputs
    SetPointManager::GetSetPointManagerInputs(*state);
<<<<<<< HEAD

    int spmNum = SetPointManager::GetSetPointManagerIndex(*state, "RETURN NODE RESET");
    auto *spmSN = dynamic_cast<SetPointManager::SPMSystemNode *>(state->dataSetPointManager->spms(spmNum));
    ASSERT_TRUE(spmSN != nullptr);

    EXPECT_TRUE(compare_enums(spmSN->ctrlVar, HVAC::CtrlVarType::HumRat));
    EXPECT_TRUE(compare_enums(spmSN->type, SetPointManager::SPMType::SystemNodeHum));
    EXPECT_EQ(0.008, spmSN->lowRefSetPt);
    EXPECT_EQ(0.004, spmSN->highRefSetPt);
    EXPECT_EQ(0.003, spmSN->lowRef);
    EXPECT_EQ(0.010, spmSN->highRef);
=======
    EXPECT_EQ(state->dataSetPointManager->SystemNodeResetSetPtMgr(1).ctrlVarType, "HUMIDITYRATIO");
    EXPECT_ENUM_EQ(state->dataSetPointManager->SystemNodeResetSetPtMgr(1).CtrlTypeMode, SetPointManager::CtrlVarType::HumRat);
    EXPECT_ENUM_EQ(state->dataSetPointManager->AllSetPtMgr(1).SPMType, SetPointManager::SetPointManagerType::SystemNodeResetHum);
    Real64 SpAtLowRefHumRat = state->dataSetPointManager->SystemNodeResetSetPtMgr(1).SpAtLowRef;
    Real64 SpAtHighRefHumRat = state->dataSetPointManager->SystemNodeResetSetPtMgr(1).SpAtHighRef;
    Real64 LowRefHumRat = state->dataSetPointManager->SystemNodeResetSetPtMgr(1).LowRef;
    Real64 HighRefHumRat = state->dataSetPointManager->SystemNodeResetSetPtMgr(1).HighRef;
    EXPECT_EQ(0.008, SpAtLowRefHumRat);
    EXPECT_EQ(0.004, SpAtHighRefHumRat);
    EXPECT_EQ(0.003, LowRefHumRat);
    EXPECT_EQ(0.010, HighRefHumRat);
>>>>>>> cb9e70f1

    // initialize Setpoint Manager
    SetPointManager::InitSetPointManagers(*state);

    // case 1: calculate and check setpoint value when reference node humidity ratio is below the low reference value
    SetPointManager::SimSetPointManagers(*state);
    SetPointManager::UpdateSetPointManagers(*state);

    int refNodeNum = Util::FindItemInList("RETURN NODE", state->dataLoopNodes->NodeID);
    int ctrlNodeNum = Util::FindItemInList("SUPPLY NODE", state->dataLoopNodes->NodeID);
    EXPECT_EQ(0.008, state->dataLoopNodes->Node(ctrlNodeNum).HumRatSetPoint);

    // case 2: calculate and check setpoint value when reference node humidity ratio is above the high reference value
    state->dataLoopNodes->Node(refNodeNum).HumRat = 0.011;
    SetPointManager::SimSetPointManagers(*state);
    SetPointManager::UpdateSetPointManagers(*state);
    EXPECT_EQ(0.004, state->dataLoopNodes->Node(ctrlNodeNum).HumRatSetPoint);

    // case 3: calculate and check setpoint value when the reference node humidity ratio is in between the low and high value; value should be
    // determined based on a linear interpolation based on setpoint at low/high reference
    Real64 HumRat = 0.005;
    state->dataLoopNodes->Node(refNodeNum).HumRat = HumRat;
    SetPointManager::SimSetPointManagers(*state);
    SetPointManager::UpdateSetPointManagers(*state);
    Real64 SetPt = spmSN->lowRefSetPt - ((HumRat - spmSN->lowRef) / (spmSN->highRef - spmSN->lowRef)) * (spmSN->lowRefSetPt - spmSN->highRefSetPt);
    EXPECT_EQ(SetPt, state->dataLoopNodes->Node(ctrlNodeNum).HumRatSetPoint);
}

TEST_F(EnergyPlusFixture, SetPointManager_OutdoorAirResetCalculateSchedValTest)
{
    bool ErrorsFound = false;
    Real64 expectedAnswer;
    static constexpr Real64 allowableTolerance = 0.001;

    std::string const idf_objects = delimited_string({
        "  SetpointManager:OutdoorAirReset,",
        "    OA Reset Manager 1,      !- Name",
        "    MinimumTemperature,      !- Control Variable",
        "    50.0,                    !- Setpoint at Outdoor Low Temperature {C}",
        "    10.0,                    !- Outdoor Low Temperature {C}",
        "    40.0,                    !- Setpoint at Outdoor High Temperature {C}",
        "    20.0,                    !- Outdoor High Temperature {C}",
        "    HW Supply Outlet Node,   !- Setpoint Node or NodeList Name",
        "    Schedule 1,              !- Schedule",
        "    55.0,                    !- Setpoint at Outdoor Low Temperature {C}",
        "    5.0,                     !- Outdoor Low Temperature {C}",
        "    45.0,                    !- Setpoint at Outdoor High Temperature {C}",
        "    15.0;                    !- Outdoor High Temperature {C}",
        "  SetpointManager:OutdoorAirReset,",
        "    OA Reset Manager 2,      !- Name",
        "    MinimumTemperature,      !- Control Variable",
        "    50.0,                    !- Setpoint at Outdoor Low Temperature {C}",
        "    10.0,                    !- Outdoor Low Temperature {C}",
        "    40.0,                    !- Setpoint at Outdoor High Temperature {C}",
        "    20.0,                    !- Outdoor High Temperature {C}",
        "    HW Supply Outlet Node,   !- Setpoint Node or NodeList Name",
        "    Schedule 2,              !- Schedule",
        "    55.0,                    !- Setpoint at Outdoor Low Temperature {C}",
        "    5.0,                     !- Outdoor Low Temperature {C}",
        "    45.0,                    !- Setpoint at Outdoor High Temperature {C}",
        "    15.0;                    !- Outdoor High Temperature {C}",
        "  SetpointManager:OutdoorAirReset,",
        "    OA Reset Manager 3,      !- Name",
        "    MinimumTemperature,      !- Control Variable",
        "    50.0,                    !- Setpoint at Outdoor Low Temperature {C}",
        "    10.0,                    !- Outdoor Low Temperature {C}",
        "    40.0,                    !- Setpoint at Outdoor High Temperature {C}",
        "    20.0,                    !- Outdoor High Temperature {C}",
        "    HW Supply Outlet Node,   !- Setpoint Node or NodeList Name",
        "    Schedule 3,              !- Schedule",
        "    55.0,                    !- Setpoint at Outdoor Low Temperature {C}",
        "    5.0,                     !- Outdoor Low Temperature {C}",
        "    45.0,                    !- Setpoint at Outdoor High Temperature {C}",
        "    15.0;                    !- Outdoor High Temperature {C}",
        "  ScheduleTypeLimits,",
        "    Control Type,            !- Name",
        "    0,                       !- Lower Limit Value",
        "    4,                       !- Upper Limit Value",
        "    DISCRETE;                !- Numeric Type",
        " Schedule:Compact,",
        "   Schedule 1,       !- Name",
        "   Control Type,     !- Schedule Type Limits Name",
        "   Through: 12/31,   !- Field 1",
        "   For: Alldays,     !- Field 2",
        "   Until: 24:00,1;   !- Field 3",
        " Schedule:Compact,",
        "   Schedule 2,       !- Name",
        "   Control Type,     !- Schedule Type Limits Name",
        "   Through: 12/31,   !- Field 1",
        "   For: Alldays,     !- Field 2",
        "   Until: 24:00,2;   !- Field 3",
        " Schedule:Compact,",
        "   Schedule 3,       !- Name",
        "   Control Type,     !- Schedule Type Limits Name",
        "   Through: 12/31,   !- Field 1",
        "   For: Alldays,     !- Field 2",
        "   Until: 24:00,1.7; !- Field 3",
    });

    ASSERT_TRUE(process_idf(idf_objects));
    EXPECT_FALSE(ErrorsFound); // zones are specified in the idf snippet

    state->dataGlobal->NumOfTimeStepInHour = 1;
    state->dataGlobal->MinutesPerTimeStep = 60;
    state->dataGlobal->HourOfDay = 1;
    state->dataGlobal->TimeStep = 1;
    state->dataGlobal->DayOfSim = 1;
    state->dataEnvrn->DSTIndicator = 0;
    state->dataEnvrn->DayOfYear_Schedule = 1;
    state->dataEnvrn->DayOfWeek = 1;
    state->dataEnvrn->HolidayIndex = 0;

    ScheduleManager::ProcessScheduleInput(*state);
    SetPointManager::GetSetPointManagerInputs(*state);

    int spm1Num = SetPointManager::GetSetPointManagerIndex(*state, "OA RESET MANAGER 1");
    auto *spmOA1 = dynamic_cast<SetPointManager::SPMOutsideAir *>(state->dataSetPointManager->spms(spm1Num));
    ASSERT_TRUE(spmOA1 != nullptr);

    int spm2Num = SetPointManager::GetSetPointManagerIndex(*state, "OA RESET MANAGER 2");
    auto *spmOA2 = dynamic_cast<SetPointManager::SPMOutsideAir *>(state->dataSetPointManager->spms(spm2Num));
    ASSERT_TRUE(spmOA2 != nullptr);

    int spm3Num = SetPointManager::GetSetPointManagerIndex(*state, "OA RESET MANAGER 3");
    auto *spmOA3 = dynamic_cast<SetPointManager::SPMOutsideAir *>(state->dataSetPointManager->spms(spm3Num));
    ASSERT_TRUE(spmOA3 != nullptr);

    // Set general data for all tests
    state->dataEnvrn->OutDryBulbTemp = 7.0;
    ScheduleManager::UpdateScheduleValues(*state);

    // Test 1: First outdoor air reset setpoint manager--should use the first set of setpoint data
    expectedAnswer = 50.0;
    spmOA1->calculate(*state);
    EXPECT_NEAR(spmOA1->setPt, expectedAnswer, allowableTolerance);

    // Test 2: Second outdoor air reset setpoint manager--should use the second set of setpoint data
    expectedAnswer = 53.0;
    spmOA2->calculate(*state);
    EXPECT_NEAR(spmOA2->setPt, expectedAnswer, allowableTolerance);

    // Test 3: Third outdoor air reset setpoint manager--should result in an error and use the first set of setpoint data
    expectedAnswer = 50.0;
    spmOA3->calculate(*state);
    EXPECT_NEAR(spmOA3->setPt, expectedAnswer, allowableTolerance);

    std::string const error_string3 = delimited_string({
        "   ** Severe  ** Schedule Values for the Outside Air Setpoint Manager = OA RESET MANAGER 3 are something other than 1 or 2.",
        "   **   ~~~   ** ...the value for the schedule currently is 1.7",
        "   **   ~~~   ** ...the value is being interpreted as 1 for this run but should be fixed.",
    });
    EXPECT_TRUE(compare_err_stream(error_string3, true));
}<|MERGE_RESOLUTION|>--- conflicted
+++ resolved
@@ -1303,26 +1303,16 @@
 
     SetPointManager::GetSetPointManagerInputs(*state);
     // check Set Point Manager get inputs
-<<<<<<< HEAD
     int spmNum = SetPointManager::GetSetPointManagerIndex(*state, "HOT WATER LOOP SETPOINT MANAGER");
 
     auto *spmOA = dynamic_cast<SetPointManager::SPMOutsideAir *>(state->dataSetPointManager->spms(spmNum));
     ASSERT_TRUE(spmOA != nullptr);
-    EXPECT_TRUE(compare_enums(spmOA->ctrlVar, HVAC::CtrlVarType::MaxTemp));
-    EXPECT_TRUE(compare_enums(spmOA->type, SetPointManager::SPMType::OutsideAir));
+    EXPECT_ENUM_EQ(spmOA->ctrlVar, HVAC::CtrlVarType::MaxTemp);
+    EXPECT_ENUM_EQ(spmOA->type, SetPointManager::SPMType::OutsideAir);
     EXPECT_EQ(80.0, spmOA->lowSetPt1);
     EXPECT_EQ(-17.778, spmOA->low1);
     EXPECT_EQ(40.0, spmOA->highSetPt1);
     EXPECT_EQ(21.11, spmOA->high1);
-=======
-    EXPECT_EQ(state->dataSetPointManager->OutAirSetPtMgr(1).ctrlVarType, "MAXIMUMTEMPERATURE");
-    EXPECT_ENUM_EQ(state->dataSetPointManager->OutAirSetPtMgr(1).CtrlTypeMode, SetPointManager::CtrlVarType::MaxTemp);
-    EXPECT_ENUM_EQ(state->dataSetPointManager->AllSetPtMgr(1).SPMType, SetPointManager::SetPointManagerType::OutsideAir);
-    EXPECT_EQ(80.0, state->dataSetPointManager->OutAirSetPtMgr(1).OutLowSetPt1);
-    EXPECT_EQ(-17.778, state->dataSetPointManager->OutAirSetPtMgr(1).OutLow1);
-    EXPECT_EQ(40.0, state->dataSetPointManager->OutAirSetPtMgr(1).OutHighSetPt1);
-    EXPECT_EQ(21.11, state->dataSetPointManager->OutAirSetPtMgr(1).OutHigh1);
->>>>>>> cb9e70f1
     // set out door dry bukb temp
     state->dataEnvrn->OutDryBulbTemp = -20.0;
     // do init
@@ -1372,27 +1362,17 @@
 
     SetPointManager::GetSetPointManagerInputs(*state);
     // check Set Point Manager get inputs
-<<<<<<< HEAD
 
     int spmNum = SetPointManager::GetSetPointManagerIndex(*state, "HOT WATER LOOP SETPOINT MANAGER");
     auto *spmOA = dynamic_cast<SetPointManager::SPMOutsideAir *>(state->dataSetPointManager->spms(spmNum));
     ASSERT_TRUE(spmOA != nullptr);
 
-    EXPECT_TRUE(compare_enums(spmOA->ctrlVar, HVAC::CtrlVarType::MinTemp));
-    EXPECT_TRUE(compare_enums(spmOA->type, SetPointManager::SPMType::OutsideAir));
+    EXPECT_ENUM_EQ(spmOA->ctrlVar, HVAC::CtrlVarType::MinTemp);
+    EXPECT_ENUM_EQ(spmOA->type, SetPointManager::SPMType::OutsideAir);
     EXPECT_EQ(80.0, spmOA->lowSetPt1);
     EXPECT_EQ(-17.778, spmOA->low1);
     EXPECT_EQ(40.0, spmOA->highSetPt1);
     EXPECT_EQ(21.11, spmOA->high1);
-=======
-    EXPECT_EQ(state->dataSetPointManager->OutAirSetPtMgr(1).ctrlVarType, "MINIMUMTEMPERATURE");
-    EXPECT_ENUM_EQ(state->dataSetPointManager->OutAirSetPtMgr(1).CtrlTypeMode, SetPointManager::CtrlVarType::MinTemp);
-    EXPECT_ENUM_EQ(state->dataSetPointManager->AllSetPtMgr(1).SPMType, SetPointManager::SetPointManagerType::OutsideAir);
-    EXPECT_EQ(80.0, state->dataSetPointManager->OutAirSetPtMgr(1).OutLowSetPt1);
-    EXPECT_EQ(-17.778, state->dataSetPointManager->OutAirSetPtMgr(1).OutLow1);
-    EXPECT_EQ(40.0, state->dataSetPointManager->OutAirSetPtMgr(1).OutHighSetPt1);
-    EXPECT_EQ(21.11, state->dataSetPointManager->OutAirSetPtMgr(1).OutHigh1);
->>>>>>> cb9e70f1
     // set out door dry bukb temp
     state->dataEnvrn->OutDryBulbTemp = 22.0;
     // do init
@@ -1673,30 +1653,16 @@
 
     // check Setpoint Manager inputs
     SetPointManager::GetSetPointManagerInputs(*state);
-<<<<<<< HEAD
     int spmNum = SetPointManager::GetSetPointManagerIndex(*state, "RETURN NODE RESET");
     auto *spmSN = dynamic_cast<SetPointManager::SPMSystemNode *>(state->dataSetPointManager->spms(spmNum));
     ASSERT_TRUE(spmSN != nullptr);
 
-    EXPECT_TRUE(compare_enums(spmSN->ctrlVar, HVAC::CtrlVarType::Temp));
-    EXPECT_TRUE(compare_enums(spmSN->type, SetPointManager::SPMType::SystemNodeTemp));
+    EXPECT_ENUM_EQ(spmSN->ctrlVar, HVAC::CtrlVarType::Temp);
+    EXPECT_ENUM_EQ(spmSN->type, SetPointManager::SPMType::SystemNodeTemp);
     EXPECT_EQ(16.7, spmSN->lowRefSetPt);
     EXPECT_EQ(12.8, spmSN->highRefSetPt);
     EXPECT_EQ(20.0, spmSN->lowRef);
     EXPECT_EQ(23.3, spmSN->highRef);
-=======
-    EXPECT_EQ(state->dataSetPointManager->SystemNodeResetSetPtMgr(1).ctrlVarType, "TEMPERATURE");
-    EXPECT_ENUM_EQ(state->dataSetPointManager->SystemNodeResetSetPtMgr(1).CtrlTypeMode, SetPointManager::CtrlVarType::Temp);
-    EXPECT_ENUM_EQ(state->dataSetPointManager->AllSetPtMgr(1).SPMType, SetPointManager::SetPointManagerType::SystemNodeResetTemp);
-    Real64 SpAtLowRefTemp = state->dataSetPointManager->SystemNodeResetSetPtMgr(1).SpAtLowRef;
-    Real64 SpAtHighRefTemp = state->dataSetPointManager->SystemNodeResetSetPtMgr(1).SpAtHighRef;
-    Real64 LowRefTemp = state->dataSetPointManager->SystemNodeResetSetPtMgr(1).LowRef;
-    Real64 HighRefTemp = state->dataSetPointManager->SystemNodeResetSetPtMgr(1).HighRef;
-    EXPECT_EQ(16.7, SpAtLowRefTemp);
-    EXPECT_EQ(12.8, SpAtHighRefTemp);
-    EXPECT_EQ(20.0, LowRefTemp);
-    EXPECT_EQ(23.3, HighRefTemp);
->>>>>>> cb9e70f1
 
     // initialize Setpoint Manager
     SetPointManager::InitSetPointManagers(*state);
@@ -1748,31 +1714,17 @@
 
     // check Setpoint Manager inputs
     SetPointManager::GetSetPointManagerInputs(*state);
-<<<<<<< HEAD
 
     int spmNum = SetPointManager::GetSetPointManagerIndex(*state, "RETURN NODE RESET");
     auto *spmSN = dynamic_cast<SetPointManager::SPMSystemNode *>(state->dataSetPointManager->spms(spmNum));
     ASSERT_TRUE(spmSN != nullptr);
 
-    EXPECT_TRUE(compare_enums(spmSN->ctrlVar, HVAC::CtrlVarType::HumRat));
-    EXPECT_TRUE(compare_enums(spmSN->type, SetPointManager::SPMType::SystemNodeHum));
+    EXPECT_ENUM_EQ(spmSN->ctrlVar, HVAC::CtrlVarType::HumRat);
+    EXPECT_ENUM_EQ(spmSN->type, SetPointManager::SPMType::SystemNodeHum);
     EXPECT_EQ(0.008, spmSN->lowRefSetPt);
     EXPECT_EQ(0.004, spmSN->highRefSetPt);
     EXPECT_EQ(0.003, spmSN->lowRef);
     EXPECT_EQ(0.010, spmSN->highRef);
-=======
-    EXPECT_EQ(state->dataSetPointManager->SystemNodeResetSetPtMgr(1).ctrlVarType, "HUMIDITYRATIO");
-    EXPECT_ENUM_EQ(state->dataSetPointManager->SystemNodeResetSetPtMgr(1).CtrlTypeMode, SetPointManager::CtrlVarType::HumRat);
-    EXPECT_ENUM_EQ(state->dataSetPointManager->AllSetPtMgr(1).SPMType, SetPointManager::SetPointManagerType::SystemNodeResetHum);
-    Real64 SpAtLowRefHumRat = state->dataSetPointManager->SystemNodeResetSetPtMgr(1).SpAtLowRef;
-    Real64 SpAtHighRefHumRat = state->dataSetPointManager->SystemNodeResetSetPtMgr(1).SpAtHighRef;
-    Real64 LowRefHumRat = state->dataSetPointManager->SystemNodeResetSetPtMgr(1).LowRef;
-    Real64 HighRefHumRat = state->dataSetPointManager->SystemNodeResetSetPtMgr(1).HighRef;
-    EXPECT_EQ(0.008, SpAtLowRefHumRat);
-    EXPECT_EQ(0.004, SpAtHighRefHumRat);
-    EXPECT_EQ(0.003, LowRefHumRat);
-    EXPECT_EQ(0.010, HighRefHumRat);
->>>>>>> cb9e70f1
 
     // initialize Setpoint Manager
     SetPointManager::InitSetPointManagers(*state);
