--- conflicted
+++ resolved
@@ -134,17 +134,10 @@
             }
         }
         std::shared_ptr<std::ofstream> errorStream =
-<<<<<<< HEAD
-            std::make_shared<std::ofstream>(DataStringGlobals::outputSqliteErrFilePath, std::ofstream::out | std::ofstream::trunc);
+            std::make_shared<std::ofstream>(state.dataStrGlobals->outputSqliteErrFilePath, std::ofstream::out | std::ofstream::trunc);
         return std::unique_ptr<SQLite>(new SQLite(errorStream,
-                                                  DataStringGlobals::outputSqlFilePath,
-                                                  DataStringGlobals::outputSqliteErrFilePath,
-=======
-            std::make_shared<std::ofstream>(state.dataStrGlobals->outputSqliteErrFileName, std::ofstream::out | std::ofstream::trunc);
-        return std::unique_ptr<SQLite>(new SQLite(errorStream,
-                                                  state.dataStrGlobals->outputSqlFileName,
-                                                  state.dataStrGlobals->outputSqliteErrFileName,
->>>>>>> b622e27c
+                                                  state.dataStrGlobals->outputSqlFilePath,
+                                                  state.dataStrGlobals->outputSqliteErrFilePath,
                                                   writeOutputToSQLite,
                                                   writeTabularDataToSQLite));
     } catch (const std::runtime_error &error) {
