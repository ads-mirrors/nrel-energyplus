--- conflicted
+++ resolved
@@ -62,13 +62,10 @@
 #include <map>
 
 namespace EnergyPlus {
-<<<<<<< HEAD
-    struct EnergyPlusData;
-=======
+
     // Forward declarations
     struct EnergyPlusData;
     struct ZoneTempPredictorCorrectorData;
->>>>>>> 4b7fa19a
     class OutputFiles;
 
 namespace SurfaceGeometry {
