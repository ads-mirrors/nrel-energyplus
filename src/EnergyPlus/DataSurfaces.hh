// EnergyPlus, Copyright (c) 1996-2022, The Board of Trustees of the University of Illinois,
// The Regents of the University of California, through Lawrence Berkeley National Laboratory
// (subject to receipt of any required approvals from the U.S. Dept. of Energy), Oak Ridge
// National Laboratory, managed by UT-Battelle, Alliance for Sustainable Energy, LLC, and other
// contributors. All rights reserved.
//
// NOTICE: This Software was developed under funding from the U.S. Department of Energy and the
// U.S. Government consequently retains certain rights. As such, the U.S. Government has been
// granted for itself and others acting on its behalf a paid-up, nonexclusive, irrevocable,
// worldwide license in the Software to reproduce, distribute copies to the public, prepare
// derivative works, and perform publicly and display publicly, and to permit others to do so.
//
// Redistribution and use in source and binary forms, with or without modification, are permitted
// provided that the following conditions are met:
//
// (1) Redistributions of source code must retain the above copyright notice, this list of
//     conditions and the following disclaimer.
//
// (2) Redistributions in binary form must reproduce the above copyright notice, this list of
//     conditions and the following disclaimer in the documentation and/or other materials
//     provided with the distribution.
//
// (3) Neither the name of the University of California, Lawrence Berkeley National Laboratory,
//     the University of Illinois, U.S. Dept. of Energy nor the names of its contributors may be
//     used to endorse or promote products derived from this software without specific prior
//     written permission.
//
// (4) Use of EnergyPlus(TM) Name. If Licensee (i) distributes the software in stand-alone form
//     without changes from the version obtained under this License, or (ii) Licensee makes a
//     reference solely to the software portion of its product, Licensee must refer to the
//     software as "EnergyPlus version X" software, where "X" is the version number Licensee
//     obtained under this License and may not use a different name for the software. Except as
//     specifically required in this Section (4), Licensee shall not use in a company name, a
//     product name, in advertising, publicity, or other promotional activities any name, trade
//     name, trademark, logo, or other designation of "EnergyPlus", "E+", "e+" or confusingly
//     similar designation, without the U.S. Department of Energy's prior written consent.
//
// THIS SOFTWARE IS PROVIDED BY THE COPYRIGHT HOLDERS AND CONTRIBUTORS "AS IS" AND ANY EXPRESS OR
// IMPLIED WARRANTIES, INCLUDING, BUT NOT LIMITED TO, THE IMPLIED WARRANTIES OF MERCHANTABILITY
// AND FITNESS FOR A PARTICULAR PURPOSE ARE DISCLAIMED. IN NO EVENT SHALL THE COPYRIGHT OWNER OR
// CONTRIBUTORS BE LIABLE FOR ANY DIRECT, INDIRECT, INCIDENTAL, SPECIAL, EXEMPLARY, OR
// CONSEQUENTIAL DAMAGES (INCLUDING, BUT NOT LIMITED TO, PROCUREMENT OF SUBSTITUTE GOODS OR
// SERVICES; LOSS OF USE, DATA, OR PROFITS; OR BUSINESS INTERRUPTION) HOWEVER CAUSED AND ON ANY
// THEORY OF LIABILITY, WHETHER IN CONTRACT, STRICT LIABILITY, OR TORT (INCLUDING NEGLIGENCE OR
// OTHERWISE) ARISING IN ANY WAY OUT OF THE USE OF THIS SOFTWARE, EVEN IF ADVISED OF THE
// POSSIBILITY OF SUCH DAMAGE.

#ifndef DataSurfaces_hh_INCLUDED
#define DataSurfaces_hh_INCLUDED

// C++ Headers
#include <cstddef>
#include <unordered_map>
#include <vector>

// ObjexxFCL Headers
#include <ObjexxFCL/Array1D.hh>
#include <ObjexxFCL/Array2D.hh>
#include <ObjexxFCL/Vector4.hh>

// EnergyPlus Headers
#include <EnergyPlus/BITF.hh>
#include <EnergyPlus/ConvectionConstants.hh>
#include <EnergyPlus/Data/BaseData.hh>
#include <EnergyPlus/DataBSDFWindow.hh>
#include <EnergyPlus/DataGlobals.hh>
#include <EnergyPlus/DataVectorTypes.hh>
#include <EnergyPlus/DataWindowEquivalentLayer.hh>
#include <EnergyPlus/EnergyPlus.hh>
#include <EnergyPlus/Shape.hh>

namespace EnergyPlus {

// Forward declarations
struct EnergyPlusData;

namespace DataSurfaces {

    // Using/Aliasing
    using DataBSDFWindow::BSDFWindowDescript;
    using DataVectorTypes::Vector;

    // MODULE PARAMETER DEFINITIONS:
    constexpr int MaxSlatAngs(19);
    constexpr int MaxProfAngs(37);
    constexpr int MaxPolyCoeff(6);

    // Parameters to indicate surface shape for use with the Surface
    // derived type (see below):

    enum class SurfaceShape : int
    {
        // TODO: enum check
        Invalid = -1,
        None,
        Triangle,
        Quadrilateral,
        Rectangle,
        RectangularDoorWindow,
        RectangularOverhang,
        RectangularLeftFin,
        RectangularRightFin,
        TriangularWindow,
        TriangularDoor,
        Polygonal,
        Num
    };

    enum class SurfaceClass : int
    {
        Invalid = -1,
        None,
        Wall,
        Floor,
        Roof,
        IntMass,
        Detached_B,
        Detached_F,
        Window,
        GlassDoor,
        Door,
        Shading,
        Overhang,
        Fin,
        TDD_Dome,
        TDD_Diffuser,
        Num // The counter representing the total number of surface class, always stays at the bottom
    };

    enum class WinShadingType : int
    {
        Invalid = -1,
        NoShade = 0,
        ShadeOff = 1,
        IntShade = 2,
        SwitchableGlazing = 3,
        ExtShade = 4,
        ExtScreen = 5,
        IntBlind = 6,
        ExtBlind = 7,
        BGShade = 8,
        BGBlind = 9,
        IntShadeConditionallyOff = 10,
        GlassConditionallyLightened = 11,
        ExtShadeConditionallyOff = 12,
        IntBlindConditionallyOff = 13,
        ExtBlindConditionallyOff = 14,
        BGShadeConditionallyOff = 15,
        BGBlindConditionallyOff = 16,
        Num
    }; // Valid window shading types: IntShade <= Type <= BGBlind; the rest are shading status

    enum class WindowShadingControlType : int
    {
        Invalid = -1,
        UnControlled = 0,
        AlwaysOn = 1,
        AlwaysOff = 2,
        OnIfScheduled = 3,
        HiSolar = 4,
        HiHorzSolar = 5,
        HiOutAirTemp = 6,
        HiZoneAirTemp = 7,
        HiZoneCooling = 8,
        HiGlare = 9,
        MeetDaylIlumSetp = 10,
        OnNightLoOutTemp_OffDay = 11,
        OnNightLoInTemp_OffDay = 12,
        OnNightIfHeating_OffDay = 13,
        OnNightLoOutTemp_OnDayCooling = 14,
        OnNightIfHeating_OnDayCooling = 15,
        OffNight_OnDay_HiSolarWindow = 16,
        OnNight_OnDay_HiSolarWindow = 17,
        OnHiOutTemp_HiSolarWindow = 18,
        OnHiOutTemp_HiHorzSolar = 19,
        OnHiZoneTemp_HiSolarWindow = 20,
        OnHiZoneTemp_HiHorzSolar = 21,
        Num
    };

    enum RefAirTemp // Parameters to indicate reference air temperatures for inside surface temperature calculations
    {
        Invalid = -1,
        ZoneMeanAirTemp,   // mean air temperature of the zone => MAT
        AdjacentAirTemp,   // air temperature adjacent to surface => TempEffBulkAir
        ZoneSupplyAirTemp, // supply air temperature of the zone
        Num
    };

    constexpr std::array<int, static_cast<int>(DataSurfaces::RefAirTemp::Num)> SurfTAirRefReportVals = {1, 2, 3};

    // Parameters to indicate exterior boundary conditions for use with
    // the Surface derived type (see below):
    // Note:  Positive values correspond to an interzone adjacent surface
    constexpr int ExternalEnvironment(0);
    constexpr int Ground(-1);
    constexpr int OtherSideCoefNoCalcExt(-2);
    constexpr int OtherSideCoefCalcExt(-3);
    constexpr int OtherSideCondModeledExt(-4);
    constexpr int GroundFCfactorMethod(-5);
    constexpr int KivaFoundation(-6);

    extern Array1D_string const cExtBoundCondition;

    // Parameters to indicate the first "corner" of a surface
    // Currently, these are used only during input of surfaces
    // They are here in order to facilitate later use in shading setup/calculations.
    constexpr int UpperLeftCorner(1);
    constexpr int LowerLeftCorner(2);
    constexpr int LowerRightCorner(3);
    constexpr int UpperRightCorner(4);

    constexpr int AltAngStepsForSolReflCalc(10); // Number of steps in altitude angle for solar reflection calc
    constexpr int AzimAngStepsForSolReflCalc(9); // Number of steps in azimuth angle of solar reflection calc

    // Parameters to indicate surface classes
    // Surface Class (FLOOR, WALL, ROOF (incl's CEILING), WINDOW, DOOR, GLASSDOOR,
    // SHADING (includes OVERHANG, WING), DETACHED, INTMASS),
    // TDD:DOME, TDD:DIFFUSER (for tubular daylighting device)
    // (Note: GLASSDOOR and TDD:DIFFUSER get overwritten as WINDOW
    // in SurfaceGeometry.cc, SurfaceWindow%OriginalClass holds the true value)
    // why aren't these sequential

    enum class HeatTransferModel
    {
        Invalid = -1,
        None, // shading surfaces
        CTF,
        EMPD,
        CondFD,
        HAMT,
        Window5,             // original detailed layer-by-layer based on window 4 and window 5
        ComplexFenestration, // BSDF
        TDD,                 // tubular daylighting device
        Kiva,                // Kiva ground calculations
        AirBoundaryNoHT,     // Construction:AirBoundary - not IRT or interior window
        Num                  // count, always the final element
    };

    static constexpr std::array<std::string_view, (int)DataSurfaces::HeatTransferModel::Num> HeatTransAlgoStrs = {
        "None",
        "CTF - ConductionTransferFunction",
        "EMPD - MoisturePenetrationDepthConductionTransferFunction",
        "CondFD - ConductionFiniteDifference",
        "HAMT - CombinedHeatAndMoistureFiniteElement",
        "Window5 Detailed Fenestration",
        "Window7 Complex Fenestration",
        "Tubular Daylighting Device",
        "KivaFoundation - TwoDimensionalFiniteDifference",
        "Air Boundary - No Heat Transfer"};

    // Parameters to indicate surface roughness for use with the Material
    // derived type:
    enum class SurfaceRoughness
    {
        Invalid = -1,
        VeryRough,
        Rough,
        MediumRough,
        MediumSmooth,
        Smooth,
        VerySmooth,
        Num
    };

    // IS_SHADED is the flag to indicate window has no shading device or shading device is off, and no daylight glare control
    // original expression: SHADE_FLAG == ShadeOff || SHADE_FLAG == ShadeOff
    constexpr bool NOT_SHADED(WinShadingType const ShadingFlag)
    {
        return BITF_TEST_ANY(BITF(ShadingFlag), BITF(WinShadingType::NoShade) | BITF(WinShadingType::ShadeOff));
    }

    // IS_SHADED is the flag to indicate window has shade on or temporarily off but may be triggered on later to control daylight glare
    // original expression: SHADE_FLAG > ShadeOff
    constexpr bool IS_SHADED(WinShadingType const ShadingFlag)
    {
        return !NOT_SHADED(ShadingFlag);
    }

    // IS_SHADED_NO_GLARE is the flag to indicate window has shade and no daylight glare control
    // original expression: IntShade <= SHADE_FLAG <= BGBlind
    constexpr bool IS_SHADED_NO_GLARE_CTRL(WinShadingType const ShadingFlag)
    {
        return BITF_TEST_ANY(BITF(ShadingFlag),
                             BITF(WinShadingType::IntShade) | BITF(WinShadingType::SwitchableGlazing) | BITF(WinShadingType::ExtShade) |
                                 BITF(WinShadingType::ExtScreen) | BITF(WinShadingType::IntBlind) | BITF(WinShadingType::ExtBlind) |
                                 BITF(WinShadingType::BGShade) | BITF(WinShadingType::BGBlind));
    }

    // ANY_SHADE: if SHADE_FLAG is any of the shading types including interior, exterior or between glass shades
    constexpr bool ANY_SHADE(WinShadingType const ShadingFlag)
    {
        return BITF_TEST_ANY(BITF(ShadingFlag), BITF(WinShadingType::IntShade) | BITF(WinShadingType::ExtShade) | BITF(WinShadingType::BGShade));
    }

    constexpr bool ANY_SHADE_SCREEN(WinShadingType const ShadingFlag)
    {
        return BITF_TEST_ANY(BITF(ShadingFlag),
                             BITF(WinShadingType::IntShade) | BITF(WinShadingType::ExtShade) | BITF(WinShadingType::BGShade) |
                                 BITF(WinShadingType::ExtScreen));
    }

    constexpr bool ANY_BLIND(WinShadingType const ShadingFlag)
    {
        return BITF_TEST_ANY(BITF(ShadingFlag), BITF(WinShadingType::IntBlind) | BITF(WinShadingType::ExtBlind) | BITF(WinShadingType::BGBlind));
    }

    constexpr bool ANY_INTERIOR_SHADE_BLIND(WinShadingType const ShadingFlag)
    {
        return BITF_TEST_ANY(BITF(ShadingFlag), BITF(WinShadingType::IntShade) | BITF(WinShadingType::IntBlind));
    }

    constexpr bool ANY_EXTERIOR_SHADE_BLIND_SCREEN(WinShadingType const ShadingFlag)
    {
        return BITF_TEST_ANY(BITF(ShadingFlag), BITF(WinShadingType::ExtShade) | BITF(WinShadingType::ExtBlind) | BITF(WinShadingType::ExtScreen));
    }

    constexpr bool ANY_BETWEENGLASS_SHADE_BLIND(WinShadingType const ShadingFlag)
    {
        return BITF_TEST_ANY(BITF(ShadingFlag), BITF(WinShadingType::BGShade) | BITF(WinShadingType::BGBlind));
    }

    // Parameters for window shade status
    constexpr int NoShade(-1);
    constexpr int ShadeOff(0);
    constexpr int IntShadeOn(1); // Interior shade on
    constexpr int SwitchableGlazing(2);
    constexpr int ExtShadeOn(3);  // Exterior shade on
    constexpr int ExtScreenOn(4); // Exterior screen on
    constexpr int IntBlindOn(6);  // Interior blind on
    constexpr int ExtBlindOn(7);  // Exterior blind on
    constexpr int BGShadeOn(8);   // Between-glass shade on
    constexpr int BGBlindOn(9);   // Between-glass blind on
    constexpr int IntShadeConditionallyOff(10);
    constexpr int GlassConditionallyLightened(20);
    constexpr int ExtShadeConditionallyOff(30);
    constexpr int IntBlindConditionallyOff(60);
    constexpr int ExtBlindConditionallyOff(70);

    // WindowShadingControl Shading Types
    constexpr int WSC_ST_NoShade(0);
    constexpr int WSC_ST_InteriorShade(1);
    constexpr int WSC_ST_SwitchableGlazing(2);
    constexpr int WSC_ST_ExteriorShade(3);
    constexpr int WSC_ST_InteriorBlind(4);
    constexpr int WSC_ST_ExteriorBlind(5);
    constexpr int WSC_ST_BetweenGlassShade(6);
    constexpr int WSC_ST_BetweenGlassBlind(7);
    constexpr int WSC_ST_ExteriorScreen(8);

    // WindowShadingControl Control Types
    constexpr int WSCT_AlwaysOn(1);                       // AlwaysOn
    constexpr int WSCT_AlwaysOff(2);                      // AlwaysOff
    constexpr int WSCT_OnIfScheduled(3);                  // OnIfScheduleAllows
    constexpr int WSCT_HiSolar(4);                        // OnIfHighSolarOnWindow
    constexpr int WSCT_HiHorzSolar(5);                    // OnIfHighHorizontalSolar
    constexpr int WSCT_HiOutAirTemp(6);                   // OnIfHighOutsideAirTemp
    constexpr int WSCT_HiZoneAirTemp(7);                  // OnIfHighZoneAirTemp
    constexpr int WSCT_HiZoneCooling(8);                  // OnIfHighZoneCooling
    constexpr int WSCT_HiGlare(9);                        // OnIfHighGlare
    constexpr int WSCT_MeetDaylIlumSetp(10);              // MeetDaylightIlluminanceSetpoint
    constexpr int WSCT_OnNightLoOutTemp_OffDay(11);       // OnNightIfLowOutsideTemp/OffDay
    constexpr int WSCT_OnNightLoInTemp_OffDay(12);        // OnNightIfLowInsideTemp/OffDay
    constexpr int WSCT_OnNightIfHeating_OffDay(13);       // OnNightIfHeating/OffDay
    constexpr int WSCT_OnNightLoOutTemp_OnDayCooling(14); // OnNightIfLowOutsideTemp/OnDayIfCooling
    constexpr int WSCT_OnNightIfHeating_OnDayCooling(15); // OnNightIfHeating/OnDayIfCooling
    constexpr int WSCT_OffNight_OnDay_HiSolarWindow(16);  // OffNight/OnDayIfCoolingAndHighSolarOnWindow
    constexpr int WSCT_OnNight_OnDay_HiSolarWindow(17);   // OnNight/OnDayIfCoolingAndHighSolarOnWindow
    constexpr int WSCT_OnHiOutTemp_HiSolarWindow(18);     // OnIfHighOutsideAirTempAndHighSolarOnWindow
    constexpr int WSCT_OnHiOutTemp_HiHorzSolar(19);       // OnIfHighOutsideAirTempAndHighHorizontalSolar
    constexpr int WSCT_OnHiZoneTemp_HiSolarWindow(20);    // OnIfHighZoneAirTempAndHighSolarOnWindow
    constexpr int WSCT_OnHiZoneTemp_HiHorzSolar(21);      // OnIfHighZoneAirTempAndHighHorizontalSolar

    // WindowShadingControl Slat Angle Control for Blinds
    constexpr int WSC_SAC_FixedSlatAngle(1);
    constexpr int WSC_SAC_ScheduledSlatAngle(2);
    constexpr int WSC_SAC_BlockBeamSolar(3);

    // Parameter for window screens beam reflectance accounting
    constexpr int DoNotModel(0);
    constexpr int ModelAsDirectBeam(1);
    constexpr int ModelAsDiffuse(2);

    // Parameters for window divider type
    constexpr int DividedLite(1);
    constexpr int Suspended(2);

    // Parameters for air flow window source
    constexpr int AirFlowWindow_Source_IndoorAir(1);
    constexpr int AirFlowWindow_Source_OutdoorAir(2);

    // Parameters for air flow window destination
    constexpr int AirFlowWindow_Destination_IndoorAir(1);
    constexpr int AirFlowWindow_Destination_OutdoorAir(2);
    constexpr int AirFlowWindow_Destination_ReturnAir(3);

    // Parameters for air flow window control
    constexpr int AirFlowWindow_ControlType_MaxFlow(1);
    constexpr int AirFlowWindow_ControlType_AlwaysOff(2);
    constexpr int AirFlowWindow_ControlType_Schedule(3);

    // Parameters for window model selection
    constexpr int Window5DetailedModel(100); // indicates original winkelmann window 5 implementation
    constexpr int WindowBSDFModel(101);      // indicates complex fenestration window 6 implementation
    constexpr int WindowEQLModel(102);       // indicates equivalent layer window model implementation

    // Parameters for PierceSurface
    constexpr std::size_t nVerticesBig(20); // Number of convex surface vertices at which to switch to PierceSurface O( log N ) method

    // Y Slab for Surface2D for PierceSurface support of Nonconvex and Many-Vertex Surfaces
    struct Surface2DSlab
    {

    public: // Types
        using Vertex = ObjexxFCL::Vector2<Real64>;
        using Vertices = ObjexxFCL::Array1D<Vertex>;
        using Edge = Vertices::size_type; // The Surface2D vertex and edge index
        using EdgeXY = Real64;            // The edge x/y inverse slope
        using Edges = std::vector<Edge>;
        using EdgesXY = std::vector<EdgeXY>;

    public: // Creation
            // Constructor
        Surface2DSlab(Real64 const yl, Real64 const yu) : xl(0.0), xu(0.0), yl(yl), yu(yu)
        {
        }

    public:              // Data
        Real64 xl, xu;   // Lower and upper x coordinates of slab bounding box
        Real64 yl, yu;   // Lower and upper y coordinates of slab
        Edges edges;     // Left-to-right ordered edges crossing the slab
        EdgesXY edgesXY; // Edge x/y inverse slopes

    }; // Surface2DSlab

    // Projected 2D Surface Representation for Fast Computational Geometry Operations
    struct Surface2D
    {

    public: // Types
        using Vector2D = Vector2<Real64>;
        using Edge = Vector2D;
        using Vertices = Array1D<Vector2D>;
        using Vectors = Array1D<Vector2D>;
        using Edges = Vectors;
        using Slab = Surface2DSlab;
        using Slabs = std::vector<Surface2DSlab>;
        using SlabYs = std::vector<Real64>;
        using size_type = Vertices::size_type;

    public: // Creation
        // Default constructor
        Surface2D()
        {
        }

        // Constructor
        Surface2D(ShapeCat const shapeCat, int const axis, Vertices const &v, Vector2D const &vl, Vector2D const &vu);

    public: // Predicates
            // Bounding box contains a point?
        bool bb_contains(Vector2D const &v) const
        {
            return (vl.x <= v.x) && (v.x <= vu.x) && (vl.y <= v.y) && (v.y <= vu.y);
        }

    public: // Comparison
            // Equality
        friend bool operator==(Surface2D const &a, Surface2D const &b)
        {
            auto const &v1 = a.vertices;
            auto const &v2 = b.vertices;
            return eq(v1, v2);
        }

        // Inequality
        friend bool operator!=(Surface2D const &a, Surface2D const &b)
        {
            return !(a == b);
        }

    public:                                              // Data
        int axis = 0;                                    // Axis of projection (0=x, 1=y, 2=z)
        Vertices vertices;                               // Vertices
        Vector2D vl = Vector2D(0.0), vu = Vector2D(0.0); // Bounding box lower and upper corner vertices
        Vectors edges;                                   // Edge vectors around the vertices
        Real64 s1 = 0.0, s3 = 0.0;                       // Rectangle side widths squared
        SlabYs slabYs;                                   // Y coordinates of slabs
        Slabs slabs;                                     // Y slice slabs for fast nonconvex and many vertex intersections

    }; // Surface2D

    struct SurfaceCalcHashKey
    {
        // Values that must be the same in order for surfaces to use a representative calculation

        int Construction;        // Pointer to the construction in the Construct derived type
        Real64 Azimuth;          // Direction the surface outward normal faces (degrees) or FACING
        Real64 Tilt;             // Angle (deg) between the ground outward normal and the surface outward normal
        Real64 Height;           // Height of the surface (m)
        int Zone;                // Interior environment or zone the surface is a part of
        int EnclIndex;           // Pointer to enclosure this surface belongs to
        int TAirRef;             // Flag for reference air temperature
        int ExtZone;             // For an "interzone" surface, this is the adjacent ZONE number (not adjacent SURFACE number).
        int ExtCond;             // Exterior condition type. Same as ExtBoundCond for non-interzone surfaces. Value = 1 for interzone surfaces.
        int ExtEnclIndex;        // For an "interzone" surface, this is the adjacent ENCLOSURE number
        bool ExtSolar;           // True if the "outside" of the surface is exposed to solar
        bool ExtWind;            // True if the "outside" of the surface is exposed to wind
        Real64 ViewFactorGround; // View factor to the ground from the exterior of the surface for diffuse solar radiation
        Real64 ViewFactorSky;    // View factor to the sky from the exterior of the surface for diffuse solar radiation

        // Special Properties
        HeatTransferModel HeatTransferAlgorithm; // used for surface-specific heat transfer algorithm.
        int IntConvCoeff;                        // Interior Convection Coefficient Algorithm pointer (different data structure)
        int ExtConvCoeff;                        // Exterior Convection Coefficient Algorithm pointer (different data structure)
        int OSCPtr;                              // Pointer to OSC data structure
        int OSCMPtr;                             // "Pointer" to OSCM data structure (other side conditions from a model)

        // Windows
        int FrameDivider;          // Pointer to frame and divider information (windows only)
        int SurfWinStormWinConstr; // Construction with storm window (windows only)
        //   Airflow control                      // Not supported
        //   Shading Control                      // Not supported

        // Other special boundary conditions
        //   SolarIncidentInside                  // Not supported
        int MaterialMovInsulExt;           // Pointer to the material used for exterior movable insulation
        int MaterialMovInsulInt;           // Pointer to the material used for interior movable insulation
        int SchedMovInsulExt;              // Schedule for exterior movable insulation
        int SchedMovInsulInt;              // Schedule for interior movable insulation
        int ExternalShadingSchInd;         // Schedule for a the external shading
        int SurroundingSurfacesNum;        // Index of a surrounding surfaces list (defined in SurfaceProperties::SurroundingSurfaces)
        int LinkedOutAirNode;              // Index of the an OutdoorAir:Node
        int OutsideHeatSourceTermSchedule; // Pointer to the schedule of additional source of heat flux rate applied to the outside surface
        int InsideHeatSourceTermSchedule;  // Pointer to the schedule of additional source of heat flux rate applied to the inside surface

        // based on boost::hash_combine
        std::size_t hash_combine(std::size_t current_hash, std::size_t new_hash) const
        {
            current_hash ^= new_hash + 0x9e3779b9 + (current_hash << 6) + (current_hash >> 2);
            return current_hash;
        }

        std::vector<std::size_t> get_hash_list() const
        {
            using std::hash;

            return {hash<int>()(Construction),
                    hash<Real64>()(Azimuth),
                    hash<Real64>()(Tilt),
                    hash<Real64>()(Height),
                    hash<int>()(Zone),
                    hash<int>()(EnclIndex),
                    hash<int>()(TAirRef),
                    hash<int>()(ExtZone),
                    hash<int>()(ExtCond),
                    hash<int>()(ExtEnclIndex),
                    hash<bool>()(ExtSolar),
                    hash<bool>()(ExtWind),
                    hash<Real64>()(ViewFactorGround),
                    hash<Real64>()(ViewFactorSky),

                    hash<HeatTransferModel>()(HeatTransferAlgorithm),
                    hash<int>()(IntConvCoeff),
                    hash<int>()(ExtConvCoeff),
                    hash<int>()(OSCPtr),
                    hash<int>()(OSCMPtr),

                    hash<int>()(FrameDivider),
                    hash<int>()(SurfWinStormWinConstr),

                    hash<int>()(MaterialMovInsulExt),
                    hash<int>()(MaterialMovInsulInt),
                    hash<int>()(SchedMovInsulExt),
                    hash<int>()(SchedMovInsulInt),
                    hash<int>()(ExternalShadingSchInd),
                    hash<int>()(SurroundingSurfacesNum),
                    hash<int>()(LinkedOutAirNode),
                    hash<int>()(OutsideHeatSourceTermSchedule),
                    hash<int>()(InsideHeatSourceTermSchedule)};
        }

        std::size_t get_hash() const
        {
            auto hash_list = get_hash_list();
            std::size_t combined_hash = 0u;
            for (auto hash : hash_list) {
                combined_hash = hash_combine(combined_hash, hash);
            }
            return combined_hash;
        }

        bool operator==(const SurfaceCalcHashKey &other) const
        {
            return (Construction == other.Construction && Azimuth == other.Azimuth && Tilt == other.Tilt && Height == other.Height &&
                    Zone == other.Zone && EnclIndex == other.EnclIndex && ExtZone == other.ExtZone && ExtCond == other.ExtCond &&
                    ExtEnclIndex == other.ExtEnclIndex && ExtSolar == other.ExtSolar && ExtWind == other.ExtWind &&
                    ViewFactorGround == other.ViewFactorGround && ViewFactorSky == other.ViewFactorSky &&

                    HeatTransferAlgorithm == other.HeatTransferAlgorithm && IntConvCoeff == other.IntConvCoeff &&
                    ExtConvCoeff == other.ExtConvCoeff && OSCPtr == other.OSCPtr && OSCMPtr == other.OSCMPtr &&

                    FrameDivider == other.FrameDivider && SurfWinStormWinConstr == other.SurfWinStormWinConstr &&

                    MaterialMovInsulExt == other.MaterialMovInsulExt && MaterialMovInsulInt == other.MaterialMovInsulInt &&
                    SchedMovInsulExt == other.SchedMovInsulExt && SchedMovInsulInt == other.SchedMovInsulInt &&
                    ExternalShadingSchInd == other.ExternalShadingSchInd && SurroundingSurfacesNum == other.SurroundingSurfacesNum &&
                    LinkedOutAirNode == other.LinkedOutAirNode && OutsideHeatSourceTermSchedule == other.OutsideHeatSourceTermSchedule &&
                    InsideHeatSourceTermSchedule == other.InsideHeatSourceTermSchedule);
        }
    };

    struct SurfaceCalcHasher
    {
        std::size_t operator()(const SurfaceCalcHashKey &key) const
        {
            return key.get_hash();
        }
    };

    struct SurfaceData
    {

        // Types
        using Vertices = Array1D<Vector>;
        using Plane = Vector4<Real64>;

        // Members
        std::string Name; // User supplied name of the surface (must be unique)
        int Construction; // Pointer to the construction in the Construct derived type

        int RepresentativeCalcSurfNum; // Index of the surface that is used to calculate the heat balance for this surface. Equal to this surfaces
                                       // index when not using representative surface calculations.

        std::vector<int> ConstituentSurfaceNums; // A vector of surface numbers which reference this surface for representative calculations
        int ConstructionStoredInputValue;        // holds the original value for Construction per surface input
        SurfaceClass Class;

        // Geometry related parameters
        SurfaceShape Shape;       // Surface shape (Triangle=1,Quadrilateral=2,Rectangle=3,
                                  // Rectangular Window/Door=4,Rectangular Overhang=5,
                                  // Rectangular Left Fin=6,Rectangular Right Fin=7,
                                  // Triangular Window=8)
        int Sides;                // Number of side/vertices for this surface (based on Shape)
        Real64 Area;              // Surface area of the surface (less any subsurfaces) {m2}
        Real64 GrossArea;         // Surface area of the surface (including subsurfaces) {m2}
        Real64 NetAreaShadowCalc; // Area of a wall/floor/ceiling less subsurfaces assuming all windows, if present, have unity multiplier.
                                  // Wall/floor/ceiling/roof areas that include windows include frame (unity) areas.
                                  // Areas of Windows including divider (unity) area.
                                  // These areas are used in shadowing / sunlit area calculations.
        Real64 Perimeter;         // Perimeter length of the surface {m}
        Real64 Azimuth;           // Direction the surface outward normal faces (degrees) or FACING
        Real64 Height;            // Height of the surface (m)
        Real64 Reveal;            // Depth of the window reveal (m) if this surface is a window
        Real64 Tilt;              // Angle (deg) between the ground outward normal and the surface outward normal
        Real64 Width;             // Width of the surface (m)

        // Precomputed parameters for PierceSurface performance
        ShapeCat shapeCat;   // Shape category
        Plane plane;         // Plane
        Surface2D surface2d; // 2D projected surface for efficient intersection testing

        // Vertices
        Array1D<Vector> NewVertex;
        Vertices Vertex; // Surface Vertices are represented by Number of Sides and Vector (type)
        Vector Centroid; // computed centroid (also known as center of mass or surface balance point)
        Vector lcsx;
        Vector lcsy;
        Vector lcsz;
        Vector NewellAreaVector;
        Vector NewellSurfaceNormalVector; // same as OutNormVec in vector notation
        Array1D<Real64> OutNormVec;       // Direction cosines (outward normal vector) for surface
        Real64 SinAzim;                   // Sine of surface azimuth angle
        Real64 CosAzim;                   // Cosine of surface azimuth angle
        Real64 SinTilt;                   // Sine of surface tilt angle
        Real64 CosTilt;                   // Cosine of surface tilt angle
        bool IsConvex;                    // true if the surface is convex.
        bool IsDegenerate;                // true if the surface is degenerate.
        bool VerticesProcessed;           // true if vertices have been processed (only used for base surfaces)
        Real64 XShift;                    // relative coordinate shift data - used by child subsurfaces
        Real64 YShift;                    // relative coordinate shift data - used by child subsurfaces

        // Boundary conditions and interconnections
        bool HeatTransSurf;                      // True if surface is a heat transfer surface (light shelf can also be IsShadowing)
        int OutsideHeatSourceTermSchedule;       // Pointer to the schedule of additional source of heat flux rate applied to the outside surface
        int InsideHeatSourceTermSchedule;        // Pointer to the schedule of additional source of heat flux rate applied to the inside surface
                                                 // False if a (detached) shadowing (sub)surface
        HeatTransferModel HeatTransferAlgorithm; // used for surface-specific heat transfer algorithm.
        std::string BaseSurfName;                // Name of BaseSurf
        int BaseSurf;       // "Base surface" for this surface. Applies mainly to subsurfaces in which case it points back to the base surface number.
                            // Equals 0 for detached shading. BaseSurf equals surface number for all other surfaces.
        int NumSubSurfaces; // Number of subsurfaces this surface has (doors/windows)
        std::string ZoneName;         // User supplied name of the Zone
        int Zone;                     // Interior environment or zone the surface is a part of
                                      // Note that though attached shading surfaces are part of a zone, this
                                      // value is 0 there to facilitate using them as detached surfaces (more accurate shading.
        int spaceNum;                 // Space the surface is part of
        std::string ExtBoundCondName; // Name for the Outside Environment Object
        int ExtBoundCond;             // For an "interzone" surface, this is the adjacent surface number.
                                      // for an internal/adiabatic surface this is the current surface number.
                                      // Otherwise, 0=external environment, -1=ground,
                                      // -2=other side coefficients (OSC--won't always use CTFs)
                                      // -3=other side conditions model
                                      // During input, interim values of UnreconciledZoneSurface ("Surface") and
                                      // UnenteredAdjacentZoneSurface ("Zone") are used until reconciled.
        bool ExtSolar;                // True if the "outside" of the surface is exposed to solar
        bool ExtWind;                 // True if the "outside" of the surface is exposed to wind Heat transfer coefficients
        Real64 ViewFactorGround;      // View factor to the ground from the exterior of the surface for diffuse solar radiation
        Real64 ViewFactorSky;         // View factor to the sky from the exterior of the surface for diffuse solar radiation
        Real64 ViewFactorGroundIR;    // View factor to the ground and shadowing surfaces from the exterior of the surface for IR radiation
        Real64 ViewFactorSkyIR; // View factor to the sky from the exterior of the surface for IR radiation Special/optional other side coefficients
                                // (OSC)
        int OSCPtr;             // Pointer to OSC data structure
        int OSCMPtr;            // "Pointer" to OSCM data structure (other side conditions from a model)
        bool MirroredSurf;      // True if it is a mirrored surface
        bool IsShadowing;       // True if a surface is a shadowing surface (light shelf can also be HeatTransSurf)
        bool IsShadowPossibleObstruction; // True if a surface can be an exterior obstruction

        // Optional parameters specific to shadowing surfaces and subsurfaces (detached shading, overhangs, wings, etc.)
        int SchedShadowSurfIndex; // Schedule for a shadowing (sub)surface
        bool IsTransparent;       // True if the schedule values are always 1.0 (or the minimum is 1.0)
        Real64 SchedMinValue;     // Schedule minimum value.

        // Window Parameters (when surface is Window)
        int activeWindowShadingControl;            // Active window shading control (windows only)
        std::vector<int> windowShadingControlList; // List of possible window shading controls
        bool HasShadeControl;                      // True if the surface is listed in a WindowShadingControl object
        int activeShadedConstruction;              // The currently active shaded construction (windows only)
        int activeShadedConstructionPrev;          // The currently active shaded construction (windows only)
        std::vector<int> shadedConstructionList;   // List of shaded constructions that correspond with window shading controls (windows only - same
                                                   // indexes as windowShadingControlList)
        std::vector<int> shadedStormWinConstructionList; // List of shaded constructions with storm window that correspond with window shading
                                                         // controls (windows only - same indexes as windowShadingControlList)
        int FrameDivider;                                // Pointer to frame and divider information (windows only)
        Real64 Multiplier;                               // Multiplies glazed area, frame area and divider area (windows only)

        // Air boundaries and spaces
        int RadEnclIndex;       // Pointer to raidant enclosure this surface belongs to
        int SolarEnclIndex;     // Pointer to solar enclosure this surface belongs to
        int SolarEnclSurfIndex; //  Pointer to solar enclosure surface data, EnclSolInfo(n).SurfacePtr(SolarEnclSurfIndex) points to this surface
        bool IsAirBoundarySurf; // True if surface is an air boundary surface (Construction:AirBoundary)

        ConvectionConstants::SurfConvOrientation ConvOrientation; // Surface orientation for convection calculations

        SurfaceCalcHashKey calcHashKey;        // Hash key used for determining if this surface requires unique calculations.
        bool IsSurfPropertyGndSurfacesDefined; // true if ground surfaces properties are listed for an external surface
        int SurfPropertyGndSurfIndex;          // index to a ground surfaces list (defined in SurfaceProperties::GroundSurfaces)
        bool UseSurfPropertyGndSurfTemp;       // true if at least one ground surface temperature schedules is specified
        bool UseSurfPropertyGndSurfRefl;       // true if at least one ground surfaces reflectance schedule is specified
        Real64 GndReflSolarRad;                // ground surface reflected solar radiation on exterior surfaces
        bool SurfHasSurroundingSurfProperty;   // true if surrounding surfaces properties are listed for an external surface
        bool SurfSchedExternalShadingFrac;     // true if the external shading is scheduled or calculated externally to be imported
        bool SurfHasLinkedOutAirNode;          // true if an OutdoorAir::Node is linked to the surface
        int SurfSurroundingSurfacesNum;        // Index of a surrounding surfaces list (defined in SurfaceProperties::SurroundingSurfaces)
        int SurfExternalShadingSchInd;         // Schedule for a the external shading
        int SurfLinkedOutAirNode;              // Index of the an OutdoorAir:Node

        // Default Constructor
        SurfaceData()
            : Construction(0), RepresentativeCalcSurfNum(-1), ConstructionStoredInputValue(0), Class(SurfaceClass::None), Shape(SurfaceShape::None),
              Sides(0), Area(0.0), GrossArea(0.0), NetAreaShadowCalc(0.0), Perimeter(0.0), Azimuth(0.0), Height(0.0), Reveal(0.0), Tilt(0.0),
              Width(0.0), shapeCat(ShapeCat::Invalid), plane(0.0, 0.0, 0.0, 0.0), Centroid(0.0, 0.0, 0.0), lcsx(0.0, 0.0, 0.0), lcsy(0.0, 0.0, 0.0),
              lcsz(0.0, 0.0, 0.0), NewellAreaVector(0.0, 0.0, 0.0), NewellSurfaceNormalVector(0.0, 0.0, 0.0), OutNormVec(3, 0.0), SinAzim(0.0),
              CosAzim(0.0), SinTilt(0.0), CosTilt(0.0), IsConvex(true), IsDegenerate(false), VerticesProcessed(false), XShift(0.0), YShift(0.0),
              HeatTransSurf(false), OutsideHeatSourceTermSchedule(0), InsideHeatSourceTermSchedule(0),
              HeatTransferAlgorithm(HeatTransferModel::Invalid), BaseSurf(0), NumSubSurfaces(0), Zone(0), spaceNum(0), ExtBoundCond(0),
              ExtSolar(false), ExtWind(false), ViewFactorGround(0.0), ViewFactorSky(0.0), ViewFactorGroundIR(0.0), ViewFactorSkyIR(0.0), OSCPtr(0),
              OSCMPtr(0), MirroredSurf(false), IsShadowing(false), IsShadowPossibleObstruction(false), SchedShadowSurfIndex(0), IsTransparent(false),
              SchedMinValue(0.0), activeWindowShadingControl(0), HasShadeControl(false), activeShadedConstruction(0), activeShadedConstructionPrev(0),
              FrameDivider(0), Multiplier(1.0), SolarEnclIndex(0), SolarEnclSurfIndex(0), IsAirBoundarySurf(false),
              ConvOrientation(ConvectionConstants::SurfConvOrientation::Invalid), IsSurfPropertyGndSurfacesDefined(false),
              SurfPropertyGndSurfIndex(0), UseSurfPropertyGndSurfTemp(false), UseSurfPropertyGndSurfRefl(false), GndReflSolarRad(0.0),
              SurfHasSurroundingSurfProperty(false), SurfSchedExternalShadingFrac(false), SurfHasLinkedOutAirNode(false),
              SurfSurroundingSurfacesNum(0), SurfExternalShadingSchInd(0), SurfLinkedOutAirNode(0)
        {
        }

    public: // Methods
            // Set Precomputed Parameters
        void set_computed_geometry();

        Real64 getInsideAirTemperature(EnergyPlusData &state, const int t_SurfNum) const;

        Real64 getOutsideAirTemperature(EnergyPlusData &state, int t_SurfNum) const;

        Real64 getOutsideIR(EnergyPlusData &state, int t_SurfNum) const;

        static Real64 getSWIncident(EnergyPlusData &state, int t_SurfNum);

        int getTotLayers(EnergyPlusData &state) const;

        Real64 get_average_height(EnergyPlusData &state) const;

        void make_hash_key(EnergyPlusData &state, const int SurfNum);

        void set_representative_surface(EnergyPlusData &state, const int SurfNum);

    private: // Methods
             // Computed Shape Category
        ShapeCat computed_shapeCat() const;

        // Computed Plane
        Plane computed_plane() const;

        // Computed axis-projected 2D surface
        Surface2D computed_surface2d() const;
    };

    struct SurfaceWindowCalc // Calculated window-related values
    {
        // Members
        Array1D<Real64> SolidAngAtRefPt;         // Solid angle subtended by window from daylit ref points 1 and 2
        Array1D<Real64> SolidAngAtRefPtWtd;      // Solid angle subtended by window from ref pts weighted by glare pos factor
        Array2D<Real64> IllumFromWinAtRefPt;     // Illuminance from window at ref pts for window with and w/o shade (lux)
        Array2D<Real64> BackLumFromWinAtRefPt;   // Window background luminance from window wrt ref pts (cd/m2) with and w/o shade (cd/m2)
        Array2D<Real64> SourceLumFromWinAtRefPt; // Window luminance at ref pts for window with and w/o shade (cd/m2)
        Array1D<Real64> WinCenter;               // X,Y,Z coordinates of window center point in building coord system
        Array1D<Real64> ThetaFace;               // Face temperatures of window layers (K)

        Array1D<Real64> OutProjSLFracMult; // Multiplier on sunlit fraction due to shadowing of glass by frame
        // and divider outside projections
        Array1D<Real64> InOutProjSLFracMult; // Multiplier on sunlit fraction due to shadowing of glass by frame
        // and divider inside and outside projections
        Array1D<Real64> EffShBlindEmiss; // Effective emissivity of interior blind or shade
        Array1D<Real64> EffGlassEmiss;   // Effective emissivity of glass adjacent to interior blind or shade

        Array1D<Real64> IllumFromWinAtRefPtRep; // Illuminance from window at reference point N [lux]
        Array1D<Real64> LumWinFromRefPtRep;     // Window luminance as viewed from reference point N [cd/m2]
        // for shadowing of ground by building and obstructions [W/m2]
        Array1D<Real64> EnclAreaMinusThisSurf; // Enclosure inside surface area minus this surface and its subsurfaces
        // for floor/wall/ceiling (m2)
        Array1D<Real64> EnclAreaReflProdMinusThisSurf; // Enclosure product of inside surface area times vis reflectance
        // minus this surface and its subsurfaces,
        // for floor/wall/ceiling (m2)

        BSDFWindowDescript ComplexFen; // Data for complex fenestration, see DataBSDFWindow.cc for declaration

        // Default Constructor
        SurfaceWindowCalc()
            : WinCenter(3, 0.0), ThetaFace(10, 296.15), OutProjSLFracMult(24, 1.0), InOutProjSLFracMult(24, 1.0), EffShBlindEmiss(MaxSlatAngs, 0.0),
              EffGlassEmiss(MaxSlatAngs, 0.0), EnclAreaMinusThisSurf(3, 0.0), EnclAreaReflProdMinusThisSurf(3, 0.0)
        {
        }
    };

    enum class NfrcProductOptions : int
    {
        Invalid = -1,
        CasementDouble,
        CasementSingle,
        DualAction,
        Fixed,
        Garage,
        Greenhouse,
        HingedEscape,
        HorizontalSlider,
        Jal,
        Pivoted,
        ProjectingSingle,
        ProjectingDual,
        DoorSidelite,
        Skylight,
        SlidingPatioDoor,
        CurtainWall,
        SpandrelPanel,
        SideHingedDoor,
        DoorTransom,
        TropicalAwning,
        TubularDaylightingDevice,
        VerticalSlider,
        Num
    };

    constexpr std::array<std::string_view, static_cast<int>(NfrcProductOptions::Num)> NfrcProductNames = {
        "CasementDouble", "CasementSingle",   "DualAction",
        "Fixed",          "Garage",           "Greenhouse",
        "HingedEscape",   "HorizontalSlider", "Jal",
        "Pivoted",        "ProjectingSingle", "ProjectingDual",
        "DoorSidelite",   "Skylight",         "SlidingPatioDoor",
        "CurtainWall",    "SpandrelPanel",    "SideHingedDoor",
        "DoorTransom",    "TropicalAwning",   "TubularDaylightingDevice",
        "VerticalSlider"};

    constexpr std::array<std::string_view, static_cast<int>(NfrcProductOptions::Num)> NfrcProductNamesUC = {
        "CASEMENTDOUBLE", "CASEMENTSINGLE",   "DUALACTION",
        "FIXED",          "GARAGE",           "GREENHOUSE",
        "HINGEDESCAPE",   "HORIZONTALSLIDER", "JAL",
        "PIVOTED",        "PROJECTINGSINGLE", "PROJECTINGDUAL",
        "DOORSIDELITE",   "SKYLIGHT",         "SLIDINGPATIODOOR",
        "CURTAINWALL",    "SPANDRELPANEL",    "SIDEHINGEDDOOR",
        "DOORTRANSOM",    "TROPICALAWNING",   "TUBULARDAYLIGHTINGDEVICE",
        "VERTICALSLIDER"};

    constexpr std::array<Real64, static_cast<int>(NfrcProductOptions::Num)> NfrcWidth = {
        // width in meters from Table 4-3 of NFRC 100-2020
        1.200, 0.600, 1.200, //  CasementDouble,  CasementSingle,    DualAction,
        1.200, 2.134, 1.500, //  Fixed,           Garage,            Greenhouse,
        1.500, 1.500, 1.200, //  HingedEscape,    HorizontalSlider,  Jal,
        1.200, 1.500, 1.500, //  Pivoted,         ProjectingSingle,  ProjectingDual,
        0.600, 1.200, 2.000, //  DoorSidelite,    Skylight,          SlidingPatioDoor,
        2.000, 2.000, 1.920, //  CurtainWall,     SpandrelPanel,     SideHingedDoor,
        2.000, 1.500, 0.350, //  DoorTransom,     TropicalAwning,    TubularDaylightingDevice,
        1.200                //  VerticalSlider,
    };

    constexpr std::array<Real64, static_cast<int>(NfrcProductOptions::Num)> NfrcHeight = {
        // height in meters from Table 4-3 of NFRC 100-2020
        1.500, 1.500, 1.500, //  CasementDouble,  CasementSingle,    DualAction,
        1.500, 2.134, 1.200, //  Fixed,           Garage,            Greenhouse,
        1.200, 1.200, 1.500, //  HingedEscape,    HorizontalSlider,  Jal,
        1.500, 1.200, 0.600, //  Pivoted,         ProjectingSingle,  ProjectingDual,
        2.090, 1.200, 2.000, //  DoorSidelite,    Skylight,          SlidingPatioDoor,
        2.000, 1.200, 2.090, //  CurtainWall,     SpandrelPanel,     SideHingedDoor,
        0.600, 1.200, 0.350, //  DoorTransom,     TropicalAwning,    TubularDaylightingDevice,
        1.500                //  VerticalSlider,
    };

    enum class NfrcVisionType : int
    {
        Invalid = -1,
        Single,
        DualVertical,
        DualHorizontal,
        Num
    };

    constexpr std::array<NfrcVisionType, static_cast<int>(NfrcProductOptions::Num)> NfrcVision = {
        NfrcVisionType::DualHorizontal, NfrcVisionType::Single,
        NfrcVisionType::DualVertical, //  CasementDouble,  CasementSingle,    DualAction,
        NfrcVisionType::Single,         NfrcVisionType::Single,
        NfrcVisionType::Single, //  Fixed,           Garage,            Greenhouse,
        NfrcVisionType::Single,         NfrcVisionType::DualHorizontal,
        NfrcVisionType::Single, //  HingedEscape,    HorizontalSlider,  Jal,
        NfrcVisionType::Single,         NfrcVisionType::Single,
        NfrcVisionType::DualHorizontal, //  Pivoted,         ProjectingSingle,  ProjectingDual,
        NfrcVisionType::Single,         NfrcVisionType::Single,
        NfrcVisionType::DualHorizontal, //  DoorSidelite,    Skylight,          SlidingPatioDoor,
        NfrcVisionType::Single,         NfrcVisionType::Single,
        NfrcVisionType::Single, //  CurtainWall,     SpandrelPanel,     SideHingedDoor,
        NfrcVisionType::Single,         NfrcVisionType::Single,
        NfrcVisionType::Single,      //  DoorTransom,     TropicalAwning,    TubularDaylightingDevice,
        NfrcVisionType::DualVertical //  VerticalSlider
    };

    enum class FrameDividerType : int
    {
        Invalid = -1,
        DividedLite = 0,
        Suspended = 1,
        Num
    };

    constexpr std::array<std::string_view, static_cast<int>(FrameDividerType::Num)> FrameDividerTypeNamesUC = {
        "DIVIDEDLITE", // 0
        "SUSPENDED"    // 1
    };

    struct FrameDividerProperties
    {
        // Members
        std::string Name;          // Name of frame/divider
        Real64 FrameWidth;         // Average width of frame in plane of window {m}
        Real64 FrameProjectionOut; // Distance normal to window between outside face of outer pane
        //  and outside of frame {m}
        Real64 FrameProjectionIn; // Distance normal to window between inside face of inner pane
        //  and inside of frame {m}
        Real64 FrameConductance;          // Effective conductance of frame (no air films) {W/m2-K}
        Real64 FrameEdgeWidth;            // default 2.5 in ! Width of glass edge region near frame {m}
        Real64 FrEdgeToCenterGlCondRatio; // Ratio of frame edge of glass conductance (without air films) to
        // center of glass conductance (without air films)
        Real64 FrameSolAbsorp;        // Solar absorptance of frame corrected for self-shading
        Real64 FrameVisAbsorp;        // Visible absorptance of frame corrected for self-shading
        Real64 FrameEmis;             // Thermal emissivity of frame
        FrameDividerType DividerType; // Type of divider {DividedLite or Suspended (between-glass}
        Real64 DividerWidth;          // Average width of divider in plane of window {m}
        int HorDividers;              // Number of horizontal dividers
        int VertDividers;             // Number of vertical dividers
        Real64 DividerProjectionOut;  // Distance normal to window between outside face of outer pane
        //  and outside of divider {m}
        Real64 DividerProjectionIn; // Distance normal to window between inside face of inner pane
        //  and inside of divider {m}
        Real64 DividerEdgeWidth;           // default 2.5 in ! Width of glass edge region near divider
        Real64 DividerConductance;         // Effective conductance of divider (no air films) {W/m2-K}
        Real64 DivEdgeToCenterGlCondRatio; // Ratio of divider edge of glass conductance (without air films) to
        // center of glass conductance (without air films)
        Real64 DividerSolAbsorp;                                   // Solar absorptance of divider corrected for self-shading
        Real64 DividerVisAbsorp;                                   // Visible absorptance of divider corrected for self-shading
        Real64 DividerEmis;                                        // Thermal emissivity of divider
        DataWindowEquivalentLayer::Orientation MullionOrientation; // Horizontal or Vertical; used only for windows with two glazing systems
        //  divided by a mullion; obtained from Window5 data file.
        NfrcProductOptions NfrcProductType; // NFRC Product Type for Assembly Calculations
        Real64 OutsideRevealSolAbs;         // Solar absorptance of outside reveal
        Real64 InsideSillDepth;             // Inside sill depth (m)
        Real64 InsideReveal;                // Inside reveal (m)
        Real64 InsideSillSolAbs;            // Solar absorptance of inside sill
        Real64 InsideRevealSolAbs;          // Solar absorptance of inside reveal

        // Default Constructor
        FrameDividerProperties()
            : FrameWidth(0.0), FrameProjectionOut(0.0), FrameProjectionIn(0.0), FrameConductance(0.0), FrameEdgeWidth(0.06355),
              FrEdgeToCenterGlCondRatio(1.0), FrameSolAbsorp(0.0), FrameVisAbsorp(0.0), FrameEmis(0.9), DividerType(FrameDividerType::DividedLite),
              DividerWidth(0.0), HorDividers(0), VertDividers(0), DividerProjectionOut(0.0), DividerProjectionIn(0.0), DividerEdgeWidth(0.06355),
              DividerConductance(0.0), DivEdgeToCenterGlCondRatio(1.0), DividerSolAbsorp(0.0), DividerVisAbsorp(0.0), DividerEmis(0.9),
              MullionOrientation(DataWindowEquivalentLayer::Orientation::Invalid), NfrcProductType(NfrcProductOptions::CurtainWall),
              OutsideRevealSolAbs(0.0), InsideSillDepth(0.0), InsideReveal(0.0), InsideSillSolAbs(0.0), InsideRevealSolAbs(0.0)
        {
        }
    };

    struct StormWindowData
    {
        // Members
        int BaseWindowNum;       // Surface number of associated exterior window
        int StormWinMaterialNum; // Material number of storm window glass
        Real64 StormWinDistance; // Distance between storm window glass and adjacent glass (m)
        int DateOn;              // Date (julian) storm window is put on
        int MonthOn;             // Month storm window is put on
        int DayOfMonthOn;        // Day of month storm window is put on
        int DateOff;             // Date (julian) storm window is taken off
        int MonthOff;            // Month storm window is taken off
        int DayOfMonthOff;       // Day of month storm window is taken off

        // Default Constructor
        StormWindowData()
            : BaseWindowNum(0), StormWinMaterialNum(0), StormWinDistance(0.0), DateOn(0), MonthOn(0), DayOfMonthOn(0), DateOff(0), MonthOff(0),
              DayOfMonthOff(0)
        {
        }
    };

    struct WindowShadingControlData
    {
        // Members
        std::string Name;           // User supplied name of this set of shading control data
        int ZoneIndex;              // number of the zone referenced
        int SequenceNumber;         // Shading control sequence number
        WinShadingType ShadingType; // Shading type (InteriorShade, SwitchableGlazing,
        //  CHARACTER(len=32) :: ShadingType    = ' ' ! Shading type (InteriorShade, SwitchableGlazing,
        //  ExteriorShade,InteriorBlind,ExteriorBlind,BetweenGlassShade,
        //  BetweenGlassBlind, or ExteriorScreen)
        int getInputShadedConstruction; // Pointer to the shaded construction (for ShadingType=ExteriorScreen,InteriorShade,
        //  ExteriorShade,BetweenGlassShade,InteriorBlind,ExteriorBlind,BetweenGlassBlind;
        //  this must be a window construction with a screen, shade or blind layer)
        // this is only used during GetInput and should not be used during timestep calculations
        int ShadingDevice; // Pointer to the material for the shading device (for ShadingType=InteriorShade,
        //  ExteriorShade,BetweenGlassShade,InteriorBlind,ExteriorBlind,BetweenGlassBlind,
        //  ExteriorScreen;
        //  this must be a Material:WindowShade, Material:WindowScreen, or Material:WindowBlind
        WindowShadingControlType ShadingControlType; // Takes one of the following values that specifies type of shading control
        //  CHARACTER(len=60) :: ShadingControlType =' ' ! Takes one of the following values that specifies type of shading control
        // (control is active only when schedule value = 1; if no schedule
        // specified, schedule value defaults to 1)
        //  AlwaysOn: always shaded; not affected by schedule
        //  AlwaysOff: never shaded; not affected by schedule
        //  OnIfScheduleAllows: unshaded if sch val = 0, shaded if = 1
        //  OnIfHighSolarOnWindow: shaded if incident direct + diffuse > setpoint (W/m2 of window)
        //  OnIfHighHorizontalSolar: shaded if direct + diffuse horizontal solar > setpoint
        //   (W/m2 of ground)
        //  OnIfHighOutsideAirTemp: shaded if outside drybulb > setpoint (C)
        //  OnIfHighZoneAirTemp: shaded if previous time step zone temperature > setpoint (C)
        //  OnIfHighZoneCooling: shaded if previous time step zone cooling rate > setpoint (W)
        //  OnIfHighGlare: shaded if total daylight glare index at first daylighting reference point
        //   from all exterior windows in zone > maximum glare specified in daylighting
        //   input for zone.
        //  MeetDaylightIlluminanceSetpoint: shading is adjusted to just meet illuminance setpoint
        //   at first reference point (only for ShadingType=SwitchableGlazing)
        //       The following three controls are used primarily to reduce zone heating load. They
        //       can be used with any shading type but are most appropriate for opaque interior
        //       or exterior shades with a high insulating value ("opaque movable insulation").
        //  OnNightIfLowOutsideTemp/OffDay: shaded at night if outside temp < setpoint (C)
        //  OnNightIfLowInsideTemp/OffDay: shaded at night if previous time step zone air temp < setpoint (C)
        //  OnNightIfHeating/OffDay: shaded  at night if previous time step zone heating rate > setpoint (W)
        //       The following two controls are used to reduce zone heating and cooling loads.
        //       They can be used with any shading type but are most appropriate for translucent
        //       interior or exterior shades with a high insulating value ("translucent movable insulation")
        //  OnNightIfLowOutsideTemp/OnDayIfCooling: shaded at night if outside temp < setpoint (C);
        //                                         shaded daytime if prev. time step cooling rate > 0
        //  OnNightIfHeating/OnDayIfCooling: shaded at night if prev. time step heating rate > setpoint (W);
        //                                         shaded daytime if prev. time step cooling rate > 0
        //       The following two controls are used to reduce zone cooling load. They can be used
        //       with any shading type but are most appropriate for interior or exterior blinds, interior
        //       or exterior shades with low insulating value, or switchable glazing.
        //  OffNight/OnDayIfCoolingAndHighSolarOnWindow: shading off at night; shading on daytime if
        //                                         solar on window > setpoint (W/m2 of window) and
        //                                         prev. time step cooling rate > 0
        //  OnNight/OnDayIfCoolingAndHighSolarOnWindow: shading on at night; shading on daytime if
        //                                         solar on window > setpoint (W/m2 of window) and
        //                                         prev. time step cooling rate > 0
        int Schedule; // Pointer to schedule of 0 and 1 values: 0 => window is not shaded;
        //  1 => window is shaded if Type=Schedule or Type = ScheduleAnd...
        // and setpoint is exceeded.
        Real64 SetPoint; // Control setpoint (dimension depends on Trigger:
        //  W/m2 of window area for solar on window,
        //  W/m2 of ground area for horizontal solar,
        //  deg C for air temp, W for zone heating and
        //  cooling rate). Not used for Shading Control Type =
        //  MeetDaylightIlluminanceSetpoint or OnIfHighGlare.
        Real64 SetPoint2; // Second control setpoint for control types that take two setpoints.
        //   Dimension is deg C or W/m2.
        bool ShadingControlIsScheduled; // True if shading control has a schedule
        bool GlareControlIsActive;      // True if shading control to reduce daylight glare is active
        int SlatAngleSchedule;          // Pointer to schedule of slat angle values between 0.0 and 180.0 degrees
        int SlatAngleControlForBlinds;  // Takes one of the following values that specifies
                                        //  CHARACTER(len=32) :: SlatAngleControlForBlinds = ' ' ! Takes one of the following values that specifies
                                        //  how slat angle is controled in a blind when ShadingType =
                                        //  InteriorBlind, ExteriorBlind or BetweenGlassBlind.
                                        //  FixedSlatAngle: the slat angle is fixed at the constant value given in the
                                        //    associated Material:WindowBlind
                                        //  ScheduledSlatAngle: the slat angle in degrees between 1 and 180 is given
                                        //    by the schedule with index SlatAngleSchedule
                                        //  BlockBeamSolar: if beam solar is incident on the window, and a blind is on the
                                        //    window, the slat angle is adjusted to just block beam solar; otherwise the
                                        //    slat angle is set to the value given in the associated Material:WindowBlind.
        std::string DaylightingControlName;    // string holding the Daylighting Control Object Name string
        int DaylightControlIndex;              // Pointer to the array of Daylighting Controls
        bool MultiSurfaceCtrlIsGroup;          // True if Group, False if Sequential - type of control order when multiple surfaces are referenced
        int FenestrationCount;                 // count of fenestration references
        Array1D<std::string> FenestrationName; // string holding list of fenestration surfaces
        Array1D_int FenestrationIndex;         // Pointers to fenestration surfaces

        // Default Constructor
        WindowShadingControlData()
            : ZoneIndex(0), SequenceNumber(0), ShadingType(WinShadingType::NoShade), getInputShadedConstruction(0), ShadingDevice(0),
              ShadingControlType(WindowShadingControlType::UnControlled), Schedule(0), SetPoint(0.0), SetPoint2(0.0),
              ShadingControlIsScheduled(false), GlareControlIsActive(false), SlatAngleSchedule(0), SlatAngleControlForBlinds(0),
              DaylightControlIndex(0), MultiSurfaceCtrlIsGroup(false), FenestrationCount(0)
        {
        }
    };

    struct OSCData
    {
        // Members
        std::string Name;                  // Name of OSC
        Real64 ConstTemp;                  // User selected constant temperature (degrees C)
        Real64 ConstTempCoef;              // Coefficient modifying the user selected constant temperature
        Real64 ExtDryBulbCoef;             // Coefficient modifying the external dry bulb temperature
        Real64 GroundTempCoef;             // Coefficient modifying the ground temperature
        Real64 SurfFilmCoef;               // Combined convective/radiative film coefficient if >0, else use other coefficients
        Real64 WindSpeedCoef;              // Coefficient modifying the wind speed term (s/m)
        Real64 ZoneAirTempCoef;            // Coefficient modifying the zone air temperature part of the equation
        std::string ConstTempScheduleName; // Schedule name for scheduled outside temp
        int ConstTempScheduleIndex;        // Index for scheduled outside temp.
        bool SinusoidalConstTempCoef;      // If true then ConstTempCoef varies by sine wave
        Real64 SinusoidPeriod;             // period of sine wave variation  (hr)
        Real64 TPreviousCoef;              // Coefficient modifying the OSC temp from the previous timestep (dimensionless)
        Real64 TOutsideSurfPast;           // Ouside surface temperature from previous timestep {C}
        Real64 MinTempLimit;               // Minimum limit on OSC temp {deg C}
        Real64 MaxTempLimit;               // Maximum limit on OSC temp {deg C}
        bool MinLimitPresent;              // If TRUE then apply minimum limit on calculated OSC temp
        bool MaxLimitPresent;              // If TRUE then apply maximum limit on calculated OSC temp
        Real64 OSCTempCalc;                // Result of calculated temperature using OSC (degrees C)

        // Default Constructor
        OSCData()
            : ConstTemp(0.0), ConstTempCoef(0.0), ExtDryBulbCoef(0.0), GroundTempCoef(0.0), SurfFilmCoef(0.0), WindSpeedCoef(0.0),
              ZoneAirTempCoef(0.0), ConstTempScheduleIndex(0), SinusoidalConstTempCoef(false), SinusoidPeriod(0.0), TPreviousCoef(0.0),
              TOutsideSurfPast(0.0), MinTempLimit(0.0), MaxTempLimit(0.0), MinLimitPresent(false), MaxLimitPresent(false), OSCTempCalc(0.0)
        {
        }
    };

    struct OSCMData
    {
        // Members
        std::string Name;             // Name of OSCM
        std::string Class;            // type of Model for OSCM
        Real64 TConv;                 // Temperature of bulk air at other side face (degrees C)
        bool EMSOverrideOnTConv;      // if true then EMS calling for convection bulk air temp override
        Real64 EMSOverrideTConvValue; // value for convection air temp when overridden
        Real64 HConv;                 // Convection coefficient (W/m2-K)
        bool EMSOverrideOnHConv;      // if true then EMS calling for convection coef override
        Real64 EMSOverrideHConvValue; // value to use for convection coef when overridden
        Real64 TRad;                  // Effective temperature of surfaces exposed to other side face (degrees C)
        bool EMSOverrideOnTRad;       // if true then EMS calling for radiation temp override
        Real64 EMSOverrideTRadValue;  // value to use for rad temp when overridden
        Real64 HRad;                  // Linearized Radiation coefficient (W/m2-K)
        bool EMSOverrideOnHrad;       // if true then EMS calling for radiation coef override
        Real64 EMSOverrideHradValue;  // value to use for rad coef when overridden

        // Default Constructor
        OSCMData()
            : TConv(20.0), EMSOverrideOnTConv(false), EMSOverrideTConvValue(0.0), HConv(4.0), EMSOverrideOnHConv(false), EMSOverrideHConvValue(0.0),
              TRad(20.0), EMSOverrideOnTRad(false), EMSOverrideTRadValue(0.0), HRad(4.0), EMSOverrideOnHrad(false), EMSOverrideHradValue(0.0)
        {
        }
    };

    struct ConvectionCoefficient
    {
        // Members
        int WhichSurface;                                       // Which surface number this is applied to
        std::string SurfaceName;                                // Which surface (name)
        ConvectionConstants::ConvCoefOverrideType OverrideType; // Override type, 1=value, 2=schedule, 3=model, 4=user curve
        Real64 OverrideValue;                                   // User specified value
        std::string ScheduleName;                               // Which surface (name)
        int ScheduleIndex;                                      // if type="schedule" is used
        int UserCurveIndex;                                     // if type=UserCurve is used
        int HcModelEq;                                          // if type is one of specific model equations

        // Default Constructor
        ConvectionCoefficient()
            : WhichSurface(0), OverrideType(ConvectionConstants::ConvCoefOverrideType::Invalid), OverrideValue(0.0), ScheduleIndex(0),
              UserCurveIndex(0), HcModelEq(0)
        {
        }
    };

    struct ShadingVertexData
    {
        // Members
        int NVert;
        Array1D<Real64> XV;
        Array1D<Real64> YV;
        Array1D<Real64> ZV;

        // Default Constructor
        ShadingVertexData()
        {
        }
    };

    struct ExtVentedCavityStruct
    {
        // Members
        // from input data
        std::string Name;
        std::string OSCMName;             // OtherSideConditionsModel
        int OSCMPtr;                      // OtherSideConditionsModel index
        Real64 Porosity;                  // fraction of absorber plate [--]
        Real64 LWEmitt;                   // Thermal Emissivity of Baffle Surface [dimensionless]
        Real64 SolAbsorp;                 // Solar Absorbtivity of Baffle Surface [dimensionless]
        SurfaceRoughness BaffleRoughness; // surface roughness for exterior convection calcs.
        Real64 PlenGapThick;              // Depth of Plenum Behind Baffle [m]
        int NumSurfs;                     // a single baffle can have multiple surfaces underneath it
        Array1D_int SurfPtrs;             // = 0  ! array of pointers for participating underlying surfaces
        Real64 HdeltaNPL;                 // Height scale for Cavity buoyancy  [m]
        Real64 AreaRatio;                 // Ratio of actual surface are to projected surface area [dimensionless]
        Real64 Cv;                        // volume-based effectiveness of openings for wind-driven vent when Passive
        Real64 Cd;                        // discharge coefficient of openings for buoyancy-driven vent when Passive
        // data from elsewhere and calculated
        Real64 ActualArea;  // Overall Area of Collect with surface corrugations.
        Real64 ProjArea;    // Overall Area of Collector projected, as if flat [m2]
        Vector Centroid;    // computed centroid
        Real64 TAirCav;     // modeled drybulb temperature for air between baffle and wall [C]
        Real64 Tbaffle;     // modeled surface temperature for baffle[C]
        Real64 TairLast;    // Old Value for modeled drybulb temp of air between baffle and wall [C]
        Real64 TbaffleLast; // Old value for modeled surface temperature for baffle [C]
        Real64 HrPlen;      // Modeled radiation coef for OSCM [W/m2-C]
        Real64 HcPlen;      // Modeled Convection coef for OSCM [W/m2-C]
        Real64 MdotVent;    // air mass flow exchanging with ambient when passive.
        Real64 Tilt;        // Tilt from area weighted average of underlying surfaces
        Real64 Azimuth;     // Azimuth from area weighted average of underlying surfaces
        Real64 QdotSource;  // Source/sink term
        // reporting data
        Real64 Isc;              // total incident solar on baffle [W]
        Real64 PassiveACH;       // air changes per hour when passive [1/hr]
        Real64 PassiveMdotVent;  // Total Nat Vent air change rate  [kg/s]
        Real64 PassiveMdotWind;  // Nat Vent air change rate from Wind-driven [kg/s]
        Real64 PassiveMdotTherm; // Nat. Vent air change rate from buoyancy-driven flow [kg/s]

        // Default Constructor
        ExtVentedCavityStruct()
            : OSCMPtr(0), Porosity(0.0), LWEmitt(0.0), SolAbsorp(0.0), BaffleRoughness(SurfaceRoughness::VeryRough), PlenGapThick(0.0), NumSurfs(0),
              HdeltaNPL(0.0), AreaRatio(0.0), Cv(0.0), Cd(0.0), ActualArea(0.0), ProjArea(0.0), Centroid(0.0, 0.0, 0.0), TAirCav(0.0), Tbaffle(0.0),
              TairLast(20.0), TbaffleLast(20.0), HrPlen(0.0), HcPlen(0.0), MdotVent(0.0), Tilt(0.0), Azimuth(0.0), QdotSource(0.0), Isc(0.0),
              PassiveACH(0.0), PassiveMdotVent(0.0), PassiveMdotWind(0.0), PassiveMdotTherm(0.0)
        {
        }
    };

    struct SurfaceSolarIncident
    {
        // Members
        std::string Name;
        int SurfPtr;   // surface pointer
        int ConstrPtr; // construction pointer
        int SchedPtr;  // schedule pointer

        // Default Constructor
        SurfaceSolarIncident() : SurfPtr(0), ConstrPtr(0), SchedPtr(0)
        {
        }
    };

    struct FenestrationSolarAbsorbed
    {
        // Members
        std::string Name;
        int SurfPtr;           // surface pointer
        int ConstrPtr;         // construction pointer
        int NumOfSched;        // number of scheduled layers
        Array1D_int SchedPtrs; // pointer to schedules for each layer in construction

        // Default Constructor
        FenestrationSolarAbsorbed() : SurfPtr(0), ConstrPtr(0), NumOfSched(0)
        {
        }
    };

    struct GroundSurfacesData
    {
        // Members
        std::string Name;        // name of a ground surface
        Real64 ViewFactor = 0.0; // view factor to a ground surface
        int TempSchPtr = 0;      // pointer to a ground surface temperature schedule object
        int ReflSchPtr = 0;      // pointer to a ground Surface reflectance schedule object
    };

    struct GroundSurfacesProperty
    {
        // Members
        std::string Name;                     // name of multiple ground surfaces object
        int NumGndSurfs = 0;                  // number of groundSurfaces
        Array1D<GroundSurfacesData> GndSurfs; // ground surfaces data
        Real64 SurfsTempAvg = 0.0;            // ground Surfaces average temperature at each time step
        Real64 SurfsReflAvg = 0.0;            // ground Surfaces average reflectance at each time step
        Real64 SurfsViewFactorSum = 0.0;      // sum of view factors of ground surfaces seen by an exterior surface
        bool IsGroundViewFactorSet = false;   // true if the ground view factor field is not blank
    };

    struct SurfaceLocalEnvironment
    {
        // Members
        std::string Name;
        int SurfPtr = 0;             // surface pointer
        int ExtShadingSchedPtr = 0;  // schedule pointer
        int SurroundingSurfsPtr = 0; // schedule pointer
        int OutdoorAirNodePtr = 0;   // outdoor air node pointer
        int GroundSurfsPtr = 0;      // pointer to multiple ground surfaces object
    };

    struct SurroundingSurfProperty
    {
        // Members
        std::string Name;
        Real64 ViewFactor = 0.0; // view factor to surrounding surface
        int TempSchNum = 0;      // schedule pointer
    };

    struct SurroundingSurfacesProperty
    {
        // Members
        std::string Name;
        Real64 SkyViewFactor = 0.0;         // sky view factor
        Real64 GroundViewFactor = 0.0;      // ground view factor
        int SkyTempSchNum = 0;              // schedule pointer
        int GroundTempSchNum = 0;           // schedule pointer
        int TotSurroundingSurface = 0;      // Total number of surrounding surfaces defined for an exterior surface
        bool IsSkyViewFactorSet = false;    // false if the sky view factor field is blank
        bool IsGroundViewFactorSet = false; // false if the ground view factor field is blank
        Array1D<SurroundingSurfProperty> SurroundingSurfs;
    };

    struct IntMassObject
    {
        // Members
        std::string Name;
        std::string ZoneOrZoneListName;   // zone or zone list name
        int ZoneOrZoneListPtr;            // pointer to a zone list
        int NumOfZones;                   // number of zones in a zone list
        int Construction;                 // pointer to contruction object
        Real64 GrossArea;                 // internal surface area, [m2]
        bool ZoneListActive;              // flag to a list
        std::string spaceOrSpaceListName; // Space or Space list name
        int spaceOrSpaceListPtr;          // pointer to a Space list
        int numOfSpaces;                  // number of Spaces in a Space list
        bool spaceListActive;             // flag to a list

        // Default Constructor
        IntMassObject()
            : ZoneOrZoneListPtr(0), NumOfZones(0), Construction(0), GrossArea(0.0), ZoneListActive(false), spaceOrSpaceListPtr(0), numOfSpaces(0),
              spaceListActive(false)
        {
        }
    };

    // Clears the global data in DataSurfaces.
    // Needed for unit tests, should not be normally called.
    void clear_state();

    void SetSurfaceOutBulbTempAt(EnergyPlusData &state);

    void CheckSurfaceOutBulbTempAt(EnergyPlusData &state);

    void SetSurfaceWindSpeedAt(EnergyPlusData &state);

    void SetSurfaceWindDirAt(EnergyPlusData &state);

    Real64 AbsFrontSide(EnergyPlusData &state, int SurfNum);

    Real64 AbsBackSide(EnergyPlusData &state, int SurfNum);

    std::string cSurfaceClass(SurfaceClass ClassNo);

} // namespace DataSurfaces

struct SurfacesData : BaseGlobalStruct
{
    int TotSurfaces = 0;           // Total number of surfaces (walls, floors, roofs, windows, shading surfaces, etc.--everything)
    int TotWindows = 0;            // Total number of windows
    int TotStormWin = 0;           // Total number of storm window blocks
    int TotWinShadingControl = 0;  // Total number of window shading control blocks
    int TotIntConvCoeff = 0;       // Total number of interior convection coefficient (overrides) // TODO: Should just be a local variable I think
    int TotExtConvCoeff = 0;       // Total number of exterior convection coefficient (overrides) // TODO: Should just be a local variable I think
    int TotOSC = 0;                // Total number of Other Side Coefficient Blocks
    int TotOSCM = 0;               // Total number of Other Side Conditions Model Blocks.
    int TotExtVentCav = 0;         // Total number of ExteriorNaturalVentedCavity
    int TotSurfIncSolSSG = 0;      // Total number of scheduled surface gains for incident solar radiation on surface
    int TotFenLayAbsSSG = 0;       // Total number of scheduled surface gains for absorbed solar radiation in window layers
    int TotSurfLocalEnv = 0;       // Total number of surface level outdoor air node.
    int TotSurfPropGndSurfs = 0;   // Total number of surface property ground surfaces object
    int Corner = 0;                // Which corner is specified as the first vertex
    int MaxVerticesPerSurface = 4; // Maximum number of vertices allowed for a single surface (default -- can go higher)
    int BuildingShadingCount = 0;  // Total number of Building External Shades
    int FixedShadingCount = 0;     // Total number of Fixed External Shades
    int AttachedShadingCount = 0;  // Total number of Shades attached to Zones
    int ShadingSurfaceFirst = -1;  // Start index of shading surfaces (Building External Shades, Fixed External Shades and Shades attached to Zone)
    int ShadingSurfaceLast = -1;   // End index of shading surfaces (Building External Shades, Fixed External Shades and Shades attached to Zone)
    bool AspectTransform = false;  // Set to true when GeometryTransform object is used
    bool CalcSolRefl = false;      // Set to true when Solar Reflection Calculations object is used
    bool CCW = false;              // True if vertices will be entered in CounterClockWise Order
    bool WorldCoordSystem = false; // True if vertices will be "World Coordinates". False means relative coordinates
    bool DaylRefWorldCoordSystem = false; // True if Daylight Reference Point vertices will be "World Coordinates". False means relative coordinates
    int MaxRecPts = 0;                    // Max number of receiving points on a surface for solar reflection calc
    int MaxReflRays = 0;                  // Max number of rays from a receiving surface for solar reflection calc
    Real64 GroundLevelZ = 0.0;            // Z value of ground level for solar refl calc (m)
    bool AirflowWindows = false;          // TRUE if one or more airflow windows
    bool ShadingTransmittanceVaries = false;           // overall, shading transmittance varies for the building
    bool UseRepresentativeSurfaceCalculations = false; // Use Representative Surfaces for Calculations
    bool AnyHeatBalanceInsideSourceTerm = false;       // True if any SurfaceProperty:HeatBalanceSourceTerm inside face used
    bool AnyHeatBalanceOutsideSourceTerm = false;      // True if any SurfaceProperty:HeatBalanceSourceTerm outside face used
    bool AnyMovableInsulation = false;                 // True if any movable insulation presents
    bool AnyMovableSlat = false;                       // True if there are any movable slats for window blinds presented

    Array1D_int SurfAdjacentZone; // Array of adjacent zones to each surface
    Array1D<Real64> X0;           // X-component of translation vector
    Array1D<Real64> Y0;           // Y-component of translation vector
    Array1D<Real64> Z0;           // Z-component of translation vector

    std::unordered_map<DataSurfaces::SurfaceCalcHashKey, int, DataSurfaces::SurfaceCalcHasher>
        RepresentativeSurfaceMap; // A map that categorizes similar surfaces with
                                  // a single representative surface index

    std::vector<int> AllHTSurfaceList;                 // List of all heat transfer surfaces
    std::vector<int> AllExtSolarSurfaceList;           // List of all exterior solar surfaces, all are heat transfer surfaces
    std::vector<int> AllExtSolAndShadingSurfaceList;   // List of all exterior solar surfaces plus all shading surfaces
    std::vector<int> AllShadowPossObstrSurfaceList;    // List of all IsShadoPossibleObstuction surfaces
    std::vector<int> AllIZSurfaceList;                 // List of all interzone heat transfer surfaces
    std::vector<int> AllHTNonWindowSurfaceList;        // List of all non-window heat transfer surfaces
    std::vector<int> AllHTWindowSurfaceList;           // List of all window surfaces
    std::vector<int> AllExtSolWindowSurfaceList;       // List of all exterior solar window surfaces
    std::vector<int> AllExtSolWinWithFrameSurfaceList; // List of all exterior solar window surfaces with a frame and divider
    std::vector<int> AllHTKivaSurfaceList;             // List of all Kiva foundation surfaces
    std::vector<int> AllSurfaceListReportOrder;        // List of all surfaces - output reporting order

    // Surface HB arrays
    Array1D<Real64> SurfOutDryBulbTemp; // Surface outside dry bulb air temperature, for surface heat balance (C)
    Array1D<Real64> SurfOutWetBulbTemp; // Surface outside wet bulb air temperature, for surface heat balance (C)
    Array1D<Real64> SurfOutWindSpeed;   // Surface outside wind speed, for surface heat balance (m/s)
    Array1D<Real64> SurfOutWindDir;     // Surface outside wind direction, for surface heat balance and ventilation(degree)
    Array1D<Real64> SurfGenericContam;  // [ppm] Surface generic contaminant as a storage term for
    Array1D<int> SurfLowTempErrCount;
    Array1D<int> SurfHighTempErrCount;

    // Surface solar arrays
    Array1D<Real64> SurfAirSkyRadSplit;        // Fractional split between the air and the sky for radiation from the surface
                                               // Fraction of sky IR coming from sky itself; 1-SurfAirSkyRadSplit comes from the atmosphere.
    Array1D<Vector3<Real64>> SurfSunCosHourly; // Hourly values of SUNCOS (solar direction cosines)
                                               // Autodesk: Init Zero-initialization added to avoid use uninitialized
    Array1D<Real64> SurfSunlitArea;            // Sunlit area by surface number
    Array1D<Real64> SurfSunlitFrac;            // Sunlit fraction by surface number
    Array1D<Real64> SurfSkySolarInc;           // Incident diffuse solar from sky; if CalcSolRefl is true, includes reflection of sky diffuse
                                               // and beam solar from exterior obstructions [W/m2]
    Array1D<Real64> SurfGndSolarInc;           // Incident diffuse solar from ground; if CalcSolRefl is true,
                                               // accounts for shadowing of ground by building and obstructions [W/m2]
    Array1D<Real64> SurfBmToBmReflFacObs;      // Factor for incident solar from specular beam refl from obstructions (W/m2)/(W/m2)
    Array1D<Real64> SurfBmToDiffReflFacObs;    // Factor for incident solar from diffuse beam refl from obstructions (W/m2)/(W/m2)
    Array1D<Real64> SurfBmToDiffReflFacGnd;    // Factor for incident solar from diffuse beam refl from ground
    Array1D<Real64> SurfSkyDiffReflFacGnd;     // sky diffuse reflection view factors from ground
    Array1D<Real64> SurfOpaqAI;                // Time step value of factor for beam absorbed on inside of opaque surface
    Array1D<Real64> SurfOpaqAO;                // Time step value of factor for beam absorbed on outside of opaque surface
    Array1D<int> SurfPenumbraID;

    // Surface reflectance
    Array2D<Real64> SurfReflFacBmToDiffSolObs;
    Array2D<Real64> SurfReflFacBmToDiffSolGnd;
    Array2D<Real64> SurfReflFacBmToBmSolObs;
    Array1D<Real64> SurfReflFacSkySolObs;
    Array1D<Real64> SurfReflFacSkySolGnd;
    Array2D<Real64> SurfCosIncAveBmToBmSolObs;

    // Surface parameters specific to solar reflection from surfaces
    Array1D<Real64> SurfShadowDiffuseSolRefl; // Diffuse solar reflectance of opaque portion
    Array1D<Real64> SurfShadowDiffuseVisRefl; // Diffuse visible reflectance of opaque portion
    Array1D<Real64> SurfShadowGlazingFrac;    // Glazing fraction
    Array1D<int> SurfShadowGlazingConstruct;  // Glazing construction number
    Array1D<int> SurfShadowRecSurfNum;        // Receiving surface number
    Array1D<std::vector<int>>
        SurfShadowDisabledZoneList; // Array of all disabled shadowing zone number to the current surface the surface diffusion model

    // Surface movable insulation properties
    Array1D<int> SurfMaterialMovInsulExt; // Pointer to the material used for exterior movable insulation
    Array1D<int> SurfMaterialMovInsulInt; // Pointer to the material used for interior movable insulation
    Array1D<int> SurfSchedMovInsulExt;    // Schedule for exterior movable insulation
    Array1D<int> SurfSchedMovInsulInt;    // Schedule for interior movable insulation

    // Surface EMS
    Array1D<bool> SurfEMSConstructionOverrideON;          // if true, EMS is calling to override the construction value
    Array1D<int> SurfEMSConstructionOverrideValue;        // pointer value to use for Construction when overridden
    Array1D<bool> SurfEMSOverrideIntConvCoef;             // if true, EMS is calling to override the interior convection coefficient value
    Array1D<Real64> SurfEMSValueForIntConvCoef;           // Value EMS is calling to use for interior convection coefficient [W/m2-K]
    Array1D<bool> SurfEMSOverrideExtConvCoef;             // if true, EMS is calling to override the exterior convection coefficient value
    Array1D<Real64> SurfEMSValueForExtConvCoef;           // Value EMS is calling to use for exterior convection coefficient [W/m2-K]
    Array1D<bool> SurfOutDryBulbTempEMSOverrideOn;        // if true, EMS is calling to override the surface's outdoor air temp
    Array1D<Real64> SurfOutDryBulbTempEMSOverrideValue;   // value to use for EMS override of outdoor air drybulb temp (C)
    Array1D<bool> SurfOutWetBulbTempEMSOverrideOn;        // if true, EMS is calling to override the surface's outdoor wetbulb temp
    Array1D<Real64> SurfOutWetBulbTempEMSOverrideValue;   // value to use for EMS override of outdoor air wetbulb temp (C)
    Array1D<bool> SurfWindSpeedEMSOverrideOn;             //  if true, EMS is calling to override the surface's outdoor wind speed
    Array1D<Real64> SurfWindSpeedEMSOverrideValue;        // value to use for EMS override of outdoor wind speed (m/s)
    Array1D<bool> SurfViewFactorGroundEMSOverrideOn;      // if true, EMS is calling to override the surface's view factor to ground
    Array1D<Real64> SurfViewFactorGroundEMSOverrideValue; // value to use for EMS override of surface's view factor to ground
    Array1D<bool> SurfWindDirEMSOverrideOn;               // if true, EMS is calling to override the outside wind direction
    Array1D<Real64> SurfWindDirEMSOverrideValue;          // value to use for EMS override of outside wind direction (deg)

    // Surface Properties
<<<<<<< HEAD
    Array1D<int> SurfDaylightingShelfInd;           // Pointer to daylighting shelf
    Array1D<bool> SurfSchedExternalShadingFrac;     // true if the external shading is scheduled or calculated externally to be imported
    Array1D<int> SurfExternalShadingSchInd;         // Schedule for a the external shading
    Array1D<bool> SurfHasSurroundingSurfProperties; // true if surrounding surfaces properties are listed for an external surface
    Array1D<int> SurfSurroundingSurfacesNum;        // Index of a surrounding surfaces list (defined in SurfaceProperties::SurroundingSurfaces)
    Array1D<bool> SurfHasLinkedOutAirNode;          // true if an OutdoorAir::Node is linked to the surface
    Array1D<int> SurfLinkedOutAirNode;              // Index of the an OutdoorAir:Node
    Array1D<bool> SurfExtEcoRoof;                   // True if the top outside construction material is of type Eco Roof
    Array1D<bool> SurfExtCavityPresent;             // true if there is an exterior vented cavity on surface
    Array1D<int> SurfExtCavNum;                     // index for this surface in ExtVentedCavity structure (if any)
    Array1D<bool> SurfIsPV;                         // true if this is a photovoltaic surface (dxf output)
    Array1D<bool> SurfIsICS;                        // true if this is an ICS collector
    Array1D<bool> SurfIsPool;                       // true if this is a pool
    Array1D<int> SurfICSPtr;                        // Index to ICS collector
    Array1D<bool> SurfIsRadSurfOrVentSlabOrPool;    // surface cannot be part of both a radiant surface & ventilated slab group
    Array1D<bool> IsSurfPropertyGndSurfacesDefined; // true if ground surfaces properties are listed for an external surface
    Array1D<int> GroundSurfsPropertyNum;            // index to a ground surfaces list (defined in SurfaceProperties::GroundSurfaces)
    Array1D<bool> UseSurfPropertyGndSurfTemp;       // true if at least one ground surface temperature schedules is specified
    Array1D<bool> UseSurfPropertyGndSurfRefl;       // true if at least one ground surfaces reflectance schedule is specified
    Array1D<Real64> GndReflSolarRad;                // ground surface reflected solar radiation on exterior surfaces
=======
    Array1D<int> SurfDaylightingShelfInd;        // Pointer to daylighting shelf
    Array1D<bool> SurfExtEcoRoof;                // True if the top outside construction material is of type Eco Roof
    Array1D<bool> SurfExtCavityPresent;          // true if there is an exterior vented cavity on surface
    Array1D<int> SurfExtCavNum;                  // index for this surface in ExtVentedCavity structure (if any)
    Array1D<bool> SurfIsPV;                      // true if this is a photovoltaic surface (dxf output)
    Array1D<bool> SurfIsICS;                     // true if this is an ICS collector
    Array1D<bool> SurfIsPool;                    // true if this is a pool
    Array1D<int> SurfICSPtr;                     // Index to ICS collector
    Array1D<bool> SurfIsRadSurfOrVentSlabOrPool; // surface cannot be part of both a radiant surface & ventilated slab group
>>>>>>> 1e71c296

    // Surface ConvCoeff Properties
    Array1D<int> SurfTAirRef;           // Flag for reference air temperature
    Array1D<int> SurfTAirRefRpt;        // Flag for reference air temperature for reporting
    Array1D<int> SurfIntConvCoeffIndex; // Interior Convection Coefficient pointer (different data structure) when being overridden
    Array1D<int> SurfExtConvCoeffIndex; // Exterior Convection Coefficient pointer (different data structure) when being overridden
    Array1D<ConvectionConstants::InConvClass>
        SurfIntConvClassification;             // current classification for inside face air flow regime and surface orientation
    Array1D<int> SurfIntConvClassificationRpt; // current classification for inside face air flow regime and surface orientation for reporting
    Array1D<int> SurfIntConvHcModelEq;         // current convection model for inside face
    Array1D<int> SurfIntConvHcUserCurveIndex;  // current index to user convection model if used
    Array1D<ConvectionConstants::OutConvClass>
        SurfOutConvClassification;                // current classification for outside face wind regime and convection orientation
    Array1D<int> SurfOutConvClassificationRpt;    // current classification for outside face wind regime and convection orientation for reporting
    Array1D<int> SurfOutConvHfModelEq;            // current convection model for forced convection at outside face
    Array1D<int> SurfOutConvHfUserCurveIndex;     // current index to user forced convection model if used
    Array1D<int> SurfOutConvHnModelEq;            // current Convection model for natural convection at outside face
    Array1D<int> SurfOutConvHnUserCurveIndex;     // current index to user natural convection model if used
    Array1D<Real64> SurfOutConvFaceArea;          // area of larger building envelope facade that surface is a part of
    Array1D<Real64> SurfOutConvFacePerimeter;     // perimeter of larger building envelope facade that surface is a part of
    Array1D<Real64> SurfOutConvFaceHeight;        // height of larger building envelope facade that surface is a part of
    Array1D<Real64> SurfIntConvZoneWallHeight;    // [m] height of larger inside building wall element that surface is a part of
    Array1D<Real64> SurfIntConvZonePerimLength;   // [m] length of perimeter zone's exterior wall
    Array1D<Real64> SurfIntConvZoneHorizHydrDiam; // [m] hydraulic diameter, usually 4 times the zone floor area div by perimeter
    Array1D<Real64> SurfIntConvWindowWallRatio;   // [-] area of windows over area of exterior wall for zone
    Array1D<ConvectionConstants::InConvWinLoc> SurfIntConvWindowLocation; // relative location of window in zone for interior Hc models
    Array1D<bool> SurfIntConvSurfGetsRadiantHeat;
    Array1D<bool> SurfIntConvSurfHasActiveInIt;

    // Surface Window Heat Balance
    Array1D_int SurfWinInsideGlassCondensationFlag;   // 1 if innermost glass inside surface temp < zone air dew point;  0 otherwise
    Array1D_int SurfWinInsideFrameCondensationFlag;   // 1 if frame inside surface temp < zone air dew point; 0 otherwise
    Array1D_int SurfWinInsideDividerCondensationFlag; // 1 if divider inside surface temp < zone air dew point;  0 otherwise

    Array2D<Real64> SurfWinA;           // Time step value of factor for beam absorbed in window glass layers
    Array2D<Real64> SurfWinADiffFront;  // Time step value of factor for diffuse absorbed in window layers
    Array2D<Real64> SurfWinACFOverlap;  // Time step value of factor for beam absorbed in window glass layers which comes from other windows
                                        // It happens sometimes that beam enters one window and hits back of second window.
                                        // It is used in complex fenestration only
    Array1D<Real64> SurfWinTransSolar;  // Exterior beam plus diffuse solar transmitted through window, or window plus shade/blind, into zone (W)
    Array1D<Real64> SurfWinBmSolar;     // Exterior beam solar transmitted through window, or window plus blind, into zone (W)
    Array1D<Real64> SurfWinBmBmSolar;   // Exterior beam-to-beam solar transmitted through window, or window plus blind, into zone (W)
    Array1D<Real64> SurfWinBmDifSolar;  // Exterior beam-to-diffuse solar transmitted through window, or window plus blind, into zone (W)
    Array1D<Real64> SurfWinDifSolar;    // Exterior diffuse solar transmitted through window, or window plus shade/blind, into zone (W)
    Array1D<Real64> SurfWinHeatGain;    // Total heat gain from window = WinTransSolar + (IR and convection from glazing, or,
                                        // if interior shade, IR and convection from zone-side of shade plus gap air convection to zone) +
                                        // (IR convection from frame) + (IR and convection from divider if no interior shade) (W)
    Array1D<Real64> SurfWinHeatGainRep; // Equals WinHeatGain when WinHeatGain >= 0.0
    Array1D<Real64> SurfWinHeatLossRep; // Equals -WinHeatGain when WinHeatGain < 0.0
    Array1D<Real64> SurfWinGainConvGlazToZoneRep;     // component of WinHeatGain convect to zone from glazing (W)
    Array1D<Real64> SurfWinGainIRGlazToZoneRep;       // component of WinHeatGain net IR to zone from glazing (W)
    Array1D<Real64> SurfWinLossSWZoneToOutWinRep;     // component of WinHeatGain shortwave transmit back out (W)
    Array1D<Real64> SurfWinGainFrameDividerToZoneRep; // component of WinHeatGain to zone from frame/divider (W)
    Array1D<Real64> SurfWinGainConvShadeToZoneRep;    // component of WinHeatGain convect to zone from front shade (W)
    Array1D<Real64> SurfWinGainIRShadeToZoneRep;      // component of WinHeatGain net IR to zone from front shade (W)
    Array1D<Real64> SurfWinGapConvHtFlowRep;          // Convective heat flow from gap in airflow window (W)
    Array1D<Real64> SurfWinShadingAbsorbedSolar;      // Exterior beam plus diffuse solar absorbed by window shading device (W)
    Array1D<Real64> SurfWinSysSolTransmittance;       // Effective solar transmittance of window + shading device, if present
    Array1D<Real64> SurfWinSysSolReflectance;         // Effective solar reflectance of window + shading device, if present
    Array1D<Real64> SurfWinSysSolAbsorptance;         // Effective solar absorptance of window + shading device, if present

    // Surface Window Energy
    Array1D<Real64> SurfWinTransSolarEnergy;           // Energy of WinTransSolar [J]
    Array1D<Real64> SurfWinBmSolarEnergy;              // Energy of WinBmSolar [J]
    Array1D<Real64> SurfWinBmBmSolarEnergy;            // Beam-to-beam energy of WinBmSolar [J]
    Array1D<Real64> SurfWinBmDifSolarEnergy;           // Beam-to-diffuse energy of WinBmSolar [J]
    Array1D<Real64> SurfWinDifSolarEnergy;             // Energy of WinDifSolar [J]
    Array1D<Real64> SurfWinHeatGainRepEnergy;          // Energy of WinHeatGainRep [J]
    Array1D<Real64> SurfWinHeatLossRepEnergy;          // Energy of WinHeatLossRep [J]
    Array1D<Real64> SurfWinShadingAbsorbedSolarEnergy; // Energy of WinShadingAbsorbedSolar [J]
    Array1D<Real64> SurfWinGapConvHtFlowRepEnergy;     // Energy of WinGapConvHtFlowRep [J]
    Array1D<Real64> SurfWinHeatTransferRepEnergy;      // Energy of WinHeatTransfer [J]
    Array1D<Real64> SurfWinIRfromParentZone;
    Array1D<Real64> SurfWinFrameQRadOutAbs;
    Array1D<Real64> SurfWinFrameQRadInAbs;
    Array1D<Real64> SurfWinDividerQRadOutAbs;
    Array1D<Real64> SurfWinDividerQRadInAbs;
    Array1D<Real64> SurfWinExtBeamAbsByShade;       // Exterior beam solar absorbed by window shade (W/m2)
    Array1D<Real64> SurfWinExtDiffAbsByShade;       // Exterior diffuse solar absorbed by window shade (W/m2)
    Array1D<Real64> SurfWinIntBeamAbsByShade;       // Interior beam solar absorbed by window shade (W/m2)
    Array1D<Real64> SurfWinIntSWAbsByShade;         // Interior diffuse solar plus short-wave from lights absorbed by window shade (W/m2)
    Array1D<Real64> SurfWinInitialDifSolAbsByShade; // Initial diffuse solar from ext and int windows absorbed by window shade (W/m2)
    Array1D<Real64> SurfWinIntLWAbsByShade;         // Interior long-wave from zone lights and equipment absorbed by window shade (W/m2)
    Array1D<Real64> SurfWinConvHeatFlowNatural;     // Convective heat flow from gap between glass and interior shade or blind (W)
    Array1D<Real64> SurfWinConvHeatGainToZoneAir;   // Convective heat gain to zone air from window gap airflow (W)
    Array1D<Real64> SurfWinRetHeatGainToZoneAir;    // Convective heat gain to return air sent to zone [W]
    Array1D<Real64> SurfWinDividerHeatGain;
    Array1D<Real64> SurfWinBlTsolBmBm;                 // Time-step value of blind beam-beam solar transmittance (-)
    Array1D<Real64> SurfWinBlTsolBmDif;                // Time-step value of blind beam-diffuse solar transmittance (-)
    Array1D<Real64> SurfWinBlTsolDifDif;               // Time-step value of blind diffuse-diffuse solar transmittance (-)
    Array1D<Real64> SurfWinBlGlSysTsolBmBm;            // Time-step value of blind/glass system beam-beam solar transmittance (-)
    Array1D<Real64> SurfWinBlGlSysTsolDifDif;          // Time-step value of blind/glass system diffuse-diffuse solar transmittance (-)
    Array1D<Real64> SurfWinScTsolBmBm;                 // Time-step value of screen beam-beam solar transmittance (-)
    Array1D<Real64> SurfWinScTsolBmDif;                // Time-step value of screen beam-diffuse solar transmittance (-)
    Array1D<Real64> SurfWinScTsolDifDif;               // Time-step value of screen diffuse-diffuse solar transmittance (-)
    Array1D<Real64> SurfWinScGlSysTsolBmBm;            // Time-step value of screen/glass system beam-beam solar transmittance (-)
    Array1D<Real64> SurfWinScGlSysTsolDifDif;          // Time-step value of screen/glass system diffuse-diffuse solar transmittance (-)
    Array1D<Real64> SurfWinGlTsolBmBm;                 // Time-step value of glass beam-beam solar transmittance (-)
    Array1D<Real64> SurfWinGlTsolBmDif;                // Time-step value of glass beam-diffuse solar transmittance (-)
    Array1D<Real64> SurfWinGlTsolDifDif;               // Time-step value of glass diffuse-diffuse solar transmittance (-)
    Array1D<Real64> SurfWinBmSolTransThruIntWinRep;    // Beam solar transmitted through interior window [W]
    Array1D<Real64> SurfWinBmSolAbsdOutsReveal;        // Multiplied by BeamSolarRad, gives beam solar absorbed by outside reveal surfaces (m2)
    Array1D<Real64> SurfWinBmSolRefldOutsRevealReport; // Beam solar reflected by outside reveal surfaces, for reporting (m2)
    Array1D<Real64> SurfWinBmSolAbsdInsReveal;         // Multiplied by BeamSolarRad, gives beam solar absorbed by inside reveal surfaces (m2)
    Array1D<Real64> SurfWinBmSolRefldInsReveal;        // Multiplied by BeamSolarRad, gives beam solar reflected by inside reveal surfaces (m2)
    Array1D<Real64> SurfWinBmSolRefldInsRevealReport;  // Beam solar reflected by inside reveal surfaces, for reporting (W)
    Array1D<Real64> SurfWinOutsRevealDiffOntoGlazing;  // Multiplied by BeamSolarRad, gives diffuse from beam reflection from outside reveal that is
                                                       // incident on the glazing per m2 of glazing (-)
    Array1D<Real64> SurfWinInsRevealDiffOntoGlazing;   // Multiplied by BeamSolarRad, gives diffuse from beam reflection from inside reveal that is
                                                       // incident on the glazing per m2 of glazing (-)
    Array1D<Real64> SurfWinInsRevealDiffIntoZone; // Multiplied by BeamSolarRad, gives diffuse from beam reflection from inside reveal that goes into
                                                  // zone directly or reflected from glazing (m2)
    Array1D<Real64> SurfWinOutsRevealDiffOntoFrame; // Multiplied by BeamSolarRad, gives diffuse from beam reflection from outside reveal that is
                                                    // incident on the outside of the frame per m2 of frame (-)
    Array1D<Real64> SurfWinInsRevealDiffOntoFrame;  // Multiplied by BeamSolarRad, gives diffuse from beam reflection from inside reveal that is
                                                    // incident on the outside of the frame per m2 of frame (-) for debugging CR 7596. TH 5/26/2009
    Array1D<Real64> SurfWinInsRevealDiffOntoGlazingReport; // Diffuse solar from beam reflection from inside reveal that is incident
                                                           // on the glazing (W)
    Array1D<Real64> SurfWinInsRevealDiffIntoZoneReport;   // Diffuse from beam reflection from inside reveal that goes into zone directly or reflected
                                                          // from glazing (W)
    Array1D<Real64> SurfWinInsRevealDiffOntoFrameReport;  // Diffuse from beam reflection from inside reveal that is incident on the frame (W)
    Array1D<Real64> SurfWinBmSolAbsdInsRevealReport;      // Beam solar absorbed by inside reveal (W)  energy
    Array1D<Real64> SurfWinBmSolTransThruIntWinRepEnergy; // energy of BmSolTransThruIntWinRep [J]
    Array1D<Real64> SurfWinBmSolRefldOutsRevealRepEnergy; // energy of BmSolRefldOutsRevealReport [J]
    Array1D<Real64> SurfWinBmSolRefldInsRevealRepEnergy;  // energy of BmSolRefldInsRevealReport [J]
    Array1D<Real64> SurfWinProfileAngHor;                 // Horizontal beam solar profile angle (degrees)
    Array1D<Real64> SurfWinProfileAngVert;                // Vertical beam solar profile angle (degrees)

    EPVector<DataSurfaces::WinShadingType> SurfWinShadingFlag; // -1: window has no shading device
    Array1D<bool> SurfWinShadingFlagEMSOn;                     // EMS control flag, true if EMS is controlling ShadingFlag with ShadingFlagEMSValue
    Array1D<int> SurfWinShadingFlagEMSValue;                   // EMS control value for Shading Flag
    Array1D<int> SurfWinStormWinFlag;                          // -1: Storm window not applicable;
                                                               // 0: Window has storm window but it is off
                                                               // 1: Window has storm window and it is on
    Array1D<int> SurfWinStormWinFlagPrevDay;                   // Previous time step value of StormWinFlag
    Array1D<Real64> SurfWinFracTimeShadingDeviceOn;            // For a single time step, = 0.0
                                                               // if no shading device or shading device is off = 1.0 if shading device is on;
    // For time intervals longer than a time step, = fraction of time that shading device is on.
    EPVector<DataSurfaces::WinShadingType> SurfWinExtIntShadePrevTS; // 1 if exterior or interior blind or shade in place previous time step;
                                                                     // 0 otherwise
    Array1D<bool> SurfWinHasShadeOrBlindLayer;                       // mark as true if the window construction has a shade or a blind layer
    Array1D<bool> SurfWinSurfDayLightInit;                           // surface has been initialized for following 5 arrays
    Array1D<int> SurfWinDaylFacPoint;                                // Pointer to daylight factors for the window
    Array1D<Real64> SurfWinVisTransSelected;                         // Window vis trans at normal incidence selected for use in dayltg calculation
    Array1D<Real64> SurfWinSwitchingFactor;                          // Window switching factor (0.0 = unswitched; 1.0 = fully switched)
    Array1D<Real64> SurfWinTheta;                                    // Azimuth of window normal (rad)
    Array1D<Real64> SurfWinPhi;                                      // Altitude of window normal (rad)
    Array1D<Real64> SurfWinRhoCeilingWall;   // Average interior reflectance seen by light moving up across horizontal plane thru center of window
    Array1D<Real64> SurfWinRhoFloorWall;     // Same as above, but for light moving down
    Array1D<Real64> SurfWinFractionUpgoing;  // Fraction light entering window that goes upward
    Array1D<Real64> SurfWinVisTransRatio;    // For windows with switchable glazing,
                                             // ratio of normal transmittance in switched state to that in unswitched state
    Array1D<Real64> SurfWinFrameArea;        // Frame projected area (m2)
    Array1D<Real64> SurfWinFrameConductance; // Frame conductance [no air films] (W/m2-K)
    Array1D<Real64> SurfWinFrameSolAbsorp;   // Frame solar absorptance (assumed same inside and outside)
    Array1D<Real64> SurfWinFrameVisAbsorp;   // Frame visible absorptance (assumed same inside and outside)
    Array1D<Real64> SurfWinFrameEmis;        // Frame thermal emissivity (thermal absorptance) (assumed same inside and outside)
    Array1D<Real64> SurfWinFrEdgeToCenterGlCondRatio; // Ratio of frame edge of glass conductance (without air films) to center of glass conductance
                                                      // (without air films)
    Array1D<Real64> SurfWinFrameEdgeArea;             // Area of glass near frame (m2)
    Array1D<Real64> SurfWinFrameTempIn;               // Frame inside surface temperature (C)
    Array1D<Real64> SurfWinFrameTempInOld;            // Previous value of frame inside surface temperature (C)
    Array1D<Real64> SurfWinFrameTempSurfOut;          // Frame outside surface temperature (C)
    Array1D<Real64> SurfWinProjCorrFrOut;             // Correction factor to absorbed radiation due to frame outside projection
    Array1D<Real64> SurfWinProjCorrFrIn;              // Correction factor to absorbed radiation due to frame inside projection
    Array1D<DataSurfaces::FrameDividerType> SurfWinDividerType; // Divider type (1=DividedLite, 2=Suspended (between-pane))
    Array1D<Real64> SurfWinDividerArea;                         // Divider projected area (m2)
    Array1D<Real64> SurfWinDividerConductance;                  // Divider conductance [no air films] (W/m2-K)
    Array1D<Real64> SurfWinDividerSolAbsorp;                    // Divider solar absorptance (assumed same inside and outside)
    Array1D<Real64> SurfWinDividerVisAbsorp;                    // Divider visible absorptance (assumed same inside and outside)
    Array1D<Real64> SurfWinDividerEmis;                         // Divider thermal emissivity (thermal absorptance) (assumed same inside and outside)
    Array1D<Real64> SurfWinDivEdgeToCenterGlCondRatio;          // Ratio of divider edge of glass conductance (without air films) to center of glass
                                                                // conductance (without air films)
    Array1D<Real64> SurfWinDividerEdgeArea;                     // Area of glass near dividers (m2)
    Array1D<Real64> SurfWinDividerTempIn;                       // Divider inside surface temperature (C)
    Array1D<Real64> SurfWinDividerTempInOld;                    // Previous value of divider inside surface temperature (C)
    Array1D<Real64> SurfWinDividerTempSurfOut;                  // Divider outside surface temperature (C)
    Array1D<Real64> SurfWinProjCorrDivOut;                      // Correction factor to absorbed radiation due to divider outside projection
    Array1D<Real64> SurfWinProjCorrDivIn;                       // Correction factor to absorbed radiation due to divider inside projection
    Array1D<Real64> SurfWinGlazedFrac;                          // (Glazed area)/(Glazed area + divider area)
    Array1D<Real64> SurfWinCenterGlArea;                        // Center of glass area (m2); area of glass where 1-D conduction dominates
    Array1D<Real64> SurfWinEdgeGlCorrFac; // Correction factor to center-of-glass conductance to account for 2-D glass conduction thermal bridging
                                          // effects near frame and divider
    EPVector<DataSurfaces::SurfaceClass> SurfWinOriginalClass; // 0 or if entered originally as:
    Array1D<Real64> SurfWinShadeAbsFacFace1; // Fraction of short-wave radiation incident that is absorbed by face 1 when total absorbed radiation is
                                             // apportioned to the two faces
    Array1D<Real64> SurfWinShadeAbsFacFace2; // Fraction of short-wave radiation incident that is absorbed by face 2 when total absorbed radiation is
                                             // apportioned to the two faces
    Array1D<Real64> SurfWinConvCoeffWithShade; // Convection coefficient from glass or shade to gap air when interior
                                               // or exterior shade is present (W/m2-K)
    Array1D<Real64> SurfWinOtherConvHeatGain;  // other convective = total conv - standard model prediction for EQL window model (W)
    Array1D<int> SurfWinBlindNumber;           // Blind number for a window with a blind
    Array1D<Real64> SurfWinEffInsSurfTemp; // Effective inside surface temperature for window with interior blind or shade; combination of shade/blind
                                           // and glass temperatures (C)
    Array1D<bool> SurfWinMovableSlats;     // True if window has a blind with movable slats
    Array1D<Real64> SurfWinSlatAngThisTS;  // Slat angle this time step for window with blind on (radians)
    Array1D<Real64> SurfWinSlatAngThisTSDeg;         // Slat angle this time step for window with blind on (deg)
    Array1D<bool> SurfWinSlatAngThisTSDegEMSon;      // flag that indicate EMS system is actuating SlatAngThisTSDeg
    Array1D<Real64> SurfWinSlatAngThisTSDegEMSValue; // value that EMS sets for slat angle in degrees
    Array1D<bool> SurfWinSlatsBlockBeam;             // True if blind slats block incident beam solar
    Array1D<int> SurfWinSlatsAngIndex;
    Array1D<Real64> SurfWinSlatsAngInterpFac;
    Array1D<Real64> SurfWinProfileAng;
    Array1D<int> SurfWinProfAngIndex;
    Array1D<Real64> SurfWinProfAngInterpFac;
    Array1D<Real64> SurfWinBlindBmBmTrans;
    Array1D<Real64> SurfWinBlindAirFlowPermeability; // Blind air-flow permeability for calculation of convective flow in gap between blind and glass
    Array1D<Real64> SurfWinTotGlazingThickness;      // Total glazing thickness from outside of outer glass to inside of inner glass (m)
    Array1D<Real64> SurfWinTanProfileAngHor;         // Tangent of horizontal profile angle
    Array1D<Real64> SurfWinTanProfileAngVert;        // Tangent of vertical profile angle
    Array1D<Real64> SurfWinInsideSillDepth;          // Depth of inside sill (m)
    Array1D<Real64> SurfWinInsideReveal;             // Depth of inside reveal (m)
    Array1D<Real64> SurfWinInsideSillSolAbs;         // Solar absorptance of inside sill
    Array1D<Real64> SurfWinInsideRevealSolAbs;       // Solar absorptance of inside reveal
    Array1D<Real64> SurfWinOutsideRevealSolAbs;      // Solar absorptance of outside reveal
    Array1D<int> SurfWinScreenNumber;                // Screen number for a window with a screen (do not confuse with material number)
    Array1D<int> SurfWinAirflowSource;               // Source of gap airflow (INSIDEAIR, OUTSIDEAIR, etc.)
    Array1D<int> SurfWinAirflowDestination;          // Destination of gap airflow (INSIDEAIR, OUTSIDEAIR, etc.)
    Array1D<int> SurfWinAirflowReturnNodePtr;        // Return node pointer for destination = ReturnAir
    Array1D<Real64> SurfWinMaxAirflow;               // Maximum gap airflow (m3/s per m of glazing width)
    Array1D<int> SurfWinAirflowControlType;          // Gap airflow control type (ALWAYSONATMAXFLOW, etc.)
    Array1D<bool> SurfWinAirflowHasSchedule;         // True if gap airflow is scheduled
    Array1D<int> SurfWinAirflowSchedulePtr;          // Gap airflow schedule pointer
    Array1D<Real64> SurfWinAirflowThisTS;            // Gap airflow this timestep (m3/s per m of glazing width)
    Array1D<Real64> SurfWinTAirflowGapOutlet;        // Temperature of air leaving airflow gap between glass panes (C)
    Array1D<int> SurfWinWindowCalcIterationsRep;     // Number of iterations in window heat balance calculation
    Array1D<Real64> SurfWinVentingOpenFactorMultRep; // Window/door opening modulation multiplier on venting open factor, for reporting
    Array1D<Real64> SurfWinInsideTempForVentingRep;  // Inside air temp used to control window/door venting, for reporting (C)
    Array1D<Real64> SurfWinVentingAvailabilityRep;   // Venting availability schedule value (0.0/1.0 = no venting allowed/not allowed)
    Array1D<Real64> SurfWinSkyGndSolarInc; // Incident diffuse solar from ground-reflected sky radiation; used for Complex Fen; if CalcSolRefl is
                                           // true, accounts for shadowing of ground by building and obstructions [W/m2]
    Array1D<Real64> SurfWinBmGndSolarInc;  // Incident diffuse solar from ground-reflected beam radiation; used for Complex Fen; if CalcSolRefl is
                                           // true, accounts for shadowing of ground by building and obstructions [W/m2]
    Array1D<Real64> SurfWinLightWellEff;   // Light well efficiency (multiplier on exterior window vis trans due to light well losses)
    Array1D<bool> SurfWinSolarDiffusing;   // True if exterior window with a construction that contains a diffusing glass layer
    Array1D<Real64> SurfWinFrameHeatGain;
    Array1D<Real64> SurfWinFrameHeatLoss;
    Array1D<Real64> SurfWinDividerHeatLoss;
    Array1D<Real64> SurfWinTCLayerTemp;           // The temperature of the thermochromic layer of the window
    Array1D<Real64> SurfWinSpecTemp;              // The specification temperature of the TC layer glass Added for W6 integration June 2010
    Array1D<Real64> SurfWinWindowModelType;       // if set to WindowBSDFModel, then uses BSDF methods
    Array1D<Real64> SurfWinTDDPipeNum;            // Tubular daylighting device pipe number for TDD domes and diffusers
    Array1D<int> SurfWinStormWinConstr;           // Construction with storm window (windows only)
    Array1D<int> SurfActiveConstruction;          // The currently active construction with or without storm window
    Array1D<int> SurfWinActiveShadedConstruction; // The currently active shaded construction with or without storm window (windows only)

    EPVector<DataSurfaces::SurfaceData> Surface;
    EPVector<DataSurfaces::SurfaceWindowCalc> SurfaceWindow;
    Array1D<DataSurfaces::FrameDividerProperties> FrameDivider;
    EPVector<DataSurfaces::StormWindowData> StormWindow;
    EPVector<DataSurfaces::WindowShadingControlData> WindowShadingControl;
    EPVector<DataSurfaces::OSCData> OSC;
    EPVector<DataSurfaces::OSCMData> OSCM;
    EPVector<DataSurfaces::ConvectionCoefficient> UserIntConvectionCoeffs;
    EPVector<DataSurfaces::ConvectionCoefficient> UserExtConvectionCoeffs;
    EPVector<DataSurfaces::ShadingVertexData> ShadeV;
    EPVector<DataSurfaces::ExtVentedCavityStruct> ExtVentedCavity;
    EPVector<DataSurfaces::SurfaceSolarIncident> SurfIncSolSSG;
    EPVector<DataSurfaces::FenestrationSolarAbsorbed> FenLayAbsSSG;
    EPVector<DataSurfaces::SurfaceLocalEnvironment> SurfLocalEnvironment;
    EPVector<DataSurfaces::SurroundingSurfacesProperty> SurroundingSurfsProperty;
    EPVector<DataSurfaces::IntMassObject> IntMassObjects;
    EPVector<DataSurfaces::GroundSurfacesProperty> GroundSurfsProperty;

    int actualMaxSlatAngs = DataSurfaces::MaxSlatAngs; // If there are no blinds in the model, then this is changed to 1 (used for shades)

    void clear_state() override
    {
        this->TotSurfaces = 0;
        this->TotWindows = 0;
        this->TotStormWin = 0;
        this->TotWinShadingControl = 0;
        this->TotIntConvCoeff = 0;
        this->TotExtConvCoeff = 0;
        this->TotOSC = 0;
        this->TotOSCM = 0;
        this->TotExtVentCav = 0;
        this->TotSurfIncSolSSG = 0;
        this->TotFenLayAbsSSG = 0;
        this->TotSurfLocalEnv = 0;
        this->TotSurfPropGndSurfs = 0;
        this->Corner = 0;
        this->MaxVerticesPerSurface = 4;
        this->BuildingShadingCount = 0;
        this->FixedShadingCount = 0;
        this->AttachedShadingCount = 0;
        this->ShadingSurfaceFirst = -1;
        this->ShadingSurfaceLast = -1;
        this->AspectTransform = false;
        this->CalcSolRefl = false;
        this->CCW = false;
        this->WorldCoordSystem = false;
        this->DaylRefWorldCoordSystem = false;
        this->MaxRecPts = 0;
        this->MaxReflRays = 0;
        this->GroundLevelZ = 0.0;
        this->AirflowWindows = false;
        this->ShadingTransmittanceVaries = false;
        this->UseRepresentativeSurfaceCalculations = false;
        this->AnyMovableInsulation = false;
        this->AnyMovableSlat = false;
        this->SurfWinInsideGlassCondensationFlag.deallocate();
        this->SurfWinInsideFrameCondensationFlag.deallocate();
        this->SurfWinInsideDividerCondensationFlag.deallocate();
        this->SurfAdjacentZone.deallocate();
        this->X0.deallocate();
        this->Y0.deallocate();
        this->Z0.deallocate();
        this->RepresentativeSurfaceMap.clear();
        this->AllHTSurfaceList.clear();
        this->AllExtSolarSurfaceList.clear();
        this->AllExtSolAndShadingSurfaceList.clear();
        this->AllShadowPossObstrSurfaceList.clear();
        this->AllIZSurfaceList.clear();
        this->AllHTNonWindowSurfaceList.clear();
        this->AllHTWindowSurfaceList.clear();
        this->AllExtSolWindowSurfaceList.clear();
        this->AllExtSolWinWithFrameSurfaceList.clear();
        this->AllHTKivaSurfaceList.clear();
        this->AllSurfaceListReportOrder.clear();

        this->SurfOutDryBulbTemp.deallocate();
        this->SurfOutWetBulbTemp.deallocate();
        this->SurfOutWindSpeed.deallocate();
        this->SurfOutWindDir.deallocate();
        this->SurfGenericContam.deallocate();
        this->SurfLowTempErrCount.deallocate();
        this->SurfHighTempErrCount.deallocate();
        this->SurfAirSkyRadSplit.deallocate();
        this->SurfSunCosHourly.deallocate();
        this->SurfSunlitArea.deallocate();
        this->SurfSunlitFrac.deallocate();
        this->SurfSkySolarInc.deallocate();
        this->SurfGndSolarInc.deallocate();
        this->SurfBmToBmReflFacObs.deallocate();
        this->SurfBmToDiffReflFacObs.deallocate();
        this->SurfBmToDiffReflFacGnd.deallocate();
        this->SurfSkyDiffReflFacGnd.deallocate();
        this->SurfOpaqAI.deallocate();
        this->SurfOpaqAO.deallocate();
        this->SurfPenumbraID.deallocate();
        this->SurfReflFacBmToDiffSolObs.deallocate();
        this->SurfReflFacBmToDiffSolGnd.deallocate();
        this->SurfReflFacBmToBmSolObs.deallocate();
        this->SurfReflFacSkySolObs.deallocate();
        this->SurfReflFacSkySolGnd.deallocate();
        this->SurfCosIncAveBmToBmSolObs.deallocate();
        this->SurfShadowDiffuseSolRefl.deallocate();
        this->SurfShadowDiffuseVisRefl.deallocate();
        this->SurfShadowGlazingFrac.deallocate();
        this->SurfShadowGlazingConstruct.deallocate();
        this->SurfShadowRecSurfNum.deallocate();
        this->SurfShadowDisabledZoneList.deallocate();
        this->SurfMaterialMovInsulExt.deallocate();
        this->SurfMaterialMovInsulInt.deallocate();
        this->SurfSchedMovInsulExt.deallocate();
        this->SurfSchedMovInsulInt.deallocate();
        this->SurfEMSConstructionOverrideON.deallocate();
        this->SurfEMSConstructionOverrideValue.deallocate();
        this->SurfEMSOverrideIntConvCoef.deallocate();
        this->SurfEMSValueForIntConvCoef.deallocate();
        this->SurfEMSOverrideExtConvCoef.deallocate();
        this->SurfEMSValueForExtConvCoef.deallocate();
        this->SurfOutDryBulbTempEMSOverrideOn.deallocate();
        this->SurfOutDryBulbTempEMSOverrideValue.deallocate();
        this->SurfOutWetBulbTempEMSOverrideOn.deallocate();
        this->SurfOutWetBulbTempEMSOverrideValue.clear();
        this->SurfWindSpeedEMSOverrideOn.deallocate();
        this->SurfWindSpeedEMSOverrideValue.deallocate();
        this->SurfViewFactorGroundEMSOverrideOn.deallocate();
        this->SurfViewFactorGroundEMSOverrideValue.deallocate();
        this->SurfWindDirEMSOverrideOn.deallocate();
        this->SurfWindDirEMSOverrideValue.deallocate();
        this->SurfDaylightingShelfInd.deallocate();
        this->SurfExtEcoRoof.deallocate();
        this->SurfExtCavityPresent.deallocate();
        this->SurfExtCavNum.deallocate();
        this->SurfIsPV.deallocate();
        this->SurfIsICS.deallocate();
        this->SurfIsPool.deallocate();
        this->SurfICSPtr.deallocate();
        this->SurfIsRadSurfOrVentSlabOrPool.deallocate();
        this->SurfTAirRef.deallocate();
        this->SurfTAirRefRpt.deallocate();
        this->SurfIntConvCoeffIndex.deallocate();
        this->SurfExtConvCoeffIndex.deallocate();
        this->SurfIntConvClassification.deallocate();
        this->SurfIntConvHcModelEq.deallocate();
        this->SurfIntConvHcUserCurveIndex.deallocate();
        this->SurfOutConvClassification.deallocate();
        this->SurfOutConvHfModelEq.deallocate();
        this->SurfOutConvHfUserCurveIndex.deallocate();
        this->SurfOutConvHnModelEq.deallocate();
        this->SurfOutConvHnUserCurveIndex.deallocate();
        this->SurfOutConvFaceArea.deallocate();
        this->SurfOutConvFacePerimeter.deallocate();
        this->SurfOutConvFaceHeight.deallocate();
        this->SurfIntConvZoneWallHeight.deallocate();
        this->SurfIntConvZonePerimLength.deallocate();
        this->SurfIntConvZoneHorizHydrDiam.deallocate();
        this->SurfIntConvWindowWallRatio.deallocate();
        this->SurfIntConvWindowLocation.deallocate();
        this->SurfIntConvSurfGetsRadiantHeat.deallocate();
        this->SurfIntConvSurfHasActiveInIt.deallocate();

        this->SurfWinA.deallocate();
        this->SurfWinADiffFront.deallocate();
        this->SurfWinACFOverlap.deallocate();
        this->SurfWinTransSolar.deallocate();
        this->SurfWinBmSolar.deallocate();
        this->SurfWinBmBmSolar.deallocate();
        this->SurfWinBmDifSolar.deallocate();
        this->SurfWinDifSolar.deallocate();
        this->SurfWinHeatGain.deallocate();
        this->SurfWinHeatGainRep.deallocate();
        this->SurfWinHeatLossRep.deallocate();
        this->SurfWinGainConvGlazToZoneRep.deallocate();
        this->SurfWinGainIRGlazToZoneRep.deallocate();
        this->SurfWinLossSWZoneToOutWinRep.deallocate();
        this->SurfWinGainFrameDividerToZoneRep.deallocate();
        this->SurfWinGainConvShadeToZoneRep.deallocate();
        this->SurfWinGainIRShadeToZoneRep.deallocate();
        this->SurfWinGapConvHtFlowRep.deallocate();
        this->SurfWinShadingAbsorbedSolar.deallocate();
        this->SurfWinSysSolTransmittance.deallocate();
        this->SurfWinSysSolReflectance.deallocate();
        this->SurfWinSysSolAbsorptance.deallocate();
        this->SurfWinTransSolarEnergy.deallocate();
        this->SurfWinBmSolarEnergy.deallocate();
        this->SurfWinBmBmSolarEnergy.deallocate();
        this->SurfWinBmDifSolarEnergy.deallocate();
        this->SurfWinDifSolarEnergy.deallocate();
        this->SurfWinHeatGainRepEnergy.deallocate();
        this->SurfWinHeatLossRepEnergy.deallocate();
        this->SurfWinShadingAbsorbedSolarEnergy.deallocate();
        this->SurfWinGapConvHtFlowRepEnergy.deallocate();
        this->SurfWinHeatTransferRepEnergy.deallocate();
        this->SurfWinIRfromParentZone.deallocate();
        this->SurfWinFrameQRadOutAbs.deallocate();
        this->SurfWinFrameQRadInAbs.deallocate();
        this->SurfWinDividerQRadOutAbs.deallocate();
        this->SurfWinDividerQRadInAbs.deallocate();
        this->SurfWinExtBeamAbsByShade.deallocate();
        this->SurfWinExtDiffAbsByShade.deallocate();
        this->SurfWinIntBeamAbsByShade.deallocate();
        this->SurfWinIntSWAbsByShade.deallocate();
        this->SurfWinInitialDifSolAbsByShade.deallocate();
        this->SurfWinIntLWAbsByShade.deallocate();
        this->SurfWinConvHeatFlowNatural.deallocate();
        this->SurfWinConvHeatGainToZoneAir.deallocate();
        this->SurfWinRetHeatGainToZoneAir.deallocate();
        this->SurfWinDividerHeatGain.deallocate();
        this->SurfWinBlTsolBmBm.deallocate();
        this->SurfWinBlTsolBmDif.deallocate();
        this->SurfWinBlTsolDifDif.deallocate();
        this->SurfWinBlGlSysTsolBmBm.deallocate();
        this->SurfWinBlGlSysTsolDifDif.deallocate();
        this->SurfWinScTsolBmBm.deallocate();
        this->SurfWinScTsolBmDif.deallocate();
        this->SurfWinScTsolDifDif.deallocate();
        this->SurfWinScGlSysTsolBmBm.deallocate();
        this->SurfWinScGlSysTsolDifDif.deallocate();
        this->SurfWinGlTsolBmBm.deallocate();
        this->SurfWinGlTsolBmDif.deallocate();
        this->SurfWinGlTsolDifDif.deallocate();
        this->SurfWinBmSolTransThruIntWinRep.deallocate();
        this->SurfWinBmSolAbsdOutsReveal.deallocate();
        this->SurfWinBmSolRefldOutsRevealReport.deallocate();
        this->SurfWinBmSolAbsdInsReveal.deallocate();
        this->SurfWinBmSolRefldInsReveal.deallocate();
        this->SurfWinBmSolRefldInsRevealReport.deallocate();
        this->SurfWinOutsRevealDiffOntoGlazing.deallocate();
        this->SurfWinInsRevealDiffOntoGlazing.deallocate();
        this->SurfWinInsRevealDiffIntoZone.deallocate();
        this->SurfWinOutsRevealDiffOntoFrame.deallocate();
        this->SurfWinInsRevealDiffOntoFrame.deallocate();
        this->SurfWinInsRevealDiffOntoGlazingReport.deallocate();
        this->SurfWinInsRevealDiffIntoZoneReport.deallocate();
        this->SurfWinInsRevealDiffOntoFrameReport.deallocate();
        this->SurfWinBmSolAbsdInsRevealReport.deallocate();
        this->SurfWinBmSolTransThruIntWinRepEnergy.deallocate();
        this->SurfWinBmSolRefldOutsRevealRepEnergy.deallocate();
        this->SurfWinBmSolRefldInsRevealRepEnergy.deallocate();
        this->SurfWinProfileAngHor.deallocate();
        this->SurfWinProfileAngVert.deallocate();
        this->SurfWinShadingFlag.deallocate();
        this->SurfWinShadingFlagEMSOn.deallocate();
        this->SurfWinShadingFlagEMSValue.deallocate();
        this->SurfWinStormWinFlag.deallocate();
        this->SurfWinStormWinFlagPrevDay.deallocate();
        this->SurfWinFracTimeShadingDeviceOn.deallocate();
        this->SurfWinExtIntShadePrevTS.deallocate();
        this->SurfWinHasShadeOrBlindLayer.deallocate();
        this->SurfWinSurfDayLightInit.deallocate();
        this->SurfWinDaylFacPoint.deallocate();
        this->SurfWinVisTransSelected.deallocate();
        this->SurfWinSwitchingFactor.deallocate();
        this->SurfWinTheta.deallocate();
        this->SurfWinPhi.deallocate();
        this->SurfWinRhoCeilingWall.deallocate();
        this->SurfWinRhoFloorWall.deallocate();
        this->SurfWinFractionUpgoing.deallocate();
        this->SurfWinVisTransRatio.deallocate();
        this->SurfWinFrameArea.deallocate();
        this->SurfWinFrameConductance.deallocate();
        this->SurfWinFrameSolAbsorp.deallocate();
        this->SurfWinFrameVisAbsorp.deallocate();
        this->SurfWinFrameEmis.deallocate();
        this->SurfWinFrEdgeToCenterGlCondRatio.deallocate();
        this->SurfWinFrameEdgeArea.deallocate();
        this->SurfWinFrameTempIn.deallocate();
        this->SurfWinFrameTempInOld.deallocate();
        this->SurfWinFrameTempSurfOut.deallocate();
        this->SurfWinProjCorrFrOut.deallocate();
        this->SurfWinProjCorrFrIn.deallocate();
        this->SurfWinDividerType.deallocate();
        this->SurfWinDividerArea.deallocate();
        this->SurfWinDividerConductance.deallocate();
        this->SurfWinDividerSolAbsorp.deallocate();
        this->SurfWinDividerVisAbsorp.deallocate();
        this->SurfWinDividerEmis.deallocate();
        this->SurfWinDivEdgeToCenterGlCondRatio.deallocate();
        this->SurfWinDividerEdgeArea.deallocate();
        this->SurfWinDividerTempIn.deallocate();
        this->SurfWinDividerTempInOld.deallocate();
        this->SurfWinDividerTempSurfOut.deallocate();
        this->SurfWinProjCorrDivOut.deallocate();
        this->SurfWinProjCorrDivIn.deallocate();
        this->SurfWinGlazedFrac.deallocate();
        this->SurfWinCenterGlArea.deallocate();
        this->SurfWinEdgeGlCorrFac.deallocate();
        this->SurfWinOriginalClass.deallocate();
        this->SurfWinShadeAbsFacFace1.deallocate();
        this->SurfWinShadeAbsFacFace2.deallocate();
        this->SurfWinConvCoeffWithShade.deallocate();
        this->SurfWinOtherConvHeatGain.deallocate();
        this->SurfWinBlindNumber.deallocate();
        this->SurfWinEffInsSurfTemp.deallocate();
        this->SurfWinMovableSlats.deallocate();
        this->SurfWinSlatAngThisTS.deallocate();
        this->SurfWinSlatAngThisTSDeg.deallocate();
        this->SurfWinSlatAngThisTSDegEMSon.deallocate();
        this->SurfWinSlatAngThisTSDegEMSValue.deallocate();
        this->SurfWinSlatsBlockBeam.deallocate();
        this->SurfWinSlatsAngIndex.deallocate();
        this->SurfWinSlatsAngInterpFac.deallocate();
        this->SurfWinProfileAng.deallocate();
        this->SurfWinProfAngIndex.deallocate();
        this->SurfWinProfAngInterpFac.deallocate();
        this->SurfWinBlindBmBmTrans.deallocate();
        this->SurfWinBlindAirFlowPermeability.deallocate();
        this->SurfWinTotGlazingThickness.deallocate();
        this->SurfWinTanProfileAngHor.deallocate();
        this->SurfWinTanProfileAngVert.deallocate();
        this->SurfWinInsideSillDepth.deallocate();
        this->SurfWinInsideReveal.deallocate();
        this->SurfWinInsideSillSolAbs.deallocate();
        this->SurfWinInsideRevealSolAbs.deallocate();
        this->SurfWinOutsideRevealSolAbs.deallocate();
        this->SurfWinScreenNumber.deallocate();
        this->SurfWinAirflowSource.deallocate();
        this->SurfWinAirflowDestination.deallocate();
        this->SurfWinAirflowReturnNodePtr.deallocate();
        this->SurfWinMaxAirflow.deallocate();
        this->SurfWinAirflowControlType.deallocate();
        this->SurfWinAirflowHasSchedule.deallocate();
        this->SurfWinAirflowSchedulePtr.deallocate();
        this->SurfWinAirflowThisTS.deallocate();
        this->SurfWinTAirflowGapOutlet.deallocate();
        this->SurfWinWindowCalcIterationsRep.deallocate();
        this->SurfWinVentingOpenFactorMultRep.deallocate();
        this->SurfWinInsideTempForVentingRep.deallocate();
        this->SurfWinVentingAvailabilityRep.deallocate();
        this->SurfWinSkyGndSolarInc.deallocate();
        this->SurfWinBmGndSolarInc.deallocate();
        this->SurfWinLightWellEff.deallocate();
        this->SurfWinSolarDiffusing.deallocate();
        this->SurfWinFrameHeatGain.deallocate();
        this->SurfWinFrameHeatLoss.deallocate();
        this->SurfWinDividerHeatLoss.deallocate();
        this->SurfWinTCLayerTemp.deallocate();
        this->SurfWinSpecTemp.deallocate();
        this->SurfWinWindowModelType.deallocate();
        this->SurfWinTDDPipeNum.deallocate();
        this->SurfWinStormWinConstr.deallocate();
        this->SurfActiveConstruction.deallocate();
        this->SurfWinActiveShadedConstruction.deallocate();
        this->AnyHeatBalanceInsideSourceTerm = false;
        this->AnyHeatBalanceOutsideSourceTerm = false;
        this->Surface.deallocate();
        this->SurfaceWindow.deallocate();
        this->FrameDivider.deallocate();
        this->StormWindow.deallocate();
        this->WindowShadingControl.deallocate();
        this->OSC.deallocate();
        this->OSCM.deallocate();
        this->UserIntConvectionCoeffs.deallocate();
        this->UserExtConvectionCoeffs.deallocate();
        this->ShadeV.deallocate();
        this->ExtVentedCavity.deallocate();
        this->SurfIncSolSSG.deallocate();
        this->FenLayAbsSSG.deallocate();
        this->SurfLocalEnvironment.deallocate();
        this->SurroundingSurfsProperty.deallocate();
        this->IntMassObjects.deallocate();
        this->actualMaxSlatAngs = DataSurfaces::MaxSlatAngs;
        this->GroundSurfsProperty.deallocate();
<<<<<<< HEAD
        this->GroundSurfsPropertyNum.deallocate();
        this->UseSurfPropertyGndSurfTemp.deallocate();
        this->UseSurfPropertyGndSurfRefl.deallocate();
        this->IsSurfPropertyGndSurfacesDefined.deallocate();
        this->GndReflSolarRad.deallocate();
=======
>>>>>>> 1e71c296
    }
};

} // namespace EnergyPlus

#endif<|MERGE_RESOLUTION|>--- conflicted
+++ resolved
@@ -1524,28 +1524,6 @@
     Array1D<Real64> SurfWindDirEMSOverrideValue;          // value to use for EMS override of outside wind direction (deg)
 
     // Surface Properties
-<<<<<<< HEAD
-    Array1D<int> SurfDaylightingShelfInd;           // Pointer to daylighting shelf
-    Array1D<bool> SurfSchedExternalShadingFrac;     // true if the external shading is scheduled or calculated externally to be imported
-    Array1D<int> SurfExternalShadingSchInd;         // Schedule for a the external shading
-    Array1D<bool> SurfHasSurroundingSurfProperties; // true if surrounding surfaces properties are listed for an external surface
-    Array1D<int> SurfSurroundingSurfacesNum;        // Index of a surrounding surfaces list (defined in SurfaceProperties::SurroundingSurfaces)
-    Array1D<bool> SurfHasLinkedOutAirNode;          // true if an OutdoorAir::Node is linked to the surface
-    Array1D<int> SurfLinkedOutAirNode;              // Index of the an OutdoorAir:Node
-    Array1D<bool> SurfExtEcoRoof;                   // True if the top outside construction material is of type Eco Roof
-    Array1D<bool> SurfExtCavityPresent;             // true if there is an exterior vented cavity on surface
-    Array1D<int> SurfExtCavNum;                     // index for this surface in ExtVentedCavity structure (if any)
-    Array1D<bool> SurfIsPV;                         // true if this is a photovoltaic surface (dxf output)
-    Array1D<bool> SurfIsICS;                        // true if this is an ICS collector
-    Array1D<bool> SurfIsPool;                       // true if this is a pool
-    Array1D<int> SurfICSPtr;                        // Index to ICS collector
-    Array1D<bool> SurfIsRadSurfOrVentSlabOrPool;    // surface cannot be part of both a radiant surface & ventilated slab group
-    Array1D<bool> IsSurfPropertyGndSurfacesDefined; // true if ground surfaces properties are listed for an external surface
-    Array1D<int> GroundSurfsPropertyNum;            // index to a ground surfaces list (defined in SurfaceProperties::GroundSurfaces)
-    Array1D<bool> UseSurfPropertyGndSurfTemp;       // true if at least one ground surface temperature schedules is specified
-    Array1D<bool> UseSurfPropertyGndSurfRefl;       // true if at least one ground surfaces reflectance schedule is specified
-    Array1D<Real64> GndReflSolarRad;                // ground surface reflected solar radiation on exterior surfaces
-=======
     Array1D<int> SurfDaylightingShelfInd;        // Pointer to daylighting shelf
     Array1D<bool> SurfExtEcoRoof;                // True if the top outside construction material is of type Eco Roof
     Array1D<bool> SurfExtCavityPresent;          // true if there is an exterior vented cavity on surface
@@ -1555,7 +1533,6 @@
     Array1D<bool> SurfIsPool;                    // true if this is a pool
     Array1D<int> SurfICSPtr;                     // Index to ICS collector
     Array1D<bool> SurfIsRadSurfOrVentSlabOrPool; // surface cannot be part of both a radiant surface & ventilated slab group
->>>>>>> 1e71c296
 
     // Surface ConvCoeff Properties
     Array1D<int> SurfTAirRef;           // Flag for reference air temperature
@@ -2163,14 +2140,6 @@
         this->IntMassObjects.deallocate();
         this->actualMaxSlatAngs = DataSurfaces::MaxSlatAngs;
         this->GroundSurfsProperty.deallocate();
-<<<<<<< HEAD
-        this->GroundSurfsPropertyNum.deallocate();
-        this->UseSurfPropertyGndSurfTemp.deallocate();
-        this->UseSurfPropertyGndSurfRefl.deallocate();
-        this->IsSurfPropertyGndSurfacesDefined.deallocate();
-        this->GndReflSolarRad.deallocate();
-=======
->>>>>>> 1e71c296
     }
 };
 
