// EnergyPlus, Copyright (c) 1996-2025, The Board of Trustees of the University of Illinois,
// The Regents of the University of California, through Lawrence Berkeley National Laboratory
// (subject to receipt of any required approvals from the U.S. Dept. of Energy), Oak Ridge
// National Laboratory, managed by UT-Battelle, Alliance for Sustainable Energy, LLC, and other
// contributors. All rights reserved.
//
// NOTICE: This Software was developed under funding from the U.S. Department of Energy and the
// U.S. Government consequently retains certain rights. As such, the U.S. Government has been
// granted for itself and others acting on its behalf a paid-up, nonexclusive, irrevocable,
// worldwide license in the Software to reproduce, distribute copies to the public, prepare
// derivative works, and perform publicly and display publicly, and to permit others to do so.
//
// Redistribution and use in source and binary forms, with or without modification, are permitted
// provided that the following conditions are met:
//
// (1) Redistributions of source code must retain the above copyright notice, this list of
//     conditions and the following disclaimer.
//
// (2) Redistributions in binary form must reproduce the above copyright notice, this list of
//     conditions and the following disclaimer in the documentation and/or other materials
//     provided with the distribution.
//
// (3) Neither the name of the University of California, Lawrence Berkeley National Laboratory,
//     the University of Illinois, U.S. Dept. of Energy nor the names of its contributors may be
//     used to endorse or promote products derived from this software without specific prior
//     written permission.
//
// (4) Use of EnergyPlus(TM) Name. If Licensee (i) distributes the software in stand-alone form
//     without changes from the version obtained under this License, or (ii) Licensee makes a
//     reference solely to the software portion of its product, Licensee must refer to the
//     software as "EnergyPlus version X" software, where "X" is the version number Licensee
//     obtained under this License and may not use a different name for the software. Except as
//     specifically required in this Section (4), Licensee shall not use in a company name, a
//     product name, in advertising, publicity, or other promotional activities any name, trade
//     name, trademark, logo, or other designation of "EnergyPlus", "E+", "e+" or confusingly
//     similar designation, without the U.S. Department of Energy's prior written consent.
//
// THIS SOFTWARE IS PROVIDED BY THE COPYRIGHT HOLDERS AND CONTRIBUTORS "AS IS" AND ANY EXPRESS OR
// IMPLIED WARRANTIES, INCLUDING, BUT NOT LIMITED TO, THE IMPLIED WARRANTIES OF MERCHANTABILITY
// AND FITNESS FOR A PARTICULAR PURPOSE ARE DISCLAIMED. IN NO EVENT SHALL THE COPYRIGHT OWNER OR
// CONTRIBUTORS BE LIABLE FOR ANY DIRECT, INDIRECT, INCIDENTAL, SPECIAL, EXEMPLARY, OR
// CONSEQUENTIAL DAMAGES (INCLUDING, BUT NOT LIMITED TO, PROCUREMENT OF SUBSTITUTE GOODS OR
// SERVICES; LOSS OF USE, DATA, OR PROFITS; OR BUSINESS INTERRUPTION) HOWEVER CAUSED AND ON ANY
// THEORY OF LIABILITY, WHETHER IN CONTRACT, STRICT LIABILITY, OR TORT (INCLUDING NEGLIGENCE OR
// OTHERWISE) ARISING IN ANY WAY OUT OF THE USE OF THIS SOFTWARE, EVEN IF ADVISED OF THE
// POSSIBILITY OF SUCH DAMAGE.

// C++ Headers
#include <cmath>

// ObjexxFCL Headers
#include <ObjexxFCL/Array.functions.hh>

// EnergyPlus Headers
#include <EnergyPlus/Autosizing/Base.hh>
#include <EnergyPlus/BranchNodeConnections.hh>
#include <EnergyPlus/CurveManager.hh>
#include <EnergyPlus/Data/EnergyPlusData.hh>
#include <EnergyPlus/DataAirSystems.hh>
#include <EnergyPlus/DataContaminantBalance.hh>
#include <EnergyPlus/DataEnvironment.hh>
#include <EnergyPlus/DataHeatBalance.hh>
#include <EnergyPlus/DataLoopNode.hh>
#include <EnergyPlus/DataPrecisionGlobals.hh>
#include <EnergyPlus/DataSizing.hh>
#include <EnergyPlus/Fans.hh>
#include <EnergyPlus/FluidProperties.hh>
#include <EnergyPlus/General.hh>
#include <EnergyPlus/GeneralRoutines.hh>
#include <EnergyPlus/GlobalNames.hh>
#include <EnergyPlus/InputProcessing/InputProcessor.hh>
#include <EnergyPlus/NodeInputManager.hh>
#include <EnergyPlus/OutputProcessor.hh>
#include <EnergyPlus/OutputReportPredefined.hh>
#include <EnergyPlus/PlantUtilities.hh>
#include <EnergyPlus/Psychrometrics.hh>
#include <EnergyPlus/UtilityRoutines.hh>
#include <EnergyPlus/WaterThermalTanks.hh>
#include <EnergyPlus/WaterToAirHeatPumpSimple.hh>

namespace EnergyPlus {

namespace WaterToAirHeatPumpSimple {

    // Module containing the Water to Air Heat Pump simulation routines

    // MODULE INFORMATION:
    //       AUTHOR         Arun Shenoy
    //       DATE WRITTEN   Nov 2003
    //       MODIFIED       Brent Griffith, Sept 2010 plant upgrades
    //       RE-ENGINEERED  Kenneth Tang (Jan 2005)

    // PURPOSE OF THIS MODULE:
    // To encapsulate the data and algorithms required to
    // manage the Water to Air Heat Pump Simple Component

    // METHODOLOGY EMPLOYED:

    // REFERENCES:
    // (1) Lash.T.A.,1992.Simulation and Analysis of a Water Loop Heat Pump System.
    // M.S. Thesis, University of Illinois at Urbana Champaign.
    // (2) Shenoy, Arun. 2004. Simulation, Modeling and Analysis of Water to Air Heat Pump.
    // State Energy Simulation Program. M.S. Thesis, Department of Mechanical and Aerospace Engineering,
    // Oklahoma State University. (downloadable from www.hvac.okstate.edu)
    // (3) Tang,C.C.. 2005. Modeling Packaged Heat Pumps in a Quasi-Steady
    // State Energy Simulation Program. M.S. Thesis, Department of Mechanical and Aerospace Engineering,
    // Oklahoma State University. (downloadable from www.hvac.okstate.edu)

    constexpr std::array<std::string_view, static_cast<int>(WatertoAirHP::Num)> WatertoAirHPNamesUC{"HEATING", "COOLING"};

    void SimWatertoAirHPSimple(EnergyPlusData &state,
                               std::string_view CompName, // Coil Name
                               int &CompIndex,            // Index for Component name
                               Real64 const SensLoad,     // Sensible demand load [W]
                               Real64 const LatentLoad,   // Latent demand load [W]
                               HVAC::FanOp const fanOp,   // Continuous fan OR cycling compressor
                               HVAC::CompressorOp const compressorOp,
                               Real64 const PartLoadRatio,
                               bool const FirstHVACIteration,
                               Real64 const OnOffAirFlowRatio // ratio of comp on to comp off air flow rate
    )
    {

        //       AUTHOR         Arun Shenoy
        //       DATE WRITTEN   Nov 2003
        //       RE-ENGINEERED  Kenneth Tang (Jan 2005)

        // PURPOSE OF THIS SUBROUTINE:
        // This subroutine manages Simple Water to Air Heat Pump component simulation.

        // REFERENCES:
        // (1) Lash.T.A.,1992.Simulation and Analysis of a Water Loop Heat Pump System.
        // M.S. Thesis, University of Illinois at Urbana Champaign.
        // (2) Shenoy, Arun. 2004. Simulation, Modeling and Analysis of Water to Air Heat Pump.
        // State Energy Simulation Program. M.S. Thesis, Department of Mechanical and Aerospace Engineering,
        // Oklahoma State University. (downloadable from www.hvac.okstate.edu)
        // (3) Tang,C.C.. 2005. Modeling Packaged Heat Pumps in a Quasi-Steady
        // State Energy Simulation Program. M.S. Thesis, Department of Mechanical and Aerospace Engineering,
        // Oklahoma State University. (downloadable from www.hvac.okstate.edu)

        // percent on-time (on-time/cycle time)
        // shut off after compressor cycle off  [s]

        // SUBROUTINE LOCAL VARIABLE DECLARATIONS:
        int HPNum; // The WatertoAirHP that you are currently loading input into

        // Obtains and Allocates WatertoAirHP related parameters from input file
        if (state.dataWaterToAirHeatPumpSimple->GetCoilsInputFlag) { // First time subroutine has been entered
            GetSimpleWatertoAirHPInput(state);
            state.dataWaterToAirHeatPumpSimple->GetCoilsInputFlag = false;
        }

        if (CompIndex == 0) {
            HPNum = Util::FindItemInList(CompName, state.dataWaterToAirHeatPumpSimple->SimpleWatertoAirHP);
            if (HPNum == 0) {
                ShowFatalError(state, format("WaterToAirHPSimple not found= {}", CompName));
            }
            CompIndex = HPNum;
        } else {
            HPNum = CompIndex;
            if (HPNum > state.dataWaterToAirHeatPumpSimple->NumWatertoAirHPs || HPNum < 1) {
                ShowFatalError(state,
                               format("SimWatertoAirHPSimple: Invalid CompIndex passed={}, Number of Water to Air HPs={}, WaterToAir HP name={}",
                                      HPNum,
                                      state.dataWaterToAirHeatPumpSimple->NumWatertoAirHPs,
                                      CompName));
            }
            if (!CompName.empty() && CompName != state.dataWaterToAirHeatPumpSimple->SimpleWatertoAirHP(HPNum).Name) {
                ShowFatalError(
                    state,
                    format("SimWatertoAirHPSimple: Invalid CompIndex passed={}, WaterToAir HP name={}, stored WaterToAir HP Name for that index={}",
                           HPNum,
                           CompName,
                           state.dataWaterToAirHeatPumpSimple->SimpleWatertoAirHP(HPNum).Name));
            }
        }

        auto const &simpleWAHP = state.dataWaterToAirHeatPumpSimple->SimpleWatertoAirHP(HPNum);

        if (simpleWAHP.WAHPPlantType == DataPlant::PlantEquipmentType::CoilWAHPCoolingEquationFit) {
            // Cooling mode
            InitSimpleWatertoAirHP(state, HPNum, SensLoad, LatentLoad, fanOp, OnOffAirFlowRatio, FirstHVACIteration);
            CalcHPCoolingSimple(state, HPNum, fanOp, SensLoad, LatentLoad, compressorOp, PartLoadRatio, OnOffAirFlowRatio);
            UpdateSimpleWatertoAirHP(state, HPNum);
        } else if (simpleWAHP.WAHPPlantType == DataPlant::PlantEquipmentType::CoilWAHPHeatingEquationFit) {
            // Heating mode
            InitSimpleWatertoAirHP(state, HPNum, SensLoad, DataPrecisionGlobals::constant_zero, fanOp, OnOffAirFlowRatio, FirstHVACIteration);
            CalcHPHeatingSimple(state, HPNum, fanOp, SensLoad, compressorOp, PartLoadRatio, OnOffAirFlowRatio);
            UpdateSimpleWatertoAirHP(state, HPNum);
        } else {
            ShowFatalError(state, "SimWatertoAirHPSimple: WatertoAir heatpump not in either HEATING or COOLING mode");
        }
    }

    void GetSimpleWatertoAirHPInput(EnergyPlusData &state)
    {

        // SUBROUTINE INFORMATION:
        //       AUTHOR         Arun Shenoy
        //       DATE WRITTEN   Nov 2003
        //       RE-ENGINEERED  Kenneth Tang (Jan 2005)

        // PURPOSE OF THIS SUBROUTINE:
        // Obtains input data for HPs and stores it in HP data structures

        // METHODOLOGY EMPLOYED:
        // Uses "Get" routines to read in data.

        // REFERENCES:
        // (1) Lash.T.A.,1992.Simulation and Analysis of a Water loop Heat Pump System.
        // M.S. Thesis, University of Illinois at Urbana Champaign.
        // (2) Shenoy, Arun. 2004. Simulation, Modeling and Analysis of Water to Air Heat Pump.
        // State Energy Simulation Program. M.S. Thesis, Department of Mechanical and Aerospace Engineering,
        // Oklahoma State University. (downloadable from www.hvac.okstate.edu)
        // (3) Tang,C.C.. 2005. Modeling Packaged Heat Pumps in a Quasi-Steady
        // State Energy Simulation Program. M.S. Thesis, Department of Mechanical and Aerospace Engineering,
        // Oklahoma State University. (downloadable from www.hvac.okstate.edu)

        // SUBROUTINE PARAMETER DEFINITIONS:
        static constexpr std::string_view RoutineName("GetSimpleWatertoAirHPInput: "); // include trailing blank space
        static constexpr std::string_view routineName = "GetSimpleWatertoAirHPInput";

        // SUBROUTINE LOCAL VARIABLE DECLARATIONS:
        bool ErrorsFound(false);         // If errors detected in input
        std::string CurrentModuleObject; // for ease in getting objects

        auto &s_ip = state.dataInputProcessing->inputProcessor;

        int NumCool = s_ip->getNumObjectsFound(state, "Coil:Cooling:WaterToAirHeatPump:EquationFit");
        int NumHeat = s_ip->getNumObjectsFound(state, "Coil:Heating:WaterToAirHeatPump:EquationFit");
        int numSimpleWatertoAirHP = NumCool + NumHeat;
        state.dataWaterToAirHeatPumpSimple->NumWatertoAirHPs = numSimpleWatertoAirHP;

        if (state.dataWaterToAirHeatPumpSimple->NumWatertoAirHPs <= 0) {
            ShowSevereError(state, "No Equipment found in SimWatertoAirHPSimple");
            ErrorsFound = true;
        }

        // allocate arrays
        if (state.dataWaterToAirHeatPumpSimple->NumWatertoAirHPs > 0) {
            state.dataWaterToAirHeatPumpSimple->SimpleWatertoAirHP.allocate(numSimpleWatertoAirHP);
            state.dataWaterToAirHeatPumpSimple->SimpleHPTimeStepFlag.dimension(state.dataWaterToAirHeatPumpSimple->NumWatertoAirHPs, true);
            state.dataHeatBal->HeatReclaimSimple_WAHPCoil.allocate(state.dataWaterToAirHeatPumpSimple->NumWatertoAirHPs);
        }

        // Get the data for cooling coil
        CurrentModuleObject = "Coil:Cooling:WaterToAirHeatPump:EquationFit";
<<<<<<< HEAD
        auto const instances = s_ip->epJSON.find(CurrentModuleObject);

        int HPNum = 0;
        if (instances != s_ip->epJSON.end()) {
            std::string cFieldName;
            auto const &schemaProps = s_ip->getObjectSchemaProps(state, CurrentModuleObject);
            auto &instancesValue = instances.value();
            for (auto instance = instancesValue.begin(); instance != instancesValue.end(); ++instance) {
                auto const &fields = instance.value();
                std::string const &thisObjectName = instance.key();
                s_ip->markObjectAsUsed(CurrentModuleObject, thisObjectName);
                ++HPNum;

                auto &simpleWAHP = state.dataWaterToAirHeatPumpSimple->SimpleWatertoAirHP(HPNum);
                simpleWAHP.Name = Util::makeUPPER(thisObjectName);
                ErrorObjectHeader eoh{RoutineName, CurrentModuleObject, simpleWAHP.Name};
                // ErrorsFound will be set to True if problem was found, left untouched otherwise
                GlobalNames::VerifyUniqueCoilName(state, CurrentModuleObject, simpleWAHP.Name, ErrorsFound, format("{} Name", CurrentModuleObject));
                simpleWAHP.WAHPType = WatertoAirHP::Cooling;
                simpleWAHP.WAHPPlantType = DataPlant::PlantEquipmentType::CoilWAHPCoolingEquationFit;
                std::string const availSchedName = s_ip->getAlphaFieldValue(fields, schemaProps, "availability_schedule_name");
                if (availSchedName.empty()) {
                    simpleWAHP.availSched = Sched::GetScheduleAlwaysOn(state);
                } else if ((simpleWAHP.availSched = Sched::GetSchedule(state, availSchedName)) == nullptr) {
                    ShowSevereItemNotFound(state, eoh, "Availability Schedule Name", availSchedName);
                }
                auto &aVdot = fields.at("rated_air_flow_rate");
                simpleWAHP.RatedAirVolFlowRate =
                    (aVdot.type() == nlohmann::detail::value_t::string && Util::SameString(aVdot.get<std::string>(), "Autosize"))
                        ? DataSizing::AutoSize
                        : aVdot.get<Real64>();
                auto &wVdot = fields.at("rated_water_flow_rate");
                simpleWAHP.RatedWaterVolFlowRate =
                    (wVdot.type() == nlohmann::detail::value_t::string && Util::SameString(wVdot.get<std::string>(), "Autosize"))
                        ? DataSizing::AutoSize
                        : wVdot.get<Real64>();
                auto &tCap = fields.at("gross_rated_total_cooling_capacity");
                simpleWAHP.RatedCapCoolTotal =
                    (tCap.type() == nlohmann::detail::value_t::string && Util::SameString(tCap.get<std::string>(), "Autosize")) ? DataSizing::AutoSize
                                                                                                                                : tCap.get<Real64>();
                auto &sCap = fields.at("gross_rated_sensible_cooling_capacity");
                simpleWAHP.RatedCapCoolSens =
                    (sCap.type() == nlohmann::detail::value_t::string && Util::SameString(sCap.get<std::string>(), "Autosize")) ? DataSizing::AutoSize
                                                                                                                                : sCap.get<Real64>();
                simpleWAHP.RatedCOPCoolAtRatedCdts = s_ip->getRealFieldValue(fields, schemaProps, "gross_rated_cooling_cop");
                simpleWAHP.RatedEntWaterTemp = s_ip->getRealFieldValue(fields, schemaProps, "rated_entering_water_temperature");
                simpleWAHP.RatedEntAirDrybulbTemp = s_ip->getRealFieldValue(fields, schemaProps, "rated_entering_air_dry_bulb_temperature");
                simpleWAHP.RatedEntAirWetbulbTemp = s_ip->getRealFieldValue(fields, schemaProps, "rated_entering_air_wet_bulb_temperature");

                cFieldName = "Total Cooling Capacity Curve Name";
                std::string const totCoolCapCurveName = s_ip->getAlphaFieldValue(fields, schemaProps, "total_cooling_capacity_curve_name");
                if (totCoolCapCurveName.empty()) {
                    ShowWarningEmptyField(state, eoh, cFieldName, "Required field is blank.");
                    ErrorsFound = true;
                } else if ((simpleWAHP.TotalCoolCapCurve = Curve::GetCurve(state, totCoolCapCurveName)) == 0) {
                    ShowSevereItemNotFound(state, eoh, cFieldName, totCoolCapCurveName);
                    ErrorsFound = true;
                } else if (simpleWAHP.TotalCoolCapCurve->numDims != 4) {
                    ShowSevereCustomField(state, eoh, cFieldName, totCoolCapCurveName, "Illegal curve dimension.");
                    ErrorsFound = true;
                }
                cFieldName = "Sensible Cooling Capacity Curve Name";
                std::string const senCoolCapCurveName = s_ip->getAlphaFieldValue(fields, schemaProps, "sensible_cooling_capacity_curve_name");
                if (senCoolCapCurveName.empty()) {
                    ShowWarningEmptyField(state, eoh, cFieldName, "Required field is blank.");
                    ErrorsFound = true;
                } else if ((simpleWAHP.SensCoolCapCurve = Curve::GetCurve(state, senCoolCapCurveName)) == 0) {
                    ShowSevereItemNotFound(state, eoh, cFieldName, senCoolCapCurveName);
                    ErrorsFound = true;
                } else if (simpleWAHP.SensCoolCapCurve->numDims != 5) {
                    ShowSevereCustomField(state, eoh, cFieldName, senCoolCapCurveName, "Illegal curve dimension.");
                    ErrorsFound = true;
                }
                cFieldName = "Cooling Power Consumption Curve Name";
                std::string const coolPowerCurveName = s_ip->getAlphaFieldValue(fields, schemaProps, "cooling_power_consumption_curve_name");
                if (coolPowerCurveName.empty()) {
                    ShowWarningEmptyField(state, eoh, cFieldName, "Required field is blank.");
                    ErrorsFound = true;
                } else if ((simpleWAHP.CoolPowCurve = Curve::GetCurve(state, coolPowerCurveName)) == 0) {
                    ShowSevereItemNotFound(state, eoh, cFieldName, coolPowerCurveName);
                    ErrorsFound = true;
                } else if (simpleWAHP.CoolPowCurve->numDims != 4) {
                    ShowSevereCustomField(state, eoh, cFieldName, coolPowerCurveName, "Illegal curve dimension.");
                    ErrorsFound = true;
                }
                cFieldName = "Part Load Fraction Correlation Curve Name";
                std::string const coolPLFCurveName = s_ip->getAlphaFieldValue(fields, schemaProps, "part_load_fraction_correlation_curve_name");
                if (coolPLFCurveName.empty()) {
                    ShowWarningEmptyField(state, eoh, cFieldName, "Required field is blank.");
                    ErrorsFound = true;
                } else if ((simpleWAHP.PLFCurve = Curve::GetCurve(state, coolPLFCurveName)) == 0) {
                    ShowSevereItemNotFound(state, eoh, cFieldName, coolPLFCurveName);
                    ErrorsFound = true;
                } else if (simpleWAHP.PLFCurve->numDims != 1) {
                    ShowSevereCustomField(state, eoh, cFieldName, coolPLFCurveName, "Illegal curve dimension.");
                    ErrorsFound = true;
                } else {
                    // Process curve data
                    // Test PLF curve minimum and maximum. Cap if less than 0.7 or greater than 1.0.
                    Real64 MinCurveVal = 999.0;
                    Real64 MaxCurveVal = -999.0;
                    Real64 CurveInput = 0.0;
                    Real64 MinCurvePLR{0.0};
                    Real64 MaxCurvePLR{0.0};

                    while (CurveInput <= 1.0) {
                        Real64 CurveVal = simpleWAHP.PLFCurve->value(state, CurveInput);
                        if (CurveVal < MinCurveVal) {
                            MinCurveVal = CurveVal;
                            MinCurvePLR = CurveInput;
                        }
                        if (CurveVal > MaxCurveVal) {
                            MaxCurveVal = CurveVal;
                            MaxCurvePLR = CurveInput;
                        }
                        CurveInput += 0.01;
                    }
                    if (MinCurveVal < 0.7) {
                        ShowSevereBadMin(
                            state, eoh, cFieldName, MinCurveVal, Clusive::In, 0.7, "Setting curve minimum to 0.7 and simulation continues.");
                        Curve::SetCurveOutputMinValue(state, simpleWAHP.PLFCurve->Num, ErrorsFound, 0.7);
                    }
                    if (MaxCurveVal > 1.0) {
                        ShowSevereBadMax(
                            state, eoh, cFieldName, MaxCurveVal, Clusive::In, 1.0, "Setting curve maximum to 1.0 and simulation continues.");
                        Curve::SetCurveOutputMaxValue(state, simpleWAHP.PLFCurve->Num, ErrorsFound, 1.0);
                    }
=======

        for (WatertoAirHPNum = 1; WatertoAirHPNum <= NumCool; ++WatertoAirHPNum) {

            ++HPNum;
            auto &simpleWAHP(state.dataWaterToAirHeatPumpSimple->SimpleWatertoAirHP(HPNum));
            state.dataInputProcessing->inputProcessor->getObjectItem(state,
                                                                     CurrentModuleObject,
                                                                     HPNum,
                                                                     AlphArray,
                                                                     NumAlphas,
                                                                     NumArray,
                                                                     NumNums,
                                                                     IOStat,
                                                                     lNumericBlanks,
                                                                     lAlphaBlanks,
                                                                     cAlphaFields,
                                                                     cNumericFields);

            ErrorObjectHeader eoh{routineName, CurrentModuleObject, AlphArray(1)};

            // ErrorsFound will be set to True if problem was found, left untouched otherwise
            GlobalNames::VerifyUniqueCoilName(state, CurrentModuleObject, AlphArray(1), ErrorsFound, format("{} Name", CurrentModuleObject));
            simpleWAHP.Name = AlphArray(1);
            simpleWAHP.WAHPType = WatertoAirHP::Cooling;
            simpleWAHP.WAHPPlantType = DataPlant::PlantEquipmentType::CoilWAHPCoolingEquationFit;
            simpleWAHP.RatedAirVolFlowRate = NumArray(1);
            simpleWAHP.RatedWaterVolFlowRate = NumArray(2);
            simpleWAHP.RatedCapCoolTotal = NumArray(3);
            simpleWAHP.RatedCapCoolSens = NumArray(4);
            simpleWAHP.RatedCOPCoolAtRatedCdts = NumArray(5);
            simpleWAHP.RatedEntWaterTemp = NumArray(6);
            simpleWAHP.RatedEntAirDrybulbTemp = NumArray(7);
            simpleWAHP.RatedEntAirWetbulbTemp = NumArray(8);

            if (lAlphaBlanks(6)) {
                ShowSevereEmptyField(state, eoh, cAlphaFields(6));
                ErrorsFound = true;
            } else if ((simpleWAHP.TotalCoolCapCurve = Curve::GetCurve(state, AlphArray(6))) == nullptr) {
                ShowSevereItemNotFound(state, eoh, cAlphaFields(6), AlphArray(6));
                ErrorsFound = true;
            } else if (simpleWAHP.TotalCoolCapCurve->numDims != 4) {
                Curve::ShowSevereCurveDims(state, eoh, cAlphaFields(6), AlphArray(6), "4", simpleWAHP.TotalCoolCapCurve->numDims);
                ErrorsFound = true;
            }

            if (lAlphaBlanks(7)) {
                ShowSevereEmptyField(state, eoh, cAlphaFields(7));
                ErrorsFound = true;
            } else if ((simpleWAHP.SensCoolCapCurve = Curve::GetCurve(state, AlphArray(7))) == nullptr) {
                ShowSevereItemNotFound(state, eoh, cAlphaFields(7), AlphArray(7));
                ErrorsFound = true;
            } else if (simpleWAHP.SensCoolCapCurve->numDims != 5) {
                Curve::ShowSevereCurveDims(state, eoh, cAlphaFields(7), AlphArray(7), "5", simpleWAHP.SensCoolCapCurve->numDims);
                ErrorsFound = true;
            }

            if (lAlphaBlanks(8)) {
                ShowSevereEmptyField(state, eoh, cAlphaFields(8));
                ErrorsFound = true;
            } else if ((simpleWAHP.CoolPowCurve = Curve::GetCurve(state, AlphArray(8))) == nullptr) {
                ShowSevereItemNotFound(state, eoh, cAlphaFields(8), AlphArray(8));
                ErrorsFound = true;
            } else if (simpleWAHP.CoolPowCurve->numDims != 4) {
                Curve::ShowSevereCurveDims(state, eoh, cAlphaFields(8), AlphArray(8), "4", simpleWAHP.CoolPowCurve->numDims);
                ErrorsFound = true;
            }

            if (lAlphaBlanks(9)) {
                ShowSevereEmptyField(state, eoh, cAlphaFields(9));
                ErrorsFound = true;
            } else if ((simpleWAHP.PLFCurve = Curve::GetCurve(state, AlphArray(9))) == nullptr) {
                ShowSevereItemNotFound(state, eoh, cAlphaFields(9), AlphArray(9));
                ErrorsFound = true;
            } else if (simpleWAHP.PLFCurve->numDims != 1) {
                Curve::ShowSevereCurveDims(state, eoh, cAlphaFields(9), AlphArray(9), "1", simpleWAHP.PLFCurve->numDims);
                ErrorsFound = true;
            } else {

                //     Test PLF curve minimum and maximum. Cap if less than 0.7 or greater than 1.0.
                Real64 MinCurveVal = 999.0;
                Real64 MaxCurveVal = -999.0;
                Real64 CurveInput = 0.0;
                Real64 MinCurvePLR{0.0};
                Real64 MaxCurvePLR{0.0};

                while (CurveInput <= 1.0) {
                    Real64 CurveVal = simpleWAHP.PLFCurve->value(state, CurveInput);
                    if (CurveVal < MinCurveVal) {
                        MinCurveVal = CurveVal;
                        MinCurvePLR = CurveInput;
                    }
                    if (CurveVal > MaxCurveVal) {
                        MaxCurveVal = CurveVal;
                        MaxCurvePLR = CurveInput;
                    }
                    CurveInput += 0.01;
                }
                if (MinCurveVal < 0.7) {
                    ShowWarningError(state, format("{}{}=\"{}\", invalid", RoutineName, CurrentModuleObject, simpleWAHP.Name));
                    ShowContinueError(state, format("...{}=\"{}\" has out of range values.", cAlphaFields(9), AlphArray(9)));
                    ShowContinueError(state,
                                      format("...Curve minimum must be >= 0.7, curve min at PLR = {:.2T} is {:.3T}", MinCurvePLR, MinCurveVal));
                    ShowContinueError(state, "...Setting curve minimum to 0.7 and simulation continues.");
                    Curve::SetCurveOutputMinValue(state, simpleWAHP.PLFCurve->Num, ErrorsFound, 0.7);
                }

                if (MaxCurveVal > 1.0) {
                    ShowWarningError(state, format("{}{}=\"{}\", invalid", RoutineName, CurrentModuleObject, simpleWAHP.Name));
                    ShowContinueError(state, format("...{} = {} has out of range value.", cAlphaFields(9), AlphArray(9)));
                    ShowContinueError(state,
                                      format("...Curve maximum must be <= 1.0, curve max at PLR = {:.2T} is {:.3T}", MaxCurvePLR, MaxCurveVal));
                    ShowContinueError(state, "...Setting curve maximum to 1.0 and simulation continues.");
                    Curve::SetCurveOutputMaxValue(state, simpleWAHP.PLFCurve->Num, ErrorsFound, 1.0);
>>>>>>> 92c844b7
                }

                CheckSimpleWAHPRatedCurvesOutputs(state, simpleWAHP.Name);

                simpleWAHP.Twet_Rated = s_ip->getRealFieldValue(fields, schemaProps, "nominal_time_for_condensate_removal_to_begin");
                simpleWAHP.Gamma_Rated =
                    s_ip->getRealFieldValue(fields, schemaProps, "ratio_of_initial_moisture_evaporation_rate_and_steady_state_latent_capacity");
                simpleWAHP.MaxONOFFCyclesperHour = s_ip->getRealFieldValue(fields, schemaProps, "maximum_cycling_rate");
                simpleWAHP.LatentCapacityTimeConstant = s_ip->getRealFieldValue(fields, schemaProps, "latent_capacity_time_constant");
                simpleWAHP.FanDelayTime = s_ip->getRealFieldValue(fields, schemaProps, "fan_delay_time");
                state.dataHeatBal->HeatReclaimSimple_WAHPCoil(HPNum).Name = simpleWAHP.Name;
                state.dataHeatBal->HeatReclaimSimple_WAHPCoil(HPNum).SourceType = CurrentModuleObject;
                std::string waterInletNodeName = s_ip->getAlphaFieldValue(fields, schemaProps, "water_inlet_node_name");
                std::string waterOutletNodeName = s_ip->getAlphaFieldValue(fields, schemaProps, "water_outlet_node_name");
                std::string airInletNodeName = s_ip->getAlphaFieldValue(fields, schemaProps, "air_inlet_node_name");
                std::string airOutletNodeName = s_ip->getAlphaFieldValue(fields, schemaProps, "air_outlet_node_name");

                simpleWAHP.WaterInletNodeNum = GetOnlySingleNode(state,
                                                                 waterInletNodeName,
                                                                 ErrorsFound,
                                                                 DataLoopNode::ConnectionObjectType::CoilCoolingWaterToAirHeatPumpEquationFit,
                                                                 simpleWAHP.Name,
                                                                 DataLoopNode::NodeFluidType::Water,
                                                                 DataLoopNode::ConnectionType::Inlet,
                                                                 NodeInputManager::CompFluidStream::Secondary,
                                                                 DataLoopNode::ObjectIsNotParent);

                simpleWAHP.WaterOutletNodeNum = GetOnlySingleNode(state,
                                                                  waterOutletNodeName,
                                                                  ErrorsFound,
                                                                  DataLoopNode::ConnectionObjectType::CoilCoolingWaterToAirHeatPumpEquationFit,
                                                                  simpleWAHP.Name,
                                                                  DataLoopNode::NodeFluidType::Water,
                                                                  DataLoopNode::ConnectionType::Outlet,
                                                                  NodeInputManager::CompFluidStream::Secondary,
                                                                  DataLoopNode::ObjectIsNotParent);
                simpleWAHP.AirInletNodeNum = GetOnlySingleNode(state,
                                                               airInletNodeName,
                                                               ErrorsFound,
                                                               DataLoopNode::ConnectionObjectType::CoilCoolingWaterToAirHeatPumpEquationFit,
                                                               simpleWAHP.Name,
                                                               DataLoopNode::NodeFluidType::Air,
                                                               DataLoopNode::ConnectionType::Inlet,
                                                               NodeInputManager::CompFluidStream::Primary,
                                                               DataLoopNode::ObjectIsNotParent);
                simpleWAHP.AirOutletNodeNum = GetOnlySingleNode(state,
                                                                airOutletNodeName,
                                                                ErrorsFound,
                                                                DataLoopNode::ConnectionObjectType::CoilCoolingWaterToAirHeatPumpEquationFit,
                                                                simpleWAHP.Name,
                                                                DataLoopNode::NodeFluidType::Air,
                                                                DataLoopNode::ConnectionType::Outlet,
                                                                NodeInputManager::CompFluidStream::Primary,
                                                                DataLoopNode::ObjectIsNotParent);

                BranchNodeConnections::TestCompSet(
                    state, CurrentModuleObject, simpleWAHP.Name, waterInletNodeName, waterOutletNodeName, "Water Nodes");
                BranchNodeConnections::TestCompSet(state, CurrentModuleObject, simpleWAHP.Name, airInletNodeName, airOutletNodeName, "Air Nodes");

                // Setup Report variables for the cooling coil
                // CurrentModuleObject = "Coil:Cooling:WaterToAirHeatPump:EquationFit"
                SetupOutputVariable(state,
                                    "Cooling Coil Electricity Energy",
                                    Constant::Units::J,
                                    simpleWAHP.Energy,
                                    OutputProcessor::TimeStepType::System,
                                    OutputProcessor::StoreType::Sum,
                                    simpleWAHP.Name,
                                    Constant::eResource::Electricity,
                                    OutputProcessor::Group::HVAC,
                                    OutputProcessor::EndUseCat::Cooling);
                SetupOutputVariable(state,
                                    "Cooling Coil Total Cooling Energy",
                                    Constant::Units::J,
                                    simpleWAHP.EnergyLoadTotal,
                                    OutputProcessor::TimeStepType::System,
                                    OutputProcessor::StoreType::Sum,
                                    simpleWAHP.Name,
                                    Constant::eResource::EnergyTransfer,
                                    OutputProcessor::Group::HVAC,
                                    OutputProcessor::EndUseCat::CoolingCoils);
                SetupOutputVariable(state,
                                    "Cooling Coil Sensible Cooling Energy",
                                    Constant::Units::J,
                                    simpleWAHP.EnergySensible,
                                    OutputProcessor::TimeStepType::System,
                                    OutputProcessor::StoreType::Sum,
                                    simpleWAHP.Name);
                SetupOutputVariable(state,
                                    "Cooling Coil Latent Cooling Energy",
                                    Constant::Units::J,
                                    simpleWAHP.EnergyLatent,
                                    OutputProcessor::TimeStepType::System,
                                    OutputProcessor::StoreType::Sum,
                                    simpleWAHP.Name);
                SetupOutputVariable(state,
                                    "Cooling Coil Source Side Heat Transfer Energy",
                                    Constant::Units::J,
                                    simpleWAHP.EnergySource,
                                    OutputProcessor::TimeStepType::System,
                                    OutputProcessor::StoreType::Sum,
                                    simpleWAHP.Name,
                                    Constant::eResource::PlantLoopCoolingDemand,
                                    OutputProcessor::Group::HVAC,
                                    OutputProcessor::EndUseCat::CoolingCoils);

                // create predefined report entries
                OutputReportPredefined::PreDefTableEntry(state, state.dataOutRptPredefined->pdchCoolCoilType, simpleWAHP.Name, CurrentModuleObject);
                OutputReportPredefined::PreDefTableEntry(
                    state, state.dataOutRptPredefined->pdchCoolCoilTotCap, simpleWAHP.Name, simpleWAHP.RatedCapCoolTotal);
                OutputReportPredefined::PreDefTableEntry(
                    state, state.dataOutRptPredefined->pdchCoolCoilSensCap, simpleWAHP.Name, simpleWAHP.RatedCapCoolSens);
                OutputReportPredefined::PreDefTableEntry(state,
                                                         state.dataOutRptPredefined->pdchCoolCoilLatCap,
                                                         simpleWAHP.Name,
                                                         simpleWAHP.RatedCapCoolTotal - simpleWAHP.RatedCapCoolSens);
                OutputReportPredefined::PreDefTableEntry(
                    state, state.dataOutRptPredefined->pdchCoolCoilSHR, simpleWAHP.Name, simpleWAHP.RatedCapCoolSens / simpleWAHP.RatedCapCoolTotal);
                OutputReportPredefined::PreDefTableEntry(
                    state, state.dataOutRptPredefined->pdchCoolCoilNomEff, simpleWAHP.Name, simpleWAHP.RatedPowerCool / simpleWAHP.RatedCapCoolTotal);
                OutputReportPredefined::PreDefTableEntry(state, state.dataOutRptPredefined->pdchWAHPType, simpleWAHP.Name, CurrentModuleObject);
            }
        }

        CurrentModuleObject = "Coil:Heating:WaterToAirHeatPump:EquationFit";
<<<<<<< HEAD
        auto const instances_heat = s_ip->epJSON.find(CurrentModuleObject);

        if (instances_heat != s_ip->epJSON.end()) {

            bool errorsFound(false);
            std::string cFieldName;
            auto const &schemaProps = s_ip->getObjectSchemaProps(state, CurrentModuleObject);
            auto &instancesValue = instances_heat.value();
            for (auto instance = instancesValue.begin(); instance != instancesValue.end(); ++instance) {

                auto const &fields = instance.value();
                std::string const &thisObjectName = instance.key();
                s_ip->markObjectAsUsed(CurrentModuleObject, thisObjectName);
                ++HPNum;

                auto &simpleWAHP = state.dataWaterToAirHeatPumpSimple->SimpleWatertoAirHP(HPNum);
                simpleWAHP.Name = Util::makeUPPER(thisObjectName);
                ErrorObjectHeader eoh{RoutineName, CurrentModuleObject, simpleWAHP.Name};
                // ErrorsFound will be set to True if problem was found, left untouched otherwise
                GlobalNames::VerifyUniqueCoilName(state, CurrentModuleObject, simpleWAHP.Name, ErrorsFound, format("{} Name", CurrentModuleObject));
                simpleWAHP.WAHPType = WatertoAirHP::Heating;
                simpleWAHP.WAHPPlantType = DataPlant::PlantEquipmentType::CoilWAHPHeatingEquationFit;
                std::string const availSchedName = s_ip->getAlphaFieldValue(fields, schemaProps, "availability_schedule_name");
                if (availSchedName.empty()) {
                    simpleWAHP.availSched = Sched::GetScheduleAlwaysOn(state);
                } else if ((simpleWAHP.availSched = Sched::GetSchedule(state, availSchedName)) == nullptr) {
                    ShowSevereItemNotFound(state, eoh, "Availability Schedule Name", availSchedName);
                }
                auto &aVdot = fields.at("rated_air_flow_rate");
                simpleWAHP.RatedAirVolFlowRate =
                    (aVdot.type() == nlohmann::detail::value_t::string && Util::SameString(aVdot.get<std::string>(), "Autosize"))
                        ? DataSizing::AutoSize
                        : aVdot.get<Real64>();
                auto &wVdot = fields.at("rated_water_flow_rate");
                simpleWAHP.RatedWaterVolFlowRate =
                    (wVdot.type() == nlohmann::detail::value_t::string && Util::SameString(wVdot.get<std::string>(), "Autosize"))
                        ? DataSizing::AutoSize
                        : wVdot.get<Real64>();
                auto &hCap = fields.at("gross_rated_heating_capacity");
                simpleWAHP.RatedCapHeat = (hCap.type() == nlohmann::detail::value_t::string && Util::SameString(hCap.get<std::string>(), "Autosize"))
                                              ? DataSizing::AutoSize
                                              : hCap.get<Real64>();

                simpleWAHP.RatedCOPHeatAtRatedCdts = s_ip->getRealFieldValue(fields, schemaProps, "gross_rated_heating_cop");
                simpleWAHP.RatedEntWaterTemp = s_ip->getRealFieldValue(fields, schemaProps, "rated_entering_water_temperature");
                simpleWAHP.RatedEntAirDrybulbTemp = s_ip->getRealFieldValue(fields, schemaProps, "rated_entering_air_dry_bulb_temperature");
                simpleWAHP.RatioRatedHeatRatedTotCoolCap =
                    s_ip->getRealFieldValue(fields, schemaProps, "ratio_of_rated_heating_capacity_to_rated_cooling_capacity");

                // std::string availability_schedule_name;
                cFieldName = "Heating Capacity Curve Name";
                std::string const heatCapCurveName = s_ip->getAlphaFieldValue(fields, schemaProps, "heating_capacity_curve_name");
                if (heatCapCurveName.empty()) {
                    ShowWarningEmptyField(state, eoh, cFieldName, "Required field is blank.");
                    ErrorsFound = true;
                } else if ((simpleWAHP.HeatCapCurve = Curve::GetCurve(state, heatCapCurveName)) == 0) {
                    ShowSevereItemNotFound(state, eoh, cFieldName, heatCapCurveName);
                    ErrorsFound = true;
                } else if (simpleWAHP.HeatCapCurve->numDims != 4) {

                    Curve::ShowSevereCurveDims(state, eoh, cFieldName, heatCapCurveName, "4", simpleWAHP.HeatCapCurve->numDims);
                    ErrorsFound = true;
                }
                cFieldName = "Heating Power Consumption Curve Name";
                std::string const heatPowerCurveName = s_ip->getAlphaFieldValue(fields, schemaProps, "heating_power_consumption_curve_name");
                if (heatPowerCurveName.empty()) {
                    ShowWarningEmptyField(state, eoh, cFieldName, "Required field is blank.");
                    ErrorsFound = true;
                } else if ((simpleWAHP.HeatPowCurve = Curve::GetCurve(state, heatPowerCurveName)) == 0) {
                    ShowSevereItemNotFound(state, eoh, cFieldName, heatPowerCurveName);
                    ErrorsFound = true;
                } else if (simpleWAHP.HeatPowCurve->numDims != 4) {

                    Curve::ShowSevereCurveDims(state, eoh, cFieldName, heatPowerCurveName, "4", simpleWAHP.HeatPowCurve->numDims);
                    ErrorsFound = true;
                }
                cFieldName = "Part Load Fraction Correlation Curve Name";
                std::string const heatPLFCurveName = s_ip->getAlphaFieldValue(fields, schemaProps, "part_load_fraction_correlation_curve_name");
                if (heatPLFCurveName.empty()) {
                    ShowWarningEmptyField(state, eoh, cFieldName, "Required field is blank.");
                    ErrorsFound = true;
                } else if ((simpleWAHP.PLFCurve = Curve::GetCurve(state, heatPLFCurveName)) == 0) {
                    ShowSevereItemNotFound(state, eoh, cFieldName, heatPLFCurveName);
                    ErrorsFound = true;
                } else if (simpleWAHP.PLFCurve->numDims != 1) {
                    Curve::ShowSevereCurveDims(state, eoh, cFieldName, heatPLFCurveName, "1", simpleWAHP.PLFCurve->numDims);
                    ErrorsFound = true;
                } else {
                    // Process curve data
                    // Test PLF curve minimum and maximum. Cap if less than 0.7 or greater than 1.0.
                    Real64 MinCurveVal = 999.0;
                    Real64 MaxCurveVal = -999.0;
                    Real64 CurveInput = 0.0;
                    Real64 MinCurvePLR{0.0};
                    Real64 MaxCurvePLR{0.0};

                    while (CurveInput <= 1.0) {
                        Real64 CurveVal = simpleWAHP.PLFCurve->value(state, CurveInput);
                        if (CurveVal < MinCurveVal) {
                            MinCurveVal = CurveVal;
                            MinCurvePLR = CurveInput;
                        }
                        if (CurveVal > MaxCurveVal) {
                            MaxCurveVal = CurveVal;
                            MaxCurvePLR = CurveInput;
                        }
                        CurveInput += 0.01;
                    }
                    if (MinCurveVal < 0.7) {
                        ShowSevereBadMin(
                            state, eoh, cFieldName, MinCurveVal, Clusive::In, 0.7, "Setting curve minimum to 0.7 and simulation continues.");
                        Curve::SetCurveOutputMinValue(state, simpleWAHP.PLFCurve->Num, ErrorsFound, 0.7);
                    }
                    if (MaxCurveVal > 1.0) {
                        ShowSevereBadMax(
                            state, eoh, cFieldName, MaxCurveVal, Clusive::In, 1.0, "Setting curve maximum to 1.0 and simulation continues.");
                        Curve::SetCurveOutputMaxValue(state, simpleWAHP.PLFCurve->Num, ErrorsFound, 1.0);
                    }
=======

        for (WatertoAirHPNum = 1; WatertoAirHPNum <= NumHeat; ++WatertoAirHPNum) {

            ++HPNum;
            auto &simpleWAHP(state.dataWaterToAirHeatPumpSimple->SimpleWatertoAirHP(HPNum));
            state.dataInputProcessing->inputProcessor->getObjectItem(state,
                                                                     CurrentModuleObject,
                                                                     WatertoAirHPNum,
                                                                     AlphArray,
                                                                     NumAlphas,
                                                                     NumArray,
                                                                     NumNums,
                                                                     IOStat,
                                                                     lNumericBlanks,
                                                                     lAlphaBlanks,
                                                                     cAlphaFields,
                                                                     cNumericFields);

            ErrorObjectHeader eoh{routineName, CurrentModuleObject, AlphArray(1)};

            // ErrorsFound will be set to True if problem was found, left untouched otherwise
            GlobalNames::VerifyUniqueCoilName(state, CurrentModuleObject, AlphArray(1), ErrorsFound, format("{} Name", CurrentModuleObject));
            simpleWAHP.Name = AlphArray(1);
            simpleWAHP.WAHPType = WatertoAirHP::Heating;
            simpleWAHP.WAHPPlantType = DataPlant::PlantEquipmentType::CoilWAHPHeatingEquationFit;
            simpleWAHP.RatedAirVolFlowRate = NumArray(1);
            simpleWAHP.RatedWaterVolFlowRate = NumArray(2);
            simpleWAHP.RatedCapHeat = NumArray(3);
            simpleWAHP.RatedCOPHeatAtRatedCdts = NumArray(4);
            simpleWAHP.RatedEntWaterTemp = NumArray(5);
            simpleWAHP.RatedEntAirDrybulbTemp = NumArray(6);
            simpleWAHP.RatioRatedHeatRatedTotCoolCap = NumArray(7);

            if (lAlphaBlanks(6)) {
                ShowSevereEmptyField(state, eoh, cAlphaFields(6));
                ErrorsFound = true;
            } else if ((simpleWAHP.HeatCapCurve = Curve::GetCurve(state, AlphArray(6))) == nullptr) {
                ShowSevereItemNotFound(state, eoh, cAlphaFields(6), AlphArray(6));
                ErrorsFound = true;
            } else if (simpleWAHP.HeatCapCurve->numDims != 4) {
                Curve::ShowSevereCurveDims(state, eoh, cAlphaFields(6), AlphArray(6), "4", simpleWAHP.HeatCapCurve->numDims);
                ErrorsFound = true;
            }

            if (lAlphaBlanks(7)) {
                ShowSevereEmptyField(state, eoh, cAlphaFields(7));
                ErrorsFound = true;
            } else if ((simpleWAHP.HeatPowCurve = Curve::GetCurve(state, AlphArray(7))) == nullptr) {
                ShowSevereItemNotFound(state, eoh, cAlphaFields(7), AlphArray(7));
                ErrorsFound = true;
            } else if (simpleWAHP.HeatPowCurve->numDims != 4) {
                Curve::ShowSevereCurveDims(state, eoh, cAlphaFields(7), AlphArray(7), "4", simpleWAHP.HeatPowCurve->numDims);
                ErrorsFound = true;
            }

            if (lAlphaBlanks(8)) {
                ShowSevereEmptyField(state, eoh, cAlphaFields(8));
                ErrorsFound = true;
            } else if ((simpleWAHP.PLFCurve = Curve::GetCurve(state, AlphArray(8))) == nullptr) {
                ShowSevereItemNotFound(state, eoh, cAlphaFields(8), AlphArray(8));
                ErrorsFound = true;
            } else if (simpleWAHP.PLFCurve->numDims != 1) {
                Curve::ShowSevereCurveDims(state, eoh, cAlphaFields(8), AlphArray(8), "1", simpleWAHP.PLFCurve->numDims);
                ErrorsFound = true;
            } else {
                //     Test PLF curve minimum and maximum. Cap if less than 0.7 or greater than 1.0.
                Real64 MinCurveVal = 999.0;
                Real64 MaxCurveVal = -999.0;
                Real64 CurveInput = 0.0;
                Real64 MinCurvePLR{0.0};
                Real64 MaxCurvePLR{0.0};

                while (CurveInput <= 1.0) {
                    Real64 CurveVal = simpleWAHP.PLFCurve->value(state, CurveInput);
                    if (CurveVal < MinCurveVal) {
                        MinCurveVal = CurveVal;
                        MinCurvePLR = CurveInput;
                    } else if (CurveVal > MaxCurveVal) {
                        MaxCurveVal = CurveVal;
                        MaxCurvePLR = CurveInput;
                    }
                    CurveInput += 0.01;
                }

                if (MinCurveVal < 0.7) {
                    ShowWarningError(state, format("{}{}=\"{}\", invalid", RoutineName, CurrentModuleObject, simpleWAHP.Name));
                    ShowContinueError(state, format("...{}=\"{}\" has out of range values.", cAlphaFields(8), AlphArray(8)));
                    ShowContinueError(state,
                                      format("...Curve minimum must be >= 0.7, curve min at PLR = {:.2T} is {:.3T}", MinCurvePLR, MinCurveVal));
                    ShowContinueError(state, "...Setting curve minimum to 0.7 and simulation continues.");
                    Curve::SetCurveOutputMinValue(state, simpleWAHP.PLFCurve->Num, ErrorsFound, 0.7);
                }

                if (MaxCurveVal > 1.0) {
                    ShowWarningError(state, format("{}{}=\"{}\", invalid", RoutineName, CurrentModuleObject, simpleWAHP.Name));
                    ShowContinueError(state, format("...{} = {} has out of range value.", cAlphaFields(8), AlphArray(8)));
                    ShowContinueError(state,
                                      format("...Curve maximum must be <= 1.0, curve max at PLR = {:.2T} is {:.3T}", MaxCurvePLR, MaxCurveVal));
                    ShowContinueError(state, "...Setting curve maximum to 1.0 and simulation continues.");
                    Curve::SetCurveOutputMaxValue(state, simpleWAHP.PLFCurve->Num, ErrorsFound, 1.0);
>>>>>>> 92c844b7
                }

                CheckSimpleWAHPRatedCurvesOutputs(state, simpleWAHP.Name);

                state.dataHeatBal->HeatReclaimSimple_WAHPCoil(HPNum).Name = simpleWAHP.Name;
                state.dataHeatBal->HeatReclaimSimple_WAHPCoil(HPNum).SourceType = CurrentModuleObject;

                std::string waterInletNodeName = s_ip->getAlphaFieldValue(fields, schemaProps, "water_inlet_node_name");
                std::string waterOutletNodeName = s_ip->getAlphaFieldValue(fields, schemaProps, "water_outlet_node_name");
                std::string airInletNodeName = s_ip->getAlphaFieldValue(fields, schemaProps, "air_inlet_node_name");
                std::string airOutletNodeName = s_ip->getAlphaFieldValue(fields, schemaProps, "air_outlet_node_name");

                simpleWAHP.WaterInletNodeNum = GetOnlySingleNode(state,
                                                                 waterInletNodeName,
                                                                 ErrorsFound,
                                                                 DataLoopNode::ConnectionObjectType::CoilHeatingWaterToAirHeatPumpEquationFit,
                                                                 simpleWAHP.Name,
                                                                 DataLoopNode::NodeFluidType::Water,
                                                                 DataLoopNode::ConnectionType::Inlet,
                                                                 NodeInputManager::CompFluidStream::Secondary,
                                                                 DataLoopNode::ObjectIsNotParent);

                simpleWAHP.WaterOutletNodeNum = GetOnlySingleNode(state,
                                                                  waterOutletNodeName,
                                                                  ErrorsFound,
                                                                  DataLoopNode::ConnectionObjectType::CoilHeatingWaterToAirHeatPumpEquationFit,
                                                                  simpleWAHP.Name,
                                                                  DataLoopNode::NodeFluidType::Water,
                                                                  DataLoopNode::ConnectionType::Outlet,
                                                                  NodeInputManager::CompFluidStream::Secondary,
                                                                  DataLoopNode::ObjectIsNotParent);
                simpleWAHP.AirInletNodeNum = GetOnlySingleNode(state,
                                                               airInletNodeName,
                                                               ErrorsFound,
                                                               DataLoopNode::ConnectionObjectType::CoilHeatingWaterToAirHeatPumpEquationFit,
                                                               simpleWAHP.Name,
                                                               DataLoopNode::NodeFluidType::Air,
                                                               DataLoopNode::ConnectionType::Inlet,
                                                               NodeInputManager::CompFluidStream::Primary,
                                                               DataLoopNode::ObjectIsNotParent);
                simpleWAHP.AirOutletNodeNum = GetOnlySingleNode(state,
                                                                airOutletNodeName,
                                                                ErrorsFound,
                                                                DataLoopNode::ConnectionObjectType::CoilHeatingWaterToAirHeatPumpEquationFit,
                                                                simpleWAHP.Name,
                                                                DataLoopNode::NodeFluidType::Air,
                                                                DataLoopNode::ConnectionType::Outlet,
                                                                NodeInputManager::CompFluidStream::Primary,
                                                                DataLoopNode::ObjectIsNotParent);

                BranchNodeConnections::TestCompSet(
                    state, CurrentModuleObject, simpleWAHP.Name, waterInletNodeName, waterOutletNodeName, "Water Nodes");
                BranchNodeConnections::TestCompSet(state, CurrentModuleObject, simpleWAHP.Name, airInletNodeName, airOutletNodeName, "Air Nodes");

                // CurrentModuleObject = "Coil:Heating:WaterToAirHeatPump:EquationFit"
                SetupOutputVariable(state,
                                    "Heating Coil Electricity Energy",
                                    Constant::Units::J,
                                    simpleWAHP.Energy,
                                    OutputProcessor::TimeStepType::System,
                                    OutputProcessor::StoreType::Sum,
                                    simpleWAHP.Name,
                                    Constant::eResource::Electricity,
                                    OutputProcessor::Group::HVAC,
                                    OutputProcessor::EndUseCat::Heating);
                SetupOutputVariable(state,
                                    "Heating Coil Heating Energy",
                                    Constant::Units::J,
                                    simpleWAHP.EnergyLoadTotal,
                                    OutputProcessor::TimeStepType::System,
                                    OutputProcessor::StoreType::Sum,
                                    simpleWAHP.Name,
                                    Constant::eResource::EnergyTransfer,
                                    OutputProcessor::Group::HVAC,
                                    OutputProcessor::EndUseCat::HeatingCoils);
                SetupOutputVariable(state,
                                    "Heating Coil Source Side Heat Transfer Energy",
                                    Constant::Units::J,
                                    simpleWAHP.EnergySource,
                                    OutputProcessor::TimeStepType::System,
                                    OutputProcessor::StoreType::Sum,
                                    simpleWAHP.Name,
                                    Constant::eResource::PlantLoopHeatingDemand,
                                    OutputProcessor::Group::HVAC,
                                    OutputProcessor::EndUseCat::HeatingCoils);

                // create predefined report entries
                OutputReportPredefined::PreDefTableEntry(state, state.dataOutRptPredefined->pdchHeatCoilType, simpleWAHP.Name, CurrentModuleObject);
                OutputReportPredefined::PreDefTableEntry(
                    state, state.dataOutRptPredefined->pdchHeatCoilNomCap, simpleWAHP.Name, simpleWAHP.RatedCapHeat);
                OutputReportPredefined::PreDefTableEntry(
                    state, state.dataOutRptPredefined->pdchHeatCoilNomEff, simpleWAHP.Name, simpleWAHP.RatedPowerHeat / simpleWAHP.RatedCapHeat);
                OutputReportPredefined::PreDefTableEntry(state, state.dataOutRptPredefined->pdchWAHPType, simpleWAHP.Name, CurrentModuleObject);
            }
        }

        if (ErrorsFound) {
            ShowFatalError(state, format("{} Errors found getting input. Program terminates.", RoutineName));
        }

        for (int HPNum = 1; HPNum <= state.dataWaterToAirHeatPumpSimple->NumWatertoAirHPs; ++HPNum) {
            auto &simpleWAHP = state.dataWaterToAirHeatPumpSimple->SimpleWatertoAirHP(HPNum);
            if (simpleWAHP.WAHPPlantType == DataPlant::PlantEquipmentType::CoilWAHPCoolingEquationFit) {
                // COOLING COIL  Setup Report variables for the Heat Pump
                SetupOutputVariable(state,
                                    "Cooling Coil Electricity Rate",
                                    Constant::Units::W,
                                    simpleWAHP.Power,
                                    OutputProcessor::TimeStepType::System,
                                    OutputProcessor::StoreType::Average,
                                    simpleWAHP.Name);
                SetupOutputVariable(state,
                                    "Cooling Coil Total Cooling Rate",
                                    Constant::Units::W,
                                    simpleWAHP.QLoadTotal,
                                    OutputProcessor::TimeStepType::System,
                                    OutputProcessor::StoreType::Average,
                                    simpleWAHP.Name);
                SetupOutputVariable(state,
                                    "Cooling Coil Sensible Cooling Rate",
                                    Constant::Units::W,
                                    simpleWAHP.QSensible,
                                    OutputProcessor::TimeStepType::System,
                                    OutputProcessor::StoreType::Average,
                                    simpleWAHP.Name);
                SetupOutputVariable(state,
                                    "Cooling Coil Latent Cooling Rate",
                                    Constant::Units::W,
                                    simpleWAHP.QLatent,
                                    OutputProcessor::TimeStepType::System,
                                    OutputProcessor::StoreType::Average,
                                    simpleWAHP.Name);
                SetupOutputVariable(state,
                                    "Cooling Coil Source Side Heat Transfer Rate",
                                    Constant::Units::W,
                                    simpleWAHP.QSource,
                                    OutputProcessor::TimeStepType::System,
                                    OutputProcessor::StoreType::Average,
                                    simpleWAHP.Name);
                SetupOutputVariable(state,
                                    "Cooling Coil Part Load Ratio",
                                    Constant::Units::None,
                                    simpleWAHP.PartLoadRatio,
                                    OutputProcessor::TimeStepType::System,
                                    OutputProcessor::StoreType::Average,
                                    simpleWAHP.Name);
                SetupOutputVariable(state,
                                    "Cooling Coil Runtime Fraction",
                                    Constant::Units::None,
                                    simpleWAHP.RunFrac,
                                    OutputProcessor::TimeStepType::System,
                                    OutputProcessor::StoreType::Average,
                                    simpleWAHP.Name);

                SetupOutputVariable(state,
                                    "Cooling Coil Air Mass Flow Rate",
                                    Constant::Units::kg_s,
                                    simpleWAHP.AirMassFlowRate,
                                    OutputProcessor::TimeStepType::System,
                                    OutputProcessor::StoreType::Average,
                                    simpleWAHP.Name);
                SetupOutputVariable(state,
                                    "Cooling Coil Air Inlet Temperature",
                                    Constant::Units::C,
                                    simpleWAHP.InletAirDBTemp,
                                    OutputProcessor::TimeStepType::System,
                                    OutputProcessor::StoreType::Average,
                                    simpleWAHP.Name);
                SetupOutputVariable(state,
                                    "Cooling Coil Air Inlet Humidity Ratio",
                                    Constant::Units::kgWater_kgDryAir,
                                    simpleWAHP.InletAirHumRat,
                                    OutputProcessor::TimeStepType::System,
                                    OutputProcessor::StoreType::Average,
                                    simpleWAHP.Name);
                SetupOutputVariable(state,
                                    "Cooling Coil Air Outlet Temperature",
                                    Constant::Units::C,
                                    simpleWAHP.OutletAirDBTemp,
                                    OutputProcessor::TimeStepType::System,
                                    OutputProcessor::StoreType::Average,
                                    simpleWAHP.Name);
                SetupOutputVariable(state,
                                    "Cooling Coil Air Outlet Humidity Ratio",
                                    Constant::Units::kgWater_kgDryAir,
                                    simpleWAHP.OutletAirHumRat,
                                    OutputProcessor::TimeStepType::System,
                                    OutputProcessor::StoreType::Average,
                                    simpleWAHP.Name);
                SetupOutputVariable(state,
                                    "Cooling Coil Source Side Mass Flow Rate",
                                    Constant::Units::kg_s,
                                    simpleWAHP.WaterMassFlowRate,
                                    OutputProcessor::TimeStepType::System,
                                    OutputProcessor::StoreType::Average,
                                    simpleWAHP.Name);
                SetupOutputVariable(state,
                                    "Cooling Coil Source Side Inlet Temperature",
                                    Constant::Units::C,
                                    simpleWAHP.InletWaterTemp,
                                    OutputProcessor::TimeStepType::System,
                                    OutputProcessor::StoreType::Average,
                                    simpleWAHP.Name);
                SetupOutputVariable(state,
                                    "Cooling Coil Source Side Outlet Temperature",
                                    Constant::Units::C,
                                    simpleWAHP.OutletWaterTemp,
                                    OutputProcessor::TimeStepType::System,
                                    OutputProcessor::StoreType::Average,
                                    simpleWAHP.Name);

            } else if (simpleWAHP.WAHPPlantType == DataPlant::PlantEquipmentType::CoilWAHPHeatingEquationFit) {
                // HEATING COIL Setup Report variables for the Heat Pump
                SetupOutputVariable(state,
                                    "Heating Coil Electricity Rate",
                                    Constant::Units::W,
                                    simpleWAHP.Power,
                                    OutputProcessor::TimeStepType::System,
                                    OutputProcessor::StoreType::Average,
                                    simpleWAHP.Name);
                SetupOutputVariable(state,
                                    "Heating Coil Heating Rate",
                                    Constant::Units::W,
                                    simpleWAHP.QLoadTotal,
                                    OutputProcessor::TimeStepType::System,
                                    OutputProcessor::StoreType::Average,
                                    simpleWAHP.Name);
                SetupOutputVariable(state,
                                    "Heating Coil Sensible Heating Rate",
                                    Constant::Units::W,
                                    simpleWAHP.QSensible,
                                    OutputProcessor::TimeStepType::System,
                                    OutputProcessor::StoreType::Average,
                                    simpleWAHP.Name);

                SetupOutputVariable(state,
                                    "Heating Coil Source Side Heat Transfer Rate",
                                    Constant::Units::W,
                                    simpleWAHP.QSource,
                                    OutputProcessor::TimeStepType::System,
                                    OutputProcessor::StoreType::Average,
                                    simpleWAHP.Name);
                SetupOutputVariable(state,
                                    "Heating Coil Part Load Ratio",
                                    Constant::Units::None,
                                    simpleWAHP.PartLoadRatio,
                                    OutputProcessor::TimeStepType::System,
                                    OutputProcessor::StoreType::Average,
                                    simpleWAHP.Name);
                SetupOutputVariable(state,
                                    "Heating Coil Runtime Fraction",
                                    Constant::Units::None,
                                    simpleWAHP.RunFrac,
                                    OutputProcessor::TimeStepType::System,
                                    OutputProcessor::StoreType::Average,
                                    simpleWAHP.Name);

                SetupOutputVariable(state,
                                    "Heating Coil Air Mass Flow Rate",
                                    Constant::Units::kg_s,
                                    simpleWAHP.AirMassFlowRate,
                                    OutputProcessor::TimeStepType::System,
                                    OutputProcessor::StoreType::Average,
                                    simpleWAHP.Name);
                SetupOutputVariable(state,
                                    "Heating Coil Air Inlet Temperature",
                                    Constant::Units::C,
                                    simpleWAHP.InletAirDBTemp,
                                    OutputProcessor::TimeStepType::System,
                                    OutputProcessor::StoreType::Average,
                                    simpleWAHP.Name);
                SetupOutputVariable(state,
                                    "Heating Coil Air Inlet Humidity Ratio",
                                    Constant::Units::kgWater_kgDryAir,
                                    simpleWAHP.InletAirHumRat,
                                    OutputProcessor::TimeStepType::System,
                                    OutputProcessor::StoreType::Average,
                                    simpleWAHP.Name);
                SetupOutputVariable(state,
                                    "Heating Coil Air Outlet Temperature",
                                    Constant::Units::C,
                                    simpleWAHP.OutletAirDBTemp,
                                    OutputProcessor::TimeStepType::System,
                                    OutputProcessor::StoreType::Average,
                                    simpleWAHP.Name);
                SetupOutputVariable(state,
                                    "Heating Coil Air Outlet Humidity Ratio",
                                    Constant::Units::kgWater_kgDryAir,
                                    simpleWAHP.OutletAirHumRat,
                                    OutputProcessor::TimeStepType::System,
                                    OutputProcessor::StoreType::Average,
                                    simpleWAHP.Name);
                SetupOutputVariable(state,
                                    "Heating Coil Source Side Mass Flow Rate",
                                    Constant::Units::kg_s,
                                    simpleWAHP.WaterMassFlowRate,
                                    OutputProcessor::TimeStepType::System,
                                    OutputProcessor::StoreType::Average,
                                    simpleWAHP.Name);
                SetupOutputVariable(state,
                                    "Heating Coil Source Side Inlet Temperature",
                                    Constant::Units::C,
                                    simpleWAHP.InletWaterTemp,
                                    OutputProcessor::TimeStepType::System,
                                    OutputProcessor::StoreType::Average,
                                    simpleWAHP.Name);
                SetupOutputVariable(state,
                                    "Heating Coil Source Side Outlet Temperature",
                                    Constant::Units::C,
                                    simpleWAHP.OutletWaterTemp,
                                    OutputProcessor::TimeStepType::System,
                                    OutputProcessor::StoreType::Average,
                                    simpleWAHP.Name);
            }
        }
    }

    // Beginning Initialization Section of the Module
    //******************************************************************************

    void InitSimpleWatertoAirHP(EnergyPlusData &state,
                                int const HPNum,                                 // Current HPNum under simulation
                                Real64 const SensLoad,                           // Control zone sensible load[W]
                                Real64 const LatentLoad,                         // Control zone latent load[W]
                                [[maybe_unused]] HVAC::FanOp const fanOp,        // fan operating mode
                                [[maybe_unused]] Real64 const OnOffAirFlowRatio, // ratio of compressor on flow to average flow over time step
                                bool const FirstHVACIteration                    // Iteration flag
    )
    {

        // SUBROUTINE INFORMATION:
        //       AUTHOR         Arun Shenoy
        //       DATE WRITTEN   Nov 2003
        //       RE-ENGINEERED  Kenneth Tang (Jan 2005)

        // PURPOSE OF THIS SUBROUTINE:
        // This subroutine is for initializations of the Simple Water to Air HP Components.

        // METHODOLOGY EMPLOYED:
        // Uses the status flags to trigger initializations.

        // SUBROUTINE PARAMETER DEFINITIONS:
        static constexpr std::string_view RoutineName("InitSimpleWatertoAirHP");

        // SUBROUTINE LOCAL VARIABLE DECLARATIONS:
        int AirInletNode;            // Node Number of the air inlet
        int WaterInletNode;          // Node Number of the Water inlet
        Real64 RatedAirMassFlowRate; // coil rated air mass flow rates
        Real64 rho;                  // local fluid density
        bool errFlag;

        if (state.dataWaterToAirHeatPumpSimple->MyOneTimeFlag) {
            // initialize the environment and sizing flags
            state.dataWaterToAirHeatPumpSimple->MySizeFlag.allocate(state.dataWaterToAirHeatPumpSimple->NumWatertoAirHPs);
            state.dataWaterToAirHeatPumpSimple->MyEnvrnFlag.allocate(state.dataWaterToAirHeatPumpSimple->NumWatertoAirHPs);
            state.dataWaterToAirHeatPumpSimple->MyPlantScanFlag.allocate(state.dataWaterToAirHeatPumpSimple->NumWatertoAirHPs);
            state.dataWaterToAirHeatPumpSimple->MySizeFlag = true;
            state.dataWaterToAirHeatPumpSimple->MyEnvrnFlag = true;
            state.dataWaterToAirHeatPumpSimple->MyPlantScanFlag = true;
            state.dataWaterToAirHeatPumpSimple->MyOneTimeFlag = false;
        }

        auto &simpleWatertoAirHP(state.dataWaterToAirHeatPumpSimple->SimpleWatertoAirHP(HPNum));

        if (state.dataWaterToAirHeatPumpSimple->MyPlantScanFlag(HPNum) && allocated(state.dataPlnt->PlantLoop)) {
            errFlag = false;
            PlantUtilities::ScanPlantLoopsForObject(
                state, simpleWatertoAirHP.Name, simpleWatertoAirHP.WAHPPlantType, simpleWatertoAirHP.plantLoc, errFlag, _, _, _, _, _);
            if (errFlag) {
                ShowFatalError(state, "InitSimpleWatertoAirHP: Program terminated for previous conditions.");
            }
            state.dataWaterToAirHeatPumpSimple->MyPlantScanFlag(HPNum) = false;
        }

        if (state.dataWaterToAirHeatPumpSimple->MySizeFlag(HPNum)) {
            if (!state.dataGlobal->SysSizingCalc && !state.dataWaterToAirHeatPumpSimple->MyPlantScanFlag(HPNum)) {
                // do the sizing once.
                SizeHVACWaterToAir(state, HPNum);
                state.dataWaterToAirHeatPumpSimple->MySizeFlag(HPNum) = false;
            }
        }

        if (FirstHVACIteration) {
            if (state.dataWaterToAirHeatPumpSimple->SimpleHPTimeStepFlag(HPNum)) {
                if (simpleWatertoAirHP.WAHPPlantType == DataPlant::PlantEquipmentType::CoilWAHPCoolingEquationFit) {
                    if (simpleWatertoAirHP.CompanionHeatingCoilNum > 0) {
                        if (simpleWatertoAirHP.WaterFlowMode) {
                            simpleWatertoAirHP.LastOperatingMode = HVAC::Cooling;
                            state.dataWaterToAirHeatPumpSimple->SimpleWatertoAirHP(simpleWatertoAirHP.CompanionHeatingCoilNum).LastOperatingMode =
                                HVAC::Cooling;
                        } else if (state.dataWaterToAirHeatPumpSimple->SimpleWatertoAirHP(simpleWatertoAirHP.CompanionHeatingCoilNum).WaterFlowMode) {
                            simpleWatertoAirHP.LastOperatingMode = HVAC::Heating;
                            state.dataWaterToAirHeatPumpSimple->SimpleWatertoAirHP(simpleWatertoAirHP.CompanionHeatingCoilNum).LastOperatingMode =
                                HVAC::Heating;
                        }
                        state.dataWaterToAirHeatPumpSimple->SimpleHPTimeStepFlag(simpleWatertoAirHP.CompanionHeatingCoilNum) = false;
                    } else {
                        if (simpleWatertoAirHP.WaterFlowMode) {
                            simpleWatertoAirHP.LastOperatingMode = HVAC::Cooling;
                        }
                    }
                    state.dataWaterToAirHeatPumpSimple->SimpleHPTimeStepFlag(HPNum) = false;
                } else {
                    // it is a heating coil
                    if (simpleWatertoAirHP.CompanionCoolingCoilNum > 0) {
                        if (simpleWatertoAirHP.WaterFlowMode) {
                            simpleWatertoAirHP.LastOperatingMode = HVAC::Heating;
                            state.dataWaterToAirHeatPumpSimple->SimpleWatertoAirHP(simpleWatertoAirHP.CompanionCoolingCoilNum).LastOperatingMode =
                                HVAC::Heating;
                        } else if (state.dataWaterToAirHeatPumpSimple->SimpleWatertoAirHP(simpleWatertoAirHP.CompanionCoolingCoilNum).WaterFlowMode) {
                            simpleWatertoAirHP.LastOperatingMode = HVAC::Cooling;
                            state.dataWaterToAirHeatPumpSimple->SimpleWatertoAirHP(simpleWatertoAirHP.CompanionCoolingCoilNum).LastOperatingMode =
                                HVAC::Cooling;
                        }
                        state.dataWaterToAirHeatPumpSimple->SimpleHPTimeStepFlag(simpleWatertoAirHP.CompanionCoolingCoilNum) = false;
                    } else {
                        if (simpleWatertoAirHP.WaterFlowMode) {
                            simpleWatertoAirHP.LastOperatingMode = HVAC::Heating;
                        }
                    }
                    state.dataWaterToAirHeatPumpSimple->SimpleHPTimeStepFlag(HPNum) = false;
                }
            }
        } else {
            state.dataWaterToAirHeatPumpSimple->SimpleHPTimeStepFlag(HPNum) = true;
            if (simpleWatertoAirHP.WAHPPlantType == DataPlant::PlantEquipmentType::CoilWAHPCoolingEquationFit) {
                if (simpleWatertoAirHP.CompanionHeatingCoilNum > 0)
                    state.dataWaterToAirHeatPumpSimple->SimpleHPTimeStepFlag(simpleWatertoAirHP.CompanionHeatingCoilNum) = true;
            } else {
                if (simpleWatertoAirHP.CompanionCoolingCoilNum > 0)
                    state.dataWaterToAirHeatPumpSimple->SimpleHPTimeStepFlag(simpleWatertoAirHP.CompanionCoolingCoilNum) = true;
            }
        }

        // Do the Begin Environment initializations
        if (state.dataGlobal->BeginEnvrnFlag) {

            if (state.dataWaterToAirHeatPumpSimple->MyEnvrnFlag(HPNum) && !state.dataWaterToAirHeatPumpSimple->MyPlantScanFlag(HPNum)) {

                // Do the initializations to start simulation

                AirInletNode = simpleWatertoAirHP.AirInletNodeNum;
                WaterInletNode = simpleWatertoAirHP.WaterInletNodeNum;

                // Initialize all report variables to a known state at beginning of simulation
                simpleWatertoAirHP.AirVolFlowRate = 0.0;
                simpleWatertoAirHP.InletAirDBTemp = 0.0;
                simpleWatertoAirHP.InletAirHumRat = 0.0;
                simpleWatertoAirHP.OutletAirDBTemp = 0.0;
                simpleWatertoAirHP.OutletAirHumRat = 0.0;
                simpleWatertoAirHP.WaterVolFlowRate = 0.0;
                simpleWatertoAirHP.WaterMassFlowRate = 0.0;
                simpleWatertoAirHP.InletWaterTemp = 0.0;
                simpleWatertoAirHP.InletWaterEnthalpy = 0.0;
                simpleWatertoAirHP.OutletWaterEnthalpy = 0.0;
                simpleWatertoAirHP.OutletWaterTemp = 0.0;
                simpleWatertoAirHP.Power = 0.0;
                simpleWatertoAirHP.QLoadTotal = 0.0;
                simpleWatertoAirHP.QLoadTotalReport = 0.0;
                simpleWatertoAirHP.QSensible = 0.0;
                simpleWatertoAirHP.QLatent = 0.0;
                simpleWatertoAirHP.QSource = 0.0;
                simpleWatertoAirHP.Energy = 0.0;
                simpleWatertoAirHP.EnergyLoadTotal = 0.0;
                simpleWatertoAirHP.EnergySensible = 0.0;
                simpleWatertoAirHP.EnergyLatent = 0.0;
                simpleWatertoAirHP.EnergySource = 0.0;
                simpleWatertoAirHP.COP = 0.0;
                simpleWatertoAirHP.RunFrac = 0.0;
                simpleWatertoAirHP.PartLoadRatio = 0.0;

                if (simpleWatertoAirHP.RatedWaterVolFlowRate != DataSizing::AutoSize) {
                    rho =
                        state.dataPlnt->PlantLoop(simpleWatertoAirHP.plantLoc.loopNum).glycol->getDensity(state, Constant::InitConvTemp, RoutineName);

                    simpleWatertoAirHP.DesignWaterMassFlowRate = rho * simpleWatertoAirHP.RatedWaterVolFlowRate;
                    PlantUtilities::InitComponentNodes(state,
                                                       0.0,
                                                       simpleWatertoAirHP.DesignWaterMassFlowRate,
                                                       simpleWatertoAirHP.WaterInletNodeNum,
                                                       simpleWatertoAirHP.WaterOutletNodeNum);

                    if (simpleWatertoAirHP.WAHPType == WatertoAirHP::Heating && simpleWatertoAirHP.CompanionCoolingCoilNum > 0) {
                        state.dataWaterToAirHeatPumpSimple->SimpleWatertoAirHP(simpleWatertoAirHP.CompanionCoolingCoilNum).DesignWaterMassFlowRate =
                            rho *
                            state.dataWaterToAirHeatPumpSimple->SimpleWatertoAirHP(simpleWatertoAirHP.CompanionCoolingCoilNum).RatedWaterVolFlowRate;
                        PlantUtilities::InitComponentNodes(
                            state,
                            0.0,
                            state.dataWaterToAirHeatPumpSimple->SimpleWatertoAirHP(simpleWatertoAirHP.CompanionCoolingCoilNum)
                                .DesignWaterMassFlowRate,
                            state.dataWaterToAirHeatPumpSimple->SimpleWatertoAirHP(simpleWatertoAirHP.CompanionCoolingCoilNum).WaterInletNodeNum,
                            state.dataWaterToAirHeatPumpSimple->SimpleWatertoAirHP(simpleWatertoAirHP.CompanionCoolingCoilNum).WaterOutletNodeNum);
                    }
                }

                simpleWatertoAirHP.SimFlag = true;

                state.dataWaterToAirHeatPumpSimple->MyEnvrnFlag(HPNum) = false;
            }

        } // End If for the Begin Environment initializations

        if (!state.dataGlobal->BeginEnvrnFlag) {
            state.dataWaterToAirHeatPumpSimple->MyEnvrnFlag(HPNum) = true;
        }

        // Do the following initializations (every time step): This should be the info from
        // the previous components outlets or the node data in this section.
        // First set the conditions for the air into the heat pump model

        // Set water and air inlet nodes

        AirInletNode = simpleWatertoAirHP.AirInletNodeNum;
        WaterInletNode = simpleWatertoAirHP.WaterInletNodeNum;

        if ((SensLoad != 0.0 || LatentLoad != 0.0) && (state.dataLoopNodes->Node(AirInletNode).MassFlowRate > 0.0)) {
            simpleWatertoAirHP.WaterMassFlowRate = simpleWatertoAirHP.DesignWaterMassFlowRate;

            simpleWatertoAirHP.AirMassFlowRate = state.dataLoopNodes->Node(AirInletNode).MassFlowRate;
            // If air flow is less than 25% rated flow. Then throw warning
            RatedAirMassFlowRate =
                simpleWatertoAirHP.RatedAirVolFlowRate * Psychrometrics::PsyRhoAirFnPbTdbW(state,
                                                                                           state.dataEnvrn->StdBaroPress,
                                                                                           state.dataLoopNodes->Node(AirInletNode).Temp,
                                                                                           state.dataLoopNodes->Node(AirInletNode).HumRat,
                                                                                           RoutineName);
            if (simpleWatertoAirHP.AirMassFlowRate < 0.25 * RatedAirMassFlowRate) {
                ShowRecurringWarningErrorAtEnd(state,
                                               "Actual air mass flow rate is smaller than 25% of water-to-air heat pump coil rated air flow rate.",
                                               state.dataWaterToAirHeatPumpSimple->AirflowErrPointer,
                                               simpleWatertoAirHP.AirMassFlowRate,
                                               simpleWatertoAirHP.AirMassFlowRate);
            }
            simpleWatertoAirHP.WaterFlowMode = true;
        } else { // heat pump is off
            simpleWatertoAirHP.WaterFlowMode = false;
            simpleWatertoAirHP.WaterMassFlowRate = 0.0;
            simpleWatertoAirHP.AirMassFlowRate = 0.0;
            if ((simpleWatertoAirHP.WaterCyclingMode) == HVAC::WaterFlow::Constant) {
                if (simpleWatertoAirHP.WAHPPlantType == DataPlant::PlantEquipmentType::CoilWAHPCoolingEquationFit) {
                    if (simpleWatertoAirHP.CompanionHeatingCoilNum > 0) {
                        if (state.dataWaterToAirHeatPumpSimple->SimpleWatertoAirHP(simpleWatertoAirHP.CompanionHeatingCoilNum).QLoadTotal > 0.0) {
                            // do nothing, there will be flow through this coil
                        } else if (simpleWatertoAirHP.LastOperatingMode == HVAC::Cooling) {
                            // set the flow rate to full design flow
                            simpleWatertoAirHP.WaterMassFlowRate = simpleWatertoAirHP.DesignWaterMassFlowRate;
                        }
                    } else {
                        if (simpleWatertoAirHP.LastOperatingMode == HVAC::Cooling) {
                            // set the flow rate to full design flow
                            simpleWatertoAirHP.WaterMassFlowRate = simpleWatertoAirHP.DesignWaterMassFlowRate;
                        }
                    }
                } else if (simpleWatertoAirHP.WAHPPlantType == DataPlant::PlantEquipmentType::CoilWAHPHeatingEquationFit) {
                    // It's a heating coil
                    if (simpleWatertoAirHP.CompanionCoolingCoilNum > 0) {
                        if (state.dataWaterToAirHeatPumpSimple->SimpleWatertoAirHP(simpleWatertoAirHP.CompanionCoolingCoilNum).QLoadTotal > 0.0) {
                            // do nothing, there will be flow through this coil
                        } else if (simpleWatertoAirHP.LastOperatingMode == HVAC::Heating) {
                            // set the flow rate to full design flow
                            simpleWatertoAirHP.WaterMassFlowRate = simpleWatertoAirHP.DesignWaterMassFlowRate;
                        }
                    } else {
                        if (simpleWatertoAirHP.LastOperatingMode == HVAC::Heating) {
                            // set the flow rate to full design flow
                            simpleWatertoAirHP.WaterMassFlowRate = simpleWatertoAirHP.DesignWaterMassFlowRate;
                        }
                    }
                }
            }
        }

        PlantUtilities::SetComponentFlowRate(state,
                                             simpleWatertoAirHP.WaterMassFlowRate,
                                             simpleWatertoAirHP.WaterInletNodeNum,
                                             simpleWatertoAirHP.WaterOutletNodeNum,
                                             simpleWatertoAirHP.plantLoc);

        simpleWatertoAirHP.InletAirDBTemp = state.dataLoopNodes->Node(AirInletNode).Temp;
        simpleWatertoAirHP.InletAirHumRat = state.dataLoopNodes->Node(AirInletNode).HumRat;
        simpleWatertoAirHP.InletAirEnthalpy = state.dataLoopNodes->Node(AirInletNode).Enthalpy;
        simpleWatertoAirHP.InletWaterTemp = state.dataLoopNodes->Node(WaterInletNode).Temp;
        simpleWatertoAirHP.InletWaterEnthalpy = state.dataLoopNodes->Node(WaterInletNode).Enthalpy;
        simpleWatertoAirHP.OutletWaterTemp = simpleWatertoAirHP.InletWaterTemp;
        simpleWatertoAirHP.OutletWaterEnthalpy = simpleWatertoAirHP.InletWaterEnthalpy;

        // Outlet variables
        simpleWatertoAirHP.Power = 0.0;
        simpleWatertoAirHP.QLoadTotal = 0.0;
        simpleWatertoAirHP.QLoadTotalReport = 0.0;
        simpleWatertoAirHP.QSensible = 0.0;
        simpleWatertoAirHP.QLatent = 0.0;
        simpleWatertoAirHP.QSource = 0.0;
        simpleWatertoAirHP.Energy = 0.0;
        simpleWatertoAirHP.EnergyLoadTotal = 0.0;
        simpleWatertoAirHP.EnergySensible = 0.0;
        simpleWatertoAirHP.EnergyLatent = 0.0;
        simpleWatertoAirHP.EnergySource = 0.0;
        simpleWatertoAirHP.COP = 0.0;
        state.dataHeatBal->HeatReclaimSimple_WAHPCoil(HPNum).AvailCapacity = 0.0;
    }

    void SizeHVACWaterToAir(EnergyPlusData &state, int const HPNum)
    {

        // SUBROUTINE INFORMATION:
        //       AUTHOR         Richard Raustad, FSEC
        //       DATE WRITTEN   June 2009
        //       MODIFIED       August 2013 Daeho Kang, add component sizing table entries

        // PURPOSE OF THIS SUBROUTINE:
        // This subroutine is for sizing WSHP Components for which nominal capacities
        // and flow rates have not been specified in the input

        // METHODOLOGY EMPLOYED:
        // Obtains heating capacities and flow rates from the zone or system sizing arrays.

        auto &simpleWatertoAirHP = state.dataWaterToAirHeatPumpSimple->SimpleWatertoAirHP(HPNum);

        // SUBROUTINE PARAMETER DEFINITIONS:
        static constexpr std::string_view RoutineName("SizeWaterToAirCoil");
        static constexpr std::string_view RoutineNameAlt("SizeHVACWaterToAir");

        // SUBROUTINE LOCAL VARIABLE DECLARATIONS:
        Real64 rhoair;
        Real64 MixTemp;                   // Mixed air temperature at cooling design conditions
        Real64 MixTempSys;                // Mixed air temperature at cooling design conditions at system air flow
        Real64 HeatMixTemp;               // Mixed air temperature at heating design conditions
        Real64 HeatMixTempSys;            // Mixed air temperature at heating design conditions at system air flow
        Real64 MixHumRat;                 // Mixed air humidity ratio at cooling design conditions
        Real64 MixHumRatSys;              // Mixed air humidity ratio at cooling design conditions at system air flow
        Real64 HeatMixHumRat;             // Mixed air humidity ratio at heating design conditions
        Real64 HeatMixHumRatSys;          // Mixed air humidity ratio at heating design conditions at system air flow
        Real64 MixEnth;                   // Mixed air enthalpy at cooling design conditions
        Real64 MixEnthSys;                // Mixed air enthalpy at cooling design conditions at system air flow
        Real64 MixWetBulb;                // Mixed air wet-bulb temperature at cooling design conditions
        Real64 RatedMixWetBulb = 0.0;     // Rated mixed air wetbulb temperature
        Real64 RatedMixDryBulb = 0.0;     // Rated mixed air drybulb temperature
        Real64 RatedHeatMixDryBulb = 0.0; // Rated mixed air drybulb temperature at heating design conditions
        Real64 SupTemp;                   // Supply air temperature at cooling design conditions
        Real64 HeatSupTemp;               // Supply air temperature at heating design conditions
        Real64 SupHumRat;                 // Supply air humidity ratio at cooling design conditions
        Real64 SupEnth;                   // Supply air enthalpy at cooling design conditions
        Real64 OutTemp;                   // Outdoor aur dry-bulb temperature at cooling design conditions
        Real64 ratioTDB;                  // Load-side dry-bulb temperature ratio at cooling design conditions
        Real64 HeatratioTDB;              // Load-side dry-bulb temperature ratio at heating design conditions
        Real64 ratioTWB;                  // Load-side wet-bulb temperature ratio at cooling design conditions
        Real64 ratioTS;                   // Source-side temperature ratio at cooling design conditions
        Real64 HeatratioTS;               // Source-side temperature ratio at heating design conditions
        Real64 RatedratioTDB;             // Rated cooling load-side dry-bulb temperature ratio
        Real64 RatedHeatratioTDB = 0.0;   // Rated cooling load-side dry-bulb temperature ratio
        Real64 RatedratioTWB;             // Rated cooling load-side wet-bulb temperature ratio
        Real64 RatedratioTS;              // Rated cooling source-side temperature ratio
        Real64 RatedHeatratioTS;          // Rated heating source-side temperature ratio
        Real64 OutAirFrac;                // Outdoor air fraction at cooling design conditions
        Real64 OutAirFracSys;             // Outdoor air fraction at cooling design conditions at system air flow
        Real64 HeatOutAirFrac;            // Outdoor air fraction at heating design conditions
        Real64 HeatOutAirFracSys;         // Outdoor air fraction at heating design conditions at system air flow
        Real64 VolFlowRate;
        Real64 CoolCapAtPeak;                  // Load on the cooling coil at cooling design conditions
        Real64 HeatCapAtPeak;                  // Load on the heating coil at heating design conditions
        Real64 PeakTotCapTempModFac = 1.0;     // Peak total cooling capacity curve modifier
        Real64 RatedTotCapTempModFac = 1.0;    // Rated total cooling capacity curve modifier
        Real64 PeakHeatCapTempModFac = 1.0;    // Peak heating capacity curve modifier
        Real64 DesignEntWaterTemp;             // Design entering coil water temperature
        Real64 SensCapAtPeak;                  // Sensible load on the cooling coil at cooling design conditions
        Real64 PeakSensCapTempModFac = 1.0;    // Peak sensible cooling capacity curve modifier
        Real64 RatedSensCapTempModFac = 1.0;   // Rated sensible cooling capacity curve modifier
        Real64 RatedHeatCapTempModFac = 1.0;   // Rated heating capacity curve modifier
        Real64 RatedCoolPowerTempModFac = 1.0; // Rated cooling power curve modifier
        Real64 RatedHeatPowerTempModFac = 1.0; // Rated heating power curve modifier
        Real64 RatedCapCoolTotalDesCDD;        // Rated total cooling coil capacity determined at cooling design conditions
        constexpr Real64 Tref(283.15);         // Refrence Temperature for performance curves,10C [K]
        int TimeStepNumAtMax;
        int DDNum;
        int PltSizNum;
        bool RatedCapCoolTotalAutoSized;
        bool RatedCapCoolSensAutoSized;
        bool ErrorsFound;
        Real64 SystemCapacity = 0.0;
        Real64 rho;
        Real64 Cp;
        bool IsAutoSize;                  // Indicator to autosize
        bool HardSizeNoDesRun;            // Indicator to hardsize and no sizing run
        Real64 RatedAirVolFlowRateDes;    // Autosized rated air flow for reporting
        Real64 CoolingAirVolFlowRateDes;  // Cooling desing day air flow
        Real64 HeatingAirVolFlowRateDes;  // Heating design day air flow
        Real64 RatedAirVolFlowRateUser;   // Hardsized rated air flow for reporting
        Real64 RatedCapCoolTotalDes;      // Autosized rated cooling capacity for reporting
        Real64 RatedCapCoolTotalUser;     // Hardsized rated cooling capacity for reporting
        Real64 RatedCapCoolSensDes;       // Autosized rated sensible cooling capacity for reporting
        Real64 RatedCapCoolSensUser;      // Hardsized rated sensible cooling capacity for reporting
        Real64 RatedCapHeatDes;           // Autosized rated heating capacity for reporting
        Real64 RatedCapHeatUser;          // Hardsized rated heating capacity for reporting
        Real64 RatedWaterVolFlowRateDes;  // Autosized rated water flow rate for reporting
        Real64 RatedWaterVolFlowRateUser; // Hardsized rated water flow rate for reporting
        Real64 RatedCapCoolHeatDD;        // Rated cooling coil capacity based on heating design conditions
        bool SizingDesRunThisAirSys;      // true if a particular air system had a Sizing:System object and system sizing done
        bool SizingDesRunThisZone;        // true if a particular zone had a Sizing:Zone object and zone sizing was done
        Real64 HeatdTratio = 1.0;         // Temperature difference across coil adjustment factor
        Real64 dHratio = 1.0;             // Enthalpy difference across coil adjustment factor
        Real64 HeatOAFrac;                // Outdoor air fraction at heating design conditions
        Real64 HeatOAFracSys;             // Outdoor air fraction at heating design conditions at system air flow
        Real64 HeatOATemp;                // Outdoor air temperature at heating design conditions
        Real64 OAFrac;                    // Outdooor air fraction
        Real64 OAFracSys;                 // Outdoor air fraction at system air flow
        Real64 OATemp;                    // Outdoor air temperature at cooling design conditions
        Real64 OAHumRat;                  // Humidity ratio at cooling design conditions

        PltSizNum = 0;
        ErrorsFound = false;
        IsAutoSize = false;
        if (state.dataSize->SysSizingRunDone || state.dataSize->ZoneSizingRunDone) {
            HardSizeNoDesRun = false;
        } else {
            HardSizeNoDesRun = true;
        }
        if (state.dataSize->CurSysNum > 0) {
            CheckThisAirSystemForSizing(state, state.dataSize->CurSysNum, SizingDesRunThisAirSys);
        } else {
            SizingDesRunThisAirSys = false;
        }
        if (state.dataSize->CurZoneEqNum > 0) {
            CheckThisZoneForSizing(state, state.dataSize->CurZoneEqNum, SizingDesRunThisZone);
        } else {
            SizingDesRunThisZone = false;
        }
        RatedAirVolFlowRateDes = 0.0;
        RatedAirVolFlowRateUser = 0.0;
        CoolingAirVolFlowRateDes = 0.0;
        HeatingAirVolFlowRateDes = 0.0;
        RatedCapCoolTotalDes = 0.0;
        RatedCapCoolTotalUser = 0.0;
        RatedCapCoolSensDes = 0.0;
        RatedCapCoolSensUser = 0.0;
        RatedCapHeatDes = 0.0;
        RatedCapHeatUser = 0.0;
        RatedWaterVolFlowRateDes = 0.0;
        RatedWaterVolFlowRateUser = 0.0;
        std::string CompType = format("COIL:{}:WATERTOAIRHEATPUMP:EQUATIONFIT", WatertoAirHPNamesUC[static_cast<int>(simpleWatertoAirHP.WAHPType)]);

        if (simpleWatertoAirHP.RatedAirVolFlowRate == DataSizing::AutoSize) {
            IsAutoSize = true;
        }
        if (state.dataSize->CurSysNum > 0) {
            if (!IsAutoSize && !SizingDesRunThisAirSys) { // Simulation continue
                HardSizeNoDesRun = true;
                if (simpleWatertoAirHP.RatedAirVolFlowRate > 0.0) {
                    BaseSizer::reportSizerOutput(
                        state,
                        format("COIL:{}:WATERTOAIRHEATPUMP:EQUATIONFIT", WatertoAirHPNamesUC[static_cast<int>(simpleWatertoAirHP.WAHPType)]),
                        simpleWatertoAirHP.Name,
                        "User-Specified Rated Air Flow Rate [m3/s]",
                        simpleWatertoAirHP.RatedAirVolFlowRate);
                }
            } else {
                CheckSysSizing(state,
                               format("COIL:{}:WATERTOAIRHEATPUMP:EQUATIONFIT", WatertoAirHPNamesUC[static_cast<int>(simpleWatertoAirHP.WAHPType)]),
                               simpleWatertoAirHP.Name);
                if (state.dataSize->FinalSysSizing(state.dataSize->CurSysNum).DesMainVolFlow >= HVAC::SmallAirVolFlow) {
                    RatedAirVolFlowRateDes = state.dataSize->FinalSysSizing(state.dataSize->CurSysNum).DesMainVolFlow;
                    CoolingAirVolFlowRateDes = state.dataSize->CalcSysSizing(state.dataSize->CurSysNum).DesCoolVolFlow;
                    HeatingAirVolFlowRateDes = state.dataSize->CalcSysSizing(state.dataSize->CurSysNum).DesHeatVolFlow;
                } else {
                    RatedAirVolFlowRateDes = 0.0;
                }
            }
        } else if (state.dataSize->CurZoneEqNum > 0) {
            if (!IsAutoSize && !SizingDesRunThisZone) { // Simulation continue
                HardSizeNoDesRun = true;
                if (simpleWatertoAirHP.RatedAirVolFlowRate > 0.0) {
                    BaseSizer::reportSizerOutput(
                        state,
                        format("COIL:{}:WATERTOAIRHEATPUMP:EQUATIONFIT", WatertoAirHPNamesUC[static_cast<int>(simpleWatertoAirHP.WAHPType)]),
                        simpleWatertoAirHP.Name,
                        "User-Specified Rated Air Flow Rate [m3/s]",
                        simpleWatertoAirHP.RatedAirVolFlowRate);
                }
            } else {
                CheckZoneSizing(state,
                                format("COIL:{}:WATERTOAIRHEATPUMP:EQUATIONFIT", WatertoAirHPNamesUC[static_cast<int>(simpleWatertoAirHP.WAHPType)]),
                                simpleWatertoAirHP.Name);
                RatedAirVolFlowRateDes = max(state.dataSize->FinalZoneSizing(state.dataSize->CurZoneEqNum).DesCoolVolFlow,
                                             state.dataSize->FinalZoneSizing(state.dataSize->CurZoneEqNum).DesHeatVolFlow);
                CoolingAirVolFlowRateDes = state.dataSize->FinalZoneSizing(state.dataSize->CurZoneEqNum).DesCoolVolFlow;
                HeatingAirVolFlowRateDes = state.dataSize->FinalZoneSizing(state.dataSize->CurZoneEqNum).DesHeatVolFlow;
                if (RatedAirVolFlowRateDes < HVAC::SmallAirVolFlow) {
                    RatedAirVolFlowRateDes = 0.0;
                }
            }
        }
        if (!HardSizeNoDesRun) {
            if (IsAutoSize) {
                simpleWatertoAirHP.RatedAirVolFlowRate = RatedAirVolFlowRateDes;
                BaseSizer::reportSizerOutput(
                    state,
                    format("COIL:{}:WATERTOAIRHEATPUMP:EQUATIONFIT", WatertoAirHPNamesUC[static_cast<int>(simpleWatertoAirHP.WAHPType)]),
                    simpleWatertoAirHP.Name,
                    "Design Size Rated Air Flow Rate [m3/s]",
                    RatedAirVolFlowRateDes);
            } else {
                if (simpleWatertoAirHP.RatedAirVolFlowRate > 0.0 && RatedAirVolFlowRateDes > 0.0 && !HardSizeNoDesRun) {
                    RatedAirVolFlowRateUser = simpleWatertoAirHP.RatedAirVolFlowRate;
                    BaseSizer::reportSizerOutput(
                        state,
                        format("COIL:{}:WATERTOAIRHEATPUMP:EQUATIONFIT", WatertoAirHPNamesUC[static_cast<int>(simpleWatertoAirHP.WAHPType)]),
                        simpleWatertoAirHP.Name,
                        "Design Size Rated Air Flow Rate [m3/s]",
                        RatedAirVolFlowRateDes,
                        "User-Specified Rated Air Flow Rate [m3/s]",
                        RatedAirVolFlowRateUser);
                    if (state.dataGlobal->DisplayExtraWarnings) {
                        if ((std::abs(RatedAirVolFlowRateDes - RatedAirVolFlowRateUser) / RatedAirVolFlowRateUser) >
                            state.dataSize->AutoVsHardSizingThreshold) {
                            ShowMessage(
                                state,
                                format("SizeHVACWaterToAir: Potential issue with equipment sizing for coil {}:WATERTOAIRHEATPUMP:EQUATIONFIT \"{}\"",
                                       WatertoAirHPNamesUC[static_cast<int>(simpleWatertoAirHP.WAHPType)],
                                       simpleWatertoAirHP.Name));
                            ShowContinueError(state, format("User-Specified Rated Air Volume Flow Rate of {:.5R} [m3/s]", RatedAirVolFlowRateUser));
                            ShowContinueError(state,
                                              format("differs from Design Size Rated Air Volume Flow Rate of {:.5R} [m3/s]", RatedAirVolFlowRateDes));
                            ShowContinueError(state, "This may, or may not, indicate mismatched component sizes.");
                            ShowContinueError(state, "Verify that the value entered is intended and is consistent with other components.");
                        }
                    }
                }
            }
        }

        RatedCapCoolTotalAutoSized = false;
        RatedCapCoolSensAutoSized = false;

        Real64 FanCoolLoad = 0.0;
        Real64 FanHeatLoad = FanCoolLoad;
        if (simpleWatertoAirHP.WAHPType == WatertoAirHP::Cooling) {
            // size rated total cooling capacity
            if (simpleWatertoAirHP.RatedCapCoolTotal == DataSizing::AutoSize) {
                RatedCapCoolTotalAutoSized = true;
            }
            if (SizingDesRunThisAirSys || SizingDesRunThisZone) HardSizeNoDesRun = false;
            if (state.dataSize->CurSysNum > 0) {
                if (!RatedCapCoolTotalAutoSized && !SizingDesRunThisAirSys) { // Simulation continue
                    HardSizeNoDesRun = true;
                    if (simpleWatertoAirHP.RatedCapCoolTotal > 0.0) {
                        BaseSizer::reportSizerOutput(
                            state,
                            format("COIL:{}:WATERTOAIRHEATPUMP:EQUATIONFIT", WatertoAirHPNamesUC[static_cast<int>(simpleWatertoAirHP.WAHPType)]),
                            simpleWatertoAirHP.Name,
                            "User-Specified Rated Total Cooling Capacity [W]",
                            simpleWatertoAirHP.RatedCapCoolTotal);
                    }
                } else {
                    CheckSysSizing(
                        state,
                        format("COIL:{}:WATERTOAIRHEATPUMP:EQUATIONFIT", WatertoAirHPNamesUC[static_cast<int>(simpleWatertoAirHP.WAHPType)]),
                        simpleWatertoAirHP.Name);
                    if (CoolingAirVolFlowRateDes > 0.0) {
                        VolFlowRate = CoolingAirVolFlowRateDes;
                    } else {
                        VolFlowRate = HeatingAirVolFlowRateDes; // system air flow
                    }
                    // cooling design day calculations
                    if (VolFlowRate >= HVAC::SmallAirVolFlow) {
                        auto const &finalSysSizing = state.dataSize->FinalSysSizing(state.dataSize->CurSysNum);
                        if (state.dataSize->CurOASysNum > 0) { // coil is in the OA stream
                            MixTemp = finalSysSizing.OutTempAtCoolPeak;
                            MixHumRat = finalSysSizing.OutHumRatAtCoolPeak;
                            SupTemp = finalSysSizing.PrecoolTemp;
                            SupHumRat = finalSysSizing.PrecoolHumRat;
                            MixTempSys = MixTemp;
                            MixHumRatSys = MixHumRat;
                        } else { // coil is on the main air loop
                            SupTemp = finalSysSizing.CoolSupTemp;
                            SupHumRat = finalSysSizing.CoolSupHumRat;
                            if (VolFlowRate > 0.0) {
                                OutAirFrac = finalSysSizing.DesOutAirVolFlow / VolFlowRate;
                                OutAirFracSys = finalSysSizing.DesOutAirVolFlow / RatedAirVolFlowRateDes;
                            } else {
                                OutAirFrac = 1.0;
                                OutAirFracSys = OutAirFrac;
                            }
                            OutAirFrac = min(1.0, max(0.0, OutAirFrac));
                            OutAirFracSys = min(1.0, max(0.0, OutAirFracSys));
                            if (state.dataAirSystemsData->PrimaryAirSystems(state.dataSize->CurSysNum).NumOACoolCoils ==
                                0) { // there is no precooling of the OA stream
                                MixTemp = finalSysSizing.MixTempAtCoolPeak;
                                MixHumRat = finalSysSizing.MixHumRatAtCoolPeak;
                                // calculate mixed air temperature with system airflow
                                MixTempSys =
                                    OutAirFracSys * finalSysSizing.OutTempAtCoolPeak + (1.0 - OutAirFracSys) * finalSysSizing.RetTempAtCoolPeak;
                                MixHumRatSys =
                                    OutAirFracSys * finalSysSizing.OutHumRatAtCoolPeak + (1.0 - OutAirFracSys) * finalSysSizing.RetHumRatAtCoolPeak;
                            } else { // there is precooling of OA stream
                                MixTemp = OutAirFrac * finalSysSizing.PrecoolTemp + (1.0 - OutAirFrac) * finalSysSizing.RetTempAtCoolPeak;
                                MixHumRat = OutAirFrac * finalSysSizing.PrecoolHumRat + (1.0 - OutAirFrac) * finalSysSizing.RetHumRatAtCoolPeak;
                                // calculate mixed air temperature with system airflow
                                MixTempSys = OutAirFracSys * finalSysSizing.PrecoolTemp + (1.0 - OutAirFracSys) * finalSysSizing.RetTempAtCoolPeak;
                                MixHumRatSys =
                                    OutAirFracSys * finalSysSizing.PrecoolHumRat + (1.0 - OutAirFracSys) * finalSysSizing.RetHumRatAtCoolPeak;
                            }
                        }
                        // supply air condition is capped with that of mixed air to avoid SHR > 1.0
                        SupTemp = min(MixTemp, SupTemp);
                        SupHumRat = min(MixHumRat, SupHumRat);
                        rhoair = Psychrometrics::PsyRhoAirFnPbTdbW(state, state.dataEnvrn->StdBaroPress, MixTemp, MixHumRat, RoutineName);
                        MixEnth = Psychrometrics::PsyHFnTdbW(MixTemp, MixHumRat);
                        MixEnthSys = Psychrometrics::PsyHFnTdbW(MixTempSys, MixHumRatSys);
                        SupEnth = Psychrometrics::PsyHFnTdbW(SupTemp, SupHumRat);
                        // determine the coil ratio of coil dT with system air flow to design heating air flow
                        dHratio = (SupEnth - MixEnthSys) / (SupEnth - MixEnth);
                        Real64 FanCoolLoad = 0.0;
                        if (state.dataSize->DataFanType != HVAC::FanType::Invalid && state.dataSize->DataFanIndex > 0) { // add fan heat to coil load
                            FanCoolLoad = state.dataFans->fans(state.dataSize->DataFanIndex)->getDesignHeatGain(state, VolFlowRate);

                            Real64 CpAir = Psychrometrics::PsyCpAirFnW(MixHumRat);
                            if (state.dataAirSystemsData->PrimaryAirSystems(state.dataSize->CurSysNum).supFanPlace == HVAC::FanPlace::BlowThru) {
                                MixTemp += FanCoolLoad / (CpAir * rhoair * VolFlowRate); // this is now the temperature entering the coil
                            } else if (state.dataAirSystemsData->PrimaryAirSystems(state.dataSize->CurSysNum).supFanPlace ==
                                       HVAC::FanPlace::DrawThru) {
                                SupTemp -= FanCoolLoad / (CpAir * rhoair * VolFlowRate); // this is now the temperature leaving the coil
                            }
                        }
                        CoolCapAtPeak = (rhoair * VolFlowRate * (MixEnth - SupEnth)) +
                                        FanCoolLoad; // load on the cooling coil which includes ventilation load and fan heat
                        CoolCapAtPeak = max(0.0, CoolCapAtPeak);
                        MixWetBulb = Psychrometrics::PsyTwbFnTdbWPb(state, MixTemp, MixHumRat, state.dataEnvrn->StdBaroPress, RoutineName);
                        RatedMixWetBulb = simpleWatertoAirHP.RatedEntAirWetbulbTemp;
                        // calculate temperatue ratio at design day peak conditions
                        ratioTWB = (MixWetBulb + state.dataWaterToAirHeatPumpSimple->CelsiustoKelvin) / Tref;
                        PltSizNum = PlantUtilities::MyPlantSizingIndex(
                            state,
                            format("COIL:{}:WATERTOAIRHEATPUMP:EQUATIONFIT", WatertoAirHPNamesUC[static_cast<int>(simpleWatertoAirHP.WAHPType)]),
                            simpleWatertoAirHP.Name,
                            simpleWatertoAirHP.WaterInletNodeNum,
                            simpleWatertoAirHP.WaterOutletNodeNum,
                            ErrorsFound,
                            false);
                        if (PltSizNum > 0) {
                            DesignEntWaterTemp = state.dataSize->PlantSizData(PltSizNum).ExitTemp;
                            ratioTS = (DesignEntWaterTemp + state.dataWaterToAirHeatPumpSimple->CelsiustoKelvin) / Tref;
                        } else {
                            ShowSevereError(state, "Autosizing of total cooling capacity requires a loop Sizing:Plant object");
                            ShowContinueError(state, "Autosizing also requires physical connection to a plant or condenser loop.");
                            ShowContinueError(state,
                                              format("Occurs in COIL:{}:WATERTOAIRHEATPUMP:EQUATIONFIT Object={}",
                                                     WatertoAirHPNamesUC[static_cast<int>(simpleWatertoAirHP.WAHPType)],
                                                     simpleWatertoAirHP.Name));
                            ratioTS = 0.0; // Clang complains it is used uninitialized if you don't give it a value
                            ErrorsFound = true;
                        }
                        // calculate temperatue ratio at rated conditions
                        RatedratioTWB = (RatedMixWetBulb + state.dataWaterToAirHeatPumpSimple->CelsiustoKelvin) / Tref;
                        RatedratioTS = (simpleWatertoAirHP.RatedEntWaterTemp + state.dataWaterToAirHeatPumpSimple->CelsiustoKelvin) / Tref;
                        // determine curve modifiers at peak and rated conditions
                        PeakTotCapTempModFac = simpleWatertoAirHP.TotalCoolCapCurve->value(state, ratioTWB, ratioTS, 1.0, 1.0);
                        RatedTotCapTempModFac = simpleWatertoAirHP.TotalCoolCapCurve->value(state, RatedratioTWB, RatedratioTS, 1.0, 1.0);
                        RatedCoolPowerTempModFac = simpleWatertoAirHP.CoolPowCurve->value(state, RatedratioTWB, RatedratioTS, 1.0, 1.0);
                        // calculate the rated total capacity based on peak conditions
                        // note: the rated total capacity can be different than the total capacity at
                        // rated conditions if the capacity curve isn't normalized at the rated
                        // conditions
                        RatedCapCoolTotalDes = (PeakTotCapTempModFac > 0.0) ? CoolCapAtPeak / PeakTotCapTempModFac : CoolCapAtPeak;
                        // reporting
                        state.dataRptCoilSelection->coilSelectionReportObj->setCoilEntAirTemp(
                            state, simpleWatertoAirHP.Name, CompType, MixTemp, state.dataSize->CurSysNum, state.dataSize->CurZoneEqNum);
                        state.dataRptCoilSelection->coilSelectionReportObj->setCoilEntAirHumRat(state, simpleWatertoAirHP.Name, CompType, MixHumRat);
                        state.dataRptCoilSelection->coilSelectionReportObj->setCoilLvgAirTemp(state, simpleWatertoAirHP.Name, CompType, SupTemp);
                        state.dataRptCoilSelection->coilSelectionReportObj->setCoilLvgAirHumRat(state, simpleWatertoAirHP.Name, CompType, SupHumRat);
                    } else {
                        RatedCapCoolTotalDes = 0.0;
                    }
                }
            } else if (state.dataSize->CurZoneEqNum > 0) {
                if (!RatedCapCoolTotalAutoSized && !SizingDesRunThisZone) { // Simulation continue
                    HardSizeNoDesRun = true;
                    if (simpleWatertoAirHP.RatedCapCoolTotal > 0.0) {
                        BaseSizer::reportSizerOutput(
                            state,
                            format("COIL:{}:WATERTOAIRHEATPUMP:EQUATIONFIT", WatertoAirHPNamesUC[static_cast<int>(simpleWatertoAirHP.WAHPType)]),
                            simpleWatertoAirHP.Name,
                            "User-Specified Rated Total Cooling Capacity [W]",
                            simpleWatertoAirHP.RatedCapCoolTotal);
                    }
                } else {
                    CheckZoneSizing(
                        state,
                        format("COIL:{}:WATERTOAIRHEATPUMP:EQUATIONFIT", WatertoAirHPNamesUC[static_cast<int>(simpleWatertoAirHP.WAHPType)]),
                        simpleWatertoAirHP.Name);
                    if (CoolingAirVolFlowRateDes > 0.0) {
                        VolFlowRate = CoolingAirVolFlowRateDes;
                    } else {
                        VolFlowRate = HeatingAirVolFlowRateDes; // system air flow
                    }
                    if (VolFlowRate >= HVAC::SmallAirVolFlow) {
                        // cooling design calculations
                        if (state.dataSize->ZoneEqDXCoil) {
                            if (state.dataSize->ZoneEqSizing(state.dataSize->CurZoneEqNum).OAVolFlow > 0.0) {
                                MixTemp = state.dataSize->FinalZoneSizing(state.dataSize->CurZoneEqNum).DesCoolCoilInTemp;
                                MixHumRat = state.dataSize->FinalZoneSizing(state.dataSize->CurZoneEqNum).DesCoolCoilInHumRat;
                                // calculate mixed air temperature and humidity with system airflow
                                OAFrac = state.dataSize->FinalZoneSizing(state.dataSize->CurZoneEqNum).MinOA / CoolingAirVolFlowRateDes;
                                OAFracSys = state.dataSize->FinalZoneSizing(state.dataSize->CurZoneEqNum).MinOA / RatedAirVolFlowRateDes;
                                OATemp = (state.dataSize->FinalZoneSizing(state.dataSize->CurZoneEqNum).DesCoolCoilInTemp -
                                          (1.0 - OAFrac) * state.dataSize->FinalZoneSizing(state.dataSize->CurZoneEqNum).ZoneTempAtCoolPeak) /
                                         OAFrac;
                                OAHumRat = (state.dataSize->FinalZoneSizing(state.dataSize->CurZoneEqNum).DesHeatCoilInHumRat -
                                            (1.0 - OAFrac) * state.dataSize->FinalZoneSizing(state.dataSize->CurZoneEqNum).ZoneHumRatAtHeatPeak) /
                                           OAFrac;
                                MixTempSys = OAFracSys * OATemp +
                                             (1.0 - OAFracSys) * state.dataSize->FinalZoneSizing(state.dataSize->CurZoneEqNum).ZoneTempAtCoolPeak;
                                MixHumRatSys = OAFracSys * OAHumRat +
                                               (1.0 - OAFracSys) * state.dataSize->FinalZoneSizing(state.dataSize->CurZoneEqNum).ZoneHumRatAtHeatPeak;
                            } else {
                                MixTemp = state.dataSize->FinalZoneSizing(state.dataSize->CurZoneEqNum).ZoneRetTempAtCoolPeak;
                                MixHumRat = state.dataSize->FinalZoneSizing(state.dataSize->CurZoneEqNum).ZoneHumRatAtCoolPeak;
                                MixTempSys = MixTemp;
                                MixHumRatSys = MixHumRat;
                            }
                        } else {
                            MixTemp = state.dataSize->FinalZoneSizing(state.dataSize->CurZoneEqNum).DesCoolCoilInTemp;
                            MixHumRat = state.dataSize->FinalZoneSizing(state.dataSize->CurZoneEqNum).DesCoolCoilInHumRat;
                            MixTempSys = MixTemp;
                            MixHumRatSys = MixHumRat;
                        }
                        SupTemp = state.dataSize->FinalZoneSizing(state.dataSize->CurZoneEqNum).CoolDesTemp;
                        SupHumRat = state.dataSize->FinalZoneSizing(state.dataSize->CurZoneEqNum).CoolDesHumRat;
                        // supply air condition is capped with that of mixed air to avoid SHR > 1.0
                        SupTemp = min(MixTemp, SupTemp);
                        SupHumRat = min(MixHumRat, SupHumRat);
                        TimeStepNumAtMax = state.dataSize->FinalZoneSizing(state.dataSize->CurZoneEqNum).TimeStepNumAtCoolMax;
                        DDNum = state.dataSize->FinalZoneSizing(state.dataSize->CurZoneEqNum).CoolDDNum;
                        if (DDNum > 0 && TimeStepNumAtMax > 0) {
                            OutTemp = state.dataSize->DesDayWeath(DDNum).Temp(TimeStepNumAtMax);
                        } else {
                            OutTemp = 0.0;
                        }
                        rhoair = Psychrometrics::PsyRhoAirFnPbTdbW(state, state.dataEnvrn->StdBaroPress, MixTemp, MixHumRat, RoutineName);
                        MixEnth = Psychrometrics::PsyHFnTdbW(MixTemp, MixHumRat);
                        MixEnthSys = Psychrometrics::PsyHFnTdbW(MixTempSys, MixHumRatSys);
                        SupEnth = Psychrometrics::PsyHFnTdbW(SupTemp, SupHumRat);
                        // determine the coil ratio of coil dH with system air flow to design heating air flow
                        dHratio = (SupEnth - MixEnthSys) / (SupEnth - MixEnth);
                        if (state.dataSize->DataFanType != HVAC::FanType::Invalid && state.dataSize->DataFanIndex > 0) { // add fan heat to coil load
                            FanCoolLoad = state.dataFans->fans(state.dataSize->DataFanIndex)->getDesignHeatGain(state, VolFlowRate);

                            Real64 CpAir = Psychrometrics::PsyCpAirFnW(MixHumRat);
                            if (state.dataSize->DataFanPlacement == HVAC::FanPlace::BlowThru) {
                                MixTemp += FanCoolLoad / (CpAir * rhoair * VolFlowRate); // this is now the temperature entering the coil
                            } else {
                                SupTemp -= FanCoolLoad / (CpAir * rhoair * VolFlowRate); // this is now the temperature leaving the coil
                            }
                        }
                        CoolCapAtPeak = (rhoair * VolFlowRate * (MixEnth - SupEnth)) +
                                        FanCoolLoad; // load on the cooling coil which includes ventilation load and fan heat
                        CoolCapAtPeak = max(0.0, CoolCapAtPeak);
                        MixWetBulb = Psychrometrics::PsyTwbFnTdbWPb(state, MixTemp, MixHumRat, state.dataEnvrn->StdBaroPress, RoutineName);
                        RatedMixWetBulb = simpleWatertoAirHP.RatedEntAirWetbulbTemp;
                        // calculate temperatue ratio at design day peak conditions
                        ratioTWB = (MixWetBulb + state.dataWaterToAirHeatPumpSimple->CelsiustoKelvin) / Tref;
                        PltSizNum = PlantUtilities::MyPlantSizingIndex(
                            state,
                            format("COIL:{}:WATERTOAIRHEATPUMP:EQUATIONFIT", WatertoAirHPNamesUC[static_cast<int>(simpleWatertoAirHP.WAHPType)]),
                            simpleWatertoAirHP.Name,
                            simpleWatertoAirHP.WaterInletNodeNum,
                            simpleWatertoAirHP.WaterOutletNodeNum,
                            ErrorsFound,
                            false);
                        if (PltSizNum > 0) {
                            DesignEntWaterTemp = state.dataSize->PlantSizData(PltSizNum).ExitTemp;
                            ratioTS = (DesignEntWaterTemp + state.dataWaterToAirHeatPumpSimple->CelsiustoKelvin) / Tref;
                        } else {
                            ShowSevereError(state, "Autosizing of total cooling capacity requires a loop Sizing:Plant object");
                            ShowContinueError(state, "Autosizing also requires physical connection to a plant or condenser loop.");
                            ShowContinueError(state,
                                              format("Occurs in COIL:{}:WATERTOAIRHEATPUMP:EQUATIONFIT Object={}",
                                                     WatertoAirHPNamesUC[static_cast<int>(simpleWatertoAirHP.WAHPType)],
                                                     simpleWatertoAirHP.Name));
                            ratioTS = 0.0; // Clang complains it is used uninitialized if you don't give it a value
                            ErrorsFound = true;
                        }
                        // calculate temperatue ratio at rated conditions
                        RatedratioTWB = (RatedMixWetBulb + state.dataWaterToAirHeatPumpSimple->CelsiustoKelvin) / Tref;
                        RatedratioTS = (simpleWatertoAirHP.RatedEntWaterTemp + state.dataWaterToAirHeatPumpSimple->CelsiustoKelvin) / Tref;
                        // determine curve modifiers at peak and rated conditions
                        PeakTotCapTempModFac = simpleWatertoAirHP.TotalCoolCapCurve->value(state, ratioTWB, ratioTS, 1.0, 1.0);
                        RatedTotCapTempModFac = simpleWatertoAirHP.TotalCoolCapCurve->value(state, RatedratioTWB, RatedratioTS, 1.0, 1.0);
                        RatedCoolPowerTempModFac = simpleWatertoAirHP.CoolPowCurve->value(state, RatedratioTWB, RatedratioTS, 1.0, 1.0);
                        // calculate the rated total capacity based on peak conditions
                        // note: the rated total capacity can be different than the total capacity at
                        // rated conditions if the capacity curve isn't normalized at the rated
                        // conditions
                        RatedCapCoolTotalDes = (PeakTotCapTempModFac > 0.0) ? CoolCapAtPeak / PeakTotCapTempModFac : CoolCapAtPeak;
                        // reporting
                        state.dataRptCoilSelection->coilSelectionReportObj->setCoilEntAirTemp(
                            state, simpleWatertoAirHP.Name, CompType, MixTemp, state.dataSize->CurSysNum, state.dataSize->CurZoneEqNum);
                        state.dataRptCoilSelection->coilSelectionReportObj->setCoilEntAirHumRat(state, simpleWatertoAirHP.Name, CompType, MixHumRat);
                        state.dataRptCoilSelection->coilSelectionReportObj->setCoilLvgAirTemp(state, simpleWatertoAirHP.Name, CompType, SupTemp);
                        state.dataRptCoilSelection->coilSelectionReportObj->setCoilLvgAirHumRat(state, simpleWatertoAirHP.Name, CompType, SupHumRat);
                    } else {
                        RatedCapCoolTotalDes = 0.0;
                    }
                }
                if (RatedCapCoolTotalDes < HVAC::SmallLoad) {
                    RatedCapCoolTotalDes = 0.0;
                }
            }
            // size rated sensible cooling capacity
            if (simpleWatertoAirHP.RatedCapCoolSens == DataSizing::AutoSize && simpleWatertoAirHP.WAHPType == WatertoAirHP::Cooling) {
                RatedCapCoolSensAutoSized = true;
            }
            if (SizingDesRunThisAirSys || SizingDesRunThisZone) HardSizeNoDesRun = false;
            if (state.dataSize->CurSysNum > 0) {
                if (!RatedCapCoolSensAutoSized && !SizingDesRunThisAirSys) { // Simulation continue
                    HardSizeNoDesRun = true;
                    if (simpleWatertoAirHP.RatedCapCoolSens > 0.0) {
                        BaseSizer::reportSizerOutput(
                            state,
                            format("COIL:{}:WATERTOAIRHEATPUMP:EQUATIONFIT", WatertoAirHPNamesUC[static_cast<int>(simpleWatertoAirHP.WAHPType)]),
                            simpleWatertoAirHP.Name,
                            "User-Specified Rated Sensible Cooling Capacity [W]",
                            simpleWatertoAirHP.RatedCapCoolSens);
                    }
                } else {
                    CheckSysSizing(
                        state,
                        format("COIL:{}:WATERTOAIRHEATPUMP:EQUATIONFIT", WatertoAirHPNamesUC[static_cast<int>(simpleWatertoAirHP.WAHPType)]),
                        simpleWatertoAirHP.Name);
                    if (CoolingAirVolFlowRateDes > 0.0) {
                        VolFlowRate = CoolingAirVolFlowRateDes;
                    } else {
                        VolFlowRate = HeatingAirVolFlowRateDes; // system air flow
                    }
                    if (VolFlowRate >= HVAC::SmallAirVolFlow) {
                        auto const &finalSysSizing = state.dataSize->FinalSysSizing(state.dataSize->CurSysNum);
                        if (state.dataSize->CurOASysNum > 0) { // coil is in the OA stream
                            MixTemp = finalSysSizing.OutTempAtCoolPeak;
                            MixHumRat = finalSysSizing.OutHumRatAtCoolPeak;
                            SupTemp = finalSysSizing.PrecoolTemp;
                            SupHumRat = finalSysSizing.PrecoolHumRat;
                        } else { // coil is on the main air loop
                            SupTemp = finalSysSizing.CoolSupTemp;
                            SupHumRat = finalSysSizing.CoolSupHumRat;
                            if (state.dataAirSystemsData->PrimaryAirSystems(state.dataSize->CurSysNum).NumOACoolCoils ==
                                0) { // there is no precooling of the OA stream
                                MixTemp = finalSysSizing.MixTempAtCoolPeak;
                                MixHumRat = finalSysSizing.MixHumRatAtCoolPeak;
                            } else { // there is precooling of OA stream
                                if (VolFlowRate > 0.0) {
                                    OutAirFrac = finalSysSizing.DesOutAirVolFlow / VolFlowRate;
                                } else {
                                    OutAirFrac = 1.0;
                                }
                                OutAirFrac = min(1.0, max(0.0, OutAirFrac));
                                MixTemp = OutAirFrac * finalSysSizing.PrecoolTemp + (1.0 - OutAirFrac) * finalSysSizing.RetTempAtCoolPeak;
                                MixHumRat = OutAirFrac * finalSysSizing.PrecoolHumRat + (1.0 - OutAirFrac) * finalSysSizing.RetHumRatAtCoolPeak;
                            }
                        }
                        // supply air condition is capped with that of mixed air to avoid SHR > 1.0
                        SupTemp = min(MixTemp, SupTemp);
                        SupHumRat = min(MixHumRat, SupHumRat);
                        OutTemp = finalSysSizing.OutTempAtCoolPeak;
                        rhoair = Psychrometrics::PsyRhoAirFnPbTdbW(state, state.dataEnvrn->StdBaroPress, MixTemp, MixHumRat, RoutineName);
                        MixEnth = Psychrometrics::PsyHFnTdbW(MixTemp, MixHumRat);
                        SupEnth = Psychrometrics::PsyHFnTdbW(SupTemp, MixHumRat);
                        Real64 FanCoolLoad = 0.0;
                        if (state.dataSize->DataFanType != HVAC::FanType::Invalid && state.dataSize->DataFanIndex > 0) { // add fan heat to coil load
                            FanCoolLoad = state.dataFans->fans(state.dataSize->DataFanIndex)->getDesignHeatGain(state, VolFlowRate);

                            Real64 CpAir = Psychrometrics::PsyCpAirFnW(MixHumRat);
                            if (state.dataAirSystemsData->PrimaryAirSystems(state.dataSize->CurSysNum).supFanPlace == HVAC::FanPlace::BlowThru) {
                                MixTemp += FanCoolLoad / (CpAir * rhoair * VolFlowRate); // this is now the temperature entering the coil
                            } else if (state.dataAirSystemsData->PrimaryAirSystems(state.dataSize->CurSysNum).supFanPlace ==
                                       HVAC::FanPlace::DrawThru) {
                                SupTemp -= FanCoolLoad / (CpAir * rhoair * VolFlowRate); // this is now the temperature leaving the coil
                            }
                        }
                        // Sensible capacity is calculated from enthalpy difference with constant humidity ratio, i.e.,
                        // there is only temperature difference between entering and leaving air enthalpy. Previously
                        // it was calculated using m.cp.dT
                        SensCapAtPeak = (rhoair * VolFlowRate * (MixEnth - SupEnth)) +
                                        FanCoolLoad; // load on the cooling coil which includes ventilation load and fan heat (sensible)
                        SensCapAtPeak = max(0.0, SensCapAtPeak);
                        MixWetBulb = Psychrometrics::PsyTwbFnTdbWPb(state, MixTemp, MixHumRat, state.dataEnvrn->StdBaroPress, RoutineName);
                        RatedMixWetBulb = simpleWatertoAirHP.RatedEntAirWetbulbTemp;
                        RatedMixDryBulb = simpleWatertoAirHP.RatedEntAirDrybulbTemp;
                        // calculate temperature ratios at design day peak conditions
                        ratioTDB = (MixTemp + state.dataWaterToAirHeatPumpSimple->CelsiustoKelvin) / Tref;
                        ratioTWB = (MixWetBulb + state.dataWaterToAirHeatPumpSimple->CelsiustoKelvin) / Tref;
                        PltSizNum = PlantUtilities::MyPlantSizingIndex(
                            state,
                            format("COIL:{}:WATERTOAIRHEATPUMP:EQUATIONFIT", WatertoAirHPNamesUC[static_cast<int>(simpleWatertoAirHP.WAHPType)]),
                            simpleWatertoAirHP.Name,
                            simpleWatertoAirHP.WaterInletNodeNum,
                            simpleWatertoAirHP.WaterOutletNodeNum,
                            ErrorsFound,
                            false);
                        if (PltSizNum > 0) {
                            DesignEntWaterTemp = state.dataSize->PlantSizData(PltSizNum).ExitTemp;
                            ratioTS = (DesignEntWaterTemp + state.dataWaterToAirHeatPumpSimple->CelsiustoKelvin) / Tref;
                        } else {
                            ShowSevereError(state, "Autosizing of sensible cooling capacity requires a loop Sizing:Plant object");
                            ShowContinueError(state, "Autosizing also requires physical connection to a plant or condenser loop.");
                            ShowContinueError(state,
                                              format("Occurs in COIL:{}:WATERTOAIRHEATPUMP:EQUATIONFIT Object={}",
                                                     WatertoAirHPNamesUC[static_cast<int>(simpleWatertoAirHP.WAHPType)],
                                                     simpleWatertoAirHP.Name));
                            ErrorsFound = true;
                        }
                        // calculate temperatue ratio at rated conditions
                        RatedratioTDB = (RatedMixDryBulb + state.dataWaterToAirHeatPumpSimple->CelsiustoKelvin) / Tref;
                        RatedratioTWB = (RatedMixWetBulb + state.dataWaterToAirHeatPumpSimple->CelsiustoKelvin) / Tref;
                        RatedratioTS = (simpleWatertoAirHP.RatedEntWaterTemp + state.dataWaterToAirHeatPumpSimple->CelsiustoKelvin) / Tref;
                        // determine curve modifiers at peak and rated conditions
                        PeakSensCapTempModFac = simpleWatertoAirHP.SensCoolCapCurve->value(state, ratioTDB, ratioTWB, ratioTS, 1.0, 1.0);
                        RatedSensCapTempModFac =
                            simpleWatertoAirHP.SensCoolCapCurve->value(state, RatedratioTDB, RatedratioTWB, RatedratioTS, 1.0, 1.0);
                        // calculate the rated sensible capacity based on peak conditions
                        // note: the rated sensible capacity can be different than the sensible capacity
                        // at rated conditions if the capacity curve isn't normalized at the rated
                        // conditions
                        RatedCapCoolSensDes = (PeakSensCapTempModFac > 0.0) ? SensCapAtPeak / PeakSensCapTempModFac : SensCapAtPeak;
                    } else {
                        RatedCapCoolSensDes = 0.0;
                    }
                }
            } else if (state.dataSize->CurZoneEqNum > 0) {
                if (!RatedCapCoolSensAutoSized && !SizingDesRunThisZone) { // Simulation continue
                    HardSizeNoDesRun = true;
                    if (simpleWatertoAirHP.RatedCapCoolSens > 0.0) {
                        BaseSizer::reportSizerOutput(
                            state,
                            format("COIL:{}:WATERTOAIRHEATPUMP:EQUATIONFIT", WatertoAirHPNamesUC[static_cast<int>(simpleWatertoAirHP.WAHPType)]),
                            simpleWatertoAirHP.Name,
                            "User-Specified Rated Sensible Cooling Capacity [W]",
                            simpleWatertoAirHP.RatedCapCoolSens);
                    }
                } else {
                    CheckZoneSizing(
                        state,
                        format("COIL:{}:WATERTOAIRHEATPUMP:EQUATIONFIT", WatertoAirHPNamesUC[static_cast<int>(simpleWatertoAirHP.WAHPType)]),
                        simpleWatertoAirHP.Name);
                    if (CoolingAirVolFlowRateDes > 0.0) {
                        VolFlowRate = CoolingAirVolFlowRateDes;
                    } else {
                        VolFlowRate = HeatingAirVolFlowRateDes; // system air flow
                    }
                    if (VolFlowRate >= HVAC::SmallAirVolFlow) {
                        if (state.dataSize->ZoneEqDXCoil) {
                            if (state.dataSize->ZoneEqSizing(state.dataSize->CurZoneEqNum).OAVolFlow > 0.0) {
                                MixTemp = state.dataSize->FinalZoneSizing(state.dataSize->CurZoneEqNum).DesCoolCoilInTemp;
                                MixHumRat = state.dataSize->FinalZoneSizing(state.dataSize->CurZoneEqNum).DesCoolCoilInHumRat;
                            } else {
                                MixTemp = state.dataSize->FinalZoneSizing(state.dataSize->CurZoneEqNum).ZoneRetTempAtCoolPeak;
                                MixHumRat = state.dataSize->FinalZoneSizing(state.dataSize->CurZoneEqNum).ZoneHumRatAtCoolPeak;
                            }
                        } else {
                            MixTemp = state.dataSize->FinalZoneSizing(state.dataSize->CurZoneEqNum).DesCoolCoilInTemp;
                            MixHumRat = state.dataSize->FinalZoneSizing(state.dataSize->CurZoneEqNum).DesCoolCoilInHumRat;
                        }
                        SupTemp = state.dataSize->FinalZoneSizing(state.dataSize->CurZoneEqNum).CoolDesTemp;
                        SupHumRat = state.dataSize->FinalZoneSizing(state.dataSize->CurZoneEqNum).CoolDesHumRat;
                        // supply air condition is capped with that of mixed air to avoid SHR > 1.0
                        SupTemp = min(MixTemp, SupTemp);
                        SupHumRat = min(MixHumRat, SupHumRat);
                        TimeStepNumAtMax = state.dataSize->FinalZoneSizing(state.dataSize->CurZoneEqNum).TimeStepNumAtCoolMax;
                        DDNum = state.dataSize->FinalZoneSizing(state.dataSize->CurZoneEqNum).CoolDDNum;
                        if (DDNum > 0 && TimeStepNumAtMax > 0) {
                            OutTemp = state.dataSize->DesDayWeath(DDNum).Temp(TimeStepNumAtMax);
                        } else {
                            OutTemp = 0.0;
                        }
                        rhoair = Psychrometrics::PsyRhoAirFnPbTdbW(state, state.dataEnvrn->StdBaroPress, MixTemp, MixHumRat, RoutineName);
                        MixEnth = Psychrometrics::PsyHFnTdbW(MixTemp, MixHumRat);
                        SupEnth = Psychrometrics::PsyHFnTdbW(SupTemp, MixHumRat);
                        Real64 FanCoolLoad = 0.0;
                        if (state.dataSize->DataFanType != HVAC::FanType::Invalid && state.dataSize->DataFanIndex > 0) { // add fan heat to coil load
                            FanCoolLoad = state.dataFans->fans(state.dataSize->DataFanIndex)->getDesignHeatGain(state, VolFlowRate);

                            Real64 CpAir = Psychrometrics::PsyCpAirFnW(MixHumRat);
                            if (state.dataSize->DataFanPlacement == HVAC::FanPlace::BlowThru) {
                                MixTemp += FanCoolLoad / (CpAir * rhoair * VolFlowRate); // this is now the temperature entering the coil
                            } else {
                                SupTemp -= FanCoolLoad / (CpAir * rhoair * VolFlowRate); // this is now the temperature leaving the coil
                            }
                        }
                        // Sensible capacity is calculated from enthalpy difference with constant humidity ratio, i.e.,
                        // there is only temperature difference between entering and leaving air enthalpy. Previously
                        // it was calculated using m.cp.dT
                        SensCapAtPeak = (rhoair * VolFlowRate * (MixEnth - SupEnth)) +
                                        FanCoolLoad; // load on the cooling coil which includes ventilation load and fan heat (sensible)
                        SensCapAtPeak = max(0.0, SensCapAtPeak);
                        MixWetBulb = Psychrometrics::PsyTwbFnTdbWPb(state, MixTemp, MixHumRat, state.dataEnvrn->StdBaroPress, RoutineName);
                        RatedMixWetBulb = simpleWatertoAirHP.RatedEntAirWetbulbTemp;
                        RatedMixDryBulb = simpleWatertoAirHP.RatedEntAirDrybulbTemp;
                        // calculate temperature ratios at design day peak conditions
                        ratioTDB = (MixTemp + state.dataWaterToAirHeatPumpSimple->CelsiustoKelvin) / Tref;
                        ratioTWB = (MixWetBulb + state.dataWaterToAirHeatPumpSimple->CelsiustoKelvin) / Tref;
                        PltSizNum = PlantUtilities::MyPlantSizingIndex(
                            state,
                            format("COIL:{}:WATERTOAIRHEATPUMP:EQUATIONFIT", WatertoAirHPNamesUC[static_cast<int>(simpleWatertoAirHP.WAHPType)]),
                            simpleWatertoAirHP.Name,
                            simpleWatertoAirHP.WaterInletNodeNum,
                            simpleWatertoAirHP.WaterOutletNodeNum,
                            ErrorsFound,
                            false);
                        if (PltSizNum > 0) {
                            DesignEntWaterTemp = state.dataSize->PlantSizData(PltSizNum).ExitTemp;
                            ratioTS = (DesignEntWaterTemp + state.dataWaterToAirHeatPumpSimple->CelsiustoKelvin) / Tref;
                        } else {
                            ShowSevereError(state, "Autosizing of sensible cooling capacity requires a loop Sizing:Plant object");
                            ShowContinueError(state, "Autosizing also requires physical connection to a plant or condenser loop.");
                            ShowContinueError(state,
                                              format("Occurs in COIL:{}:WATERTOAIRHEATPUMP:EQUATIONFIT Object={}",
                                                     WatertoAirHPNamesUC[static_cast<int>(simpleWatertoAirHP.WAHPType)],
                                                     simpleWatertoAirHP.Name));
                            ErrorsFound = true;
                        }
                        // calculate temperatue ratio at rated conditions
                        RatedratioTDB = (RatedMixDryBulb + state.dataWaterToAirHeatPumpSimple->CelsiustoKelvin) / Tref;
                        RatedratioTWB = (RatedMixWetBulb + state.dataWaterToAirHeatPumpSimple->CelsiustoKelvin) / Tref;
                        RatedratioTS = (simpleWatertoAirHP.RatedEntWaterTemp + state.dataWaterToAirHeatPumpSimple->CelsiustoKelvin) / Tref;
                        PeakSensCapTempModFac = simpleWatertoAirHP.SensCoolCapCurve->value(state, ratioTDB, ratioTWB, ratioTS, 1.0, 1.0);
                        RatedSensCapTempModFac =
                            simpleWatertoAirHP.SensCoolCapCurve->value(state, RatedratioTDB, RatedratioTWB, RatedratioTS, 1.0, 1.0);
                        // Check curve output when rated mixed air wetbulb is the design mixed air wetbulb
                        // calculate the rated sensible capacity based on peak conditions
                        // note: the rated sensible capacity can be different than the sensible capacity
                        // at rated conditions if the capacity curve isn't normalized at the rated
                        // conditions
                        RatedCapCoolSensDes = (PeakSensCapTempModFac > 0.0) ? SensCapAtPeak / PeakSensCapTempModFac : SensCapAtPeak;
                    } else {
                        RatedCapCoolSensDes = 0.0;
                    }
                }
            }
            if (RatedCapCoolSensDes < HVAC::SmallLoad) {
                RatedCapCoolSensDes = 0.0;
            }
            if (RatedCapCoolTotalAutoSized && RatedCapCoolSensAutoSized) {
                if (RatedCapCoolSensDes > RatedCapCoolTotalDes) {
                    RatedCapCoolTotalDes = RatedCapCoolSensDes;
                }
            }
            if (!HardSizeNoDesRun) {
                if (RatedCapCoolTotalAutoSized) {
                    if (simpleWatertoAirHP.CompanionHeatingCoilNum > 0) {
                        auto const &companionHeatingCoil =
                            state.dataWaterToAirHeatPumpSimple->SimpleWatertoAirHP(simpleWatertoAirHP.CompanionHeatingCoilNum);
                        if (companionHeatingCoil.WAHPPlantType == DataPlant::PlantEquipmentType::CoilWAHPHeatingEquationFit &&
                            companionHeatingCoil.RatedCapHeat > 0) {
                            // case 1: companion heating coil has a user-specified capacity
                            // or has already been sized
                            RatedCapCoolTotalDesCDD = RatedCapCoolTotalDes;
                            RatedCapCoolHeatDD = companionHeatingCoil.RatedCapHeatAtRatedCdts / companionHeatingCoil.RatioRatedHeatRatedTotCoolCap /
                                                 RatedTotCapTempModFac;
                            if (RatedCapCoolHeatDD > RatedCapCoolTotalDesCDD) {
                                // re-base the cooling capacity
                                RatedCapCoolTotalDes = RatedCapCoolHeatDD;

                                // adjust for system air flow -- capacity is based on heating design day calcs
                                // adjust by ratio of system to heating air flow rate and temperature delta across the coil at these different airflow
                                if (HeatingAirVolFlowRateDes > 0) {
                                    RatedCapCoolTotalDes *= (RatedAirVolFlowRateDes / HeatingAirVolFlowRateDes) * HeatdTratio;
                                }

                                if (RatedCapCoolSensAutoSized) {
                                    // adjust sensible capacity assuming that the SHR is constant
                                    RatedCapCoolSensDes *= RatedCapCoolTotalDes / RatedCapCoolTotalDesCDD;
                                }

                                simpleWatertoAirHP.RatedCapCoolTotal = RatedCapCoolTotalDes;
                                OutputReportPredefined::PreDefTableEntry(
                                    state, state.dataOutRptPredefined->pdchWAHPDD, simpleWatertoAirHP.Name, "Heating");
                            } else {
                                // adjust for system air flow -- capacity is based on cooling design day calcs
                                // adjust by ratio of system to cooling air flow rate and enthalpy delta across the coil at these different airflow
                                RatedCapCoolTotalDes *= (RatedAirVolFlowRateDes / CoolingAirVolFlowRateDes) * dHratio;

                                simpleWatertoAirHP.RatedCapCoolTotal = RatedCapCoolTotalDes;
                                OutputReportPredefined::PreDefTableEntry(
                                    state, state.dataOutRptPredefined->pdchWAHPDD, simpleWatertoAirHP.Name, "Cooling");
                            }
                            // Set the global DX cooling coil capacity variable for use by other objects
                            state.dataSize->DXCoolCap = simpleWatertoAirHP.RatedCapCoolTotal;
                        } else if (companionHeatingCoil.WAHPPlantType == DataPlant::PlantEquipmentType::CoilWAHPHeatingEquationFit &&
                                   companionHeatingCoil.RatedCapHeat == DataSizing::AutoSize) {
                            // case 2: companion heating coil has not already been sized
                            // we only pass the rated total cooling capacity determined
                            // based on cooling design day which is used to decide if the
                            // coil needs to be sized of the heating coil size
                            //
                            // no capcity adjustment based on system flow because the capacity could change
                            // once the heating coil has been sized
                            state.dataSize->DXCoolCap = RatedCapCoolTotalDes;
                        } else if (companionHeatingCoil.WAHPPlantType != DataPlant::PlantEquipmentType::CoilWAHPHeatingEquationFit) {
                            // case 3: companion heating coil is not of the "equationfit" type and hence doesn't use the rated heating to cooling
                            // coil capacity ratio
                            // adjust for system air flow -- capacity is based on cooling design day calcs
                            // adjust by ratio of system to cooling air flow rate and enthalpy delta across the coil at these different airflow
                            RatedCapCoolTotalDes *= (RatedAirVolFlowRateDes / CoolingAirVolFlowRateDes) * dHratio;
                            simpleWatertoAirHP.RatedCapCoolTotal = RatedCapCoolTotalDes;
                            // Set the global DX cooling coil capacity variable for use by other objects
                            state.dataSize->DXCoolCap = simpleWatertoAirHP.RatedCapCoolTotal;
                        }
                    } else {
                        // adjust for system air flow -- capacity is based on cooling design day calcs
                        // adjust by ratio of system to cooling air flow rate and enthalpy delta across the coil at these different airflow
                        RatedCapCoolTotalDes *= (RatedAirVolFlowRateDes / CoolingAirVolFlowRateDes) * dHratio;

                        simpleWatertoAirHP.RatedCapCoolTotal = RatedCapCoolTotalDes;
                        state.dataSize->DXCoolCap = simpleWatertoAirHP.RatedCapCoolTotal;
                    }
                    // size power
                    simpleWatertoAirHP.RatedCapCoolAtRatedCdts = RatedCapCoolTotalDes * RatedTotCapTempModFac;
                    simpleWatertoAirHP.RatedPowerCoolAtRatedCdts =
                        simpleWatertoAirHP.RatedCapCoolAtRatedCdts / simpleWatertoAirHP.RatedCOPCoolAtRatedCdts;
                    simpleWatertoAirHP.RatedPowerCool = simpleWatertoAirHP.RatedPowerCoolAtRatedCdts / RatedCoolPowerTempModFac;
                    if (simpleWatertoAirHP.RatedCapCoolTotal != DataSizing::AutoSize) {
                        BaseSizer::reportSizerOutput(
                            state,
                            format("COIL:{}:WATERTOAIRHEATPUMP:EQUATIONFIT", WatertoAirHPNamesUC[static_cast<int>(simpleWatertoAirHP.WAHPType)]),
                            simpleWatertoAirHP.Name,
                            "Design Size Rated Total Cooling Capacity [W]",
                            simpleWatertoAirHP.RatedCapCoolTotal);
                    }
                    OutputReportPredefined::PreDefTableEntry(
                        state, state.dataOutRptPredefined->pdchWAHPRatedAirDBT, simpleWatertoAirHP.Name, RatedMixDryBulb);
                    OutputReportPredefined::PreDefTableEntry(
                        state, state.dataOutRptPredefined->pdchWAHPRatedAirWBT, simpleWatertoAirHP.Name, RatedMixWetBulb);
                    OutputReportPredefined::PreDefTableEntry(
                        state, state.dataOutRptPredefined->pdchWAHPRatedWtrT, simpleWatertoAirHP.Name, simpleWatertoAirHP.RatedEntWaterTemp);
                } else { // Hardsized with sizing data
                    if (simpleWatertoAirHP.RatedCapCoolTotal > 0.0 && RatedCapCoolTotalDes > 0.0) {
                        RatedCapCoolTotalUser = simpleWatertoAirHP.RatedCapCoolTotal;
                        state.dataSize->DXCoolCap = simpleWatertoAirHP.RatedCapCoolTotal;
                        simpleWatertoAirHP.RatedPowerCool = simpleWatertoAirHP.RatedCapCoolTotal / simpleWatertoAirHP.RatedCOPCoolAtRatedCdts;
                        BaseSizer::reportSizerOutput(
                            state,
                            format("COIL:{}:WATERTOAIRHEATPUMP:EQUATIONFIT", WatertoAirHPNamesUC[static_cast<int>(simpleWatertoAirHP.WAHPType)]),
                            simpleWatertoAirHP.Name,
                            "Design Size Rated Total Cooling Capacity [W]",
                            RatedCapCoolTotalDes,
                            "User-Specified Rated Total Cooling Capacity [W]",
                            RatedCapCoolTotalUser);
                        if (state.dataGlobal->DisplayExtraWarnings) {
                            if ((std::abs(RatedCapCoolTotalDes - RatedCapCoolTotalUser) / RatedCapCoolTotalUser) >
                                state.dataSize->AutoVsHardSizingThreshold) {
                                ShowMessage(
                                    state,
                                    format("SizeHVACWaterToAir: Potential issue with equipment sizing for coil {}:WATERTOAIRHEATPUMP:EQUATIONFIT {}",
                                           WatertoAirHPNamesUC[static_cast<int>(simpleWatertoAirHP.WAHPType)],
                                           simpleWatertoAirHP.Name));
                                ShowContinueError(state, format("User-Specified Rated Total Cooling Capacity of {:.2R} [W]", RatedCapCoolTotalUser));
                                ShowContinueError(
                                    state, format("differs from Design Size Rated Total Cooling Capacity of {:.2R} [W]", RatedCapCoolTotalDes));
                                ShowContinueError(state, "This may, or may not, indicate mismatched component sizes.");
                                ShowContinueError(state, "Verify that the value entered is intended and is consistent with other components.");
                            }
                        }
                    }
                }
            } else {
                state.dataSize->DXCoolCap = simpleWatertoAirHP.RatedCapCoolTotal;
                // user provided inputs are assumed to be at rated conditions
                simpleWatertoAirHP.RatedPowerCool = simpleWatertoAirHP.RatedCapCoolTotal / simpleWatertoAirHP.RatedCOPCoolAtRatedCdts;
                simpleWatertoAirHP.RatedCapCoolAtRatedCdts = 0;
                simpleWatertoAirHP.RatedPowerCoolAtRatedCdts = 0;
            }
            if (simpleWatertoAirHP.RatedCapCoolTotal !=
                DataSizing::AutoSize) { // all cases except case 2 mentioned above (when EquationFit companion heating coil has not yet been sized)
                OutputReportPredefined::PreDefTableEntry(
                    state, state.dataOutRptPredefined->pdchCoolCoilTotCap, simpleWatertoAirHP.Name, simpleWatertoAirHP.RatedCapCoolTotal);
                OutputReportPredefined::PreDefTableEntry(state,
                                                         state.dataOutRptPredefined->pdchCoolCoilLatCap,
                                                         simpleWatertoAirHP.Name,
                                                         simpleWatertoAirHP.RatedCapCoolTotal - simpleWatertoAirHP.RatedCapCoolSens);
                if (simpleWatertoAirHP.RatedCapCoolTotal > 0) {
                    OutputReportPredefined::PreDefTableEntry(state,
                                                             state.dataOutRptPredefined->pdchCoolCoilSHR,
                                                             simpleWatertoAirHP.Name,
                                                             simpleWatertoAirHP.RatedCapCoolSens / simpleWatertoAirHP.RatedCapCoolTotal);
                } else {
                    OutputReportPredefined::PreDefTableEntry(state, state.dataOutRptPredefined->pdchCoolCoilSHR, simpleWatertoAirHP.Name, 0.0);
                }
                if (RatedCapCoolTotalAutoSized) {
                    OutputReportPredefined::PreDefTableEntry(state,
                                                             state.dataOutRptPredefined->pdchWAHPRatedCapAtRatedCdts,
                                                             simpleWatertoAirHP.Name,
                                                             simpleWatertoAirHP.RatedCapCoolAtRatedCdts);
                    if (simpleWatertoAirHP.CompanionHeatingCoilNum > 0) {
                        auto &companionHeatingCoil(
                            state.dataWaterToAirHeatPumpSimple->SimpleWatertoAirHP(simpleWatertoAirHP.CompanionHeatingCoilNum));
                        OutputReportPredefined::PreDefTableEntry(state, state.dataOutRptPredefined->pdchWAHPDD, companionHeatingCoil.Name, "Cooling");
                    }
                }
            } else {
                // set temporarily until companion heating coil is sized
                OutputReportPredefined::PreDefTableEntry(state, state.dataOutRptPredefined->pdchCoolCoilTotCap, simpleWatertoAirHP.Name, 0.0);
                OutputReportPredefined::PreDefTableEntry(state, state.dataOutRptPredefined->pdchCoolCoilLatCap, simpleWatertoAirHP.Name, 0.0);
                OutputReportPredefined::PreDefTableEntry(state, state.dataOutRptPredefined->pdchCoolCoilSHR, simpleWatertoAirHP.Name, 0.0);
                OutputReportPredefined::PreDefTableEntry(state, state.dataOutRptPredefined->pdchCoolCoilNomEff, simpleWatertoAirHP.Name, 0.0);
            }
            if (simpleWatertoAirHP.RatedCapCoolTotal != DataSizing::AutoSize) {
                state.dataRptCoilSelection->coilSelectionReportObj->setCoilCoolingCapacity(state,
                                                                                           simpleWatertoAirHP.Name,
                                                                                           CompType,
                                                                                           simpleWatertoAirHP.RatedCapCoolTotal,
                                                                                           RatedCapCoolTotalAutoSized,
                                                                                           state.dataSize->CurSysNum,
                                                                                           state.dataSize->CurZoneEqNum,
                                                                                           state.dataSize->CurOASysNum,
                                                                                           FanCoolLoad,
                                                                                           PeakTotCapTempModFac,
                                                                                           -999.0,
                                                                                           -999.0);
            }
            if (!HardSizeNoDesRun) {
                if (RatedCapCoolSensAutoSized) {
                    simpleWatertoAirHP.RatedCapCoolSens = RatedCapCoolSensDes;
                    simpleWatertoAirHP.RatedCapCoolSensDesAtRatedCdts = RatedCapCoolSensDes * RatedSensCapTempModFac;
                    if (simpleWatertoAirHP.RatedCapCoolTotal != DataSizing::AutoSize) {
                        BaseSizer::reportSizerOutput(
                            state,
                            format("COIL:{}:WATERTOAIRHEATPUMP:EQUATIONFIT", WatertoAirHPNamesUC[static_cast<int>(simpleWatertoAirHP.WAHPType)]),
                            simpleWatertoAirHP.Name,
                            "Design Size Rated Sensible Cooling Capacity [W]",
                            RatedCapCoolSensDes);
                    }
                } else {
                    if (simpleWatertoAirHP.RatedCapCoolSens > 0.0 && RatedCapCoolSensDes > 0.0) {
                        RatedCapCoolSensUser = simpleWatertoAirHP.RatedCapCoolSens;
                        BaseSizer::reportSizerOutput(
                            state,
                            format("COIL:{}:WATERTOAIRHEATPUMP:EQUATIONFIT", WatertoAirHPNamesUC[static_cast<int>(simpleWatertoAirHP.WAHPType)]),
                            simpleWatertoAirHP.Name,
                            "Design Size Rated Sensible Cooling Capacity [W]",
                            RatedCapCoolSensDes,
                            "User-Specified Rated Sensible Cooling Capacity [W]",
                            RatedCapCoolSensUser);
                        if (state.dataGlobal->DisplayExtraWarnings) {
                            if ((std::abs(RatedCapCoolSensDes - RatedCapCoolSensUser) / RatedCapCoolSensUser) >
                                state.dataSize->AutoVsHardSizingThreshold) {
                                ShowMessage(
                                    state,
                                    format("SizeHVACWaterToAir: Potential issue with equipment sizing for coil {}:WATERTOAIRHEATPUMP:EQUATIONFIT {}",
                                           WatertoAirHPNamesUC[static_cast<int>(simpleWatertoAirHP.WAHPType)],
                                           simpleWatertoAirHP.Name));
                                ShowContinueError(state,
                                                  format("User-Specified Rated Sensible Cooling Capacity of {:.2R} [W]", RatedCapCoolSensUser));
                                ShowContinueError(
                                    state, format("differs from Design Size Rated Sensible Cooling Capacity of {:.2R} [W]", RatedCapCoolSensDes));
                                ShowContinueError(state, "This may, or may not, indicate mismatched component sizes.");
                                ShowContinueError(state, "Verify that the value entered is intended and is consistent with other components.");
                            }
                        }
                    }
                }
            }
            OutputReportPredefined::PreDefTableEntry(
                state, state.dataOutRptPredefined->pdchCoolCoilSensCap, simpleWatertoAirHP.Name, simpleWatertoAirHP.RatedCapCoolSens);
            OutputReportPredefined::PreDefTableEntry(state,
                                                     state.dataOutRptPredefined->pdchCoolCoilLatCap,
                                                     simpleWatertoAirHP.Name,
                                                     state.dataSize->DXCoolCap - simpleWatertoAirHP.RatedCapCoolSens);
            if (RatedCapCoolSensAutoSized) {

                OutputReportPredefined::PreDefTableEntry(state,
                                                         state.dataOutRptPredefined->pdchWAHPRatedSensCapAtRatedCdts,
                                                         simpleWatertoAirHP.Name,
                                                         simpleWatertoAirHP.RatedCapCoolSensDesAtRatedCdts);
            }
            if (simpleWatertoAirHP.RatedCapCoolTotal != 0.0) {
                OutputReportPredefined::PreDefTableEntry(state,
                                                         state.dataOutRptPredefined->pdchCoolCoilSHR,
                                                         simpleWatertoAirHP.Name,
                                                         simpleWatertoAirHP.RatedCapCoolSens / state.dataSize->DXCoolCap);
            } else {
                OutputReportPredefined::PreDefTableEntry(state, state.dataOutRptPredefined->pdchCoolCoilSHR, simpleWatertoAirHP.Name, 0.0);
            }
            // test autosized sensible and total cooling capacity for total > sensible
            if ((RatedCapCoolSensAutoSized && RatedCapCoolTotalAutoSized) || RatedCapCoolSensAutoSized) {
                if (simpleWatertoAirHP.RatedCapCoolSensDesAtRatedCdts > simpleWatertoAirHP.RatedCapCoolAtRatedCdts) {
                    ShowWarningError(state,
                                     format("COIL:{}:WATERTOAIRHEATPUMP:EQUATIONFIT \"{}\"",
                                            WatertoAirHPNamesUC[static_cast<int>(simpleWatertoAirHP.WAHPType)],
                                            simpleWatertoAirHP.Name));
                    ShowContinueError(state, format("{}: Rated Sensible Cooling Capacity > Rated Total Cooling Capacity", RoutineName));
                    ShowContinueError(state, "Both of these capacity inputs have been autosized.");
                    ShowContinueError(
                        state,
                        format("Rated Sensible Cooling Capacity at Rated Conditions = {:.2T} W", simpleWatertoAirHP.RatedCapCoolSensDesAtRatedCdts));
                    ShowContinueError(
                        state, format("Rated Total Cooling Capacity at Rated Conditions    = {:.2T} W", simpleWatertoAirHP.RatedCapCoolAtRatedCdts));
                    ShowContinueError(state, "See eio file for further details.");
                    ShowContinueError(state, "Check Total and Sensible Cooling Capacity coefficients in curves to ensure they are accurate.");
                    ShowContinueError(state, "Check Zone and System Sizing objects to verify sizing inputs.");
                    ShowContinueError(state, "Sizing statistics:");
                    ShowContinueError(state, format("Rated entering Air Wet-Bulb Temperature = {:.3T} C", RatedMixWetBulb));
                    ShowContinueError(state, format("Peak entering Air Wet-Bulb Temperature = {:.3T} C", MixWetBulb));
                    ShowContinueError(state, format("Entering Water Temperature used = {:.3T} C", simpleWatertoAirHP.RatedEntWaterTemp));
                    ShowContinueError(state, "Design air and water flow rates = 1.0");
                    ShowContinueError(
                        state, format("Rated ratio of load-side air wet-bulb temperature to 283.15 C (Rated ratioTWB) = {:.3T}", RatedratioTWB));
                    ShowContinueError(
                        state, format("Rated ratio of source-side inlet water temperature to 283.15 C (Rated ratioTS)  = {:.3T}", RatedratioTS));
                    ShowContinueError(state,
                                      format("Peak ratio of load-side air wet-bulb temperature to 283.15 C (Peak ratioTWB) = {:.3T}", ratioTWB));
                    ShowContinueError(state,
                                      format("Peak ratio of source-side inlet water temperature to 283.15 C (Peak ratioTS)  = {:.3T}", ratioTS));
                    ShowContinueError(state, format("Rated Total Cooling Capacity Modifier = {:.5T}", RatedTotCapTempModFac));
                    ShowContinueError(state, format("Peak Design Total Cooling Capacity Modifier = {:.5T}", PeakTotCapTempModFac));
                    ShowContinueError(state, format("Rated Sensible Cooling Capacity Modifier = {:.5T}", RatedSensCapTempModFac));
                    ShowContinueError(state, format("Peak Design Sensible Cooling Capacity Modifier = {:.5T}", PeakSensCapTempModFac));
                    ShowContinueError(state,
                                      "...Rated Total Cooling Capacity at Rated Conditions = Total Peak Design Load * Rated Total "
                                      "Cooling Capacity Modifier  / "
                                      "Peak Design Total Cooling Capacity Modifier");
                    ShowContinueError(state,
                                      "...Rated Sensible Cooling Capacity at Rated Conditions = Peak Design Sensible Load * Rated "
                                      "Sensible Cooling "
                                      "Capacity Modifier  / Peak Design Sensible Cooling Capacity Modifier");
                    ShowContinueError(state, "Carefully review the Load Side Total, Sensible, and Latent heat transfer rates");
                    ShowContinueError(state, "... to ensure they meet the expected manufacturers performance specifications.");
                }
            } else if (RatedCapCoolTotalAutoSized) {
                if (simpleWatertoAirHP.RatedCapCoolSensDesAtRatedCdts > simpleWatertoAirHP.RatedCapCoolAtRatedCdts) {
                    ShowWarningError(state,
                                     format("COIL:{}:WATERTOAIRHEATPUMP:EQUATIONFIT \"{}\"",
                                            WatertoAirHPNamesUC[static_cast<int>(simpleWatertoAirHP.WAHPType)],
                                            simpleWatertoAirHP.Name));
                    ShowContinueError(state, format("{}: Rated Sensible Cooling Capacity > Rated Total Cooling Capacity", RoutineName));
                    ShowContinueError(state, "Only the Rated total capacity input is autosized, consider autosizing both inputs.");
                    ShowContinueError(state, format("Rated Sensible Cooling Capacity = {:.2T} W", simpleWatertoAirHP.RatedCapCoolSensDesAtRatedCdts));
                    ShowContinueError(state, format("Rated Total Cooling Capacity    = {:.2T} W", simpleWatertoAirHP.RatedCapCoolAtRatedCdts));
                    ShowContinueError(state, "See eio file for further details.");
                    ShowContinueError(state, "Check Total and Sensible Cooling Capacity coefficients in curves to ensure they are accurate.");
                    ShowContinueError(state, "Check Zone and System Sizing objects to verify sizing inputs.");
                    ShowContinueError(state, "Sizing statistics for Total Cooling Capacity:");
                    ShowContinueError(state, format("Rated entering Air Wet-Bulb Temperature = {:.3T} C", RatedMixWetBulb));
                    ShowContinueError(state, format("Peak entering Air Wet-Bulb Temperature = {:.3T} C", MixWetBulb));
                    ShowContinueError(state, format("Entering Water Temperature used = {:.3T} C", simpleWatertoAirHP.RatedEntWaterTemp));
                    ShowContinueError(state, "Design air and water flow rates = 1.0");
                    ShowContinueError(
                        state, format("Rated ratio of load-side air wet-bulb temperature to 283.15 C (Rated ratioTWB) = {:.3T}", RatedratioTWB));
                    ShowContinueError(
                        state, format("Rated ratio of source-side inlet water temperature to 283.15 C (Rated ratioTS)  = {:.3T}", RatedratioTS));
                    ShowContinueError(state,
                                      format("Peak ratio of load-side air wet-bulb temperature to 283.15 C (Peak ratioTWB) = {:.3T}", ratioTWB));
                    ShowContinueError(state,
                                      format("Peak ratio of source-side inlet water temperature to 283.15 C (Peak ratioTS)  = {:.3T}", ratioTS));
                    ShowContinueError(state, format("Rated Total Cooling Capacity Modifier = {:.5T}", RatedTotCapTempModFac));
                    ShowContinueError(state, format("Peak Design Total Cooling Capacity Modifier = {:.5T}", PeakTotCapTempModFac));
                    ShowContinueError(state,
                                      "...Rated Total Cooling Capacity at Rated Conditions = Total Peak Design Load * Rated Total "
                                      "Cooling Capacity Modifier  / "
                                      "Peak Design Total Cooling Capacity Modifier");
                    ShowContinueError(state,
                                      "...Rated Sensible Cooling Capacity at Rated Conditions = Peak Design Sensible Load * Rated "
                                      "Sensible Cooling "
                                      "Capacity Modifier  / Peak Design Sensible Cooling Capacity Modifier");
                    ShowContinueError(state, "Carefully review the Load Side Total, Sensible, and Latent heat transfer rates");
                    ShowContinueError(state, "... to ensure they meet the expected manufacturers performance specifications.");
                }
            }

        } // Cooling Coil

        if (simpleWatertoAirHP.WAHPType == WatertoAirHP::Heating) {
            // size rated heating capacity
            IsAutoSize = false;
            if (simpleWatertoAirHP.RatedCapHeat == DataSizing::AutoSize) {
                IsAutoSize = true;
            }
            if (SizingDesRunThisAirSys || SizingDesRunThisZone) HardSizeNoDesRun = false;
            if (IsAutoSize) {
                if (state.dataSize->CurSysNum > 0) {
                    CheckSysSizing(
                        state,
                        format("COIL:{}:WATERTOAIRHEATPUMP:EQUATIONFIT", WatertoAirHPNamesUC[static_cast<int>(simpleWatertoAirHP.WAHPType)]),
                        simpleWatertoAirHP.Name);
                    if (HeatingAirVolFlowRateDes > 0.0) {
                        VolFlowRate = HeatingAirVolFlowRateDes;
                    } else {
                        VolFlowRate = CoolingAirVolFlowRateDes; // system air flow
                    }
                    // heating design day calculations
                    if (VolFlowRate >= HVAC::SmallAirVolFlow) {
                        auto const &finalSysSizing = state.dataSize->FinalSysSizing(state.dataSize->CurSysNum);
                        if (state.dataSize->CurOASysNum > 0) { // coil is in the OA stream
                            HeatMixTemp = finalSysSizing.HeatOutTemp;
                            HeatMixHumRat = finalSysSizing.HeatOutHumRat;
                            HeatSupTemp = finalSysSizing.PreheatTemp;
                        } else { // coil is on the main air loop
                            if (VolFlowRate > 0.0) {
                                HeatOutAirFrac = finalSysSizing.DesOutAirVolFlow / VolFlowRate;
                                HeatOutAirFracSys = finalSysSizing.DesOutAirVolFlow / RatedAirVolFlowRateDes;
                            } else {
                                HeatOutAirFrac = 1.0;
                                HeatOutAirFracSys = HeatOutAirFrac;
                            }
                            HeatOutAirFrac = min(1.0, max(0.0, HeatOutAirFrac));
                            HeatOutAirFracSys = min(1.0, max(0.0, HeatOutAirFracSys));
                            HeatSupTemp = finalSysSizing.HeatSupTemp;
                            if (state.dataAirSystemsData->PrimaryAirSystems(state.dataSize->CurSysNum).NumOAHeatCoils ==
                                0) { // there is no preheating of the OA stream
                                HeatMixTemp = HeatOutAirFrac * finalSysSizing.HeatOutTemp + (1.0 - HeatOutAirFrac) * finalSysSizing.HeatRetTemp;
                                HeatMixHumRat = HeatOutAirFrac * finalSysSizing.HeatOutHumRat + (1.0 - HeatOutAirFrac) * finalSysSizing.HeatRetHumRat;
                                // calculate mixed air temperature with system airflow
                                HeatMixTempSys =
                                    HeatOutAirFracSys * finalSysSizing.HeatOutTemp + (1.0 - HeatOutAirFracSys) * finalSysSizing.HeatRetTemp;
                                HeatMixHumRatSys =
                                    HeatOutAirFracSys * finalSysSizing.HeatOutHumRat + (1.0 - HeatOutAirFracSys) * finalSysSizing.HeatRetHumRat;
                            } else { // there is preheating of OA stream
                                HeatOutAirFrac = min(1.0, max(0.0, HeatOutAirFrac));
                                HeatMixTemp = HeatOutAirFrac * finalSysSizing.PreheatTemp + (1.0 - HeatOutAirFrac) * finalSysSizing.HeatRetTemp;
                                HeatMixHumRat = HeatOutAirFrac * finalSysSizing.PreheatHumRat + (1.0 - HeatOutAirFrac) * finalSysSizing.HeatRetHumRat;
                                // calculate mixed air temperature with system airflow
                                HeatMixTempSys =
                                    HeatOutAirFracSys * finalSysSizing.PreheatTemp + (1.0 - HeatOutAirFracSys) * finalSysSizing.HeatRetTemp;
                                HeatMixHumRatSys =
                                    HeatOutAirFracSys * finalSysSizing.PreheatHumRat + (1.0 - HeatOutAirFracSys) * finalSysSizing.HeatRetHumRat;
                            }
                            // determine the coil ratio of coil dT with system air flow to design heating air flow
                            HeatdTratio = (HeatSupTemp - HeatMixTempSys) / (HeatSupTemp - HeatMixTemp);
                        }
                        rhoair = Psychrometrics::PsyRhoAirFnPbTdbW(state, state.dataEnvrn->StdBaroPress, HeatMixTemp, HeatMixHumRat, RoutineName);
                        HeatCapAtPeak = rhoair * VolFlowRate * Psychrometrics::PsyCpAirFnW(DataPrecisionGlobals::constant_zero) *
                                        (HeatSupTemp - HeatMixTemp); // heating coil load
                        if (state.dataSize->DataFanType != HVAC::FanType::Invalid &&
                            state.dataSize->DataFanIndex > 0) { // remove fan heat to coil load
                            FanHeatLoad = state.dataFans->fans(state.dataSize->DataFanIndex)->getDesignHeatGain(state, VolFlowRate);

                            Real64 CpAir = Psychrometrics::PsyCpAirFnW(HeatMixHumRat);
                            if (state.dataAirSystemsData->PrimaryAirSystems(state.dataSize->CurSysNum).supFanPlace == HVAC::FanPlace::BlowThru) {
                                HeatMixTemp += FanHeatLoad / (CpAir * rhoair * VolFlowRate); // this is now the temperature entering the coil
                            } else if (state.dataAirSystemsData->PrimaryAirSystems(state.dataSize->CurSysNum).supFanPlace ==
                                       HVAC::FanPlace::DrawThru) {
                                HeatSupTemp -= FanHeatLoad / (CpAir * rhoair * VolFlowRate); // this is now the temperature leaving the coil
                            }
                        }
                        HeatCapAtPeak -= FanHeatLoad; // remove fan heat from heating coil load
                        HeatCapAtPeak = max(0.0, HeatCapAtPeak);
                        RatedHeatMixDryBulb = simpleWatertoAirHP.RatedEntAirDrybulbTemp;
                        // calculate temperatue ratio at design day peak conditions
                        HeatratioTDB = (HeatMixTemp + state.dataWaterToAirHeatPumpSimple->CelsiustoKelvin) / Tref;
                        PltSizNum = PlantUtilities::MyPlantSizingIndex(
                            state,
                            format("COIL:{}:WATERTOAIRHEATPUMP:EQUATIONFIT", WatertoAirHPNamesUC[static_cast<int>(simpleWatertoAirHP.WAHPType)]),
                            simpleWatertoAirHP.Name,
                            simpleWatertoAirHP.WaterInletNodeNum,
                            simpleWatertoAirHP.WaterOutletNodeNum,
                            ErrorsFound,
                            false);
                        if (PltSizNum > 0) {
                            DesignEntWaterTemp = state.dataSize->PlantSizData(PltSizNum).ExitTemp;
                            HeatratioTS = (DesignEntWaterTemp + state.dataWaterToAirHeatPumpSimple->CelsiustoKelvin) / Tref;
                        } else {
                            ShowSevereError(state, "Autosizing of heating capacity requires a loop Sizing:Plant object");
                            ShowContinueError(state, "Autosizing also requires physical connection to a plant or condenser loop.");
                            ShowContinueError(state,
                                              format("Occurs in COIL:{}:WATERTOAIRHEATPUMP:EQUATIONFIT Object={}",
                                                     WatertoAirHPNamesUC[static_cast<int>(simpleWatertoAirHP.WAHPType)],
                                                     simpleWatertoAirHP.Name));
                            HeatratioTS = 0.0; // Clang complains it is used uninitialized if you don't give it a value
                            ErrorsFound = true;
                        }
                        // calculate temperatue ratio at refrence conditions
                        RatedHeatratioTDB = (RatedHeatMixDryBulb + state.dataWaterToAirHeatPumpSimple->CelsiustoKelvin) / Tref;
                        RatedHeatratioTS = (simpleWatertoAirHP.RatedEntWaterTemp + state.dataWaterToAirHeatPumpSimple->CelsiustoKelvin) / Tref;
                        // determine curve modifiers at peak and rated conditions
                        PeakHeatCapTempModFac = simpleWatertoAirHP.HeatCapCurve->value(state, HeatratioTDB, HeatratioTS, 1.0, 1.0);
                        RatedHeatCapTempModFac = simpleWatertoAirHP.HeatCapCurve->value(state, RatedHeatratioTDB, RatedHeatratioTS, 1.0, 1.0);
                        // Check curve output when rated mixed air wetbulb is the design mixed air wetbulb
                        if (RatedHeatMixDryBulb == HeatMixTemp) {
                            if (RatedHeatCapTempModFac > 1.02 || RatedHeatCapTempModFac < 0.98) {
                                ShowWarningError(state,
                                                 format("{} Coil:Heating:WaterToAirHeatPump:EquationFit={}", RoutineName, simpleWatertoAirHP.Name));
                                ShowContinueError(state,
                                                  "Heating capacity as a function of temperature curve output is not equal to 1.0 (+ or - 2%) "
                                                  "at rated conditions.");
                                ShowContinueError(state, format("Curve output at rated conditions = {:.3T}", RatedHeatCapTempModFac));
                            }
                        }
                        // calculate the rated capacity based on peak conditions
                        // note: the rated capacity can be different than the capacity at
                        // rated conditions if the capacity curve isn't normalized at the
                        // rated conditions
                        RatedCapHeatDes = (PeakHeatCapTempModFac > 0.0) ? HeatCapAtPeak / PeakHeatCapTempModFac : HeatCapAtPeak;
                    } else {
                        RatedCapHeatDes = 0.0;
                        RatedHeatratioTS = 0.0; // Clang complains it is used uninitialized if you don't give it a value
                    }
                } else if (state.dataSize->CurZoneEqNum > 0) {
                    CheckZoneSizing(
                        state,
                        format("COIL:{}:WATERTOAIRHEATPUMP:EQUATIONFIT", WatertoAirHPNamesUC[static_cast<int>(simpleWatertoAirHP.WAHPType)]),
                        simpleWatertoAirHP.Name);
                    if (HeatingAirVolFlowRateDes > 0.0) {
                        VolFlowRate = HeatingAirVolFlowRateDes;
                    } else {
                        VolFlowRate = CoolingAirVolFlowRateDes; // system air flow
                    }
                    if (VolFlowRate >= HVAC::SmallAirVolFlow) {
                        if (state.dataSize->ZoneEqDXCoil) {
                            if (state.dataSize->ZoneEqSizing(state.dataSize->CurZoneEqNum).OAVolFlow > 0.0) {
                                HeatMixTemp = state.dataSize->FinalZoneSizing(state.dataSize->CurZoneEqNum).DesHeatCoilInTemp;
                                HeatMixHumRat = state.dataSize->FinalZoneSizing(state.dataSize->CurZoneEqNum).DesHeatCoilInHumRat;
                                // calculate mixed air temperature with system airflow
                                HeatOAFrac = state.dataSize->FinalZoneSizing(state.dataSize->CurZoneEqNum).MinOA / HeatingAirVolFlowRateDes;
                                HeatOAFracSys = state.dataSize->FinalZoneSizing(state.dataSize->CurZoneEqNum).MinOA / RatedAirVolFlowRateDes;
                                HeatOAFrac = min(1.0, max(0.0, HeatOAFrac));
                                HeatOAFracSys = min(1.0, max(0.0, HeatOAFracSys));
                                HeatOATemp = (state.dataSize->FinalZoneSizing(state.dataSize->CurZoneEqNum).DesHeatCoilInTemp -
                                              (1.0 - HeatOAFrac) * state.dataSize->FinalZoneSizing(state.dataSize->CurZoneEqNum).ZoneTempAtHeatPeak) /
                                             HeatOAFrac;
                                HeatMixTempSys =
                                    HeatOAFracSys * HeatOATemp +
                                    (1.0 - HeatOAFracSys) * state.dataSize->FinalZoneSizing(state.dataSize->CurZoneEqNum).ZoneTempAtHeatPeak;
                            } else {
                                HeatMixTemp = state.dataSize->FinalZoneSizing(state.dataSize->CurZoneEqNum).ZoneRetTempAtHeatPeak;
                                HeatMixHumRat = state.dataSize->FinalZoneSizing(state.dataSize->CurZoneEqNum).ZoneHumRatAtHeatPeak;
                                HeatMixTempSys = HeatMixTemp;
                            }
                        } else {
                            HeatMixTemp = state.dataSize->FinalZoneSizing(state.dataSize->CurZoneEqNum).DesHeatCoilInTemp;
                            HeatMixHumRat = state.dataSize->FinalZoneSizing(state.dataSize->CurZoneEqNum).DesHeatCoilInHumRat;
                            HeatMixTempSys = HeatMixTemp;
                        }
                        HeatSupTemp = state.dataSize->FinalZoneSizing(state.dataSize->CurZoneEqNum).HeatDesTemp;
                        // determine the coil ratio of coil dT with system air flow to design heating air flow
                        HeatdTratio = (HeatSupTemp - HeatMixTempSys) / (HeatSupTemp - HeatMixTemp);
                        rhoair = Psychrometrics::PsyRhoAirFnPbTdbW(state, state.dataEnvrn->StdBaroPress, HeatMixTemp, HeatMixHumRat, RoutineName);
                        HeatCapAtPeak = rhoair * VolFlowRate * Psychrometrics::PsyCpAirFnW(DataPrecisionGlobals::constant_zero) *
                                        (HeatSupTemp - HeatMixTemp);                                                     // heating coil load
                        if (state.dataSize->DataFanType != HVAC::FanType::Invalid && state.dataSize->DataFanIndex > 0) { // add fan heat to coil load
                            FanHeatLoad = state.dataFans->fans(state.dataSize->DataFanIndex)->getDesignHeatGain(state, VolFlowRate);

                            Real64 CpAir = Psychrometrics::PsyCpAirFnW(HeatMixHumRat);
                            if (state.dataSize->DataFanPlacement == HVAC::FanPlace::BlowThru) {
                                HeatMixTemp += FanHeatLoad / (CpAir * rhoair * VolFlowRate); // this is now the temperature entering the coil
                            } else {
                                HeatSupTemp -= FanHeatLoad / (CpAir * rhoair * VolFlowRate); // this is now the temperature leaving the coil
                            }
                        }
                        HeatCapAtPeak -= FanHeatLoad; // remove fan heat from heating coil load
                        HeatCapAtPeak = max(0.0, HeatCapAtPeak);
                        RatedHeatMixDryBulb = simpleWatertoAirHP.RatedEntAirDrybulbTemp;
                        // calculate temperatue ratio at design day peak conditions
                        HeatratioTDB = (HeatMixTemp + state.dataWaterToAirHeatPumpSimple->CelsiustoKelvin) / Tref;
                        PltSizNum = PlantUtilities::MyPlantSizingIndex(
                            state,
                            format("COIL:{}:WATERTOAIRHEATPUMP:EQUATIONFIT", WatertoAirHPNamesUC[static_cast<int>(simpleWatertoAirHP.WAHPType)]),
                            simpleWatertoAirHP.Name,
                            simpleWatertoAirHP.WaterInletNodeNum,
                            simpleWatertoAirHP.WaterOutletNodeNum,
                            ErrorsFound,
                            false);
                        if (PltSizNum > 0) {
                            DesignEntWaterTemp = state.dataSize->PlantSizData(PltSizNum).ExitTemp;
                            HeatratioTS = (DesignEntWaterTemp + state.dataWaterToAirHeatPumpSimple->CelsiustoKelvin) / Tref;
                        } else {
                            ShowSevereError(state, "Autosizing of heating capacity requires a loop Sizing:Plant object");
                            ShowContinueError(state, "Autosizing also requires physical connection to a plant or condenser loop.");
                            ShowContinueError(state,
                                              format("Occurs in COIL:{}:WATERTOAIRHEATPUMP:EQUATIONFIT Object={}",
                                                     WatertoAirHPNamesUC[static_cast<int>(simpleWatertoAirHP.WAHPType)],
                                                     simpleWatertoAirHP.Name));
                            HeatratioTS = 0.0; // Clang complains it is used uninitialized if you don't give it a value
                            ErrorsFound = true;
                        }
                        // calculate temperatue ratio at refrence conditions
                        RatedHeatratioTDB = (RatedHeatMixDryBulb + state.dataWaterToAirHeatPumpSimple->CelsiustoKelvin) / Tref;
                        RatedHeatratioTS = (simpleWatertoAirHP.RatedEntWaterTemp + state.dataWaterToAirHeatPumpSimple->CelsiustoKelvin) / Tref;
                        // determine curve modifiers at peak and rated conditions
                        PeakHeatCapTempModFac = simpleWatertoAirHP.HeatCapCurve->value(state, HeatratioTDB, HeatratioTS, 1.0, 1.0);
                        RatedHeatCapTempModFac = simpleWatertoAirHP.HeatCapCurve->value(state, RatedHeatratioTDB, RatedHeatratioTS, 1.0, 1.0);
                        RatedHeatPowerTempModFac = simpleWatertoAirHP.HeatPowCurve->value(state, RatedHeatratioTDB, RatedHeatratioTS, 1.0, 1.0);
                        // Check curve output when rated mixed air wetbulb is the design mixed air wetbulb
                        if (RatedHeatMixDryBulb == HeatMixTemp) {
                            if (RatedHeatCapTempModFac > 1.02 || RatedHeatCapTempModFac < 0.98) {
                                ShowWarningError(state,
                                                 format("{} Coil:Heating:WaterToAirHeatPump:EquationFit={}", RoutineName, simpleWatertoAirHP.Name));
                                ShowContinueError(state,
                                                  "Heating capacity as a function of temperature curve output is not equal to 1.0 (+ or - 2%) "
                                                  "at rated conditions.");
                                ShowContinueError(state, format("Curve output at rated conditions = {:.3T}", RatedHeatCapTempModFac));
                            }
                            if (RatedHeatPowerTempModFac > 1.02 || RatedHeatPowerTempModFac < 0.98) {
                                ShowWarningError(state,
                                                 format("{} Coil:Heating:WaterToAirHeatPump:EquationFit={}", RoutineName, simpleWatertoAirHP.Name));
                                ShowContinueError(state,
                                                  "Heating power consumption as a function of temperature curve output is not equal to "
                                                  "1.0 (+ or - 2%) at rated conditions.");
                                ShowContinueError(state, format("Curve output at rated conditions = {:.3T}", RatedHeatPowerTempModFac));
                            }
                        }
                        // calculate the rated capacity based on peak conditions
                        // note: the rated capacity can be different than the capacity at
                        // rated conditions if the capacity curve isn't normalized at the
                        // rated conditions
                        RatedCapHeatDes = (PeakHeatCapTempModFac > 0.0) ? HeatCapAtPeak / PeakHeatCapTempModFac : HeatCapAtPeak;
                    } else {
                        RatedHeatratioTS = 0.0; // Clang complains it is used uninitialized if you don't give it a value
                        RatedCapHeatDes = 0.0;
                    }
                } else {
                    RatedHeatratioTS = 0.0; // Clang complains it is used uninitialized if you don't give it a value
                }

                // determine adjusted cooling and heating coil capacity
                simpleWatertoAirHP.RatedCapHeatAtRatedCdts = RatedCapHeatDes * RatedHeatCapTempModFac;
                if (simpleWatertoAirHP.CompanionCoolingCoilNum > 0) {
                    auto &companionCoolingCoil(state.dataWaterToAirHeatPumpSimple->SimpleWatertoAirHP(simpleWatertoAirHP.CompanionCoolingCoilNum));
                    if (companionCoolingCoil.WAHPPlantType == DataPlant::PlantEquipmentType::CoilWAHPCoolingEquationFit &&
                        companionCoolingCoil.RatedCapCoolTotal == DataSizing::AutoSize) {
                        // case 1: companion coil is also of EquationFit type and is being autosized
                        RatedCapCoolTotalDes = state.dataSize->DXCoolCap;
                        RatedTotCapTempModFac = companionCoolingCoil.RatedCapCoolAtRatedCdts / RatedCapCoolTotalDes;
                        RatedCapCoolHeatDD =
                            simpleWatertoAirHP.RatedCapHeatAtRatedCdts / simpleWatertoAirHP.RatioRatedHeatRatedTotCoolCap / RatedTotCapTempModFac;
                        RatedCoolPowerTempModFac = companionCoolingCoil.RatedPowerCoolAtRatedCdts / companionCoolingCoil.RatedPowerCool;
                        if (RatedCapCoolHeatDD > RatedCapCoolTotalDes) {
                            // total cooling capacity
                            RatedCapCoolTotalDes = RatedCapCoolHeatDD;
                            // adjust for system air flow -- capacity is based on heating design day calcs
                            // adjust by ratio of system to heating air flow rate and temperature delta across the coil at these different airflow
                            if (HeatingAirVolFlowRateDes > 0) {
                                RatedCapCoolTotalDes *= (RatedAirVolFlowRateDes / HeatingAirVolFlowRateDes) * HeatdTratio;
                            }
                            // calculate ajustment factor over previous capacity for sensible capacity adjustment
                            Real64 CapCoolAdjFac = RatedCapCoolTotalDes / state.dataSize->DXCoolCap;
                            // update cooling coil rated capacity after adjustments based on heating coil size
                            state.dataSize->DXCoolCap = RatedCapCoolTotalDes;
                            // sensible cooling capacity
                            RatedCapCoolSensDes = companionCoolingCoil.RatedCapCoolSens * CapCoolAdjFac; // Assume that SHR stays the same
                            companionCoolingCoil.RatedCapCoolSensDesAtRatedCdts *= CapCoolAdjFac;
                            companionCoolingCoil.RatedCapCoolSens = RatedCapCoolSensDes;
                            // update Water-to-Air Heat Pumps output reports
                            OutputReportPredefined::PreDefTableEntry(state,
                                                                     state.dataOutRptPredefined->pdchWAHPRatedSensCapAtRatedCdts,
                                                                     companionCoolingCoil.Name,
                                                                     companionCoolingCoil.RatedCapCoolSensDesAtRatedCdts);
                            OutputReportPredefined::PreDefTableEntry(
                                state, state.dataOutRptPredefined->pdchWAHPDD, companionCoolingCoil.Name, "Heating");
                            OutputReportPredefined::PreDefTableEntry(
                                state, state.dataOutRptPredefined->pdchWAHPDD, simpleWatertoAirHP.Name, "Heating");
                            // update Cooling Coils output reports
                            OutputReportPredefined::PreDefTableEntry(state,
                                                                     state.dataOutRptPredefined->pdchCoolCoilLatCap,
                                                                     companionCoolingCoil.Name,
                                                                     RatedCapCoolTotalDes - RatedCapCoolSensDes);
                            OutputReportPredefined::PreDefTableEntry(state,
                                                                     state.dataOutRptPredefined->pdchCoolCoilSHR,
                                                                     companionCoolingCoil.Name,
                                                                     RatedCapCoolSensDes / RatedCapCoolTotalDes);
                            OutputReportPredefined::PreDefTableEntry(
                                state, state.dataOutRptPredefined->pdchCoolCoilSensCap, companionCoolingCoil.Name, RatedCapCoolSensDes);
                        } else {
                            OutputReportPredefined::PreDefTableEntry(
                                state, state.dataOutRptPredefined->pdchWAHPDD, companionCoolingCoil.Name, "Cooling");
                            OutputReportPredefined::PreDefTableEntry(
                                state, state.dataOutRptPredefined->pdchWAHPDD, simpleWatertoAirHP.Name, "Cooling");
                        }
                        RatedCapHeatDes =
                            RatedCapCoolTotalDes * RatedTotCapTempModFac * simpleWatertoAirHP.RatioRatedHeatRatedTotCoolCap / RatedHeatCapTempModFac;
                        companionCoolingCoil.RatedCapCoolTotal = RatedCapCoolTotalDes;
                        companionCoolingCoil.RatedCapCoolAtRatedCdts = RatedCapCoolTotalDes * RatedTotCapTempModFac;
                        companionCoolingCoil.RatedPowerCoolAtRatedCdts =
                            companionCoolingCoil.RatedCapCoolAtRatedCdts / companionCoolingCoil.RatedCOPCoolAtRatedCdts;
                        companionCoolingCoil.RatedPowerCool = companionCoolingCoil.RatedPowerCoolAtRatedCdts / RatedCoolPowerTempModFac;
                        // update Water-to-Air Heat Pumps output reports
                        OutputReportPredefined::PreDefTableEntry(state,
                                                                 state.dataOutRptPredefined->pdchWAHPRatedCapAtRatedCdts,
                                                                 companionCoolingCoil.Name,
                                                                 companionCoolingCoil.RatedCapCoolAtRatedCdts);
                        // update Cooling Coils output reports
                        OutputReportPredefined::PreDefTableEntry(
                            state, state.dataOutRptPredefined->pdchCoolCoilTotCap, companionCoolingCoil.Name, RatedCapCoolTotalDes);
                        BaseSizer::reportSizerOutput(
                            state,
                            format("COIL:{}:WATERTOAIRHEATPUMP:EQUATIONFIT", WatertoAirHPNamesUC[static_cast<int>(companionCoolingCoil.WAHPType)]),
                            companionCoolingCoil.Name,
                            "Design Size Rated Total Cooling Capacity [W]",
                            companionCoolingCoil.RatedCapCoolTotal);
                        BaseSizer::reportSizerOutput(
                            state,
                            format("COIL:{}:WATERTOAIRHEATPUMP:EQUATIONFIT", WatertoAirHPNamesUC[static_cast<int>(companionCoolingCoil.WAHPType)]),
                            companionCoolingCoil.Name,
                            "Design Size Rated Sensible Cooling Capacity [W]",
                            companionCoolingCoil.RatedCapCoolSens);
                    } else if (companionCoolingCoil.WAHPPlantType ==
                               DataPlant::PlantEquipmentType::CoilWAHPCoolingEquationFit) { // case 2: companion coil is of EquationFit type but is
                                                                                            // not autosized
                        RatedCapHeatDes = companionCoolingCoil.RatedCapCoolTotal * simpleWatertoAirHP.RatioRatedHeatRatedTotCoolCap;
                    } else { // case 3: companion type is different than EquationFit
                        RatedCapHeatDes = state.dataSize->DXCoolCap;
                    }
                }
                // heating capacity final determination
                simpleWatertoAirHP.RatedCapHeat = RatedCapHeatDes;
                simpleWatertoAirHP.RatedCapHeatAtRatedCdts = RatedCapHeatDes * RatedHeatCapTempModFac;

                // heating power calculations
                RatedHeatPowerTempModFac = simpleWatertoAirHP.HeatPowCurve->value(state, RatedHeatratioTDB, RatedHeatratioTS, 1.0, 1.0);
                simpleWatertoAirHP.RatedPowerHeat =
                    simpleWatertoAirHP.RatedCapHeatAtRatedCdts / (simpleWatertoAirHP.RatedCOPHeatAtRatedCdts * RatedHeatPowerTempModFac);

                // update reports
                OutputReportPredefined::PreDefTableEntry(state,
                                                         state.dataOutRptPredefined->pdchWAHPRatedCapAtRatedCdts,
                                                         simpleWatertoAirHP.Name,
                                                         simpleWatertoAirHP.RatedCapHeatAtRatedCdts);
                OutputReportPredefined::PreDefTableEntry(
                    state, state.dataOutRptPredefined->pdchWAHPRatedAirDBT, simpleWatertoAirHP.Name, RatedHeatMixDryBulb);
                OutputReportPredefined::PreDefTableEntry(
                    state, state.dataOutRptPredefined->pdchWAHPRatedWtrT, simpleWatertoAirHP.Name, simpleWatertoAirHP.RatedEntWaterTemp);
                BaseSizer::reportSizerOutput(
                    state,
                    format("COIL:{}:WATERTOAIRHEATPUMP:EQUATIONFIT", WatertoAirHPNamesUC[static_cast<int>(simpleWatertoAirHP.WAHPType)]),
                    simpleWatertoAirHP.Name,
                    "Design Size Rated Heating Capacity [W]",
                    simpleWatertoAirHP.RatedCapHeat);
                OutputReportPredefined::PreDefTableEntry(
                    state, state.dataOutRptPredefined->pdchHeatCoilNomCap, simpleWatertoAirHP.Name, simpleWatertoAirHP.RatedCapHeat);
                if (simpleWatertoAirHP.RatedCapHeat != 0.0) {
                    OutputReportPredefined::PreDefTableEntry(state,
                                                             state.dataOutRptPredefined->pdchHeatCoilNomEff,
                                                             simpleWatertoAirHP.Name,
                                                             simpleWatertoAirHP.RatedPowerHeat / simpleWatertoAirHP.RatedCapHeat);
                } else {
                    OutputReportPredefined::PreDefTableEntry(state, state.dataOutRptPredefined->pdchHeatCoilNomEff, simpleWatertoAirHP.Name, 0.0);
                }
            } else {
                if (simpleWatertoAirHP.RatedCapHeat > 0.0 && RatedCapHeatDes > 0.0 && !HardSizeNoDesRun) {
                    RatedCapHeatUser = simpleWatertoAirHP.RatedCapHeat;
                    BaseSizer::reportSizerOutput(
                        state,
                        format("COIL:{}:WATERTOAIRHEATPUMP:EQUATIONFIT", WatertoAirHPNamesUC[static_cast<int>(simpleWatertoAirHP.WAHPType)]),
                        simpleWatertoAirHP.Name,
                        "Design Size Rated Heating Capacity [W]",
                        RatedCapHeatDes,
                        "User-Specified Rated Heating Capacity [W]",
                        RatedCapHeatUser);
                    if (state.dataGlobal->DisplayExtraWarnings) {
                        if ((std::abs(RatedCapHeatDes - RatedCapHeatUser) / RatedCapHeatUser) > state.dataSize->AutoVsHardSizingThreshold) {
                            ShowMessage(
                                state,
                                format("SizeHVACWaterToAir: Potential issue with equipment sizing for coil {}:WATERTOAIRHEATPUMP:EQUATIONFIT {}",
                                       WatertoAirHPNamesUC[static_cast<int>(simpleWatertoAirHP.WAHPType)],
                                       simpleWatertoAirHP.Name));
                            ShowContinueError(state, format("User-Specified Rated Heating Capacity of {:.2R} [W]", RatedCapHeatUser));
                            ShowContinueError(state, format("differs from Design Size Rated Heating Capacity of {:.2R} [W]", RatedCapHeatDes));
                            ShowContinueError(state, "This may, or may not, indicate mismatched component sizes.");
                            ShowContinueError(state, "Verify that the value entered is intended and is consistent with other components.");
                        }
                    }
                } else {
                    if (simpleWatertoAirHP.RatedCapHeat > 0.0) {
                        RatedCapHeatUser = simpleWatertoAirHP.RatedCapHeat;
                        BaseSizer::reportSizerOutput(
                            state,
                            format("COIL:{}:WATERTOAIRHEATPUMP:EQUATIONFIT", WatertoAirHPNamesUC[static_cast<int>(simpleWatertoAirHP.WAHPType)]),
                            simpleWatertoAirHP.Name,
                            "User-Specified Rated Heating Capacity [W]",
                            RatedCapHeatUser);
                    }
                }

                // user provided inputs are assumed to be at rated conditions
                simpleWatertoAirHP.RatedPowerHeat = simpleWatertoAirHP.RatedCapHeat / simpleWatertoAirHP.RatedCOPHeatAtRatedCdts;
                simpleWatertoAirHP.RatedCapHeatAtRatedCdts = 0;   // not sure why these are set = 0, should be RatedCapHeat?
                simpleWatertoAirHP.RatedPowerHeatAtRatedCdts = 0; // should be RatedPowerHeat?
            }
            // Check that heat pump heating capacity is within 20% of cooling capacity. Check only for heating coil and report both.
            if (simpleWatertoAirHP.WAHPType == WatertoAirHP::Heating && simpleWatertoAirHP.CompanionCoolingCoilNum > 0) {
                auto &companionCoolingCoil(state.dataWaterToAirHeatPumpSimple->SimpleWatertoAirHP(simpleWatertoAirHP.CompanionCoolingCoilNum));
                if (companionCoolingCoil.RatedCapCoolTotal > 0.0) {

                    if (std::abs(companionCoolingCoil.RatedCapCoolTotal - simpleWatertoAirHP.RatedCapHeat) / companionCoolingCoil.RatedCapCoolTotal >
                        0.2) {

                        ShowWarningError(state,
                                         format("COIL:{}:WATERTOAIRHEATPUMP:EQUATIONFIT {}",
                                                WatertoAirHPNamesUC[static_cast<int>(simpleWatertoAirHP.WAHPType)],
                                                simpleWatertoAirHP.Name));
                        ShowContinueError(state,
                                          format("...used with COIL:{}:WATERTOAIRHEATPUMP:EQUATIONFIT {}",
                                                 companionCoolingCoil.WAHPType,
                                                 companionCoolingCoil.Name));
                        ShowContinueError(state, "...heating capacity is disproportionate (> 20% different) to total cooling capacity");
                        ShowContinueError(state, format("...heating capacity = {:.3T} W", simpleWatertoAirHP.RatedCapHeat));
                        ShowContinueError(state, format("...cooling capacity = {:.3T} W", companionCoolingCoil.RatedCapCoolTotal));
                    }
                }
            }

            state.dataRptCoilSelection->coilSelectionReportObj->setCoilHeatingCapacity(
                state,
                simpleWatertoAirHP.Name,
                format("COIL:{}:WATERTOAIRHEATPUMP:EQUATIONFIT", WatertoAirHPNamesUC[static_cast<int>(simpleWatertoAirHP.WAHPType)]),
                RatedCapHeatDes,
                IsAutoSize,
                state.dataSize->CurSysNum,
                state.dataSize->CurZoneEqNum,
                state.dataSize->CurOASysNum,
                FanCoolLoad,
                1.0, // RatedHeatCapTempModFac,
                -999.0,
                -999.0);

        } // Heating

        // size/report rated efficiency and power
        if (simpleWatertoAirHP.WAHPType == WatertoAirHP::Cooling) {
            if (simpleWatertoAirHP.RatedPowerCool > 0) {
                OutputReportPredefined::PreDefTableEntry(state,
                                                         state.dataOutRptPredefined->pdchCoolCoilNomEff,
                                                         simpleWatertoAirHP.Name,
                                                         simpleWatertoAirHP.RatedCapCoolTotal / simpleWatertoAirHP.RatedPowerCool);
            }
            if (IsAutoSize) {
                OutputReportPredefined::PreDefTableEntry(state,
                                                         state.dataOutRptPredefined->pdchWAHPRatedPowerAtRatedCdts,
                                                         simpleWatertoAirHP.Name,
                                                         simpleWatertoAirHP.RatedPowerCoolAtRatedCdts);
                if (simpleWatertoAirHP.RatedPowerCoolAtRatedCdts > 0) {
                    OutputReportPredefined::PreDefTableEntry(state,
                                                             state.dataOutRptPredefined->pdchWAHPRatedCOPAtRatedCdts,
                                                             simpleWatertoAirHP.Name,
                                                             simpleWatertoAirHP.RatedCapCoolAtRatedCdts /
                                                                 simpleWatertoAirHP.RatedPowerCoolAtRatedCdts);
                }
            }
        } else if (simpleWatertoAirHP.WAHPType == WatertoAirHP::Heating) {
            // heating coil power
            simpleWatertoAirHP.RatedPowerHeatAtRatedCdts = simpleWatertoAirHP.RatedCapHeatAtRatedCdts / simpleWatertoAirHP.RatedCOPHeatAtRatedCdts;
            if (simpleWatertoAirHP.RatedPowerHeat > 0) {
                OutputReportPredefined::PreDefTableEntry(state,
                                                         state.dataOutRptPredefined->pdchHeatCoilNomEff,
                                                         simpleWatertoAirHP.Name,
                                                         simpleWatertoAirHP.RatedCapHeat / simpleWatertoAirHP.RatedPowerHeat);
            }
            if (IsAutoSize) {
                OutputReportPredefined::PreDefTableEntry(state,
                                                         state.dataOutRptPredefined->pdchWAHPRatedPowerAtRatedCdts,
                                                         simpleWatertoAirHP.Name,
                                                         simpleWatertoAirHP.RatedPowerHeatAtRatedCdts);
                if (simpleWatertoAirHP.RatedPowerHeatAtRatedCdts > 0) {
                    OutputReportPredefined::PreDefTableEntry(state,
                                                             state.dataOutRptPredefined->pdchWAHPRatedCOPAtRatedCdts,
                                                             simpleWatertoAirHP.Name,
                                                             simpleWatertoAirHP.RatedCapHeatAtRatedCdts /
                                                                 simpleWatertoAirHP.RatedPowerHeatAtRatedCdts);
                }
            }
            // re-calculate companion coil power
            if (simpleWatertoAirHP.CompanionCoolingCoilNum > 0) {
                auto &companionCoolingCoil(state.dataWaterToAirHeatPumpSimple->SimpleWatertoAirHP(simpleWatertoAirHP.CompanionCoolingCoilNum));
                companionCoolingCoil.RatedPowerCoolAtRatedCdts =
                    companionCoolingCoil.RatedCapCoolAtRatedCdts / companionCoolingCoil.RatedCOPCoolAtRatedCdts;
                if (companionCoolingCoil.RatedCapCoolTotal > 0) {
                    OutputReportPredefined::PreDefTableEntry(state,
                                                             state.dataOutRptPredefined->pdchCoolCoilNomEff,
                                                             companionCoolingCoil.Name,
                                                             companionCoolingCoil.RatedCapCoolTotal / companionCoolingCoil.RatedPowerCool);
                    if (IsAutoSize) {
                        OutputReportPredefined::PreDefTableEntry(state,
                                                                 state.dataOutRptPredefined->pdchWAHPRatedPowerAtRatedCdts,
                                                                 companionCoolingCoil.Name,
                                                                 companionCoolingCoil.RatedPowerCoolAtRatedCdts);
                        if (companionCoolingCoil.RatedPowerCoolAtRatedCdts > 0) {
                            OutputReportPredefined::PreDefTableEntry(state,
                                                                     state.dataOutRptPredefined->pdchWAHPRatedCOPAtRatedCdts,
                                                                     companionCoolingCoil.Name,
                                                                     companionCoolingCoil.RatedCapCoolAtRatedCdts /
                                                                         companionCoolingCoil.RatedPowerCoolAtRatedCdts);
                        }
                    }
                }
            }
        }

        // Size water volumetric flow rate
        IsAutoSize = false;
        if (simpleWatertoAirHP.RatedWaterVolFlowRate == DataSizing::AutoSize) {
            IsAutoSize = true;
        }

        //   WSHP condenser can be on either a plant loop or condenser loop. Test each to find plant sizing number.
        //   first check to see if coil is connected to a plant loop, no warning on this CALL
        if (IsAutoSize) {
            PltSizNum = PlantUtilities::MyPlantSizingIndex(
                state,
                format("COIL:{}:WATERTOAIRHEATPUMP:EQUATIONFIT", WatertoAirHPNamesUC[static_cast<int>(simpleWatertoAirHP.WAHPType)]),
                simpleWatertoAirHP.Name,
                simpleWatertoAirHP.WaterInletNodeNum,
                simpleWatertoAirHP.WaterOutletNodeNum,
                ErrorsFound,
                false);

            if (PltSizNum > 0) {
                rho = state.dataPlnt->PlantLoop(simpleWatertoAirHP.plantLoc.loopNum)
                          .glycol->getDensity(state, state.dataSize->PlantSizData(PltSizNum).ExitTemp, RoutineNameAlt);
                Cp = state.dataPlnt->PlantLoop(simpleWatertoAirHP.plantLoc.loopNum)
                         .glycol->getSpecificHeat(state, state.dataSize->PlantSizData(PltSizNum).ExitTemp, RoutineNameAlt);

                if (simpleWatertoAirHP.WAHPType == WatertoAirHP::Heating) {
                    RatedWaterVolFlowRateDes = simpleWatertoAirHP.RatedCapHeat / (state.dataSize->PlantSizData(PltSizNum).DeltaT * Cp * rho);
                } else if (simpleWatertoAirHP.WAHPType == WatertoAirHP::Cooling) {
                    //       use companion heating coil capacity to calculate volumetric flow rate
                    if (simpleWatertoAirHP.CompanionHeatingCoilNum > 0) {
                        auto const &companionHeatingCoil =
                            state.dataWaterToAirHeatPumpSimple->SimpleWatertoAirHP(simpleWatertoAirHP.CompanionHeatingCoilNum);
                        if (companionHeatingCoil.RatedCapHeat == DataSizing::AutoSize) {
                            SystemCapacity = simpleWatertoAirHP.RatedCapCoolTotal; // but you should use condenser capacity?
                        } else {
                            SystemCapacity = companionHeatingCoil.RatedCapHeat;
                        }
                    } else {
                        SystemCapacity = simpleWatertoAirHP.RatedCapCoolAtRatedCdts; // RatedCapCoolTotal ? * (1 + 1/COP) ?
                    }

                    RatedWaterVolFlowRateDes = SystemCapacity / (state.dataSize->PlantSizData(PltSizNum).DeltaT * Cp * rho);
                }
            } else {
                ShowSevereError(state, "Autosizing of water flow requires a loop Sizing:Plant object");
                ShowContinueError(state, "Autosizing also requires physical connection to a plant or condenser loop.");
                ShowContinueError(state,
                                  format("Occurs in COIL:{}:WATERTOAIRHEATPUMP:EQUATIONFIT Object={}",
                                         WatertoAirHPNamesUC[static_cast<int>(simpleWatertoAirHP.WAHPType)],
                                         simpleWatertoAirHP.Name));
                ErrorsFound = true;
            }

            if (SystemCapacity != DataSizing::AutoSize) {
                simpleWatertoAirHP.RatedWaterVolFlowRate = RatedWaterVolFlowRateDes;
                BaseSizer::reportSizerOutput(
                    state,
                    format("COIL:{}:WATERTOAIRHEATPUMP:EQUATIONFIT", WatertoAirHPNamesUC[static_cast<int>(simpleWatertoAirHP.WAHPType)]),
                    simpleWatertoAirHP.Name,
                    "Design Size Rated Water Flow Rate [m3/s]",
                    RatedWaterVolFlowRateDes);
                if (simpleWatertoAirHP.WAHPType == WatertoAirHP::Heating && simpleWatertoAirHP.CompanionCoolingCoilNum > 0) {
                    auto &companionCoolingCoil(state.dataWaterToAirHeatPumpSimple->SimpleWatertoAirHP(simpleWatertoAirHP.CompanionCoolingCoilNum));
                    companionCoolingCoil.RatedWaterVolFlowRate = RatedWaterVolFlowRateDes;
                    BaseSizer::reportSizerOutput(
                        state,
                        format("COIL:{}:WATERTOAIRHEATPUMP:EQUATIONFIT", WatertoAirHPNamesUC[static_cast<int>(companionCoolingCoil.WAHPType)]),
                        companionCoolingCoil.Name,
                        "Design Size Rated Water Flow Rate [m3/s]",
                        RatedWaterVolFlowRateDes);
                } else if (simpleWatertoAirHP.WAHPType == WatertoAirHP::Cooling && simpleWatertoAirHP.CompanionHeatingCoilNum > 0) {
                    auto &companionHeatingCoil(state.dataWaterToAirHeatPumpSimple->SimpleWatertoAirHP(simpleWatertoAirHP.CompanionHeatingCoilNum));
                    companionHeatingCoil.RatedWaterVolFlowRate = RatedWaterVolFlowRateDes;
                    BaseSizer::reportSizerOutput(
                        state,
                        format("COIL:{}:WATERTOAIRHEATPUMP:EQUATIONFIT", WatertoAirHPNamesUC[static_cast<int>(companionHeatingCoil.WAHPType)]),
                        companionHeatingCoil.Name,
                        "Design Size Rated Water Flow Rate [m3/s]",
                        RatedWaterVolFlowRateDes);
                }
            }
        } else {
            if (simpleWatertoAirHP.RatedWaterVolFlowRate > 0.0 && RatedWaterVolFlowRateDes > 0.0) {
                RatedWaterVolFlowRateUser = simpleWatertoAirHP.RatedWaterVolFlowRate;
                BaseSizer::reportSizerOutput(
                    state,
                    format("COIL:{}:WATERTOAIRHEATPUMP:EQUATIONFIT", WatertoAirHPNamesUC[static_cast<int>(simpleWatertoAirHP.WAHPType)]),
                    simpleWatertoAirHP.Name,
                    "Design Size Rated Water Flow Rate [m3/s]",
                    RatedWaterVolFlowRateDes,
                    "User-Specified Rated Water Flow Rate [m3/s]",
                    RatedWaterVolFlowRateUser);
                if (state.dataGlobal->DisplayExtraWarnings) {
                    if ((std::abs(RatedWaterVolFlowRateDes - RatedWaterVolFlowRateUser) / RatedWaterVolFlowRateUser) >
                        state.dataSize->AutoVsHardSizingThreshold) {
                        ShowMessage(state,
                                    format("SizeHVACWaterToAir: Potential issue with equipment sizing for coil {}:WATERTOAIRHEATPUMP:EQUATIONFIT {}",
                                           simpleWatertoAirHP.WAHPType,
                                           simpleWatertoAirHP.Name));
                        ShowContinueError(state, format("User-Specified Rated Water Flow Rate of {:.5R} [m3/s]", RatedWaterVolFlowRateUser));
                        ShowContinueError(state, format("differs from Design Size Rated Water Flow Rate of {:.5R} [m3/s]", RatedWaterVolFlowRateDes));
                        ShowContinueError(state, "This may, or may not, indicate mismatched component sizes.");
                        ShowContinueError(state, "Verify that the value entered is intended and is consistent with other components.");
                    }
                }
            }
        }

        // Save component design water volumetric flow rate.
        // Use 1/2 flow since both cooling and heating coil will save flow yet only 1 will operate at a time
        if (simpleWatertoAirHP.RatedWaterVolFlowRate > 0.0) {
            if (simpleWatertoAirHP.WAHPType == WatertoAirHP::Heating) {
                PlantUtilities::RegisterPlantCompDesignFlow(
                    state, simpleWatertoAirHP.WaterInletNodeNum, 0.5 * simpleWatertoAirHP.RatedWaterVolFlowRate);
                if (simpleWatertoAirHP.CompanionCoolingCoilNum > 0) {
                    auto &companionCoolingCoil(state.dataWaterToAirHeatPumpSimple->SimpleWatertoAirHP(simpleWatertoAirHP.CompanionCoolingCoilNum));
                    PlantUtilities::RegisterPlantCompDesignFlow(
                        state, companionCoolingCoil.WaterInletNodeNum, 0.5 * simpleWatertoAirHP.RatedWaterVolFlowRate);
                }
            } else if (simpleWatertoAirHP.WAHPType == WatertoAirHP::Cooling) {
                PlantUtilities::RegisterPlantCompDesignFlow(
                    state, simpleWatertoAirHP.WaterInletNodeNum, 0.5 * simpleWatertoAirHP.RatedWaterVolFlowRate);
            }
        }
    }

    void CalcHPCoolingSimple(EnergyPlusData &state,
                             int const HPNum,                                // Heat Pump Number
                             HVAC::FanOp const fanOp,                        // Fan/Compressor cycling scheme indicator
                             [[maybe_unused]] Real64 const SensDemand,       // Cooling Sensible Demand [W] !unused1208
                             [[maybe_unused]] Real64 const LatentDemand,     // Cooling Latent Demand [W]
                             HVAC::CompressorOp const compressorOp,          // compressor operation flag
                             Real64 const PartLoadRatio,                     // compressor part load ratio
                             [[maybe_unused]] Real64 const OnOffAirFlowRatio // ratio of compressor on flow to average flow over time step
    )
    {

        //       AUTHOR         Arun Shenoy
        //       DATE WRITTEN   Jan 2004
        //       RE-ENGINEERED  Kenneth Tang (Jan 2005)

        // PURPOSE OF THIS SUBROUTINE:
        // This subroutine is for simulating the cooling mode of the Water to Air HP Simple

        // METHODOLOGY EMPLOYED:
        // Simulate the heat pump performance using the coefficients in quadlinear and quintlinear curves and rated conditions
        // If the LatDegradModelSimFlag is enabled, the coil will be simulated twice:
        // (1)first simulation at the rated conditions (2) second simulation at the
        // actual operating conditions. Then call CalcEffectiveSHR and the effective SHR
        // is adjusted.
        // If the LatDegradModelSimFlag is disabled, the cooling coil is only simulated
        // once at the actual operating conditions.
        // Finally, adjust the heat pump outlet conditions based on the PartLoadRatio
        // and RuntimeFrac.

        // REFERENCES:
        // (1) Lash.T.A.,1992.Simulation and Analysis of a Water Loop Heat Pump System.
        // M.S. Thesis, University of Illinois at Urbana Champaign.
        // (2) Shenoy, Arun. 2004. Simulation, Modeling and Analysis of Water to Air Heat Pump.
        // State Energy Simulation Program. M.S. Thesis, Department of Mechanical and Aerospace Engineering,
        // Oklahoma State University. (downloadable from www.hvac.okstate.edu)
        // (3) Tang,C.C.. 2005. Modeling Packaged Heat Pumps in a Quasi-Steady
        // State Energy Simulation Program. M.S. Thesis, Department of Mechanical and Aerospace Engineering,
        // Oklahoma State University. (downloadable from www.hvac.okstate.edu)
        // (4) Henderson, H.I., K. Rengarajan.1996. A Model to Predict the Latent
        // Capacity of Air Conditioners and Heat Pumps at Part-Load Conditions
        // with Constant Fan Operation ASHRAE Transactions 102 (1), pp. 266-274.

        Real64 TimeStepSysSec = state.dataHVACGlobal->TimeStepSysSec;

        // SUBROUTINE PARAMETER DEFINITIONS:
        constexpr Real64 Tref(283.15); // Reference Temperature for performance curves,10C [K]
        static constexpr std::string_view RoutineName("CalcHPCoolingSimple");
        static constexpr std::string_view RoutineNameSourceSideInletTemp("CalcHPCoolingSimple:SourceSideInletTemp");

        Real64 TotalCapRated;              // Rated Total Cooling Capacity [W]
        Real64 SensCapRated;               // Rated Sensible Cooling Capacity [W]
        Real64 CoolPowerRated;             // Rated Cooling Power Input[W]
        Real64 AirVolFlowRateRated;        // Rated Air Volumetric Flow Rate [m3/s]
        Real64 WaterVolFlowRateRated;      // Rated Water Volumetric Flow Rate [m3/s]
        Real64 Twet_Rated;                 // Twet at rated conditions (coil air flow rate and air temperatures), sec
        Real64 Gamma_Rated;                // Gamma at rated conditions (coil air flow rate and air temperatures)
        Real64 SHRss;                      // Sensible heat ratio at steady state
        Real64 SHReff;                     // Effective sensible heat ratio at part-load condition
        Real64 ratioTDB;                   // Ratio of the inlet air dry bulb temperature to the rated conditions
        Real64 ratioTWB;                   // Ratio of the inlet air wet bulb temperature to the rated conditions
        Real64 ratioTS;                    // Ratio of the source side(water) inlet temperature to the rated conditions
        Real64 ratioVL;                    // Ratio of the air flow rate to the rated conditions
        Real64 ratioVS;                    // Ratio of the water flow rate to the rated conditions
        Real64 CpWater;                    // Specific heat of water [J/kg_C]
        Real64 CpAir;                      // Specific heat of air [J/kg_C]
        Real64 LoadSideFullMassFlowRate;   // Load Side Full Load Mass Flow Rate [kg/s]
        Real64 LoadSideFullOutletEnthalpy; // Load Side Full Load Outlet Air Enthalpy [J/kg]

        bool LatDegradModelSimFlag;      // Latent degradation model simulation flag
        int NumIteration;                // Iteration Counter
        Real64 LoadSideInletDBTemp_Unit; // calc conditions for unit
        Real64 LoadSideInletWBTemp_Unit; // calc conditions for unit
        Real64 LoadSideInletHumRat_Unit; // calc conditions for unit
        Real64 LoadSideInletEnth_Unit;   // calc conditions for unit
        Real64 CpAir_Unit;               // calc conditions for unit

        if (state.dataWaterToAirHeatPumpSimple->firstTime) {
            // Set indoor air conditions to the rated condition
            state.dataWaterToAirHeatPumpSimple->LoadSideInletDBTemp_Init = 26.7;
            state.dataWaterToAirHeatPumpSimple->LoadSideInletHumRat_Init = 0.0111;
            state.dataWaterToAirHeatPumpSimple->LoadSideInletEnth_Init = Psychrometrics::PsyHFnTdbW(
                state.dataWaterToAirHeatPumpSimple->LoadSideInletDBTemp_Init, state.dataWaterToAirHeatPumpSimple->LoadSideInletHumRat_Init);
            state.dataWaterToAirHeatPumpSimple->CpAir_Init =
                Psychrometrics::PsyCpAirFnW(state.dataWaterToAirHeatPumpSimple->LoadSideInletHumRat_Init);
            state.dataWaterToAirHeatPumpSimple->firstTime = false;
        }
        state.dataWaterToAirHeatPumpSimple->LoadSideInletWBTemp_Init =
            Psychrometrics::PsyTwbFnTdbWPb(state,
                                           state.dataWaterToAirHeatPumpSimple->LoadSideInletDBTemp_Init,
                                           state.dataWaterToAirHeatPumpSimple->LoadSideInletHumRat_Init,
                                           state.dataEnvrn->OutBaroPress,
                                           RoutineName);

        //  LOAD LOCAL VARIABLES FROM DATA STRUCTURE (for code readability)

        auto &simpleWatertoAirHP(state.dataWaterToAirHeatPumpSimple->SimpleWatertoAirHP(HPNum));

        TotalCapRated = simpleWatertoAirHP.RatedCapCoolTotal;
        SensCapRated = simpleWatertoAirHP.RatedCapCoolSens;
        CoolPowerRated = simpleWatertoAirHP.RatedPowerCool;
        AirVolFlowRateRated = simpleWatertoAirHP.RatedAirVolFlowRate;
        WaterVolFlowRateRated = simpleWatertoAirHP.RatedWaterVolFlowRate;

        Twet_Rated = simpleWatertoAirHP.Twet_Rated;
        Gamma_Rated = simpleWatertoAirHP.Gamma_Rated;

        if (fanOp == HVAC::FanOp::Continuous) {
            LoadSideFullMassFlowRate = simpleWatertoAirHP.AirMassFlowRate;
        } else {
            // default to cycling fan, cycling compressor, full load air flow
            if (PartLoadRatio > 0.0) {
                LoadSideFullMassFlowRate = simpleWatertoAirHP.AirMassFlowRate / PartLoadRatio;
            } else {
                LoadSideFullMassFlowRate = 0.0;
            }
        }
        state.dataWaterToAirHeatPumpSimple->SourceSideMassFlowRate = simpleWatertoAirHP.WaterMassFlowRate;
        state.dataWaterToAirHeatPumpSimple->SourceSideInletTemp = simpleWatertoAirHP.InletWaterTemp;
        state.dataWaterToAirHeatPumpSimple->SourceSideInletEnth = simpleWatertoAirHP.InletWaterEnthalpy;
        CpWater = state.dataPlnt->PlantLoop(simpleWatertoAirHP.plantLoc.loopNum)
                      .glycol->getSpecificHeat(state, state.dataWaterToAirHeatPumpSimple->SourceSideInletTemp, RoutineNameSourceSideInletTemp);

        // Check for flows, do not perform simulation if no flow in load side or source side.
        if (state.dataWaterToAirHeatPumpSimple->SourceSideMassFlowRate <= 0.0 || LoadSideFullMassFlowRate <= 0.0) {
            simpleWatertoAirHP.SimFlag = false;
            return;
        } else {
            simpleWatertoAirHP.SimFlag = true;
        }

        if (compressorOp == HVAC::CompressorOp::Off) {
            simpleWatertoAirHP.SimFlag = false;
            return;
        }

        // Calculate Part Load Factor and Runtime Fraction
        Real64 PLF = 1.0; // part load factor as a function of PLR, RTF = PLR / PLF
        if (simpleWatertoAirHP.PLFCurve != nullptr) {
            PLF = simpleWatertoAirHP.PLFCurve->value(state, PartLoadRatio); // Calculate part-load factor
        }
        if (fanOp == HVAC::FanOp::Cycling) {
            state.dataHVACGlobal->OnOffFanPartLoadFraction = PLF;
        }
        simpleWatertoAirHP.RunFrac = PartLoadRatio / PLF;

        // Loop the calculation at least once depending whether the latent degradation model
        // is enabled. 1st iteration to calculate the QLatent(rated) at (TDB,TWB)indoorair=(26.7C,19.4C)
        // and 2nd iteration to calculate the  QLatent(actual)
        if ((simpleWatertoAirHP.RunFrac >= 1.0) || (Twet_Rated <= 0.0) || (Gamma_Rated <= 0.0)) {
            LatDegradModelSimFlag = false;
            // Set NumIteration=1 so that latent model would quit after 1 simulation with the actual condition
            NumIteration = 1;
        } else {
            LatDegradModelSimFlag = true;
            // Set NumIteration=0 so that latent model would simulate twice with rated and actual condition
            NumIteration = 0;
        }

        // Set indoor air conditions to the actual condition
        LoadSideInletDBTemp_Unit = simpleWatertoAirHP.InletAirDBTemp;
        LoadSideInletHumRat_Unit = simpleWatertoAirHP.InletAirHumRat;
        LoadSideInletWBTemp_Unit =
            Psychrometrics::PsyTwbFnTdbWPb(state, LoadSideInletDBTemp_Unit, LoadSideInletHumRat_Unit, state.dataEnvrn->OutBaroPress, RoutineName);
        LoadSideInletEnth_Unit = simpleWatertoAirHP.InletAirEnthalpy;
        CpAir_Unit = Psychrometrics::PsyCpAirFnW(LoadSideInletHumRat_Unit);

        while (true) {
            ++NumIteration;
            if (NumIteration == 1) {
                // Set indoor air conditions to the rated conditions
                state.dataWaterToAirHeatPumpSimple->LoadSideInletDBTemp = state.dataWaterToAirHeatPumpSimple->LoadSideInletDBTemp_Init;
                state.dataWaterToAirHeatPumpSimple->LoadSideInletHumRat = state.dataWaterToAirHeatPumpSimple->LoadSideInletHumRat_Init;
                state.dataWaterToAirHeatPumpSimple->LoadSideInletWBTemp = state.dataWaterToAirHeatPumpSimple->LoadSideInletWBTemp_Init;
                state.dataWaterToAirHeatPumpSimple->LoadSideInletEnth = state.dataWaterToAirHeatPumpSimple->LoadSideInletEnth_Init;
                CpAir = state.dataWaterToAirHeatPumpSimple->CpAir_Init;
            } else {
                // Set indoor air conditions to the actual condition
                state.dataWaterToAirHeatPumpSimple->LoadSideInletDBTemp = LoadSideInletDBTemp_Unit;
                state.dataWaterToAirHeatPumpSimple->LoadSideInletHumRat = LoadSideInletHumRat_Unit;
                state.dataWaterToAirHeatPumpSimple->LoadSideInletWBTemp = LoadSideInletWBTemp_Unit;
                state.dataWaterToAirHeatPumpSimple->LoadSideInletEnth = LoadSideInletEnth_Unit;
                CpAir = CpAir_Unit;
            }

            ratioTDB = ((state.dataWaterToAirHeatPumpSimple->LoadSideInletDBTemp + state.dataWaterToAirHeatPumpSimple->CelsiustoKelvin) / Tref);
            ratioTWB = ((state.dataWaterToAirHeatPumpSimple->LoadSideInletWBTemp + state.dataWaterToAirHeatPumpSimple->CelsiustoKelvin) / Tref);
            ratioTS = ((state.dataWaterToAirHeatPumpSimple->SourceSideInletTemp + state.dataWaterToAirHeatPumpSimple->CelsiustoKelvin) / Tref);
            ratioVL = (LoadSideFullMassFlowRate /
                       (AirVolFlowRateRated * Psychrometrics::PsyRhoAirFnPbTdbW(state,
                                                                                state.dataEnvrn->StdBaroPress,
                                                                                state.dataWaterToAirHeatPumpSimple->LoadSideInletDBTemp,
                                                                                state.dataWaterToAirHeatPumpSimple->LoadSideInletHumRat,
                                                                                RoutineName)));

            if (simpleWatertoAirHP.DesignWaterMassFlowRate > 0.0) {
                ratioVS = (state.dataWaterToAirHeatPumpSimple->SourceSideMassFlowRate) / (simpleWatertoAirHP.DesignWaterMassFlowRate);
            } else {
                ratioVS = 0.0;
            }

            simpleWatertoAirHP.QLoadTotal = TotalCapRated * simpleWatertoAirHP.TotalCoolCapCurve->value(state, ratioTWB, ratioTS, ratioVL, ratioVS);
            simpleWatertoAirHP.QSensible =
                SensCapRated * simpleWatertoAirHP.SensCoolCapCurve->value(state, ratioTDB, ratioTWB, ratioTS, ratioVL, ratioVS);
            state.dataWaterToAirHeatPumpSimple->Winput =
                CoolPowerRated * simpleWatertoAirHP.CoolPowCurve->value(state, ratioTWB, ratioTS, ratioVL, ratioVS);

            // Check if the Sensible Load is greater than the Total Cooling Load
            if (simpleWatertoAirHP.QSensible > simpleWatertoAirHP.QLoadTotal) {
                simpleWatertoAirHP.QSensible = simpleWatertoAirHP.QLoadTotal;
            }

            if (LatDegradModelSimFlag) {
                // Calculate for SHReff using the Latent Degradation Model
                if (NumIteration == 1) {
                    state.dataWaterToAirHeatPumpSimple->QLatRated = simpleWatertoAirHP.QLoadTotal - simpleWatertoAirHP.QSensible;
                } else if (NumIteration == 2) {
                    state.dataWaterToAirHeatPumpSimple->QLatActual = simpleWatertoAirHP.QLoadTotal - simpleWatertoAirHP.QSensible;
                    SHRss = simpleWatertoAirHP.QSensible / simpleWatertoAirHP.QLoadTotal;
                    SHReff = CalcEffectiveSHR(state,
                                              HPNum,
                                              SHRss,
                                              fanOp,
                                              simpleWatertoAirHP.RunFrac,
                                              state.dataWaterToAirHeatPumpSimple->QLatRated,
                                              state.dataWaterToAirHeatPumpSimple->QLatActual,
                                              state.dataWaterToAirHeatPumpSimple->LoadSideInletDBTemp,
                                              state.dataWaterToAirHeatPumpSimple->LoadSideInletWBTemp);
                    //       Update sensible capacity based on effective SHR
                    simpleWatertoAirHP.QSensible = simpleWatertoAirHP.QLoadTotal * SHReff;
                    break;
                }
            } else {
                // Assume SHReff=SHRss
                SHReff = simpleWatertoAirHP.QSensible / simpleWatertoAirHP.QLoadTotal;
                break;
            }
        }

        // calculate coil outlet state variables
        LoadSideFullOutletEnthalpy = state.dataWaterToAirHeatPumpSimple->LoadSideInletEnth - simpleWatertoAirHP.QLoadTotal / LoadSideFullMassFlowRate;
        state.dataWaterToAirHeatPumpSimple->LoadSideOutletDBTemp =
            state.dataWaterToAirHeatPumpSimple->LoadSideInletDBTemp - simpleWatertoAirHP.QSensible / (LoadSideFullMassFlowRate * CpAir);
        state.dataWaterToAirHeatPumpSimple->LoadSideOutletHumRat =
            Psychrometrics::PsyWFnTdbH(state, state.dataWaterToAirHeatPumpSimple->LoadSideOutletDBTemp, LoadSideFullOutletEnthalpy, RoutineName);
        // Actual outlet conditions are "average" for time step
        if (fanOp == HVAC::FanOp::Continuous) {
            // continuous fan, cycling compressor
            simpleWatertoAirHP.OutletAirEnthalpy =
                PartLoadRatio * LoadSideFullOutletEnthalpy + (1.0 - PartLoadRatio) * state.dataWaterToAirHeatPumpSimple->LoadSideInletEnth;
            simpleWatertoAirHP.OutletAirHumRat = PartLoadRatio * state.dataWaterToAirHeatPumpSimple->LoadSideOutletHumRat +
                                                 (1.0 - PartLoadRatio) * state.dataWaterToAirHeatPumpSimple->LoadSideInletHumRat;
            simpleWatertoAirHP.OutletAirDBTemp = Psychrometrics::PsyTdbFnHW(simpleWatertoAirHP.OutletAirEnthalpy, simpleWatertoAirHP.OutletAirHumRat);
        } else {
            // default to cycling fan, cycling compressor
            simpleWatertoAirHP.OutletAirEnthalpy = LoadSideFullOutletEnthalpy;
            simpleWatertoAirHP.OutletAirHumRat = state.dataWaterToAirHeatPumpSimple->LoadSideOutletHumRat;
            simpleWatertoAirHP.OutletAirDBTemp = state.dataWaterToAirHeatPumpSimple->LoadSideOutletDBTemp;
        }

        // scale heat transfer rates to PLR and power to RTF
        simpleWatertoAirHP.QLoadTotal *= PartLoadRatio;
        simpleWatertoAirHP.QLoadTotalReport = simpleWatertoAirHP.AirMassFlowRate *
                                              (state.dataWaterToAirHeatPumpSimple->LoadSideInletEnth -
                                               Psychrometrics::PsyHFnTdbW(simpleWatertoAirHP.OutletAirDBTemp,
                                                                          simpleWatertoAirHP.OutletAirHumRat)); // Why doesn't this match QLoadTotal?
        simpleWatertoAirHP.QSensible *= PartLoadRatio;
        state.dataWaterToAirHeatPumpSimple->Winput *= simpleWatertoAirHP.RunFrac;
        simpleWatertoAirHP.QSource = simpleWatertoAirHP.QLoadTotalReport + state.dataWaterToAirHeatPumpSimple->Winput;
        state.dataHeatBal->HeatReclaimSimple_WAHPCoil(HPNum).AvailCapacity = simpleWatertoAirHP.QSource;

        //  Add power to global variable so power can be summed by parent object
        state.dataHVACGlobal->DXElecCoolingPower = state.dataWaterToAirHeatPumpSimple->Winput;

        DataHeatBalance::HeatReclaimDataBase &HeatReclaim = state.dataHeatBal->HeatReclaimSimple_WAHPCoil(HPNum);
        HeatReclaim.WaterHeatingDesuperheaterReclaimedHeatTotal = 0.0;
        if (allocated(HeatReclaim.WaterHeatingDesuperheaterReclaimedHeat)) {
            for (auto &num : HeatReclaim.WaterHeatingDesuperheaterReclaimedHeat)
                HeatReclaim.WaterHeatingDesuperheaterReclaimedHeatTotal += num;
        }
        simpleWatertoAirHP.QSource -= HeatReclaim.WaterHeatingDesuperheaterReclaimedHeatTotal;

        // Update heat pump data structure
        simpleWatertoAirHP.Power = state.dataWaterToAirHeatPumpSimple->Winput;
        simpleWatertoAirHP.QLoadTotal = simpleWatertoAirHP.QLoadTotalReport;
        simpleWatertoAirHP.QLatent = simpleWatertoAirHP.QLoadTotalReport - simpleWatertoAirHP.QSensible;
        simpleWatertoAirHP.Energy = state.dataWaterToAirHeatPumpSimple->Winput * TimeStepSysSec;
        simpleWatertoAirHP.EnergyLoadTotal = simpleWatertoAirHP.QLoadTotalReport * TimeStepSysSec;
        simpleWatertoAirHP.EnergySensible = simpleWatertoAirHP.QSensible * TimeStepSysSec;
        simpleWatertoAirHP.EnergyLatent = (simpleWatertoAirHP.QLoadTotalReport - simpleWatertoAirHP.QSensible) * TimeStepSysSec;
        simpleWatertoAirHP.EnergySource = simpleWatertoAirHP.QSource * TimeStepSysSec;
        if (simpleWatertoAirHP.RunFrac == 0.0) {
            simpleWatertoAirHP.COP = 0.0;
        } else {
            simpleWatertoAirHP.COP = simpleWatertoAirHP.QLoadTotalReport / state.dataWaterToAirHeatPumpSimple->Winput;
        }
        simpleWatertoAirHP.PartLoadRatio = PartLoadRatio;

        if ((simpleWatertoAirHP.WaterCyclingMode) == HVAC::WaterFlow::Cycling) {
            // plant can lock flow at coil water inlet node, use design flow multiplied by PLR to calculate water mass flow rate
            simpleWatertoAirHP.WaterMassFlowRate = simpleWatertoAirHP.DesignWaterMassFlowRate * PartLoadRatio;
            PlantUtilities::SetComponentFlowRate(state,
                                                 simpleWatertoAirHP.WaterMassFlowRate,
                                                 simpleWatertoAirHP.WaterInletNodeNum,
                                                 simpleWatertoAirHP.WaterOutletNodeNum,
                                                 simpleWatertoAirHP.plantLoc);
            if (simpleWatertoAirHP.WaterMassFlowRate > 0.0) {
                simpleWatertoAirHP.OutletWaterTemp = state.dataWaterToAirHeatPumpSimple->SourceSideInletTemp +
                                                     simpleWatertoAirHP.QSource / (simpleWatertoAirHP.WaterMassFlowRate * CpWater);
                simpleWatertoAirHP.OutletWaterEnthalpy =
                    state.dataWaterToAirHeatPumpSimple->SourceSideInletEnth + simpleWatertoAirHP.QSource / simpleWatertoAirHP.WaterMassFlowRate;
            }
        } else {
            if ((simpleWatertoAirHP.WaterCyclingMode) == HVAC::WaterFlow::Constant) {
                if (simpleWatertoAirHP.WaterFlowMode) {
                    simpleWatertoAirHP.WaterMassFlowRate = simpleWatertoAirHP.DesignWaterMassFlowRate;
                    PlantUtilities::SetComponentFlowRate(state,
                                                         simpleWatertoAirHP.WaterMassFlowRate,
                                                         simpleWatertoAirHP.WaterInletNodeNum,
                                                         simpleWatertoAirHP.WaterOutletNodeNum,
                                                         simpleWatertoAirHP.plantLoc);
                } else {
                    simpleWatertoAirHP.WaterMassFlowRate = state.dataWaterToAirHeatPumpSimple->SourceSideMassFlowRate;
                }
            } else {
                simpleWatertoAirHP.WaterMassFlowRate = state.dataWaterToAirHeatPumpSimple->SourceSideMassFlowRate;
            }
            simpleWatertoAirHP.OutletWaterTemp = state.dataWaterToAirHeatPumpSimple->SourceSideInletTemp +
                                                 simpleWatertoAirHP.QSource / (state.dataWaterToAirHeatPumpSimple->SourceSideMassFlowRate * CpWater);
            simpleWatertoAirHP.OutletWaterEnthalpy = state.dataWaterToAirHeatPumpSimple->SourceSideInletEnth +
                                                     simpleWatertoAirHP.QSource / state.dataWaterToAirHeatPumpSimple->SourceSideMassFlowRate;
        }
    }

    void CalcHPHeatingSimple(EnergyPlusData &state,
                             int const HPNum,                                // Heat Pump Number
                             HVAC::FanOp const fanOp,                        // Fan/Compressor cycling scheme indicator
                             [[maybe_unused]] Real64 const SensDemand,       // Sensible Demand [W] !unused1208
                             HVAC::CompressorOp const compressorOp,          // compressor operation flag
                             Real64 const PartLoadRatio,                     // compressor part load ratio
                             [[maybe_unused]] Real64 const OnOffAirFlowRatio // ratio of compressor on flow to average flow over time step
    )
    {

        //       AUTHOR         Arun Shenoy
        //       DATE WRITTEN   Jan 2004
        //       RE-ENGINEERED  Kenneth Tang (Jan 2005)

        // PURPOSE OF THIS SUBROUTINE:
        // This subroutine is for simulating the heating mode of the Water to Air HP Simple

        // METHODOLOGY EMPLOYED:
        // Simulate the heat pump performance using the coefficients in quadlinear and quintlinear curves and rated conditions
        // Finally, adjust the heat pump outlet conditions based on the PartLoadRatio
        // and RuntimeFrac.

        // REFERENCES:
        // (1) Lash.T.A.,1992.Simulation and Analysis of a Water Loop Heat Pump System.
        // M.S. Thesis, University of Illinois at Urbana Champaign.
        // (2) Shenoy, Arun. 2004. Simulation, Modeling and Analysis of Water to Air Heat Pump.
        // State Energy Simulation Program. M.S. Thesis, Department of Mechanical and Aerospace Engineering,
        // Oklahoma State University. (downloadable from www.hvac.okstate.edu)
        // (3) Tang,C.C.. 2005. Modeling Packaged Heat Pumps in a Quasi-Steady
        // State Energy Simulation Program. M.S. Thesis, Department of Mechanical and Aerospace Engineering,
        // Oklahoma State University. (downloadable from www.hvac.okstate.edu)

        Real64 TimeStepSysSec = state.dataHVACGlobal->TimeStepSysSec;

        // SUBROUTINE PARAMETER DEFINITIONS:
        Real64 constexpr Tref(283.15); // Reference Temperature for performance curves,10C [K]
        static constexpr std::string_view RoutineName("CalcHPHeatingSimple");
        static constexpr std::string_view RoutineNameSourceSideInletTemp("CalcHPHeatingSimple:SourceSideInletTemp");

        Real64 HeatCapRated;               // Rated Heating Capacity [W]
        Real64 HeatPowerRated;             // Rated Heating Power Input[W]
        Real64 AirVolFlowRateRated;        // Rated Air Volumetric Flow Rate [m3/s]
        Real64 WaterVolFlowRateRated;      // Rated Water Volumetric Flow Rate [m3/s]
        Real64 ratioTDB;                   // Ratio of the inlet air dry bulb temperature to the rated conditions
        Real64 ratioTS;                    // Ratio of the source side (water) inlet temperature to the rated conditions
        Real64 ratioVL;                    // Ratio of the load side flow rate to the rated conditions
        Real64 ratioVS;                    // Ratio of the source side flow rate to the rated conditions
        Real64 CpWater;                    // Specific heat of water [J/kg_C]
        Real64 CpAir;                      // Specific heat of air [J/kg_C]
        Real64 LoadSideFullMassFlowRate;   // Load Side Full Load Mass Flow Rate [kg/s]
        Real64 LoadSideFullOutletEnthalpy; // Load Side Full Load Outlet Air Enthalpy [J/kg]

        //  LOAD LOCAL VARIABLES FROM DATA STRUCTURE (for code readability)

        auto &simpleWatertoAirHP(state.dataWaterToAirHeatPumpSimple->SimpleWatertoAirHP(HPNum));

        HeatCapRated = simpleWatertoAirHP.RatedCapHeat;
        HeatPowerRated = simpleWatertoAirHP.RatedPowerHeat;
        AirVolFlowRateRated = simpleWatertoAirHP.RatedAirVolFlowRate;
        WaterVolFlowRateRated = simpleWatertoAirHP.RatedWaterVolFlowRate;
        if (fanOp == HVAC::FanOp::Continuous) {
            LoadSideFullMassFlowRate = simpleWatertoAirHP.AirMassFlowRate;
        } else {
            // default to cycling fan, cycling compressor, full load air flow
            if (PartLoadRatio > 0.0) {
                LoadSideFullMassFlowRate = simpleWatertoAirHP.AirMassFlowRate / PartLoadRatio;
            } else {
                LoadSideFullMassFlowRate = 0.0;
            }
        }
        state.dataWaterToAirHeatPumpSimple->LoadSideInletDBTemp = simpleWatertoAirHP.InletAirDBTemp;
        state.dataWaterToAirHeatPumpSimple->LoadSideInletHumRat = simpleWatertoAirHP.InletAirHumRat;

        state.dataWaterToAirHeatPumpSimple->LoadSideInletWBTemp =
            Psychrometrics::PsyTwbFnTdbWPb(state,
                                           state.dataWaterToAirHeatPumpSimple->LoadSideInletDBTemp,
                                           state.dataWaterToAirHeatPumpSimple->LoadSideInletHumRat,
                                           state.dataEnvrn->OutBaroPress,
                                           RoutineName);
        state.dataWaterToAirHeatPumpSimple->LoadSideInletEnth = simpleWatertoAirHP.InletAirEnthalpy;
        CpAir = Psychrometrics::PsyCpAirFnW(state.dataWaterToAirHeatPumpSimple->LoadSideInletHumRat);
        state.dataWaterToAirHeatPumpSimple->SourceSideMassFlowRate = simpleWatertoAirHP.WaterMassFlowRate;
        state.dataWaterToAirHeatPumpSimple->SourceSideInletTemp = simpleWatertoAirHP.InletWaterTemp;
        state.dataWaterToAirHeatPumpSimple->SourceSideInletEnth = simpleWatertoAirHP.InletWaterEnthalpy;
        CpWater = state.dataPlnt->PlantLoop(simpleWatertoAirHP.plantLoc.loopNum)
                      .glycol->getSpecificHeat(state, state.dataWaterToAirHeatPumpSimple->SourceSideInletTemp, RoutineNameSourceSideInletTemp);

        // Check for flows, do not perform simulation if no flow in load side or source side.
        if (state.dataWaterToAirHeatPumpSimple->SourceSideMassFlowRate <= 0.0 || LoadSideFullMassFlowRate <= 0.0) {
            simpleWatertoAirHP.SimFlag = false;
            return;
        } else {
            simpleWatertoAirHP.SimFlag = true;
        }

        if (compressorOp == HVAC::CompressorOp::Off) {
            simpleWatertoAirHP.SimFlag = false;
            return;
        }

        // Calculate Part Load Factor and Runtime Fraction
        Real64 PLF = 1.0; // part load factor as a function of PLR, RTF = PLR / PLF
        if (simpleWatertoAirHP.PLFCurve != nullptr) {
            PLF = simpleWatertoAirHP.PLFCurve->value(state, PartLoadRatio); // Calculate part-load factor
        }
        if (fanOp == HVAC::FanOp::Cycling) {
            state.dataHVACGlobal->OnOffFanPartLoadFraction = PLF;
        }
        simpleWatertoAirHP.RunFrac = PartLoadRatio / PLF;

        ratioTDB = ((state.dataWaterToAirHeatPumpSimple->LoadSideInletDBTemp + state.dataWaterToAirHeatPumpSimple->CelsiustoKelvin) / Tref);
        ratioTS = ((state.dataWaterToAirHeatPumpSimple->SourceSideInletTemp + state.dataWaterToAirHeatPumpSimple->CelsiustoKelvin) / Tref);
        ratioVL = (LoadSideFullMassFlowRate /
                   (AirVolFlowRateRated * Psychrometrics::PsyRhoAirFnPbTdbW(state,
                                                                            state.dataEnvrn->StdBaroPress,
                                                                            state.dataWaterToAirHeatPumpSimple->LoadSideInletDBTemp,
                                                                            state.dataWaterToAirHeatPumpSimple->LoadSideInletHumRat,
                                                                            RoutineName)));
        if (simpleWatertoAirHP.DesignWaterMassFlowRate > 0.0) {
            ratioVS = (state.dataWaterToAirHeatPumpSimple->SourceSideMassFlowRate) / (simpleWatertoAirHP.DesignWaterMassFlowRate);
        } else {
            ratioVS = 0.0;
        }

        simpleWatertoAirHP.QLoadTotal = HeatCapRated * simpleWatertoAirHP.HeatCapCurve->value(state, ratioTDB, ratioTS, ratioVL, ratioVS);
        simpleWatertoAirHP.QSensible = simpleWatertoAirHP.QLoadTotal;
        state.dataWaterToAirHeatPumpSimple->Winput =
            HeatPowerRated * simpleWatertoAirHP.HeatPowCurve->value(state, ratioTDB, ratioTS, ratioVL, ratioVS);

        // calculate coil outlet state variables
        LoadSideFullOutletEnthalpy = state.dataWaterToAirHeatPumpSimple->LoadSideInletEnth + simpleWatertoAirHP.QLoadTotal / LoadSideFullMassFlowRate;
        state.dataWaterToAirHeatPumpSimple->LoadSideOutletDBTemp =
            state.dataWaterToAirHeatPumpSimple->LoadSideInletDBTemp + simpleWatertoAirHP.QSensible / (LoadSideFullMassFlowRate * CpAir);
        state.dataWaterToAirHeatPumpSimple->LoadSideOutletHumRat =
            Psychrometrics::PsyWFnTdbH(state, state.dataWaterToAirHeatPumpSimple->LoadSideOutletDBTemp, LoadSideFullOutletEnthalpy, RoutineName);

        // Actual outlet conditions are "average" for time step
        if (fanOp == HVAC::FanOp::Continuous) {
            // continuous fan, cycling compressor
            simpleWatertoAirHP.OutletAirEnthalpy =
                PartLoadRatio * LoadSideFullOutletEnthalpy + (1.0 - PartLoadRatio) * state.dataWaterToAirHeatPumpSimple->LoadSideInletEnth;
            simpleWatertoAirHP.OutletAirHumRat = PartLoadRatio * state.dataWaterToAirHeatPumpSimple->LoadSideOutletHumRat +
                                                 (1.0 - PartLoadRatio) * state.dataWaterToAirHeatPumpSimple->LoadSideInletHumRat;
            simpleWatertoAirHP.OutletAirDBTemp = Psychrometrics::PsyTdbFnHW(simpleWatertoAirHP.OutletAirEnthalpy, simpleWatertoAirHP.OutletAirHumRat);
        } else {
            // default to cycling fan, cycling compressor
            simpleWatertoAirHP.OutletAirEnthalpy = LoadSideFullOutletEnthalpy;
            simpleWatertoAirHP.OutletAirHumRat = state.dataWaterToAirHeatPumpSimple->LoadSideOutletHumRat;
            simpleWatertoAirHP.OutletAirDBTemp = state.dataWaterToAirHeatPumpSimple->LoadSideOutletDBTemp;
        }

        // scale heat transfer rates to PLR and power to RTF
        simpleWatertoAirHP.QLoadTotal *= PartLoadRatio;
        simpleWatertoAirHP.QLoadTotalReport = simpleWatertoAirHP.QLoadTotal;
        simpleWatertoAirHP.QSensible *= PartLoadRatio;
        state.dataWaterToAirHeatPumpSimple->Winput *= simpleWatertoAirHP.RunFrac;
        simpleWatertoAirHP.QSource = simpleWatertoAirHP.QLoadTotalReport - state.dataWaterToAirHeatPumpSimple->Winput;

        //  Add power to global variable so power can be summed by parent object
        state.dataHVACGlobal->DXElecHeatingPower = state.dataWaterToAirHeatPumpSimple->Winput;

        // Update heat pump data structure
        simpleWatertoAirHP.Power = state.dataWaterToAirHeatPumpSimple->Winput;
        simpleWatertoAirHP.QLoadTotal = simpleWatertoAirHP.QLoadTotalReport;
        simpleWatertoAirHP.QSensible = simpleWatertoAirHP.QSensible;
        simpleWatertoAirHP.Energy = state.dataWaterToAirHeatPumpSimple->Winput * TimeStepSysSec;
        simpleWatertoAirHP.EnergyLoadTotal = simpleWatertoAirHP.QLoadTotalReport * TimeStepSysSec;
        simpleWatertoAirHP.EnergySensible = simpleWatertoAirHP.QSensible * TimeStepSysSec;
        simpleWatertoAirHP.EnergyLatent = 0.0;
        simpleWatertoAirHP.EnergySource = simpleWatertoAirHP.QSource * TimeStepSysSec;
        if (simpleWatertoAirHP.RunFrac == 0.0) {
            simpleWatertoAirHP.COP = 0.0;
        } else {
            simpleWatertoAirHP.COP = simpleWatertoAirHP.QLoadTotalReport / state.dataWaterToAirHeatPumpSimple->Winput;
        }
        simpleWatertoAirHP.PartLoadRatio = PartLoadRatio;

        if ((simpleWatertoAirHP.WaterCyclingMode) == HVAC::WaterFlow::Cycling) {
            // plant can lock flow at coil water inlet node, use design flow multiplied by PLR to calculate water mass flow rate
            simpleWatertoAirHP.WaterMassFlowRate = simpleWatertoAirHP.DesignWaterMassFlowRate * PartLoadRatio;
            PlantUtilities::SetComponentFlowRate(state,
                                                 simpleWatertoAirHP.WaterMassFlowRate,
                                                 simpleWatertoAirHP.WaterInletNodeNum,
                                                 simpleWatertoAirHP.WaterOutletNodeNum,
                                                 simpleWatertoAirHP.plantLoc);
            if (simpleWatertoAirHP.WaterMassFlowRate > 0.0) {
                simpleWatertoAirHP.OutletWaterTemp = state.dataWaterToAirHeatPumpSimple->SourceSideInletTemp -
                                                     simpleWatertoAirHP.QSource / (simpleWatertoAirHP.WaterMassFlowRate * CpWater);
                simpleWatertoAirHP.OutletWaterEnthalpy =
                    state.dataWaterToAirHeatPumpSimple->SourceSideInletEnth - simpleWatertoAirHP.QSource / simpleWatertoAirHP.WaterMassFlowRate;
            }
        } else {
            if ((simpleWatertoAirHP.WaterCyclingMode) == HVAC::WaterFlow::Constant) {
                if (simpleWatertoAirHP.WaterFlowMode) {
                    simpleWatertoAirHP.WaterMassFlowRate = simpleWatertoAirHP.DesignWaterMassFlowRate;
                    PlantUtilities::SetComponentFlowRate(state,
                                                         simpleWatertoAirHP.WaterMassFlowRate,
                                                         simpleWatertoAirHP.WaterInletNodeNum,
                                                         simpleWatertoAirHP.WaterOutletNodeNum,
                                                         simpleWatertoAirHP.plantLoc);
                } else {
                    simpleWatertoAirHP.WaterMassFlowRate = state.dataWaterToAirHeatPumpSimple->SourceSideMassFlowRate;
                }
            } else {
                simpleWatertoAirHP.WaterMassFlowRate = state.dataWaterToAirHeatPumpSimple->SourceSideMassFlowRate;
            }
            simpleWatertoAirHP.OutletWaterTemp = state.dataWaterToAirHeatPumpSimple->SourceSideInletTemp -
                                                 simpleWatertoAirHP.QSource / (state.dataWaterToAirHeatPumpSimple->SourceSideMassFlowRate * CpWater);
            simpleWatertoAirHP.OutletWaterEnthalpy = state.dataWaterToAirHeatPumpSimple->SourceSideInletEnth -
                                                     simpleWatertoAirHP.QSource / state.dataWaterToAirHeatPumpSimple->SourceSideMassFlowRate;
        }
    }

    void UpdateSimpleWatertoAirHP(EnergyPlusData &state, int const HPNum)
    {
        // SUBROUTINE INFORMATION:
        //       AUTHOR         Arun Shenoy
        //       DATE WRITTEN   Jan 2004
        //       RE-ENGINEERED  Kenneth Tang (Jan 2005)

        // PURPOSE OF THIS SUBROUTINE:
        // This subroutine updates the Water to Air Heat Pump outlet nodes.

        // METHODOLOGY EMPLOYED:
        // Data is moved from the HP data structure to the HP outlet nodes.

        Real64 TimeStepSysSec = state.dataHVACGlobal->TimeStepSysSec;

        // SUBROUTINE LOCAL VARIABLE DECLARATIONS:
        int AirInletNode;
        int WaterInletNode;
        int AirOutletNode;
        int WaterOutletNode;

        auto &simpleWatertoAirHP(state.dataWaterToAirHeatPumpSimple->SimpleWatertoAirHP(HPNum));

        if (!simpleWatertoAirHP.SimFlag) {
            // Heatpump is off; just pass through conditions
            simpleWatertoAirHP.Power = 0.0;
            simpleWatertoAirHP.QLoadTotal = 0.0;
            simpleWatertoAirHP.QLoadTotalReport = 0.0;
            simpleWatertoAirHP.QSensible = 0.0;
            simpleWatertoAirHP.QLatent = 0.0;
            simpleWatertoAirHP.QSource = 0.0;
            simpleWatertoAirHP.Energy = 0.0;
            simpleWatertoAirHP.EnergyLoadTotal = 0.0;
            simpleWatertoAirHP.EnergySensible = 0.0;
            simpleWatertoAirHP.EnergyLatent = 0.0;
            simpleWatertoAirHP.EnergySource = 0.0;
            simpleWatertoAirHP.COP = 0.0;
            simpleWatertoAirHP.RunFrac = 0.0;
            simpleWatertoAirHP.PartLoadRatio = 0.0;

            simpleWatertoAirHP.OutletAirDBTemp = simpleWatertoAirHP.InletAirDBTemp;
            simpleWatertoAirHP.OutletAirHumRat = simpleWatertoAirHP.InletAirHumRat;
            simpleWatertoAirHP.OutletAirEnthalpy = simpleWatertoAirHP.InletAirEnthalpy;
            simpleWatertoAirHP.OutletWaterTemp = simpleWatertoAirHP.InletWaterTemp;
            simpleWatertoAirHP.OutletWaterEnthalpy = simpleWatertoAirHP.InletWaterEnthalpy;
        }

        AirInletNode = simpleWatertoAirHP.AirInletNodeNum;
        WaterInletNode = simpleWatertoAirHP.WaterInletNodeNum;
        AirOutletNode = simpleWatertoAirHP.AirOutletNodeNum;
        WaterOutletNode = simpleWatertoAirHP.WaterOutletNodeNum;

        // Set the air outlet  nodes of the WatertoAirHPSimple
        state.dataLoopNodes->Node(AirOutletNode).MassFlowRate = state.dataLoopNodes->Node(AirInletNode).MassFlowRate;
        state.dataLoopNodes->Node(AirOutletNode).Temp = simpleWatertoAirHP.OutletAirDBTemp;
        state.dataLoopNodes->Node(AirOutletNode).HumRat = simpleWatertoAirHP.OutletAirHumRat;
        state.dataLoopNodes->Node(AirOutletNode).Enthalpy = simpleWatertoAirHP.OutletAirEnthalpy;

        // Set the air outlet nodes for properties that just pass through & not used
        state.dataLoopNodes->Node(AirOutletNode).Quality = state.dataLoopNodes->Node(AirInletNode).Quality;
        state.dataLoopNodes->Node(AirOutletNode).Press = state.dataLoopNodes->Node(AirInletNode).Press;
        state.dataLoopNodes->Node(AirOutletNode).MassFlowRateMin = state.dataLoopNodes->Node(AirInletNode).MassFlowRateMin;
        state.dataLoopNodes->Node(AirOutletNode).MassFlowRateMax = state.dataLoopNodes->Node(AirInletNode).MassFlowRateMax;
        state.dataLoopNodes->Node(AirOutletNode).MassFlowRateMinAvail = state.dataLoopNodes->Node(AirInletNode).MassFlowRateMinAvail;
        state.dataLoopNodes->Node(AirOutletNode).MassFlowRateMaxAvail = state.dataLoopNodes->Node(AirInletNode).MassFlowRateMaxAvail;

        // Set the water outlet node of the WatertoAirHPSimple
        // Set the water outlet nodes for properties that just pass through & not used
        PlantUtilities::SafeCopyPlantNode(state, WaterInletNode, WaterOutletNode);

        state.dataLoopNodes->Node(WaterOutletNode).Temp = simpleWatertoAirHP.OutletWaterTemp;
        state.dataLoopNodes->Node(WaterOutletNode).Enthalpy = simpleWatertoAirHP.OutletWaterEnthalpy;

        simpleWatertoAirHP.Energy = simpleWatertoAirHP.Power * TimeStepSysSec;
        simpleWatertoAirHP.EnergyLoadTotal = simpleWatertoAirHP.QLoadTotal * TimeStepSysSec;
        simpleWatertoAirHP.EnergySensible = simpleWatertoAirHP.QSensible * TimeStepSysSec;
        simpleWatertoAirHP.EnergyLatent = simpleWatertoAirHP.QLatent * TimeStepSysSec;
        simpleWatertoAirHP.EnergySource = simpleWatertoAirHP.QSource * TimeStepSysSec;

        if (state.dataContaminantBalance->Contaminant.CO2Simulation) {
            state.dataLoopNodes->Node(AirOutletNode).CO2 = state.dataLoopNodes->Node(AirInletNode).CO2;
        }
        if (state.dataContaminantBalance->Contaminant.GenericContamSimulation) {
            state.dataLoopNodes->Node(AirOutletNode).GenContam = state.dataLoopNodes->Node(AirInletNode).GenContam;
        }

        if (simpleWatertoAirHP.reportCoilFinalSizes) {
            if (!state.dataGlobal->WarmupFlag && !state.dataGlobal->DoingHVACSizingSimulations && !state.dataGlobal->DoingSizing) {

                if (simpleWatertoAirHP.WAHPType == WatertoAirHP::Cooling) {
                    state.dataRptCoilSelection->coilSelectionReportObj->setCoilFinalSizes(
                        state,
                        simpleWatertoAirHP.Name,
                        format("COIL:{}:WATERTOAIRHEATPUMP:EQUATIONFIT", WatertoAirHPNamesUC[static_cast<int>(simpleWatertoAirHP.WAHPType)]),
                        simpleWatertoAirHP.RatedCapCoolTotal,
                        simpleWatertoAirHP.RatedCapCoolSens,
                        simpleWatertoAirHP.RatedAirVolFlowRate,
                        simpleWatertoAirHP.RatedWaterVolFlowRate);
                } else if (simpleWatertoAirHP.WAHPType == WatertoAirHP::Heating) {
                    state.dataRptCoilSelection->coilSelectionReportObj->setCoilFinalSizes(
                        state,
                        simpleWatertoAirHP.Name,
                        format("COIL:{}:WATERTOAIRHEATPUMP:EQUATIONFIT", WatertoAirHPNamesUC[static_cast<int>(simpleWatertoAirHP.WAHPType)]),
                        simpleWatertoAirHP.RatedCapHeat,
                        simpleWatertoAirHP.RatedCapHeat,
                        simpleWatertoAirHP.RatedAirVolFlowRate,
                        simpleWatertoAirHP.RatedWaterVolFlowRate);
                }
                simpleWatertoAirHP.reportCoilFinalSizes = false;
            }
        }
    }

    //        End of Update subroutines for the WatertoAirHP Module
    // *****************************************************************************

    Real64 CalcEffectiveSHR(EnergyPlusData &state,
                            int const HPNum,         // Index number for cooling coil
                            Real64 const SHRss,      // Steady-state sensible heat ratio
                            HVAC::FanOp const fanOp, // Fan/compressor cycling scheme indicator
                            Real64 const RTF,        // Compressor run-time fraction
                            Real64 const QLatRated,  // Rated latent capacity
                            Real64 const QLatActual, // Actual latent capacity
                            Real64 const EnteringDB, // Entering air dry-bulb temperature
                            Real64 const EnteringWB  // Entering air wet-bulb temperature
    )
    {

        // FUNCTION INFORMATION:
        //    AUTHOR         Richard Raustad, FSEC
        //    DATE WRITTEN   September 2003
        //    MODIFIED       Kenneth Tang (Aug 2004) Added capability for simulating FanOp::Cycling

        // PURPOSE OF THIS FUNCTION:
        //    Adjust sensible heat ratio to account for degradation of DX coil latent
        //    capacity at part-load (cycling) conditions.

        // METHODOLOGY EMPLOYED:
        //    With model parameters entered by the user, the part-load latent performance
        //    of a DX cooling coil is determined for a constant air flow system with
        //    a cooling coil that cycles on/off. The model calculates the time
        //    required for condensate to begin falling from the cooling coil.
        //    Runtimes greater than this are integrated to a "part-load" latent
        //    capacity which is used to determine the "part-load" sensible heat ratio.
        //    See reference below for additional details (linear decay model, Eq. 8b).

        //    For cycling fan operation, a modified version of Henderson and Rengarajan (1996)
        //    model is used by ultilizing the fan delay time as the time-off (or time duration
        //    for the re-evaporation of moisture from time coil). Refer to Tang, C.C. (2005)

        // REFERENCES:
        //    (1) Henderson, H.I., K. Rengarajan.1996. A Model to Predict the Latent
        //    Capacity of Air Conditioners and Heat Pumps at Part-Load Conditions
        //    with Constant Fan Operation ASHRAE Transactions 102 (1), pp. 266-274.
        //    (2) Tang,C.C.. 2005. Modeling Packaged Heat Pumps in a Quasi-Steady
        //    State Energy Simulation Program. M.S. Thesis, Department of Mechanical and Aerospace Engineering,
        //    Oklahoma State University. (downloadable from www.hvac.okstate.edu)

        // Return value
        Real64 SHReff; // Effective sensible heat ratio, includes degradation due to cycling effects

        // FUNCTION LOCAL VARIABLE DECLARATIONS:
        Real64 Twet; // Nominal time for condensate to begin leaving the coil's condensate drain line
        // at the current operating conditions (sec)
        Real64 Gamma; // Initial moisture evaporation rate divided by steady-state AC latent capacity
        // at the current operating conditions
        Real64 Twet_Rated;                 // Twet at rated conditions (coil air flow rate and air temperatures), sec
        Real64 Gamma_Rated;                // Gamma at rated conditions (coil air flow rate and air temperatures)
        Real64 Twet_max;                   // Maximum allowed value for Twet
        Real64 MaxONOFFCyclesperHour;      // Maximum cycling rate of heat pump [cycles/hr]
        Real64 LatentCapacityTimeConstant; // Latent capacity time constant [s]
        Real64 FanDelayTime;               // Fan delay time, time delay for the HP's fan to
        // shut off after compressor cycle off  [s]
        Real64 Ton;     // Coil on time (sec)
        Real64 Toff;    // Coil off time (sec)
        Real64 Toffa;   // Actual coil off time (sec). Equations valid for Toff <= (2.0 * Twet/Gamma)
        Real64 aa;      // Intermediate variable
        Real64 To1;     // Intermediate variable (first guess at To). To = time to the start of moisture removal
        Real64 To2;     // Intermediate variable (second guess at To). To = time to the start of moisture removal
        Real64 Error;   // Error for iteration (DO) loop
        Real64 LHRmult; // Latent Heat Ratio (LHR) multiplier. The effective latent heat ratio LHR = (1-SHRss)*LHRmult

        auto const &simpleWatertoAirHP = state.dataWaterToAirHeatPumpSimple->SimpleWatertoAirHP(HPNum);

        Twet_Rated = simpleWatertoAirHP.Twet_Rated;
        Gamma_Rated = simpleWatertoAirHP.Gamma_Rated;
        MaxONOFFCyclesperHour = simpleWatertoAirHP.MaxONOFFCyclesperHour;
        LatentCapacityTimeConstant = simpleWatertoAirHP.LatentCapacityTimeConstant;
        FanDelayTime = simpleWatertoAirHP.FanDelayTime;

        //  No moisture evaporation (latent degradation) occurs for runtime fraction of 1.0
        //  All latent degradation model parameters cause divide by 0.0 if not greater than 0.0
        //  Latent degradation model parameters initialize to 0.0 meaning no evaporation model used.
        if ((RTF >= 1.0) || (QLatRated == 0.0) || (QLatActual == 0.0) || (Twet_Rated <= 0.0) || (Gamma_Rated <= 0.0) ||
            (MaxONOFFCyclesperHour <= 0.0) || (LatentCapacityTimeConstant <= 0.0) || (RTF <= 0.0)) {
            SHReff = SHRss;
            return SHReff;
        }

        Twet_max = 9999.0; // high limit for Twet

        //  Calculate the model parameters at the actual operating conditions
        Twet = min(Twet_Rated * QLatRated / (QLatActual + 1.e-10), Twet_max);
        Gamma = Gamma_Rated * QLatRated * (EnteringDB - EnteringWB) / ((26.7 - 19.4) * QLatActual + 1.e-10);

        //  Calculate the compressor on and off times using a converntional thermostat curve
        Ton = 3600.0 / (4.0 * MaxONOFFCyclesperHour * (1.0 - RTF)); // duration of cooling coil on-cycle (sec)

        if ((fanOp == HVAC::FanOp::Cycling) && (FanDelayTime != 0.0)) {
            // For FanOp::Cycling, moisture is evaporated from the cooling coil back to the air stream
            // until the fan cycle off. Assume no evaporation from the coil after the fan shuts off.
            Toff = FanDelayTime;
        } else {
            // For FanOp::Continuous, moisture is evaporated from the cooling coil back to the air stream
            // for the entire heat pump off-cycle.
            Toff = 3600.0 / (4.0 * MaxONOFFCyclesperHour * RTF); // duration of cooling coil off-cycle (sec)
        }

        //  Cap Toff to meet the equation restriction
        if (Gamma > 0.0) {
            Toffa = min(Toff, 2.0 * Twet / Gamma);
        } else {
            Toffa = Toff;
        }

        //  Use sucessive substitution to solve for To
        aa = (Gamma * Toffa) - (0.25 / Twet) * pow_2(Gamma) * pow_2(Toffa);

        To1 = aa + LatentCapacityTimeConstant;
        Error = 1.0;
        while (Error > 0.001) {
            To2 = aa - LatentCapacityTimeConstant * (std::exp(-To1 / LatentCapacityTimeConstant) - 1.0);
            Error = std::abs((To2 - To1) / To1);
            To1 = To2;
        }

        //  Adjust Sensible Heat Ratio (SHR) using Latent Heat Ratio (LHR) multiplier
        //  Floating underflow errors occur when -Ton/LatentCapacityTimeConstant is a large negative number.
        //  Cap lower limit at -700 to avoid the underflow errors.
        aa = std::exp(max(-700.0, -Ton / LatentCapacityTimeConstant));
        //  Calculate latent heat ratio multiplier
        LHRmult = max(((Ton - To2) / (Ton + LatentCapacityTimeConstant * (aa - 1.0))), 0.0);

        //  Calculate part-load or "effective" sensible heat ratio
        SHReff = 1.0 - (1.0 - SHRss) * LHRmult;

        if (SHReff < SHRss) SHReff = SHRss; // Effective SHR can be less than the steady-state SHR
        if (SHReff > 1.0) SHReff = 1.0;     // Effective sensible heat ratio can't be greater than 1.0

        return SHReff;
    }

    int GetCoilIndex(EnergyPlusData &state,
                     std::string const &CoilType, // must match coil types in this module
                     std::string const &CoilName, // must match coil names for the coil type
                     bool &ErrorsFound            // set to true if problem
    )
    {

        // FUNCTION INFORMATION:
        //       AUTHOR         R. Raustad
        //       DATE WRITTEN   August 2007

        // PURPOSE OF THIS FUNCTION:
        // This function looks up the coil capacity for the given coil and returns it.  If
        // incorrect coil type or name is given, ErrorsFound is returned as true and index is returned
        // as zero.

        // Return value
        int IndexNum; // returned index of matched coil

        // Obtains and Allocates WatertoAirHP related parameters from input file
        if (state.dataWaterToAirHeatPumpSimple->GetCoilsInputFlag) { // First time subroutine has been entered
            GetSimpleWatertoAirHPInput(state);
            state.dataWaterToAirHeatPumpSimple->GetCoilsInputFlag = false;
        }

        IndexNum = Util::FindItemInList(CoilName, state.dataWaterToAirHeatPumpSimple->SimpleWatertoAirHP);

        if (IndexNum == 0) {
            ShowSevereError(state, format(R"(Could not find CoilType="{}" with Name="{}")", CoilType, CoilName));
            ErrorsFound = true;
        }

        return IndexNum;
    }

    Real64 GetCoilCapacity(EnergyPlusData &state,
                           std::string const &CoilType, // must match coil types in this module
                           std::string const &CoilName, // must match coil names for the coil type
                           bool &ErrorsFound            // set to true if problem
    )
    {

        // FUNCTION INFORMATION:
        //       AUTHOR         Linda Lawrie
        //       DATE WRITTEN   February 2006

        // PURPOSE OF THIS FUNCTION:
        // This function looks up the coil capacity for the given coil and returns it.  If
        // incorrect coil type or name is given, ErrorsFound is returned as true and capacity is returned
        // as negative.

        // Return value
        Real64 CoilCapacity; // returned capacity of matched coil

        // FUNCTION LOCAL VARIABLE DECLARATIONS:
        int WhichCoil;

        // Obtains and Allocates WatertoAirHP related parameters from input file
        if (state.dataWaterToAirHeatPumpSimple->GetCoilsInputFlag) { // First time subroutine has been entered
            GetSimpleWatertoAirHPInput(state);
            state.dataWaterToAirHeatPumpSimple->GetCoilsInputFlag = false;
        }

        if (Util::SameString(CoilType, "COIL:COOLING:WATERTOAIRHEATPUMP:EQUATIONFIT") ||
            Util::SameString(CoilType, "COIL:HEATING:WATERTOAIRHEATPUMP:EQUATIONFIT")) {
            WhichCoil = Util::FindItemInList(CoilName, state.dataWaterToAirHeatPumpSimple->SimpleWatertoAirHP);
            if (WhichCoil != 0) {
                if (Util::SameString(CoilType, "COIL:HEATING:WATERTOAIRHEATPUMP:EQUATIONFIT")) {
                    CoilCapacity = state.dataWaterToAirHeatPumpSimple->SimpleWatertoAirHP(WhichCoil).RatedCapHeat;
                } else {
                    CoilCapacity = state.dataWaterToAirHeatPumpSimple->SimpleWatertoAirHP(WhichCoil).RatedCapCoolTotal;

                    int companionHeatingCoil = state.dataWaterToAirHeatPumpSimple->SimpleWatertoAirHP(WhichCoil).CompanionHeatingCoilNum;
                    if (companionHeatingCoil > 0) {
                        if (CoilCapacity == DataSizing::AutoSize &&
                            state.dataWaterToAirHeatPumpSimple->SimpleWatertoAirHP(companionHeatingCoil).WAHPPlantType ==
                                DataPlant::PlantEquipmentType::CoilWAHPHeatingEquationFit &&
                            state.dataWaterToAirHeatPumpSimple->SimpleWatertoAirHP(companionHeatingCoil).RatedCapHeat == DataSizing::AutoSize &&
                            state.dataSize->DXCoolCap > 0) {
                            // Heating coil has not yet been sized, returning the temporary cooling capacity
                            CoilCapacity = state.dataSize->DXCoolCap;
                        }
                    }
                }
            }
        } else {
            WhichCoil = 0;
        }

        if (WhichCoil == 0) {
            ShowSevereError(state, format(R"(Could not find CoilType="{}" with Name="{}")", CoilType, CoilName));
            ErrorsFound = true;
            CoilCapacity = -1000.0;
        }

        return CoilCapacity;
    }

    Real64 GetCoilAirFlowRate(EnergyPlusData &state,
                              std::string const &CoilType, // must match coil types in this module
                              std::string const &CoilName, // must match coil names for the coil type
                              bool &ErrorsFound            // set to true if problem
    )
    {

        // FUNCTION INFORMATION:
        //       AUTHOR         Richard Raustad, FSEC
        //       DATE WRITTEN   October 2011

        // PURPOSE OF THIS FUNCTION:
        // This function looks up the coil air flow rate for the given coil and returns it.  If
        // incorrect coil type or name is given, ErrorsFound is returned as true and capacity is returned
        // as negative.

        // Return value
        Real64 CoilAirFlowRate; // returned air volume flow rate of matched coil

        // FUNCTION LOCAL VARIABLE DECLARATIONS:
        int WhichCoil;

        // Obtains and Allocates WatertoAirHP related parameters from input file
        if (state.dataWaterToAirHeatPumpSimple->GetCoilsInputFlag) { // First time subroutine has been entered
            GetSimpleWatertoAirHPInput(state);
            state.dataWaterToAirHeatPumpSimple->GetCoilsInputFlag = false;
        }

        if (Util::SameString(CoilType, "COIL:COOLING:WATERTOAIRHEATPUMP:EQUATIONFIT") ||
            Util::SameString(CoilType, "COIL:HEATING:WATERTOAIRHEATPUMP:EQUATIONFIT")) {
            WhichCoil = Util::FindItemInList(CoilName, state.dataWaterToAirHeatPumpSimple->SimpleWatertoAirHP);
            if (WhichCoil != 0) {
                CoilAirFlowRate = state.dataWaterToAirHeatPumpSimple->SimpleWatertoAirHP(WhichCoil).RatedAirVolFlowRate;
            }
        } else {
            WhichCoil = 0;
        }

        if (WhichCoil == 0) {
            ShowSevereError(state, format(R"(Could not find CoilType="{}" with Name="{}")", CoilType, CoilName));
            ErrorsFound = true;
            CoilAirFlowRate = -1000.0;
        }

        return CoilAirFlowRate;
    }

    int GetCoilInletNode(EnergyPlusData &state,
                         std::string const &CoilType, // must match coil types in this module
                         std::string const &CoilName, // must match coil names for the coil type
                         bool &ErrorsFound            // set to true if problem
    )
    {

        // FUNCTION INFORMATION:
        //       AUTHOR         Linda Lawrie
        //       DATE WRITTEN   February 2006

        // PURPOSE OF THIS FUNCTION:
        // This function looks up the given coil and returns the inlet node.  If
        // incorrect coil type or name is given, ErrorsFound is returned as true and value is returned
        // as zero.

        // Return value
        int NodeNumber; // returned outlet node of matched coil

        // FUNCTION LOCAL VARIABLE DECLARATIONS:
        int WhichCoil;

        // Obtains and Allocates WatertoAirHP related parameters from input file
        if (state.dataWaterToAirHeatPumpSimple->GetCoilsInputFlag) { // First time subroutine has been entered
            GetSimpleWatertoAirHPInput(state);
            state.dataWaterToAirHeatPumpSimple->GetCoilsInputFlag = false;
        }

        WhichCoil = Util::FindItemInList(CoilName, state.dataWaterToAirHeatPumpSimple->SimpleWatertoAirHP);
        if (WhichCoil != 0) {
            NodeNumber = state.dataWaterToAirHeatPumpSimple->SimpleWatertoAirHP(WhichCoil).AirInletNodeNum;
        }

        if (WhichCoil == 0) {
            ShowSevereError(state, format(R"(Could not find CoilType="{}" with Name="{}")", CoilType, CoilName));
            ErrorsFound = true;
            NodeNumber = 0;
        }

        return NodeNumber;
    }

    int GetCoilOutletNode(EnergyPlusData &state,
                          std::string const &CoilType, // must match coil types in this module
                          std::string const &CoilName, // must match coil names for the coil type
                          bool &ErrorsFound            // set to true if problem
    )
    {

        // FUNCTION INFORMATION:
        //       AUTHOR         R. Raustad
        //       DATE WRITTEN   July 2007

        // PURPOSE OF THIS FUNCTION:
        // This function looks up the given coil and returns the outlet node.  If
        // incorrect coil type or name is given, ErrorsFound is returned as true and value is returned
        // as zero.

        // Return value
        int NodeNumber; // returned outlet node of matched coil

        // FUNCTION LOCAL VARIABLE DECLARATIONS:
        int WhichCoil;

        // Obtains and Allocates WatertoAirHP related parameters from input file
        if (state.dataWaterToAirHeatPumpSimple->GetCoilsInputFlag) { // First time subroutine has been entered
            GetSimpleWatertoAirHPInput(state);
            state.dataWaterToAirHeatPumpSimple->GetCoilsInputFlag = false;
        }

        WhichCoil = Util::FindItemInList(CoilName, state.dataWaterToAirHeatPumpSimple->SimpleWatertoAirHP);
        if (WhichCoil != 0) {
            NodeNumber = state.dataWaterToAirHeatPumpSimple->SimpleWatertoAirHP(WhichCoil).AirOutletNodeNum;
        }

        if (WhichCoil == 0) {
            ShowSevereError(state, format(R"(Could not find CoilType="{}" with Name="{}")", CoilType, CoilName));
            ErrorsFound = true;
            NodeNumber = 0;
        }

        return NodeNumber;
    }

    void SetSimpleWSHPData(EnergyPlusData &state,
                           int const SimpleWSHPNum,                         // Number of OA Controller
                           bool &ErrorsFound,                               // Set to true if certain errors found
                           HVAC::WaterFlow const WaterCyclingMode,          // the coil water flow mode (cycling, constant or constantondemand)
                           ObjexxFCL::Optional_int CompanionCoolingCoilNum, // Index to cooling coil for heating coil = SimpleWSHPNum
                           ObjexxFCL::Optional_int CompanionHeatingCoilNum  // Index to heating coil for cooling coil = SimpleWSHPNum
    )
    {

        // SUBROUTINE INFORMATION:
        //       AUTHOR         Richard Raustad
        //       DATE WRITTEN   June 2009

        // PURPOSE OF THIS SUBROUTINE:
        // This routine was designed to "push" information from a parent object to
        // this WSHP coil object.

        // Obtains and Allocates WatertoAirHP related parameters from input file
        if (state.dataWaterToAirHeatPumpSimple->GetCoilsInputFlag) { // First time subroutine has been entered
            GetSimpleWatertoAirHPInput(state);
            state.dataWaterToAirHeatPumpSimple->GetCoilsInputFlag = false;
        }

        if (SimpleWSHPNum <= 0 || SimpleWSHPNum > state.dataWaterToAirHeatPumpSimple->NumWatertoAirHPs) {
            ShowSevereError(state,
                            format("SetSimpleWSHPData: called with WSHP Coil Number out of range={} should be >0 and <{}",
                                   SimpleWSHPNum,
                                   state.dataWaterToAirHeatPumpSimple->NumWatertoAirHPs));
            ErrorsFound = true;
            return;
        }

        state.dataWaterToAirHeatPumpSimple->SimpleWatertoAirHP(SimpleWSHPNum).WaterCyclingMode = WaterCyclingMode;
        if (present(CompanionCoolingCoilNum)) {
            state.dataWaterToAirHeatPumpSimple->SimpleWatertoAirHP(SimpleWSHPNum).CompanionCoolingCoilNum = CompanionCoolingCoilNum;
            state.dataWaterToAirHeatPumpSimple->SimpleWatertoAirHP(CompanionCoolingCoilNum).CompanionHeatingCoilNum = SimpleWSHPNum;
            state.dataWaterToAirHeatPumpSimple->SimpleWatertoAirHP(CompanionCoolingCoilNum).WaterCyclingMode = WaterCyclingMode;
        }

        if (present(CompanionHeatingCoilNum)) {
            state.dataWaterToAirHeatPumpSimple->SimpleWatertoAirHP(SimpleWSHPNum).CompanionHeatingCoilNum = CompanionHeatingCoilNum;
            state.dataWaterToAirHeatPumpSimple->SimpleWatertoAirHP(CompanionHeatingCoilNum).CompanionCoolingCoilNum = SimpleWSHPNum;
            state.dataWaterToAirHeatPumpSimple->SimpleWatertoAirHP(CompanionHeatingCoilNum).WaterCyclingMode = WaterCyclingMode;
        }
    }

    void CheckSimpleWAHPRatedCurvesOutputs(EnergyPlusData &state, std::string const &CoilName)
    {
        constexpr Real64 Tref(283.15); // Refrence Temperature for performance curves,10C [K]
        static constexpr std::string_view RoutineName("CheckSimpleWAHPRatedCurvesOutputs");

        int WhichCoil = Util::FindItemInList(CoilName, state.dataWaterToAirHeatPumpSimple->SimpleWatertoAirHP);

        if (WhichCoil == 0) return;

        auto &wahp = state.dataWaterToAirHeatPumpSimple->SimpleWatertoAirHP(WhichCoil);
        if (wahp.WAHPType == WatertoAirHP::Cooling) {
            if (wahp.RatedEntAirWetbulbTemp != DataSizing::AutoSize) {
                Real64 RatedratioTWB = (wahp.RatedEntAirWetbulbTemp + Constant::Kelvin) / Tref;
                Real64 RatedratioTS = (wahp.RatedEntWaterTemp + Constant::Kelvin) / Tref;
                Real64 RatedTotCapTempModFac = wahp.TotalCoolCapCurve->value(state, RatedratioTWB, RatedratioTS, 1.0, 1.0);
                Real64 RatedCoolPowerTempModFac = wahp.CoolPowCurve->value(state, RatedratioTWB, RatedratioTS, 1.0, 1.0);
                if (RatedTotCapTempModFac > 1.02 || RatedTotCapTempModFac < 0.98) {
                    ShowWarningError(state, format("{}: Coil:Cooling:WaterToAirHeatPump:EquationFit=\"{}\"", RoutineName, wahp.Name));
                    ShowContinueError(state,
                                      "Total cooling capacity as a function of temperature curve output is not equal to 1.0 (+ or - 2%) "
                                      "at rated conditions.");
                    ShowContinueError(state, format("Curve output at rated conditions = {:.3T}", RatedTotCapTempModFac));
                }
                if (RatedCoolPowerTempModFac > 1.02 || RatedCoolPowerTempModFac < 0.98) {
                    ShowWarningError(state, format("{}: Coil:Cooling:WaterToAirHeatPump:EquationFit=\"{}\"", RoutineName, wahp.Name));
                    ShowContinueError(state,
                                      "Cooling power consumption as a function of temperature curve output is not equal to 1.0 (+ or - 2%) "
                                      "at rated conditions.");
                    ShowContinueError(state, format("Curve output at rated conditions = {:.3T}", RatedCoolPowerTempModFac));
                }
            }

            if (wahp.RatedEntAirDrybulbTemp != DataSizing::AutoSize) {
                Real64 RatedratioTDB = (wahp.RatedEntAirDrybulbTemp + Constant::Kelvin) / Tref;
                Real64 RatedratioTWB = (wahp.RatedEntAirWetbulbTemp + Constant::Kelvin) / Tref;
                Real64 RatedratioTS = (wahp.RatedEntWaterTemp + Constant::Kelvin) / Tref;

                Real64 RatedSensCapTempModFac = wahp.SensCoolCapCurve->value(state, RatedratioTDB, RatedratioTWB, RatedratioTS, 1.0, 1.0);
                if (RatedSensCapTempModFac > 1.02 || RatedSensCapTempModFac < 0.98) {
                    ShowWarningError(state, format("{}: Coil:Cooling:WaterToAirHeatPump:EquationFit=\"{}\"", RoutineName, wahp.Name));
                    ShowContinueError(state,
                                      "Sensible cooling capacity as a function of temperature curve output is not equal to 1.0 (+ or - 2%) "
                                      "at rated conditions.");
                    ShowContinueError(state, format("Curve output at rated conditions = {:.3T}", RatedSensCapTempModFac));
                }
            }

        } else if (wahp.WAHPType == WatertoAirHP::Heating) {
            if (wahp.RatedEntAirDrybulbTemp != DataSizing::AutoSize) {
                Real64 RatedHeatratioTDB = (wahp.RatedEntAirDrybulbTemp + Constant::Kelvin) / Tref;
                Real64 RatedHeatratioTS = (wahp.RatedEntWaterTemp + Constant::Kelvin) / Tref;
                Real64 RatedHeatCapTempModFac = wahp.HeatCapCurve->value(state, RatedHeatratioTDB, RatedHeatratioTS, 1.0, 1.0);
                Real64 RatedHeatPowerTempModFac = wahp.HeatPowCurve->value(state, RatedHeatratioTDB, RatedHeatratioTS, 1.0, 1.0);
                if (RatedHeatCapTempModFac > 1.02 || RatedHeatCapTempModFac < 0.98) {
                    ShowWarningError(state, format("{}: Coil:Heating:WaterToAirHeatPump:EquationFit=\"{}\"", RoutineName, wahp.Name));
                    ShowContinueError(
                        state, "Heating capacity as a function of temperature curve output is not equal to 1.0 (+ or - 2%) at rated conditions.");
                    ShowContinueError(state, format("Curve output at rated conditions = {:.3T}", RatedHeatCapTempModFac));
                }
                if (RatedHeatPowerTempModFac > 1.02 || RatedHeatPowerTempModFac < 0.98) {
                    ShowWarningError(state, format("{}: Coil:Heating:WaterToAirHeatPump:EquationFit=\"{}\"", RoutineName, wahp.Name));
                    ShowContinueError(state,
                                      "Heating power consumption as a function of temperature curve output is not equal to 1.0 (+ or - 2%) at "
                                      "rated conditions.");
                    ShowContinueError(state, format("Curve output at rated conditions = {:.3T}", RatedHeatPowerTempModFac));
                }
            }
        }
    }
} // namespace WaterToAirHeatPumpSimple

} // namespace EnergyPlus<|MERGE_RESOLUTION|>--- conflicted
+++ resolved
@@ -245,7 +245,6 @@
 
         // Get the data for cooling coil
         CurrentModuleObject = "Coil:Cooling:WaterToAirHeatPump:EquationFit";
-<<<<<<< HEAD
         auto const instances = s_ip->epJSON.find(CurrentModuleObject);
 
         int HPNum = 0;
@@ -373,123 +372,7 @@
                             state, eoh, cFieldName, MaxCurveVal, Clusive::In, 1.0, "Setting curve maximum to 1.0 and simulation continues.");
                         Curve::SetCurveOutputMaxValue(state, simpleWAHP.PLFCurve->Num, ErrorsFound, 1.0);
                     }
-=======
-
-        for (WatertoAirHPNum = 1; WatertoAirHPNum <= NumCool; ++WatertoAirHPNum) {
-
-            ++HPNum;
-            auto &simpleWAHP(state.dataWaterToAirHeatPumpSimple->SimpleWatertoAirHP(HPNum));
-            state.dataInputProcessing->inputProcessor->getObjectItem(state,
-                                                                     CurrentModuleObject,
-                                                                     HPNum,
-                                                                     AlphArray,
-                                                                     NumAlphas,
-                                                                     NumArray,
-                                                                     NumNums,
-                                                                     IOStat,
-                                                                     lNumericBlanks,
-                                                                     lAlphaBlanks,
-                                                                     cAlphaFields,
-                                                                     cNumericFields);
-
-            ErrorObjectHeader eoh{routineName, CurrentModuleObject, AlphArray(1)};
-
-            // ErrorsFound will be set to True if problem was found, left untouched otherwise
-            GlobalNames::VerifyUniqueCoilName(state, CurrentModuleObject, AlphArray(1), ErrorsFound, format("{} Name", CurrentModuleObject));
-            simpleWAHP.Name = AlphArray(1);
-            simpleWAHP.WAHPType = WatertoAirHP::Cooling;
-            simpleWAHP.WAHPPlantType = DataPlant::PlantEquipmentType::CoilWAHPCoolingEquationFit;
-            simpleWAHP.RatedAirVolFlowRate = NumArray(1);
-            simpleWAHP.RatedWaterVolFlowRate = NumArray(2);
-            simpleWAHP.RatedCapCoolTotal = NumArray(3);
-            simpleWAHP.RatedCapCoolSens = NumArray(4);
-            simpleWAHP.RatedCOPCoolAtRatedCdts = NumArray(5);
-            simpleWAHP.RatedEntWaterTemp = NumArray(6);
-            simpleWAHP.RatedEntAirDrybulbTemp = NumArray(7);
-            simpleWAHP.RatedEntAirWetbulbTemp = NumArray(8);
-
-            if (lAlphaBlanks(6)) {
-                ShowSevereEmptyField(state, eoh, cAlphaFields(6));
-                ErrorsFound = true;
-            } else if ((simpleWAHP.TotalCoolCapCurve = Curve::GetCurve(state, AlphArray(6))) == nullptr) {
-                ShowSevereItemNotFound(state, eoh, cAlphaFields(6), AlphArray(6));
-                ErrorsFound = true;
-            } else if (simpleWAHP.TotalCoolCapCurve->numDims != 4) {
-                Curve::ShowSevereCurveDims(state, eoh, cAlphaFields(6), AlphArray(6), "4", simpleWAHP.TotalCoolCapCurve->numDims);
-                ErrorsFound = true;
-            }
-
-            if (lAlphaBlanks(7)) {
-                ShowSevereEmptyField(state, eoh, cAlphaFields(7));
-                ErrorsFound = true;
-            } else if ((simpleWAHP.SensCoolCapCurve = Curve::GetCurve(state, AlphArray(7))) == nullptr) {
-                ShowSevereItemNotFound(state, eoh, cAlphaFields(7), AlphArray(7));
-                ErrorsFound = true;
-            } else if (simpleWAHP.SensCoolCapCurve->numDims != 5) {
-                Curve::ShowSevereCurveDims(state, eoh, cAlphaFields(7), AlphArray(7), "5", simpleWAHP.SensCoolCapCurve->numDims);
-                ErrorsFound = true;
-            }
-
-            if (lAlphaBlanks(8)) {
-                ShowSevereEmptyField(state, eoh, cAlphaFields(8));
-                ErrorsFound = true;
-            } else if ((simpleWAHP.CoolPowCurve = Curve::GetCurve(state, AlphArray(8))) == nullptr) {
-                ShowSevereItemNotFound(state, eoh, cAlphaFields(8), AlphArray(8));
-                ErrorsFound = true;
-            } else if (simpleWAHP.CoolPowCurve->numDims != 4) {
-                Curve::ShowSevereCurveDims(state, eoh, cAlphaFields(8), AlphArray(8), "4", simpleWAHP.CoolPowCurve->numDims);
-                ErrorsFound = true;
-            }
-
-            if (lAlphaBlanks(9)) {
-                ShowSevereEmptyField(state, eoh, cAlphaFields(9));
-                ErrorsFound = true;
-            } else if ((simpleWAHP.PLFCurve = Curve::GetCurve(state, AlphArray(9))) == nullptr) {
-                ShowSevereItemNotFound(state, eoh, cAlphaFields(9), AlphArray(9));
-                ErrorsFound = true;
-            } else if (simpleWAHP.PLFCurve->numDims != 1) {
-                Curve::ShowSevereCurveDims(state, eoh, cAlphaFields(9), AlphArray(9), "1", simpleWAHP.PLFCurve->numDims);
-                ErrorsFound = true;
-            } else {
-
-                //     Test PLF curve minimum and maximum. Cap if less than 0.7 or greater than 1.0.
-                Real64 MinCurveVal = 999.0;
-                Real64 MaxCurveVal = -999.0;
-                Real64 CurveInput = 0.0;
-                Real64 MinCurvePLR{0.0};
-                Real64 MaxCurvePLR{0.0};
-
-                while (CurveInput <= 1.0) {
-                    Real64 CurveVal = simpleWAHP.PLFCurve->value(state, CurveInput);
-                    if (CurveVal < MinCurveVal) {
-                        MinCurveVal = CurveVal;
-                        MinCurvePLR = CurveInput;
-                    }
-                    if (CurveVal > MaxCurveVal) {
-                        MaxCurveVal = CurveVal;
-                        MaxCurvePLR = CurveInput;
-                    }
-                    CurveInput += 0.01;
-                }
-                if (MinCurveVal < 0.7) {
-                    ShowWarningError(state, format("{}{}=\"{}\", invalid", RoutineName, CurrentModuleObject, simpleWAHP.Name));
-                    ShowContinueError(state, format("...{}=\"{}\" has out of range values.", cAlphaFields(9), AlphArray(9)));
-                    ShowContinueError(state,
-                                      format("...Curve minimum must be >= 0.7, curve min at PLR = {:.2T} is {:.3T}", MinCurvePLR, MinCurveVal));
-                    ShowContinueError(state, "...Setting curve minimum to 0.7 and simulation continues.");
-                    Curve::SetCurveOutputMinValue(state, simpleWAHP.PLFCurve->Num, ErrorsFound, 0.7);
-                }
-
-                if (MaxCurveVal > 1.0) {
-                    ShowWarningError(state, format("{}{}=\"{}\", invalid", RoutineName, CurrentModuleObject, simpleWAHP.Name));
-                    ShowContinueError(state, format("...{} = {} has out of range value.", cAlphaFields(9), AlphArray(9)));
-                    ShowContinueError(state,
-                                      format("...Curve maximum must be <= 1.0, curve max at PLR = {:.2T} is {:.3T}", MaxCurvePLR, MaxCurveVal));
-                    ShowContinueError(state, "...Setting curve maximum to 1.0 and simulation continues.");
-                    Curve::SetCurveOutputMaxValue(state, simpleWAHP.PLFCurve->Num, ErrorsFound, 1.0);
->>>>>>> 92c844b7
-                }
-
+                }
                 CheckSimpleWAHPRatedCurvesOutputs(state, simpleWAHP.Name);
 
                 simpleWAHP.Twet_Rated = s_ip->getRealFieldValue(fields, schemaProps, "nominal_time_for_condensate_removal_to_begin");
@@ -613,11 +496,9 @@
         }
 
         CurrentModuleObject = "Coil:Heating:WaterToAirHeatPump:EquationFit";
-<<<<<<< HEAD
         auto const instances_heat = s_ip->epJSON.find(CurrentModuleObject);
 
         if (instances_heat != s_ip->epJSON.end()) {
-
             bool errorsFound(false);
             std::string cFieldName;
             auto const &schemaProps = s_ip->getObjectSchemaProps(state, CurrentModuleObject);
@@ -732,110 +613,7 @@
                             state, eoh, cFieldName, MaxCurveVal, Clusive::In, 1.0, "Setting curve maximum to 1.0 and simulation continues.");
                         Curve::SetCurveOutputMaxValue(state, simpleWAHP.PLFCurve->Num, ErrorsFound, 1.0);
                     }
-=======
-
-        for (WatertoAirHPNum = 1; WatertoAirHPNum <= NumHeat; ++WatertoAirHPNum) {
-
-            ++HPNum;
-            auto &simpleWAHP(state.dataWaterToAirHeatPumpSimple->SimpleWatertoAirHP(HPNum));
-            state.dataInputProcessing->inputProcessor->getObjectItem(state,
-                                                                     CurrentModuleObject,
-                                                                     WatertoAirHPNum,
-                                                                     AlphArray,
-                                                                     NumAlphas,
-                                                                     NumArray,
-                                                                     NumNums,
-                                                                     IOStat,
-                                                                     lNumericBlanks,
-                                                                     lAlphaBlanks,
-                                                                     cAlphaFields,
-                                                                     cNumericFields);
-
-            ErrorObjectHeader eoh{routineName, CurrentModuleObject, AlphArray(1)};
-
-            // ErrorsFound will be set to True if problem was found, left untouched otherwise
-            GlobalNames::VerifyUniqueCoilName(state, CurrentModuleObject, AlphArray(1), ErrorsFound, format("{} Name", CurrentModuleObject));
-            simpleWAHP.Name = AlphArray(1);
-            simpleWAHP.WAHPType = WatertoAirHP::Heating;
-            simpleWAHP.WAHPPlantType = DataPlant::PlantEquipmentType::CoilWAHPHeatingEquationFit;
-            simpleWAHP.RatedAirVolFlowRate = NumArray(1);
-            simpleWAHP.RatedWaterVolFlowRate = NumArray(2);
-            simpleWAHP.RatedCapHeat = NumArray(3);
-            simpleWAHP.RatedCOPHeatAtRatedCdts = NumArray(4);
-            simpleWAHP.RatedEntWaterTemp = NumArray(5);
-            simpleWAHP.RatedEntAirDrybulbTemp = NumArray(6);
-            simpleWAHP.RatioRatedHeatRatedTotCoolCap = NumArray(7);
-
-            if (lAlphaBlanks(6)) {
-                ShowSevereEmptyField(state, eoh, cAlphaFields(6));
-                ErrorsFound = true;
-            } else if ((simpleWAHP.HeatCapCurve = Curve::GetCurve(state, AlphArray(6))) == nullptr) {
-                ShowSevereItemNotFound(state, eoh, cAlphaFields(6), AlphArray(6));
-                ErrorsFound = true;
-            } else if (simpleWAHP.HeatCapCurve->numDims != 4) {
-                Curve::ShowSevereCurveDims(state, eoh, cAlphaFields(6), AlphArray(6), "4", simpleWAHP.HeatCapCurve->numDims);
-                ErrorsFound = true;
-            }
-
-            if (lAlphaBlanks(7)) {
-                ShowSevereEmptyField(state, eoh, cAlphaFields(7));
-                ErrorsFound = true;
-            } else if ((simpleWAHP.HeatPowCurve = Curve::GetCurve(state, AlphArray(7))) == nullptr) {
-                ShowSevereItemNotFound(state, eoh, cAlphaFields(7), AlphArray(7));
-                ErrorsFound = true;
-            } else if (simpleWAHP.HeatPowCurve->numDims != 4) {
-                Curve::ShowSevereCurveDims(state, eoh, cAlphaFields(7), AlphArray(7), "4", simpleWAHP.HeatPowCurve->numDims);
-                ErrorsFound = true;
-            }
-
-            if (lAlphaBlanks(8)) {
-                ShowSevereEmptyField(state, eoh, cAlphaFields(8));
-                ErrorsFound = true;
-            } else if ((simpleWAHP.PLFCurve = Curve::GetCurve(state, AlphArray(8))) == nullptr) {
-                ShowSevereItemNotFound(state, eoh, cAlphaFields(8), AlphArray(8));
-                ErrorsFound = true;
-            } else if (simpleWAHP.PLFCurve->numDims != 1) {
-                Curve::ShowSevereCurveDims(state, eoh, cAlphaFields(8), AlphArray(8), "1", simpleWAHP.PLFCurve->numDims);
-                ErrorsFound = true;
-            } else {
-                //     Test PLF curve minimum and maximum. Cap if less than 0.7 or greater than 1.0.
-                Real64 MinCurveVal = 999.0;
-                Real64 MaxCurveVal = -999.0;
-                Real64 CurveInput = 0.0;
-                Real64 MinCurvePLR{0.0};
-                Real64 MaxCurvePLR{0.0};
-
-                while (CurveInput <= 1.0) {
-                    Real64 CurveVal = simpleWAHP.PLFCurve->value(state, CurveInput);
-                    if (CurveVal < MinCurveVal) {
-                        MinCurveVal = CurveVal;
-                        MinCurvePLR = CurveInput;
-                    } else if (CurveVal > MaxCurveVal) {
-                        MaxCurveVal = CurveVal;
-                        MaxCurvePLR = CurveInput;
-                    }
-                    CurveInput += 0.01;
-                }
-
-                if (MinCurveVal < 0.7) {
-                    ShowWarningError(state, format("{}{}=\"{}\", invalid", RoutineName, CurrentModuleObject, simpleWAHP.Name));
-                    ShowContinueError(state, format("...{}=\"{}\" has out of range values.", cAlphaFields(8), AlphArray(8)));
-                    ShowContinueError(state,
-                                      format("...Curve minimum must be >= 0.7, curve min at PLR = {:.2T} is {:.3T}", MinCurvePLR, MinCurveVal));
-                    ShowContinueError(state, "...Setting curve minimum to 0.7 and simulation continues.");
-                    Curve::SetCurveOutputMinValue(state, simpleWAHP.PLFCurve->Num, ErrorsFound, 0.7);
-                }
-
-                if (MaxCurveVal > 1.0) {
-                    ShowWarningError(state, format("{}{}=\"{}\", invalid", RoutineName, CurrentModuleObject, simpleWAHP.Name));
-                    ShowContinueError(state, format("...{} = {} has out of range value.", cAlphaFields(8), AlphArray(8)));
-                    ShowContinueError(state,
-                                      format("...Curve maximum must be <= 1.0, curve max at PLR = {:.2T} is {:.3T}", MaxCurvePLR, MaxCurveVal));
-                    ShowContinueError(state, "...Setting curve maximum to 1.0 and simulation continues.");
-                    Curve::SetCurveOutputMaxValue(state, simpleWAHP.PLFCurve->Num, ErrorsFound, 1.0);
->>>>>>> 92c844b7
-                }
-
+                }
                 CheckSimpleWAHPRatedCurvesOutputs(state, simpleWAHP.Name);
 
                 state.dataHeatBal->HeatReclaimSimple_WAHPCoil(HPNum).Name = simpleWAHP.Name;
