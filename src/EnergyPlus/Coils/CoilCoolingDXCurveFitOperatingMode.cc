// EnergyPlus, Copyright (c) 1996-2021, The Board of Trustees of the University of Illinois,
// The Regents of the University of California, through Lawrence Berkeley National Laboratory
// (subject to receipt of any required approvals from the U.S. Dept. of Energy), Oak Ridge
// National Laboratory, managed by UT-Battelle, Alliance for Sustainable Energy, LLC, and other
// contributors. All rights reserved.
//
// NOTICE: This Software was developed under funding from the U.S. Department of Energy and the
// U.S. Government consequently retains certain rights. As such, the U.S. Government has been
// granted for itself and others acting on its behalf a paid-up, nonexclusive, irrevocable,
// worldwide license in the Software to reproduce, distribute copies to the public, prepare
// derivative works, and perform publicly and display publicly, and to permit others to do so.
//
// Redistribution and use in source and binary forms, with or without modification, are permitted
// provided that the following conditions are met:
//
// (1) Redistributions of source code must retain the above copyright notice, this list of
//     conditions and the following disclaimer.
//
// (2) Redistributions in binary form must reproduce the above copyright notice, this list of
//     conditions and the following disclaimer in the documentation and/or other materials
//     provided with the distribution.
//
// (3) Neither the name of the University of California, Lawrence Berkeley National Laboratory,
//     the University of Illinois, U.S. Dept. of Energy nor the names of its contributors may be
//     used to endorse or promote products derived from this software without specific prior
//     written permission.
//
// (4) Use of EnergyPlus(TM) Name. If Licensee (i) distributes the software in stand-alone form
//     without changes from the version obtained under this License, or (ii) Licensee makes a
//     reference solely to the software portion of its product, Licensee must refer to the
//     software as "EnergyPlus version X" software, where "X" is the version number Licensee
//     obtained under this License and may not use a different name for the software. Except as
//     specifically required in this Section (4), Licensee shall not use in a company name, a
//     product name, in advertising, publicity, or other promotional activities any name, trade
//     name, trademark, logo, or other designation of "EnergyPlus", "E+", "e+" or confusingly
//     similar designation, without the U.S. Department of Energy's prior written consent.
//
// THIS SOFTWARE IS PROVIDED BY THE COPYRIGHT HOLDERS AND CONTRIBUTORS "AS IS" AND ANY EXPRESS OR
// IMPLIED WARRANTIES, INCLUDING, BUT NOT LIMITED TO, THE IMPLIED WARRANTIES OF MERCHANTABILITY
// AND FITNESS FOR A PARTICULAR PURPOSE ARE DISCLAIMED. IN NO EVENT SHALL THE COPYRIGHT OWNER OR
// CONTRIBUTORS BE LIABLE FOR ANY DIRECT, INDIRECT, INCIDENTAL, SPECIAL, EXEMPLARY, OR
// CONSEQUENTIAL DAMAGES (INCLUDING, BUT NOT LIMITED TO, PROCUREMENT OF SUBSTITUTE GOODS OR
// SERVICES; LOSS OF USE, DATA, OR PROFITS; OR BUSINESS INTERRUPTION) HOWEVER CAUSED AND ON ANY
// THEORY OF LIABILITY, WHETHER IN CONTRACT, STRICT LIABILITY, OR TORT (INCLUDING NEGLIGENCE OR
// OTHERWISE) ARISING IN ANY WAY OUT OF THE USE OF THIS SOFTWARE, EVEN IF ADVISED OF THE
// POSSIBILITY OF SUCH DAMAGE.

#include <EnergyPlus/Autosizing/All_Simple_Sizing.hh>
#include <EnergyPlus/Autosizing/CoolingAirFlowSizing.hh>
#include <EnergyPlus/Autosizing/CoolingCapacitySizing.hh>
#include <EnergyPlus/Coils/CoilCoolingDXCurveFitOperatingMode.hh>
#include <EnergyPlus/Coils/CoilCoolingDXCurveFitSpeed.hh>
#include <EnergyPlus/Data/EnergyPlusData.hh>
#include <EnergyPlus/DataEnvironment.hh>
#include <EnergyPlus/DataHVACGlobals.hh>
#include <EnergyPlus/DataIPShortCuts.hh>
#include <EnergyPlus/DataSizing.hh>
#include <EnergyPlus/EMSManager.hh>
#include <EnergyPlus/InputProcessing/InputProcessor.hh>
#include <EnergyPlus/Psychrometrics.hh>

using namespace EnergyPlus;
using namespace DataIPShortCuts;

void CoilCoolingDXCurveFitOperatingMode::instantiateFromInputSpec(EnergyPlus::EnergyPlusData &state, CoilCoolingDXCurveFitOperatingModeInputSpecification input_data)
{
    static const std::string routineName("CoilCoolingDXCurveFitOperatingMode::instantiateFromInputSpec: ");
    bool errorsFound(false);
    this->original_input_specs = input_data;
    this->name = input_data.name;
    this->ratedGrossTotalCap = input_data.gross_rated_total_cooling_capacity;
    if (this->ratedGrossTotalCap == DataSizing::AutoSize) this->ratedGrossTotalCapIsAutosized = true;
    this->ratedEvapAirFlowRate = input_data.rated_evaporator_air_flow_rate;
    if (this->ratedEvapAirFlowRate == DataSizing::AutoSize) this->ratedEvapAirFlowRateIsAutosized = true;
    this->ratedCondAirFlowRate = input_data.rated_condenser_air_flow_rate;
    this->timeForCondensateRemoval = input_data.nominal_time_for_condensate_removal_to_begin;
    this->evapRateRatio = input_data.ratio_of_initial_moisture_evaporation_rate_and_steady_state_latent_capacity;
    this->maxCyclingRate = input_data.maximum_cycling_rate;
    this->latentTimeConst = input_data.latent_capacity_time_constant;
    if (UtilityRoutines::SameString(input_data.apply_latent_degradation_to_speeds_greater_than_1, "Yes")) {
        this->applyLatentDegradationAllSpeeds = true;
    } else {
        this->applyLatentDegradationAllSpeeds = false;
    }
    // TODO: UNUSED apply_latent_degradation_to_speeds_greater_than_1
    this->nominalEvaporativePumpPower = input_data.nominal_evap_condenser_pump_power;

    // Must all be greater than zero to use the latent capacity degradation model
    if ((this->maxCyclingRate > 0.0 || this->evapRateRatio > 0.0 || this->latentTimeConst > 0.0 || this->timeForCondensateRemoval > 0.0) &&
        (this->maxCyclingRate <= 0.0 || this->evapRateRatio <= 0.0 || this->latentTimeConst <= 0.0 || this->timeForCondensateRemoval <= 0.0)) {
        ShowWarningError(state, routineName + this->object_name + "=\"" + this->name + "\":");
        ShowContinueError(state, "...At least one of the four input parameters for the latent capacity degradation model");
        ShowContinueError(state, "...is set to zero. Therefore, the latent degradation model will not be used for this simulation.");
        this->latentDegradationActive = false;
    } else if (this->maxCyclingRate > 0.0 && this->evapRateRatio > 0.0 && this->latentTimeConst > 0.0 && this->timeForCondensateRemoval > 0.0) {
        this->latentDegradationActive = true;
    }

    if (UtilityRoutines::SameString(input_data.condenser_type, "AirCooled")) {
        this->condenserType = CondenserType::AIRCOOLED;
    } else if (UtilityRoutines::SameString(input_data.condenser_type, "EvaporativelyCooled")) {
        this->condenserType = CondenserType::EVAPCOOLED;
    } else {
        ShowSevereError(state, routineName + this->object_name + "=\"" + this->name + "\", invalid");
        ShowContinueError(state, "...Condenser Type=\"" + input_data.condenser_type + "\":");
        ShowContinueError(state, "...must be AirCooled or EvaporativelyCooled.");
        errorsFound = true;
    }
    for (auto &speed_name : input_data.speed_data_names) {
        this->speeds.emplace_back(state, speed_name);
    }

    // convert speed num in IDF to vector index
    this->nominalSpeedIndex = input_data.nominal_speed_number - 1;

    if (errorsFound) {
        ShowFatalError(state, routineName + "Errors found in getting " + this->object_name + " input. Preceding condition(s) causes termination.");
    }
}

CoilCoolingDXCurveFitOperatingMode::CoilCoolingDXCurveFitOperatingMode(EnergyPlus::EnergyPlusData &state, const std::string& name_to_find)
{
    int numModes = inputProcessor->getNumObjectsFound(state, CoilCoolingDXCurveFitOperatingMode::object_name);
    if (numModes <= 0) {
        // error
    }
    bool found_it = false;
    for (int modeNum = 1; modeNum <= numModes; ++modeNum) {
        int NumAlphas;  // Number of Alphas for each GetObjectItem call
        int NumNumbers; // Number of Numbers for each GetObjectItem call
        int IOStatus;
        inputProcessor->getObjectItem(
            state, CoilCoolingDXCurveFitOperatingMode::object_name, modeNum, cAlphaArgs, NumAlphas, rNumericArgs, NumNumbers, IOStatus);
        if (!UtilityRoutines::SameString(name_to_find, cAlphaArgs(1))) {
            continue;
        }
        found_it = true;

        CoilCoolingDXCurveFitOperatingModeInputSpecification input_specs;

        input_specs.name = cAlphaArgs(1);
        input_specs.gross_rated_total_cooling_capacity = rNumericArgs(1);
        input_specs.rated_evaporator_air_flow_rate = rNumericArgs(2);
        input_specs.rated_condenser_air_flow_rate = rNumericArgs(3);
        input_specs.maximum_cycling_rate = rNumericArgs(4);
        input_specs.ratio_of_initial_moisture_evaporation_rate_and_steady_state_latent_capacity = rNumericArgs(5);
        input_specs.latent_capacity_time_constant = rNumericArgs(6);
        input_specs.nominal_time_for_condensate_removal_to_begin = rNumericArgs(7);
        input_specs.apply_latent_degradation_to_speeds_greater_than_1 = cAlphaArgs(2);
        input_specs.condenser_type = cAlphaArgs(3);
        input_specs.nominal_evap_condenser_pump_power = rNumericArgs(8);
        input_specs.nominal_speed_number = rNumericArgs(9);
        for (int fieldNum = 4; fieldNum <= NumAlphas; fieldNum++) {
            if (cAlphaArgs(fieldNum).empty()) {
                break;
            }
            input_specs.speed_data_names.push_back(cAlphaArgs(fieldNum));
        }

        this->instantiateFromInputSpec(state, input_specs);
        break;
    }

    if (!found_it) {
        ShowFatalError(state, "Could not find Coil:Cooling:DX:CurveFit:OperatingMode object with name: " + name_to_find);
    }
}

void CoilCoolingDXCurveFitOperatingMode::oneTimeInit(EnergyPlus::EnergyPlusData &state)
{
    if (state.dataGlobal->AnyEnergyManagementSystemInModel) {
        SetupEMSActuator(state, this->object_name,
                         this->name,
                         "Autosized Rated Air Flow Rate",
                         "[m3/s]",
                         this->ratedAirVolFlowEMSOverrideON,
                         this->ratedAirVolFlowEMSOverrideValue);
        SetupEMSActuator(state, this->object_name,
                         this->name,
                         "Autosized Rated Total Cooling Capacity",
                         "[W]",
                         this->ratedTotCapFlowEMSOverrideON,
                         this->ratedTotCapFlowEMSOverrideValue);
    }
}

void CoilCoolingDXCurveFitOperatingMode::size(EnergyPlus::EnergyPlusData &state)
{

    std::string RoutineName = "sizeOperatingMode";
    std::string CompType = this->object_name;
    std::string CompName = this->name;
    bool PrintFlag = true;
    bool errorsFound = false;

    Real64 TempSize = this->original_input_specs.rated_evaporator_air_flow_rate;
    CoolingAirFlowSizer sizingCoolingAirFlow;
    std::string stringOverride = "Rated Evaporator Air Flow Rate [m3/s]";
    if (state.dataGlobal->isEpJSON) stringOverride = "rated_evaporator_air_flow_rate";
    sizingCoolingAirFlow.overrideSizingString(stringOverride);
    sizingCoolingAirFlow.initializeWithinEP(state, CompType, CompName, PrintFlag, RoutineName);
    this->ratedEvapAirFlowRate = sizingCoolingAirFlow.size(state, TempSize, errorsFound);

    Real64 const ratedInletAirTemp(26.6667);     // 26.6667C or 80F
    Real64 const ratedInletAirHumRat(0.0111847); // Humidity ratio corresponding to 80F dry bulb/67F wet bulb
    this->ratedEvapAirMassFlowRate =
        this->ratedEvapAirFlowRate *
        Psychrometrics::PsyRhoAirFnPbTdbW(state, state.dataEnvrn->StdBaroPress, ratedInletAirTemp, ratedInletAirHumRat, RoutineName);

    std::string SizingString = "Rated Gross Total Cooling Capacity [W]";
    state.dataSize->DataFlowUsedForSizing = this->ratedEvapAirFlowRate;
    TempSize = this->original_input_specs.gross_rated_total_cooling_capacity;
    CoolingCapacitySizer sizerCoolingCapacity;
    sizerCoolingCapacity.overrideSizingString(SizingString);
    sizerCoolingCapacity.initializeWithinEP(state, CompType, CompName, PrintFlag, RoutineName);
    this->ratedGrossTotalCap = sizerCoolingCapacity.size(state, TempSize, errorsFound);

    // Auto size condenser air flow to Total Capacity * 0.000114 m3/s/w (850 cfm/ton)
    state.dataSize->DataConstantUsedForSizing = this->ratedGrossTotalCap;
    state.dataSize->DataFractionUsedForSizing = 0.000114;
    TempSize = this->original_input_specs.rated_condenser_air_flow_rate;

    AutoCalculateSizer sizerCondAirFlow;
    stringOverride = "Rated Condenser Air Flow Rate [m3/s]";
    if (state.dataGlobal->isEpJSON) stringOverride = "rated_condenser_air_flow_rate";
    sizerCondAirFlow.overrideSizingString(stringOverride);
    sizerCondAirFlow.initializeWithinEP(state, CompType, CompName, PrintFlag, RoutineName);
    this->ratedCondAirFlowRate = sizerCondAirFlow.size(state, TempSize, errorsFound);


    if (this->condenserType != CondenserType::AIRCOOLED) {
        // Auto size Nominal Evaporative Condenser Pump Power to Total Capacity * 0.004266 w/w (15 W/ton)
        AutoCalculateSizer sizerCondEvapPumpPower;
        state.dataSize->DataConstantUsedForSizing = this->ratedGrossTotalCap;
        state.dataSize->DataFractionUsedForSizing = 0.004266;
        stringOverride = "Nominal Evaporative Condenser Pump Power [W]";
        sizerCondEvapPumpPower.overrideSizingString(stringOverride);
        TempSize = this->original_input_specs.nominal_evap_condenser_pump_power;
        sizerCondEvapPumpPower.initializeWithinEP(state, CompType, CompName, PrintFlag, RoutineName);
        this->nominalEvaporativePumpPower = sizerCondEvapPumpPower.size(state, TempSize, errorsFound);
    }

    int thisSpeedNum = 0;
    for (auto &curSpeed : this->speeds) {
        curSpeed.parentName = this->parentName;
        curSpeed.parentModeRatedGrossTotalCap = this->ratedGrossTotalCap;
        curSpeed.ratedGrossTotalCapIsAutosized = this->ratedGrossTotalCapIsAutosized;
        curSpeed.parentModeRatedEvapAirFlowRate = this->ratedEvapAirFlowRate;
        curSpeed.ratedEvapAirFlowRateIsAutosized = this->ratedEvapAirFlowRateIsAutosized;
        curSpeed.parentModeRatedCondAirFlowRate = this->ratedCondAirFlowRate;

        // Set latent degradation parameters if applicable
        curSpeed.doLatentDegradation = false;
        if (this->latentDegradationActive) {
            if ((thisSpeedNum == 0) || ((thisSpeedNum > 0) && this->applyLatentDegradationAllSpeeds)) {
                curSpeed.parentModeTimeForCondensateRemoval = this->timeForCondensateRemoval;
                curSpeed.parentModeEvapRateRatio = this->evapRateRatio;
                curSpeed.parentModeMaxCyclingRate = this->maxCyclingRate;
                curSpeed.parentModeLatentTimeConst = this->latentTimeConst;
                curSpeed.doLatentDegradation = true;
            }
        }

        curSpeed.size(state);
        thisSpeedNum++;
    }
}

void CoilCoolingDXCurveFitOperatingMode::CalcOperatingMode(EnergyPlus::EnergyPlusData &state,
                                                           const DataLoopNode::NodeData &inletNode,
                                                           DataLoopNode::NodeData &outletNode,
                                                           Real64 &PLR,
                                                           int &speedNum,
                                                           Real64 &speedRatio,
                                                           int  const fanOpMode,
                                                           DataLoopNode::NodeData &condInletNode,
                                                           [[maybe_unused]] DataLoopNode::NodeData &condOutletNode,
                                                           [[maybe_unused]] bool const singleMode)
{

    std::string RoutineName = "CoilCoolingDXCurveFitOperatingMode::calcOperatingMode";
    // Currently speedNum is 1-based, while this->speeds are zero-based
    auto &thisspeed(this->speeds[max(speedNum - 1, 0)]);

    if (condInletNode.Press <= 0.0) {
        condInletNode.Press = state.dataEnvrn->OutBaroPress;
    }
    if (this->condenserType == CondenserType::AIRCOOLED) {
        this->condInletTemp = condInletNode.Temp;
    } else if (this->condenserType == CondenserType::EVAPCOOLED) {
        this->condInletTemp = Psychrometrics::PsyTwbFnTdbWPb(state,
            condInletNode.Temp, condInletNode.HumRat, condInletNode.Press, "CoilCoolingDXCurveFitOperatingMode::CalcOperatingMode");
    }
    thisspeed.ambPressure = condInletNode.Press;
    thisspeed.AirMassFlow = inletNode.MassFlowRate;
    if (fanOpMode == DataHVACGlobals::CycFanCycCoil && speedNum == 1) {
        if (PLR > 0.0) {
            thisspeed.AirMassFlow = thisspeed.AirMassFlow / PLR;
        } else {
            thisspeed.AirMassFlow = 0.0;
        }
    } else if (speedNum > 1) {
        thisspeed.AirMassFlow = state.dataHVACGlobal->MSHPMassFlowRateHigh;
    }
    // rated flow rate is adjusted by coil face area fraction so adjustment is before next IF
    thisspeed.AirMassFlow *= thisspeed.active_fraction_of_face_coil_area;
    if (thisspeed.RatedAirMassFlowRate > 0.0) {
        thisspeed.AirFF = thisspeed.AirMassFlow / thisspeed.RatedAirMassFlowRate;
    } else {
        thisspeed.AirFF = 0.0;
    }

    // If multispeed, evaluate high speed first using speedRatio as PLR
    Real64 plr1 = PLR;
    if (speedNum > 1) {
        plr1 = speedRatio;
    }

    thisspeed.CalcSpeedOutput(state, inletNode, outletNode, plr1, fanOpMode, this->condInletTemp);

    // the outlet node conditions are based on it running at the truncated flow, we need to merge the bypassed air back in and ramp up flow rate
    if (thisspeed.adjustForFaceArea) {
        thisspeed.AirMassFlow /= thisspeed.active_fraction_of_face_coil_area;
        Real64 correctedEnthalpy = (1.0 - thisspeed.active_fraction_of_face_coil_area) * inletNode.Enthalpy +
                                   thisspeed.active_fraction_of_face_coil_area * outletNode.Enthalpy;
        Real64 correctedHumRat =
            (1.0 - thisspeed.active_fraction_of_face_coil_area) * inletNode.HumRat + thisspeed.active_fraction_of_face_coil_area * outletNode.HumRat;
        Real64 correctedTemp = Psychrometrics::PsyTdbFnHW(correctedEnthalpy, correctedHumRat);
        // Check for saturation error and modify temperature at constant enthalpy
        if (correctedTemp < Psychrometrics::PsyTsatFnHPb(state, correctedEnthalpy, inletNode.Press, RoutineName)) {
            correctedTemp = Psychrometrics::PsyTsatFnHPb(state, correctedEnthalpy, inletNode.Press, RoutineName);
            correctedHumRat = Psychrometrics::PsyWFnTdbH(state, correctedTemp, correctedEnthalpy, RoutineName);
        }
        outletNode.Temp = correctedTemp;
        outletNode.HumRat = correctedHumRat;
        outletNode.Enthalpy = correctedEnthalpy;
    }

    Real64 outSpeed1HumRat = outletNode.HumRat;
    Real64 outSpeed1Enthalpy = outletNode.Enthalpy;

    if (fanOpMode == DataHVACGlobals::ContFanCycCoil) {
        outletNode.HumRat = outletNode.HumRat * plr1 + (1.0 - plr1) * inletNode.HumRat;
        outletNode.Enthalpy = outletNode.Enthalpy * plr1 + (1.0 - plr1) * inletNode.Enthalpy;
    }
    outletNode.Temp = Psychrometrics::PsyTdbFnHW(outletNode.Enthalpy, outletNode.HumRat);

    OpModeRTF = thisspeed.RTF;
    OpModePower = thisspeed.fullLoadPower * thisspeed.RTF;
    OpModeWasteHeat = thisspeed.fullLoadWasteHeat * thisspeed.RTF;

    if ((speedNum > 1) && (speedRatio < 1.0) && !singleMode) {

        // If multispeed, evaluate next lower speed using PLR, then combine with high speed for final outlet conditions
        auto &lowerspeed(this->speeds[max(speedNum - 2, 0)]);
<<<<<<< HEAD
        lowerspeed.AirMassFlow = DataHVACGlobals::MSHPMassFlowRateLow * lowerspeed.active_fraction_of_face_coil_area;
=======
        lowerspeed.AirMassFlow = state.dataHVACGlobal->MSHPMassFlowRateLow;
>>>>>>> 5a122650

        lowerspeed.CalcSpeedOutput(state, inletNode, outletNode, PLR, fanOpMode, condInletTemp); // out

        if (lowerspeed.adjustForFaceArea) {
            lowerspeed.AirMassFlow /= lowerspeed.active_fraction_of_face_coil_area;
            Real64 correctedEnthalpy = (1.0 - lowerspeed.active_fraction_of_face_coil_area) * inletNode.Enthalpy +
                                       lowerspeed.active_fraction_of_face_coil_area * outletNode.Enthalpy;
            Real64 correctedHumRat = (1.0 - lowerspeed.active_fraction_of_face_coil_area) * inletNode.HumRat +
                                     lowerspeed.active_fraction_of_face_coil_area * outletNode.HumRat;
            Real64 correctedTemp = Psychrometrics::PsyTdbFnHW(correctedEnthalpy, correctedHumRat);
            // Check for saturation error and modify temperature at constant enthalpy
            if (correctedTemp < Psychrometrics::PsyTsatFnHPb(state, correctedEnthalpy, inletNode.Press, RoutineName)) {
                correctedTemp = Psychrometrics::PsyTsatFnHPb(state, correctedEnthalpy, inletNode.Press, RoutineName);
                correctedHumRat = Psychrometrics::PsyWFnTdbH(state, correctedTemp, correctedEnthalpy, RoutineName);
            }
            outletNode.Temp = correctedTemp;
            outletNode.HumRat = correctedHumRat;
            outletNode.Enthalpy = correctedEnthalpy;
        }

        outletNode.HumRat = (outSpeed1HumRat * speedRatio * thisspeed.AirMassFlow + (1.0 - speedRatio) * outletNode.HumRat * lowerspeed.AirMassFlow) /
            inletNode.MassFlowRate;
        outletNode.Enthalpy =
            (outSpeed1Enthalpy * speedRatio * thisspeed.AirMassFlow + (1.0 - speedRatio) * outletNode.Enthalpy * lowerspeed.AirMassFlow) /
            inletNode.MassFlowRate;
        //outletNode.HumRat = outSpeed1HumRat * speedRatio + (1.0 - speedRatio) * outletNode.HumRat;
        //outletNode.Enthalpy = outSpeed1Enthalpy * speedRatio + (1.0 - speedRatio) * outletNode.Enthalpy;
        outletNode.Temp = Psychrometrics::PsyTdbFnHW(outletNode.Enthalpy, outletNode.HumRat);

        this->OpModePower += (1.0 - thisspeed.RTF) * lowerspeed.fullLoadPower;
        this->OpModeWasteHeat += (1.0 - thisspeed.RTF) * lowerspeed.fullLoadWasteHeat;
        this->OpModeRTF = 1.0; // if we are on greater than 1 speed, RTF *must* be 1
    }
}

Real64 CoilCoolingDXCurveFitOperatingMode::getCurrentEvapCondPumpPower(int speedNum)
{
    // Currently speedNum is 1-based, while this->speeds are zero-based
    auto const &thisspeed(this->speeds[max(speedNum - 1, 0)]);
    auto const &powerFraction(thisspeed.evap_condenser_pump_power_fraction);
    return this->nominalEvaporativePumpPower * powerFraction;
}<|MERGE_RESOLUTION|>--- conflicted
+++ resolved
@@ -353,11 +353,7 @@
 
         // If multispeed, evaluate next lower speed using PLR, then combine with high speed for final outlet conditions
         auto &lowerspeed(this->speeds[max(speedNum - 2, 0)]);
-<<<<<<< HEAD
-        lowerspeed.AirMassFlow = DataHVACGlobals::MSHPMassFlowRateLow * lowerspeed.active_fraction_of_face_coil_area;
-=======
-        lowerspeed.AirMassFlow = state.dataHVACGlobal->MSHPMassFlowRateLow;
->>>>>>> 5a122650
+        lowerspeed.AirMassFlow = state.dataHVACGlobal->MSHPMassFlowRateLow * lowerspeed.active_fraction_of_face_coil_area;
 
         lowerspeed.CalcSpeedOutput(state, inletNode, outletNode, PLR, fanOpMode, condInletTemp); // out
 
