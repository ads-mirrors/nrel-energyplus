--- conflicted
+++ resolved
@@ -83,30 +83,24 @@
 
     // Functions
 
-    void ManageZoneEquipment(EnergyPlusData &state, ZoneEquipmentManagerData &dataZoneEquipmentManager, bool const FirstHVACIteration,
+    void ManageZoneEquipment(EnergyPlusData &state, bool const FirstHVACIteration,
                              bool &SimZone,                     // Set to false at the end of the routine
                              bool &SimAir                       // Eventually set to true via SimZoneEquipment if AirLoop must be resimulated
     );
 
-    void GetZoneEquipment(EnergyPlusData &state, ZoneEquipmentManagerData &dataZoneEquipmentManager);
+    void GetZoneEquipment(EnergyPlusData &state);
 
     void InitZoneEquipment(ZoneEquipmentManagerData &dataZoneEquipmentManager, bool const FirstHVACIteration); // unused 1208
 
-<<<<<<< HEAD
-    void SizeZoneEquipment(ZoneTempPredictorCorrectorData &dataZoneTempPredictorCorrector, OutputFiles &outputFiles);
+    void SizeZoneEquipment(EnergyPlusData &state, OutputFiles &outputFiles);
 
-    void SetUpZoneSizingArrays(ZoneTempPredictorCorrectorData &dataZoneTempPredictorCorrector, OutputFiles &outputFiles);
-=======
-    void SizeZoneEquipment(ZoneEquipmentManagerData &dataZoneEquipmentManager, OutputFiles &outputFiles);
-
-    void SetUpZoneSizingArrays(ZoneEquipmentManagerData &dataZoneEquipmentManager, OutputFiles &outputFiles);
->>>>>>> e203f3f7
+    void SetUpZoneSizingArrays(EnergyPlusData &state, OutputFiles &outputFiles);
 
     void RezeroZoneSizingArrays();
 
-    void UpdateZoneSizing(EnergyPlusData &state, ZoneEquipmentManagerData &dataZoneEquipmentManager, int const CallIndicator);
+    void UpdateZoneSizing(EnergyPlusData &state, int const CallIndicator);
 
-    void SimZoneEquipment(EnergyPlusData &state, ZoneEquipmentManagerData &dataZoneEquipmentManager, bool const FirstHVACIteration, bool &SimAir);
+    void SimZoneEquipment(EnergyPlusData &state, bool const FirstHVACIteration, bool &SimAir);
 
     void SetZoneEquipSimOrder(ZoneEquipmentManagerData &dataZoneEquipmentManager, int const ControlledZoneNum, int const ActualZoneNum);
 
