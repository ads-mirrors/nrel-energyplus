--- conflicted
+++ resolved
@@ -272,11 +272,7 @@
     EXPECT_FALSE(errorsFound);                              // expect no errors
 
     errorsFound = false;
-<<<<<<< HEAD
-    HeatBalanceManager::GetMaterialData(*state.dataWindowEquivalentLayer, state.files, errorsFound); // read material data
-=======
-    HeatBalanceManager::GetMaterialData(state, state.dataWindowEquivalentLayer, state.files, errorsFound); // read material data
->>>>>>> 42d84720
+    HeatBalanceManager::GetMaterialData(state, *state.dataWindowEquivalentLayer, state.files, errorsFound); // read material data
     EXPECT_FALSE(errorsFound);                        // expect no errors
 
     errorsFound = false;
@@ -567,11 +563,7 @@
     EXPECT_FALSE(errorsFound);                              // expect no errors
 
     errorsFound = false;
-<<<<<<< HEAD
-    HeatBalanceManager::GetMaterialData(*state.dataWindowEquivalentLayer, state.files, errorsFound); // read material data
-=======
-    HeatBalanceManager::GetMaterialData(state, state.dataWindowEquivalentLayer, state.files, errorsFound); // read material data
->>>>>>> 42d84720
+    HeatBalanceManager::GetMaterialData(state, *state.dataWindowEquivalentLayer, state.files, errorsFound); // read material data
     EXPECT_FALSE(errorsFound);                        // expect no errors
 
     errorsFound = false;
