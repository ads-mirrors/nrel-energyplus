// EnergyPlus, Copyright (c) 1996-2020, The Board of Trustees of the University of Illinois,
// The Regents of the University of California, through Lawrence Berkeley National Laboratory
// (subject to receipt of any required approvals from the U.S. Dept. of Energy), Oak Ridge
// National Laboratory, managed by UT-Battelle, Alliance for Sustainable Energy, LLC, and other
// contributors. All rights reserved.
//
// NOTICE: This Software was developed under funding from the U.S. Department of Energy and the
// U.S. Government consequently retains certain rights. As such, the U.S. Government has been
// granted for itself and others acting on its behalf a paid-up, nonexclusive, irrevocable,
// worldwide license in the Software to reproduce, distribute copies to the public, prepare
// derivative works, and perform publicly and display publicly, and to permit others to do so.
//
// Redistribution and use in source and binary forms, with or without modification, are permitted
// provided that the following conditions are met:
//
// (1) Redistributions of source code must retain the above copyright notice, this list of
//     conditions and the following disclaimer.
//
// (2) Redistributions in binary form must reproduce the above copyright notice, this list of
//     conditions and the following disclaimer in the documentation and/or other materials
//     provided with the distribution.
//
// (3) Neither the name of the University of California, Lawrence Berkeley National Laboratory,
//     the University of Illinois, U.S. Dept. of Energy nor the names of its contributors may be
//     used to endorse or promote products derived from this software without specific prior
//     written permission.
//
// (4) Use of EnergyPlus(TM) Name. If Licensee (i) distributes the software in stand-alone form
//     without changes from the version obtained under this License, or (ii) Licensee makes a
//     reference solely to the software portion of its product, Licensee must refer to the
//     software as "EnergyPlus version X" software, where "X" is the version number Licensee
//     obtained under this License and may not use a different name for the software. Except as
//     specifically required in this Section (4), Licensee shall not use in a company name, a
//     product name, in advertising, publicity, or other promotional activities any name, trade
//     name, trademark, logo, or other designation of "EnergyPlus", "E+", "e+" or confusingly
//     similar designation, without the U.S. Department of Energy's prior written consent.
//
// THIS SOFTWARE IS PROVIDED BY THE COPYRIGHT HOLDERS AND CONTRIBUTORS "AS IS" AND ANY EXPRESS OR
// IMPLIED WARRANTIES, INCLUDING, BUT NOT LIMITED TO, THE IMPLIED WARRANTIES OF MERCHANTABILITY
// AND FITNESS FOR A PARTICULAR PURPOSE ARE DISCLAIMED. IN NO EVENT SHALL THE COPYRIGHT OWNER OR
// CONTRIBUTORS BE LIABLE FOR ANY DIRECT, INDIRECT, INCIDENTAL, SPECIAL, EXEMPLARY, OR
// CONSEQUENTIAL DAMAGES (INCLUDING, BUT NOT LIMITED TO, PROCUREMENT OF SUBSTITUTE GOODS OR
// SERVICES; LOSS OF USE, DATA, OR PROFITS; OR BUSINESS INTERRUPTION) HOWEVER CAUSED AND ON ANY
// THEORY OF LIABILITY, WHETHER IN CONTRACT, STRICT LIABILITY, OR TORT (INCLUDING NEGLIGENCE OR
// OTHERWISE) ARISING IN ANY WAY OUT OF THE USE OF THIS SOFTWARE, EVEN IF ADVISED OF THE
// POSSIBILITY OF SUCH DAMAGE.

// C++ Headers
#include <cassert>
#include <cmath>

// ObjexxFCL Headers
#include <ObjexxFCL/Fmath.hh>

// EnergyPlus Headers
#include <EnergyPlus/Autosizing/Base.hh>
#include <EnergyPlus/BranchNodeConnections.hh>
#include <EnergyPlus/CurveManager.hh>
#include <EnergyPlus/Data/EnergyPlusData.hh>
#include <EnergyPlus/DataAirSystems.hh>
#include <EnergyPlus/DataBranchAirLoopPlant.hh>
#include <EnergyPlus/DataEnvironment.hh>
#include <EnergyPlus/DataHeatBalance.hh>
#include <EnergyPlus/DataIPShortCuts.hh>
#include <EnergyPlus/DataLoopNode.hh>
#include <EnergyPlus/DataSizing.hh>
#include <EnergyPlus/DataWater.hh>
#include <EnergyPlus/DataZoneEquipment.hh>
#include <EnergyPlus/EMSManager.hh>
#include <EnergyPlus/FluidProperties.hh>
#include <EnergyPlus/General.hh>
#include <EnergyPlus/GeneralRoutines.hh>
#include <EnergyPlus/GlobalNames.hh>
#include <EnergyPlus/HeatBalanceInternalHeatGains.hh>
#include <EnergyPlus/InputProcessing/InputProcessor.hh>
#include <EnergyPlus/NodeInputManager.hh>
#include <EnergyPlus/OutputProcessor.hh>
#include <EnergyPlus/OutputReportPredefined.hh>
#include <EnergyPlus/PackagedThermalStorageCoil.hh>
#include <EnergyPlus/Plant/DataPlant.hh>
#include <EnergyPlus/PlantUtilities.hh>
#include <EnergyPlus/Psychrometrics.hh>
#include <EnergyPlus/ScheduleManager.hh>
#include <EnergyPlus/TempSolveRoot.hh>
#include <EnergyPlus/UtilityRoutines.hh>
#include <EnergyPlus/WaterManager.hh>
#include <EnergyPlus/WaterThermalTanks.hh>

namespace EnergyPlus {

namespace PackagedThermalStorageCoil {

    // Module containing the routines dealing with the packaged thermal storage cooling

    // MODULE INFORMATION:
    //       AUTHOR         Brent Griffith
    //       DATE WRITTEN   April 2013
    //       MODIFIED       na
    //       RE-ENGINEERED  na

    // PURPOSE OF THIS MODULE:
    // encapsulate the data and algorithms for modeling packaged thermals storage cooling coils

    // METHODOLOGY EMPLOYED:
    // <description>

    // REFERENCES:
    // na

    // OTHER NOTES:
    // na

    // Using/Aliasing
    using namespace DataLoopNode;
    using namespace DataGlobals;
    using namespace Psychrometrics;
    using DataEnvironment::CurMnDy;
    using DataEnvironment::EnvironmentName;
    using DataEnvironment::OutBaroPress;
    using DataEnvironment::OutDryBulbTemp;
    using DataEnvironment::OutHumRat;
    using DataEnvironment::OutWetBulbTemp;
    using DataEnvironment::StdBaroPress;
    using namespace CurveManager;

    // Data
    // MODULE PARAMETER DEFINITIONS:
    // control types
    int const ScheduledOpModes(1);   // control over TES modes is via local schedule
    int const EMSActuatedOpModes(2); // control over TES modes is via EMS

    // Control Modes
    int const OffMode(0);
    int const CoolingOnlyMode(1);
    int const CoolingAndChargeMode(2);
    int const CoolingAndDischargeMode(3);
    int const ChargeOnlyMode(4);
    int const DischargeOnlyMode(5);

    // storage media
    int const FluidBased(101);
    int const IceBased(102);
    // INTEGER, PARAMETER :: UserDefinedFluid = 103

    // Water Systems
    int const CondensateDiscarded(1001); // default mode where water is "lost"
    int const CondensateToTank(1002);    // collect coil condensate from air and store in water storage tank

    int const WaterSupplyFromMains(101);
    int const WaterSupplyFromTank(102);

    // Dehumidification control modes (DehumidControlMode)
    int const DehumidControl_CoolReheat(2);

    static std::string const BlankString;

    // DERIVED TYPE DEFINITIONS:

    // MODULE VARIABLE DECLARATIONS:

    int NumTESCoils;
    Array1D_bool CheckEquipName;
    bool GetTESInputFlag(true);
    bool MyOneTimeFlag(true); // One time flag used to allocate MyEnvrnFlag and MySizeFlag
    // SUBROUTINE SPECIFICATIONS FOR MODULE <module_name>:

    // Object Data
    Array1D<PackagedTESCoolingCoilStruct> TESCoil;

    void clear_state()
    {
        NumTESCoils = 0;
        CheckEquipName.clear();
        GetTESInputFlag = true;
        MyOneTimeFlag = true;
        TESCoil.clear();
    }

    void SimTESCoil(EnergyPlusData &state,
                    std::string const &CompName, // name of the fan coil unit
                    int &CompIndex,
                    int const FanOpMode, // allows parent object to control fan mode
                    int &TESOpMode,
                    Optional<Real64 const> PartLoadRatio // part load ratio (for single speed cycling unit)
    )
    {

        // SUBROUTINE INFORMATION:
        //       AUTHOR         <author>
        //       DATE WRITTEN   <date_written>
        //       MODIFIED       na
        //       RE-ENGINEERED  na

        // PURPOSE OF THIS SUBROUTINE:
        // <description>

        // Using/Aliasing
        using General::TrimSigDigits;

        // SUBROUTINE LOCAL VARIABLE DECLARATIONS:
        int TESCoilNum;

        if (GetTESInputFlag) {
            GetTESCoilInput(state);
            GetTESInputFlag = false;
        }

        if (CompIndex == 0) {
            TESCoilNum = UtilityRoutines::FindItemInList(CompName, TESCoil);
            if (TESCoilNum == 0) {
                ShowFatalError(state, "Thermal Energy Storage Cooling Coil not found=" + CompName);
            }
            CompIndex = TESCoilNum;
        } else {
            TESCoilNum = CompIndex;
            if (TESCoilNum > NumTESCoils || TESCoilNum < 1) {
                ShowFatalError(state, "SimTESCoil: Invalid CompIndex passed=" + TrimSigDigits(TESCoilNum) +
                               ", Number of Thermal Energy Storage Cooling Coil Coils=" + TrimSigDigits(NumTESCoils) + ", Coil name=" + CompName);
            }
            if (CheckEquipName(TESCoilNum)) {
                if (!CompName.empty() && CompName != TESCoil(TESCoilNum).Name) {
                    ShowFatalError(state, "SimTESCoil: Invalid CompIndex passed=" + TrimSigDigits(TESCoilNum) + ", Coil name=" + CompName +
                                   ", stored Coil Name for that index=" + TESCoil(TESCoilNum).Name);
                }
                CheckEquipName(TESCoilNum) = false;
            }
        }

        TESOpMode = 1;

        InitTESCoil(state, TESCoilNum);

        TESOpMode = TESCoil(TESCoilNum).CurControlMode;
        {
            auto const SELECT_CASE_var(TESOpMode);
            if (SELECT_CASE_var == OffMode) {
                CalcTESCoilOffMode(state, TESCoilNum);
            } else if (SELECT_CASE_var == CoolingOnlyMode) {
                CalcTESCoilCoolingOnlyMode(state, TESCoilNum, FanOpMode, PartLoadRatio);
            } else if (SELECT_CASE_var == CoolingAndChargeMode) {
                CalcTESCoilCoolingAndChargeMode(state, TESCoilNum, FanOpMode, PartLoadRatio);
            } else if (SELECT_CASE_var == CoolingAndDischargeMode) {
                CalcTESCoilCoolingAndDischargeMode(state, TESCoilNum, FanOpMode, PartLoadRatio);
            } else if (SELECT_CASE_var == ChargeOnlyMode) {
                CalcTESCoilChargeOnlyMode(state, TESCoilNum);
            } else if (SELECT_CASE_var == DischargeOnlyMode) {
                CalcTESCoilDischargeOnlyMode(state, TESCoilNum, PartLoadRatio);
            }
        }
    }

    void GetTESCoilInput(EnergyPlusData &state)
    {

        // SUBROUTINE INFORMATION:
        //       AUTHOR         <author>
        //       DATE WRITTEN   <date_written>
        //       MODIFIED       na
        //       RE-ENGINEERED  na

        // PURPOSE OF THIS SUBROUTINE:
        // <description>

        // Using/Aliasing
        using namespace DataIPShortCuts;
        using BranchNodeConnections::TestCompSet;
        using DataHeatBalance::IntGainTypeOf_PackagedTESCoilTank;
        using DataZoneEquipment::FindControlledZoneIndexFromSystemNodeNumberForZone;
        using FluidProperties::CheckFluidPropertyName;
        using FluidProperties::FindGlycol;
        using FluidProperties::GetFluidDensityTemperatureLimits;
        using FluidProperties::GetFluidSpecificHeatTemperatureLimits;
        using GlobalNames::VerifyUniqueCoilName;
        using NodeInputManager::GetOnlySingleNode;
        using ScheduleManager::GetScheduleIndex;
        using WaterManager::SetupTankDemandComponent;
        using WaterManager::SetupTankSupplyComponent;

        // SUBROUTINE PARAMETER DEFINITIONS:
        static std::string const RoutineName("GetTESCoilInput: "); // include trailing blank space

        // SUBROUTINE LOCAL VARIABLE DECLARATIONS:
        int item;                       // do loop counter
        int NumAlphas;                  // Number of alphas in input
        int NumNumbers;                 // Number of numeric items in input
        int IOStatus;                   // Input status returned from GetObjectItem
        static bool ErrorsFound(false); // Set to true if errors in input, fatal at end of routine
        Real64 TminRho;
        Real64 TmaxRho;
        Real64 TminCp;
        Real64 TmaxCp;
        int ZoneIndexTrial;

        cCurrentModuleObject = "Coil:Cooling:DX:SingleSpeed:ThermalStorage";
        NumTESCoils = inputProcessor->getNumObjectsFound(state, cCurrentModuleObject);

        TESCoil.allocate(NumTESCoils);
        CheckEquipName.dimension(NumTESCoils, true);

        for (item = 1; item <= NumTESCoils; ++item) {
            inputProcessor->getObjectItem(state,
                                          cCurrentModuleObject,
                                          item,
                                          cAlphaArgs,
                                          NumAlphas,
                                          rNumericArgs,
                                          NumNumbers,
                                          IOStatus,
                                          lNumericFieldBlanks,
                                          lAlphaFieldBlanks,
                                          cAlphaFieldNames,
                                          cNumericFieldNames);
            UtilityRoutines::IsNameEmpty(state, cAlphaArgs(1), cCurrentModuleObject, ErrorsFound);

            // ErrorsFound will be set to True if problem was found, left untouched otherwise
            VerifyUniqueCoilName(state, cCurrentModuleObject, cAlphaArgs(1), ErrorsFound, cCurrentModuleObject + " Name");

            TESCoil(item).Name = cAlphaArgs(1);
            if (lAlphaFieldBlanks(2)) {
                TESCoil(item).AvailSchedNum = DataGlobalConstants::ScheduleAlwaysOn();
            } else {
                TESCoil(item).AvailSchedNum = GetScheduleIndex(state, cAlphaArgs(2));
                if (TESCoil(item).AvailSchedNum == 0) {
                    ShowSevereError(state, RoutineName + cCurrentModuleObject + "=\"" + TESCoil(item).Name + "\", invalid");
                    ShowContinueError(state, "..." + cAlphaFieldNames(2) + "=\"" + cAlphaArgs(2) + "\".");
                    ErrorsFound = true;
                }
            }
            {
                auto const SELECT_CASE_var(cAlphaArgs(3));
                if (SELECT_CASE_var == "SCHEDULEDMODES") {
                    TESCoil(item).ModeControlType = ScheduledOpModes;
                } else if (SELECT_CASE_var == "EMSCONTROLLED") {
                    TESCoil(item).ModeControlType = EMSActuatedOpModes;
                } else {
                    ShowSevereError(state, RoutineName + cCurrentModuleObject + "=\"" + TESCoil(item).Name + "\", invalid");
                    ShowContinueError(state, "..." + cAlphaFieldNames(3) + "=\"" + cAlphaArgs(3) + "\".");
                    ShowContinueError(state, "Available choices are ScheduledModes or EMSControlled");
                    ErrorsFound = true;
                }
            }
            if (lAlphaFieldBlanks(4)) {
                if (TESCoil(item).ModeControlType == ScheduledOpModes) {
                    ShowSevereError(state, RoutineName + cCurrentModuleObject + "=\"" + TESCoil(item).Name + "\", invalid");
                    ShowContinueError(state, cAlphaFieldNames(4) + " is blank but a schedule is needed");
                    ErrorsFound = true;
                }
            } else {
                TESCoil(item).ControlModeSchedNum = GetScheduleIndex(state, cAlphaArgs(4));
                if (TESCoil(item).ControlModeSchedNum == 0 && TESCoil(item).ModeControlType == ScheduledOpModes) {
                    ShowSevereError(state, RoutineName + cCurrentModuleObject + "=\"" + TESCoil(item).Name + "\", invalid");
                    ShowContinueError(state, "..." + cAlphaFieldNames(4) + "=\"" + cAlphaArgs(4) + "\".");
                    ErrorsFound = true;
                }
            }
            {
                auto const SELECT_CASE_var(cAlphaArgs(5));
                if (SELECT_CASE_var == "ICE") {
                    TESCoil(item).StorageMedia = IceBased;
                } else if (SELECT_CASE_var == "WATER") {
                    TESCoil(item).StorageMedia = FluidBased;
                    TESCoil(item).StorageFluidName = "WATER";
                    TESCoil(item).StorageFluidIndex = FindGlycol(state, "WATER");
                } else if (SELECT_CASE_var == "USERDEFINEDFLUIDTYPE") {
                    TESCoil(item).StorageMedia = FluidBased;
                } else {
                    ShowSevereError(state, RoutineName + cCurrentModuleObject + "=\"" + TESCoil(item).Name + "\", invalid");
                    ShowContinueError(state, "..." + cAlphaFieldNames(5) + "=\"" + cAlphaArgs(5) + "\".");
                    ShowContinueError(state, "Available choices are Ice, Water, or UserDefindedFluidType");
                    ErrorsFound = true;
                }
            }

            if (UtilityRoutines::SameString(cAlphaArgs(5), "USERDEFINEDFLUIDTYPE")) {
                if (!(lAlphaFieldBlanks(6))) {
                    TESCoil(item).StorageFluidName = cAlphaArgs(6);
                    if (CheckFluidPropertyName(state, cAlphaArgs(6)) == 0) {
                        ShowSevereError(state, RoutineName + cCurrentModuleObject + "=\"" + TESCoil(item).Name + "\", missing fluid data");
                        ShowContinueError(state, "Check that fluid property data have been input for fluid name = " + cAlphaArgs(6));
                        ErrorsFound = true;
                    } else {
                        TESCoil(item).StorageFluidIndex = FindGlycol(state, cAlphaArgs(6));
                        if (TESCoil(item).StorageFluidIndex == 0) {
                            ShowSevereError(state, RoutineName + cCurrentModuleObject + "=\"" + TESCoil(item).Name + "\", invalid fluid data");
                            ShowContinueError(state, "Check that correct fluid property data have been input for fluid name = " + cAlphaArgs(6));
                            ErrorsFound = true;
                        }
                    }

                } else {
                    ShowSevereError(state, RoutineName + cCurrentModuleObject + "=\"" + TESCoil(item).Name + "\", invalid");
                    ShowContinueError(state, "Storage Type is set to UserDefinedFluidType but no name of fluid was entered.");
                    ErrorsFound = true;
                }
            }

            if ((TESCoil(item).StorageMedia == FluidBased) && (!lNumericFieldBlanks(1))) {
                TESCoil(item).FluidStorageVolume = rNumericArgs(1);
            } else if ((TESCoil(item).StorageMedia == FluidBased) && (lNumericFieldBlanks(1))) {
                ShowSevereError(state, RoutineName + cCurrentModuleObject + "=\"" + TESCoil(item).Name + "\", invalid");
                ShowContinueError(state, cNumericFieldNames(1) + " cannot be blank for Water storage type");
                ShowContinueError(state, "Enter fluid storage tank volume in m3/s.");
                ErrorsFound = true;
            }

            if ((TESCoil(item).StorageMedia == IceBased) && (!lNumericFieldBlanks(2))) {
                if (rNumericArgs(2) == DataGlobalConstants::AutoCalculate()) {
                    TESCoil(item).IceStorageCapacity = rNumericArgs(2);
                } else {
                    TESCoil(item).IceStorageCapacity = rNumericArgs(2) * 1.e+09; // input in giga joules, used as joules internally
                }
            } else if ((TESCoil(item).StorageMedia == IceBased) && (lNumericFieldBlanks(2))) {
                ShowSevereError(state, RoutineName + cCurrentModuleObject + "=\"" + TESCoil(item).Name + "\", invalid");
                ShowContinueError(state, cNumericFieldNames(2) + " cannot be blank for Ice storage type");
                ShowContinueError(state, "Enter ice storage tank capacity in GJ.");
                ErrorsFound = true;
            }

            TESCoil(item).StorageCapacitySizingFactor = rNumericArgs(3);

            TESCoil(item).StorageAmbientNodeNum = GetOnlySingleNode(state,
                cAlphaArgs(7), ErrorsFound, cCurrentModuleObject, cAlphaArgs(1), NodeType_Air, NodeConnectionType_Sensor, 1, ObjectIsNotParent);

            ZoneIndexTrial = FindControlledZoneIndexFromSystemNodeNumberForZone(state, TESCoil(item).StorageAmbientNodeNum);
            if (ZoneIndexTrial > 0) { // tank is inside a zone so setup internal gains
                SetupZoneInternalGain(state, ZoneIndexTrial,
                                      "Coil:Cooling:DX:SingleSpeed:ThermalStorage",
                                      TESCoil(item).Name,
                                      IntGainTypeOf_PackagedTESCoilTank,
                                      &TESCoil(item).QdotAmbient);
            }

            TESCoil(item).StorageUA = rNumericArgs(4);
            TESCoil(item).RatedFluidTankTemp = rNumericArgs(5);
            TESCoil(item).RatedEvapAirVolFlowRate = rNumericArgs(6);

            TESCoil(item).EvapAirInletNodeNum = GetOnlySingleNode(state,
                cAlphaArgs(8), ErrorsFound, cCurrentModuleObject, cAlphaArgs(1), NodeType_Air, NodeConnectionType_Inlet, 1, ObjectIsNotParent);
            TESCoil(item).EvapAirOutletNodeNum = GetOnlySingleNode(state,
                cAlphaArgs(9), ErrorsFound, cCurrentModuleObject, cAlphaArgs(1), NodeType_Air, NodeConnectionType_Outlet, 1, ObjectIsNotParent);
            TestCompSet(state, cCurrentModuleObject, cAlphaArgs(1), cAlphaArgs(8), cAlphaArgs(9), "Air Nodes");

            {
                auto const SELECT_CASE_var(cAlphaArgs(10));
                if (SELECT_CASE_var == "YES") {
                    TESCoil(item).CoolingOnlyModeIsAvailable = true;
                } else if (SELECT_CASE_var == "NO") {
                    TESCoil(item).CoolingOnlyModeIsAvailable = false;
                } else {
                    TESCoil(item).CoolingOnlyModeIsAvailable = false;
                    ShowSevereError(state, RoutineName + cCurrentModuleObject + "=\"" + TESCoil(item).Name + "\", invalid");
                    ShowContinueError(state, "..." + cAlphaFieldNames(10) + "=\"" + cAlphaArgs(10) + "\".");
                    ShowContinueError(state, "Available choices are Yes or No.");
                    ErrorsFound = true;
                }
            }

            TESCoil(item).CoolingOnlyRatedTotCap = rNumericArgs(7);
            if (TESCoil(item).CoolingOnlyModeIsAvailable) { // get input data for this mode

                TESCoil(item).CoolingOnlyRatedSHR = rNumericArgs(8);
                TESCoil(item).CoolingOnlyRatedCOP = rNumericArgs(9);

                TESCoil(item).CoolingOnlyCapFTempCurve = GetCurveIndex(state, cAlphaArgs(11));
                if (TESCoil(item).CoolingOnlyCapFTempCurve == 0) {
                    if (lAlphaFieldBlanks(11)) {
                        ShowSevereError(state, RoutineName + cCurrentModuleObject + "=\"" + TESCoil(item).Name + "\", invalid");
                        ShowContinueError(state, "Required " + cAlphaFieldNames(11) + "is blank.");
                    } else {
                        ShowSevereError(state, RoutineName + cCurrentModuleObject + "=\"" + TESCoil(item).Name + "\", invalid");
                        ShowContinueError(state, "Not found " + cAlphaFieldNames(11) + "=\"" + cAlphaArgs(11) + "\".");
                    }
                    ErrorsFound = true;
                } else {
                    // Verify Curve Object
                    ErrorsFound |= CurveManager::CheckCurveDims(state,
                        TESCoil(item).CoolingOnlyCapFTempCurve,   // Curve index
                         {2},                                     // Valid dimensions
                         RoutineName,                             // Routine name
                         cCurrentModuleObject,                    // Object Type
                         TESCoil(item).Name,                      // Object Name
                         cAlphaFieldNames(11));                   // Field Name
                }

                TESCoil(item).CoolingOnlyCapFFlowCurve = GetCurveIndex(state, cAlphaArgs(12));
                if (TESCoil(item).CoolingOnlyCapFFlowCurve == 0) {
                    if (lAlphaFieldBlanks(12)) {
                        ShowSevereError(state, RoutineName + cCurrentModuleObject + "=\"" + TESCoil(item).Name + "\", invalid");
                        ShowContinueError(state, "Required " + cAlphaFieldNames(12) + "is blank.");
                    } else {
                        ShowSevereError(state, RoutineName + cCurrentModuleObject + "=\"" + TESCoil(item).Name + "\", invalid");
                        ShowContinueError(state, "Not found " + cAlphaFieldNames(12) + "=\"" + cAlphaArgs(12) + "\".");
                    }
                    ErrorsFound = true;
                } else {
                    // Verify Curve Object, any curve with just x as single independent variable
                    ErrorsFound |= CurveManager::CheckCurveDims(state,
                        TESCoil(item).CoolingOnlyCapFFlowCurve,   // Curve index
                         {1},                                     // Valid dimensions
                         RoutineName,                             // Routine name
                         cCurrentModuleObject,                    // Object Type
                         TESCoil(item).Name,                      // Object Name
                         cAlphaFieldNames(12));                   // Field Name
                }

                TESCoil(item).CoolingOnlyEIRFTempCurve = GetCurveIndex(state, cAlphaArgs(13));
                if (TESCoil(item).CoolingOnlyEIRFTempCurve == 0) {
                    if (lAlphaFieldBlanks(13)) {
                        ShowSevereError(state, RoutineName + cCurrentModuleObject + "=\"" + TESCoil(item).Name + "\", invalid");
                        ShowContinueError(state, "Required " + cAlphaFieldNames(13) + "is blank.");
                    } else {
                        ShowSevereError(state, RoutineName + cCurrentModuleObject + "=\"" + TESCoil(item).Name + "\", invalid");
                        ShowContinueError(state, "Not found " + cAlphaFieldNames(13) + "=\"" + cAlphaArgs(13) + "\".");
                    }
                    ErrorsFound = true;
                } else {
                    // Verify Curve Object
                    ErrorsFound |= CurveManager::CheckCurveDims(state,
                        TESCoil(item).CoolingOnlyEIRFTempCurve,   // Curve index
                         {2},                                     // Valid dimensions
                         RoutineName,                             // Routine name
                         cCurrentModuleObject,                    // Object Type
                         TESCoil(item).Name,                      // Object Name
                         cAlphaFieldNames(13));                   // Field Name
                }

                TESCoil(item).CoolingOnlyEIRFFlowCurve = GetCurveIndex(state, cAlphaArgs(14));
                if (TESCoil(item).CoolingOnlyEIRFFlowCurve == 0) {
                    if (lAlphaFieldBlanks(14)) {
                        ShowSevereError(state, RoutineName + cCurrentModuleObject + "=\"" + TESCoil(item).Name + "\", invalid");
                        ShowContinueError(state, "Required " + cAlphaFieldNames(14) + "is blank.");
                    } else {
                        ShowSevereError(state, RoutineName + cCurrentModuleObject + "=\"" + TESCoil(item).Name + "\", invalid");
                        ShowContinueError(state, "Not found " + cAlphaFieldNames(14) + "=\"" + cAlphaArgs(14) + "\".");
                    }
                    ErrorsFound = true;
                } else {
                    // Verify Curve Object, any curve with just x as single independent variable
                    ErrorsFound |= CurveManager::CheckCurveDims(state,
                        TESCoil(item).CoolingOnlyEIRFFlowCurve,   // Curve index
                         {1},                                     // Valid dimensions
                         RoutineName,                             // Routine name
                         cCurrentModuleObject,                    // Object Type
                         TESCoil(item).Name,                      // Object Name
                         cAlphaFieldNames(14));                   // Field Name
                }

                TESCoil(item).CoolingOnlyPLFFPLRCurve = GetCurveIndex(state, cAlphaArgs(15));
                if (TESCoil(item).CoolingOnlyPLFFPLRCurve == 0) {
                    if (lAlphaFieldBlanks(15)) {
                        ShowSevereError(state, RoutineName + cCurrentModuleObject + "=\"" + TESCoil(item).Name + "\", invalid");
                        ShowContinueError(state, "Required " + cAlphaFieldNames(15) + "is blank.");
                    } else {
                        ShowSevereError(state, RoutineName + cCurrentModuleObject + "=\"" + TESCoil(item).Name + "\", invalid");
                        ShowContinueError(state, "Not found " + cAlphaFieldNames(15) + "=\"" + cAlphaArgs(15) + "\".");
                    }
                    ErrorsFound = true;
                } else {
                    // Verify Curve Object, any curve with just x as single independent variable
                    ErrorsFound |= CurveManager::CheckCurveDims(state,
                        TESCoil(item).CoolingOnlyPLFFPLRCurve,   // Curve index
                         {1},                                     // Valid dimensions
                         RoutineName,                             // Routine name
                         cCurrentModuleObject,                    // Object Type
                         TESCoil(item).Name,                      // Object Name
                         cAlphaFieldNames(15));                   // Field Name
                }

                TESCoil(item).CoolingOnlySHRFTempCurve = GetCurveIndex(state, cAlphaArgs(16));
                if (TESCoil(item).CoolingOnlySHRFTempCurve == 0) {
                    if (lAlphaFieldBlanks(16)) {
                        ShowSevereError(state, RoutineName + cCurrentModuleObject + "=\"" + TESCoil(item).Name + "\", invalid");
                        ShowContinueError(state, "Required " + cAlphaFieldNames(16) + "is blank.");
                    } else {
                        ShowSevereError(state, RoutineName + cCurrentModuleObject + "=\"" + TESCoil(item).Name + "\", invalid");
                        ShowContinueError(state, "Not found " + cAlphaFieldNames(16) + "=\"" + cAlphaArgs(16) + "\".");
                    }
                    ErrorsFound = true;
                } else {
                    // Verify Curve Object
                    ErrorsFound |= CurveManager::CheckCurveDims(state,
                        TESCoil(item).CoolingOnlySHRFTempCurve,   // Curve index
                         {2},                                     // Valid dimensions
                         RoutineName,                             // Routine name
                         cCurrentModuleObject,                    // Object Type
                         TESCoil(item).Name,                      // Object Name
                         cAlphaFieldNames(16));                   // Field Name
                }

                TESCoil(item).CoolingOnlySHRFFlowCurve = GetCurveIndex(state, cAlphaArgs(17));
                if (TESCoil(item).CoolingOnlySHRFFlowCurve == 0) {
                    if (lAlphaFieldBlanks(17)) {
                        ShowSevereError(state, RoutineName + cCurrentModuleObject + "=\"" + TESCoil(item).Name + "\", invalid");
                        ShowContinueError(state, "Required " + cAlphaFieldNames(17) + "is blank.");
                    } else {
                        ShowSevereError(state, RoutineName + cCurrentModuleObject + "=\"" + TESCoil(item).Name + "\", invalid");
                        ShowContinueError(state, "Not found " + cAlphaFieldNames(17) + "=\"" + cAlphaArgs(17) + "\".");
                    }
                    ErrorsFound = true;
                } else {
                    // Verify Curve Object, any curve with just x as single independent variable
                    ErrorsFound |= CurveManager::CheckCurveDims(state,
                        TESCoil(item).CoolingOnlySHRFFlowCurve,   // Curve index
                         {1},                                     // Valid dimensions
                         RoutineName,                             // Routine name
                         cCurrentModuleObject,                    // Object Type
                         TESCoil(item).Name,                      // Object Name
                         cAlphaFieldNames(17));                   // Field Name
                }
            }

            {
                auto const SELECT_CASE_var(cAlphaArgs(18));
                if (SELECT_CASE_var == "YES") {
                    TESCoil(item).CoolingAndChargeModeAvailable = true;
                } else if (SELECT_CASE_var == "NO") {
                    TESCoil(item).CoolingAndChargeModeAvailable = false;
                } else {
                    TESCoil(item).CoolingAndChargeModeAvailable = false;
                    ShowSevereError(state, RoutineName + cCurrentModuleObject + "=\"" + TESCoil(item).Name + "\", invalid");
                    ShowContinueError(state, "..." + cAlphaFieldNames(18) + "=\"" + cAlphaArgs(18) + "\".");
                    ShowContinueError(state, "Available choices are Yes or No.");
                    ErrorsFound = true;
                }
            }

            if (TESCoil(item).CoolingAndChargeModeAvailable) {

                TESCoil(item).CoolingAndChargeRatedTotCap = rNumericArgs(10);                // gross total evaporator cooling capacity [W]
                TESCoil(item).CoolingAndChargeRatedTotCapSizingFactor = rNumericArgs(11);    // sizing factor for gross total evaporator [ ]
                TESCoil(item).CoolingAndChargeRatedChargeCap = rNumericArgs(12);             // net storage charging capacity at rating conditions [W]
                TESCoil(item).CoolingAndChargeRatedChargeCapSizingFactor = rNumericArgs(13); // sizing factor for charging capacity [ ]
                TESCoil(item).CoolingAndChargeRatedSHR = rNumericArgs(14);                   // Sensible heat ratio (sens cap/total cap)  [W/W]
                TESCoil(item).CoolingAndChargeCoolingRatedCOP = rNumericArgs(15);            // Coefficient of performance , for cooling [W/W]
                TESCoil(item).CoolingAndChargeChargingRatedCOP = rNumericArgs(16);           // Coefficient of performance , for charging [W/W]

                TESCoil(item).CoolingAndChargeCoolingCapFTempCurve = GetCurveIndex(state, cAlphaArgs(19));
                if (TESCoil(item).CoolingAndChargeCoolingCapFTempCurve == 0) {
                    if (lAlphaFieldBlanks(19)) {
                        ShowSevereError(state, RoutineName + cCurrentModuleObject + "=\"" + TESCoil(item).Name + "\", invalid");
                        ShowContinueError(state, "Required " + cAlphaFieldNames(19) + "is blank.");
                    } else {
                        ShowSevereError(state, RoutineName + cCurrentModuleObject + "=\"" + TESCoil(item).Name + "\", invalid");
                        ShowContinueError(state, "Not found " + cAlphaFieldNames(19) + "=\"" + cAlphaArgs(19) + "\".");
                    }
                    ErrorsFound = true;
                } else {
                    // Verify Curve Object
                    ErrorsFound |= CurveManager::CheckCurveDims(state,
                         TESCoil(item).CoolingAndChargeCoolingCapFTempCurve,   // Curve index
                         {3},                                     // Valid dimensions
                         RoutineName,                             // Routine name
                         cCurrentModuleObject,                    // Object Type
                         TESCoil(item).Name,                      // Object Name
                         cAlphaFieldNames(19));                   // Field Name
                }

                TESCoil(item).CoolingAndChargeCoolingCapFFlowCurve = GetCurveIndex(state, cAlphaArgs(20));
                if (TESCoil(item).CoolingAndChargeCoolingCapFFlowCurve == 0) {
                    if (lAlphaFieldBlanks(20)) {
                        ShowSevereError(state, RoutineName + cCurrentModuleObject + "=\"" + TESCoil(item).Name + "\", invalid");
                        ShowContinueError(state, "Required " + cAlphaFieldNames(20) + "is blank.");
                    } else {
                        ShowSevereError(state, RoutineName + cCurrentModuleObject + "=\"" + TESCoil(item).Name + "\", invalid");
                        ShowContinueError(state, "Not found " + cAlphaFieldNames(20) + "=\"" + cAlphaArgs(20) + "\".");
                    }
                    ErrorsFound = true;
                } else {
                    // Verify Curve Object, any curve with just x as single independent variable
                    ErrorsFound |= CurveManager::CheckCurveDims(state,
                         TESCoil(item).CoolingAndChargeCoolingCapFFlowCurve,   // Curve index
                         {1},                                     // Valid dimensions
                         RoutineName,                             // Routine name
                         cCurrentModuleObject,                    // Object Type
                         TESCoil(item).Name,                      // Object Name
                         cAlphaFieldNames(20));                   // Field Name
                }
                TESCoil(item).CoolingAndChargeCoolingEIRFTempCurve = GetCurveIndex(state, cAlphaArgs(21));
                if (TESCoil(item).CoolingAndChargeCoolingEIRFTempCurve == 0) {
                    if (lAlphaFieldBlanks(21)) {
                        ShowSevereError(state, RoutineName + cCurrentModuleObject + "=\"" + TESCoil(item).Name + "\", invalid");
                        ShowContinueError(state, "Required " + cAlphaFieldNames(21) + "is blank.");
                    } else {
                        ShowSevereError(state, RoutineName + cCurrentModuleObject + "=\"" + TESCoil(item).Name + "\", invalid");
                        ShowContinueError(state, "Not found " + cAlphaFieldNames(21) + "=\"" + cAlphaArgs(21) + "\".");
                    }
                    ErrorsFound = true;
                } else {
                    // Verify Curve Object
                    ErrorsFound |= CurveManager::CheckCurveDims(state,
                         TESCoil(item).CoolingAndChargeCoolingEIRFTempCurve,   // Curve index
                         {3},                                     // Valid dimensions
                         RoutineName,                             // Routine name
                         cCurrentModuleObject,                    // Object Type
                         TESCoil(item).Name,                      // Object Name
                         cAlphaFieldNames(21));                   // Field Name
                }

                TESCoil(item).CoolingAndChargeCoolingEIRFFlowCurve = GetCurveIndex(state, cAlphaArgs(22));
                if (TESCoil(item).CoolingAndChargeCoolingEIRFFlowCurve == 0) {
                    if (lAlphaFieldBlanks(22)) {
                        ShowSevereError(state, RoutineName + cCurrentModuleObject + "=\"" + TESCoil(item).Name + "\", invalid");
                        ShowContinueError(state, "Required " + cAlphaFieldNames(22) + "is blank.");
                    } else {
                        ShowSevereError(state, RoutineName + cCurrentModuleObject + "=\"" + TESCoil(item).Name + "\", invalid");
                        ShowContinueError(state, "Not found " + cAlphaFieldNames(22) + "=\"" + cAlphaArgs(22) + "\".");
                    }
                    ErrorsFound = true;
                } else {
                    // Verify Curve Object, any curve with just x as single independent variable
                    ErrorsFound |= CurveManager::CheckCurveDims(state,
                         TESCoil(item).CoolingAndChargeCoolingEIRFFlowCurve,   // Curve index
                         {1},                                     // Valid dimensions
                         RoutineName,                             // Routine name
                         cCurrentModuleObject,                    // Object Type
                         TESCoil(item).Name,                      // Object Name
                         cAlphaFieldNames(22));                   // Field Name
                }

                TESCoil(item).CoolingAndChargeCoolingPLFFPLRCurve = GetCurveIndex(state, cAlphaArgs(23));
                if (TESCoil(item).CoolingAndChargeCoolingPLFFPLRCurve == 0) {
                    if (lAlphaFieldBlanks(23)) {
                        ShowSevereError(state, RoutineName + cCurrentModuleObject + "=\"" + TESCoil(item).Name + "\", invalid");
                        ShowContinueError(state, "Required " + cAlphaFieldNames(23) + "is blank.");
                    } else {
                        ShowSevereError(state, RoutineName + cCurrentModuleObject + "=\"" + TESCoil(item).Name + "\", invalid");
                        ShowContinueError(state, "Not found " + cAlphaFieldNames(23) + "=\"" + cAlphaArgs(23) + "\".");
                    }
                    ErrorsFound = true;
                } else {
                    // Verify Curve Object, any curve with just x as single independent variable
                    ErrorsFound |= CurveManager::CheckCurveDims(state,
                         TESCoil(item).CoolingAndChargeCoolingPLFFPLRCurve,   // Curve index
                         {1},                                     // Valid dimensions
                         RoutineName,                             // Routine name
                         cCurrentModuleObject,                    // Object Type
                         TESCoil(item).Name,                      // Object Name
                         cAlphaFieldNames(23));                   // Field Name
                }

                TESCoil(item).CoolingAndChargeChargingCapFTempCurve = GetCurveIndex(state, cAlphaArgs(24));
                if (TESCoil(item).CoolingAndChargeChargingCapFTempCurve == 0) {
                    if (lAlphaFieldBlanks(24)) {
                        ShowSevereError(state, RoutineName + cCurrentModuleObject + "=\"" + TESCoil(item).Name + "\", invalid");
                        ShowContinueError(state, "Required " + cAlphaFieldNames(24) + "is blank.");
                    } else {
                        ShowSevereError(state, RoutineName + cCurrentModuleObject + "=\"" + TESCoil(item).Name + "\", invalid");
                        ShowContinueError(state, "Not found " + cAlphaFieldNames(24) + "=\"" + cAlphaArgs(24) + "\".");
                    }
                    ErrorsFound = true;
                } else {
                    // Verify Curve Object
                    ErrorsFound |= CurveManager::CheckCurveDims(state,
                         TESCoil(item).CoolingAndChargeChargingCapFTempCurve,   // Curve index
                         {3},                                     // Valid dimensions
                         RoutineName,                             // Routine name
                         cCurrentModuleObject,                    // Object Type
                         TESCoil(item).Name,                      // Object Name
                         cAlphaFieldNames(24));                   // Field Name
                }

                TESCoil(item).CoolingAndChargeChargingCapFEvapPLRCurve = GetCurveIndex(state, cAlphaArgs(25));
                if (TESCoil(item).CoolingAndChargeChargingCapFEvapPLRCurve == 0) {
                    if (lAlphaFieldBlanks(25)) {
                        ShowSevereError(state, RoutineName + cCurrentModuleObject + "=\"" + TESCoil(item).Name + "\", invalid");
                        ShowContinueError(state, "Required " + cAlphaFieldNames(25) + "is blank.");
                    } else {
                        ShowSevereError(state, RoutineName + cCurrentModuleObject + "=\"" + TESCoil(item).Name + "\", invalid");
                        ShowContinueError(state, "Not found " + cAlphaFieldNames(25) + "=\"" + cAlphaArgs(25) + "\".");
                    }
                    ErrorsFound = true;
                } else {
                    // Verify Curve Object, any curve with just x as single independent variable
                    ErrorsFound |= CurveManager::CheckCurveDims(state,
                         TESCoil(item).CoolingAndChargeChargingCapFEvapPLRCurve,   // Curve index
                         {1},                                     // Valid dimensions
                         RoutineName,                             // Routine name
                         cCurrentModuleObject,                    // Object Type
                         TESCoil(item).Name,                      // Object Name
                         cAlphaFieldNames(25));                   // Field Name
                }

                TESCoil(item).CoolingAndChargeChargingEIRFTempCurve = GetCurveIndex(state, cAlphaArgs(26));
                if (TESCoil(item).CoolingAndChargeChargingEIRFTempCurve == 0) {
                    if (lAlphaFieldBlanks(26)) {
                        ShowSevereError(state, RoutineName + cCurrentModuleObject + "=\"" + TESCoil(item).Name + "\", invalid");
                        ShowContinueError(state, "Required " + cAlphaFieldNames(26) + "is blank.");
                    } else {
                        ShowSevereError(state, RoutineName + cCurrentModuleObject + "=\"" + TESCoil(item).Name + "\", invalid");
                        ShowContinueError(state, "Not found " + cAlphaFieldNames(26) + "=\"" + cAlphaArgs(26) + "\".");
                    }
                    ErrorsFound = true;
                } else {
                    // Verify Curve Object
                    ErrorsFound |= CurveManager::CheckCurveDims(state,
                         TESCoil(item).CoolingAndChargeChargingEIRFTempCurve,   // Curve index
                         {3},                                     // Valid dimensions
                         RoutineName,                             // Routine name
                         cCurrentModuleObject,                    // Object Type
                         TESCoil(item).Name,                      // Object Name
                         cAlphaFieldNames(26));                   // Field Name
                }

                TESCoil(item).CoolingAndChargeChargingEIRFFLowCurve = GetCurveIndex(state, cAlphaArgs(27));
                if (TESCoil(item).CoolingAndChargeChargingEIRFFLowCurve == 0) {
                    if (lAlphaFieldBlanks(27)) {
                        ShowSevereError(state, RoutineName + cCurrentModuleObject + "=\"" + TESCoil(item).Name + "\", invalid");
                        ShowContinueError(state, "Required " + cAlphaFieldNames(27) + "is blank.");
                    } else {
                        ShowSevereError(state, RoutineName + cCurrentModuleObject + "=\"" + TESCoil(item).Name + "\", invalid");
                        ShowContinueError(state, "Not found " + cAlphaFieldNames(27) + "=\"" + cAlphaArgs(27) + "\".");
                    }
                    ErrorsFound = true;
                } else {
                    // Verify Curve Object, any curve with just x as single independent variable
                    ErrorsFound |= CurveManager::CheckCurveDims(state,
                         TESCoil(item).CoolingAndChargeChargingEIRFFLowCurve,   // Curve index
                         {1},                                     // Valid dimensions
                         RoutineName,                             // Routine name
                         cCurrentModuleObject,                    // Object Type
                         TESCoil(item).Name,                      // Object Name
                         cAlphaFieldNames(27));                   // Field Name
                }

                TESCoil(item).CoolingAndChargeChargingPLFFPLRCurve = GetCurveIndex(state, cAlphaArgs(28));
                if (TESCoil(item).CoolingAndChargeChargingPLFFPLRCurve == 0) {
                    if (lAlphaFieldBlanks(28)) {
                        ShowSevereError(state, RoutineName + cCurrentModuleObject + "=\"" + TESCoil(item).Name + "\", invalid");
                        ShowContinueError(state, "Required " + cAlphaFieldNames(28) + "is blank.");
                    } else {
                        ShowSevereError(state, RoutineName + cCurrentModuleObject + "=\"" + TESCoil(item).Name + "\", invalid");
                        ShowContinueError(state, "Not found " + cAlphaFieldNames(28) + "=\"" + cAlphaArgs(28) + "\".");
                    }
                    ErrorsFound = true;
                } else {
                    // Verify Curve Object, any curve with just x as single independent variable
                    ErrorsFound |= CurveManager::CheckCurveDims(state,
                         TESCoil(item).CoolingAndChargeChargingPLFFPLRCurve,   // Curve index
                         {1},                                     // Valid dimensions
                         RoutineName,                             // Routine name
                         cCurrentModuleObject,                    // Object Type
                         TESCoil(item).Name,                      // Object Name
                         cAlphaFieldNames(28));                   // Field Name
                }

                TESCoil(item).CoolingAndChargeSHRFTempCurve = GetCurveIndex(state, cAlphaArgs(29));
                if (TESCoil(item).CoolingAndChargeSHRFTempCurve == 0) {
                    if (lAlphaFieldBlanks(29)) {
                        ShowSevereError(state, RoutineName + cCurrentModuleObject + "=\"" + TESCoil(item).Name + "\", invalid");
                        ShowContinueError(state, "Required " + cAlphaFieldNames(29) + "is blank.");
                    } else {
                        ShowSevereError(state, RoutineName + cCurrentModuleObject + "=\"" + TESCoil(item).Name + "\", invalid");
                        ShowContinueError(state, "Not found " + cAlphaFieldNames(29) + "=\"" + cAlphaArgs(29) + "\".");
                    }
                    ErrorsFound = true;
                } else {
                    // Verify Curve Object
                    ErrorsFound |= CurveManager::CheckCurveDims(state,
                         TESCoil(item).CoolingAndChargeSHRFTempCurve,   // Curve index
                         {2, 3},                                  // Valid dimensions
                         RoutineName,                             // Routine name
                         cCurrentModuleObject,                    // Object Type
                         TESCoil(item).Name,                      // Object Name
                         cAlphaFieldNames(29));                   // Field Name
                }

                TESCoil(item).CoolingAndChargeSHRFFlowCurve = GetCurveIndex(state, cAlphaArgs(30));
                if (TESCoil(item).CoolingAndChargeSHRFFlowCurve == 0) {
                    if (lAlphaFieldBlanks(30)) {
                        ShowSevereError(state, RoutineName + cCurrentModuleObject + "=\"" + TESCoil(item).Name + "\", invalid");
                        ShowContinueError(state, "Required " + cAlphaFieldNames(30) + "is blank.");
                    } else {
                        ShowSevereError(state, RoutineName + cCurrentModuleObject + "=\"" + TESCoil(item).Name + "\", invalid");
                        ShowContinueError(state, "Not found " + cAlphaFieldNames(30) + "=\"" + cAlphaArgs(30) + "\".");
                    }
                    ErrorsFound = true;
                } else {
                    // Verify Curve Object, any curve with just x as single independent variable
                    ErrorsFound |= CurveManager::CheckCurveDims(state,
                         TESCoil(item).CoolingAndChargeSHRFFlowCurve,   // Curve index
                         {1},                                     // Valid dimensions
                         RoutineName,                             // Routine name
                         cCurrentModuleObject,                    // Object Type
                         TESCoil(item).Name,                      // Object Name
                         cAlphaFieldNames(30));                   // Field Name
                }

            } // Cooling and Charge Mode available

            {
                auto const SELECT_CASE_var(cAlphaArgs(31));
                if (SELECT_CASE_var == "YES") {
                    TESCoil(item).CoolingAndDischargeModeAvailable = true;
                } else if (SELECT_CASE_var == "NO") {
                    TESCoil(item).CoolingAndDischargeModeAvailable = false;
                } else {
                    TESCoil(item).CoolingAndDischargeModeAvailable = false;
                    ShowSevereError(state, RoutineName + cCurrentModuleObject + "=\"" + TESCoil(item).Name + "\", invalid");
                    ShowContinueError(state, "..." + cAlphaFieldNames(31) + "=\"" + cAlphaArgs(31) + "\".");
                    ShowContinueError(state, "Available choices are Yes or No.");
                    ErrorsFound = true;
                }
            }

            if (TESCoil(item).CoolingAndDischargeModeAvailable) {

                TESCoil(item).CoolingAndDischargeRatedTotCap = rNumericArgs(17);                   // gross total evaporator cooling capacity  [W]
                TESCoil(item).CoolingAndDischargeRatedTotCapSizingFactor = rNumericArgs(18);       // sizing factor gross total cooling capacity []
                TESCoil(item).CoolingAndDischargeRatedDischargeCap = rNumericArgs(19);             // net storage discharging capacity  [W]
                TESCoil(item).CoolingAndDischargeRatedDischargeCapSizingFactor = rNumericArgs(20); // sizing factor discharging capacity []
                TESCoil(item).CoolingAndDischargeRatedSHR = rNumericArgs(21);                      // Sensible heat ratio (sens cap/total cap) [W/W]
                TESCoil(item).CoolingAndDischargeCoolingRatedCOP = rNumericArgs(22);               // Coefficient of performance , for cooling [W/W]
                TESCoil(item).CoolingAndDischargeDischargingRatedCOP = rNumericArgs(23);           // Coefficient of performance , for charging [W/W]

                TESCoil(item).CoolingAndDischargeCoolingCapFTempCurve = GetCurveIndex(state, cAlphaArgs(32));
                if (TESCoil(item).CoolingAndDischargeCoolingCapFTempCurve == 0) {
                    if (lAlphaFieldBlanks(32)) {
                        ShowSevereError(state, RoutineName + cCurrentModuleObject + "=\"" + TESCoil(item).Name + "\", invalid");
                        ShowContinueError(state, "Required " + cAlphaFieldNames(32) + "is blank.");
                    } else {
                        ShowSevereError(state, RoutineName + cCurrentModuleObject + "=\"" + TESCoil(item).Name + "\", invalid");
                        ShowContinueError(state, "Not found " + cAlphaFieldNames(32) + "=\"" + cAlphaArgs(32) + "\".");
                    }
                    ErrorsFound = true;
                } else {
                    // Verify Curve Object
                    ErrorsFound |= CurveManager::CheckCurveDims(state,
                         TESCoil(item).CoolingAndDischargeCoolingCapFTempCurve,   // Curve index
                         {3},                                     // Valid dimensions
                         RoutineName,                             // Routine name
                         cCurrentModuleObject,                    // Object Type
                         TESCoil(item).Name,                      // Object Name
                         cAlphaFieldNames(32));                   // Field Name
                }

                TESCoil(item).CoolingAndDischargeCoolingCapFFlowCurve = GetCurveIndex(state, cAlphaArgs(33));
                if (TESCoil(item).CoolingAndDischargeCoolingCapFFlowCurve == 0) {
                    if (lAlphaFieldBlanks(33)) {
                        ShowSevereError(state, RoutineName + cCurrentModuleObject + "=\"" + TESCoil(item).Name + "\", invalid");
                        ShowContinueError(state, "Required " + cAlphaFieldNames(33) + "is blank.");
                    } else {
                        ShowSevereError(state, RoutineName + cCurrentModuleObject + "=\"" + TESCoil(item).Name + "\", invalid");
                        ShowContinueError(state, "Not found " + cAlphaFieldNames(33) + "=\"" + cAlphaArgs(33) + "\".");
                    }
                    ErrorsFound = true;
                } else {
                    // Verify Curve Object, any curve with just x as single independent variable
                    ErrorsFound |= CurveManager::CheckCurveDims(state,
                         TESCoil(item).CoolingAndDischargeCoolingCapFFlowCurve,   // Curve index
                         {1},                                     // Valid dimensions
                         RoutineName,                             // Routine name
                         cCurrentModuleObject,                    // Object Type
                         TESCoil(item).Name,                      // Object Name
                         cAlphaFieldNames(33));                   // Field Name
                }

                TESCoil(item).CoolingAndDischargeCoolingEIRFTempCurve = GetCurveIndex(state, cAlphaArgs(34));
                if (TESCoil(item).CoolingAndDischargeCoolingEIRFTempCurve == 0) {
                    if (lAlphaFieldBlanks(34)) {
                        ShowSevereError(state, RoutineName + cCurrentModuleObject + "=\"" + TESCoil(item).Name + "\", invalid");
                        ShowContinueError(state, "Required " + cAlphaFieldNames(34) + "is blank.");
                    } else {
                        ShowSevereError(state, RoutineName + cCurrentModuleObject + "=\"" + TESCoil(item).Name + "\", invalid");
                        ShowContinueError(state, "Not found " + cAlphaFieldNames(34) + "=\"" + cAlphaArgs(34) + "\".");
                    }
                    ErrorsFound = true;
                } else {
                    // Verify Curve Object
                    ErrorsFound |= CurveManager::CheckCurveDims(state,
                         TESCoil(item).CoolingAndDischargeCoolingEIRFTempCurve,   // Curve index
                         {3},                                     // Valid dimensions
                         RoutineName,                             // Routine name
                         cCurrentModuleObject,                    // Object Type
                         TESCoil(item).Name,                      // Object Name
                         cAlphaFieldNames(34));                   // Field Name
                }

                TESCoil(item).CoolingAndDischargeCoolingEIRFFlowCurve = GetCurveIndex(state, cAlphaArgs(35));
                if (TESCoil(item).CoolingAndDischargeCoolingEIRFFlowCurve == 0) {
                    if (lAlphaFieldBlanks(35)) {
                        ShowSevereError(state, RoutineName + cCurrentModuleObject + "=\"" + TESCoil(item).Name + "\", invalid");
                        ShowContinueError(state, "Required " + cAlphaFieldNames(35) + "is blank.");
                    } else {
                        ShowSevereError(state, RoutineName + cCurrentModuleObject + "=\"" + TESCoil(item).Name + "\", invalid");
                        ShowContinueError(state, "Not found " + cAlphaFieldNames(35) + "=\"" + cAlphaArgs(35) + "\".");
                    }
                    ErrorsFound = true;
                } else {
                    // Verify Curve Object, any curve with just x as single independent variable
                    ErrorsFound |= CurveManager::CheckCurveDims(state,
                         TESCoil(item).CoolingAndDischargeCoolingEIRFFlowCurve,   // Curve index
                         {1},                                     // Valid dimensions
                         RoutineName,                             // Routine name
                         cCurrentModuleObject,                    // Object Type
                         TESCoil(item).Name,                      // Object Name
                         cAlphaFieldNames(35));                   // Field Name
                }

                TESCoil(item).CoolingAndDischargeCoolingPLFFPLRCurve = GetCurveIndex(state, cAlphaArgs(36));
                if (TESCoil(item).CoolingAndDischargeCoolingPLFFPLRCurve == 0) {
                    if (lAlphaFieldBlanks(36)) {
                        ShowSevereError(state, RoutineName + cCurrentModuleObject + "=\"" + TESCoil(item).Name + "\", invalid");
                        ShowContinueError(state, "Required " + cAlphaFieldNames(36) + "is blank.");
                    } else {
                        ShowSevereError(state, RoutineName + cCurrentModuleObject + "=\"" + TESCoil(item).Name + "\", invalid");
                        ShowContinueError(state, "Not found " + cAlphaFieldNames(36) + "=\"" + cAlphaArgs(36) + "\".");
                    }
                    ErrorsFound = true;
                } else {
                    // Verify Curve Object, any curve with just x as single independent variable
                    ErrorsFound |= CurveManager::CheckCurveDims(state,
                         TESCoil(item).CoolingAndDischargeCoolingPLFFPLRCurve,   // Curve index
                         {1},                                     // Valid dimensions
                         RoutineName,                             // Routine name
                         cCurrentModuleObject,                    // Object Type
                         TESCoil(item).Name,                      // Object Name
                         cAlphaFieldNames(36));                   // Field Name
                }

                TESCoil(item).CoolingAndDischargeDischargingCapFTempCurve = GetCurveIndex(state, cAlphaArgs(37));
                if (TESCoil(item).CoolingAndDischargeDischargingCapFTempCurve == 0) {
                    if (lAlphaFieldBlanks(37)) {
                        ShowSevereError(state, RoutineName + cCurrentModuleObject + "=\"" + TESCoil(item).Name + "\", invalid");
                        ShowContinueError(state, "Required " + cAlphaFieldNames(37) + "is blank.");
                    } else {
                        ShowSevereError(state, RoutineName + cCurrentModuleObject + "=\"" + TESCoil(item).Name + "\", invalid");
                        ShowContinueError(state, "Not found " + cAlphaFieldNames(37) + "=\"" + cAlphaArgs(37) + "\".");
                    }
                    ErrorsFound = true;
                } else {
                    // Verify Curve Object
                    ErrorsFound |= CurveManager::CheckCurveDims(state,
                         TESCoil(item).CoolingAndDischargeDischargingCapFTempCurve,   // Curve index
                         {3},                                     // Valid dimensions
                         RoutineName,                             // Routine name
                         cCurrentModuleObject,                    // Object Type
                         TESCoil(item).Name,                      // Object Name
                         cAlphaFieldNames(37));                   // Field Name
                }

                TESCoil(item).CoolingAndDischargeDischargingCapFFlowCurve = GetCurveIndex(state, cAlphaArgs(38));
                if (TESCoil(item).CoolingAndDischargeDischargingCapFFlowCurve == 0) {
                    if (lAlphaFieldBlanks(38)) {
                        ShowSevereError(state, RoutineName + cCurrentModuleObject + "=\"" + TESCoil(item).Name + "\", invalid");
                        ShowContinueError(state, "Required " + cAlphaFieldNames(38) + "is blank.");
                    } else {
                        ShowSevereError(state, RoutineName + cCurrentModuleObject + "=\"" + TESCoil(item).Name + "\", invalid");
                        ShowContinueError(state, "Not found " + cAlphaFieldNames(38) + "=\"" + cAlphaArgs(38) + "\".");
                    }
                    ErrorsFound = true;
                } else {
                    // Verify Curve Object, any curve with just x as single independent variable
                    ErrorsFound |= CurveManager::CheckCurveDims(state,
                         TESCoil(item).CoolingAndDischargeDischargingCapFFlowCurve,   // Curve index
                         {1},                                     // Valid dimensions
                         RoutineName,                             // Routine name
                         cCurrentModuleObject,                    // Object Type
                         TESCoil(item).Name,                      // Object Name
                         cAlphaFieldNames(38));                   // Field Name
                }

                TESCoil(item).CoolingAndDischargeDischargingCapFEvapPLRCurve = GetCurveIndex(state, cAlphaArgs(39));
                if (TESCoil(item).CoolingAndDischargeDischargingCapFEvapPLRCurve == 0) {
                    if (lAlphaFieldBlanks(39)) {
                        ShowSevereError(state, RoutineName + cCurrentModuleObject + "=\"" + TESCoil(item).Name + "\", invalid");
                        ShowContinueError(state, "Required " + cAlphaFieldNames(39) + "is blank.");
                    } else {
                        ShowSevereError(state, RoutineName + cCurrentModuleObject + "=\"" + TESCoil(item).Name + "\", invalid");
                        ShowContinueError(state, "Not found " + cAlphaFieldNames(39) + "=\"" + cAlphaArgs(39) + "\".");
                    }
                    ErrorsFound = true;
                } else {
                    // Verify Curve Object, any curve with just x as single independent variable
                    ErrorsFound |= CurveManager::CheckCurveDims(state,
                         TESCoil(item).CoolingAndDischargeDischargingCapFEvapPLRCurve,   // Curve index
                         {1},                                     // Valid dimensions
                         RoutineName,                             // Routine name
                         cCurrentModuleObject,                    // Object Type
                         TESCoil(item).Name,                      // Object Name
                         cAlphaFieldNames(39));                   // Field Name
                }

                TESCoil(item).CoolingAndDischargeDischargingEIRFTempCurve = GetCurveIndex(state, cAlphaArgs(40));
                if (TESCoil(item).CoolingAndDischargeDischargingEIRFTempCurve == 0) {
                    if (lAlphaFieldBlanks(40)) {
                        ShowSevereError(state, RoutineName + cCurrentModuleObject + "=\"" + TESCoil(item).Name + "\", invalid");
                        ShowContinueError(state, "Required " + cAlphaFieldNames(40) + "is blank.");
                    } else {
                        ShowSevereError(state, RoutineName + cCurrentModuleObject + "=\"" + TESCoil(item).Name + "\", invalid");
                        ShowContinueError(state, "Not found " + cAlphaFieldNames(40) + "=\"" + cAlphaArgs(40) + "\".");
                    }
                    ErrorsFound = true;
                } else {
                    // Verify Curve Object
                    ErrorsFound |= CurveManager::CheckCurveDims(state,
                         TESCoil(item).CoolingAndDischargeDischargingEIRFTempCurve,   // Curve index
                         {3},                                     // Valid dimensions
                         RoutineName,                             // Routine name
                         cCurrentModuleObject,                    // Object Type
                         TESCoil(item).Name,                      // Object Name
                         cAlphaFieldNames(40));                   // Field Name
                }

                TESCoil(item).CoolingAndDischargeDischargingEIRFFLowCurve = GetCurveIndex(state, cAlphaArgs(41));
                if (TESCoil(item).CoolingAndDischargeDischargingEIRFFLowCurve == 0) {
                    if (lAlphaFieldBlanks(41)) {
                        ShowSevereError(state, RoutineName + cCurrentModuleObject + "=\"" + TESCoil(item).Name + "\", invalid");
                        ShowContinueError(state, "Required " + cAlphaFieldNames(41) + "is blank.");
                    } else {
                        ShowSevereError(state, RoutineName + cCurrentModuleObject + "=\"" + TESCoil(item).Name + "\", invalid");
                        ShowContinueError(state, "Not found " + cAlphaFieldNames(41) + "=\"" + cAlphaArgs(41) + "\".");
                    }
                    ErrorsFound = true;
                } else {
                    // Verify Curve Object, any curve with just x as single independent variable
                    ErrorsFound |= CurveManager::CheckCurveDims(state,
                         TESCoil(item).CoolingAndDischargeDischargingEIRFFLowCurve,   // Curve index
                         {1},                                     // Valid dimensions
                         RoutineName,                             // Routine name
                         cCurrentModuleObject,                    // Object Type
                         TESCoil(item).Name,                      // Object Name
                         cAlphaFieldNames(41));                   // Field Name
                }

                TESCoil(item).CoolingAndDischargeDischargingPLFFPLRCurve = GetCurveIndex(state, cAlphaArgs(42));
                if (TESCoil(item).CoolingAndDischargeDischargingPLFFPLRCurve == 0) {
                    if (lAlphaFieldBlanks(42)) {
                        ShowSevereError(state, RoutineName + cCurrentModuleObject + "=\"" + TESCoil(item).Name + "\", invalid");
                        ShowContinueError(state, "Required " + cAlphaFieldNames(42) + "is blank.");
                    } else {
                        ShowSevereError(state, RoutineName + cCurrentModuleObject + "=\"" + TESCoil(item).Name + "\", invalid");
                        ShowContinueError(state, "Not found " + cAlphaFieldNames(42) + "=\"" + cAlphaArgs(42) + "\".");
                    }
                    ErrorsFound = true;
                } else {
                    // Verify Curve Object, any curve with just x as single independent variable
                    ErrorsFound |= CurveManager::CheckCurveDims(state,
                         TESCoil(item).CoolingAndDischargeDischargingPLFFPLRCurve,   // Curve index
                         {1},                                     // Valid dimensions
                         RoutineName,                             // Routine name
                         cCurrentModuleObject,                    // Object Type
                         TESCoil(item).Name,                      // Object Name
                         cAlphaFieldNames(42));                   // Field Name
                }

                TESCoil(item).CoolingAndDischargeSHRFTempCurve = GetCurveIndex(state, cAlphaArgs(43));
                if (TESCoil(item).CoolingAndDischargeSHRFTempCurve == 0) {
                    if (lAlphaFieldBlanks(43)) {
                        ShowSevereError(state, RoutineName + cCurrentModuleObject + "=\"" + TESCoil(item).Name + "\", invalid");
                        ShowContinueError(state, "Required " + cAlphaFieldNames(43) + "is blank.");
                    } else {
                        ShowSevereError(state, RoutineName + cCurrentModuleObject + "=\"" + TESCoil(item).Name + "\", invalid");
                        ShowContinueError(state, "Not found " + cAlphaFieldNames(43) + "=\"" + cAlphaArgs(43) + "\".");
                    }
                    ErrorsFound = true;
                } else {
                    // Verify Curve Object
                    ErrorsFound |= CurveManager::CheckCurveDims(state,
                         TESCoil(item).CoolingAndDischargeSHRFTempCurve,   // Curve index
                         {2, 3},                                  // Valid dimensions
                         RoutineName,                             // Routine name
                         cCurrentModuleObject,                    // Object Type
                         TESCoil(item).Name,                      // Object Name
                         cAlphaFieldNames(43));                   // Field Name
                }

                TESCoil(item).CoolingAndDischargeSHRFFlowCurve = GetCurveIndex(state, cAlphaArgs(44));
                if (TESCoil(item).CoolingAndDischargeSHRFFlowCurve == 0) {
                    if (lAlphaFieldBlanks(44)) {
                        ShowSevereError(state, RoutineName + cCurrentModuleObject + "=\"" + TESCoil(item).Name + "\", invalid");
                        ShowContinueError(state, "Required " + cAlphaFieldNames(44) + "is blank.");
                    } else {
                        ShowSevereError(state, RoutineName + cCurrentModuleObject + "=\"" + TESCoil(item).Name + "\", invalid");
                        ShowContinueError(state, "Not found " + cAlphaFieldNames(44) + "=\"" + cAlphaArgs(44) + "\".");
                    }
                    ErrorsFound = true;
                } else {
                    // Verify Curve Object, any curve with just x as single independent variable
                    ErrorsFound |= CurveManager::CheckCurveDims(state,
                         TESCoil(item).CoolingAndDischargeSHRFFlowCurve,   // Curve index
                         {1},                                     // Valid dimensions
                         RoutineName,                             // Routine name
                         cCurrentModuleObject,                    // Object Type
                         TESCoil(item).Name,                      // Object Name
                         cAlphaFieldNames(44));                   // Field Name
                }

            } // cooling and discharge mode available

            {
                auto const SELECT_CASE_var(cAlphaArgs(45));
                if (SELECT_CASE_var == "YES") {
                    TESCoil(item).ChargeOnlyModeAvailable = true;
                } else if (SELECT_CASE_var == "NO") {
                    TESCoil(item).ChargeOnlyModeAvailable = false;
                } else {
                    TESCoil(item).ChargeOnlyModeAvailable = false;
                    ShowSevereError(state, RoutineName + cCurrentModuleObject + "=\"" + TESCoil(item).Name + "\", invalid");
                    ShowContinueError(state, "..." + cAlphaFieldNames(45) + "=\"" + cAlphaArgs(45) + "\".");
                    ShowContinueError(state, "Available choices are Yes or No.");
                    ErrorsFound = true;
                }
            }

            if (TESCoil(item).ChargeOnlyModeAvailable) {

                TESCoil(item).ChargeOnlyRatedCapacity = rNumericArgs(24);             // net storage charging capacity at rating conditions [W]
                TESCoil(item).ChargeOnlyRatedCapacitySizingFactor = rNumericArgs(25); // sizing factor for charging capacity []
                TESCoil(item).ChargeOnlyRatedCOP = rNumericArgs(26);                  // coefficient of performance at rating conditions [W/W]

                TESCoil(item).ChargeOnlyChargingCapFTempCurve = GetCurveIndex(state, cAlphaArgs(46));
                if (TESCoil(item).ChargeOnlyChargingCapFTempCurve == 0) {
                    if (lAlphaFieldBlanks(46)) {
                        ShowSevereError(state, RoutineName + cCurrentModuleObject + "=\"" + TESCoil(item).Name + "\", invalid");
                        ShowContinueError(state, "Required " + cAlphaFieldNames(46) + "is blank.");
                    } else {
                        ShowSevereError(state, RoutineName + cCurrentModuleObject + "=\"" + TESCoil(item).Name + "\", invalid");
                        ShowContinueError(state, "Not found " + cAlphaFieldNames(46) + "=\"" + cAlphaArgs(46) + "\".");
                    }
                    ErrorsFound = true;
                } else {
                    // Verify Curve Object
                    ErrorsFound |= CurveManager::CheckCurveDims(state,
                         TESCoil(item).ChargeOnlyChargingCapFTempCurve,   // Curve index
                         {2},                                     // Valid dimensions
                         RoutineName,                             // Routine name
                         cCurrentModuleObject,                    // Object Type
                         TESCoil(item).Name,                      // Object Name
                         cAlphaFieldNames(46));                   // Field Name
                }

                TESCoil(item).ChargeOnlyChargingEIRFTempCurve = GetCurveIndex(state, cAlphaArgs(47));
                if (TESCoil(item).ChargeOnlyChargingEIRFTempCurve == 0) {
                    if (lAlphaFieldBlanks(47)) {
                        ShowSevereError(state, RoutineName + cCurrentModuleObject + "=\"" + TESCoil(item).Name + "\", invalid");
                        ShowContinueError(state, "Required " + cAlphaFieldNames(47) + "is blank.");
                    } else {
                        ShowSevereError(state, RoutineName + cCurrentModuleObject + "=\"" + TESCoil(item).Name + "\", invalid");
                        ShowContinueError(state, "Not found " + cAlphaFieldNames(47) + "=\"" + cAlphaArgs(47) + "\".");
                    }
                    ErrorsFound = true;
                } else {
                    // Verify Curve Object
                    ErrorsFound |= CurveManager::CheckCurveDims(state,
                         TESCoil(item).ChargeOnlyChargingEIRFTempCurve,   // Curve index
                         {2},                                     // Valid dimensions
                         RoutineName,                             // Routine name
                         cCurrentModuleObject,                    // Object Type
                         TESCoil(item).Name,                      // Object Name
                         cAlphaFieldNames(47));                   // Field Name
                }

            } // Charge only mode available

            {
                auto const SELECT_CASE_var(cAlphaArgs(48));
                if (SELECT_CASE_var == "YES") {
                    TESCoil(item).DischargeOnlyModeAvailable = true;
                } else if (SELECT_CASE_var == "NO") {
                    TESCoil(item).DischargeOnlyModeAvailable = false;
                } else {
                    TESCoil(item).DischargeOnlyModeAvailable = false;
                    ShowSevereError(state, RoutineName + cCurrentModuleObject + "=\"" + TESCoil(item).Name + "\", invalid");
                    ShowContinueError(state, "..." + cAlphaFieldNames(48) + "=\"" + cAlphaArgs(48) + "\".");
                    ShowContinueError(state, "Available choices are Yes or No.");
                    ErrorsFound = true;
                }
            }

            if (TESCoil(item).DischargeOnlyModeAvailable) {
                TESCoil(item).DischargeOnlyRatedDischargeCap = rNumericArgs(27);             // gross total evaporator cooling capacity  [W]
                TESCoil(item).DischargeOnlyRatedDischargeCapSizingFactor = rNumericArgs(28); // sizing factor for cooling capacity []
                TESCoil(item).DischargeOnlyRatedSHR = rNumericArgs(29);                      // sensible heat ratio (sens cap/total cap)
                TESCoil(item).DischargeOnlyRatedCOP = rNumericArgs(30);                      // coefficient of performance  for discharging [W/W]

                TESCoil(item).DischargeOnlyCapFTempCurve = GetCurveIndex(state, cAlphaArgs(49));
                if (TESCoil(item).DischargeOnlyCapFTempCurve == 0) {
                    if (lAlphaFieldBlanks(49)) {
                        ShowSevereError(state, RoutineName + cCurrentModuleObject + "=\"" + TESCoil(item).Name + "\", invalid");
                        ShowContinueError(state, "Required " + cAlphaFieldNames(49) + "is blank.");
                    } else {
                        ShowSevereError(state, RoutineName + cCurrentModuleObject + "=\"" + TESCoil(item).Name + "\", invalid");
                        ShowContinueError(state, "Not found " + cAlphaFieldNames(49) + "=\"" + cAlphaArgs(49) + "\".");
                    }
                    ErrorsFound = true;
                } else {
                    // Verify Curve Object
                    ErrorsFound |= CurveManager::CheckCurveDims(state,
                         TESCoil(item).DischargeOnlyCapFTempCurve,   // Curve index
                         {2},                                     // Valid dimensions
                         RoutineName,                             // Routine name
                         cCurrentModuleObject,                    // Object Type
                         TESCoil(item).Name,                      // Object Name
                         cAlphaFieldNames(49));                   // Field Name
                }

                TESCoil(item).DischargeOnlyCapFFlowCurve = GetCurveIndex(state, cAlphaArgs(50));
                if (TESCoil(item).DischargeOnlyCapFFlowCurve == 0) {
                    if (lAlphaFieldBlanks(50)) {
                        ShowSevereError(state, RoutineName + cCurrentModuleObject + "=\"" + TESCoil(item).Name + "\", invalid");
                        ShowContinueError(state, "Required " + cAlphaFieldNames(50) + "is blank.");
                    } else {
                        ShowSevereError(state, RoutineName + cCurrentModuleObject + "=\"" + TESCoil(item).Name + "\", invalid");
                        ShowContinueError(state, "Not found " + cAlphaFieldNames(50) + "=\"" + cAlphaArgs(50) + "\".");
                    }
                    ErrorsFound = true;
                } else {
                    // Verify Curve Object, any curve with just x as single independent variable
                    ErrorsFound |= CurveManager::CheckCurveDims(state,
                         TESCoil(item).DischargeOnlyCapFFlowCurve,   // Curve index
                         {1},                                     // Valid dimensions
                         RoutineName,                             // Routine name
                         cCurrentModuleObject,                    // Object Type
                         TESCoil(item).Name,                      // Object Name
                         cAlphaFieldNames(50));                   // Field Name
                }

                TESCoil(item).DischargeOnlyEIRFTempCurve = GetCurveIndex(state, cAlphaArgs(51));
                if (TESCoil(item).DischargeOnlyEIRFTempCurve == 0) {
                    if (lAlphaFieldBlanks(51)) {
                        ShowSevereError(state, RoutineName + cCurrentModuleObject + "=\"" + TESCoil(item).Name + "\", invalid");
                        ShowContinueError(state, "Required " + cAlphaFieldNames(51) + "is blank.");
                    } else {
                        ShowSevereError(state, RoutineName + cCurrentModuleObject + "=\"" + TESCoil(item).Name + "\", invalid");
                        ShowContinueError(state, "Not found " + cAlphaFieldNames(51) + "=\"" + cAlphaArgs(51) + "\".");
                    }
                    ErrorsFound = true;
                } else {
                    // Verify Curve Object
                    ErrorsFound |= CurveManager::CheckCurveDims(state,
                         TESCoil(item).DischargeOnlyEIRFTempCurve,   // Curve index
                         {2},                                     // Valid dimensions
                         RoutineName,                             // Routine name
                         cCurrentModuleObject,                    // Object Type
                         TESCoil(item).Name,                      // Object Name
                         cAlphaFieldNames(51));                   // Field Name
                }

                TESCoil(item).DischargeOnlyEIRFFlowCurve = GetCurveIndex(state, cAlphaArgs(52));
                if (TESCoil(item).DischargeOnlyEIRFFlowCurve == 0) {
                    if (lAlphaFieldBlanks(52)) {
                        ShowSevereError(state, RoutineName + cCurrentModuleObject + "=\"" + TESCoil(item).Name + "\", invalid");
                        ShowContinueError(state, "Required " + cAlphaFieldNames(52) + "is blank.");
                    } else {
                        ShowSevereError(state, RoutineName + cCurrentModuleObject + "=\"" + TESCoil(item).Name + "\", invalid");
                        ShowContinueError(state, "Not found " + cAlphaFieldNames(52) + "=\"" + cAlphaArgs(52) + "\".");
                    }
                    ErrorsFound = true;
                } else {
                    // Verify Curve Object, any curve with just x as single independent variable
                    ErrorsFound |= CurveManager::CheckCurveDims(state,
                         TESCoil(item).DischargeOnlyEIRFFlowCurve,   // Curve index
                         {1},                                     // Valid dimensions
                         RoutineName,                             // Routine name
                         cCurrentModuleObject,                    // Object Type
                         TESCoil(item).Name,                      // Object Name
                         cAlphaFieldNames(52));                   // Field Name
                }

                TESCoil(item).DischargeOnlyPLFFPLRCurve = GetCurveIndex(state, cAlphaArgs(53));
                if (TESCoil(item).DischargeOnlyPLFFPLRCurve == 0) {
                    if (lAlphaFieldBlanks(53)) {
                        ShowSevereError(state, RoutineName + cCurrentModuleObject + "=\"" + TESCoil(item).Name + "\", invalid");
                        ShowContinueError(state, "Required " + cAlphaFieldNames(53) + "is blank.");
                    } else {
                        ShowSevereError(state, RoutineName + cCurrentModuleObject + "=\"" + TESCoil(item).Name + "\", invalid");
                        ShowContinueError(state, "Not found " + cAlphaFieldNames(53) + "=\"" + cAlphaArgs(53) + "\".");
                    }
                    ErrorsFound = true;
                } else {
                    // Verify Curve Object, any curve with just x as single independent variable
                    ErrorsFound |= CurveManager::CheckCurveDims(state,
                         TESCoil(item).DischargeOnlyPLFFPLRCurve,   // Curve index
                         {1},                                     // Valid dimensions
                         RoutineName,                             // Routine name
                         cCurrentModuleObject,                    // Object Type
                         TESCoil(item).Name,                      // Object Name
                         cAlphaFieldNames(53));                   // Field Name
                }

                TESCoil(item).DischargeOnlySHRFTempCurve = GetCurveIndex(state, cAlphaArgs(54));
                if (TESCoil(item).DischargeOnlySHRFTempCurve == 0) {
                    if (lAlphaFieldBlanks(54)) {
                        ShowSevereError(state, RoutineName + cCurrentModuleObject + "=\"" + TESCoil(item).Name + "\", invalid");
                        ShowContinueError(state, "Required " + cAlphaFieldNames(54) + "is blank.");
                    } else {
                        ShowSevereError(state, RoutineName + cCurrentModuleObject + "=\"" + TESCoil(item).Name + "\", invalid");
                        ShowContinueError(state, "Not found " + cAlphaFieldNames(54) + "=\"" + cAlphaArgs(54) + "\".");
                    }
                    ErrorsFound = true;
                } else {
                    // Verify Curve Object
                    ErrorsFound |= CurveManager::CheckCurveDims(state,
                         TESCoil(item).DischargeOnlySHRFTempCurve,   // Curve index
                         {2, 3},                                  // Valid dimensions
                         RoutineName,                             // Routine name
                         cCurrentModuleObject,                    // Object Type
                         TESCoil(item).Name,                      // Object Name
                         cAlphaFieldNames(54));                   // Field Name
                }

                TESCoil(item).DischargeOnlySHRFFLowCurve = GetCurveIndex(state, cAlphaArgs(55));
                if (TESCoil(item).DischargeOnlySHRFFLowCurve == 0) {
                    if (lAlphaFieldBlanks(55)) {
                        ShowSevereError(state, RoutineName + cCurrentModuleObject + "=\"" + TESCoil(item).Name + "\", invalid");
                        ShowContinueError(state, "Required " + cAlphaFieldNames(55) + "is blank.");
                    } else {
                        ShowSevereError(state, RoutineName + cCurrentModuleObject + "=\"" + TESCoil(item).Name + "\", invalid");
                        ShowContinueError(state, "Not found " + cAlphaFieldNames(55) + "=\"" + cAlphaArgs(55) + "\".");
                    }
                    ErrorsFound = true;
                } else {
                    // Verify Curve Object, any curve with just x as single independent variable
                    ErrorsFound |= CurveManager::CheckCurveDims(state,
                         TESCoil(item).DischargeOnlySHRFFLowCurve,   // Curve index
                         {1},                                     // Valid dimensions
                         RoutineName,                             // Routine name
                         cCurrentModuleObject,                    // Object Type
                         TESCoil(item).Name,                      // Object Name
                         cAlphaFieldNames(55));                   // Field Name
                }

            } // Discharge Only mode available

            TESCoil(item).AncillaryControlsPower = rNumericArgs(31);
            TESCoil(item).ColdWeatherMinimumTempLimit = rNumericArgs(32);
            TESCoil(item).ColdWeatherAncillaryPower = rNumericArgs(33);
            TESCoil(item).CondAirInletNodeNum = GetOnlySingleNode(state, cAlphaArgs(56),
                                                                  ErrorsFound,
                                                                  cCurrentModuleObject,
                                                                  TESCoil(item).Name,
                                                                  NodeType_Air,
                                                                  NodeConnectionType_OutsideAirReference,
                                                                  1,
                                                                  ObjectIsNotParent);
            TESCoil(item).CondAirOutletNodeNum = GetOnlySingleNode(state, cAlphaArgs(57),
                                                                   ErrorsFound,
                                                                   cCurrentModuleObject,
                                                                   TESCoil(item).Name,
                                                                   NodeType_Air,
                                                                   NodeConnectionType_ReliefAir,
                                                                   1,
                                                                   ObjectIsNotParent);

            TESCoil(item).CondenserAirVolumeFlow = rNumericArgs(34);
            TESCoil(item).CondenserAirFlowSizingFactor = rNumericArgs(35);
            {
                auto const SELECT_CASE_var(cAlphaArgs(58));

                if (SELECT_CASE_var == "AIRCOOLED") {
                    TESCoil(item).CondenserType = AirCooled;
                } else if (SELECT_CASE_var == "EVAPORATIVELYCOOLED") {
                    TESCoil(item).CondenserType = EvapCooled;
                } else {
                    ShowSevereError(state, RoutineName + cCurrentModuleObject + "=\"" + TESCoil(item).Name + "\", invalid");
                    ShowContinueError(state, cAlphaFieldNames(58) + "=\"" + cAlphaArgs(58) + "\".");
                    ShowContinueError(state, "Available choices are AirCooled or EvaporativelyCooled.");
                    ErrorsFound = true;
                }
            }
            TESCoil(item).EvapCondEffect = rNumericArgs(36);
            TESCoil(item).EvapCondPumpElecNomPower = rNumericArgs(37);
            TESCoil(item).BasinHeaterPowerFTempDiff = rNumericArgs(38);
            TESCoil(item).BasinHeaterSetpointTemp = rNumericArgs(39);

            if (lAlphaFieldBlanks(59)) {
                TESCoil(item).BasinHeaterAvailSchedNum = DataGlobalConstants::ScheduleAlwaysOn();
            } else {
                TESCoil(item).BasinHeaterAvailSchedNum = GetScheduleIndex(state, cAlphaArgs(59));
                if (TESCoil(item).BasinHeaterAvailSchedNum == 0) {
                    ShowSevereError(state, RoutineName + cCurrentModuleObject + "=\"" + TESCoil(item).Name + "\", invalid");
                    ShowContinueError(state, "..." + cAlphaFieldNames(59) + "=\"" + cAlphaArgs(59) + "\".");
                    ErrorsFound = true;
                }
            }

            if (lAlphaFieldBlanks(60)) {
                TESCoil(item).EvapWaterSupplyMode = WaterSupplyFromMains;
            } else {
                TESCoil(item).EvapWaterSupplyName = cAlphaArgs(60);
                TESCoil(item).EvapWaterSupplyMode = WaterSupplyFromTank;
                SetupTankDemandComponent(state, TESCoil(item).Name,
                                         cCurrentModuleObject,
                                         TESCoil(item).EvapWaterSupplyName,
                                         ErrorsFound,
                                         TESCoil(item).EvapWaterSupTankID,
                                         TESCoil(item).EvapWaterTankDemandARRID);
            }

            if (lAlphaFieldBlanks(61)) {
                TESCoil(item).CondensateCollectMode = CondensateDiscarded;
            } else {
                TESCoil(item).CondensateCollectName = cAlphaArgs(61);
                TESCoil(item).CondensateCollectMode = CondensateToTank;
                SetupTankSupplyComponent(state, TESCoil(item).Name,
                                         cCurrentModuleObject,
                                         TESCoil(item).CondensateCollectName,
                                         ErrorsFound,
                                         TESCoil(item).CondensateTankID,
                                         TESCoil(item).CondensateTankSupplyARRID);
            }

            if (!lAlphaFieldBlanks(62)) {
                TESCoil(item).TESPlantInletNodeNum = GetOnlySingleNode(state,
                    cAlphaArgs(62), ErrorsFound, cCurrentModuleObject, cAlphaArgs(1), NodeType_Water, NodeConnectionType_Inlet, 2, ObjectIsNotParent);

                TESCoil(item).TESPlantConnectionAvailable = true;
            } else {
                TESCoil(item).TESPlantConnectionAvailable = false;
            }
            if (!lAlphaFieldBlanks(63)) {
                TESCoil(item).TESPlantOutletNodeNum = GetOnlySingleNode(state, cAlphaArgs(63),
                                                                        ErrorsFound,
                                                                        cCurrentModuleObject,
                                                                        cAlphaArgs(1),
                                                                        NodeType_Water,
                                                                        NodeConnectionType_Outlet,
                                                                        2,
                                                                        ObjectIsNotParent);
            } else {
                if (TESCoil(item).TESPlantConnectionAvailable) {
                    ShowSevereError(state, RoutineName + cCurrentModuleObject + "=\"" + TESCoil(item).Name + "\", invalid");
                    ShowContinueError(state, "..." + cAlphaFieldNames(63) + " cannot be blank.");
                    ErrorsFound = true;
                }
            }
            if (TESCoil(item).TESPlantConnectionAvailable) {
                TestCompSet(state, cCurrentModuleObject, cAlphaArgs(1), cAlphaArgs(62), cAlphaArgs(63), "Water Nodes");
            }

            if (!lNumericFieldBlanks(40)) {
                TESCoil(item).TESPlantDesignVolumeFlowRate = rNumericArgs(40);
            }
            if (!lNumericFieldBlanks(41)) {
                TESCoil(item).TESPlantEffectiveness = rNumericArgs(41);
            }
            if (TESCoil(item).StorageMedia == FluidBased) {
                if (!lNumericFieldBlanks(42)) {
                    TESCoil(item).MinimumFluidTankTempLimit = rNumericArgs(42);
                } else {

                    GetFluidDensityTemperatureLimits(state, TESCoil(item).StorageFluidIndex, TminRho, TmaxRho);
                    GetFluidSpecificHeatTemperatureLimits(state, TESCoil(item).StorageFluidIndex, TminCp, TmaxCp);
                    TESCoil(item).MinimumFluidTankTempLimit = max(TminRho, TminCp);
                }
                if (!lNumericFieldBlanks(43)) {
                    TESCoil(item).MaximumFluidTankTempLimit = rNumericArgs(43);
                } else {
                    GetFluidDensityTemperatureLimits(state, TESCoil(item).StorageFluidIndex, TminRho, TmaxRho);
                    GetFluidSpecificHeatTemperatureLimits(state, TESCoil(item).StorageFluidIndex, TminCp, TmaxCp);
                    TESCoil(item).MaximumFluidTankTempLimit = min(TmaxRho, TmaxCp);
                }
            }
        }

        if (ErrorsFound) {
            ShowFatalError(state, RoutineName + "Errors found in getting " + cCurrentModuleObject + " input. Preceding condition(s) causes termination.");
        }

        // setup reporting
        for (item = 1; item <= NumTESCoils; ++item) {
            SetupOutputVariable(state, "Cooling Coil Operating Mode Index",
                                OutputProcessor::Unit::None,
                                TESCoil(item).CurControlMode,
                                "System",
                                "Average",
                                TESCoil(item).Name);

            // cCurrentModuleObject = "Coil:Cooling:DX:SingleSpeed:ThermalStorage"
            SetupOutputVariable(state, "Cooling Coil Total Cooling Rate",
                                OutputProcessor::Unit::W,
                                TESCoil(item).EvapTotCoolingRate,
                                "System",
                                "Average",
                                TESCoil(item).Name);
            SetupOutputVariable(state, "Cooling Coil Total Cooling Energy",
                                OutputProcessor::Unit::J,
                                TESCoil(item).EvapTotCoolingEnergy,
                                "System",
                                "Sum",
                                TESCoil(item).Name,
                                _,
                                "ENERGYTRANSFER",
                                "COOLINGCOILS",
                                _,
                                "System");
            SetupOutputVariable(state, "Cooling Coil Sensible Cooling Rate",
                                OutputProcessor::Unit::W,
                                TESCoil(item).EvapSensCoolingRate,
                                "System",
                                "Average",
                                TESCoil(item).Name);
            SetupOutputVariable(state, "Cooling Coil Sensible Cooling Energy",
                                OutputProcessor::Unit::J,
                                TESCoil(item).EvapSensCoolingEnergy,
                                "System",
                                "Sum",
                                TESCoil(item).Name);
            SetupOutputVariable(state, "Cooling Coil Latent Cooling Rate",
                                OutputProcessor::Unit::W,
                                TESCoil(item).EvapLatCoolingRate,
                                "System",
                                "Average",
                                TESCoil(item).Name);
            SetupOutputVariable(state, "Cooling Coil Latent Cooling Energy",
                                OutputProcessor::Unit::J,
                                TESCoil(item).EvapLatCoolingEnergy,
                                "System",
                                "Sum",
                                TESCoil(item).Name);
            SetupOutputVariable(state,
                "Cooling Coil Electricity Rate", OutputProcessor::Unit::W, TESCoil(item).ElecCoolingPower, "System", "Average", TESCoil(item).Name);
            SetupOutputVariable(state, "Cooling Coil Electricity Energy",
                                OutputProcessor::Unit::J,
                                TESCoil(item).ElecCoolingEnergy,
                                "System",
                                "Sum",
                                TESCoil(item).Name,
                                _,
                                "Electricity",
                                "COOLING",
                                _,
                                "System");

            SetupOutputVariable(state,
                "Cooling Coil Runtime Fraction", OutputProcessor::Unit::None, TESCoil(item).RuntimeFraction, "System", "Average", TESCoil(item).Name);
            SetupOutputVariable(state, "Cooling Coil Cold Weather Protection Electricity Energy",
                                OutputProcessor::Unit::J,
                                TESCoil(item).ElectColdWeatherEnergy,
                                "System",
                                "Sum",
                                TESCoil(item).Name,
                                _,
                                "Electricity",
                                "COOLING",
                                "Thermal Protection",
                                "System");
            SetupOutputVariable(state, "Cooling Coil Cold Weather Protection Electricity Rate",
                                OutputProcessor::Unit::W,
                                TESCoil(item).ElectColdWeatherPower,
                                "System",
                                "Average",
                                TESCoil(item).Name);

            SetupOutputVariable(state, "Cooling Coil Thermal Storage Mechanical Heat Transfer Rate",
                                OutputProcessor::Unit::W,
                                TESCoil(item).QdotTES,
                                "System",
                                "Average",
                                TESCoil(item).Name);

            SetupOutputVariable(state, "Cooling Coil Thermal Storage Mechanical Heat Transfer Energy",
                                OutputProcessor::Unit::J,
                                TESCoil(item).Q_TES,
                                "System",
                                "Sum",
                                TESCoil(item).Name);

            SetupOutputVariable(state, "Cooling Coil Thermal Storage Ambient Heat Transfer Rate",
                                OutputProcessor::Unit::W,
                                TESCoil(item).QdotAmbient,
                                "System",
                                "Average",
                                TESCoil(item).Name);

            SetupOutputVariable(state, "Cooling Coil Thermal Storage Ambient Heat Transfer Energy",
                                OutputProcessor::Unit::J,
                                TESCoil(item).Q_Ambient,
                                "System",
                                "Sum",
                                TESCoil(item).Name);

            if (TESCoil(item).TESPlantConnectionAvailable) {
                SetupOutputVariable(state, "Cooling Coil Thermal Storage Plant Heat Transfer Rate",
                                    OutputProcessor::Unit::W,
                                    TESCoil(item).QdotPlant,
                                    "System",
                                    "Average",
                                    TESCoil(item).Name);
                SetupOutputVariable(state, "Cooling Coil Thermal Storage Plant Heat Transfer Energy",
                                    OutputProcessor::Unit::J,
                                    TESCoil(item).Q_Plant,
                                    "System",
                                    "Sum",
                                    TESCoil(item).Name);
            }

            if (TESCoil(item).CondenserType == EvapCooled) {
                SetupOutputVariable(state, "Cooling Coil Condenser Inlet Temperature",
                                    OutputProcessor::Unit::C,
                                    TESCoil(item).CondInletTemp,
                                    "System",
                                    "Average",
                                    TESCoil(item).Name);

                if (TESCoil(item).EvapWaterSupplyMode == WaterSupplyFromMains) {
                    SetupOutputVariable(state, "Cooling Coil Evaporative Condenser Water Volume",
                                        OutputProcessor::Unit::m3,
                                        TESCoil(item).EvapWaterConsump,
                                        "System",
                                        "Sum",
                                        TESCoil(item).Name,
                                        _,
                                        "Water",
                                        "Cooling",
                                        _,
                                        "System");
                    SetupOutputVariable(state, "Cooling Coil Evaporative Condenser Mains Supply Water Volume",
                                        OutputProcessor::Unit::m3,
                                        TESCoil(item).EvapWaterConsump,
                                        "System",
                                        "Sum",
                                        TESCoil(item).Name,
                                        _,
                                        "MainsWater",
                                        "Cooling",
                                        _,
                                        "System");
                } else if (TESCoil(item).EvapWaterSupplyMode == WaterSupplyFromTank) {
                    SetupOutputVariable(state, "Cooling Coil Evaporative Condenser Storage Tank Water Volume",
                                        OutputProcessor::Unit::m3,
                                        TESCoil(item).EvapWaterConsump,
                                        "System",
                                        "Sum",
                                        TESCoil(item).Name,
                                        _,
                                        "Water",
                                        "Cooling",
                                        _,
                                        "System");
                    SetupOutputVariable(state, "Cooling Coil Evaporative Condenser Starved Water Volume",
                                        OutputProcessor::Unit::m3,
                                        TESCoil(item).EvapWaterStarvMakup,
                                        "System",
                                        "Sum",
                                        TESCoil(item).Name,
                                        _,
                                        "Water",
                                        "Cooling",
                                        _,
                                        "System");
                    SetupOutputVariable(state, "Cooling Coil Evaporative Condenser Starved Mains Water Volume",
                                        OutputProcessor::Unit::m3,
                                        TESCoil(item).EvapWaterStarvMakup,
                                        "System",
                                        "Sum",
                                        TESCoil(item).Name,
                                        _,
                                        "MainsWater",
                                        "Cooling",
                                        _,
                                        "System");
                }

                SetupOutputVariable(state, "Cooling Coil Evaporative Condenser Pump Electricity Rate",
                                    OutputProcessor::Unit::W,
                                    TESCoil(item).EvapCondPumpElecPower,
                                    "System",
                                    "Average",
                                    TESCoil(item).Name);
                SetupOutputVariable(state, "Cooling Coil Evaporative Condenser Pump Electricity Energy",
                                    OutputProcessor::Unit::J,
                                    TESCoil(item).EvapCondPumpElecConsumption,
                                    "System",
                                    "Sum",
                                    TESCoil(item).Name,
                                    _,
                                    "Electricity",
                                    "COOLING",
                                    _,
                                    "System");

                SetupOutputVariable(state, "Cooling Coil Basin Heater Electricity Rate",
                                    OutputProcessor::Unit::W,
                                    TESCoil(item).ElectEvapCondBasinHeaterPower,
                                    "System",
                                    "Average",
                                    TESCoil(item).Name);
                SetupOutputVariable(state, "Cooling Coil Basin Heater Electricity Energy",
                                    OutputProcessor::Unit::J,
                                    TESCoil(item).ElectEvapCondBasinHeaterEnergy,
                                    "System",
                                    "Sum",
                                    TESCoil(item).Name,
                                    _,
                                    "Electricity",
                                    "COOLING",
                                    "Thermal Protection",
                                    "System");
            }

            if (TESCoil(item).StorageMedia == FluidBased) {
                SetupOutputVariable(state, "Cooling Coil Fluid Thermal Storage End Temperature",
                                    OutputProcessor::Unit::C,
                                    TESCoil(item).FluidTankTempFinal,
                                    "System",
                                    "Average",
                                    TESCoil(item).Name);

            } else if (TESCoil(item).StorageMedia == IceBased) {
                SetupOutputVariable(state, "Cooling Coil Ice Thermal Storage End Fraction",
                                    OutputProcessor::Unit::None,
                                    TESCoil(item).IceFracRemain,
                                    "System",
                                    "Average",
                                    TESCoil(item).Name);
            }
        }

        if (AnyEnergyManagementSystemInModel) {
            for (item = 1; item <= NumTESCoils; ++item) {
                // setup EMS actuator for control mode
                SetupEMSActuator("Coil:Cooling:DX:SingleSpeed:ThermalStorage",
                                 TESCoil(item).Name,
                                 "Operating Mode",
                                 "[ ]",
                                 TESCoil(item).EMSControlModeOn,
                                 TESCoil(item).EMSControlModeValue);
            }
        }
    }

    void InitTESCoil(EnergyPlusData &state, int &TESCoilNum)
    {

        // SUBROUTINE INFORMATION:
        //       AUTHOR         B. Griffith
        //       DATE WRITTEN   <date_written>
        //       MODIFIED       na
        //       RE-ENGINEERED  na

        // PURPOSE OF THIS SUBROUTINE:
        // <description>

        // METHODOLOGY EMPLOYED:
        // <description>

        // REFERENCES:
        // na

        // Using/Aliasing
        using DataPlant::PlantLoop;
        using DataPlant::TypeOf_PackagedTESCoolingCoil;
        using General::RoundSigDigits;
        using PlantUtilities::ScanPlantLoopsForObject;
        using ScheduleManager::GetCurrentScheduleValue;

        // Locals
        // SUBROUTINE ARGUMENT DEFINITIONS:

        // SUBROUTINE PARAMETER DEFINITIONS:
        // na

        // INTERFACE BLOCK SPECIFICATIONS:
        // na

        // DERIVED TYPE DEFINITIONS:
        // na

        // SUBROUTINE LOCAL VARIABLE DECLARATIONS:
        static Array1D_bool MyFlag;       // One time environment flag
        static Array1D_bool MySizeFlag;   // One time sizing flag
        static Array1D_bool MyEnvrnFlag;  // flag for init once at start of environment
        static Array1D_bool MyWarmupFlag; // flag for init after warmup complete
        bool errFlag;
        int plloopnum;
        int lsnum;
        int brnum;
        int cpnum;
        Real64 tmpSchedValue;

        if (MyOneTimeFlag) {
            // initialize the environment and sizing flags
            MyFlag.allocate(NumTESCoils);
            MySizeFlag.allocate(NumTESCoils);
            MyEnvrnFlag.allocate(NumTESCoils);
            MyWarmupFlag.allocate(NumTESCoils);
            MyFlag = true;
            MySizeFlag = true;
            MyEnvrnFlag = true;
            MyOneTimeFlag = false;
            MyWarmupFlag = false;
        }

        if (MyFlag(TESCoilNum)) {

            if (TESCoil(TESCoilNum).TESPlantConnectionAvailable) {
                errFlag = false;
                ScanPlantLoopsForObject(state, TESCoil(TESCoilNum).Name, TypeOf_PackagedTESCoolingCoil, plloopnum, lsnum, brnum, cpnum, errFlag);

                // double check node names match
                if (errFlag) {
                    ShowFatalError(state, "InitTESCoil: Program terminated due to previous condition(s).");
                }
                TESCoil(TESCoilNum).TESPlantLoopNum = plloopnum;
                TESCoil(TESCoilNum).TESPlantLoopSideNum = lsnum;
                TESCoil(TESCoilNum).TESPlantBranchNum = brnum;
                TESCoil(TESCoilNum).TESPlantCompNum = cpnum;

                if ((PlantLoop(plloopnum).LoopSide(lsnum).Branch(brnum).Comp(cpnum).NodeNumIn != TESCoil(TESCoilNum).TESPlantInletNodeNum) ||
                    (PlantLoop(plloopnum).LoopSide(lsnum).Branch(brnum).Comp(cpnum).NodeNumOut != TESCoil(TESCoilNum).TESPlantOutletNodeNum)) {
                    ShowSevereError(state, "InitTESCoil: Coil:Cooling:DX:SingleSpeed:ThermalStorage =\"" + TESCoil(TESCoilNum).Name +
                                    "\", non-matching plant nodes.");
                    ShowContinueError(state, "...in Branch=\"" +
                                      PlantLoop(TESCoil(TESCoilNum).TESPlantLoopNum)
                                          .LoopSide(TESCoil(TESCoilNum).TESPlantLoopSideNum)
                                          .Branch(TESCoil(TESCoilNum).TESPlantBranchNum)
                                          .Name +
                                      "\", Component referenced with:");
                    ShowContinueError(state, "...Inlet Node=\"" + NodeID(PlantLoop(plloopnum).LoopSide(lsnum).Branch(brnum).Comp(cpnum).NodeNumIn));
                    ShowContinueError(state, "...Outlet Node=\"" + NodeID(PlantLoop(plloopnum).LoopSide(lsnum).Branch(brnum).Comp(cpnum).NodeNumOut));
                    ShowContinueError(state, "...TES Inlet Node=\"" + NodeID(TESCoil(TESCoilNum).TESPlantInletNodeNum));
                    ShowContinueError(state, "...TES Outlet Node=\"" + NodeID(TESCoil(TESCoilNum).TESPlantOutletNodeNum));
                    errFlag = true;
                }
                if (errFlag) {
                    ShowFatalError(state, "InitTESCoil: Program terminated due to previous condition(s).");
                }

            } // any plant connection to TES
            MyFlag(TESCoilNum) = false;
        }

        if (MySizeFlag(TESCoilNum)) {

            SizeTESCoil(state, TESCoilNum);

            MySizeFlag(TESCoilNum) = false;
        }

        if (state.dataGlobal->BeginEnvrnFlag && MyEnvrnFlag(TESCoilNum)) {
            TESCoil(TESCoilNum).CurControlMode = OffMode;
            TESCoil(TESCoilNum).QdotPlant = 0.0;
            TESCoil(TESCoilNum).Q_Plant = 0.0;
            TESCoil(TESCoilNum).QdotAmbient = 0.0;
            TESCoil(TESCoilNum).Q_Ambient = 0.0;
            TESCoil(TESCoilNum).QdotTES = 0.0;
            TESCoil(TESCoilNum).Q_TES = 0.0;
            TESCoil(TESCoilNum).TimeElapsed = 0.0;
            TESCoil(TESCoilNum).IceFracRemain = 0.0;
            TESCoil(TESCoilNum).IceFracRemainLastTimestep = 0.0;
            TESCoil(TESCoilNum).FluidTankTempFinal = TESCoil(TESCoilNum).RatedFluidTankTemp;
            TESCoil(TESCoilNum).FluidTankTempFinalLastTimestep = TESCoil(TESCoilNum).RatedFluidTankTemp;
            TESCoil(TESCoilNum).ElecCoolingPower = 0.0;     // electric power for cooling [W]
            TESCoil(TESCoilNum).ElecCoolingEnergy = 0.0;    // electric energy for cooling [J], metered
            TESCoil(TESCoilNum).EvapTotCoolingRate = 0.0;   // evaporator coil total cooling rate [W]
            TESCoil(TESCoilNum).EvapTotCoolingEnergy = 0.0; // evaporatory coil total cooling energy [J], metered
            TESCoil(TESCoilNum).EvapSensCoolingRate = 0.0;
            TESCoil(TESCoilNum).EvapSensCoolingEnergy = 0.0;
            TESCoil(TESCoilNum).EvapLatCoolingRate = 0.0;
            TESCoil(TESCoilNum).EvapLatCoolingEnergy = 0.0;
            TESCoil(TESCoilNum).RuntimeFraction = 0.0;
            TESCoil(TESCoilNum).ElectColdWeatherPower = 0.0;  // electric power for cold weather protection [W]
            TESCoil(TESCoilNum).ElectColdWeatherEnergy = 0.0; // electric energy for cold weather protection [J], metered
            TESCoil(TESCoilNum).ElectEvapCondBasinHeaterPower = 0.0;
            TESCoil(TESCoilNum).ElectEvapCondBasinHeaterEnergy = 0.0;

            MyEnvrnFlag(TESCoilNum) = false;
        }

        if (!state.dataGlobal->BeginEnvrnFlag) MyEnvrnFlag(TESCoilNum) = true;

        if (MyWarmupFlag(TESCoilNum) && (!WarmupFlag)) {
            // reset to initial condition once warm up is over.
            TESCoil(TESCoilNum).IceFracRemain = 0.0;
            TESCoil(TESCoilNum).IceFracRemainLastTimestep = 0.0;
            TESCoil(TESCoilNum).FluidTankTempFinal = TESCoil(TESCoilNum).RatedFluidTankTemp;
            TESCoil(TESCoilNum).FluidTankTempFinalLastTimestep = TESCoil(TESCoilNum).RatedFluidTankTemp;
            MyWarmupFlag(TESCoilNum) = false;
        }

        if (WarmupFlag) MyWarmupFlag(TESCoilNum) = true;

        // determine control mode
        if (GetCurrentScheduleValue(state, TESCoil(TESCoilNum).AvailSchedNum) != 0.0) {
            if (TESCoil(TESCoilNum).ModeControlType == ScheduledOpModes) {
                tmpSchedValue = GetCurrentScheduleValue(state, TESCoil(TESCoilNum).ControlModeSchedNum);
                TESCoil(TESCoilNum).CurControlMode = int(tmpSchedValue);
                // check if value is valid
                {
                    auto const SELECT_CASE_var(TESCoil(TESCoilNum).CurControlMode);
                    if ((SELECT_CASE_var == OffMode) || (SELECT_CASE_var == CoolingOnlyMode) || (SELECT_CASE_var == CoolingAndChargeMode) ||
                        (SELECT_CASE_var == CoolingAndDischargeMode) || (SELECT_CASE_var == ChargeOnlyMode) ||
                        (SELECT_CASE_var == DischargeOnlyMode)) {
                        // do nothing, these are okay
                    } else {
                        TESCoil(TESCoilNum).CurControlMode = OffMode;
                        if (TESCoil(TESCoilNum).ControlModeErrorIndex == 0) {
                            ShowSevereMessage(state, "InitTESCoil: Invalid control schedule value for operating mode");
                            ShowContinueError(state, "Occurs for Coil:Cooling:DX:SingleSpeed:ThermalStorage name = " + TESCoil(TESCoilNum).Name);
                            ShowContinueError(state, "Value returned from schedule =" + RoundSigDigits(tmpSchedValue, 8));
                            ShowContinueError(state, "Operating mode will be set to Off, and the simulation continues");
                        }
                        ShowRecurringSevereErrorAtEnd("InitTESCoil: Invalid control schedule value for TES operating mode, set to Off",
                                                      TESCoil(TESCoilNum).ControlModeErrorIndex,
                                                      tmpSchedValue,
                                                      tmpSchedValue);
                    }
                }

            } else if (TESCoil(TESCoilNum).ModeControlType == EMSActuatedOpModes) {
                if (TESCoil(TESCoilNum).EMSControlModeOn) {
                    TESCoil(TESCoilNum).CurControlMode = std::floor(TESCoil(TESCoilNum).EMSControlModeValue);
                    // check if value is valid
                    {
                        auto const SELECT_CASE_var(TESCoil(TESCoilNum).CurControlMode);
                        if (SELECT_CASE_var == OffMode) {

                        } else if (SELECT_CASE_var == CoolingOnlyMode) {
                            if (!(TESCoil(TESCoilNum).CoolingOnlyModeIsAvailable)) {
                                ShowSevereMessage(state, "InitTESCoil: Invalid control value for operating mode");
                                ShowContinueError(state, "Occurs for Coil:Cooling:DX:SingleSpeed:ThermalStorage name = " + TESCoil(TESCoilNum).Name);
                                ShowContinueError(state, "Value returned from EMS indicates Cooling Only Mode but that mode is not available.");
                                ShowContinueError(state, "Operating mode will be set to Off, and the simulation continues");
                                TESCoil(TESCoilNum).CurControlMode = OffMode;
                            }
                        } else if (SELECT_CASE_var == CoolingAndChargeMode) {
                            if (!(TESCoil(TESCoilNum).CoolingAndChargeModeAvailable)) {
                                ShowSevereMessage(state, "InitTESCoil: Invalid control value for operating mode");
                                ShowContinueError(state, "Occurs for Coil:Cooling:DX:SingleSpeed:ThermalStorage name = " + TESCoil(TESCoilNum).Name);
                                ShowContinueError(state, "Value returned from EMS indicates Cooling And Charge Mode but that mode is not available.");
                                ShowContinueError(state, "Operating mode will be set to Off, and the simulation continues");
                                TESCoil(TESCoilNum).CurControlMode = OffMode;
                            }
                        } else if (SELECT_CASE_var == CoolingAndDischargeMode) {
                            if (!(TESCoil(TESCoilNum).CoolingAndDischargeModeAvailable)) {
                                ShowSevereMessage(state, "InitTESCoil: Invalid control value for operating mode");
                                ShowContinueError(state, "Occurs for Coil:Cooling:DX:SingleSpeed:ThermalStorage name = " + TESCoil(TESCoilNum).Name);
                                ShowContinueError(state, "Value returned from EMS indicates Cooling And Discharge Mode but that mode is not available.");
                                ShowContinueError(state, "Operating mode will be set to Off, and the simulation continues");
                                TESCoil(TESCoilNum).CurControlMode = OffMode;
                            }
                        } else if (SELECT_CASE_var == ChargeOnlyMode) {
                            if (!(TESCoil(TESCoilNum).ChargeOnlyModeAvailable)) {
                                ShowSevereMessage(state, "InitTESCoil: Invalid control value for operating mode");
                                ShowContinueError(state, "Occurs for Coil:Cooling:DX:SingleSpeed:ThermalStorage name = " + TESCoil(TESCoilNum).Name);
                                ShowContinueError(state, "Value returned from EMS indicates Charge Only Mode but that mode is not available.");
                                ShowContinueError(state, "Operating mode will be set to Off, and the simulation continues");
                                TESCoil(TESCoilNum).CurControlMode = OffMode;
                            }
                        } else if (SELECT_CASE_var == DischargeOnlyMode) {
                            if (!(TESCoil(TESCoilNum).DischargeOnlyModeAvailable)) {
                                ShowSevereMessage(state, "InitTESCoil: Invalid control value for operating mode");
                                ShowContinueError(state, "Occurs for Coil:Cooling:DX:SingleSpeed:ThermalStorage name = " + TESCoil(TESCoilNum).Name);
                                ShowContinueError(state, "Value returned from EMS indicates Discharge Only Mode but that mode is not available.");
                                ShowContinueError(state, "Operating mode will be set to Off, and the simulation continues");
                                TESCoil(TESCoilNum).CurControlMode = OffMode;
                            }
                        } else {
                            TESCoil(TESCoilNum).CurControlMode = OffMode;
                            if (TESCoil(TESCoilNum).ControlModeErrorIndex == 0) {
                                ShowSevereMessage(state, "InitTESCoil: Invalid control value for operating mode");
                                ShowContinueError(state, "Occurs for Coil:Cooling:DX:SingleSpeed:ThermalStorage name = " + TESCoil(TESCoilNum).Name);
                                ShowContinueError(state, "Value returned from EMS =" + RoundSigDigits(TESCoil(TESCoilNum).EMSControlModeValue, 8));
                                ShowContinueError(state, "Operating mode will be set to Off, and the simulation continues");
                            }
                            ShowRecurringSevereErrorAtEnd("InitTESCoil: Invalid control schedule value for TES operating mode, set to Off",
                                                          TESCoil(TESCoilNum).ControlModeErrorIndex,
                                                          TESCoil(TESCoilNum).EMSControlModeValue,
                                                          TESCoil(TESCoilNum).EMSControlModeValue);
                        }
                    }
                } else {
                    TESCoil(TESCoilNum).CurControlMode = OffMode;
                }
            }
        } else {
            TESCoil(TESCoilNum).CurControlMode = OffMode;
        }

        TESCoil(TESCoilNum).QdotPlant = 0.0;   // heat exchange rate for plant connection to TES tank [W]
        TESCoil(TESCoilNum).Q_Plant = 0.0;     //  heat exchange energy for plant connection to TES tank [J]
        TESCoil(TESCoilNum).QdotAmbient = 0.0; // heat exchange rate for skin losses/gains for TES tank to surroundings [W]
        TESCoil(TESCoilNum).Q_Ambient = 0.0;   // heat exchange enegy for skin losses/gains for TES tank to surroundings [J]
        TESCoil(TESCoilNum).QdotTES = 0.0;     // heat exchange rate by mechanical systems to charge or discharge TES [W]
        TESCoil(TESCoilNum).Q_TES = 0.0;       // heat exchange energy by mechanical systems to charge or discharge TES [J]

        // dynamic calculated data
        TESCoil(TESCoilNum).ElecCoolingPower = 0.0;     // electric power for cooling [W]
        TESCoil(TESCoilNum).ElecCoolingEnergy = 0.0;    // electric energy for cooling [J], metered
        TESCoil(TESCoilNum).EvapTotCoolingRate = 0.0;   // evaporator coil total cooling rate [W]
        TESCoil(TESCoilNum).EvapTotCoolingEnergy = 0.0; // evaporatory coil total cooling energy [J], metered
        TESCoil(TESCoilNum).EvapSensCoolingRate = 0.0;
        TESCoil(TESCoilNum).EvapSensCoolingEnergy = 0.0;
        TESCoil(TESCoilNum).EvapLatCoolingRate = 0.0;
        TESCoil(TESCoilNum).EvapLatCoolingEnergy = 0.0;
        TESCoil(TESCoilNum).RuntimeFraction = 0.0;
        TESCoil(TESCoilNum).CondenserRuntimeFraction = 0.0;
        TESCoil(TESCoilNum).ElectColdWeatherPower = 0.0;  // electric power for cold weather protection [W]
        TESCoil(TESCoilNum).ElectColdWeatherEnergy = 0.0; // electric energy for cold weather protection [J], metered
        TESCoil(TESCoilNum).ElectEvapCondBasinHeaterPower = 0.0;
        TESCoil(TESCoilNum).ElectEvapCondBasinHeaterEnergy = 0.0;
    }

    void SizeTESCoil(EnergyPlusData &state, int &TESCoilNum)
    {

        // SUBROUTINE INFORMATION:
        //       AUTHOR         B. Griffith
        //       DATE WRITTEN   April 2013
        //       MODIFIED       na
        //       RE-ENGINEERED  na

        // PURPOSE OF THIS SUBROUTINE:
        // <description>

        // Using/Aliasing
        using namespace DataSizing;
        using DataAirSystems::PrimaryAirSystem;
        using DataEnvironment::StdRhoAir;
        using namespace OutputReportPredefined;
        using CurveManager::CurveValue;
        using FluidProperties::GetDensityGlycol;
        using FluidProperties::GetSpecificHeatGlycol;

        // SUBROUTINE PARAMETER DEFINITIONS:
        static std::string const RoutineName("SizeTESCoil ");
        static std::string const calcTESWaterStorageTank("CalcTESWaterStorageTank");
        Real64 const FluidTankSizingDeltaT(10.0);

        // SUBROUTINE LOCAL VARIABLE DECLARATIONS:
        Real64 MixTemp;
        Real64 MixHumRat;
        Real64 MixEnth;
        Real64 MixWetBulb;
        Real64 SupTemp;
        Real64 SupHumRat;
        Real64 SupEnth;
        Real64 OutTemp;
        Real64 OutAirFrac;
        Real64 VolFlowRate;
        Real64 CoolCapAtPeak;
        Real64 TotCapTempModFac;
        int TimeStepNumAtMax;
        int DDNum;
        Real64 rhoair;
        Real64 rho;
        Real64 deltaT;
        Real64 Cp;

        if (TESCoil(TESCoilNum).RatedEvapAirVolFlowRate == AutoSize) {

            if (CurSysNum > 0) {
                CheckSysSizing(state, "Coil:Cooling:DX:SingleSpeed:ThermalStorage", TESCoil(TESCoilNum).Name);
                if (CurOASysNum > 0) {
                    TESCoil(TESCoilNum).RatedEvapAirVolFlowRate = FinalSysSizing(CurSysNum).DesOutAirVolFlow;
                } else {
                    TESCoil(TESCoilNum).RatedEvapAirVolFlowRate = FinalSysSizing(CurSysNum).DesMainVolFlow;
                }
            } else if (CurZoneEqNum > 0) {
                CheckZoneSizing(state, "Coil:Cooling:DX:SingleSpeed:ThermalStorage", TESCoil(TESCoilNum).Name);
                TESCoil(TESCoilNum).RatedEvapAirVolFlowRate =
                    max(FinalZoneSizing(CurZoneEqNum).DesCoolVolFlow, FinalZoneSizing(CurZoneEqNum).DesHeatVolFlow);
            }

            if (TESCoil(TESCoilNum).RatedEvapAirVolFlowRate < SmallAirVolFlow) {
                TESCoil(TESCoilNum).RatedEvapAirVolFlowRate = 0.0;
            }
            BaseSizer::reportSizerOutput(state, "Coil:Cooling:DX:SingleSpeed:ThermalStorage",
                                         TESCoil(TESCoilNum).Name,
                                         "Rated Evaporator Air Flow Rate [m3/s]",
                                         TESCoil(TESCoilNum).RatedEvapAirVolFlowRate);
        }

        TESCoil(TESCoilNum).RatedEvapAirMassFlowRate = StdRhoAir * TESCoil(TESCoilNum).RatedEvapAirVolFlowRate;

        if (TESCoil(TESCoilNum).CondenserAirVolumeFlow == DataGlobalConstants::AutoCalculate()) {
            TESCoil(TESCoilNum).CondenserAirVolumeFlow =
                TESCoil(TESCoilNum).RatedEvapAirVolFlowRate * TESCoil(TESCoilNum).CondenserAirFlowSizingFactor;
            BaseSizer::reportSizerOutput(state, "Coil:Cooling:DX:SingleSpeed:ThermalStorage",
                                         TESCoil(TESCoilNum).Name,
                                         "Condenser Air Flow Rate [m3/s]",
                                         TESCoil(TESCoilNum).CondenserAirVolumeFlow);
        }

        TESCoil(TESCoilNum).CondenserAirMassFlow = StdRhoAir * TESCoil(TESCoilNum).CondenserAirVolumeFlow;

        if (TESCoil(TESCoilNum).CoolingOnlyRatedTotCap == AutoSize) {
            if (CurSysNum > 0) {
                CheckSysSizing(state, "Coil:Cooling:DX:SingleSpeed:ThermalStorage", TESCoil(TESCoilNum).Name);
                VolFlowRate = TESCoil(TESCoilNum).RatedEvapAirVolFlowRate;
                if (VolFlowRate >= SmallAirVolFlow) {
                    if (CurOASysNum > 0) { // coil is in the OA stream
                        MixTemp = FinalSysSizing(CurSysNum).OutTempAtCoolPeak;
                        MixHumRat = FinalSysSizing(CurSysNum).OutHumRatAtCoolPeak;
                        SupTemp = FinalSysSizing(CurSysNum).PrecoolTemp;
                        SupHumRat = FinalSysSizing(CurSysNum).PrecoolHumRat;
                    } else { // coil is on the main air loop
                        //     MixTemp = FinalSysSizing(CurSysNum)%MixTempAtCoolPeak
                        //     MixHumRat = FinalSysSizing(CurSysNum)%MixHumRatAtCoolPeak
                        SupTemp = FinalSysSizing(CurSysNum).CoolSupTemp;
                        SupHumRat = FinalSysSizing(CurSysNum).CoolSupHumRat;
                        if (PrimaryAirSystem(CurSysNum).NumOACoolCoils == 0) { // there is no precooling of the OA stream
                            MixTemp = FinalSysSizing(CurSysNum).MixTempAtCoolPeak;
                            MixHumRat = FinalSysSizing(CurSysNum).MixHumRatAtCoolPeak;
                        } else { // there is precooling of OA stream
                            if (VolFlowRate > 0.0) {
                                OutAirFrac = FinalSysSizing(CurSysNum).DesOutAirVolFlow / VolFlowRate;
                            } else {
                                OutAirFrac = 1.0;
                            }
                            OutAirFrac = min(1.0, max(0.0, OutAirFrac));
                            MixTemp =
                                OutAirFrac * FinalSysSizing(CurSysNum).PrecoolTemp + (1.0 - OutAirFrac) * FinalSysSizing(CurSysNum).RetTempAtCoolPeak;
                            MixHumRat = OutAirFrac * FinalSysSizing(CurSysNum).PrecoolHumRat +
                                        (1.0 - OutAirFrac) * FinalSysSizing(CurSysNum).RetHumRatAtCoolPeak;
                        }
                    }
                    OutTemp = FinalSysSizing(CurSysNum).OutTempAtCoolPeak;
                    rhoair = PsyRhoAirFnPbTdbW(state, StdBaroPress, MixTemp, MixHumRat, RoutineName);
                    MixEnth = PsyHFnTdbW(MixTemp, MixHumRat);
                    MixWetBulb = PsyTwbFnTdbWPb(state, MixTemp, MixHumRat, StdBaroPress, RoutineName);
                    SupEnth = PsyHFnTdbW(SupTemp, SupHumRat);
                    TotCapTempModFac = CurveValue(state, TESCoil(TESCoilNum).CoolingOnlyCapFTempCurve, MixWetBulb, OutTemp);
                    CoolCapAtPeak = max(0.0, (rhoair * VolFlowRate * (MixEnth - SupEnth)));
                    if (TotCapTempModFac > 0.0) {
                        TESCoil(TESCoilNum).CoolingOnlyRatedTotCap = CoolCapAtPeak / TotCapTempModFac;
                    } else {
                        TESCoil(TESCoilNum).CoolingOnlyRatedTotCap = CoolCapAtPeak;
                    }

                } else {
                    TESCoil(TESCoilNum).CoolingOnlyRatedTotCap = 0.0;
                }
            } else if (CurZoneEqNum > 0) {
                CheckZoneSizing(state, "Coil:Cooling:DX:SingleSpeed:ThermalStorage", TESCoil(TESCoilNum).Name);
                VolFlowRate = TESCoil(TESCoilNum).RatedEvapAirVolFlowRate;
                if (VolFlowRate >= SmallAirVolFlow) {
                    if (ZoneEqDXCoil) {
                        if (ZoneEqSizing(CurZoneEqNum).OAVolFlow > 0.0) {
                            MixTemp = FinalZoneSizing(CurZoneEqNum).DesCoolCoilInTemp;
                            MixHumRat = FinalZoneSizing(CurZoneEqNum).DesCoolCoilInHumRat;
                        } else {
                            MixTemp = FinalZoneSizing(CurZoneEqNum).ZoneRetTempAtCoolPeak;
                            MixHumRat = FinalZoneSizing(CurZoneEqNum).ZoneHumRatAtCoolPeak;
                        }
                    } else {
                        MixTemp = FinalZoneSizing(CurZoneEqNum).DesCoolCoilInTemp;
                        MixHumRat = FinalZoneSizing(CurZoneEqNum).DesCoolCoilInHumRat;
                    }
                    SupTemp = FinalZoneSizing(CurZoneEqNum).CoolDesTemp;
                    SupHumRat = FinalZoneSizing(CurZoneEqNum).CoolDesHumRat;
                    TimeStepNumAtMax = FinalZoneSizing(CurZoneEqNum).TimeStepNumAtCoolMax;
                    DDNum = FinalZoneSizing(CurZoneEqNum).CoolDDNum;
                    if (DDNum > 0 && TimeStepNumAtMax > 0) {
                        OutTemp = DesDayWeath(DDNum).Temp(TimeStepNumAtMax);
                    } else {
                        OutTemp = 0.0;
                    }
                    rhoair = PsyRhoAirFnPbTdbW(state, StdBaroPress, MixTemp, MixHumRat, RoutineName);
                    MixEnth = PsyHFnTdbW(MixTemp, MixHumRat);
                    MixWetBulb = PsyTwbFnTdbWPb(state, MixTemp, MixHumRat, StdBaroPress, RoutineName);
                    SupEnth = PsyHFnTdbW(SupTemp, SupHumRat);
                    TotCapTempModFac = CurveValue(state, TESCoil(TESCoilNum).CoolingOnlyCapFTempCurve, MixWetBulb, OutTemp);
                    CoolCapAtPeak = max(0.0, (rhoair * VolFlowRate * (MixEnth - SupEnth)));
                    if (TotCapTempModFac > 0.0) {
                        TESCoil(TESCoilNum).CoolingOnlyRatedTotCap = CoolCapAtPeak / TotCapTempModFac;
                    } else {
                        TESCoil(TESCoilNum).CoolingOnlyRatedTotCap = CoolCapAtPeak;
                    }

                } else {
                    TESCoil(TESCoilNum).CoolingOnlyRatedTotCap = 0.0;
                }
            }

            BaseSizer::reportSizerOutput(state, "Coil:Cooling:DX:SingleSpeed:ThermalStorage",
                                         TESCoil(TESCoilNum).Name,
                                         "Cooling Only Mode Rated Total Evaporator Cooling Capacity [W]",
                                         TESCoil(TESCoilNum).CoolingOnlyRatedTotCap);
        }

        if (TESCoil(TESCoilNum).CoolingAndChargeModeAvailable && (TESCoil(TESCoilNum).CoolingAndChargeRatedTotCap == DataGlobalConstants::AutoCalculate())) {
            TESCoil(TESCoilNum).CoolingAndChargeRatedTotCap =
                TESCoil(TESCoilNum).CoolingOnlyRatedTotCap * TESCoil(TESCoilNum).CoolingAndChargeRatedTotCapSizingFactor;
            BaseSizer::reportSizerOutput(state, "Coil:Cooling:DX:SingleSpeed:ThermalStorage",
                                         TESCoil(TESCoilNum).Name,
                                         "Cooling And Charge Mode Rated Total Evaporator Cooling Capacity [W]",
                                         TESCoil(TESCoilNum).CoolingAndChargeRatedTotCap);
        }

        if (TESCoil(TESCoilNum).CoolingAndChargeModeAvailable && (TESCoil(TESCoilNum).CoolingAndChargeRatedChargeCap == DataGlobalConstants::AutoCalculate())) {
            TESCoil(TESCoilNum).CoolingAndChargeRatedChargeCap =
                TESCoil(TESCoilNum).CoolingOnlyRatedTotCap * TESCoil(TESCoilNum).CoolingAndChargeRatedChargeCapSizingFactor;
            BaseSizer::reportSizerOutput(state, "Coil:Cooling:DX:SingleSpeed:ThermalStorage",
                                         TESCoil(TESCoilNum).Name,
                                         "Cooling And Charge Mode Rated Storage Charging Capacity [W]",
                                         TESCoil(TESCoilNum).CoolingAndChargeRatedChargeCap);
        }

        if (TESCoil(TESCoilNum).CoolingAndDischargeModeAvailable && (TESCoil(TESCoilNum).CoolingAndDischargeRatedTotCap == DataGlobalConstants::AutoCalculate())) {
            TESCoil(TESCoilNum).CoolingAndDischargeRatedTotCap =
                TESCoil(TESCoilNum).CoolingOnlyRatedTotCap * TESCoil(TESCoilNum).CoolingAndDischargeRatedTotCapSizingFactor;
            BaseSizer::reportSizerOutput(state, "Coil:Cooling:DX:SingleSpeed:ThermalStorage",
                                         TESCoil(TESCoilNum).Name,
                                         "Cooling And Discharge Mode Rated Total Evaporator Cooling Capacity [W]",
                                         TESCoil(TESCoilNum).CoolingAndDischargeRatedTotCap);
        }

        if (TESCoil(TESCoilNum).CoolingAndDischargeModeAvailable && (TESCoil(TESCoilNum).CoolingAndDischargeRatedDischargeCap == DataGlobalConstants::AutoCalculate())) {
            TESCoil(TESCoilNum).CoolingAndDischargeRatedDischargeCap =
                TESCoil(TESCoilNum).CoolingOnlyRatedTotCap * TESCoil(TESCoilNum).CoolingAndDischargeRatedDischargeCapSizingFactor;
            BaseSizer::reportSizerOutput(state, "Coil:Cooling:DX:SingleSpeed:ThermalStorage",
                                         TESCoil(TESCoilNum).Name,
                                         "Cooling And Discharge Mode Rated Storage Discharging Capacity [W]",
                                         TESCoil(TESCoilNum).CoolingAndDischargeRatedDischargeCap);
        }

        if (TESCoil(TESCoilNum).ChargeOnlyModeAvailable && (TESCoil(TESCoilNum).ChargeOnlyRatedCapacity == DataGlobalConstants::AutoCalculate())) {
            TESCoil(TESCoilNum).ChargeOnlyRatedCapacity =
                TESCoil(TESCoilNum).CoolingOnlyRatedTotCap * TESCoil(TESCoilNum).ChargeOnlyRatedCapacitySizingFactor;
            BaseSizer::reportSizerOutput(state, "Coil:Cooling:DX:SingleSpeed:ThermalStorage",
                                         TESCoil(TESCoilNum).Name,
                                         "Charge Only Mode Rated Storage Charging Capacity [W]",
                                         TESCoil(TESCoilNum).ChargeOnlyRatedCapacity);
        }

        if (TESCoil(TESCoilNum).DischargeOnlyModeAvailable && (TESCoil(TESCoilNum).DischargeOnlyRatedDischargeCap == DataGlobalConstants::AutoCalculate())) {
            TESCoil(TESCoilNum).DischargeOnlyRatedDischargeCap =
                TESCoil(TESCoilNum).CoolingOnlyRatedTotCap * TESCoil(TESCoilNum).DischargeOnlyRatedDischargeCapSizingFactor;
            BaseSizer::reportSizerOutput(state, "Coil:Cooling:DX:SingleSpeed:ThermalStorage",
                                         TESCoil(TESCoilNum).Name,
                                         "Discharge Only Mode Rated Storage Discharging Capacity [W]",
                                         TESCoil(TESCoilNum).DischargeOnlyRatedDischargeCap);
        }

        if ((TESCoil(TESCoilNum).StorageMedia == FluidBased) && (TESCoil(TESCoilNum).FluidStorageVolume == DataGlobalConstants::AutoCalculate())) {
            // for fluid tanks, assume a 10C deltaT or diff between max and min, whichever is smaller
            deltaT = min(FluidTankSizingDeltaT, (TESCoil(TESCoilNum).MaximumFluidTankTempLimit - TESCoil(TESCoilNum).MinimumFluidTankTempLimit));

            rho = GetDensityGlycol(
                state, TESCoil(TESCoilNum).StorageFluidName, DataGlobalConstants::CWInitConvTemp(), TESCoil(TESCoilNum).StorageFluidIndex, calcTESWaterStorageTank);
            Cp = GetSpecificHeatGlycol(
                state, TESCoil(TESCoilNum).StorageFluidName, DataGlobalConstants::CWInitConvTemp(), TESCoil(TESCoilNum).StorageFluidIndex, calcTESWaterStorageTank);
            if (TESCoil(TESCoilNum).DischargeOnlyRatedDischargeCap > 0.0 && TESCoil(TESCoilNum).DischargeOnlyModeAvailable) {
                TESCoil(TESCoilNum).FluidStorageVolume =
                    (TESCoil(TESCoilNum).DischargeOnlyRatedDischargeCap * TESCoil(TESCoilNum).StorageCapacitySizingFactor * DataGlobalConstants::SecInHour()) /
                    (rho * Cp * deltaT);
            } else {
                TESCoil(TESCoilNum).FluidStorageVolume =
                    (TESCoil(TESCoilNum).CoolingOnlyRatedTotCap * TESCoil(TESCoilNum).StorageCapacitySizingFactor * DataGlobalConstants::SecInHour()) / (rho * Cp * deltaT);
            }
            BaseSizer::reportSizerOutput(state, "Coil:Cooling:DX:SingleSpeed:ThermalStorage",
                                         TESCoil(TESCoilNum).Name,
                                         "Fluid Storage Volume [m3]",
                                         TESCoil(TESCoilNum).FluidStorageVolume);
        }
        if ((TESCoil(TESCoilNum).StorageMedia == IceBased) && (TESCoil(TESCoilNum).IceStorageCapacity == DataGlobalConstants::AutoCalculate())) {

            if (TESCoil(TESCoilNum).DischargeOnlyRatedDischargeCap > 0.0 && TESCoil(TESCoilNum).DischargeOnlyModeAvailable) {
                TESCoil(TESCoilNum).IceStorageCapacity =
                    TESCoil(TESCoilNum).DischargeOnlyRatedDischargeCap * TESCoil(TESCoilNum).StorageCapacitySizingFactor * DataGlobalConstants::SecInHour();
            } else {
                TESCoil(TESCoilNum).IceStorageCapacity =
                    TESCoil(TESCoilNum).CoolingOnlyRatedTotCap * TESCoil(TESCoilNum).StorageCapacitySizingFactor * DataGlobalConstants::SecInHour();
            }
            BaseSizer::reportSizerOutput(state, "Coil:Cooling:DX:SingleSpeed:ThermalStorage",
                                         TESCoil(TESCoilNum).Name,
                                         "Ice Storage Capacity [GJ]",
                                         TESCoil(TESCoilNum).IceStorageCapacity / 1.e+09);
        }

        if ((TESCoil(TESCoilNum).CondenserType == EvapCooled) && (TESCoil(TESCoilNum).EvapCondPumpElecNomPower == AutoSize)) {
            TESCoil(TESCoilNum).EvapCondPumpElecNomPower = TESCoil(TESCoilNum).CoolingOnlyRatedTotCap * 0.004266; // w/w (15 w/ton)
            BaseSizer::reportSizerOutput(state, "Coil:Cooling:DX:SingleSpeed:ThermalStorage",
                                         TESCoil(TESCoilNum).Name,
                                         "Evaporative Condenser Pump Rated Power Consumption [W]",
                                         TESCoil(TESCoilNum).EvapCondPumpElecNomPower);
        }

        PreDefTableEntry(pdchCoolCoilType, TESCoil(TESCoilNum).Name, "Coil:Cooling:DX:SingleSpeed:ThermalStorage");

        PreDefTableEntry(pdchCoolCoilTotCap, TESCoil(TESCoilNum).Name, TESCoil(TESCoilNum).CoolingOnlyRatedTotCap);
        PreDefTableEntry(
            pdchCoolCoilSensCap, TESCoil(TESCoilNum).Name, TESCoil(TESCoilNum).CoolingOnlyRatedTotCap * TESCoil(TESCoilNum).CoolingOnlyRatedSHR);
        PreDefTableEntry(pdchCoolCoilLatCap,
                         TESCoil(TESCoilNum).Name,
                         TESCoil(TESCoilNum).CoolingOnlyRatedTotCap -
                             TESCoil(TESCoilNum).CoolingOnlyRatedTotCap * TESCoil(TESCoilNum).CoolingOnlyRatedSHR);
        PreDefTableEntry(pdchCoolCoilSHR, TESCoil(TESCoilNum).Name, TESCoil(TESCoilNum).CoolingOnlyRatedSHR);
        PreDefTableEntry(pdchCoolCoilNomEff, TESCoil(TESCoilNum).Name, TESCoil(TESCoilNum).CoolingOnlyRatedCOP);
    }

    void CalcTESCoilOffMode(EnergyPlusData &state, int const TESCoilNum)
    {

        // SUBROUTINE INFORMATION:
        //       AUTHOR         Brent Griffith
        //       DATE WRITTEN   April 2013
        //       MODIFIED       na
        //       RE-ENGINEERED  na

        // PURPOSE OF THIS SUBROUTINE:
        // <description>

        // METHODOLOGY EMPLOYED:
        // <description>

        // REFERENCES:
        // na

        // Using/Aliasing
        using ScheduleManager::GetCurrentScheduleValue;

        // Locals
        // SUBROUTINE ARGUMENT DEFINITIONS:

        // SUBROUTINE PARAMETER DEFINITIONS:
        // na

        // INTERFACE BLOCK SPECIFICATIONS:
        // na

        // DERIVED TYPE DEFINITIONS:
        // na

        // SUBROUTINE LOCAL VARIABLE DECLARATIONS:
        Real64 StandbyAncillaryPower;

        // coil is off; just pass through conditions
        if (GetCurrentScheduleValue(state, TESCoil(TESCoilNum).AvailSchedNum) != 0.0) {
            StandbyAncillaryPower = TESCoil(TESCoilNum).AncillaryControlsPower;
        } else {
            StandbyAncillaryPower = 0.0;
        }

        TESCoil(TESCoilNum).ElecCoolingPower = StandbyAncillaryPower;
        TESCoil(TESCoilNum).ElecCoolingEnergy = StandbyAncillaryPower * TimeStepSys * DataGlobalConstants::SecInHour();

        Node(TESCoil(TESCoilNum).EvapAirOutletNodeNum).Temp = Node(TESCoil(TESCoilNum).EvapAirInletNodeNum).Temp;
        Node(TESCoil(TESCoilNum).EvapAirOutletNodeNum).HumRat = Node(TESCoil(TESCoilNum).EvapAirInletNodeNum).HumRat;
        Node(TESCoil(TESCoilNum).EvapAirOutletNodeNum).MassFlowRate = Node(TESCoil(TESCoilNum).EvapAirInletNodeNum).MassFlowRate;
        Node(TESCoil(TESCoilNum).EvapAirOutletNodeNum).MassFlowRateMinAvail = Node(TESCoil(TESCoilNum).EvapAirInletNodeNum).MassFlowRateMinAvail;
        Node(TESCoil(TESCoilNum).EvapAirOutletNodeNum).MassFlowRateMaxAvail = Node(TESCoil(TESCoilNum).EvapAirInletNodeNum).MassFlowRateMaxAvail;
        Node(TESCoil(TESCoilNum).EvapAirOutletNodeNum).Enthalpy =
            PsyHFnTdbW(Node(TESCoil(TESCoilNum).EvapAirOutletNodeNum).Temp, Node(TESCoil(TESCoilNum).EvapAirOutletNodeNum).HumRat);

        Node(TESCoil(TESCoilNum).CondAirOutletNodeNum).Temp = Node(TESCoil(TESCoilNum).CondAirInletNodeNum).Temp;
        Node(TESCoil(TESCoilNum).CondAirOutletNodeNum).HumRat = Node(TESCoil(TESCoilNum).CondAirInletNodeNum).HumRat;
        Node(TESCoil(TESCoilNum).CondAirInletNodeNum).MassFlowRate = 0.0;
        Node(TESCoil(TESCoilNum).CondAirOutletNodeNum).MassFlowRate = Node(TESCoil(TESCoilNum).CondAirInletNodeNum).MassFlowRate;
        Node(TESCoil(TESCoilNum).CondAirOutletNodeNum).Enthalpy =
            PsyHFnTdbW(Node(TESCoil(TESCoilNum).CondAirOutletNodeNum).Temp, Node(TESCoil(TESCoilNum).CondAirOutletNodeNum).HumRat);
        TESCoil(TESCoilNum).RuntimeFraction = 0.0;
        TESCoil(TESCoilNum).EvapTotCoolingRate = 0.0;
        TESCoil(TESCoilNum).EvapTotCoolingEnergy = 0.0;
        TESCoil(TESCoilNum).EvapSensCoolingRate = 0.0;
        TESCoil(TESCoilNum).EvapSensCoolingEnergy = 0.0;
        TESCoil(TESCoilNum).EvapLatCoolingRate = 0.0;
        TESCoil(TESCoilNum).EvapLatCoolingEnergy = 0.0;

        TESCoil(TESCoilNum).QdotTES = 0.0;
        TESCoil(TESCoilNum).Q_TES = 0.0;

        UpdateTEStorage(state, TESCoilNum);

        TESCoil(TESCoilNum).CondInletTemp = Node(TESCoil(TESCoilNum).CondAirInletNodeNum).Temp;

        UpdateColdWeatherProtection(state, TESCoilNum);

        if (TESCoil(TESCoilNum).CondenserType == EvapCooled) {
            UpdateEvaporativeCondenserBasinHeater(state, TESCoilNum);
        }
    }

    void CalcTESCoilCoolingOnlyMode(EnergyPlusData &state, int const TESCoilNum, int const EP_UNUSED(FanOpMode), Real64 const PartLoadRatio)
    {

        // SUBROUTINE INFORMATION:
        //       AUTHOR         Brent Griffith
        //       DATE WRITTEN   April 2013
        //       MODIFIED       na
        //       RE-ENGINEERED  na

        // PURPOSE OF THIS SUBROUTINE:
        // <description>

        // METHODOLOGY EMPLOYED:
        // <description>

        // REFERENCES:
        // na

        // Using/Aliasing
        using CurveManager::CurveValue;
        using DataHVACGlobals::TimeStepSys;

        // Locals
        // SUBROUTINE ARGUMENT DEFINITIONS:

        // SUBROUTINE PARAMETER DEFINITIONS:
        int const MaxIter(30);
        Real64 const RelaxationFactor(0.4);
        Real64 const Tolerance(0.1);
        static std::string const RoutineName("CalcTESCoilCoolingOnlyMode");

        // INTERFACE BLOCK SPECIFICATIONS:
        // na

        // DERIVED TYPE DEFINITIONS:
        // na

        // SUBROUTINE LOCAL VARIABLE DECLARATIONS:
        Real64 CondInletTemp; // Condenser inlet temperature (C). Outdoor dry-bulb temp for air-cooled condenser.
        // Outdoor Wetbulb +(1 - effectiveness)*(outdoor drybulb - outdoor wetbulb) for evap condenser.
        Real64 CondInletHumRat; // Condenser inlet humidity ratio (kg/kg). Zero for air-cooled condenser.
        // For evap condenser, its the humidity ratio of the air leaving the evap cooling pads.
        Real64 CondAirMassFlow;           // Condenser air mass flow rate [kg/s]
        Real64 CondInletEnthalpy;         // condenser inlet enthalpy [J/kg]
        Real64 CondAirSidePressure;       // Outdoor barometric pressure at condenser (Pa)
        Real64 QdotCond;                  // condenser total heat rejection rate [W]
        Real64 CondOutletEnthalpy;        // condesner outlet enthalpy [J/kg]
        Real64 OutdoorDryBulb;            // outdoor air dry bulb local variable [C]
        Real64 OutdoorHumRat;             // outdoor air humidity ratio local [kg/kg]
        Real64 OutdoorWetBulb;            // outdoor air wetbulb local [C]
        Real64 EvapAirMassFlow;           // local for evaporator air mass flow [kg/s]
        Real64 EvapInletDryBulb;          // evaporator inlet air drybulb [C]
        Real64 EvapInletHumRat;           // evaporator inlet air humidity ratio [kg/kg]
        Real64 EvapInletWetBulb;          // evaporator inlet air wetbulb [C]
        Real64 EvapInletEnthalpy;         // evaporator inlet air enthalpy [J/kg]
        Real64 AirMassFlowRatio;          // evaporator inlet air mass flow divided by design mass flow [ ]
        Real64 TotCapTempModFac;          // total coolin capacity modification factor due to temps []
        Real64 TotCapFlowModFac;          // Total cooling capacity modification factor due to flow []
        Real64 TotCap;                    // total cooling capacity
        Real64 SHRTempFac;                // sensible heat ratio modification factor due to temps []
        Real64 SHRFlowFac;                // sensible heat ratio modification factor due to flow []
        Real64 SHR;                       // sensible heat ratio
        Real64 PLF;                       // part load factor
        Real64 RuntimeFraction;           // compressor running time divided by full time of timestep.
        Real64 FullLoadOutAirEnth;        // evaporator outlet full load enthalpy [J/kg]
        Real64 hTinwout;                  // Enthalpy at inlet dry-bulb and outlet humidity ratio [J/kg]
        Real64 FullLoadOutAirHumRat;      // evaporator outlet humidity ratio at full load
        Real64 FullLoadOutAirTemp;        // evaporator outlet air temperature at full load [C]
        Real64 EvapOutletAirEnthalpy;     // evaporator outlet air enthalpy [J/kg]
        Real64 EvapOutletAirHumRat;       // evaporator outlet air humidity ratio [kg/kg]
        Real64 EvapOutletAirTemp;         // evaporator outlet drybulb [C]
        Real64 EIRTempModFac;             // energy input ratio modification factor due to temperatures []
        Real64 EIRFlowModFac;             // energy input ratio modification factor due to flow []
        Real64 EIR;                       // energy input ratio
        Real64 ElecCoolingPower;          // compressor electric power
        Real64 MinAirHumRat;              // minimum air humidity ratio
        Real64 PartLoadOutAirEnth;        // local leaving enthalpy at part load
        Real64 PartLoadDryCoilOutAirTemp; // local leaving drybulb if coil were dry
        bool CoilMightBeDry;
        int Counter;
        bool Converged;
        Real64 DryCoilTestEvapInletHumRat;
        Real64 DryCoilTestEvapInletWetBulb;
        Real64 hADP;
        Real64 tADP;
        Real64 wADP;
        Real64 hTinwADP;
        Real64 SHRadp;
        Real64 werror;

        // first deal with condenser
        if (TESCoil(TESCoilNum).CondenserType == AirCooled) {
            CondAirSidePressure = Node(TESCoil(TESCoilNum).CondAirInletNodeNum).Press;
            if (CondAirSidePressure == DefaultNodeValues.Press) {
                CondInletTemp = OutDryBulbTemp;
                CondInletHumRat = OutHumRat;
                CondAirSidePressure = OutBaroPress;
            } else {
                CondInletTemp = Node(TESCoil(TESCoilNum).CondAirInletNodeNum).Temp;
                CondInletHumRat = Node(TESCoil(TESCoilNum).CondAirInletNodeNum).HumRat;
            }
            CondAirMassFlow = TESCoil(TESCoilNum).CondenserAirMassFlow;
        } else if (TESCoil(TESCoilNum).CondenserType == EvapCooled) {
            CondAirSidePressure = Node(TESCoil(TESCoilNum).CondAirInletNodeNum).Press;
            if (CondAirSidePressure == DefaultNodeValues.Press) {
                OutdoorDryBulb = OutDryBulbTemp;
                OutdoorHumRat = OutHumRat;
                CondAirSidePressure = OutBaroPress;
                OutdoorWetBulb = OutWetBulbTemp;
            } else {
                OutdoorDryBulb = Node(TESCoil(TESCoilNum).CondAirInletNodeNum).Temp;
                OutdoorHumRat = Node(TESCoil(TESCoilNum).CondAirInletNodeNum).HumRat;
                OutdoorWetBulb = PsyTwbFnTdbWPb(state, OutdoorDryBulb, OutdoorHumRat, CondAirSidePressure, RoutineName);
            }
            CondAirMassFlow = TESCoil(TESCoilNum).CondenserAirMassFlow;
            // direct evap cool model
            CondInletTemp = OutdoorWetBulb + (OutdoorDryBulb - OutdoorWetBulb) * (1.0 - TESCoil(TESCoilNum).EvapCondEffect);
            CondInletHumRat = PsyWFnTdbTwbPb(state, CondInletTemp, OutdoorWetBulb, CondAirSidePressure, RoutineName);
        }

        EvapAirMassFlow = Node(TESCoil(TESCoilNum).EvapAirInletNodeNum).MassFlowRate;
        EvapInletDryBulb = Node(TESCoil(TESCoilNum).EvapAirInletNodeNum).Temp;
        EvapInletHumRat = Node(TESCoil(TESCoilNum).EvapAirInletNodeNum).HumRat;
        EvapInletWetBulb = PsyTwbFnTdbWPb(state, EvapInletDryBulb, EvapInletHumRat, OutBaroPress, RoutineName);
        EvapInletEnthalpy = Node(TESCoil(TESCoilNum).EvapAirInletNodeNum).Enthalpy;
        CoilMightBeDry = false;

        if ((EvapAirMassFlow > SmallMassFlow) && (PartLoadRatio > 0.0)) { // coil is running

            AirMassFlowRatio = EvapAirMassFlow / TESCoil(TESCoilNum).RatedEvapAirMassFlowRate;
            TotCapTempModFac = CurveValue(state, TESCoil(TESCoilNum).CoolingOnlyCapFTempCurve, EvapInletWetBulb, CondInletTemp);
            TotCapTempModFac = max(0.0, TotCapTempModFac); // could warn if negative, DXcoil does
            TotCapFlowModFac = CurveValue(state, TESCoil(TESCoilNum).CoolingOnlyCapFFlowCurve, AirMassFlowRatio);
            TotCapFlowModFac = max(0.0, TotCapFlowModFac); // could warn if negative, DXcoil does
            TotCap = TESCoil(TESCoilNum).CoolingOnlyRatedTotCap * TotCapTempModFac * TotCapFlowModFac;
            // now see if coil might be running dry
            PartLoadOutAirEnth = EvapInletEnthalpy - (TotCap * PartLoadRatio) / EvapAirMassFlow;
            PartLoadDryCoilOutAirTemp = PsyTdbFnHW(PartLoadOutAirEnth, EvapInletHumRat);
            if (PartLoadDryCoilOutAirTemp > PsyTsatFnHPb(state, PartLoadOutAirEnth, OutBaroPress, RoutineName)) {
                CoilMightBeDry = true;
                // find wADP, humidity ratio at apparatus dewpoint and inlet hum rat that would have dry coil
                DryCoilTestEvapInletHumRat = EvapInletHumRat;
                DryCoilTestEvapInletWetBulb = EvapInletWetBulb;
                Counter = 0;
                Converged = false;
                while (!Converged) {
                    TotCapTempModFac = CurveValue(state, TESCoil(TESCoilNum).CoolingOnlyCapFTempCurve, DryCoilTestEvapInletWetBulb, CondInletTemp);
                    TotCapTempModFac = max(0.0, TotCapTempModFac); // could warn if negative, DXcoil does
                    TotCapFlowModFac = CurveValue(state, TESCoil(TESCoilNum).CoolingOnlyCapFFlowCurve, AirMassFlowRatio);
                    TotCapFlowModFac = max(0.0, TotCapFlowModFac); // could warn if negative, DXcoil does
                    TotCap = TESCoil(TESCoilNum).CoolingOnlyRatedTotCap * TotCapTempModFac * TotCapFlowModFac;

                    // coil bypass factor = 0.0
                    hADP = EvapInletEnthalpy - (TotCap / EvapAirMassFlow);
                    tADP = PsyTsatFnHPb(state, hADP, OutBaroPress, RoutineName);
                    wADP = min(EvapInletHumRat, PsyWFnTdbH(state, tADP, hADP, RoutineName));
                    hTinwADP = PsyHFnTdbW(EvapInletDryBulb, wADP);
                    if ((EvapInletEnthalpy - hADP) > 1.e-10) {
                        SHRadp = min((hTinwADP - hADP) / (EvapInletEnthalpy - hADP), 1.0);
                    } else {
                        SHRadp = 1.0;
                    }

                    if ((wADP > DryCoilTestEvapInletHumRat) || (Counter >= 1 && Counter < MaxIter)) {
                        if (DryCoilTestEvapInletHumRat <= 0.0) DryCoilTestEvapInletHumRat = 0.00001;
                        werror = (DryCoilTestEvapInletHumRat - wADP) / DryCoilTestEvapInletHumRat;

                        DryCoilTestEvapInletHumRat = RelaxationFactor * wADP + (1.0 - RelaxationFactor) * DryCoilTestEvapInletHumRat;
                        DryCoilTestEvapInletWetBulb = PsyTwbFnTdbWPb(state, EvapInletDryBulb, DryCoilTestEvapInletHumRat, OutBaroPress, RoutineName);

                        ++Counter;
                        if (std::abs(werror) <= Tolerance) {
                            Converged = true;
                        } else {
                            Converged = false;
                        }
                    } else {
                        Converged = true;
                    }
                }
            }

            SHRTempFac = CurveValue(state, TESCoil(TESCoilNum).CoolingOnlySHRFTempCurve, EvapInletWetBulb, EvapInletDryBulb);
            SHRFlowFac = CurveValue(state, TESCoil(TESCoilNum).CoolingOnlySHRFFlowCurve, AirMassFlowRatio);
            SHR = TESCoil(TESCoilNum).CoolingOnlyRatedSHR * SHRTempFac * SHRFlowFac;
            SHR = min(SHR, 1.0); // warn maybe
            SHR = max(SHR, 0.0); // warn maybe
            if (CoilMightBeDry) {
                if ((EvapInletHumRat < DryCoilTestEvapInletHumRat) && (SHRadp > SHR)) { // coil is dry for sure
                    SHR = 1.0;
                } else if (SHRadp > SHR) {
                    SHR = SHRadp;
                }
            }
            PLF = CurveValue(state, TESCoil(TESCoilNum).CoolingOnlyPLFFPLRCurve, PartLoadRatio);
            if (PLF >= PartLoadRatio && PLF > 0.0) {
                RuntimeFraction = PartLoadRatio / PLF;
            } else {
                RuntimeFraction = 1.0; // warn maybe
            }
            //  Calculate full load output conditions
            FullLoadOutAirEnth = EvapInletEnthalpy - TotCap / EvapAirMassFlow;

            hTinwout = EvapInletEnthalpy - (1.0 - SHR) * (TotCap / EvapAirMassFlow);
            // The following will often throw psych warnings for neg w, suppress warnings because error condition is handled in next IF
            FullLoadOutAirHumRat = PsyWFnTdbH(state, EvapInletDryBulb, hTinwout, RoutineName, true);
            FullLoadOutAirTemp = PsyTdbFnHW(FullLoadOutAirEnth, FullLoadOutAirHumRat);
            // Check for saturation error and modify temperature at constant enthalpy
            if (FullLoadOutAirTemp < PsyTsatFnHPb(state, FullLoadOutAirEnth, OutBaroPress, RoutineName)) {
                FullLoadOutAirTemp = PsyTsatFnHPb(state, FullLoadOutAirEnth, OutBaroPress, RoutineName);
                FullLoadOutAirHumRat = PsyWFnTdbH(state, FullLoadOutAirTemp, FullLoadOutAirEnth, RoutineName);
            }

            // Continuous fan, cycling compressor
            EvapOutletAirEnthalpy = ((PartLoadRatio)*FullLoadOutAirEnth + (1.0 - (PartLoadRatio)) * EvapInletEnthalpy);
            EvapOutletAirHumRat = ((PartLoadRatio)*FullLoadOutAirHumRat + (1.0 - (PartLoadRatio)) * EvapInletHumRat);
            EvapOutletAirTemp = PsyTdbFnHW(EvapOutletAirEnthalpy, EvapOutletAirHumRat);
            if (EvapOutletAirTemp < PsyTsatFnHPb(state, EvapOutletAirEnthalpy, OutBaroPress, RoutineName)) {
                EvapOutletAirTemp = PsyTsatFnHPb(state, EvapOutletAirEnthalpy, OutBaroPress, RoutineName);
                EvapOutletAirHumRat = PsyWFnTdbH(state, EvapOutletAirTemp, EvapOutletAirEnthalpy, RoutineName);
            }
            // Calculate electricity consumed. First, get EIR modifying factors for off-rated conditions
            EIRTempModFac = CurveValue(state, TESCoil(TESCoilNum).CoolingOnlyEIRFTempCurve, EvapInletWetBulb, CondInletTemp);
            EIRTempModFac = max(EIRTempModFac, 0.0);
            EIRFlowModFac = CurveValue(state, TESCoil(TESCoilNum).CoolingOnlyEIRFFlowCurve, AirMassFlowRatio);
            EIRFlowModFac = max(EIRFlowModFac, 0.0);
            EIR = EIRTempModFac * EIRFlowModFac / TESCoil(TESCoilNum).CoolingOnlyRatedCOP;

            ElecCoolingPower = TotCap * EIR * RuntimeFraction;

            Node(TESCoil(TESCoilNum).EvapAirOutletNodeNum).Temp = EvapOutletAirTemp;
            Node(TESCoil(TESCoilNum).EvapAirOutletNodeNum).HumRat = EvapOutletAirHumRat;
            Node(TESCoil(TESCoilNum).EvapAirOutletNodeNum).Enthalpy = EvapOutletAirEnthalpy;
            Node(TESCoil(TESCoilNum).EvapAirOutletNodeNum).MassFlowRate = EvapAirMassFlow;
            Node(TESCoil(TESCoilNum).EvapAirOutletNodeNum).MassFlowRateMinAvail = Node(TESCoil(TESCoilNum).EvapAirInletNodeNum).MassFlowRateMinAvail;
            Node(TESCoil(TESCoilNum).EvapAirOutletNodeNum).MassFlowRateMaxAvail = Node(TESCoil(TESCoilNum).EvapAirInletNodeNum).MassFlowRateMaxAvail;

            // determine condenser leaving conditions
            QdotCond = TotCap * RuntimeFraction + ElecCoolingPower;
            Node(TESCoil(TESCoilNum).CondAirInletNodeNum).MassFlowRate = TESCoil(TESCoilNum).CondenserAirMassFlow;
            Node(TESCoil(TESCoilNum).CondAirOutletNodeNum).MassFlowRate = TESCoil(TESCoilNum).CondenserAirMassFlow;
            CondInletEnthalpy = PsyHFnTdbW(CondInletTemp, CondInletHumRat);
            CondOutletEnthalpy = CondInletEnthalpy + QdotCond / TESCoil(TESCoilNum).CondenserAirMassFlow;
            Node(TESCoil(TESCoilNum).CondAirOutletNodeNum).Temp = PsyTdbFnHW(CondOutletEnthalpy, CondInletHumRat);
            Node(TESCoil(TESCoilNum).CondAirOutletNodeNum).HumRat = CondInletHumRat;
            Node(TESCoil(TESCoilNum).CondAirOutletNodeNum).Enthalpy = CondOutletEnthalpy;

            TESCoil(TESCoilNum).ElecCoolingPower = ElecCoolingPower + TESCoil(TESCoilNum).AncillaryControlsPower;
            TESCoil(TESCoilNum).ElecCoolingEnergy = TESCoil(TESCoilNum).ElecCoolingPower * TimeStepSys * DataGlobalConstants::SecInHour();

            TESCoil(TESCoilNum).RuntimeFraction = RuntimeFraction;
            TESCoil(TESCoilNum).CondenserRuntimeFraction = RuntimeFraction;
            TESCoil(TESCoilNum).EvapTotCoolingRate = TotCap * RuntimeFraction; // double check this
            TESCoil(TESCoilNum).EvapTotCoolingEnergy = TotCap * RuntimeFraction * TimeStepSys * DataGlobalConstants::SecInHour();
            MinAirHumRat = min(Node(TESCoil(TESCoilNum).EvapAirOutletNodeNum).HumRat, Node(TESCoil(TESCoilNum).EvapAirInletNodeNum).HumRat);
            TESCoil(TESCoilNum).EvapSensCoolingRate =
                EvapAirMassFlow * (PsyHFnTdbW(EvapInletDryBulb, MinAirHumRat) - PsyHFnTdbW(EvapOutletAirTemp, MinAirHumRat));
            if (TESCoil(TESCoilNum).EvapSensCoolingRate > TESCoil(TESCoilNum).EvapTotCoolingRate) {
                TESCoil(TESCoilNum).EvapSensCoolingRate = TESCoil(TESCoilNum).EvapTotCoolingRate;
            }
            TESCoil(TESCoilNum).EvapSensCoolingEnergy = TESCoil(TESCoilNum).EvapSensCoolingRate * TimeStepSys * DataGlobalConstants::SecInHour();
            TESCoil(TESCoilNum).EvapLatCoolingRate = TESCoil(TESCoilNum).EvapTotCoolingRate - TESCoil(TESCoilNum).EvapSensCoolingRate;
            TESCoil(TESCoilNum).EvapLatCoolingEnergy = TESCoil(TESCoilNum).EvapLatCoolingRate * TimeStepSys * DataGlobalConstants::SecInHour();

        } else { // coil is off; just pass through conditions
            TESCoil(TESCoilNum).ElecCoolingPower = TESCoil(TESCoilNum).AncillaryControlsPower;
            TESCoil(TESCoilNum).ElecCoolingEnergy = TESCoil(TESCoilNum).ElecCoolingPower * TimeStepSys * DataGlobalConstants::SecInHour();
            TESCoil(TESCoilNum).RuntimeFraction = 0.0;
            TESCoil(TESCoilNum).CondenserRuntimeFraction = 0.0;
            Node(TESCoil(TESCoilNum).EvapAirOutletNodeNum).Temp = Node(TESCoil(TESCoilNum).EvapAirInletNodeNum).Temp;
            Node(TESCoil(TESCoilNum).EvapAirOutletNodeNum).HumRat = Node(TESCoil(TESCoilNum).EvapAirInletNodeNum).HumRat;
            Node(TESCoil(TESCoilNum).EvapAirOutletNodeNum).MassFlowRate = Node(TESCoil(TESCoilNum).EvapAirInletNodeNum).MassFlowRate;
            Node(TESCoil(TESCoilNum).EvapAirOutletNodeNum).MassFlowRateMinAvail = Node(TESCoil(TESCoilNum).EvapAirInletNodeNum).MassFlowRateMinAvail;
            Node(TESCoil(TESCoilNum).EvapAirOutletNodeNum).MassFlowRateMaxAvail = Node(TESCoil(TESCoilNum).EvapAirInletNodeNum).MassFlowRateMaxAvail;
            Node(TESCoil(TESCoilNum).EvapAirOutletNodeNum).Enthalpy =
                PsyHFnTdbW(Node(TESCoil(TESCoilNum).EvapAirOutletNodeNum).Temp, Node(TESCoil(TESCoilNum).EvapAirOutletNodeNum).HumRat);

            Node(TESCoil(TESCoilNum).CondAirOutletNodeNum).Temp = Node(TESCoil(TESCoilNum).CondAirInletNodeNum).Temp;
            Node(TESCoil(TESCoilNum).CondAirOutletNodeNum).HumRat = Node(TESCoil(TESCoilNum).CondAirInletNodeNum).HumRat;
            Node(TESCoil(TESCoilNum).CondAirInletNodeNum).MassFlowRate = 0.0;
            Node(TESCoil(TESCoilNum).CondAirOutletNodeNum).MassFlowRate = Node(TESCoil(TESCoilNum).CondAirInletNodeNum).MassFlowRate;
            Node(TESCoil(TESCoilNum).CondAirOutletNodeNum).Enthalpy =
                PsyHFnTdbW(Node(TESCoil(TESCoilNum).CondAirOutletNodeNum).Temp, Node(TESCoil(TESCoilNum).CondAirOutletNodeNum).HumRat);
            TESCoil(TESCoilNum).EvapTotCoolingRate = 0.0;
            TESCoil(TESCoilNum).EvapTotCoolingEnergy = 0.0;
            TESCoil(TESCoilNum).EvapSensCoolingRate = 0.0;
            TESCoil(TESCoilNum).EvapSensCoolingEnergy = 0.0;
            TESCoil(TESCoilNum).EvapLatCoolingRate = 0.0;
            TESCoil(TESCoilNum).EvapLatCoolingEnergy = 0.0;
        }

        TESCoil(TESCoilNum).QdotTES = 0.0;
        TESCoil(TESCoilNum).Q_TES = 0.0;

        UpdateTEStorage(state, TESCoilNum);

        TESCoil(TESCoilNum).CondInletTemp = CondInletTemp;

        UpdateColdWeatherProtection(state, TESCoilNum);

        if (TESCoil(TESCoilNum).CondenserType == EvapCooled) {
<<<<<<< HEAD
            UpdateEvaporativeCondenserBasinHeater(state, TESCoilNum);
            UpdateEvaporativeCondenserWaterUse(TESCoilNum, CondInletHumRat, TESCoil(TESCoilNum).CondAirInletNodeNum);
=======
            UpdateEvaporativeCondenserBasinHeater(TESCoilNum);
            UpdateEvaporativeCondenserWaterUse(state, TESCoilNum, CondInletHumRat, TESCoil(TESCoilNum).CondAirInletNodeNum);
>>>>>>> bd7059c2
        }
    }

    void CalcTESCoilCoolingAndChargeMode(EnergyPlusData &state, int const TESCoilNum, int const EP_UNUSED(FanOpMode), Real64 const PartLoadRatio)
    {

        // SUBROUTINE INFORMATION:
        //       AUTHOR         Brent Griffith
        //       DATE WRITTEN   April 2013
        //       MODIFIED       na
        //       RE-ENGINEERED  na

        // PURPOSE OF THIS SUBROUTINE:
        // <description>

        // METHODOLOGY EMPLOYED:
        // <description>

        // REFERENCES:
        // na

        // Using/Aliasing
        using CurveManager::CurveValue;
        using DataHVACGlobals::TimeStepSys;
        using FluidProperties::GetDensityGlycol;
        using FluidProperties::GetSpecificHeatGlycol;

        // Locals
        // SUBROUTINE ARGUMENT DEFINITIONS:

        // SUBROUTINE PARAMETER DEFINITIONS:
        int const MaxIter(30);
        Real64 const RelaxationFactor(0.4);
        Real64 const Tolerance(0.1);
        static std::string const RoutineName("CalcTESCoilCoolingAndChargeMode");

        // INTERFACE BLOCK SPECIFICATIONS:
        // na

        // DERIVED TYPE DEFINITIONS:
        // na

        // SUBROUTINE LOCAL VARIABLE DECLARATIONS:
        Real64 CondInletTemp; // Condenser inlet temperature (C). Outdoor dry-bulb temp for air-cooled condenser.
        // Outdoor Wetbulb +(1 - effectiveness)*(outdoor drybulb - outdoor wetbulb) for evap condenser.
        Real64 CondInletHumRat; // Condenser inlet humidity ratio (kg/kg). Zero for air-cooled condenser.
        // For evap condenser, its the humidity ratio of the air leaving the evap cooling pads.
        Real64 CondAirMassFlow;       // Condenser air mass flow rate [kg/s]
        Real64 CondInletEnthalpy;     // condenser inlet enthalpy [J/kg]
        Real64 CondAirSidePressure;   // Outdoor barometric pressure at condenser (Pa)
        Real64 QdotCond;              // condenser total heat rejection rate [W]
        Real64 CondOutletEnthalpy;    // condesner outlet enthalpy [J/kg]
        Real64 OutdoorDryBulb;        // outdoor air dry bulb local variable [C]
        Real64 OutdoorHumRat;         // outdoor air humidity ratio local [kg/kg]
        Real64 OutdoorWetBulb;        // outdoor air wetbulb local [C]
        Real64 EvapAirMassFlow;       // local for evaporator air mass flow [kg/s]
        Real64 EvapInletDryBulb;      // evaporator inlet air drybulb [C]
        Real64 EvapInletHumRat;       // evaporator inlet air humidity ratio [kg/kg]
        Real64 EvapInletWetBulb;      // evaporator inlet air wetbulb [C]
        Real64 EvapInletEnthalpy;     // evaporator inlet air enthalpy [J/kg]
        Real64 AirMassFlowRatio;      // evaporator inlet air mass flow divided by design mass flow [ ]
        Real64 EvapTotCapTempModFac;  // total coolin capacity modification factor due to temps []
        Real64 EvapTotCapFlowModFac;  // Total cooling capacity modification factor due to flow []
        Real64 EvapTotCap;            // total cooling capacity
        Real64 SHRTempFac(0.0);       // sensible heat ratio modification factor due to temps []
        Real64 SHRFlowFac;            // sensible heat ratio modification factor due to flow []
        Real64 SHR;                   // sensible heat ratio
        Real64 PLF;                   // part load factor
        Real64 EvapRuntimeFraction;   // compressor running time divided by full time of timestep.
        Real64 FullLoadOutAirEnth;    // evaporator outlet full load enthalpy [J/kg]
        Real64 hTinwout;              // Enthalpy at inlet dry-bulb and outlet humidity ratio [J/kg]
        Real64 FullLoadOutAirHumRat;  // evaporator outlet humidity ratio at full load
        Real64 FullLoadOutAirTemp;    // evaporator outlet air temperature at full load [C]
        Real64 EvapOutletAirEnthalpy; // evaporator outlet air enthalpy [J/kg]
        Real64 EvapOutletAirHumRat;   // evaporator outlet air humidity ratio [kg/kg]
        Real64 EvapOutletAirTemp;     // evaporator outlet drybulb [C]
        Real64 EIRTempModFac;         // energy input ratio modification factor due to temperatures []
        Real64 EIRFlowModFac;         // energy input ratio modification factor due to flow []
        Real64 EIR;                   // energy input ratio
        Real64 EvapElecCoolingPower;  // compressor electric power
        Real64 MinAirHumRat;          // minimum air humidity ratio
        Real64 sTES;                  // stat of Thermal energy storage [C or fraction of ice]
        bool TESCanBeCharged;
        Real64 rho;
        Real64 TankMass;        // Mass of fluid in tank (kg)
        Real64 CpTank;          // Specific heat of water in tank (J/kg K)
        Real64 QdotChargeLimit; // limit for charge cooling power to hit limit of storage.
        Real64 ChargeCapModFac;
        Real64 ChargeCapPLRModFac;
        Real64 TotChargeCap;
        Real64 ChargeEIRTempModFac;
        Real64 ChargeEIRFlowModFac;
        Real64 ChargeEIR;
        Real64 ChargeElectricCoolingPower;
        Real64 ChargeRuntimeFraction;
        Real64 PartLoadOutAirEnth;        // local leaving enthalpy at part load
        Real64 PartLoadDryCoilOutAirTemp; // local leaving drybulb if coil were dry
        bool CoilMightBeDry;
        int Counter;
        bool Converged;
        Real64 DryCoilTestEvapInletHumRat;
        Real64 DryCoilTestEvapInletWetBulb;
        Real64 hADP;
        Real64 tADP;
        Real64 wADP;
        Real64 hTinwADP;
        Real64 SHRadp;
        Real64 werror;

        // first deal with condenser
        if (TESCoil(TESCoilNum).CondenserType == AirCooled) {
            CondAirSidePressure = Node(TESCoil(TESCoilNum).CondAirInletNodeNum).Press;
            if (CondAirSidePressure == DefaultNodeValues.Press) {
                CondInletTemp = OutDryBulbTemp;
                CondInletHumRat = OutHumRat;
                CondAirSidePressure = OutBaroPress;
            } else {
                CondInletTemp = Node(TESCoil(TESCoilNum).CondAirInletNodeNum).Temp;
                CondInletHumRat = Node(TESCoil(TESCoilNum).CondAirInletNodeNum).HumRat;
            }
            CondAirMassFlow = TESCoil(TESCoilNum).CondenserAirMassFlow;
        } else if (TESCoil(TESCoilNum).CondenserType == EvapCooled) {
            CondAirSidePressure = Node(TESCoil(TESCoilNum).CondAirInletNodeNum).Press;
            if (CondAirSidePressure == DefaultNodeValues.Press) {
                OutdoorDryBulb = OutDryBulbTemp;
                OutdoorHumRat = OutHumRat;
                CondAirSidePressure = OutBaroPress;
                OutdoorWetBulb = OutWetBulbTemp;
            } else {
                OutdoorDryBulb = Node(TESCoil(TESCoilNum).CondAirInletNodeNum).Temp;
                OutdoorHumRat = Node(TESCoil(TESCoilNum).CondAirInletNodeNum).HumRat;
                OutdoorWetBulb = PsyTwbFnTdbWPb(state, OutdoorDryBulb, OutdoorHumRat, CondAirSidePressure, RoutineName);
            }
            CondAirMassFlow = TESCoil(TESCoilNum).CondenserAirMassFlow;
            // direct evap cool model
            CondInletTemp = OutdoorWetBulb + (OutdoorDryBulb - OutdoorWetBulb) * (1.0 - TESCoil(TESCoilNum).EvapCondEffect);
            CondInletHumRat = PsyWFnTdbTwbPb(state, CondInletTemp, OutdoorWetBulb, CondAirSidePressure, RoutineName);
        }

        EvapAirMassFlow = Node(TESCoil(TESCoilNum).EvapAirInletNodeNum).MassFlowRate;
        EvapInletDryBulb = Node(TESCoil(TESCoilNum).EvapAirInletNodeNum).Temp;
        EvapInletHumRat = Node(TESCoil(TESCoilNum).EvapAirInletNodeNum).HumRat;
        EvapInletWetBulb = PsyTwbFnTdbWPb(state, EvapInletDryBulb, EvapInletHumRat, OutBaroPress, RoutineName);
        EvapInletEnthalpy = Node(TESCoil(TESCoilNum).EvapAirInletNodeNum).Enthalpy;
        CoilMightBeDry = false;

        if (TESCoil(TESCoilNum).StorageMedia == FluidBased) {
            sTES = TESCoil(TESCoilNum).FluidTankTempFinalLastTimestep;
            if ((sTES > TESCoil(TESCoilNum).MinimumFluidTankTempLimit) && (sTES < TESCoil(TESCoilNum).MaximumFluidTankTempLimit)) {
                TESCanBeCharged = true;
                // find charge limit to reach limits
                rho = GetDensityGlycol(state, TESCoil(TESCoilNum).StorageFluidName, sTES, TESCoil(TESCoilNum).StorageFluidIndex, RoutineName);
                TankMass = rho * TESCoil(TESCoilNum).FluidStorageVolume;
                CpTank = GetSpecificHeatGlycol(state, TESCoil(TESCoilNum).StorageFluidName, sTES, TESCoil(TESCoilNum).StorageFluidIndex, RoutineName);
                // simple linear approximation of DT/Dt term in McpDT/Dt
                QdotChargeLimit = TankMass * CpTank * (sTES - TESCoil(TESCoilNum).MinimumFluidTankTempLimit) / (TimeStepSys * DataGlobalConstants::SecInHour());
            } else {
                TESCanBeCharged = false;
            }
        } else if (TESCoil(TESCoilNum).StorageMedia == IceBased) {
            sTES = TESCoil(TESCoilNum).IceFracRemainLastTimestep;
            if (sTES < 1.0) {
                TESCanBeCharged = true;
                // find charge limit to reach limit
                QdotChargeLimit = (1.0 - sTES) * TESCoil(TESCoilNum).IceStorageCapacity / (TimeStepSys * DataGlobalConstants::SecInHour());
            } else {
                TESCanBeCharged = false;
            }
        }

        if ((EvapAirMassFlow > SmallMassFlow) && (PartLoadRatio > 0.0)) { // coil is running

            AirMassFlowRatio = EvapAirMassFlow / TESCoil(TESCoilNum).RatedEvapAirMassFlowRate;
            EvapTotCapTempModFac = CurveValue(state, TESCoil(TESCoilNum).CoolingAndChargeCoolingCapFTempCurve, EvapInletWetBulb, CondInletTemp, sTES);
            EvapTotCapTempModFac = max(0.0, EvapTotCapTempModFac); // could warn if negative, DXcoil does
            EvapTotCapFlowModFac = CurveValue(state, TESCoil(TESCoilNum).CoolingAndChargeCoolingCapFFlowCurve, AirMassFlowRatio);
            EvapTotCapFlowModFac = max(0.0, EvapTotCapFlowModFac); // could warn if negative, DXcoil does
            EvapTotCap = TESCoil(TESCoilNum).CoolingAndChargeRatedTotCap * EvapTotCapTempModFac * EvapTotCapFlowModFac;
            // now see if coil is running dry
            PartLoadOutAirEnth = EvapInletEnthalpy - (EvapTotCap * PartLoadRatio) / EvapAirMassFlow;
            PartLoadDryCoilOutAirTemp = PsyTdbFnHW(PartLoadOutAirEnth, EvapInletHumRat);
            if (PartLoadDryCoilOutAirTemp > PsyTsatFnHPb(state, PartLoadOutAirEnth, OutBaroPress, RoutineName)) {
                CoilMightBeDry = true;
                // find wADP, humidity ratio at apparatus dewpoint and inlet hum rat that would have dry coil
                DryCoilTestEvapInletHumRat = EvapInletHumRat;
                DryCoilTestEvapInletWetBulb = EvapInletWetBulb;
                Counter = 0;
                Converged = false;
                while (!Converged) {
                    EvapTotCapTempModFac =
                        CurveValue(state, TESCoil(TESCoilNum).CoolingAndChargeCoolingCapFTempCurve, DryCoilTestEvapInletWetBulb, CondInletTemp, sTES);
                    EvapTotCapTempModFac = max(0.0, EvapTotCapTempModFac); // could warn if negative, DXcoil does
                    EvapTotCapFlowModFac = CurveValue(state, TESCoil(TESCoilNum).CoolingAndChargeCoolingCapFFlowCurve, AirMassFlowRatio);
                    EvapTotCapFlowModFac = max(0.0, EvapTotCapFlowModFac); // could warn if negative, DXcoil does
                    EvapTotCap = TESCoil(TESCoilNum).CoolingAndChargeRatedTotCap * EvapTotCapTempModFac * EvapTotCapFlowModFac;
                    // coil bypass factor = 0.0
                    hADP = EvapInletEnthalpy - (EvapTotCap / EvapAirMassFlow);
                    tADP = PsyTsatFnHPb(state, hADP, OutBaroPress, RoutineName);
                    wADP = min(EvapInletHumRat, PsyWFnTdbH(state, tADP, hADP, RoutineName));
                    hTinwADP = PsyHFnTdbW(EvapInletDryBulb, wADP);
                    if ((EvapInletEnthalpy - hADP) > 1.e-10) {
                        SHRadp = min((hTinwADP - hADP) / (EvapInletEnthalpy - hADP), 1.0);
                    } else {
                        SHRadp = 1.0;
                    }

                    if ((wADP > DryCoilTestEvapInletHumRat) || (Counter >= 1 && Counter < MaxIter)) {
                        if (DryCoilTestEvapInletHumRat <= 0.0) DryCoilTestEvapInletHumRat = 0.00001;
                        werror = (DryCoilTestEvapInletHumRat - wADP) / DryCoilTestEvapInletHumRat;

                        DryCoilTestEvapInletHumRat = RelaxationFactor * wADP + (1.0 - RelaxationFactor) * DryCoilTestEvapInletHumRat;
                        DryCoilTestEvapInletWetBulb = PsyTwbFnTdbWPb(state, EvapInletDryBulb, DryCoilTestEvapInletHumRat, OutBaroPress, RoutineName);

                        ++Counter;
                        if (std::abs(werror) <= Tolerance) {
                            Converged = true;
                        } else {
                            Converged = false;
                        }
                    } else {
                        Converged = true;
                    }
                }
            }
            {
                if (state.dataCurveManager->PerfCurve(TESCoil(TESCoilNum).CoolingAndChargeSHRFTempCurve).NumDims == 2) {
                    SHRTempFac = CurveValue(state, TESCoil(TESCoilNum).CoolingAndChargeSHRFTempCurve, EvapInletWetBulb, EvapInletDryBulb);
                } else {
                    SHRTempFac = CurveValue(state, TESCoil(TESCoilNum).CoolingAndChargeSHRFTempCurve, EvapInletWetBulb, EvapInletDryBulb, sTES);
                }
            }
            SHRFlowFac = CurveValue(state, TESCoil(TESCoilNum).CoolingAndChargeSHRFFlowCurve, AirMassFlowRatio);
            SHR = TESCoil(TESCoilNum).CoolingAndChargeRatedSHR * SHRTempFac * SHRFlowFac;
            SHR = min(SHR, 1.0); // warn maybe
            SHR = max(SHR, 0.0); // warn maybe
            if (CoilMightBeDry) {
                if ((EvapInletHumRat < DryCoilTestEvapInletHumRat) && (SHRadp > SHR)) { // coil is dry for sure
                    SHR = 1.0;
                } else if (SHRadp > SHR) {
                    SHR = SHRadp;
                }
            }
            PLF = CurveValue(state, TESCoil(TESCoilNum).CoolingAndChargeCoolingPLFFPLRCurve, PartLoadRatio);
            if (PLF >= PartLoadRatio && PLF > 0.0) {
                EvapRuntimeFraction = PartLoadRatio / PLF;
            } else {
                EvapRuntimeFraction = 1.0; // warn maybe
            }

            // Calculate electricity consumed. First, get EIR modifying factors for off-rated conditions
            EIRTempModFac = CurveValue(state, TESCoil(TESCoilNum).CoolingAndChargeCoolingEIRFTempCurve, EvapInletWetBulb, CondInletTemp, sTES);
            EIRTempModFac = max(EIRTempModFac, 0.0);
            EIRFlowModFac = CurveValue(state, TESCoil(TESCoilNum).CoolingAndChargeCoolingEIRFFlowCurve, AirMassFlowRatio);
            EIRFlowModFac = max(EIRFlowModFac, 0.0);
            EIR = EIRTempModFac * EIRFlowModFac / TESCoil(TESCoilNum).CoolingAndChargeCoolingRatedCOP;

            EvapElecCoolingPower = EvapTotCap * EIR * EvapRuntimeFraction;

            if (TESCanBeCharged) {
                ChargeCapModFac = CurveValue(state, TESCoil(TESCoilNum).CoolingAndChargeChargingCapFTempCurve, EvapInletWetBulb, CondInletTemp, sTES);
                ChargeCapModFac = max(0.0, ChargeCapModFac);

                ChargeCapPLRModFac = CurveValue(state, TESCoil(TESCoilNum).CoolingAndChargeChargingCapFEvapPLRCurve, PartLoadRatio);
                ChargeCapPLRModFac = max(0.0, ChargeCapPLRModFac);

                TotChargeCap = TESCoil(TESCoilNum).CoolingAndChargeRatedChargeCap * ChargeCapModFac * ChargeCapPLRModFac;
                if (TotChargeCap > QdotChargeLimit) {
                    ChargeRuntimeFraction = QdotChargeLimit / TotChargeCap;
                    TotChargeCap = min(TotChargeCap, QdotChargeLimit);
                } else {
                    ChargeRuntimeFraction = 1.0;
                }
                ChargeEIRTempModFac = CurveValue(state, TESCoil(TESCoilNum).CoolingAndChargeChargingEIRFTempCurve, EvapInletWetBulb, CondInletTemp, sTES);
                ChargeEIRTempModFac = max(0.0, ChargeEIRTempModFac);
                ChargeEIRFlowModFac = CurveValue(state, TESCoil(TESCoilNum).CoolingAndChargeChargingEIRFFLowCurve, AirMassFlowRatio);
                ChargeEIRFlowModFac = max(0.0, ChargeEIRFlowModFac);
                ChargeEIR = (ChargeEIRTempModFac * ChargeEIRFlowModFac) / TESCoil(TESCoilNum).CoolingAndChargeChargingRatedCOP;
                ChargeElectricCoolingPower = TotChargeCap * ChargeEIR;
                TESCoil(TESCoilNum).QdotTES = -TotChargeCap;
            } else {
                TotChargeCap = 0.0;
                ChargeElectricCoolingPower = 0.0;
                TESCoil(TESCoilNum).QdotTES = 0.0;
                ChargeRuntimeFraction = 0.0;
            }

            //  Calculate full load output conditions
            FullLoadOutAirEnth = EvapInletEnthalpy - EvapTotCap / EvapAirMassFlow;

            hTinwout = EvapInletEnthalpy - (1.0 - SHR) * (EvapTotCap / EvapAirMassFlow);
            // The following will often throw psych warnings for neg w, suppress warnings because error condition is handled in next IF
            FullLoadOutAirHumRat = PsyWFnTdbH(state, EvapInletDryBulb, hTinwout, RoutineName, true);
            FullLoadOutAirTemp = PsyTdbFnHW(FullLoadOutAirEnth, FullLoadOutAirHumRat);
            // Check for saturation error and modify temperature at constant enthalpy
            if (FullLoadOutAirTemp < PsyTsatFnHPb(state, FullLoadOutAirEnth, OutBaroPress, RoutineName)) {
                FullLoadOutAirTemp = PsyTsatFnHPb(state, FullLoadOutAirEnth, OutBaroPress, RoutineName);
                FullLoadOutAirHumRat = PsyWFnTdbH(state, FullLoadOutAirTemp, FullLoadOutAirEnth, RoutineName);
            }

            // Continuous fan, cycling compressor
            EvapOutletAirEnthalpy = ((PartLoadRatio)*FullLoadOutAirEnth + (1.0 - (PartLoadRatio)) * EvapInletEnthalpy);
            EvapOutletAirHumRat = ((PartLoadRatio)*FullLoadOutAirHumRat + (1.0 - (PartLoadRatio)) * EvapInletHumRat);
            EvapOutletAirTemp = PsyTdbFnHW(EvapOutletAirEnthalpy, EvapOutletAirHumRat);
            if (EvapOutletAirTemp < PsyTsatFnHPb(state, EvapOutletAirEnthalpy, OutBaroPress, RoutineName)) {
                EvapOutletAirTemp = PsyTsatFnHPb(state, EvapOutletAirEnthalpy, OutBaroPress, RoutineName);
                EvapOutletAirHumRat = PsyWFnTdbH(state, EvapOutletAirTemp, EvapOutletAirEnthalpy, RoutineName);
            }

            Node(TESCoil(TESCoilNum).EvapAirOutletNodeNum).Temp = EvapOutletAirTemp;
            Node(TESCoil(TESCoilNum).EvapAirOutletNodeNum).HumRat = EvapOutletAirHumRat;
            Node(TESCoil(TESCoilNum).EvapAirOutletNodeNum).Enthalpy = EvapOutletAirEnthalpy;
            Node(TESCoil(TESCoilNum).EvapAirOutletNodeNum).MassFlowRate = EvapAirMassFlow;
            Node(TESCoil(TESCoilNum).EvapAirOutletNodeNum).MassFlowRateMinAvail = Node(TESCoil(TESCoilNum).EvapAirInletNodeNum).MassFlowRateMinAvail;
            Node(TESCoil(TESCoilNum).EvapAirOutletNodeNum).MassFlowRateMaxAvail = Node(TESCoil(TESCoilNum).EvapAirInletNodeNum).MassFlowRateMaxAvail;

            // determine condenser leaving conditions
            QdotCond = EvapTotCap * EvapRuntimeFraction + EvapElecCoolingPower + TotChargeCap + ChargeElectricCoolingPower;
            Node(TESCoil(TESCoilNum).CondAirInletNodeNum).MassFlowRate = TESCoil(TESCoilNum).CondenserAirMassFlow;
            Node(TESCoil(TESCoilNum).CondAirOutletNodeNum).MassFlowRate = TESCoil(TESCoilNum).CondenserAirMassFlow;
            CondInletEnthalpy = PsyHFnTdbW(CondInletTemp, CondInletHumRat);
            CondOutletEnthalpy = CondInletEnthalpy + QdotCond / TESCoil(TESCoilNum).CondenserAirMassFlow;
            Node(TESCoil(TESCoilNum).CondAirOutletNodeNum).Temp = PsyTdbFnHW(CondOutletEnthalpy, CondInletHumRat);
            Node(TESCoil(TESCoilNum).CondAirOutletNodeNum).HumRat = CondInletHumRat;
            Node(TESCoil(TESCoilNum).CondAirOutletNodeNum).Enthalpy = CondOutletEnthalpy;

            TESCoil(TESCoilNum).ElecCoolingPower = EvapElecCoolingPower + ChargeElectricCoolingPower + TESCoil(TESCoilNum).AncillaryControlsPower;
            TESCoil(TESCoilNum).ElecCoolingEnergy = TESCoil(TESCoilNum).ElecCoolingPower * TimeStepSys * DataGlobalConstants::SecInHour();

            TESCoil(TESCoilNum).RuntimeFraction = EvapRuntimeFraction;
            if (ChargeRuntimeFraction > 0.0) {
                TESCoil(TESCoilNum).CondenserRuntimeFraction = max(ChargeRuntimeFraction, EvapRuntimeFraction);
            } else {
                TESCoil(TESCoilNum).CondenserRuntimeFraction = EvapRuntimeFraction;
            }

            TESCoil(TESCoilNum).EvapTotCoolingRate = EvapTotCap * EvapRuntimeFraction; // double check this
            TESCoil(TESCoilNum).EvapTotCoolingEnergy = EvapTotCap * EvapRuntimeFraction * TimeStepSys * DataGlobalConstants::SecInHour();
            MinAirHumRat = min(Node(TESCoil(TESCoilNum).EvapAirOutletNodeNum).HumRat, Node(TESCoil(TESCoilNum).EvapAirInletNodeNum).HumRat);
            TESCoil(TESCoilNum).EvapSensCoolingRate =
                EvapAirMassFlow * (PsyHFnTdbW(EvapInletDryBulb, MinAirHumRat) - PsyHFnTdbW(EvapOutletAirTemp, MinAirHumRat));
            if (TESCoil(TESCoilNum).EvapSensCoolingRate > TESCoil(TESCoilNum).EvapTotCoolingRate) {
                TESCoil(TESCoilNum).EvapSensCoolingRate = TESCoil(TESCoilNum).EvapTotCoolingRate;
            }
            TESCoil(TESCoilNum).EvapSensCoolingEnergy = TESCoil(TESCoilNum).EvapSensCoolingRate * TimeStepSys * DataGlobalConstants::SecInHour();
            TESCoil(TESCoilNum).EvapLatCoolingRate = TESCoil(TESCoilNum).EvapTotCoolingRate - TESCoil(TESCoilNum).EvapSensCoolingRate;
            TESCoil(TESCoilNum).EvapLatCoolingEnergy = TESCoil(TESCoilNum).EvapLatCoolingRate * TimeStepSys * DataGlobalConstants::SecInHour();

        } else {                   // Evap off, but may still charge
            if (TESCanBeCharged) { // coil is running to charge but not to cool at evaporator
                AirMassFlowRatio = EvapAirMassFlow / TESCoil(TESCoilNum).RatedEvapAirMassFlowRate;
                ChargeCapModFac = CurveValue(state, TESCoil(TESCoilNum).CoolingAndChargeChargingCapFTempCurve, EvapInletWetBulb, CondInletTemp, sTES);
                ChargeCapModFac = max(0.0, ChargeCapModFac);

                ChargeCapPLRModFac = CurveValue(state, TESCoil(TESCoilNum).CoolingAndChargeChargingCapFEvapPLRCurve, PartLoadRatio);
                ChargeCapPLRModFac = max(0.0, ChargeCapPLRModFac);

                TotChargeCap = TESCoil(TESCoilNum).CoolingAndChargeRatedChargeCap * ChargeCapModFac * ChargeCapPLRModFac;
                if (TotChargeCap > QdotChargeLimit) {
                    ChargeRuntimeFraction = QdotChargeLimit / TotChargeCap;
                    TotChargeCap = min(TotChargeCap, QdotChargeLimit);
                } else {
                    ChargeRuntimeFraction = 1.0;
                }
                ChargeEIRTempModFac = CurveValue(state, TESCoil(TESCoilNum).CoolingAndChargeChargingEIRFTempCurve, EvapInletWetBulb, CondInletTemp, sTES);
                ChargeEIRTempModFac = max(0.0, ChargeEIRTempModFac);
                ChargeEIRFlowModFac = CurveValue(state, TESCoil(TESCoilNum).CoolingAndChargeChargingEIRFFLowCurve, AirMassFlowRatio);
                ChargeEIRFlowModFac = max(0.0, ChargeEIRFlowModFac);
                ChargeEIR = (ChargeEIRTempModFac * ChargeEIRFlowModFac) / TESCoil(TESCoilNum).CoolingAndChargeChargingRatedCOP;
                ChargeElectricCoolingPower = TotChargeCap * ChargeEIR;
                TESCoil(TESCoilNum).QdotTES = -TotChargeCap;
            } else {
                TotChargeCap = 0.0;
                ChargeElectricCoolingPower = 0.0;
                TESCoil(TESCoilNum).QdotTES = 0.0;
                ChargeRuntimeFraction = 0.0;
            }

            TESCoil(TESCoilNum).ElecCoolingPower = ChargeElectricCoolingPower + TESCoil(TESCoilNum).AncillaryControlsPower;
            TESCoil(TESCoilNum).ElecCoolingEnergy = TESCoil(TESCoilNum).ElecCoolingPower * TimeStepSys * DataGlobalConstants::SecInHour();

            TESCoil(TESCoilNum).RuntimeFraction = 0.0;
            Node(TESCoil(TESCoilNum).EvapAirOutletNodeNum).Temp = Node(TESCoil(TESCoilNum).EvapAirInletNodeNum).Temp;
            Node(TESCoil(TESCoilNum).EvapAirOutletNodeNum).HumRat = Node(TESCoil(TESCoilNum).EvapAirInletNodeNum).HumRat;
            Node(TESCoil(TESCoilNum).EvapAirOutletNodeNum).MassFlowRate = Node(TESCoil(TESCoilNum).EvapAirInletNodeNum).MassFlowRate;
            Node(TESCoil(TESCoilNum).EvapAirOutletNodeNum).MassFlowRateMinAvail = Node(TESCoil(TESCoilNum).EvapAirInletNodeNum).MassFlowRateMinAvail;
            Node(TESCoil(TESCoilNum).EvapAirOutletNodeNum).MassFlowRateMaxAvail = Node(TESCoil(TESCoilNum).EvapAirInletNodeNum).MassFlowRateMaxAvail;
            Node(TESCoil(TESCoilNum).EvapAirOutletNodeNum).Enthalpy =
                PsyHFnTdbW(Node(TESCoil(TESCoilNum).EvapAirOutletNodeNum).Temp, Node(TESCoil(TESCoilNum).EvapAirOutletNodeNum).HumRat);

            TESCoil(TESCoilNum).EvapTotCoolingRate = 0.0;
            TESCoil(TESCoilNum).EvapTotCoolingEnergy = 0.0;
            TESCoil(TESCoilNum).EvapSensCoolingRate = 0.0;
            TESCoil(TESCoilNum).EvapSensCoolingEnergy = 0.0;
            TESCoil(TESCoilNum).EvapLatCoolingRate = 0.0;
            TESCoil(TESCoilNum).EvapLatCoolingEnergy = 0.0;

            if (TotChargeCap == 0.0) {
                Node(TESCoil(TESCoilNum).CondAirOutletNodeNum).Temp = Node(TESCoil(TESCoilNum).CondAirInletNodeNum).Temp;
                Node(TESCoil(TESCoilNum).CondAirOutletNodeNum).HumRat = Node(TESCoil(TESCoilNum).CondAirInletNodeNum).HumRat;
                Node(TESCoil(TESCoilNum).CondAirInletNodeNum).MassFlowRate = 0.0;
                Node(TESCoil(TESCoilNum).CondAirOutletNodeNum).MassFlowRate = Node(TESCoil(TESCoilNum).CondAirInletNodeNum).MassFlowRate;
                Node(TESCoil(TESCoilNum).CondAirOutletNodeNum).Enthalpy =
                    PsyHFnTdbW(Node(TESCoil(TESCoilNum).CondAirOutletNodeNum).Temp, Node(TESCoil(TESCoilNum).CondAirOutletNodeNum).HumRat);
                TESCoil(TESCoilNum).CondenserRuntimeFraction = 0.0;
            } else {

                // determine condenser leaving conditions
                QdotCond = TotChargeCap + ChargeElectricCoolingPower;
                Node(TESCoil(TESCoilNum).CondAirInletNodeNum).MassFlowRate = TESCoil(TESCoilNum).CondenserAirMassFlow;
                Node(TESCoil(TESCoilNum).CondAirOutletNodeNum).MassFlowRate = TESCoil(TESCoilNum).CondenserAirMassFlow;
                CondInletEnthalpy = PsyHFnTdbW(CondInletTemp, CondInletHumRat);
                CondOutletEnthalpy = CondInletEnthalpy + QdotCond / TESCoil(TESCoilNum).CondenserAirMassFlow;
                Node(TESCoil(TESCoilNum).CondAirOutletNodeNum).Temp = PsyTdbFnHW(CondOutletEnthalpy, CondInletHumRat);
                Node(TESCoil(TESCoilNum).CondAirOutletNodeNum).HumRat = CondInletHumRat;
                Node(TESCoil(TESCoilNum).CondAirOutletNodeNum).Enthalpy = CondOutletEnthalpy;
                TESCoil(TESCoilNum).CondenserRuntimeFraction = 1.0;
            }
        }

        TESCoil(TESCoilNum).QdotTES = -TotChargeCap;
        TESCoil(TESCoilNum).Q_TES = TESCoil(TESCoilNum).QdotTES * TimeStepSys * DataGlobalConstants::SecInHour();

        UpdateTEStorage(state, TESCoilNum);

        TESCoil(TESCoilNum).CondInletTemp = CondInletTemp;

        UpdateColdWeatherProtection(state, TESCoilNum);

        if (TESCoil(TESCoilNum).CondenserType == EvapCooled) {
<<<<<<< HEAD
            UpdateEvaporativeCondenserBasinHeater(state, TESCoilNum);
            UpdateEvaporativeCondenserWaterUse(TESCoilNum, CondInletHumRat, TESCoil(TESCoilNum).CondAirInletNodeNum);
=======
            UpdateEvaporativeCondenserBasinHeater(TESCoilNum);
            UpdateEvaporativeCondenserWaterUse(state, TESCoilNum, CondInletHumRat, TESCoil(TESCoilNum).CondAirInletNodeNum);
>>>>>>> bd7059c2
        }
    }

    void CalcTESCoilCoolingAndDischargeMode(EnergyPlusData &state, int const TESCoilNum, int const EP_UNUSED(FanOpMode), Real64 const PartLoadRatio)
    {

        // SUBROUTINE INFORMATION:
        //       AUTHOR         Brent Griffith
        //       DATE WRITTEN   April 2013
        //       MODIFIED       na
        //       RE-ENGINEERED  na

        // PURPOSE OF THIS SUBROUTINE:
        // <description>

        // METHODOLOGY EMPLOYED:
        // <description>

        // REFERENCES:
        // na

        // Using/Aliasing
        using CurveManager::CurveValue;
        using DataHVACGlobals::TimeStepSys;
        using FluidProperties::GetDensityGlycol;
        using FluidProperties::GetSpecificHeatGlycol;

        // Locals
        // SUBROUTINE ARGUMENT DEFINITIONS:
        // na

        // SUBROUTINE PARAMETER DEFINITIONS:
        int const MaxIter(30);
        Real64 const RelaxationFactor(0.4);
        Real64 const Tolerance(0.1);
        static std::string const RoutineName("CalcTESCoilCoolingAndDischargeMode");

        // INTERFACE BLOCK SPECIFICATIONS:
        // na

        // DERIVED TYPE DEFINITIONS:
        // na

        // SUBROUTINE LOCAL VARIABLE DECLARATIONS:
        Real64 CondInletTemp; // Condenser inlet temperature (C). Outdoor dry-bulb temp for air-cooled condenser.
        // Outdoor Wetbulb +(1 - effectiveness)*(outdoor drybulb - outdoor wetbulb) for evap condenser.
        Real64 CondInletHumRat; // Condenser inlet humidity ratio (kg/kg). Zero for air-cooled condenser.
        // For evap condenser, its the humidity ratio of the air leaving the evap cooling pads.
        Real64 CondAirMassFlow;     // Condenser air mass flow rate [kg/s]
        Real64 CondInletEnthalpy;   // condenser inlet enthalpy [J/kg]
        Real64 CondAirSidePressure; // Outdoor barometric pressure at condenser (Pa)
        Real64 CondOutletEnthalpy;  // condesner outlet enthalpy [J/kg]
        Real64 OutdoorDryBulb;      // outdoor air dry bulb local variable [C]
        Real64 OutdoorHumRat;       // outdoor air humidity ratio local [kg/kg]
        Real64 OutdoorWetBulb;      // outdoor air wetbulb local [C]
        Real64 EvapAirMassFlow;     // local for evaporator air mass flow [kg/s]
        Real64 EvapInletDryBulb;    // evaporator inlet air drybulb [C]
        Real64 EvapInletHumRat;     // evaporator inlet air humidity ratio [kg/kg]
        Real64 EvapInletWetBulb;    // evaporator inlet air wetbulb [C]
        Real64 EvapInletEnthalpy;   // evaporator inlet air enthalpy [J/kg]
        Real64 sTES;                // stat of Thermal energy storage [C or fraction of ice]
        bool TESHasSomeCharge;      // some charge available for discharge
        Real64 rho;
        Real64 TankMass;             // Mass of fluid in tank (kg)
        Real64 CpTank;               // Specific heat of water in tank (J/kg K)
        Real64 QdotDischargeLimit;   // limit for charge cooling power to hit limit of storage.
        Real64 AirMassFlowRatio;     // evaporator inlet air mass flow divided by design mass flow [ ]
        Real64 EvapTotCapTempModFac; // total coolin capacity modification factor due to temps []
        Real64 EvapTotCapFlowModFac; // Total cooling capacity modification factor due to flow []
        Real64 EvapTotCap;           // total cooling capacity
        Real64 SHRTempFac(0.0);      // sensible heat ratio modification factor due to temps []
        Real64 SHRFlowFac;           // sensible heat ratio modification factor due to flow []
        Real64 SHR;                  // sensible heat ratio
        Real64 PLF;                  // part load factor
        Real64 EvapRuntimeFraction;  // compressor running time divided by full time of timestep.
        Real64 EIRTempModFac;        // energy input ratio modification factor due to temperatures []
        Real64 EIRFlowModFac;        // energy input ratio modification factor due to flow []
        Real64 EIR;                  // energy input ratio
        Real64 DischargePLF;
        Real64 DischargeRuntimeFraction;
        Real64 TotDischargeCap;
        Real64 DischargeCapTempModFac;
        Real64 DischargeCapFlowModFac;
        Real64 DischargeEIRTempModFac;
        Real64 DischargeEIRFlowModFac;
        Real64 DischargeEIR;
        Real64 EvapElecCoolingPower; // compressor electric power
        Real64 DischargeElectricCoolingPower;
        Real64 TotCap;
        Real64 FullLoadOutAirEnth;        // evaporator outlet full load enthalpy [J/kg]
        Real64 hTinwout;                  // Enthalpy at inlet dry-bulb and outlet humidity ratio [J/kg]
        Real64 FullLoadOutAirHumRat;      // evaporator outlet humidity ratio at full load
        Real64 FullLoadOutAirTemp;        // evaporator outlet air temperature at full load [C]
        Real64 EvapOutletAirEnthalpy;     // evaporator outlet air enthalpy [J/kg]
        Real64 EvapOutletAirHumRat;       // evaporator outlet air humidity ratio [kg/kg]
        Real64 EvapOutletAirTemp;         // evaporator outlet drybulb [C]
        Real64 QdotCond;                  // heat rejection rate at condenser [W]
        Real64 MinAirHumRat;              // minimum air humidity ratio
        Real64 PartLoadOutAirEnth;        // local leaving enthalpy at part load
        Real64 PartLoadDryCoilOutAirTemp; // local leaving drybulb if coil were dry
        bool CoilMightBeDry;
        int Counter;
        bool Converged;
        Real64 DryCoilTestEvapInletHumRat;
        Real64 DryCoilTestEvapInletWetBulb;
        Real64 hADP;
        Real64 tADP;
        Real64 wADP;
        Real64 hTinwADP;
        Real64 SHRadp;
        Real64 werror;

        // first deal with condenser
        if (TESCoil(TESCoilNum).CondenserType == AirCooled) {
            CondAirSidePressure = Node(TESCoil(TESCoilNum).CondAirInletNodeNum).Press;
            if (CondAirSidePressure == DefaultNodeValues.Press) {
                CondInletTemp = OutDryBulbTemp;
                CondInletHumRat = OutHumRat;
                CondAirSidePressure = OutBaroPress;
            } else {
                CondInletTemp = Node(TESCoil(TESCoilNum).CondAirInletNodeNum).Temp;
                CondInletHumRat = Node(TESCoil(TESCoilNum).CondAirInletNodeNum).HumRat;
            }
            CondAirMassFlow = TESCoil(TESCoilNum).CondenserAirMassFlow;
        } else if (TESCoil(TESCoilNum).CondenserType == EvapCooled) {
            CondAirSidePressure = Node(TESCoil(TESCoilNum).CondAirInletNodeNum).Press;
            if (CondAirSidePressure == DefaultNodeValues.Press) {
                OutdoorDryBulb = OutDryBulbTemp;
                OutdoorHumRat = OutHumRat;
                CondAirSidePressure = OutBaroPress;
                OutdoorWetBulb = OutWetBulbTemp;
            } else {
                OutdoorDryBulb = Node(TESCoil(TESCoilNum).CondAirInletNodeNum).Temp;
                OutdoorHumRat = Node(TESCoil(TESCoilNum).CondAirInletNodeNum).HumRat;
                OutdoorWetBulb = PsyTwbFnTdbWPb(state, OutdoorDryBulb, OutdoorHumRat, CondAirSidePressure, RoutineName);
            }
            CondAirMassFlow = TESCoil(TESCoilNum).CondenserAirMassFlow;
            // direct evap cool model
            CondInletTemp = OutdoorWetBulb + (OutdoorDryBulb - OutdoorWetBulb) * (1.0 - TESCoil(TESCoilNum).EvapCondEffect);
            CondInletHumRat = PsyWFnTdbTwbPb(state, CondInletTemp, OutdoorWetBulb, CondAirSidePressure, RoutineName);
        }
        EvapAirMassFlow = Node(TESCoil(TESCoilNum).EvapAirInletNodeNum).MassFlowRate;
        EvapInletDryBulb = Node(TESCoil(TESCoilNum).EvapAirInletNodeNum).Temp;
        EvapInletHumRat = Node(TESCoil(TESCoilNum).EvapAirInletNodeNum).HumRat;
        EvapInletWetBulb = PsyTwbFnTdbWPb(state, EvapInletDryBulb, EvapInletHumRat, OutBaroPress, RoutineName);
        EvapInletEnthalpy = Node(TESCoil(TESCoilNum).EvapAirInletNodeNum).Enthalpy;
        CoilMightBeDry = false;

        if (TESCoil(TESCoilNum).StorageMedia == FluidBased) {
            sTES = TESCoil(TESCoilNum).FluidTankTempFinalLastTimestep;
            if ((sTES >= TESCoil(TESCoilNum).MinimumFluidTankTempLimit) && (sTES < TESCoil(TESCoilNum).MaximumFluidTankTempLimit)) {
                TESHasSomeCharge = true;
                rho = GetDensityGlycol(state, TESCoil(TESCoilNum).StorageFluidName, sTES, TESCoil(TESCoilNum).StorageFluidIndex, RoutineName);
                TankMass = rho * TESCoil(TESCoilNum).FluidStorageVolume;
                CpTank = GetSpecificHeatGlycol(state, TESCoil(TESCoilNum).StorageFluidName, sTES, TESCoil(TESCoilNum).StorageFluidIndex, RoutineName);
                // simple linear approximation of DT/Dt term in McpDT/Dt
                QdotDischargeLimit = TankMass * CpTank * (TESCoil(TESCoilNum).MaximumFluidTankTempLimit - sTES) / (TimeStepSys * DataGlobalConstants::SecInHour());
            } else {
                TESHasSomeCharge = false;
            }
        } else if (TESCoil(TESCoilNum).StorageMedia == IceBased) {
            sTES = TESCoil(TESCoilNum).IceFracRemainLastTimestep;
            if (sTES > 0.0) {
                TESHasSomeCharge = true;
                // discharge limit
                QdotDischargeLimit = (sTES)*TESCoil(TESCoilNum).IceStorageCapacity / (TimeStepSys * DataGlobalConstants::SecInHour());
            } else {
                TESHasSomeCharge = false;
            }
        }

        if ((EvapAirMassFlow > SmallMassFlow) && (PartLoadRatio > 0.0)) { // coil is running

            AirMassFlowRatio = EvapAirMassFlow / TESCoil(TESCoilNum).RatedEvapAirMassFlowRate;
            EvapTotCapTempModFac = CurveValue(state, TESCoil(TESCoilNum).CoolingAndDischargeCoolingCapFTempCurve, EvapInletWetBulb, CondInletTemp, sTES);
            EvapTotCapTempModFac = max(0.0, EvapTotCapTempModFac); // could warn if negative, DXcoil does
            EvapTotCapFlowModFac = CurveValue(state, TESCoil(TESCoilNum).CoolingAndDischargeCoolingCapFFlowCurve, AirMassFlowRatio);
            EvapTotCapFlowModFac = max(0.0, EvapTotCapFlowModFac); // could warn if negative, DXcoil does
            EvapTotCap = TESCoil(TESCoilNum).CoolingAndDischargeRatedTotCap * EvapTotCapTempModFac * EvapTotCapFlowModFac;
            // now see if coil is running dry
            PartLoadOutAirEnth = EvapInletEnthalpy - (EvapTotCap * PartLoadRatio) / EvapAirMassFlow;
            PartLoadDryCoilOutAirTemp = PsyTdbFnHW(PartLoadOutAirEnth, EvapInletHumRat);
            if (PartLoadDryCoilOutAirTemp > PsyTsatFnHPb(state, PartLoadOutAirEnth, OutBaroPress, RoutineName)) {
                CoilMightBeDry = true;
                // find wADP, humidity ratio at apparatus dewpoint and inlet hum rat that would have dry coil
                DryCoilTestEvapInletHumRat = EvapInletHumRat;
                DryCoilTestEvapInletWetBulb = EvapInletWetBulb;
                Counter = 0;
                Converged = false;
                while (!Converged) {
                    EvapTotCapTempModFac =
                        CurveValue(state, TESCoil(TESCoilNum).CoolingAndDischargeCoolingCapFTempCurve, DryCoilTestEvapInletWetBulb, CondInletTemp, sTES);
                    EvapTotCapTempModFac = max(0.0, EvapTotCapTempModFac); // could warn if negative, DXcoil does
                    EvapTotCapFlowModFac = CurveValue(state, TESCoil(TESCoilNum).CoolingAndDischargeCoolingCapFFlowCurve, AirMassFlowRatio);
                    EvapTotCapFlowModFac = max(0.0, EvapTotCapFlowModFac); // could warn if negative, DXcoil does
                    EvapTotCap = TESCoil(TESCoilNum).CoolingAndDischargeRatedTotCap * EvapTotCapTempModFac * EvapTotCapFlowModFac;
                    // coil bypass factor = 0.0
                    hADP = EvapInletEnthalpy - (EvapTotCap / EvapAirMassFlow);
                    tADP = PsyTsatFnHPb(state, hADP, OutBaroPress, RoutineName);
                    wADP = min(EvapInletHumRat, PsyWFnTdbH(state, tADP, hADP, RoutineName));
                    hTinwADP = PsyHFnTdbW(EvapInletDryBulb, wADP);
                    if ((EvapInletEnthalpy - hADP) > 1.e-10) {
                        SHRadp = min((hTinwADP - hADP) / (EvapInletEnthalpy - hADP), 1.0);
                    } else {
                        SHRadp = 1.0;
                    }

                    if ((wADP > DryCoilTestEvapInletHumRat) || (Counter >= 1 && Counter < MaxIter)) {
                        if (DryCoilTestEvapInletHumRat <= 0.0) DryCoilTestEvapInletHumRat = 0.00001;
                        werror = (DryCoilTestEvapInletHumRat - wADP) / DryCoilTestEvapInletHumRat;

                        DryCoilTestEvapInletHumRat = RelaxationFactor * wADP + (1.0 - RelaxationFactor) * DryCoilTestEvapInletHumRat;
                        DryCoilTestEvapInletWetBulb = PsyTwbFnTdbWPb(state, EvapInletDryBulb, DryCoilTestEvapInletHumRat, OutBaroPress, RoutineName);

                        ++Counter;
                        if (std::abs(werror) <= Tolerance) {
                            Converged = true;
                        } else {
                            Converged = false;
                        }
                    } else {
                        Converged = true;
                    }
                }
            }
            {
                if (state.dataCurveManager->PerfCurve(TESCoil(TESCoilNum).CoolingAndDischargeSHRFTempCurve).NumDims == 2) {
                    SHRTempFac = CurveValue(state, TESCoil(TESCoilNum).CoolingAndDischargeSHRFTempCurve, EvapInletWetBulb, EvapInletDryBulb);
                } else {
                    SHRTempFac = CurveValue(state, TESCoil(TESCoilNum).CoolingAndDischargeSHRFTempCurve, EvapInletWetBulb, EvapInletDryBulb, sTES);
                }
            }
            SHRFlowFac = CurveValue(state, TESCoil(TESCoilNum).CoolingAndDischargeSHRFFlowCurve, AirMassFlowRatio);
            SHR = TESCoil(TESCoilNum).CoolingAndDischargeRatedSHR * SHRTempFac * SHRFlowFac;
            SHR = min(SHR, 1.0); // warn maybe
            SHR = max(SHR, 0.0); // warn maybe
            if (CoilMightBeDry) {
                if ((EvapInletHumRat < DryCoilTestEvapInletHumRat) && (SHRadp > SHR)) { // coil is dry for sure
                    SHR = 1.0;
                } else if (SHRadp > SHR) {
                    SHR = SHRadp;
                }
            }
            PLF = CurveValue(state, TESCoil(TESCoilNum).CoolingAndDischargeCoolingPLFFPLRCurve, PartLoadRatio);
            if (PLF >= PartLoadRatio && PLF > 0.0) {
                EvapRuntimeFraction = PartLoadRatio / PLF;
            } else {
                EvapRuntimeFraction = 1.0; // warn maybe
            }
            // Calculate electricity consumed. First, get EIR modifying factors for off-rated conditions
            EIRTempModFac = CurveValue(state, TESCoil(TESCoilNum).CoolingAndDischargeCoolingEIRFTempCurve, EvapInletWetBulb, CondInletTemp, sTES);
            EIRTempModFac = max(EIRTempModFac, 0.0);
            EIRFlowModFac = CurveValue(state, TESCoil(TESCoilNum).CoolingAndDischargeCoolingEIRFFlowCurve, AirMassFlowRatio);
            EIRFlowModFac = max(EIRFlowModFac, 0.0);
            EIR = EIRTempModFac * EIRFlowModFac / TESCoil(TESCoilNum).CoolingAndDischargeCoolingRatedCOP;

            EvapElecCoolingPower = EvapTotCap * EIR * EvapRuntimeFraction;

            if (TESHasSomeCharge) {
                DischargeCapTempModFac =
                    CurveValue(state, TESCoil(TESCoilNum).CoolingAndDischargeDischargingCapFTempCurve, EvapInletWetBulb, CondInletTemp, sTES);
                DischargeCapTempModFac = max(0.0, DischargeCapTempModFac);
                DischargeCapFlowModFac = CurveValue(state, TESCoil(TESCoilNum).CoolingAndDischargeDischargingCapFFlowCurve, AirMassFlowRatio);
                DischargeCapFlowModFac = max(0.0, DischargeCapFlowModFac);

                DischargePLF = CurveValue(state, TESCoil(TESCoilNum).CoolingAndDischargeDischargingCapFEvapPLRCurve, PartLoadRatio);
                if (DischargePLF >= PartLoadRatio && DischargePLF > 0.0) {
                    DischargeRuntimeFraction = PartLoadRatio / DischargePLF;
                } else {
                    DischargeRuntimeFraction = 1.0; // warn maybe
                }

                TotDischargeCap = TESCoil(TESCoilNum).CoolingAndDischargeRatedDischargeCap * DischargeCapTempModFac * DischargeCapFlowModFac *
                                  DischargeRuntimeFraction;
                if (TotDischargeCap > QdotDischargeLimit) {
                    TotDischargeCap = min(TotDischargeCap, QdotDischargeLimit);
                }
                DischargeEIRTempModFac =
                    CurveValue(state, TESCoil(TESCoilNum).CoolingAndDischargeDischargingEIRFTempCurve, EvapInletWetBulb, CondInletTemp, sTES);
                DischargeEIRTempModFac = max(0.0, DischargeEIRTempModFac);
                DischargeEIRFlowModFac = CurveValue(state, TESCoil(TESCoilNum).CoolingAndDischargeDischargingEIRFFLowCurve, AirMassFlowRatio);
                DischargeEIRFlowModFac = max(0.0, DischargeEIRFlowModFac);

                DischargeEIR = (DischargeEIRTempModFac * DischargeEIRFlowModFac) / TESCoil(TESCoilNum).CoolingAndDischargeDischargingRatedCOP;
                DischargeElectricCoolingPower = TotDischargeCap * DischargeEIR * DischargeRuntimeFraction;
                TESCoil(TESCoilNum).QdotTES = TotDischargeCap;
            } else {
                TotDischargeCap = 0.0;
                DischargeRuntimeFraction = 0.0;
                DischargeElectricCoolingPower = 0.0;
                TESCoil(TESCoilNum).QdotTES = 0.0;
            }

            TotCap = EvapTotCap + TotDischargeCap;
            //  Calculate full load output conditions
            FullLoadOutAirEnth = EvapInletEnthalpy - TotCap / EvapAirMassFlow;

            hTinwout = EvapInletEnthalpy - (1.0 - SHR) * (TotCap / EvapAirMassFlow);
            // The following will often throw psych warnings for neg w, suppress warnings because error condition is handled in next IF
            FullLoadOutAirHumRat = PsyWFnTdbH(state, EvapInletDryBulb, hTinwout, RoutineName, true);
            FullLoadOutAirTemp = PsyTdbFnHW(FullLoadOutAirEnth, FullLoadOutAirHumRat);
            // Check for saturation error and modify temperature at constant enthalpy
            if (FullLoadOutAirTemp < PsyTsatFnHPb(state, FullLoadOutAirEnth, OutBaroPress, RoutineName)) {
                FullLoadOutAirTemp = PsyTsatFnHPb(state, FullLoadOutAirEnth, OutBaroPress, RoutineName);
                FullLoadOutAirHumRat = PsyWFnTdbH(state, FullLoadOutAirTemp, FullLoadOutAirEnth, RoutineName);
            }
            // Continuous fan, cycling compressor
            EvapOutletAirEnthalpy = ((PartLoadRatio)*FullLoadOutAirEnth + (1.0 - (PartLoadRatio)) * EvapInletEnthalpy);
            EvapOutletAirHumRat = ((PartLoadRatio)*FullLoadOutAirHumRat + (1.0 - (PartLoadRatio)) * EvapInletHumRat);
            EvapOutletAirTemp = PsyTdbFnHW(EvapOutletAirEnthalpy, EvapOutletAirHumRat);
            if (EvapOutletAirTemp < PsyTsatFnHPb(state, EvapOutletAirEnthalpy, OutBaroPress, RoutineName)) {
                EvapOutletAirTemp = PsyTsatFnHPb(state, EvapOutletAirEnthalpy, OutBaroPress, RoutineName);
                EvapOutletAirHumRat = PsyWFnTdbH(state, EvapOutletAirTemp, EvapOutletAirEnthalpy, RoutineName);
            }

            Node(TESCoil(TESCoilNum).EvapAirOutletNodeNum).Temp = EvapOutletAirTemp;
            Node(TESCoil(TESCoilNum).EvapAirOutletNodeNum).HumRat = EvapOutletAirHumRat;
            Node(TESCoil(TESCoilNum).EvapAirOutletNodeNum).Enthalpy = EvapOutletAirEnthalpy;
            Node(TESCoil(TESCoilNum).EvapAirOutletNodeNum).MassFlowRate = EvapAirMassFlow;
            Node(TESCoil(TESCoilNum).EvapAirOutletNodeNum).MassFlowRateMinAvail = Node(TESCoil(TESCoilNum).EvapAirInletNodeNum).MassFlowRateMinAvail;
            Node(TESCoil(TESCoilNum).EvapAirOutletNodeNum).MassFlowRateMaxAvail = Node(TESCoil(TESCoilNum).EvapAirInletNodeNum).MassFlowRateMaxAvail;

            // determine condenser leaving conditions
            QdotCond = EvapTotCap * EvapRuntimeFraction + EvapElecCoolingPower;
            Node(TESCoil(TESCoilNum).CondAirInletNodeNum).MassFlowRate = TESCoil(TESCoilNum).CondenserAirMassFlow;
            Node(TESCoil(TESCoilNum).CondAirOutletNodeNum).MassFlowRate = TESCoil(TESCoilNum).CondenserAirMassFlow;
            CondInletEnthalpy = PsyHFnTdbW(CondInletTemp, CondInletHumRat);
            CondOutletEnthalpy = CondInletEnthalpy + QdotCond / TESCoil(TESCoilNum).CondenserAirMassFlow;
            Node(TESCoil(TESCoilNum).CondAirOutletNodeNum).Temp = PsyTdbFnHW(CondOutletEnthalpy, CondInletHumRat);
            Node(TESCoil(TESCoilNum).CondAirOutletNodeNum).HumRat = CondInletHumRat;
            Node(TESCoil(TESCoilNum).CondAirOutletNodeNum).Enthalpy = CondOutletEnthalpy;

            TESCoil(TESCoilNum).ElecCoolingPower = EvapElecCoolingPower + DischargeElectricCoolingPower + TESCoil(TESCoilNum).AncillaryControlsPower;
            TESCoil(TESCoilNum).ElecCoolingEnergy = TESCoil(TESCoilNum).ElecCoolingPower * TimeStepSys * DataGlobalConstants::SecInHour();
            TESCoil(TESCoilNum).RuntimeFraction =
                (EvapTotCap * EvapRuntimeFraction + TotDischargeCap * DischargeRuntimeFraction) / (EvapTotCap + TotDischargeCap);

            TESCoil(TESCoilNum).EvapTotCoolingRate = EvapTotCap * EvapRuntimeFraction + TotDischargeCap * DischargeRuntimeFraction;
            TESCoil(TESCoilNum).EvapTotCoolingEnergy = TESCoil(TESCoilNum).EvapTotCoolingRate * TimeStepSys * DataGlobalConstants::SecInHour();
            MinAirHumRat = min(Node(TESCoil(TESCoilNum).EvapAirOutletNodeNum).HumRat, Node(TESCoil(TESCoilNum).EvapAirInletNodeNum).HumRat);
            TESCoil(TESCoilNum).EvapSensCoolingRate =
                EvapAirMassFlow * (PsyHFnTdbW(EvapInletDryBulb, MinAirHumRat) - PsyHFnTdbW(EvapOutletAirTemp, MinAirHumRat));
            if (TESCoil(TESCoilNum).EvapSensCoolingRate > TESCoil(TESCoilNum).EvapTotCoolingRate) {
                TESCoil(TESCoilNum).EvapSensCoolingRate = TESCoil(TESCoilNum).EvapTotCoolingRate;
            }
            TESCoil(TESCoilNum).EvapSensCoolingEnergy = TESCoil(TESCoilNum).EvapSensCoolingRate * TimeStepSys * DataGlobalConstants::SecInHour();
            TESCoil(TESCoilNum).EvapLatCoolingRate = TESCoil(TESCoilNum).EvapTotCoolingRate - TESCoil(TESCoilNum).EvapSensCoolingRate;
            TESCoil(TESCoilNum).EvapLatCoolingEnergy = TESCoil(TESCoilNum).EvapLatCoolingRate * TimeStepSys * DataGlobalConstants::SecInHour();

        } else { // coil is off; just pass through conditions
            TESCoil(TESCoilNum).QdotTES = 0.0;

            TESCoil(TESCoilNum).ElecCoolingPower = TESCoil(TESCoilNum).AncillaryControlsPower;
            TESCoil(TESCoilNum).ElecCoolingEnergy = TESCoil(TESCoilNum).ElecCoolingPower * TimeStepSys * DataGlobalConstants::SecInHour();
            TESCoil(TESCoilNum).RuntimeFraction = 0.0;

            TESCoil(TESCoilNum).RuntimeFraction = 0.0;
            TESCoil(TESCoilNum).EvapTotCoolingRate = 0.0;
            TESCoil(TESCoilNum).EvapTotCoolingEnergy = 0.0;
            TESCoil(TESCoilNum).EvapSensCoolingRate = 0.0;
            TESCoil(TESCoilNum).EvapSensCoolingEnergy = 0.0;
            TESCoil(TESCoilNum).EvapLatCoolingRate = 0.0;
            TESCoil(TESCoilNum).EvapLatCoolingEnergy = 0.0;

            Node(TESCoil(TESCoilNum).EvapAirOutletNodeNum).Temp = Node(TESCoil(TESCoilNum).EvapAirInletNodeNum).Temp;
            Node(TESCoil(TESCoilNum).EvapAirOutletNodeNum).HumRat = Node(TESCoil(TESCoilNum).EvapAirInletNodeNum).HumRat;
            Node(TESCoil(TESCoilNum).EvapAirOutletNodeNum).MassFlowRate = Node(TESCoil(TESCoilNum).EvapAirInletNodeNum).MassFlowRate;
            Node(TESCoil(TESCoilNum).EvapAirOutletNodeNum).MassFlowRateMinAvail = Node(TESCoil(TESCoilNum).EvapAirInletNodeNum).MassFlowRateMinAvail;
            Node(TESCoil(TESCoilNum).EvapAirOutletNodeNum).MassFlowRateMaxAvail = Node(TESCoil(TESCoilNum).EvapAirInletNodeNum).MassFlowRateMaxAvail;
            Node(TESCoil(TESCoilNum).EvapAirOutletNodeNum).Enthalpy =
                PsyHFnTdbW(Node(TESCoil(TESCoilNum).EvapAirOutletNodeNum).Temp, Node(TESCoil(TESCoilNum).EvapAirOutletNodeNum).HumRat);
            // nothing happens at condenser
            Node(TESCoil(TESCoilNum).CondAirOutletNodeNum).Temp = Node(TESCoil(TESCoilNum).CondAirInletNodeNum).Temp;
            Node(TESCoil(TESCoilNum).CondAirOutletNodeNum).HumRat = Node(TESCoil(TESCoilNum).CondAirInletNodeNum).HumRat;
            Node(TESCoil(TESCoilNum).CondAirInletNodeNum).MassFlowRate = 0.0;
            Node(TESCoil(TESCoilNum).CondAirOutletNodeNum).MassFlowRate = Node(TESCoil(TESCoilNum).CondAirInletNodeNum).MassFlowRate;
            Node(TESCoil(TESCoilNum).CondAirOutletNodeNum).Enthalpy =
                PsyHFnTdbW(Node(TESCoil(TESCoilNum).CondAirOutletNodeNum).Temp, Node(TESCoil(TESCoilNum).CondAirOutletNodeNum).HumRat);
            TESCoil(TESCoilNum).CondInletTemp = Node(TESCoil(TESCoilNum).CondAirInletNodeNum).Temp;
        }
        TESCoil(TESCoilNum).Q_TES = TESCoil(TESCoilNum).QdotTES * TimeStepSys * DataGlobalConstants::SecInHour();
        UpdateTEStorage(state, TESCoilNum);

        UpdateColdWeatherProtection(state, TESCoilNum);

        if (TESCoil(TESCoilNum).CondenserType == EvapCooled) {
<<<<<<< HEAD
            UpdateEvaporativeCondenserBasinHeater(state, TESCoilNum);
            UpdateEvaporativeCondenserWaterUse(TESCoilNum, CondInletHumRat, TESCoil(TESCoilNum).CondAirInletNodeNum);
=======
            UpdateEvaporativeCondenserBasinHeater(TESCoilNum);
            UpdateEvaporativeCondenserWaterUse(state, TESCoilNum, CondInletHumRat, TESCoil(TESCoilNum).CondAirInletNodeNum);
>>>>>>> bd7059c2
        }
    }

    void CalcTESCoilChargeOnlyMode(EnergyPlusData &state, int const TESCoilNum)
    {

        // SUBROUTINE INFORMATION:
        //       AUTHOR         Brent Griffith
        //       DATE WRITTEN   May 2013
        //       MODIFIED       na
        //       RE-ENGINEERED  na

        // PURPOSE OF THIS SUBROUTINE:
        // <description>

        // METHODOLOGY EMPLOYED:
        // <description>

        // REFERENCES:
        // na

        // Using/Aliasing
        using CurveManager::CurveValue;
        using DataHVACGlobals::TimeStepSys;
        using FluidProperties::GetDensityGlycol;
        using FluidProperties::GetSpecificHeatGlycol;

        // Locals
        // SUBROUTINE ARGUMENT DEFINITIONS:

        // SUBROUTINE PARAMETER DEFINITIONS:
        static std::string const RoutineName("CalcTESCoilChargeOnlyMode");

        // INTERFACE BLOCK SPECIFICATIONS:
        // na

        // DERIVED TYPE DEFINITIONS:
        // na

        // SUBROUTINE LOCAL VARIABLE DECLARATIONS:
        Real64 sTES;          // local state of Thermal Energy Storage (C or ice fraction)
        Real64 CondInletTemp; // Condenser inlet temperature (C). Outdoor dry-bulb temp for air-cooled condenser.
        // Outdoor Wetbulb +(1 - effectiveness)*(outdoor drybulb - outdoor wetbulb) for evap condenser.
        Real64 CondInletHumRat; // Condenser inlet humidity ratio (kg/kg). Zero for air-cooled condenser.
        // For evap condenser, its the humidity ratio of the air leaving the evap cooling pads.
        Real64 CondAirMassFlow;      // Condenser air mass flow rate [kg/s]
        Real64 CondInletEnthalpy;    // condenser inlet enthalpy [J/kg]
        Real64 CondAirSidePressure;  // Outdoor barometric pressure at condenser (Pa)
        Real64 QdotCond;             // condenser total heat rejection rate [W]
        Real64 CondOutletEnthalpy;   // condesner outlet enthalpy [J/kg]
        Real64 OutdoorDryBulb;       // outdoor air dry bulb local variable [C]
        Real64 OutdoorHumRat;        // outdoor air humidity ratio local [kg/kg]
        Real64 OutdoorWetBulb;       // outdoor air wetbulb local [C]
        Real64 CapModFac;            // local capacity modifying factor
        Real64 TotCap;               // total cooling (charging) capacity
        Real64 EIRModFac;            // local energy input ratio modifying factor
        Real64 EIR;                  // energy input ratio
        Real64 ElecCoolingPower;     // compressor electric power
        bool TESCanBeCharged(false); // true if room for tank to be charged.
        Real64 QdotChargeLimit;      // limit for charge cooling power to hit limit of storage.
        Real64 rho;                  // density of fluid in tank (kg/m3)
        Real64 TankMass;             // Mass of fluid in tank (kg)
        Real64 CpTank;               // Specific heat of water in tank (J/kg K)

        // nothing happens at Evaporator
        Node(TESCoil(TESCoilNum).EvapAirOutletNodeNum).Temp = Node(TESCoil(TESCoilNum).EvapAirInletNodeNum).Temp;
        Node(TESCoil(TESCoilNum).EvapAirOutletNodeNum).HumRat = Node(TESCoil(TESCoilNum).EvapAirInletNodeNum).HumRat;
        Node(TESCoil(TESCoilNum).EvapAirOutletNodeNum).MassFlowRate = Node(TESCoil(TESCoilNum).EvapAirInletNodeNum).MassFlowRate;
        Node(TESCoil(TESCoilNum).EvapAirOutletNodeNum).MassFlowRateMinAvail = Node(TESCoil(TESCoilNum).EvapAirInletNodeNum).MassFlowRateMinAvail;
        Node(TESCoil(TESCoilNum).EvapAirOutletNodeNum).MassFlowRateMaxAvail = Node(TESCoil(TESCoilNum).EvapAirInletNodeNum).MassFlowRateMaxAvail;
        Node(TESCoil(TESCoilNum).EvapAirOutletNodeNum).Enthalpy =
            PsyHFnTdbW(Node(TESCoil(TESCoilNum).EvapAirOutletNodeNum).Temp, Node(TESCoil(TESCoilNum).EvapAirOutletNodeNum).HumRat);

        // first deal with condenser
        if (TESCoil(TESCoilNum).CondenserType == AirCooled) {
            CondAirSidePressure = Node(TESCoil(TESCoilNum).CondAirInletNodeNum).Press;
            if (CondAirSidePressure == DefaultNodeValues.Press) {
                CondInletTemp = OutDryBulbTemp;
                CondInletHumRat = OutHumRat;
                CondAirSidePressure = OutBaroPress;
            } else {
                CondInletTemp = Node(TESCoil(TESCoilNum).CondAirInletNodeNum).Temp;
                CondInletHumRat = Node(TESCoil(TESCoilNum).CondAirInletNodeNum).HumRat;
            }
            CondAirMassFlow = TESCoil(TESCoilNum).CondenserAirMassFlow;
        } else if (TESCoil(TESCoilNum).CondenserType == EvapCooled) {
            CondAirSidePressure = Node(TESCoil(TESCoilNum).CondAirInletNodeNum).Press;
            if (CondAirSidePressure == DefaultNodeValues.Press) {
                OutdoorDryBulb = OutDryBulbTemp;
                OutdoorHumRat = OutHumRat;
                CondAirSidePressure = OutBaroPress;
                OutdoorWetBulb = OutWetBulbTemp;
            } else {
                OutdoorDryBulb = Node(TESCoil(TESCoilNum).CondAirInletNodeNum).Temp;
                OutdoorHumRat = Node(TESCoil(TESCoilNum).CondAirInletNodeNum).HumRat;
                OutdoorWetBulb = PsyTwbFnTdbWPb(state, OutdoorDryBulb, OutdoorHumRat, CondAirSidePressure, RoutineName);
            }
            CondAirMassFlow = TESCoil(TESCoilNum).CondenserAirMassFlow;
            // direct evap cool model
            CondInletTemp = OutdoorWetBulb + (OutdoorDryBulb - OutdoorWetBulb) * (1.0 - TESCoil(TESCoilNum).EvapCondEffect);
            CondInletHumRat = PsyWFnTdbTwbPb(state, CondInletTemp, OutdoorWetBulb, CondAirSidePressure, RoutineName);
        }

        if (TESCoil(TESCoilNum).StorageMedia == FluidBased) {
            sTES = TESCoil(TESCoilNum).FluidTankTempFinalLastTimestep;
            if ((sTES > TESCoil(TESCoilNum).MinimumFluidTankTempLimit) && (sTES < TESCoil(TESCoilNum).MaximumFluidTankTempLimit)) {
                TESCanBeCharged = true;
                // find charge limit to reach limits
                rho = GetDensityGlycol(state, TESCoil(TESCoilNum).StorageFluidName, sTES, TESCoil(TESCoilNum).StorageFluidIndex, RoutineName);
                TankMass = rho * TESCoil(TESCoilNum).FluidStorageVolume;
                CpTank = GetSpecificHeatGlycol(state, TESCoil(TESCoilNum).StorageFluidName, sTES, TESCoil(TESCoilNum).StorageFluidIndex, RoutineName);
                // simple linear approximation of DT/Dt term in McpDT/Dt
                QdotChargeLimit = TankMass * CpTank * (sTES - TESCoil(TESCoilNum).MinimumFluidTankTempLimit) / (TimeStepSys * DataGlobalConstants::SecInHour());
            } else {
                TESCanBeCharged = false;
            }
        } else if (TESCoil(TESCoilNum).StorageMedia == IceBased) {
            sTES = TESCoil(TESCoilNum).IceFracRemainLastTimestep;
            if (sTES < 1.0) {
                TESCanBeCharged = true;
                // find charge limit to reach limit
                QdotChargeLimit = (1.0 - sTES) * TESCoil(TESCoilNum).IceStorageCapacity / (TimeStepSys * DataGlobalConstants::SecInHour());
            } else {
                TESCanBeCharged = false;
            }
        } else {
            assert(false);
        }

        if (TESCanBeCharged) { // coil is running
            CapModFac = CurveValue(state, TESCoil(TESCoilNum).ChargeOnlyChargingCapFTempCurve, CondInletTemp, sTES);
            CapModFac = max(0.0, CapModFac);
            TotCap = TESCoil(TESCoilNum).ChargeOnlyRatedCapacity * CapModFac;
            if (TotCap > QdotChargeLimit) {
                TESCoil(TESCoilNum).RuntimeFraction = QdotChargeLimit / TotCap;
                TotCap = min(TotCap, QdotChargeLimit);
            } else {
                TESCoil(TESCoilNum).RuntimeFraction = 1.0;
            }
            EIRModFac = CurveValue(state, TESCoil(TESCoilNum).ChargeOnlyChargingEIRFTempCurve, CondInletTemp, sTES);
            EIRModFac = max(0.0, EIRModFac);
            EIR = EIRModFac / TESCoil(TESCoilNum).ChargeOnlyRatedCOP;
            ElecCoolingPower = TotCap * EIR;
            QdotCond = TotCap + ElecCoolingPower;
            Node(TESCoil(TESCoilNum).CondAirInletNodeNum).MassFlowRate = TESCoil(TESCoilNum).CondenserAirMassFlow;
            Node(TESCoil(TESCoilNum).CondAirOutletNodeNum).MassFlowRate = TESCoil(TESCoilNum).CondenserAirMassFlow;
            CondInletEnthalpy = PsyHFnTdbW(CondInletTemp, CondInletHumRat);
            CondOutletEnthalpy = CondInletEnthalpy + QdotCond / TESCoil(TESCoilNum).CondenserAirMassFlow;
            Node(TESCoil(TESCoilNum).CondAirOutletNodeNum).Temp = PsyTdbFnHW(CondOutletEnthalpy, CondInletHumRat);
            Node(TESCoil(TESCoilNum).CondAirOutletNodeNum).HumRat = CondInletHumRat;
            Node(TESCoil(TESCoilNum).CondAirOutletNodeNum).Enthalpy = CondOutletEnthalpy;

            TESCoil(TESCoilNum).ElecCoolingPower = ElecCoolingPower + TESCoil(TESCoilNum).AncillaryControlsPower;
            TESCoil(TESCoilNum).ElecCoolingEnergy = TESCoil(TESCoilNum).ElecCoolingPower * TimeStepSys * DataGlobalConstants::SecInHour();

            TESCoil(TESCoilNum).QdotTES = -TotCap; // negative for cooling

        } else { // not running
            TESCoil(TESCoilNum).ElecCoolingPower = TESCoil(TESCoilNum).AncillaryControlsPower;
            TESCoil(TESCoilNum).ElecCoolingEnergy = TESCoil(TESCoilNum).ElecCoolingPower * TimeStepSys * DataGlobalConstants::SecInHour();
            TESCoil(TESCoilNum).RuntimeFraction = 0.0;
            TESCoil(TESCoilNum).QdotTES = 0.0;
            Node(TESCoil(TESCoilNum).CondAirOutletNodeNum).Temp = Node(TESCoil(TESCoilNum).CondAirInletNodeNum).Temp;
            Node(TESCoil(TESCoilNum).CondAirOutletNodeNum).HumRat = Node(TESCoil(TESCoilNum).CondAirInletNodeNum).HumRat;
            Node(TESCoil(TESCoilNum).CondAirInletNodeNum).MassFlowRate = 0.0;
            Node(TESCoil(TESCoilNum).CondAirOutletNodeNum).MassFlowRate = Node(TESCoil(TESCoilNum).CondAirInletNodeNum).MassFlowRate;
            Node(TESCoil(TESCoilNum).CondAirOutletNodeNum).Enthalpy =
                PsyHFnTdbW(Node(TESCoil(TESCoilNum).CondAirOutletNodeNum).Temp, Node(TESCoil(TESCoilNum).CondAirOutletNodeNum).HumRat);
        }
        TESCoil(TESCoilNum).Q_TES = TESCoil(TESCoilNum).QdotTES * TimeStepSys * DataGlobalConstants::SecInHour();

        TESCoil(TESCoilNum).EvapTotCoolingRate = 0.0;
        TESCoil(TESCoilNum).EvapTotCoolingEnergy = 0.0;
        TESCoil(TESCoilNum).EvapSensCoolingRate = 0.0;
        TESCoil(TESCoilNum).EvapSensCoolingEnergy = 0.0;
        TESCoil(TESCoilNum).EvapLatCoolingRate = 0.0;
        TESCoil(TESCoilNum).EvapLatCoolingEnergy = 0.0;

        UpdateTEStorage(state, TESCoilNum);

        UpdateColdWeatherProtection(state, TESCoilNum);

        if (TESCoil(TESCoilNum).CondenserType == EvapCooled) {
<<<<<<< HEAD
            UpdateEvaporativeCondenserBasinHeater(state, TESCoilNum);
            UpdateEvaporativeCondenserWaterUse(TESCoilNum, CondInletHumRat, TESCoil(TESCoilNum).CondAirInletNodeNum);
=======
            UpdateEvaporativeCondenserBasinHeater(TESCoilNum);
            UpdateEvaporativeCondenserWaterUse(state, TESCoilNum, CondInletHumRat, TESCoil(TESCoilNum).CondAirInletNodeNum);
>>>>>>> bd7059c2
        }
    }

    void CalcTESCoilDischargeOnlyMode(EnergyPlusData &state, int const TESCoilNum, Real64 const PartLoadRatio)
    {

        // SUBROUTINE INFORMATION:
        //       AUTHOR         Brent Griffith
        //       DATE WRITTEN   April 2013
        //       MODIFIED       na
        //       RE-ENGINEERED  na

        // PURPOSE OF THIS SUBROUTINE:
        // <description>

        // METHODOLOGY EMPLOYED:
        // <description>

        // REFERENCES:
        // na

        // Using/Aliasing
        using CurveManager::CurveValue;
        using DataHVACGlobals::TimeStepSys;
        using FluidProperties::GetDensityGlycol;
        using FluidProperties::GetSpecificHeatGlycol;

        // Locals
        // SUBROUTINE ARGUMENT DEFINITIONS:

        // SUBROUTINE PARAMETER DEFINITIONS:
        int const MaxIter(30);
        Real64 const RelaxationFactor(0.4);
        Real64 const Tolerance(0.1);
        static std::string const RoutineName("CalcTESCoilDischargeOnlyMode");
        static std::string const StorageTankName("CalcTESWaterStorageTank");

        // INTERFACE BLOCK SPECIFICATIONS:
        // na

        // DERIVED TYPE DEFINITIONS:
        // na

        // SUBROUTINE LOCAL VARIABLE DECLARATIONS:
        Real64 AirMassFlowRatio;      // evaporator inlet air mass flow divided by design mass flow [ ]
        Real64 EvapAirMassFlow;       // local for evaporator air mass flow [kg/s]
        Real64 EvapInletDryBulb;      // evaporator inlet air drybulb [C]
        Real64 EvapInletHumRat;       // evaporator inlet air humidity ratio [kg/kg]
        Real64 EvapInletWetBulb;      // evaporator inlet air wetbulb [C]
        Real64 EvapInletEnthalpy;     // evaporator inlet air enthalpy [J/kg]
        Real64 sTES;                  // state of charge of Thermal Energy Storage
        Real64 TotCapTempModFac;      // total coolin capacity modification factor due to temps []
        Real64 TotCapFlowModFac;      // Total cooling capacity modification factor due to flow []
        Real64 TotCap;                // total cooling capacity
        Real64 SHRTempFac(0.0);       // sensible heat ratio modification factor due to temps []
        Real64 SHRFlowFac;            // sensible heat ratio modification factor due to flow []
        Real64 SHR;                   // sensible heat ratio
        Real64 PLF;                   // part load factor
        Real64 PLR;                   // part load ratio
        Real64 RuntimeFraction;       // compressor running time divided by full time of timestep.
        Real64 FullLoadOutAirEnth;    // evaporator outlet full load enthalpy [J/kg]
        Real64 FullLoadOutAirHumRat;  // evaporator outlet humidity ratio at full load
        Real64 FullLoadOutAirTemp;    // evaporator outlet air temperature at full load [C]
        Real64 hTinwout;              // Enthalpy at inlet dry-bulb and outlet humidity ratio [J/kg]
        Real64 EvapOutletAirEnthalpy; // evaporator outlet air enthalpy [J/kg]
        Real64 EvapOutletAirHumRat;   // evaporator outlet air humidity ratio [kg/kg]
        Real64 EvapOutletAirTemp;     // evaporator outlet drybulb [C]
        Real64 EIRTempModFac;         // energy input ratio modification factor due to temperatures []
        Real64 EIRFlowModFac;         // energy input ratio modification factor due to flow []
        Real64 EIR;                   // energy input ratio
        Real64 ElecCoolingPower;      // compressor electric power
        Real64 MinAirHumRat;          // minimum air humidity ratio
        bool TESHasSomeCharge;        // true when there is something avaiable in storage
        Real64 QdotDischargeLimit;    // limit for how much storage can be discharged without overshooting
        Real64 rho;                   // density of water in tank (kg/m3)
        Real64 TankMass;              // Mass of water in tank (kg)
        Real64 CpTank;                // Specific heat of water in tank (J/kg K)
        Real64 QdotTEStest;
        Real64 RuntimeFractionLimit;
        Real64 PartLoadOutAirEnth;        // local leaving enthalpy at part load
        Real64 PartLoadDryCoilOutAirTemp; // local leaving drybulb if coil were dry
        bool CoilMightBeDry;
        int Counter;
        bool Converged;
        Real64 DryCoilTestEvapInletHumRat;
        Real64 DryCoilTestEvapInletWetBulb;
        Real64 hADP;
        Real64 tADP;
        Real64 wADP;
        Real64 hTinwADP;
        Real64 SHRadp;
        Real64 werror;

        PLR = PartLoadRatio;

        EvapAirMassFlow = Node(TESCoil(TESCoilNum).EvapAirInletNodeNum).MassFlowRate;
        EvapInletDryBulb = Node(TESCoil(TESCoilNum).EvapAirInletNodeNum).Temp;
        EvapInletHumRat = Node(TESCoil(TESCoilNum).EvapAirInletNodeNum).HumRat;
        EvapInletWetBulb = PsyTwbFnTdbWPb(state, EvapInletDryBulb, EvapInletHumRat, OutBaroPress, RoutineName);
        EvapInletEnthalpy = Node(TESCoil(TESCoilNum).EvapAirInletNodeNum).Enthalpy;
        CoilMightBeDry = false;

        if (TESCoil(TESCoilNum).StorageMedia == FluidBased) {
            sTES = TESCoil(TESCoilNum).FluidTankTempFinalLastTimestep;
            if ((sTES >= TESCoil(TESCoilNum).MinimumFluidTankTempLimit) && (sTES < TESCoil(TESCoilNum).MaximumFluidTankTempLimit)) {
                TESHasSomeCharge = true;
                rho = GetDensityGlycol(state, TESCoil(TESCoilNum).StorageFluidName, sTES, TESCoil(TESCoilNum).StorageFluidIndex, StorageTankName);
                TankMass = rho * TESCoil(TESCoilNum).FluidStorageVolume;
                CpTank = GetSpecificHeatGlycol(state, TESCoil(TESCoilNum).StorageFluidName, sTES, TESCoil(TESCoilNum).StorageFluidIndex, StorageTankName);
                // simple linear approximation of DT/Dt term in McpDT/Dt
                QdotDischargeLimit = TankMass * CpTank * (TESCoil(TESCoilNum).MaximumFluidTankTempLimit - sTES) / (TimeStepSys * DataGlobalConstants::SecInHour());
            } else {
                TESHasSomeCharge = false;
            }
        } else if (TESCoil(TESCoilNum).StorageMedia == IceBased) {
            sTES = TESCoil(TESCoilNum).IceFracRemainLastTimestep;
            if (sTES > 0.0) {
                TESHasSomeCharge = true;
                // discharge limit
                QdotDischargeLimit = (sTES)*TESCoil(TESCoilNum).IceStorageCapacity / (TimeStepSys * DataGlobalConstants::SecInHour());
            } else {
                TESHasSomeCharge = false;
            }
        }

        if ((EvapAirMassFlow > SmallMassFlow) && (PLR > 0.0) && TESHasSomeCharge) { // coil is running
            AirMassFlowRatio = EvapAirMassFlow / TESCoil(TESCoilNum).RatedEvapAirMassFlowRate;

            TotCapTempModFac = CurveValue(state, TESCoil(TESCoilNum).DischargeOnlyCapFTempCurve, EvapInletWetBulb, sTES);
            TotCapTempModFac = max(0.0, TotCapTempModFac);
            TotCapFlowModFac = CurveValue(state, TESCoil(TESCoilNum).DischargeOnlyCapFFlowCurve, AirMassFlowRatio);
            TotCapFlowModFac = max(0.0, TotCapFlowModFac);
            TotCap = TESCoil(TESCoilNum).DischargeOnlyRatedDischargeCap * TotCapTempModFac * TotCapFlowModFac;

            PLF = CurveValue(state, TESCoil(TESCoilNum).DischargeOnlyPLFFPLRCurve, PLR);
            if (PLF >= PLR && PLF > 0.0) {
                RuntimeFraction = PLR / PLF;
            } else {
                RuntimeFraction = 1.0; // warn maybe
            }
            // Calculate electricity consumed. First, get EIR modifying factors for off-rated conditions
            EIRTempModFac = CurveValue(state, TESCoil(TESCoilNum).DischargeOnlyEIRFTempCurve, EvapInletWetBulb, sTES);
            EIRTempModFac = max(EIRTempModFac, 0.0);
            EIRFlowModFac = CurveValue(state, TESCoil(TESCoilNum).DischargeOnlyEIRFFlowCurve, AirMassFlowRatio);
            EIRFlowModFac = max(EIRFlowModFac, 0.0);
            EIR = EIRTempModFac * EIRFlowModFac / TESCoil(TESCoilNum).DischargeOnlyRatedCOP;

            ElecCoolingPower = TotCap * EIR * RuntimeFraction;
            QdotTEStest = TotCap * RuntimeFraction + ElecCoolingPower;

            if (QdotTEStest > QdotDischargeLimit) {
                RuntimeFractionLimit = QdotDischargeLimit / (TotCap + TotCap * EIR);
                RuntimeFraction = min(RuntimeFraction, RuntimeFractionLimit);
                PLR = RuntimeFraction * PLF;
                ElecCoolingPower = TotCap * EIR * RuntimeFraction;
            }
            // now see if coil is running dry
            PartLoadOutAirEnth = EvapInletEnthalpy - (TotCap * PartLoadRatio) / EvapAirMassFlow;
            PartLoadDryCoilOutAirTemp = PsyTdbFnHW(PartLoadOutAirEnth, EvapInletHumRat);
            if (PartLoadDryCoilOutAirTemp > PsyTsatFnHPb(state, PartLoadOutAirEnth, OutBaroPress, RoutineName)) {
                CoilMightBeDry = true;
                // find wADP, humidity ratio at apparatus dewpoint and inlet hum rat that would have dry coil
                DryCoilTestEvapInletHumRat = EvapInletHumRat;
                DryCoilTestEvapInletWetBulb = EvapInletWetBulb;
                Counter = 0;
                Converged = false;
                while (!Converged) {
                    TotCapTempModFac = CurveValue(state, TESCoil(TESCoilNum).DischargeOnlyCapFTempCurve, DryCoilTestEvapInletWetBulb, sTES);
                    TotCapTempModFac = max(0.0, TotCapTempModFac);
                    TotCapFlowModFac = CurveValue(state, TESCoil(TESCoilNum).DischargeOnlyCapFFlowCurve, AirMassFlowRatio);
                    TotCapFlowModFac = max(0.0, TotCapFlowModFac);
                    TotCap = TESCoil(TESCoilNum).DischargeOnlyRatedDischargeCap * TotCapTempModFac * TotCapFlowModFac;
                    // coil bypass factor = 0.0
                    hADP = EvapInletEnthalpy - (TotCap / EvapAirMassFlow);
                    tADP = PsyTsatFnHPb(state, hADP, OutBaroPress, RoutineName);
                    wADP = min(EvapInletHumRat, PsyWFnTdbH(state, tADP, hADP, RoutineName));
                    hTinwADP = PsyHFnTdbW(EvapInletDryBulb, wADP);
                    if ((EvapInletEnthalpy - hADP) > 1.e-10) {
                        SHRadp = min((hTinwADP - hADP) / (EvapInletEnthalpy - hADP), 1.0);
                    } else {
                        SHRadp = 1.0;
                    }

                    if ((wADP > DryCoilTestEvapInletHumRat) || (Counter >= 1 && Counter < MaxIter)) {
                        if (DryCoilTestEvapInletHumRat <= 0.0) DryCoilTestEvapInletHumRat = 0.00001;
                        werror = (DryCoilTestEvapInletHumRat - wADP) / DryCoilTestEvapInletHumRat;

                        DryCoilTestEvapInletHumRat = RelaxationFactor * wADP + (1.0 - RelaxationFactor) * DryCoilTestEvapInletHumRat;
                        DryCoilTestEvapInletWetBulb = PsyTwbFnTdbWPb(state, EvapInletDryBulb, DryCoilTestEvapInletHumRat, OutBaroPress, RoutineName);

                        ++Counter;
                        if (std::abs(werror) <= Tolerance) {
                            Converged = true;
                        } else {
                            Converged = false;
                        }
                    } else {
                        Converged = true;
                    }
                }
            } // coil will be wet so use SHR curves
            {
                if (state.dataCurveManager->PerfCurve(TESCoil(TESCoilNum).DischargeOnlySHRFTempCurve).NumDims == 2) {
                    SHRTempFac = CurveValue(state, TESCoil(TESCoilNum).DischargeOnlySHRFTempCurve, EvapInletWetBulb, EvapInletDryBulb);
                } else {
                    SHRTempFac = CurveValue(state, TESCoil(TESCoilNum).DischargeOnlySHRFTempCurve, EvapInletWetBulb, EvapInletDryBulb, sTES);
                }
            }

            SHRFlowFac = CurveValue(state, TESCoil(TESCoilNum).DischargeOnlySHRFFLowCurve, AirMassFlowRatio);
            SHR = TESCoil(TESCoilNum).DischargeOnlyRatedSHR * SHRTempFac * SHRFlowFac;
            SHR = min(SHR, 1.0); // warn maybe
            SHR = max(SHR, 0.0); // warn maybe
            if (CoilMightBeDry) {
                if ((EvapInletHumRat < DryCoilTestEvapInletHumRat) && (SHRadp > SHR)) { // coil is dry for sure
                    SHR = 1.0;
                } else if (SHRadp > SHR) {
                    SHR = SHRadp;
                }
            }
            //  Calculate full load output conditions
            FullLoadOutAirEnth = EvapInletEnthalpy - TotCap / EvapAirMassFlow;

            hTinwout = EvapInletEnthalpy - (1.0 - SHR) * (TotCap / EvapAirMassFlow);
            // The following will often throw psych warnings for neg w, suppress warnings because error condition is handled in next IF
            FullLoadOutAirHumRat = PsyWFnTdbH(state, EvapInletDryBulb, hTinwout, RoutineName, true);
            FullLoadOutAirTemp = PsyTdbFnHW(FullLoadOutAirEnth, FullLoadOutAirHumRat);
            // Check for saturation error and modify temperature at constant enthalpy
            if (FullLoadOutAirTemp < PsyTsatFnHPb(state, FullLoadOutAirEnth, OutBaroPress, RoutineName)) {
                FullLoadOutAirTemp = PsyTsatFnHPb(state, FullLoadOutAirEnth, OutBaroPress, RoutineName);
                FullLoadOutAirHumRat = PsyWFnTdbH(state, FullLoadOutAirTemp, FullLoadOutAirEnth, RoutineName);
            }

            // Continuous fan, cycling compressor
            EvapOutletAirEnthalpy = ((PLR)*FullLoadOutAirEnth + (1.0 - (PLR)) * EvapInletEnthalpy);
            EvapOutletAirHumRat = ((PLR)*FullLoadOutAirHumRat + (1.0 - (PLR)) * EvapInletHumRat);
            EvapOutletAirTemp = PsyTdbFnHW(EvapOutletAirEnthalpy, EvapOutletAirHumRat);
            if (EvapOutletAirTemp < PsyTsatFnHPb(state, EvapOutletAirEnthalpy, OutBaroPress, RoutineName)) {
                EvapOutletAirTemp = PsyTsatFnHPb(state, EvapOutletAirEnthalpy, OutBaroPress, RoutineName);
                EvapOutletAirHumRat = PsyWFnTdbH(state, EvapOutletAirTemp, EvapOutletAirEnthalpy, RoutineName);
            }

            Node(TESCoil(TESCoilNum).EvapAirOutletNodeNum).Temp = EvapOutletAirTemp;
            Node(TESCoil(TESCoilNum).EvapAirOutletNodeNum).HumRat = EvapOutletAirHumRat;
            Node(TESCoil(TESCoilNum).EvapAirOutletNodeNum).Enthalpy = EvapOutletAirEnthalpy;
            Node(TESCoil(TESCoilNum).EvapAirOutletNodeNum).MassFlowRate = EvapAirMassFlow;
            Node(TESCoil(TESCoilNum).EvapAirOutletNodeNum).MassFlowRateMinAvail = Node(TESCoil(TESCoilNum).EvapAirInletNodeNum).MassFlowRateMinAvail;
            Node(TESCoil(TESCoilNum).EvapAirOutletNodeNum).MassFlowRateMaxAvail = Node(TESCoil(TESCoilNum).EvapAirInletNodeNum).MassFlowRateMaxAvail;
            TESCoil(TESCoilNum).ElecCoolingPower = ElecCoolingPower + TESCoil(TESCoilNum).AncillaryControlsPower;
            TESCoil(TESCoilNum).ElecCoolingEnergy = TESCoil(TESCoilNum).ElecCoolingPower * TimeStepSys * DataGlobalConstants::SecInHour();
            TESCoil(TESCoilNum).RuntimeFraction = RuntimeFraction;
            TESCoil(TESCoilNum).EvapTotCoolingRate = TotCap * RuntimeFraction; // double check this
            TESCoil(TESCoilNum).EvapTotCoolingEnergy = TotCap * RuntimeFraction * TimeStepSys * DataGlobalConstants::SecInHour();
            MinAirHumRat = min(Node(TESCoil(TESCoilNum).EvapAirOutletNodeNum).HumRat, Node(TESCoil(TESCoilNum).EvapAirInletNodeNum).HumRat);
            TESCoil(TESCoilNum).EvapSensCoolingRate =
                EvapAirMassFlow * (PsyHFnTdbW(EvapInletDryBulb, MinAirHumRat) - PsyHFnTdbW(EvapOutletAirTemp, MinAirHumRat));
            if (TESCoil(TESCoilNum).EvapSensCoolingRate > TESCoil(TESCoilNum).EvapTotCoolingRate) {
                TESCoil(TESCoilNum).EvapSensCoolingRate = TESCoil(TESCoilNum).EvapTotCoolingRate;
            }
            TESCoil(TESCoilNum).EvapSensCoolingEnergy = TESCoil(TESCoilNum).EvapSensCoolingRate * TimeStepSys * DataGlobalConstants::SecInHour();
            TESCoil(TESCoilNum).EvapLatCoolingRate = TESCoil(TESCoilNum).EvapTotCoolingRate - TESCoil(TESCoilNum).EvapSensCoolingRate;
            TESCoil(TESCoilNum).EvapLatCoolingEnergy = TESCoil(TESCoilNum).EvapLatCoolingRate * TimeStepSys * DataGlobalConstants::SecInHour();

            TESCoil(TESCoilNum).QdotTES = TotCap * RuntimeFraction + ElecCoolingPower; // all heat rejection into storage

        } else { // coil is off; just pass through conditions
            TESCoil(TESCoilNum).QdotTES = 0.0;

            TESCoil(TESCoilNum).ElecCoolingPower = TESCoil(TESCoilNum).AncillaryControlsPower;
            TESCoil(TESCoilNum).ElecCoolingEnergy = TESCoil(TESCoilNum).ElecCoolingPower * TimeStepSys * DataGlobalConstants::SecInHour();
            TESCoil(TESCoilNum).RuntimeFraction = 0.0;

            TESCoil(TESCoilNum).RuntimeFraction = 0.0;
            TESCoil(TESCoilNum).EvapTotCoolingRate = 0.0;
            TESCoil(TESCoilNum).EvapTotCoolingEnergy = 0.0;
            TESCoil(TESCoilNum).EvapSensCoolingRate = 0.0;
            TESCoil(TESCoilNum).EvapSensCoolingEnergy = 0.0;
            TESCoil(TESCoilNum).EvapLatCoolingRate = 0.0;
            TESCoil(TESCoilNum).EvapLatCoolingEnergy = 0.0;

            Node(TESCoil(TESCoilNum).EvapAirOutletNodeNum).Temp = Node(TESCoil(TESCoilNum).EvapAirInletNodeNum).Temp;
            Node(TESCoil(TESCoilNum).EvapAirOutletNodeNum).HumRat = Node(TESCoil(TESCoilNum).EvapAirInletNodeNum).HumRat;
            Node(TESCoil(TESCoilNum).EvapAirOutletNodeNum).MassFlowRate = Node(TESCoil(TESCoilNum).EvapAirInletNodeNum).MassFlowRate;
            Node(TESCoil(TESCoilNum).EvapAirOutletNodeNum).MassFlowRateMinAvail = Node(TESCoil(TESCoilNum).EvapAirInletNodeNum).MassFlowRateMinAvail;
            Node(TESCoil(TESCoilNum).EvapAirOutletNodeNum).MassFlowRateMaxAvail = Node(TESCoil(TESCoilNum).EvapAirInletNodeNum).MassFlowRateMaxAvail;
            Node(TESCoil(TESCoilNum).EvapAirOutletNodeNum).Enthalpy =
                PsyHFnTdbW(Node(TESCoil(TESCoilNum).EvapAirOutletNodeNum).Temp, Node(TESCoil(TESCoilNum).EvapAirOutletNodeNum).HumRat);
        }

        // nothing happens at condenser
        Node(TESCoil(TESCoilNum).CondAirOutletNodeNum).Temp = Node(TESCoil(TESCoilNum).CondAirInletNodeNum).Temp;
        Node(TESCoil(TESCoilNum).CondAirOutletNodeNum).HumRat = Node(TESCoil(TESCoilNum).CondAirInletNodeNum).HumRat;
        Node(TESCoil(TESCoilNum).CondAirInletNodeNum).MassFlowRate = 0.0;
        Node(TESCoil(TESCoilNum).CondAirOutletNodeNum).MassFlowRate = Node(TESCoil(TESCoilNum).CondAirInletNodeNum).MassFlowRate;
        Node(TESCoil(TESCoilNum).CondAirOutletNodeNum).Enthalpy =
            PsyHFnTdbW(Node(TESCoil(TESCoilNum).CondAirOutletNodeNum).Temp, Node(TESCoil(TESCoilNum).CondAirOutletNodeNum).HumRat);
        TESCoil(TESCoilNum).CondInletTemp = Node(TESCoil(TESCoilNum).CondAirInletNodeNum).Temp;
        TESCoil(TESCoilNum).Q_TES = TESCoil(TESCoilNum).QdotTES * TimeStepSys * DataGlobalConstants::SecInHour();
        UpdateTEStorage(state, TESCoilNum);

        UpdateColdWeatherProtection(state, TESCoilNum);

        if (TESCoil(TESCoilNum).CondenserType == EvapCooled) {
            UpdateEvaporativeCondenserBasinHeater(state, TESCoilNum);
            UpdateEvaporativeCondenserWaterUse(
                state, TESCoilNum, Node(TESCoil(TESCoilNum).CondAirInletNodeNum).HumRat, TESCoil(TESCoilNum).CondAirInletNodeNum);
        }
    }

    void ControlTESIceStorageTankCoil(EnergyPlusData &state,
                                      std::string const &CoilName,      // child object coil name
                                      int CoilIndex,                    // child object coil index
                                      std::string SystemType,           // parent object system type
                                      int const FanOpMode,              // parent object fan operating mode
                                      Real64 const DesiredOutletTemp,   // desired outlet temperature [C]
                                      Real64 const DesiredOutletHumRat, // desired outlet humidity ratio [kg/kg]
                                      Real64 &PartLoadFrac, // value based on coil operation, if possible, as PLR required to meet T or w set point
                                      int &TESOpMode,       // value determined in InitTESCoil and passed back to parent for use in iteration routines
                                      int &ControlType,     // parent object dehumidification control type (e.g., None, Multimode, CoolReheat)
                                      int &SensPLRIter,     // iteration number of Sensible PLR Iteration warning message
                                      int &SensPLRIterIndex, // index to Sensible PLR Iteration warning message
                                      int &SensPLRFail,      // iteration number of Sensible PLR Iteration fail warning message
                                      int &SensPLRFailIndex, // index to Sensible PLR Iteration fail warning message
                                      int &LatPLRIter,       // iteration number of Latent PLR Iteration warning message
                                      int &LatPLRIterIndex,  // index to Latent PLR Iteration warning message
                                      int &LatPLRFail,       // iteration number of Latent PLR Iteration fail warning message
                                      int &LatPLRFailIndex   // index to Latent PLR Iteration fail warning message
    )
    {

        // SUBROUTINE INFORMATION:
        //       AUTHOR         R. Raustad (based on HVACDXSystem code)
        //       DATE WRITTEN   July 13, 2015
        //       MODIFIED       na
        //       RE-ENGINEERED  na

        // PURPOSE OF THIS SUBROUTINE:
        // Provides a common routine for parent objects. Parent objects will call this routine to determine the coil PLR.

        // METHODOLOGY EMPLOYED:
        // <description>

        // REFERENCES:
        // na

        // Using/Aliasing
        using General::RoundSigDigits;
        using General::SolveRoot;
        using TempSolveRoot::SolveRoot;

        // USE STATEMENTS:
        // na

        // Locals
        // SUBROUTINE ARGUMENT DEFINITIONS:

        // SUBROUTINE PARAMETER DEFINITIONS:
        int const MaxIte(500);         // Maximum number of iterations for solver
        Real64 const Acc(1.e-3);       // Accuracy of solver result
        Real64 const HumRatAcc(1.e-6); // Accuracy of solver result

        // INTERFACE BLOCK SPECIFICATIONS:
        // na

        // DERIVED TYPE DEFINITIONS:
        // na

        // SUBROUTINE LOCAL VARIABLE DECLARATIONS:
        int InletNode;
        int OutletNode;
        Real64 NoOutput;
        Real64 NoLoadHumRatOut;
        Real64 FullOutput;
        Real64 FullLoadHumRatOut;
        Real64 ReqOutput;
        Real64 OutletHumRatDXCoil;
        int SolFlag;            // return flag from RegulaFalsi for sensible load
        Array1D<Real64> Par(5); // Parameter array passed to solver

        InletNode = TESCoil(CoilIndex).EvapAirInletNodeNum;
        OutletNode = TESCoil(CoilIndex).EvapAirOutletNodeNum;

        // First get the control mode that the child coil is in
        SimTESCoil(state, CoilName, CoilIndex, FanOpMode, TESOpMode, PartLoadFrac);
        if (TESOpMode == OffMode || TESOpMode == ChargeOnlyMode) { // cannot cool
            PartLoadFrac = 0.0;
        } else {
            // Get no load result
            PartLoadFrac = 0.0;
            SimTESCoil(state, CoilName, CoilIndex, FanOpMode, TESOpMode, PartLoadFrac);
            NoOutput = Node(InletNode).MassFlowRate *
                       (PsyHFnTdbW(Node(OutletNode).Temp, Node(OutletNode).HumRat) - PsyHFnTdbW(Node(InletNode).Temp, Node(OutletNode).HumRat));
            NoLoadHumRatOut = Node(OutletNode).HumRat;

            // Get full load result
            PartLoadFrac = 1.0;
            SimTESCoil(state, CoilName, CoilIndex, FanOpMode, TESOpMode, PartLoadFrac);
            FullOutput = Node(InletNode).MassFlowRate *
                         (PsyHFnTdbW(Node(OutletNode).Temp, Node(OutletNode).HumRat) - PsyHFnTdbW(Node(InletNode).Temp, Node(OutletNode).HumRat));
            FullLoadHumRatOut = Node(OutletNode).HumRat;

            ReqOutput = Node(InletNode).MassFlowRate *
                        (PsyHFnTdbW(DesiredOutletTemp, Node(OutletNode).HumRat) - PsyHFnTdbW(Node(InletNode).Temp, Node(OutletNode).HumRat));
            //         IF NoOutput is lower than (more cooling than required) or very near the ReqOutput, do not run the compressor
            if ((NoOutput - ReqOutput) < Acc) {
                PartLoadFrac = 0.0;
                //         If the FullOutput is greater than (insufficient cooling) or very near the ReqOutput,
                //         run the compressor at PartLoadFrac = 1.
            } else if ((FullOutput - ReqOutput) > Acc) {
                PartLoadFrac = 1.0;
                //         Else find the PLR to meet the load
            } else {
                if (Node(OutletNode).Temp > DesiredOutletTemp) {
                    PartLoadFrac = 1.0;
                } else {
                    Par(1) = double(CoilIndex);
                    Par(2) = DesiredOutletTemp;
                    Par(3) = TESOpMode;
                    Par(4) = OutletNode;
                    Par(5) = double(FanOpMode);
                    TempSolveRoot::SolveRoot(state, Acc, MaxIte, SolFlag, PartLoadFrac, TESCoilResidualFunction, 0.0, 1.0, Par);
                    if (SolFlag == -1) {
                        if (!WarmupFlag) {
                            if (SensPLRIter < 1) {
                                ++SensPLRIter;
                                ShowWarningError(state, SystemType +
                                                 " - Iteration limit exceeded calculating DX unit sensible part-load ratio for unit = " + CoilName);
                                ShowContinueError(state, "Estimated part-load ratio  = " + RoundSigDigits((ReqOutput / FullOutput), 3));
                                ShowContinueError(state, "Calculated part-load ratio = " + RoundSigDigits(PartLoadFrac, 3));
                                ShowContinueErrorTimeStamp(state,
                                    "The calculated part-load ratio will be used and the simulation continues. Occurrence info:");
                            }
                            ShowRecurringWarningErrorAtEnd(SystemType + " \"" + CoilName +
                                                               "\" - Iteration limit exceeded calculating sensible part-load ratio error continues. "
                                                               "Sensible PLR statistics follow.",
                                                           SensPLRIterIndex,
                                                           PartLoadFrac,
                                                           PartLoadFrac);
                        }
                    } else if (SolFlag == -2) {
                        PartLoadFrac = ReqOutput / FullOutput;
                        if (!WarmupFlag) {
                            if (SensPLRFail < 1) {
                                ++SensPLRFail;
                                ShowWarningError(state,
                                    SystemType +
                                    " - DX unit sensible part-load ratio calculation failed: part-load ratio limits exceeded, for unit = " +
                                    CoilName);
                                ShowContinueError(state, "Estimated part-load ratio = " + RoundSigDigits(PartLoadFrac, 3));
                                ShowContinueErrorTimeStamp(state,
                                    "The estimated part-load ratio will be used and the simulation continues. Occurrence info:");
                            }
                            ShowRecurringWarningErrorAtEnd(
                                SystemType + " \"" + CoilName +
                                    "\" - DX unit sensible part-load ratio calculation failed error continues. Sensible PLR statistics follow.",
                                SensPLRFailIndex,
                                PartLoadFrac,
                                PartLoadFrac);
                        }
                    }
                }
                //         If system does not operate to meet sensible load, use no load humidity ratio to test against humidity setpoint,
                //         else use operating humidity ratio to test against humidity setpoint
                if (PartLoadFrac == 0.0) {
                    OutletHumRatDXCoil = NoLoadHumRatOut;
                } else {
                    OutletHumRatDXCoil = Node(OutletNode).HumRat;
                }
                // If humidity setpoint is not satisfied and humidity control type is CoolReheat,
                // then overcool to meet moisture load

                if ((OutletHumRatDXCoil > DesiredOutletHumRat) && (PartLoadFrac < 1.0) && (ControlType == DehumidControl_CoolReheat)) {
                    //           IF NoLoadHumRatOut is lower than (more dehumidification than required) or very near the DesOutHumRat,
                    //           do not run the compressor
                    if ((NoLoadHumRatOut - DesiredOutletHumRat) < HumRatAcc) {
                        // PartLoadFrac = PartLoadFrac; // keep part-load fraction from sensible calculation // Self-assignment commented out
                        //           If the FullLoadHumRatOut is greater than (insufficient dehumidification) or very near the DesOutHumRat,
                        //           run the compressor at PartLoadFrac = 1.
                    } else if ((DesiredOutletHumRat - FullLoadHumRatOut) < HumRatAcc) {
                        PartLoadFrac = 1.0;
                        //           Else find the PLR to meet the load
                    } else {
                        Par(1) = double(CoilIndex);
                        Par(2) = DesiredOutletHumRat;
                        Par(3) = TESOpMode;
                        Par(4) = OutletNode;
                        Par(5) = double(FanOpMode);
                        TempSolveRoot::SolveRoot(state, HumRatAcc, MaxIte, SolFlag, PartLoadFrac, TESCoilHumRatResidualFunction, 0.0, 1.0, Par);
                        if (SolFlag == -1) {
                            if (!WarmupFlag) {
                                if (LatPLRIter < 1) {
                                    ++LatPLRIter;
                                    ShowWarningError(state, SystemType +
                                                     " - Iteration limit exceeded calculating DX unit latent part-load ratio for unit = " + CoilName);
                                    ShowContinueError(state, "Estimated part-load ratio   = " + RoundSigDigits((ReqOutput / FullOutput), 3));
                                    ShowContinueError(state, "Calculated part-load ratio = " + RoundSigDigits(PartLoadFrac, 3));
                                    ShowContinueErrorTimeStamp(state,
                                        "The calculated part-load ratio will be used and the simulation continues. Occurrence info:");
                                }
                                ShowRecurringWarningErrorAtEnd(SystemType + " \"" + CoilName +
                                                                   "\" - Iteration limit exceeded calculating latent part-load ratio error "
                                                                   "continues. Latent PLR statistics follow.",
                                                               LatPLRIterIndex,
                                                               PartLoadFrac,
                                                               PartLoadFrac);
                            }
                        } else if (SolFlag == -2) {
                            //               RegulaFalsi returns PLR = minPLR when a solution cannot be found, recalculate PartLoadFrac.
                            if (NoLoadHumRatOut - FullLoadHumRatOut != 0.0) {
                                PartLoadFrac = (NoLoadHumRatOut - DesiredOutletHumRat) / (NoLoadHumRatOut - FullLoadHumRatOut);
                            } else {
                                PartLoadFrac = 1.0;
                            }
                            if (!WarmupFlag) {
                                if (LatPLRFail < 1) {
                                    ++LatPLRFail;
                                    ShowWarningError(state,
                                        SystemType +
                                        " - DX unit latent part-load ratio calculation failed: part-load ratio limits exceeded, for unit = " +
                                        CoilName);
                                    ShowContinueError(state, "Estimated part-load ratio = " + RoundSigDigits(PartLoadFrac, 3));
                                    ShowContinueErrorTimeStamp(state,
                                        "The estimated part-load ratio will be used and the simulation continues. Occurrence info:");
                                }
                                ShowRecurringWarningErrorAtEnd(
                                    SystemType + " \"" + CoilName +
                                        "\" - DX unit latent part-load ratio calculation failed error continues. Latent PLR statistics follow.",
                                    LatPLRFailIndex,
                                    PartLoadFrac,
                                    PartLoadFrac);
                            }
                        }
                    }
                } // End if humidity ratio setpoint not met - CoolReheat humidity control

            } // operating mode can cool
            if (PartLoadFrac > 1.0) {
                PartLoadFrac = 1.0;
            } else if (PartLoadFrac < 0.0) {
                PartLoadFrac = 0.0;
            }
        }
    }

    Real64 TESCoilResidualFunction(EnergyPlusData &state,
                                   Real64 const PartLoadRatio, // compressor cycling ratio (1.0 is continuous, 0.0 is off)
                                   Array1D<Real64> const &Par  // par(1) = DX coil number
    )
    {
        // FUNCTION INFORMATION:
        //       AUTHOR         Brent Griffith
        //       DATE WRITTEN   April 2013
        //       MODIFIED
        //       RE-ENGINEERED

        // PURPOSE OF THIS FUNCTION:
        // Calculates residual function (desired outlet temp - actual outlet temp)
        // TES Coil output depends on the part load ratio which is being varied to zero the residual.

        // METHODOLOGY EMPLOYED:
        // Calls appropriate calculation routine depending on operating mode
        // to get outlet temperature at the given cycling ratio
        // and calculates the residual as defined above

        // REFERENCES:

        // Using/Aliasing
        //		using PackagedThermalStorageCoil::CalcTESCoilCoolingOnlyMode;
        //		using PackagedThermalStorageCoil::CalcTESCoilCoolingAndChargeMode;
        //		using PackagedThermalStorageCoil::CalcTESCoilCoolingAndDischargeMode;
        //		using PackagedThermalStorageCoil::CalcTESCoilDischargeOnlyMode;

        // Return value
        Real64 Residuum; // residual to be minimized to zero

        // Argument array dimensioning

        // Locals
        // SUBROUTINE ARGUMENT DEFINITIONS:
        // par(2) = desired air outlet temperature [C]
        // par(3) = TES coil operating mode
        // par(4) = outlet node number
        // par(5) = supply air fan operating mode (ContFanCycCoil)

        // FUNCTION PARAMETER DEFINITIONS:
        // na

        // INTERFACE BLOCK SPECIFICATIONS
        // na

        // DERIVED TYPE DEFINITIONS
        // na

        // FUNCTION LOCAL VARIABLE DECLARATIONS:
        int CoilIndex;        // index of this coil
        Real64 OutletAirTemp; // outlet air temperature [C]
        int FanOpMode;        // Supply air fan operating mode
        int TESOpMode;
        int OutletNodeNum;

        CoilIndex = int(Par(1));
        FanOpMode = int(Par(5));
        OutletNodeNum = int(Par(4));
        TESOpMode = int(Par(3));

        {
            auto const SELECT_CASE_var(TESOpMode);
            if (SELECT_CASE_var == CoolingOnlyMode) {
                CalcTESCoilCoolingOnlyMode(state, CoilIndex, FanOpMode, PartLoadRatio);
            } else if (SELECT_CASE_var == CoolingAndChargeMode) {
                CalcTESCoilCoolingAndChargeMode(state, CoilIndex, FanOpMode, PartLoadRatio);
            } else if (SELECT_CASE_var == CoolingAndDischargeMode) {
                CalcTESCoilCoolingAndDischargeMode(state, CoilIndex, FanOpMode, PartLoadRatio);
            } else if (SELECT_CASE_var == DischargeOnlyMode) {
                CalcTESCoilDischargeOnlyMode(state, CoilIndex, PartLoadRatio);
            }
        }

        OutletAirTemp = Node(OutletNodeNum).Temp;
        Residuum = Par(2) - OutletAirTemp;

        return Residuum;
    }

    Real64 TESCoilHumRatResidualFunction(EnergyPlusData &state,
                                         Real64 const PartLoadRatio, // compressor cycling ratio (1.0 is continuous, 0.0 is off)
                                         Array1D<Real64> const &Par  // par(1) = DX coil number
    )
    {
        // FUNCTION INFORMATION:
        //       AUTHOR         Brent Griffith
        //       DATE WRITTEN   April 2013
        //       MODIFIED
        //       RE-ENGINEERED

        // PURPOSE OF THIS FUNCTION:
        // Calculates residual function (desired outlet humrat - actual outlet humrat)
        // TES Coil output depends on the part load ratio which is being varied to zero the residual.

        // METHODOLOGY EMPLOYED:
        // Calls appropriate calculation routine depending on operating mode
        // to get outlet hum rat at the given cycling ratio
        // and calculates the residual as defined above

        // REFERENCES:

        // Using/Aliasing
        //		using PackagedThermalStorageCoil::CalcTESCoilCoolingOnlyMode;
        //		using PackagedThermalStorageCoil::CalcTESCoilCoolingAndChargeMode;
        //		using PackagedThermalStorageCoil::CalcTESCoilCoolingAndDischargeMode;
        //		using PackagedThermalStorageCoil::CalcTESCoilDischargeOnlyMode;

        // Return value
        Real64 Residuum; // residual to be minimized to zero

        // Argument array dimensioning

        // Locals
        // SUBROUTINE ARGUMENT DEFINITIONS:
        // par(2) = desired air outlet hum rat [kgWater/kgDryAir]
        // par(3) = TES coil operating mode
        // par(4) = outlet node number
        // par(5) = supply air fan operating mode (ContFanCycCoil)

        // FUNCTION PARAMETER DEFINITIONS:
        // na

        // INTERFACE BLOCK SPECIFICATIONS
        // na

        // DERIVED TYPE DEFINITIONS
        // na

        // FUNCTION LOCAL VARIABLE DECLARATIONS:
        int CoilIndex;          // index of this coil
        Real64 OutletAirHumRat; // outlet air humidity ratio [kgWater/kgDryAir]
        int FanOpMode;          // Supply air fan operating mode
        int TESOpMode;
        int OutletNodeNum;

        CoilIndex = int(Par(1));
        FanOpMode = int(Par(5));
        OutletNodeNum = int(Par(4));
        TESOpMode = int(Par(3));

        {
            auto const SELECT_CASE_var(TESOpMode);
            if (SELECT_CASE_var == CoolingOnlyMode) {
                CalcTESCoilCoolingOnlyMode(state, CoilIndex, FanOpMode, PartLoadRatio);
            } else if (SELECT_CASE_var == CoolingAndChargeMode) {
                CalcTESCoilCoolingAndChargeMode(state, CoilIndex, FanOpMode, PartLoadRatio);
            } else if (SELECT_CASE_var == CoolingAndDischargeMode) {
                CalcTESCoilCoolingAndDischargeMode(state, CoilIndex, FanOpMode, PartLoadRatio);
            } else if (SELECT_CASE_var == DischargeOnlyMode) {
                CalcTESCoilDischargeOnlyMode(state, CoilIndex, PartLoadRatio);
            }
        }

        OutletAirHumRat = Node(OutletNodeNum).HumRat;
        Residuum = Par(2) - OutletAirHumRat;

        return Residuum;
    }

    void UpdateTEStorage(EnergyPlusData &state, int const TESCoilNum)
    {

        // SUBROUTINE INFORMATION:
        //       AUTHOR         <author>
        //       DATE WRITTEN   <date_written>
        //       MODIFIED       na
        //       RE-ENGINEERED  na

        // PURPOSE OF THIS SUBROUTINE:
        // <description>

        // METHODOLOGY EMPLOYED:
        // <description>

        // REFERENCES:
        // na

        // USE STATEMENTS:
        // na

        // Locals
        // SUBROUTINE ARGUMENT DEFINITIONS:

        // SUBROUTINE PARAMETER DEFINITIONS:
        // na

        // INTERFACE BLOCK SPECIFICATIONS:
        // na

        // DERIVED TYPE DEFINITIONS:
        // na

        // SUBROUTINE LOCAL VARIABLE DECLARATIONS:
        // na
        if (TESCoil(TESCoilNum).StorageMedia == FluidBased) {
            CalcTESWaterStorageTank(state, TESCoilNum);
        } else if (TESCoil(TESCoilNum).StorageMedia == IceBased) {
            CalcTESIceStorageTank(state, TESCoilNum);
        }
    }

    void CalcTESWaterStorageTank(EnergyPlusData &state, int const TESCoilNum)
    {

        // SUBROUTINE INFORMATION:
        //       AUTHOR         <author>
        //       DATE WRITTEN   <date_written>
        //       MODIFIED       na
        //       RE-ENGINEERED  na

        // PURPOSE OF THIS SUBROUTINE:
        // <description>

        // METHODOLOGY EMPLOYED:
        // <description>

        // REFERENCES:
        // na

        // Using/Aliasing
        using DataBranchAirLoopPlant::MassFlowTolerance;
        using DataGlobals::HourOfDay;
        using DataGlobals::TimeStep;
        using DataGlobals::TimeStepZone;
        using DataHVACGlobals::SysTimeElapsed;
        using DataHVACGlobals::TimeStepSys;
        using DataPlant::PlantLoop;
        using FluidProperties::GetDensityGlycol;
        using FluidProperties::GetSpecificHeatGlycol;
        using WaterThermalTanks::WaterThermalTankData;

        // Locals
        // SUBROUTINE ARGUMENT DEFINITIONS:

        // SUBROUTINE PARAMETER DEFINITIONS:
        static std::string const RoutineName("CalcTESWaterStorageTank");
        static std::string const calcTESIceStorageTank("CalcTESIceStorageTank");

        // INTERFACE BLOCK SPECIFICATIONS:
        // na

        // DERIVED TYPE DEFINITIONS:
        // na

        // SUBROUTINE LOCAL VARIABLE DECLARATIONS:

        Real64 TimeElapsed;        // Fraction of the current hour that has elapsed (h)
        Real64 AmbientTemp;        // Current ambient air temperature around tank (C)
        Real64 TankMass;           // Mass of water in tank (kg)
        Real64 LossCoeff;          // Loss coefficient to ambient environment (W/K)
        Real64 TankTemp;           // Instantaneous tank temperature (C)
        Real64 NewTankTemp;        // Predicted new tank temperature (C)
        Real64 CpTank;             // Specific heat of water in tank (J/kg K)
        Real64 UseInletTemp;       // Use side inlet temperature (C)
        Real64 UseMassFlowRate;    // Use side flow rate, including effectiveness factor (kg/s)
        Real64 SourceInletTemp;    // Source side inlet temperature (C)
        Real64 SourceMassFlowRate; // Source side flow rate, including effectiveness factor (kg/s)
        Real64 TimeRemaining;      // Time remaining in the current timestep (s)
        Real64 CpPlantConnection;  // Specific heat of fluid in plant connection (J/kg K)
        Real64 deltaTsum;          // Change in integrated tank temperature, dividing by time gives the average (C s)
        Real64 SecInTimeStep;      // Seconds in one timestep (s)
        Real64 rho;                // density of water in tank (kg/m3)
        Real64 QdotTES;            // heat exchange directly into tank from charging system [W]
        Real64 NewOutletTemp;      // calculated new tankoutlet temp (C)

        SecInTimeStep = TimeStepSys * DataGlobalConstants::SecInHour();
        TimeRemaining = SecInTimeStep;

        TimeElapsed = HourOfDay + TimeStep * TimeStepZone + SysTimeElapsed;

        if (TESCoil(TESCoilNum).TimeElapsed != TimeElapsed) {
            TESCoil(TESCoilNum).FluidTankTempFinalLastTimestep = TESCoil(TESCoilNum).FluidTankTempFinal;
            TESCoil(TESCoilNum).TimeElapsed = TimeElapsed;
        }

        TankTemp = TESCoil(TESCoilNum).FluidTankTempFinalLastTimestep;
        AmbientTemp = Node(TESCoil(TESCoilNum).StorageAmbientNodeNum).Temp;
        UseInletTemp = Node(TESCoil(TESCoilNum).TESPlantInletNodeNum).Temp;
        SourceInletTemp = TESCoil(TESCoilNum).FluidTankTempFinalLastTimestep;
        rho = GetDensityGlycol(state, TESCoil(TESCoilNum).StorageFluidName, TankTemp, TESCoil(TESCoilNum).StorageFluidIndex, RoutineName);
        TankMass = rho * TESCoil(TESCoilNum).FluidStorageVolume;
        CpTank = GetSpecificHeatGlycol(state, TESCoil(TESCoilNum).StorageFluidName, TankTemp, TESCoil(TESCoilNum).StorageFluidIndex, RoutineName);

        if (TESCoil(TESCoilNum).TESPlantConnectionAvailable) {
            UseMassFlowRate = Node(TESCoil(TESCoilNum).TESPlantInletNodeNum).MassFlowRate * TESCoil(TESCoilNum).TESPlantEffectiveness;
        } else {
            UseMassFlowRate = 0.0;
        }
        SourceMassFlowRate = 0.0;
        LossCoeff = TESCoil(TESCoilNum).StorageUA;
        QdotTES = TESCoil(TESCoilNum).QdotTES;

        NewTankTemp = WaterThermalTanks::WaterThermalTankData::CalcTankTemp(TankTemp,
                                                                            AmbientTemp,
                                                                            UseInletTemp,
                                                                            SourceInletTemp,
                                                                            TankMass,
                                                                            CpTank,
                                                                            UseMassFlowRate,
                                                                            SourceMassFlowRate,
                                                                            LossCoeff,
                                                                            QdotTES,
                                                                            TimeRemaining);

        TESCoil(TESCoilNum).FluidTankTempFinal = NewTankTemp;

        if (TESCoil(TESCoilNum).TESPlantConnectionAvailable) {
            CpPlantConnection = GetSpecificHeatGlycol(state, PlantLoop(TESCoil(TESCoilNum).TESPlantLoopNum).FluidName,
                                                      Node(TESCoil(TESCoilNum).TESPlantInletNodeNum).Temp,
                                                      PlantLoop(TESCoil(TESCoilNum).TESPlantLoopNum).FluidIndex,
                                                      calcTESIceStorageTank);

            TESCoil(TESCoilNum).QdotPlant = Node(TESCoil(TESCoilNum).TESPlantInletNodeNum).MassFlowRate * CpPlantConnection *
                                            TESCoil(TESCoilNum).TESPlantEffectiveness * (UseInletTemp - NewTankTemp);
            TESCoil(TESCoilNum).Q_Plant = TESCoil(TESCoilNum).QdotPlant * TimeStepSys * DataGlobalConstants::SecInHour();
            // now get correct outlet temp with actual massflow (not modified by effectiveness)
            if (Node(TESCoil(TESCoilNum).TESPlantInletNodeNum).MassFlowRate > MassFlowTolerance) {
                NewOutletTemp =
                    UseInletTemp - TESCoil(TESCoilNum).QdotPlant / (Node(TESCoil(TESCoilNum).TESPlantInletNodeNum).MassFlowRate * CpPlantConnection);
            } else {
                NewOutletTemp = UseInletTemp;
            }
            Node(TESCoil(TESCoilNum).TESPlantOutletNodeNum).Temp = NewOutletTemp;
        }

        deltaTsum = WaterThermalTankData::CalcTempIntegral(TankTemp,
                                                           NewTankTemp,
                                                           AmbientTemp,
                                                           UseInletTemp,
                                                           SourceInletTemp,
                                                           TankMass,
                                                           CpTank,
                                                           UseMassFlowRate,
                                                           SourceMassFlowRate,
                                                           LossCoeff,
                                                           QdotTES,
                                                           TimeRemaining);
        TESCoil(TESCoilNum).QdotAmbient = (LossCoeff * (AmbientTemp * TimeRemaining - deltaTsum)) / SecInTimeStep;
        TESCoil(TESCoilNum).Q_Ambient = TESCoil(TESCoilNum).QdotAmbient * TimeStepSys * DataGlobalConstants::SecInHour();
    }

    void CalcTESIceStorageTank(EnergyPlusData &state, int const TESCoilNum)
    {

        // SUBROUTINE INFORMATION:
        //       AUTHOR         <author>
        //       DATE WRITTEN   <date_written>
        //       MODIFIED       na
        //       RE-ENGINEERED  na

        // PURPOSE OF THIS SUBROUTINE:
        // <description>

        // METHODOLOGY EMPLOYED:
        // <description>

        // REFERENCES:
        // na

        // Using/Aliasing
        using DataBranchAirLoopPlant::MassFlowTolerance;
        using DataGlobals::HourOfDay;
        using DataGlobals::TimeStep;
        using DataGlobals::TimeStepZone;
        using DataHVACGlobals::SysTimeElapsed;
        using DataHVACGlobals::TimeStepSys;
        using DataPlant::PlantLoop;
        using FluidProperties::GetSpecificHeatGlycol;

        // Locals
        // SUBROUTINE ARGUMENT DEFINITIONS:

        // SUBROUTINE PARAMETER DEFINITIONS:
        static Real64 FreezingTemp(0.0); // zero degrees C
        static std::string const RoutineName("CalcTESIceStorageTank");

        // INTERFACE BLOCK SPECIFICATIONS:
        // na

        // DERIVED TYPE DEFINITIONS:
        // na

        // SUBROUTINE LOCAL VARIABLE DECLARATIONS:
        Real64 Cp;            // local specific heat
        Real64 QdotIce;       // local rate of heat transfer to ice (negative cooling) [W]
        Real64 TimeElapsed;   // Fraction of the current hour that has elapsed (h)
        Real64 NewOutletTemp; // calculated new tankoutlet temp (C)

        TimeElapsed = HourOfDay + TimeStep * TimeStepZone + SysTimeElapsed;

        if (TESCoil(TESCoilNum).TimeElapsed != TimeElapsed) {
            TESCoil(TESCoilNum).IceFracRemainLastTimestep = TESCoil(TESCoilNum).IceFracRemain;
            TESCoil(TESCoilNum).TimeElapsed = TimeElapsed;
        }

        // update plant connection (if any)
        if (TESCoil(TESCoilNum).TESPlantConnectionAvailable) {
            Cp = GetSpecificHeatGlycol(state, PlantLoop(TESCoil(TESCoilNum).TESPlantLoopNum).FluidName,
                                       Node(TESCoil(TESCoilNum).TESPlantInletNodeNum).Temp,
                                       PlantLoop(TESCoil(TESCoilNum).TESPlantLoopNum).FluidIndex,
                                       RoutineName);

            TESCoil(TESCoilNum).QdotPlant = Node(TESCoil(TESCoilNum).TESPlantInletNodeNum).MassFlowRate * Cp *
                                            TESCoil(TESCoilNum).TESPlantEffectiveness *
                                            (Node(TESCoil(TESCoilNum).TESPlantInletNodeNum).Temp - FreezingTemp);
            TESCoil(TESCoilNum).Q_Plant = TESCoil(TESCoilNum).QdotPlant * TimeStepSys * DataGlobalConstants::SecInHour();
            // now get correct outlet temp with actual massflow (not modified by effectiveness)
            if (Node(TESCoil(TESCoilNum).TESPlantInletNodeNum).MassFlowRate > MassFlowTolerance) {
                NewOutletTemp = Node(TESCoil(TESCoilNum).TESPlantInletNodeNum).Temp +
                                TESCoil(TESCoilNum).QdotPlant / (Node(TESCoil(TESCoilNum).TESPlantInletNodeNum).MassFlowRate * Cp);
            } else {
                NewOutletTemp = Node(TESCoil(TESCoilNum).TESPlantInletNodeNum).Temp;
            }
            Node(TESCoil(TESCoilNum).TESPlantOutletNodeNum).Temp = NewOutletTemp;
        } else {
            TESCoil(TESCoilNum).QdotPlant = 0.0;
            TESCoil(TESCoilNum).Q_Plant = 0.0;
        }

        // update ambient heat transfer

        TESCoil(TESCoilNum).QdotAmbient = TESCoil(TESCoilNum).StorageUA * (Node(TESCoil(TESCoilNum).StorageAmbientNodeNum).Temp - FreezingTemp);
        TESCoil(TESCoilNum).Q_Ambient = TESCoil(TESCoilNum).QdotAmbient * TimeStepSys * DataGlobalConstants::SecInHour();

        QdotIce = TESCoil(TESCoilNum).QdotPlant + TESCoil(TESCoilNum).QdotAmbient + TESCoil(TESCoilNum).QdotTES;

        if (QdotIce < 0.0) { // charging ice level
            TESCoil(TESCoilNum).IceFracRemain = TESCoil(TESCoilNum).IceFracRemainLastTimestep +
                                                std::abs(QdotIce) / (TESCoil(TESCoilNum).IceStorageCapacity / (TimeStepSys * DataGlobalConstants::SecInHour()));
            if (TESCoil(TESCoilNum).IceFracRemain > 1.0) TESCoil(TESCoilNum).IceFracRemain = 1.0;
        } else { // not charging,but discharging
            TESCoil(TESCoilNum).IceFracRemain =
                TESCoil(TESCoilNum).IceFracRemainLastTimestep - QdotIce / (TESCoil(TESCoilNum).IceStorageCapacity / (TimeStepSys * DataGlobalConstants::SecInHour()));
            if (TESCoil(TESCoilNum).IceFracRemain < 0.0) TESCoil(TESCoilNum).IceFracRemain = 0.0;
        }
    }

    void UpdateColdWeatherProtection(EnergyPlusData &state, int const TESCoilNum)
    {

        // SUBROUTINE INFORMATION:
        //       AUTHOR         B. Griffith
        //       DATE WRITTEN   April 2013
        //       MODIFIED       na
        //       RE-ENGINEERED  na

        // PURPOSE OF THIS SUBROUTINE:
        // <description>

        // METHODOLOGY EMPLOYED:
        // <description>

        // REFERENCES:
        // na

        // Using/Aliasing
        using ScheduleManager::GetCurrentScheduleValue;

        // Locals
        // SUBROUTINE ARGUMENT DEFINITIONS:

        // SUBROUTINE PARAMETER DEFINITIONS:
        // na

        // INTERFACE BLOCK SPECIFICATIONS:
        // na

        // DERIVED TYPE DEFINITIONS:
        // na

        // SUBROUTINE LOCAL VARIABLE DECLARATIONS:
        // na

        if ((Node(TESCoil(TESCoilNum).StorageAmbientNodeNum).Temp < TESCoil(TESCoilNum).ColdWeatherMinimumTempLimit) &&
            (GetCurrentScheduleValue(state, TESCoil(TESCoilNum).AvailSchedNum) != 0.0)) {
            TESCoil(TESCoilNum).ElectColdWeatherPower = TESCoil(TESCoilNum).ColdWeatherAncillaryPower;

        } else {
            TESCoil(TESCoilNum).ElectColdWeatherPower = 0.0;
        }
        TESCoil(TESCoilNum).ElectColdWeatherEnergy = TESCoil(TESCoilNum).ElectColdWeatherPower * TimeStepSys * DataGlobalConstants::SecInHour();
    }

    void UpdateEvaporativeCondenserBasinHeater(EnergyPlusData &state, int const TESCoilNum)
    {

        // SUBROUTINE INFORMATION:
        //       AUTHOR         B. Griffith
        //       DATE WRITTEN   April 2013
        //       MODIFIED       na
        //       RE-ENGINEERED  na

        // PURPOSE OF THIS SUBROUTINE:
        // determine basin heater electrical power and energy

        // METHODOLOGY EMPLOYED:
        // call general worker routine

        // REFERENCES:
        // na

        // Using/Aliasing
        using DataHVACGlobals::TimeStepSys;

        // Locals
        // SUBROUTINE ARGUMENT DEFINITIONS:

        // SUBROUTINE PARAMETER DEFINITIONS:
        // na

        // INTERFACE BLOCK SPECIFICATIONS:
        // na

        // DERIVED TYPE DEFINITIONS:
        // na

        // SUBROUTINE LOCAL VARIABLE DECLARATIONS:
        // na
        CalcBasinHeaterPower(state,
                             TESCoil(TESCoilNum).BasinHeaterPowerFTempDiff,
                             TESCoil(TESCoilNum).BasinHeaterAvailSchedNum,
                             TESCoil(TESCoilNum).BasinHeaterSetpointTemp,
                             TESCoil(TESCoilNum).ElectEvapCondBasinHeaterPower);

        TESCoil(TESCoilNum).ElectEvapCondBasinHeaterEnergy = TESCoil(TESCoilNum).ElectEvapCondBasinHeaterPower * TimeStepSys * DataGlobalConstants::SecInHour();
    }

    void UpdateEvaporativeCondenserWaterUse(EnergyPlusData &state, int const TESCoilNum, Real64 const HumRatAfterEvap, int const InletNodeNum)
    {

        // SUBROUTINE INFORMATION:
        //       AUTHOR         B. Griffith
        //       DATE WRITTEN   June 2013
        //       MODIFIED       na
        //       RE-ENGINEERED  na

        // PURPOSE OF THIS SUBROUTINE:
        // update and calculate water consumption for evaporatively cooled condensers

        // METHODOLOGY EMPLOYED:
        // <description>

        // REFERENCES:
        // na

        // Using/Aliasing

        // Locals
        // SUBROUTINE ARGUMENT DEFINITIONS:

        // SUBROUTINE PARAMETER DEFINITIONS:
        // na

        // INTERFACE BLOCK SPECIFICATIONS:
        // na

        // DERIVED TYPE DEFINITIONS:
        // na

        // SUBROUTINE LOCAL VARIABLE DECLARATIONS:
        Real64 AvailWaterRate;
        Real64 RhoWater;

        RhoWater = RhoH2O(Node(InletNodeNum).Temp);
        TESCoil(TESCoilNum).EvapWaterConsumpRate =
            (HumRatAfterEvap - Node(InletNodeNum).HumRat) * Node(InletNodeNum).MassFlowRate / RhoWater * TESCoil(TESCoilNum).CondenserRuntimeFraction;

        // Set the demand request for supply water from water storage tank (if needed)
        if (TESCoil(TESCoilNum).EvapWaterSupplyMode == WaterSupplyFromTank) {
            state.dataWaterData->WaterStorage(TESCoil(TESCoilNum).EvapWaterSupTankID).VdotRequestDemand(TESCoil(TESCoilNum).EvapWaterTankDemandARRID) =
                TESCoil(TESCoilNum).EvapWaterConsumpRate;
        }

        // check if should be starved by restricted flow from tank
        if (TESCoil(TESCoilNum).EvapWaterSupplyMode == WaterSupplyFromTank) {
            AvailWaterRate = state.dataWaterData->WaterStorage(TESCoil(TESCoilNum).EvapWaterSupTankID).VdotAvailDemand(TESCoil(TESCoilNum).EvapWaterTankDemandARRID);
            if (AvailWaterRate < TESCoil(TESCoilNum).EvapWaterConsumpRate) {
                TESCoil(TESCoilNum).EvapWaterStarvMakupRate = TESCoil(TESCoilNum).EvapWaterConsumpRate - AvailWaterRate;
                TESCoil(TESCoilNum).EvapWaterConsumpRate = AvailWaterRate;
            } else {
                TESCoil(TESCoilNum).EvapWaterStarvMakupRate = 0.0;
            }
        }

        TESCoil(TESCoilNum).EvapWaterConsump = TESCoil(TESCoilNum).EvapWaterConsumpRate * TimeStepSys * DataGlobalConstants::SecInHour();
        TESCoil(TESCoilNum).EvapWaterStarvMakup = TESCoil(TESCoilNum).EvapWaterStarvMakupRate * TimeStepSys * DataGlobalConstants::SecInHour();
        TESCoil(TESCoilNum).EvapCondPumpElecPower = TESCoil(TESCoilNum).EvapCondPumpElecNomPower * TESCoil(TESCoilNum).CondenserRuntimeFraction;
        TESCoil(TESCoilNum).EvapCondPumpElecConsumption = TESCoil(TESCoilNum).EvapCondPumpElecPower * TimeStepSys * DataGlobalConstants::SecInHour();
    }

    void
    GetTESCoilIndex(EnergyPlusData &state, std::string const &CoilName, int &CoilIndex, bool &ErrorsFound, Optional_string_const CurrentModuleObject)
    {

        // SUBROUTINE INFORMATION:
        //       AUTHOR         Richard Raustad
        //       DATE WRITTEN   August 2013
        //       MODIFIED       na
        //       RE-ENGINEERED  na

        // PURPOSE OF THIS SUBROUTINE:
        // This subroutine sets an index for a given TES Cooling Coil -- issues error message if that
        // coil is not a legal TES Cooling Coil.

        // Obtains and allocates TESCoil related parameters from input file
        if (GetTESInputFlag) { // First time subroutine has been called, get input data
            GetTESCoilInput(state);
            GetTESInputFlag = false; // Set logic flag to disallow getting the input data on future calls to this subroutine
        }

        if (NumTESCoils > 0) {
            CoilIndex = UtilityRoutines::FindItem(CoilName, TESCoil);
        } else {
            CoilIndex = 0;
        }

        if (CoilIndex == 0) {
            if (present(CurrentModuleObject)) {
                ShowSevereError(state, CurrentModuleObject() + ", GetTESCoilIndex: TES Cooling Coil not found=" + CoilName);
            } else {
                ShowSevereError(state, "GetTESCoilIndex: TES Cooling Coil not found=" + CoilName);
            }
            ErrorsFound = true;
        }
    }

    void GetTESCoilAirInletNode(
        EnergyPlusData &state, std::string const &CoilName, int &CoilAirInletNode, bool &ErrorsFound, std::string const &CurrentModuleObject)
    {

        // SUBROUTINE INFORMATION:
        //       AUTHOR         Richard Raustad
        //       DATE WRITTEN   July 2015
        //       MODIFIED       na
        //       RE-ENGINEERED  na

        // PURPOSE OF THIS SUBROUTINE:
        // This subroutine gets a given TES Cooling Coil's air inlet node -- issues error message if that
        // coil is not a legal TES Cooling Coil and sets air node to 0, otherwise, returns inlet air node number.

        // SUBROUTINE LOCAL VARIABLE DECLARATIONS:
        int CoilIndex;

        // Obtains and allocates TESCoil related parameters from input file
        if (GetTESInputFlag) { // First time subroutine has been called, get input data
            GetTESCoilInput(state);
            GetTESInputFlag = false; // Set logic flag to disallow getting the input data on future calls to this subroutine
        }

        if (NumTESCoils > 0) {
            CoilIndex = UtilityRoutines::FindItem(CoilName, TESCoil, NumTESCoils);
        } else {
            CoilIndex = 0;
        }

        if (CoilIndex == 0) {
            ShowSevereError(state, CurrentModuleObject + ", GetTESCoilAirInletNode: TES Cooling Coil not found=" + CoilName);
            ErrorsFound = true;
            CoilAirInletNode = 0;
        } else {
            CoilAirInletNode = TESCoil(CoilIndex).EvapAirInletNodeNum;
        }
    }

    void GetTESCoilAirOutletNode(
        EnergyPlusData &state, std::string const &CoilName, int &CoilAirOutletNode, bool &ErrorsFound, std::string const &CurrentModuleObject)
    {

        // SUBROUTINE INFORMATION:
        //       AUTHOR         Richard Raustad
        //       DATE WRITTEN   July 2015
        //       MODIFIED       na
        //       RE-ENGINEERED  na

        // PURPOSE OF THIS SUBROUTINE:
        // This subroutine gets a given TES Cooling Coil's air outlet node -- issues error message if that
        // coil is not a legal TES Cooling Coil and sets air node to 0, otherwise, returns outlet air node number.

        // SUBROUTINE LOCAL VARIABLE DECLARATIONS:
        int CoilIndex;

        // Obtains and allocates TESCoil related parameters from input file
        if (GetTESInputFlag) { // First time subroutine has been called, get input data
            GetTESCoilInput(state);
            GetTESInputFlag = false; // Set logic flag to disallow getting the input data on future calls to this subroutine
        }

        if (NumTESCoils > 0) {
            CoilIndex = UtilityRoutines::FindItem(CoilName, TESCoil, NumTESCoils);
        } else {
            CoilIndex = 0;
        }

        if (CoilIndex == 0) {
            ShowSevereError(state, CurrentModuleObject + ", GetTESCoilAirOutletNode: TES Cooling Coil not found=" + CoilName);
            ErrorsFound = true;
            CoilAirOutletNode = 0;
        } else {
            CoilAirOutletNode = TESCoil(CoilIndex).EvapAirOutletNodeNum;
        }
    }

    void GetTESCoilCoolingCapacity(
        EnergyPlusData &state, std::string const &CoilName, Real64 &CoilCoolCapacity, bool &ErrorsFound, std::string const &CurrentModuleObject)
    {

        // SUBROUTINE INFORMATION:
        //       AUTHOR         Richard Raustad
        //       DATE WRITTEN   July 2015
        //       MODIFIED       na
        //       RE-ENGINEERED  na

        // PURPOSE OF THIS SUBROUTINE:
        // This subroutine gets a given TES Cooling Coil's cooling only capacity -- issues error message if that
        // coil is not a legal TES Cooling Coil and sets capacity to 0, otherwise, returns cooling capacity.

        // SUBROUTINE LOCAL VARIABLE DECLARATIONS:
        int CoilIndex;

        // Obtains and allocates TESCoil related parameters from input file
        if (GetTESInputFlag) { // First time subroutine has been called, get input data
            GetTESCoilInput(state);
            GetTESInputFlag = false; // Set logic flag to disallow getting the input data on future calls to this subroutine
        }

        if (NumTESCoils > 0) {
            CoilIndex = UtilityRoutines::FindItem(CoilName, TESCoil, NumTESCoils);
        } else {
            CoilIndex = 0;
        }

        if (CoilIndex == 0) {
            ShowSevereError(state, CurrentModuleObject + ", GetTESCoilCoolingCapacity: TES Cooling Coil not found=" + CoilName);
            ErrorsFound = true;
            CoilCoolCapacity = 0.0;
        } else {
            if (TESCoil(CoilIndex).CoolingOnlyModeIsAvailable) { // get input data for this mode
                CoilCoolCapacity = TESCoil(CoilIndex).CoolingOnlyRatedTotCap;
            } else if (TESCoil(CoilIndex).CoolingAndChargeModeAvailable) {
                CoilCoolCapacity = TESCoil(CoilIndex).CoolingAndChargeRatedTotCap;
            } else if (TESCoil(CoilIndex).CoolingAndDischargeModeAvailable) {
                CoilCoolCapacity = TESCoil(CoilIndex).CoolingAndDischargeRatedTotCap;
            } else {
                CoilCoolCapacity = 0.0;
            }
        }
    }

    void GetTESCoilCoolingAirFlowRate(
        EnergyPlusData &state, std::string const &CoilName, Real64 &CoilCoolAirFlow, bool &ErrorsFound, std::string const &CurrentModuleObject)
    {

        // SUBROUTINE INFORMATION:
        //       AUTHOR         Richard Raustad
        //       DATE WRITTEN   September 2015
        //       MODIFIED       na
        //       RE-ENGINEERED  na

        // PURPOSE OF THIS SUBROUTINE:
        // This subroutine gets a given TES Cooling Coil's evaporator air flow rate -- issues error message if that
        // coil is not a legal TES Cooling Coil and sets air flow to 0, otherwise, returns cooling air flow rate.

        // SUBROUTINE LOCAL VARIABLE DECLARATIONS:
        int CoilIndex;

        // Obtains and allocates TESCoil related parameters from input file
        if (GetTESInputFlag) { // First time subroutine has been called, get input data
            GetTESCoilInput(state);
            GetTESInputFlag = false; // Set logic flag to disallow getting the input data on future calls to this subroutine
        }

        if (NumTESCoils > 0) {
            CoilIndex = UtilityRoutines::FindItem(CoilName, TESCoil, NumTESCoils);
        } else {
            CoilIndex = 0;
        }

        if (CoilIndex == 0) {
            ShowSevereError(state, CurrentModuleObject + ", GetTESCoilCoolingCapacity: TES Cooling Coil not found=" + CoilName);
            ErrorsFound = true;
            CoilCoolAirFlow = 0.0;
        } else {
            CoilCoolAirFlow = TESCoil(CoilIndex).RatedEvapAirVolFlowRate;
        }
    }

} // namespace PackagedThermalStorageCoil

} // namespace EnergyPlus<|MERGE_RESOLUTION|>--- conflicted
+++ resolved
@@ -2764,13 +2764,8 @@
         UpdateColdWeatherProtection(state, TESCoilNum);
 
         if (TESCoil(TESCoilNum).CondenserType == EvapCooled) {
-<<<<<<< HEAD
             UpdateEvaporativeCondenserBasinHeater(state, TESCoilNum);
-            UpdateEvaporativeCondenserWaterUse(TESCoilNum, CondInletHumRat, TESCoil(TESCoilNum).CondAirInletNodeNum);
-=======
-            UpdateEvaporativeCondenserBasinHeater(TESCoilNum);
             UpdateEvaporativeCondenserWaterUse(state, TESCoilNum, CondInletHumRat, TESCoil(TESCoilNum).CondAirInletNodeNum);
->>>>>>> bd7059c2
         }
     }
 
@@ -3200,13 +3195,8 @@
         UpdateColdWeatherProtection(state, TESCoilNum);
 
         if (TESCoil(TESCoilNum).CondenserType == EvapCooled) {
-<<<<<<< HEAD
             UpdateEvaporativeCondenserBasinHeater(state, TESCoilNum);
-            UpdateEvaporativeCondenserWaterUse(TESCoilNum, CondInletHumRat, TESCoil(TESCoilNum).CondAirInletNodeNum);
-=======
-            UpdateEvaporativeCondenserBasinHeater(TESCoilNum);
             UpdateEvaporativeCondenserWaterUse(state, TESCoilNum, CondInletHumRat, TESCoil(TESCoilNum).CondAirInletNodeNum);
->>>>>>> bd7059c2
         }
     }
 
@@ -3593,13 +3583,8 @@
         UpdateColdWeatherProtection(state, TESCoilNum);
 
         if (TESCoil(TESCoilNum).CondenserType == EvapCooled) {
-<<<<<<< HEAD
             UpdateEvaporativeCondenserBasinHeater(state, TESCoilNum);
-            UpdateEvaporativeCondenserWaterUse(TESCoilNum, CondInletHumRat, TESCoil(TESCoilNum).CondAirInletNodeNum);
-=======
-            UpdateEvaporativeCondenserBasinHeater(TESCoilNum);
             UpdateEvaporativeCondenserWaterUse(state, TESCoilNum, CondInletHumRat, TESCoil(TESCoilNum).CondAirInletNodeNum);
->>>>>>> bd7059c2
         }
     }
 
@@ -3783,13 +3768,8 @@
         UpdateColdWeatherProtection(state, TESCoilNum);
 
         if (TESCoil(TESCoilNum).CondenserType == EvapCooled) {
-<<<<<<< HEAD
             UpdateEvaporativeCondenserBasinHeater(state, TESCoilNum);
-            UpdateEvaporativeCondenserWaterUse(TESCoilNum, CondInletHumRat, TESCoil(TESCoilNum).CondAirInletNodeNum);
-=======
-            UpdateEvaporativeCondenserBasinHeater(TESCoilNum);
             UpdateEvaporativeCondenserWaterUse(state, TESCoilNum, CondInletHumRat, TESCoil(TESCoilNum).CondAirInletNodeNum);
->>>>>>> bd7059c2
         }
     }
 
