// EnergyPlus, Copyright (c) 1996-2024, The Board of Trustees of the University of Illinois,
// The Regents of the University of California, through Lawrence Berkeley National Laboratory
// (subject to receipt of any required approvals from the U.S. Dept. of Energy), Oak Ridge
// National Laboratory, managed by UT-Battelle, Alliance for Sustainable Energy, LLC, and other
// contributors. All rights reserved.
//
// NOTICE: This Software was developed under funding from the U.S. Department of Energy and the
// U.S. Government consequently retains certain rights. As such, the U.S. Government has been
// granted for itself and others acting on its behalf a paid-up, nonexclusive, irrevocable,
// worldwide license in the Software to reproduce, distribute copies to the public, prepare
// derivative works, and perform publicly and display publicly, and to permit others to do so.
//
// Redistribution and use in source and binary forms, with or without modification, are permitted
// provided that the following conditions are met:
//
// (1) Redistributions of source code must retain the above copyright notice, this list of
//     conditions and the following disclaimer.
//
// (2) Redistributions in binary form must reproduce the above copyright notice, this list of
//     conditions and the following disclaimer in the documentation and/or other materials
//     provided with the distribution.
//
// (3) Neither the name of the University of California, Lawrence Berkeley National Laboratory,
//     the University of Illinois, U.S. Dept. of Energy nor the names of its contributors may be
//     used to endorse or promote products derived from this software without specific prior
//     written permission.
//
// (4) Use of EnergyPlus(TM) Name. If Licensee (i) distributes the software in stand-alone form
//     without changes from the version obtained under this License, or (ii) Licensee makes a
//     reference solely to the software portion of its product, Licensee must refer to the
//     software as "EnergyPlus version X" software, where "X" is the version number Licensee
//     obtained under this License and may not use a different name for the software. Except as
//     specifically required in this Section (4), Licensee shall not use in a company name, a
//     product name, in advertising, publicity, or other promotional activities any name, trade
//     name, trademark, logo, or other designation of "EnergyPlus", "E+", "e+" or confusingly
//     similar designation, without the U.S. Department of Energy's prior written consent.
//
// THIS SOFTWARE IS PROVIDED BY THE COPYRIGHT HOLDERS AND CONTRIBUTORS "AS IS" AND ANY EXPRESS OR
// IMPLIED WARRANTIES, INCLUDING, BUT NOT LIMITED TO, THE IMPLIED WARRANTIES OF MERCHANTABILITY
// AND FITNESS FOR A PARTICULAR PURPOSE ARE DISCLAIMED. IN NO EVENT SHALL THE COPYRIGHT OWNER OR
// CONTRIBUTORS BE LIABLE FOR ANY DIRECT, INDIRECT, INCIDENTAL, SPECIAL, EXEMPLARY, OR
// CONSEQUENTIAL DAMAGES (INCLUDING, BUT NOT LIMITED TO, PROCUREMENT OF SUBSTITUTE GOODS OR
// SERVICES; LOSS OF USE, DATA, OR PROFITS; OR BUSINESS INTERRUPTION) HOWEVER CAUSED AND ON ANY
// THEORY OF LIABILITY, WHETHER IN CONTRACT, STRICT LIABILITY, OR TORT (INCLUDING NEGLIGENCE OR
// OTHERWISE) ARISING IN ANY WAY OUT OF THE USE OF THIS SOFTWARE, EVEN IF ADVISED OF THE
// POSSIBILITY OF SUCH DAMAGE.

// Google Test Headers
#include <gtest/gtest.h>

// EnergyPlus Headers
#include <EnergyPlus/Coils/CoilCoolingDX.hh>
#include <EnergyPlus/CurveManager.hh>
#include <EnergyPlus/DataEnvironment.hh>
#include <EnergyPlus/DataSizing.hh>
#include <EnergyPlus/OutputReportPredefined.hh>
#include <EnergyPlus/OutputReportTabular.hh>

#include "../Coils/CoilCoolingDXFixture.hh"

using namespace EnergyPlus;

TEST_F(CoilCoolingDXTest, CoilCoolingDXCurveFitModeInput)
{
    std::string idf_objects = this->getModeObjectString("mode1", 2);
    EXPECT_TRUE(process_idf(idf_objects, false));
    CoilCoolingDXCurveFitOperatingMode thisMode(*state, "mode1");
    EXPECT_EQ("MODE1", thisMode.name);
    EXPECT_EQ("MODE1SPEED1", thisMode.speeds[0].name);
}

TEST_F(CoilCoolingDXTest, CoilCoolingDXCurveFitOperatingMode_Sizing)
{

    state->dataSQLiteProcedures->sqlite->createSQLiteSimulationsRecord(1, "EnergyPlus Version", "Current Time");

    std::string idf_objects = delimited_string({

        "Coil:Cooling:DX,",
        "  Coil Cooling DX 1,                      !- Name",
        "  Air Loop HVAC Unitary System 5 Fan - Cooling Coil Node, !- Evaporator Inlet Node Name",
        "  Air Loop HVAC Unitary System 5 Cooling Coil - Heating Coil Node, !- Evaporator Outlet Node Name",
        "  Always On Discrete,                     !- Availability Schedule Name",
        "  ,                                       !- Condenser Zone Name",
        "  Coil Cooling DX 1 Condenser Inlet Node, !- Condenser Inlet Node Name",
        "  Coil Cooling DX 1 Condenser Outlet Node, !- Condenser Outlet Node Name",
        "  Coil Cooling DX Curve Fit Performance 1; !- Performance Object Name",
        "",
        "Coil:Cooling:DX:CurveFit:Performance,",
        "  Coil Cooling DX Curve Fit Performance 1, !- Name",
        "  0,                                      !- Crankcase Heater Capacity {W}",
        "  ,                                       !- Crankcase Heater Capacity Function of Temperature Curve Name",
        "  -25,                                    !- Minimum Outdoor Dry-Bulb Temperature for Compressor Operation {C}",
        "  10,                                     !- Maximum Outdoor Dry-Bulb Temperature for Crankcase Heater Operation {C}",
        "  773.3,                                  !- Unit Internal Static Air Pressure {Pa}",
        "  Discrete,                               !- Capacity Control Method",
        "  0,                                      !- Evaporative Condenser Basin Heater Capacity {W/K}",
        "  2,                                      !- Evaporative Condenser Basin Heater Setpoint Temperature {C}",
        "  Always On Discrete,                     !- Evaporative Condenser Basin Heater Operating Schedule Name",
        "  Electricity,                            !- Compressor Fuel Type",
        "  Coil Cooling DX Curve Fit Operating Mode 1; !- Base Operating Mode",

        "Coil:Cooling:DX:CurveFit:OperatingMode,",
        "  Coil Cooling DX Curve Fit Operating Mode 1, !- Name",
        "  Autosize,                               !- Rated Gross Total Cooling Capacity {W}",
        "  Autosize,                                    !- Rated Evaporator Air Flow Rate {m3/s}",
        "  Autosize,                               !- Rated Condenser Air Flow Rate {m3/s}",
        "  0,                                      !- Maximum Cycling Rate {cycles/hr}",
        "  0,                                      !- Ratio of Initial Moisture Evaporation Rate and Steady State Latent Capacity {dimensionless}",
        "  0,                                      !- Latent Capacity Time Constant {s}",
        "  0,                                      !- Nominal Time for Condensate Removal to Begin {s}",
        "  No,                                     !- Apply Latent Degradation to Speeds Greater than 1",
        "  EvaporativelyCooled,                    !- Condenser Type",
        "  Autosize,                               !- Nominal Evaporative Condenser Pump Power {W}",
        "  1,                                      !- Nominal Speed Number",
        "  Coil Cooling DX Curve Fit Speed 1;      !- Speed Name 1",
    });
    idf_objects += this->getSpeedObjectString("Coil Cooling DX Curve Fit Speed 1");
    EXPECT_TRUE(process_idf(idf_objects, false));
    CoilCoolingDXCurveFitOperatingMode thisMode(*state, "Coil Cooling DX Curve Fit Operating Mode 1");
    EXPECT_ENUM_EQ(CoilCoolingDXCurveFitOperatingMode::CondenserType::EVAPCOOLED, thisMode.condenserType);
    EXPECT_EQ(DataSizing::AutoSize, thisMode.ratedEvapAirFlowRate);
    EXPECT_EQ(DataSizing::AutoSize, thisMode.ratedGrossTotalCap);
    EXPECT_EQ(DataSizing::AutoSize, thisMode.ratedCondAirFlowRate);
    EXPECT_EQ(DataSizing::AutoSize, thisMode.nominalEvaporativePumpPower);

    state->dataSize->FinalZoneSizing.allocate(1);
    state->dataSize->ZoneEqSizing.allocate(1);
    state->dataSize->SysSizPeakDDNum.allocate(1);

    state->dataSize->CurSysNum = 0;
    state->dataSize->CurOASysNum = 0;
    state->dataSize->CurZoneEqNum = 1;
    state->dataEnvrn->StdRhoAir = 1.0; // Prevent divide by zero in ReportSizingManager
    state->dataEnvrn->StdBaroPress = 101325.0;

    state->dataSize->ZoneSizingRunDone = true;
    state->dataSize->ZoneEqSizing(state->dataSize->CurZoneEqNum).DesignSizeFromParent = false;
    state->dataSize->ZoneEqSizing(state->dataSize->CurZoneEqNum).SizingMethod.allocate(25);
    state->dataSize->ZoneEqSizing(state->dataSize->CurZoneEqNum).SizingMethod(HVAC::SystemAirflowSizing) = DataSizing::SupplyAirFlowRate;

    Real64 ratedEvapAirFlowRate = 1.005;

    state->dataSize->FinalZoneSizing(state->dataSize->CurZoneEqNum).DesCoolVolFlow = ratedEvapAirFlowRate;

    state->dataSize->FinalZoneSizing(state->dataSize->CurZoneEqNum).DesCoolCoilInTemp = 30.0;
    state->dataSize->FinalZoneSizing(state->dataSize->CurZoneEqNum).DesCoolCoilInHumRat = 0.001;
    state->dataSize->FinalZoneSizing(state->dataSize->CurZoneEqNum).CoolDesTemp = 15.0;
    state->dataSize->FinalZoneSizing(state->dataSize->CurZoneEqNum).CoolDesHumRat = 0.0006;

    thisMode.size(*state);

    EXPECT_EQ(ratedEvapAirFlowRate, thisMode.ratedEvapAirFlowRate);
    Real64 ratedGrossTotalCap = thisMode.ratedGrossTotalCap;
    EXPECT_EQ(ratedGrossTotalCap, thisMode.ratedGrossTotalCap);
    // Total Capacity * 0.000114 m3/s/w (850 cfm/ton)
    Real64 ratedCondAirFlowRate = 0.000114 * ratedGrossTotalCap;
    EXPECT_EQ(ratedCondAirFlowRate, thisMode.ratedCondAirFlowRate);
    // Total Capacity * 0.004266 w/w (15 W/ton)
    Real64 nominalEvaporativePumpPower = 0.004266 * ratedGrossTotalCap;
    EXPECT_EQ(nominalEvaporativePumpPower, thisMode.nominalEvaporativePumpPower);

    // Now check output tables to ensure that we also get the right units etc
    const std::string compType = "Coil:Cooling:DX:CurveFit:OperatingMode";
    const std::string compName = thisMode.name;
    EXPECT_EQ(compName, "COIL COOLING DX CURVE FIT OPERATING MODE 1");

    struct TestQuery
    {
        TestQuery(std::string t_description, std::string t_units, Real64 t_value)
            : description(t_description), units(t_units), expectedValue(t_value),
              displayString("Description='" + description + "'; Units='" + units + "'"){};

        const std::string description;
        const std::string units;
        const Real64 expectedValue;
        const std::string displayString;
    };

    std::vector<TestQuery> testQueries({
        TestQuery("Design Size Rated Evaporator Air Flow Rate", "m3/s", ratedEvapAirFlowRate),
        TestQuery("Design Size Rated Gross Total Cooling Capacity", "W", ratedGrossTotalCap),
        TestQuery("Design Size Rated Condenser Air Flow Rate", "m3/s", ratedCondAirFlowRate),
        TestQuery("Design Size Nominal Evaporative Condenser Pump Power", "W", nominalEvaporativePumpPower),
    });

    for (auto &testQuery : testQueries) {

        std::string query("SELECT Value From ComponentSizes"
                          "  WHERE CompType = '" +
                          compType +
                          "'"
                          "  AND CompName = '" +
                          compName +
                          "'"
                          "  AND Description = '" +
                          testQuery.description + "'" + "  AND Units = '" + testQuery.units + "'");

        // execAndReturnFirstDouble returns -10000.0 if not found
        Real64 return_val = SQLiteFixture::execAndReturnFirstDouble(query);

        if (return_val < 0) {
            EXPECT_TRUE(false) << "Query returned nothing for " << testQuery.displayString;
        } else {
            EXPECT_NEAR(testQuery.expectedValue, return_val, 0.01) << "Failed for " << testQuery.displayString;
        }
    }
}

TEST_F(CoilCoolingDXTest, CoilCoolingDXCurveFitCrankcaseHeaterCurve)
{
    std::string idf_objects = delimited_string(
        {"Coil:Cooling:DX,",
         "  Coil Cooling DX 1,                      !- Name",
         "  Air Loop HVAC Unitary System 5 Fan - Cooling Coil Node, !- Evaporator Inlet Node Name",
         "  Air Loop HVAC Unitary System 5 Cooling Coil - Heating Coil Node, !- Evaporator Outlet Node Name",
         "  ,                                       !- Availability Schedule Name",
         "  ,                                       !- Condenser Zone Name",
         "  Coil Cooling DX 1 Condenser Inlet Node, !- Condenser Inlet Node Name",
         "  Coil Cooling DX 1 Condenser Outlet Node, !- Condenser Outlet Node Name",
         "  Coil Cooling DX Curve Fit Performance 1; !- Performance Object Name",

         "Coil:Cooling:DX:CurveFit:Performance,",
         "  Coil Cooling DX Curve Fit Performance 1, !- Name",
         "  10,                                      !- Crankcase Heater Capacity {W}",
         "heaterCapCurve,                           !- Crankcase Heater Capacity Function of Outdoor Temperature Curve Name",
         "  -25,                                    !- Minimum Outdoor Dry-Bulb Temperature for Compressor Operation {C}",
         "  10,                                     !- Maximum Outdoor Dry-Bulb Temperature for Crankcase Heater Operation {C}",
         "  773.3,                                  !- Unit Internal Static Air Pressure {Pa}",
         "  Discrete,                               !- Capacity Control Method",
         "  0,                                      !- Evaporative Condenser Basin Heater Capacity {W/K}",
         "  2,                                      !- Evaporative Condenser Basin Heater Setpoint Temperature {C}",
         "  ,                                       !- Evaporative Condenser Basin Heater Operating Schedule Name",
         "  Electricity,                            !- Compressor Fuel Type",
         "  Coil Cooling DX Curve Fit Operating Mode 1, !- Base Operating Mode",
         ",",
         ";",

         "Curve:Linear,",
         "heaterCapCurve,          !- Name",
         "10.0,                    !- Coefficient1 Constant",
         "2.,                      !- Coefficient2 x",
         "-10.0,                    !- Minimum Value of x",
         "70;                      !- Maximum Value of x",

         "Coil:Cooling:DX:CurveFit:OperatingMode,",
         "  Coil Cooling DX Curve Fit Operating Mode 1, !- Name",
         "  Autosize,                               !- Rated Gross Total Cooling Capacity {W}",
         "  Autosize,                                    !- Rated Evaporator Air Flow Rate {m3/s}",
         "  Autosize,                               !- Rated Condenser Air Flow Rate {m3/s}",
         "  0,                                      !- Maximum Cycling Rate {cycles/hr}",
         "  0,                                      !- Ratio of Initial Moisture Evaporation Rate and Steady State Latent Capacity {dimensionless}",
         "  0,                                      !- Latent Capacity Time Constant {s}",
         "  0,                                      !- Nominal Time for Condensate Removal to Begin {s}",
         "  No,                                     !- Apply Latent Degradation to Speeds Greater than 1",
         "  EvaporativelyCooled,                    !- Condenser Type",
         "  Autosize,                               !- Nominal Evaporative Condenser Pump Power {W}",
         "  1,                                      !- Nominal Speed Number",
         "  Coil Cooling DX Curve Fit Speed 1;      !- Speed Name 1"});

    idf_objects += this->getSpeedObjectString("Coil Cooling DX Curve Fit Speed 1");
    EXPECT_TRUE(process_idf(idf_objects, false));
    int coilIndex = CoilCoolingDX::factory(*state, "Coil Cooling DX 1");
    auto &thisCoil(state->dataCoilCooingDX->coilCoolingDXs[coilIndex]);
    EXPECT_EQ("COIL COOLING DX 1", thisCoil.name);
    EXPECT_EQ("COIL COOLING DX CURVE FIT PERFORMANCE 1", thisCoil.performance.name);
    EXPECT_EQ("HEATERCAPCURVE", Curve::GetCurveName(*state, thisCoil.performance.crankcaseHeaterCapacityCurveIndex));

    HVAC::CoilMode coilMode = HVAC::CoilMode::Normal;
    Real64 PLR = 1.0;
    int speedNum = 1;
    Real64 speedRatio = 1.0;
    HVAC::FanOp fanOp = HVAC::FanOp::Cycling;
    bool singleMode = false;
    state->dataEnvrn->OutDryBulbTemp = 1.0;
    // thisCoil.simulate(*state, useAlternateMode, PLR, speedNum, speedRatio, fanOpMode, singleMode);
    auto &evapInletNode = state->dataLoopNodes->Node(thisCoil.evapInletNodeIndex);
    auto &evapOutletNode = state->dataLoopNodes->Node(thisCoil.evapOutletNodeIndex);
    auto &condInletNode = state->dataLoopNodes->Node(thisCoil.condInletNodeIndex);
    auto &condOutletNode = state->dataLoopNodes->Node(thisCoil.condOutletNodeIndex);
    Real64 LoadSHR = 0.0;
    thisCoil.performance.simulate(
<<<<<<< HEAD
        *state, evapInletNode, evapOutletNode, useAlternateMode, speedNum, speedRatio, fanOpMode, condInletNode, condOutletNode, singleMode, LoadSHR);
=======
        *state, evapInletNode, evapOutletNode, coilMode, PLR, speedNum, speedRatio, fanOp, condInletNode, condOutletNode, singleMode, LoadSHR);
>>>>>>> 15f64911
    EXPECT_EQ(thisCoil.performance.crankcaseHeaterPower, 120.0);
}<|MERGE_RESOLUTION|>--- conflicted
+++ resolved
@@ -280,10 +280,6 @@
     auto &condOutletNode = state->dataLoopNodes->Node(thisCoil.condOutletNodeIndex);
     Real64 LoadSHR = 0.0;
     thisCoil.performance.simulate(
-<<<<<<< HEAD
-        *state, evapInletNode, evapOutletNode, useAlternateMode, speedNum, speedRatio, fanOpMode, condInletNode, condOutletNode, singleMode, LoadSHR);
-=======
-        *state, evapInletNode, evapOutletNode, coilMode, PLR, speedNum, speedRatio, fanOp, condInletNode, condOutletNode, singleMode, LoadSHR);
->>>>>>> 15f64911
+        *state, evapInletNode, evapOutletNode, coilMode, speedNum, speedRatio, fanOp, condInletNode, condOutletNode, singleMode, LoadSHR);
     EXPECT_EQ(thisCoil.performance.crankcaseHeaterPower, 120.0);
 }