// EnergyPlus, Copyright (c) 1996-2020, The Board of Trustees of the University of Illinois,
// The Regents of the University of California, through Lawrence Berkeley National Laboratory
// (subject to receipt of any required approvals from the U.S. Dept. of Energy), Oak Ridge
// National Laboratory, managed by UT-Battelle, Alliance for Sustainable Energy, LLC, and other
// contributors. All rights reserved.
//
// NOTICE: This Software was developed under funding from the U.S. Department of Energy and the
// U.S. Government consequently retains certain rights. As such, the U.S. Government has been
// granted for itself and others acting on its behalf a paid-up, nonexclusive, irrevocable,
// worldwide license in the Software to reproduce, distribute copies to the public, prepare
// derivative works, and perform publicly and display publicly, and to permit others to do so.
//
// Redistribution and use in source and binary forms, with or without modification, are permitted
// provided that the following conditions are met:
//
// (1) Redistributions of source code must retain the above copyright notice, this list of
//     conditions and the following disclaimer.
//
// (2) Redistributions in binary form must reproduce the above copyright notice, this list of
//     conditions and the following disclaimer in the documentation and/or other materials
//     provided with the distribution.
//
// (3) Neither the name of the University of California, Lawrence Berkeley National Laboratory,
//     the University of Illinois, U.S. Dept. of Energy nor the names of its contributors may be
//     used to endorse or promote products derived from this software without specific prior
//     written permission.
//
// (4) Use of EnergyPlus(TM) Name. If Licensee (i) distributes the software in stand-alone form
//     without changes from the version obtained under this License, or (ii) Licensee makes a
//     reference solely to the software portion of its product, Licensee must refer to the
//     software as "EnergyPlus version X" software, where "X" is the version number Licensee
//     obtained under this License and may not use a different name for the software. Except as
//     specifically required in this Section (4), Licensee shall not use in a company name, a
//     product name, in advertising, publicity, or other promotional activities any name, trade
//     name, trademark, logo, or other designation of "EnergyPlus", "E+", "e+" or confusingly
//     similar designation, without the U.S. Department of Energy's prior written consent.
//
// THIS SOFTWARE IS PROVIDED BY THE COPYRIGHT HOLDERS AND CONTRIBUTORS "AS IS" AND ANY EXPRESS OR
// IMPLIED WARRANTIES, INCLUDING, BUT NOT LIMITED TO, THE IMPLIED WARRANTIES OF MERCHANTABILITY
// AND FITNESS FOR A PARTICULAR PURPOSE ARE DISCLAIMED. IN NO EVENT SHALL THE COPYRIGHT OWNER OR
// CONTRIBUTORS BE LIABLE FOR ANY DIRECT, INDIRECT, INCIDENTAL, SPECIAL, EXEMPLARY, OR
// CONSEQUENTIAL DAMAGES (INCLUDING, BUT NOT LIMITED TO, PROCUREMENT OF SUBSTITUTE GOODS OR
// SERVICES; LOSS OF USE, DATA, OR PROFITS; OR BUSINESS INTERRUPTION) HOWEVER CAUSED AND ON ANY
// THEORY OF LIABILITY, WHETHER IN CONTRACT, STRICT LIABILITY, OR TORT (INCLUDING NEGLIGENCE OR
// OTHERWISE) ARISING IN ANY WAY OUT OF THE USE OF THIS SOFTWARE, EVEN IF ADVISED OF THE
// POSSIBILITY OF SUCH DAMAGE.

// C++ Headers
#include <cmath>
#include <string>

// ObjexxFCL Headers
#include <ObjexxFCL/Array.functions.hh>
#include <ObjexxFCL/Array1D.hh>
#include <ObjexxFCL/Array2D.hh>
#include <ObjexxFCL/Fmath.hh>
#include <ObjexxFCL/member.functions.hh>

// EnergyPlus Headers
#include <EnergyPlus/BaseboardRadiator.hh>
#include <EnergyPlus/Construction.hh>
#include <EnergyPlus/ConvectionCoefficients.hh>
#include <EnergyPlus/Data/EnergyPlusData.hh>
#include <EnergyPlus/DataAirLoop.hh>
#include <EnergyPlus/DataBranchAirLoopPlant.hh>
#include <EnergyPlus/DataEnvironment.hh>
#include <EnergyPlus/DataGlobals.hh>
#include <EnergyPlus/DataHVACGlobals.hh>
#include <EnergyPlus/DataHeatBalSurface.hh>
#include <EnergyPlus/DataHeatBalance.hh>
#include <EnergyPlus/DataLoopNode.hh>
#include <EnergyPlus/DataSizing.hh>
#include <EnergyPlus/DataSurfaces.hh>
#include <EnergyPlus/DataZoneEquipment.hh>
#include <EnergyPlus/FanCoilUnits.hh>
#include <EnergyPlus/General.hh>
#include <EnergyPlus/GeneralRoutines.hh>
#include <EnergyPlus/HVACSingleDuctInduc.hh>
#include <EnergyPlus/HWBaseboardRadiator.hh>
#include <EnergyPlus/InputProcessing/InputProcessor.hh>
#include <EnergyPlus/Material.hh>
#include <EnergyPlus/MixerComponent.hh>
#include <EnergyPlus/OutdoorAirUnit.hh>
#include <EnergyPlus/PlantUtilities.hh>
#include <EnergyPlus/PoweredInductionUnits.hh>
#include <EnergyPlus/Psychrometrics.hh>
#include <EnergyPlus/PurchasedAirManager.hh>
#include <EnergyPlus/ScheduleManager.hh>
#include <EnergyPlus/SolarCollectors.hh>
#include <EnergyPlus/SplitterComponent.hh>
#include <EnergyPlus/SteamBaseboardRadiator.hh>
#include <EnergyPlus/UnitHeater.hh>
#include <EnergyPlus/UnitVentilator.hh>
#include <EnergyPlus/UtilityRoutines.hh>
#include <EnergyPlus/VentilatedSlab.hh>
#include <EnergyPlus/WaterCoils.hh>
#include <EnergyPlus/ZonePlenum.hh>

namespace EnergyPlus {

    bool MyICSEnvrnFlag(true);    // Local environment flag for ICS

void GeneralRoutines_clear_state() {
    MyICSEnvrnFlag = true;
}

// Integer constants for different system types handled by the routines in this file
enum GeneralRoutinesEquipNums
{
    ParallelPIUReheatNum = 1,
    SeriesPIUReheatNum = 2,
    HeatingCoilWaterNum = 3,
    BBWaterConvOnlyNum = 4,
    BBSteamRadConvNum = 5,
    BBWaterRadConvNum = 6,
    FourPipeFanCoilNum = 7,
    OutdoorAirUnitNum = 8,
    UnitHeaterNum = 9,
    UnitVentilatorNum = 10,
    VentilatedSlabNum = 11
};

void ControlCompOutput(EnergyPlusData &state, std::string const &CompName,           // the component Name
                       std::string const &CompType,           // Type of component
                       int &CompNum,                          // Index of component in component array
                       bool const FirstHVACIteration,         // flag for 1st HVAV iteration in the time step
                       Real64 const QZnReq,                   // zone load to be met
                       int const ActuatedNode,                // node that controls unit output
                       Real64 const MaxFlow,                  // maximum water flow
                       Real64 const MinFlow,                  // minimum water flow
                       Real64 const ControlOffset,            // really the tolerance
                       int &ControlCompTypeNum,               // Internal type num for CompType
                       int &CompErrIndex,                     // for Recurring error call
                       Optional_int_const TempInNode,         // inlet node for output calculation
                       Optional_int_const TempOutNode,        // outlet node for output calculation
                       Optional<Real64 const> AirMassFlow,    // air mass flow rate
                       Optional_int_const Action,             // 1=reverse; 2=normal
                       Optional_int_const EquipIndex,         // Identifier for equipment of Outdoor Air Unit "ONLY"
                       Optional_int_const LoopNum,            // for plant components, plant loop index
                       Optional_int_const LoopSide,           // for plant components, plant loop side index
                       Optional_int_const BranchIndex,        // for plant components, plant branch index
                       Optional_int_const ControlledZoneIndex // controlled zone index for the zone containing the component
)
{

    // SUBROUTINE INFORMATION:
    //       AUTHOR         Richard J. Liesen
    //       DATE WRITTEN   April 2000
    //       MODIFIED       Brent Griffith, Sept 2010 update plant interactions
    //       RE-ENGINEERED  na

    // PURPOSE OF THIS SUBROUTINE:
    // The purpose of this subroutine is to control the output of heating or cooling
    // meet the zone load.

    // METHODOLOGY EMPLOYED:
    // Currently this is using an intervasl halving scheme to a control tolerance

    // Using/Aliasing
    using namespace DataLoopNode;
    using BaseboardRadiator::SimHWConvective;
    using DataBranchAirLoopPlant::MassFlowTolerance;
    using DataGlobals::WarmupFlag;
    using FanCoilUnits::Calc4PipeFanCoil;
    using General::RoundSigDigits;
    using General::TrimSigDigits;
    using HWBaseboardRadiator::CalcHWBaseboard;
    using OutdoorAirUnit::CalcOAUnitCoilComps;
    using PlantUtilities::SetActuatedBranchFlowRate;
    using Psychrometrics::PsyCpAirFnW;
    using SteamBaseboardRadiator::CalcSteamBaseboard;
    using UnitHeater::CalcUnitHeaterComponents;
    using UnitVentilator::CalcUnitVentilatorComponents;
    using VentilatedSlab::CalcVentilatedSlabComps;
    using WaterCoils::SimulateWaterCoilComponents;

    // SUBROUTINE PARAMETER DEFINITIONS:
    // Iteration maximum for reheat control
    static int const MaxIter(25);
    static Real64 const iter_fac(1.0 / std::pow(2, MaxIter - 3));
    int const iReverseAction(1);
    int const iNormalAction(2);

    // Note - order in routine must match order below
    //  Plus -- order in ListOfComponents array must be in sorted order.
    int const NumComponents(11);
    static Array1D_string const ListOfComponents(NumComponents,
                                                 {"AIRTERMINAL:SINGLEDUCT:PARALLELPIU:REHEAT",
                                                  "AIRTERMINAL:SINGLEDUCT:SERIESPIU:REHEAT",
                                                  "COIL:HEATING:WATER",
                                                  "ZONEHVAC:BASEBOARD:CONVECTIVE:WATER",
                                                  "ZONEHVAC:BASEBOARD:RADIANTCONVECTIVE:STEAM",
                                                  "ZONEHVAC:BASEBOARD:RADIANTCONVECTIVE:WATER",
                                                  "ZONEHVAC:FOURPIPEFANCOIL",
                                                  "ZONEHVAC:OUTDOORAIRUNIT",
                                                  "ZONEHVAC:UNITHEATER",
                                                  "ZONEHVAC:UNITVENTILATOR",
                                                  "ZONEHVAC:VENTILATEDSLAB"});

    // DERIVED TYPE DEFINITIONS
    // Interval Half Type used for Controller

    // SUBROUTINE LOCAL VARIABLE DECLARATIONS:
    static int Iter(0); // Iteration limit for the interval halving process
    Real64 CpAir;       // specific heat of air (J/kg-C)
    bool Converged;
    Real64 Denom;   // the denominator of the control signal
    Real64 LoadMet; // Actual output of unit (watts)
    // INTEGER, SAVE    :: ErrCount=0  ! Number of times that the maximum iterations was exceeded
    // INTEGER, SAVE    :: ErrCount1=0 ! for recurring error
    bool WaterCoilAirFlowControl;   // True if controlling air flow through water coil, water flow fixed
    int SimCompNum;                 // internal number for case statement
    static Real64 HalvingPrec(0.0); // precision of halving algorithm
    bool BBConvergeCheckFlag;       // additional check on convergence specifically for radiant/convective baseboard units

    struct IntervalHalf
    {
        // Members
        Real64 MaxFlow;
        Real64 MinFlow;
        Real64 MaxResult;
        Real64 MinResult;
        Real64 MidFlow;
        Real64 MidResult;
        bool MaxFlowCalc;
        bool MinFlowCalc;
        bool MinFlowResult;
        bool NormFlowCalc;

        // Default Constructor
        IntervalHalf()
        {
        }

        // Member Constructor
        IntervalHalf(Real64 const MaxFlow,
                     Real64 const MinFlow,
                     Real64 const MaxResult,
                     Real64 const MinResult,
                     Real64 const MidFlow,
                     Real64 const MidResult,
                     bool const MaxFlowCalc,
                     bool const MinFlowCalc,
                     bool const MinFlowResult,
                     bool const NormFlowCalc)
            : MaxFlow(MaxFlow), MinFlow(MinFlow), MaxResult(MaxResult), MinResult(MinResult), MidFlow(MidFlow), MidResult(MidResult),
              MaxFlowCalc(MaxFlowCalc), MinFlowCalc(MinFlowCalc), MinFlowResult(MinFlowResult), NormFlowCalc(NormFlowCalc)
        {
        }
    };

    struct ZoneEquipControllerProps
    {
        // Members
        Real64 SetPoint;           // Desired setpoint;
        Real64 MaxSetPoint;        // The maximum setpoint; either user input or reset per time step by simulation
        Real64 MinSetPoint;        // The minimum setpoint; either user input or reset per time step by simulation
        Real64 SensedValue;        // The sensed control variable of any type
        Real64 CalculatedSetPoint; // The Calculated SetPoint or new control actuated value

        // Default Constructor
        ZoneEquipControllerProps()
        {
        }

        // Member Constructor
        ZoneEquipControllerProps(Real64 const SetPoint,          // Desired setpoint;
                                 Real64 const MaxSetPoint,       // The maximum setpoint; either user input or reset per time step by simulation
                                 Real64 const MinSetPoint,       // The minimum setpoint; either user input or reset per time step by simulation
                                 Real64 const SensedValue,       // The sensed control variable of any type
                                 Real64 const CalculatedSetPoint // The Calculated SetPoint or new control actuated value
                                 )
            : SetPoint(SetPoint), MaxSetPoint(MaxSetPoint), MinSetPoint(MinSetPoint), SensedValue(SensedValue), CalculatedSetPoint(CalculatedSetPoint)
        {
        }
    };

    // Object Data
    static IntervalHalf ZoneInterHalf(0.0, 0.0, 0.0, 0.0, 0.0, 0.0, false, false, false, false);
    static ZoneEquipControllerProps ZoneController(0.0, 0.0, 0.0, 0.0, 0.0);

    if (ControlCompTypeNum != 0) {
        SimCompNum = ControlCompTypeNum;
    } else {
        SimCompNum = UtilityRoutines::FindItemInSortedList(CompType, ListOfComponents, NumComponents);
        ControlCompTypeNum = SimCompNum;
    }

    Iter = 0;
    Converged = false;
    WaterCoilAirFlowControl = false;
    LoadMet = 0.0;
    HalvingPrec = 0.0;

    // At the beginning of every time step the value is reset to the User Input
    ZoneController.SetPoint = 0.0;

    // Set to converged controller
    ZoneInterHalf.MaxFlowCalc = true;
    ZoneInterHalf.MinFlowCalc = false;
    ZoneInterHalf.NormFlowCalc = false;
    ZoneInterHalf.MinFlowResult = false;
    ZoneInterHalf.MaxResult = 1.0;
    ZoneInterHalf.MinResult = 0.0;

    // Start the Solution Iteration
    while (!Converged) {

        if (FirstHVACIteration) {
            Node(ActuatedNode).MassFlowRateMaxAvail = MaxFlow;
            Node(ActuatedNode).MassFlowRateMinAvail = MinFlow;
            // Check to make sure that the Minimum Flow rate is less than the max.
            if (MinFlow > MaxFlow) {
                ShowSevereError("ControlCompOutput:" + CompType + ':' + CompName + ", Min Control Flow is > Max Control Flow");
                ShowContinueError("Acuated Node=" + NodeID(ActuatedNode) + " MinFlow=[" + TrimSigDigits(MinFlow, 3) +
                                  "], Max Flow=" + TrimSigDigits(MaxFlow, 3));
                ShowContinueErrorTimeStamp("");
                ShowFatalError("Program terminates due to preceding condition.");
            }
        } // End of FirstHVACIteration Conditional If
        // The interface managers can reset the Max or Min to available values during the time step
        // and these will then be the new setpoint limits for the controller to work within.
        if ((SimCompNum == 3) && (!present(AirMassFlow))) {
            ZoneController.MaxSetPoint = Node(ActuatedNode).MassFlowRateMaxAvail;
            ZoneController.MinSetPoint = Node(ActuatedNode).MassFlowRateMinAvail;
        } else {
            ZoneController.MaxSetPoint = min(Node(ActuatedNode).MassFlowRateMaxAvail, Node(ActuatedNode).MassFlowRateMax);
            ZoneController.MinSetPoint = max(Node(ActuatedNode).MassFlowRateMinAvail, Node(ActuatedNode).MassFlowRateMin);
        }
        // The first time through run at maximum flow rate and find results
        if (ZoneInterHalf.MaxFlowCalc) {
            ZoneController.CalculatedSetPoint = ZoneController.MaxSetPoint;
            ZoneInterHalf.MaxFlow = ZoneController.MaxSetPoint;
            ZoneInterHalf.MaxFlowCalc = false;
            ZoneInterHalf.MinFlowCalc = true;
            // Record the maximum flow rates and set the flow to the minimum and find results
        } else if (ZoneInterHalf.MinFlowCalc) {
            ZoneInterHalf.MaxResult = ZoneController.SensedValue;
            ZoneController.CalculatedSetPoint = ZoneController.MinSetPoint;
            ZoneInterHalf.MinFlow = ZoneController.MinSetPoint;
            ZoneInterHalf.MinFlowCalc = false;
            ZoneInterHalf.MinFlowResult = true;
            // Record the minimum results and set flow to half way between the max and min and find results
        } else if (ZoneInterHalf.MinFlowResult) {
            ZoneInterHalf.MinResult = ZoneController.SensedValue;
            HalvingPrec = (ZoneInterHalf.MaxResult - ZoneInterHalf.MinResult) * iter_fac;
            ZoneInterHalf.MidFlow = (ZoneInterHalf.MaxFlow + ZoneInterHalf.MinFlow) / 2.0;
            ZoneController.CalculatedSetPoint = (ZoneInterHalf.MaxFlow + ZoneInterHalf.MinFlow) / 2.0;
            ZoneInterHalf.MinFlowResult = false;
            ZoneInterHalf.NormFlowCalc = true;
            // Record the Mid results and check all possibilities and start interval halving procedure
        } else if (ZoneInterHalf.NormFlowCalc) {
            ZoneInterHalf.MidResult = ZoneController.SensedValue;

            // First check to see if the component is running; if not converge and return
            if (ZoneInterHalf.MaxResult == ZoneInterHalf.MinResult) {
                // Set to converged controller
                Converged = true;
                ZoneInterHalf.MaxFlowCalc = true;
                ZoneInterHalf.MinFlowCalc = false;
                ZoneInterHalf.NormFlowCalc = false;
                ZoneInterHalf.MinFlowResult = false;
                ZoneInterHalf.MaxResult = 1.0;
                ZoneInterHalf.MinResult = 0.0;
                if ((SimCompNum >= 4) && (SimCompNum <= 6)) { // hot water baseboards use min flow
                    ZoneController.CalculatedSetPoint = 0.0;  // CR7253
                } else {
                    ZoneController.CalculatedSetPoint = ZoneInterHalf.MaxFlow; // CR7253
                }
                // Set the Actuated node MassFlowRate with zero value
                if (present(LoopNum)) { // this is a plant component
                    SetActuatedBranchFlowRate(ZoneController.CalculatedSetPoint,
                                              ActuatedNode,
                                              LoopNum,
                                              LoopSide,
                                              BranchIndex,
                                              false); // Autodesk:OPTIONAL LoopSide, BranchIndex used without PRESENT check
                } else {                              // assume not a plant component
                    Node(ActuatedNode).MassFlowRate = ZoneController.CalculatedSetPoint;
                }
                return;
            }

            // The next series of checks is to determine what interval the current solution is in
            //   comparison to the setpoint and then respond appropriately.

            // Normal controller assumes that MaxResult will be greater than MinResult. First check
            // to make sure that this is the case
            if (ZoneInterHalf.MaxResult <= ZoneInterHalf.MinResult) {
                if (WaterCoilAirFlowControl) {
                    ZoneController.CalculatedSetPoint = ZoneInterHalf.MaxFlow;
                } else {
                    ZoneController.CalculatedSetPoint = ZoneInterHalf.MinFlow;
                }
                // set to converged controller
                Converged = true;
                ZoneInterHalf.MaxFlowCalc = true;
                ZoneInterHalf.MinFlowCalc = false;
                ZoneInterHalf.NormFlowCalc = false;
                ZoneInterHalf.MinFlowResult = false;
                ZoneInterHalf.MaxResult = 1.0;
                ZoneInterHalf.MinResult = 0.0;
                // MaxResult is greater than MinResult so simulation control algorithm may proceed normally
            } else if (ZoneInterHalf.MaxResult > ZoneInterHalf.MinResult) {
                // Now check to see if the setpoint is outside the endpoints of the control range
                // First check to see if the water is too cold and if so set to the minimum flow.
                if (ZoneController.SetPoint <= ZoneInterHalf.MinResult) {
                    ZoneController.CalculatedSetPoint = ZoneInterHalf.MinFlow;
                    // Set to Converged Controller
                    Converged = true;
                    ZoneInterHalf.MaxFlowCalc = true;
                    ZoneInterHalf.MinFlowCalc = false;
                    ZoneInterHalf.NormFlowCalc = false;
                    ZoneInterHalf.MinFlowResult = false;
                    ZoneInterHalf.MaxResult = 1.0;
                    ZoneInterHalf.MinResult = 0.0;
                    // Then check if too hot and if so set it to the maximum flow
                } else if (ZoneController.SetPoint >= ZoneInterHalf.MaxResult) {
                    ZoneController.CalculatedSetPoint = ZoneInterHalf.MaxFlow;
                    // Set to Converged Controller
                    Converged = true;
                    ZoneInterHalf.MaxFlowCalc = true;
                    ZoneInterHalf.MinFlowCalc = false;
                    ZoneInterHalf.NormFlowCalc = false;
                    ZoneInterHalf.MinFlowResult = false;
                    ZoneInterHalf.MaxResult = 1.0;
                    ZoneInterHalf.MinResult = 0.0;
                    // If between the max and mid set to new flow and raise min to mid
                } else if ((ZoneController.SetPoint < ZoneInterHalf.MaxResult) && (ZoneController.SetPoint >= ZoneInterHalf.MidResult)) {
                    ZoneController.CalculatedSetPoint = (ZoneInterHalf.MaxFlow + ZoneInterHalf.MidFlow) / 2.0;
                    ZoneInterHalf.MinFlow = ZoneInterHalf.MidFlow;
                    ZoneInterHalf.MinResult = ZoneInterHalf.MidResult;
                    ZoneInterHalf.MidFlow = (ZoneInterHalf.MaxFlow + ZoneInterHalf.MidFlow) / 2.0;
                    // If between the min and mid set to new flow and lower Max to mid
                } else if ((ZoneController.SetPoint < ZoneInterHalf.MidResult) && (ZoneController.SetPoint > ZoneInterHalf.MinResult)) {
                    ZoneController.CalculatedSetPoint = (ZoneInterHalf.MinFlow + ZoneInterHalf.MidFlow) / 2.0;
                    ZoneInterHalf.MaxFlow = ZoneInterHalf.MidFlow;
                    ZoneInterHalf.MaxResult = ZoneInterHalf.MidResult;
                    ZoneInterHalf.MidFlow = (ZoneInterHalf.MinFlow + ZoneInterHalf.MidFlow) / 2.0;

                } // End of the Conditional for the actual interval halving scheme itself
            }     // end of max > min check

        } // End of the Conditinal for the first 3 iterations for the interval halving

        // Make sure that the Calculated setpoint falls between the minimum and maximum allowed
        if (ZoneController.CalculatedSetPoint > ZoneController.MaxSetPoint) {
            ZoneController.CalculatedSetPoint = ZoneController.MaxSetPoint;
            Converged = true;
            ZoneInterHalf.MaxFlowCalc = true;
            ZoneInterHalf.MinFlowCalc = false;
            ZoneInterHalf.NormFlowCalc = false;
            ZoneInterHalf.MinFlowResult = false;
            ZoneInterHalf.MaxResult = 1.0;
            ZoneInterHalf.MinResult = 0.0;
        } else if (ZoneController.CalculatedSetPoint < ZoneController.MinSetPoint) {
            ZoneController.CalculatedSetPoint = ZoneController.MinSetPoint;
            Converged = true;
            ZoneInterHalf.MaxFlowCalc = true;
            ZoneInterHalf.MinFlowCalc = false;
            ZoneInterHalf.NormFlowCalc = false;
            ZoneInterHalf.MinFlowResult = false;
            ZoneInterHalf.MaxResult = 1.0;
            ZoneInterHalf.MinResult = 0.0;
        }

        // check if hunting down around the limit of a significant mass flow in systems.
        if ((Iter > MaxIter / 2) && (ZoneController.CalculatedSetPoint < MassFlowTolerance)) {
            ZoneController.CalculatedSetPoint = ZoneController.MinSetPoint;
            Converged = true;
            ZoneInterHalf.MaxFlowCalc = true;
            ZoneInterHalf.MinFlowCalc = false;
            ZoneInterHalf.NormFlowCalc = false;
            ZoneInterHalf.MinFlowResult = false;
            ZoneInterHalf.MaxResult = 1.0;
            ZoneInterHalf.MinResult = 0.0;
        }

        // Set the Actuated node MassFlowRate with the new value
        if (present(LoopNum)) { // this is a plant component
            SetActuatedBranchFlowRate(ZoneController.CalculatedSetPoint,
                                      ActuatedNode,
                                      LoopNum,
                                      LoopSide,
                                      BranchIndex,
                                      false); // Autodesk:OPTIONAL LoopSide, BranchIndex used without PRESENT check
        } else {                              // assume not a plant component, leave alone
            Node(ActuatedNode).MassFlowRate = ZoneController.CalculatedSetPoint;
        }

        // The denominator of the control signal should be no less than 100 watts
        Denom = sign(max(std::abs(QZnReq), 100.0), QZnReq);
        if (present(Action)) {
            if (Action == iNormalAction) {
                Denom = max(std::abs(QZnReq), 100.0);
            } else if (Action == iReverseAction) {
                Denom = -max(std::abs(QZnReq), 100.0);
            } else {
                ShowFatalError("ControlCompOutput: Illegal Action argument =[" + TrimSigDigits(Action) + ']');
            }
        }

        switch (SimCompNum) {      // Tuned If block changed to switch
        case ParallelPIUReheatNum: // 'AIRTERMINAL:SINGLEDUCT:PARALLELPIU:REHEAT'
            // simulate series piu reheat coil
            SimulateWaterCoilComponents(state, CompName, FirstHVACIteration, CompNum);
            // Calculate the control signal (the variable we are forcing to zero)
            CpAir = PsyCpAirFnW(Node(TempOutNode).HumRat); // Autodesk:OPTIONAL TempInNode, TempOutNode used without PRESENT check
            LoadMet = CpAir * Node(TempOutNode).MassFlowRate *
                      (Node(TempOutNode).Temp - Node(TempInNode).Temp); // Autodesk:OPTIONAL TempInNode, TempOutNode used without PRESENT check
            ZoneController.SensedValue = (LoadMet - QZnReq) / Denom;
            break;

        case SeriesPIUReheatNum: // 'AIRTERMINAL:SINGLEDUCT:SERIESPIU:REHEAT'
            // simulate series piu reheat coil
            SimulateWaterCoilComponents(state, CompName, FirstHVACIteration, CompNum);
            // Calculate the control signal (the variable we are forcing to zero)
            CpAir = PsyCpAirFnW(Node(TempOutNode).HumRat); // Autodesk:OPTIONAL TempInNode, TempOutNode used without PRESENT check
            LoadMet = CpAir * Node(TempOutNode).MassFlowRate *
                      (Node(TempOutNode).Temp - Node(TempInNode).Temp); // Autodesk:OPTIONAL TempInNode, TempOutNode used without PRESENT check
            ZoneController.SensedValue = (LoadMet - QZnReq) / Denom;
            break;

        case HeatingCoilWaterNum: // 'COIL:HEATING:WATER'
            // Simulate reheat coil for the VAV system
            SimulateWaterCoilComponents(state, CompName, FirstHVACIteration, CompNum);
            // Calculate the control signal (the variable we are forcing to zero)
            CpAir = PsyCpAirFnW(Node(TempOutNode).HumRat);
            if (present(AirMassFlow)) {
                LoadMet = AirMassFlow * CpAir * Node(TempOutNode).Temp;
                ZoneController.SensedValue = (LoadMet - QZnReq) / Denom;
            } else {
                WaterCoilAirFlowControl = true;
                LoadMet = Node(TempOutNode).MassFlowRate * CpAir *
                          (Node(TempOutNode).Temp - Node(TempInNode).Temp); // Autodesk:OPTIONAL TempInNode, TempOutNode used without PRESENT check
                ZoneController.SensedValue = (LoadMet - QZnReq) / Denom;
            }
            break;

        case BBWaterConvOnlyNum: // 'ZONEHVAC:BASEBOARD:CONVECTIVE:WATER'
            // Simulate baseboard
            SimHWConvective(state, CompNum, LoadMet);
            // Calculate the control signal (the variable we are forcing to zero)
            ZoneController.SensedValue = (LoadMet - QZnReq) / Denom;
            break;

        case BBSteamRadConvNum: // 'ZONEHVAC:BASEBOARD:RADIANTCONVECTIVE:STEAM'
            // Simulate baseboard
            CalcSteamBaseboard(state, CompNum, LoadMet);
            // Calculate the control signal (the variable we are forcing to zero)
            ZoneController.SensedValue = (LoadMet - QZnReq) / Denom;
            break;

        case BBWaterRadConvNum: // 'ZONEHVAC:BASEBOARD:RADIANTCONVECTIVE:WATER'
            // Simulate baseboard
            CalcHWBaseboard(state, CompNum, LoadMet);
            // Calculate the control signal (the variable we are forcing to zero)
            ZoneController.SensedValue = (LoadMet - QZnReq) / Denom;
            break;

        case FourPipeFanCoilNum: // 'ZONEHVAC:FOURPIPEFANCOIL'
            // Simulate fancoil unit
            Calc4PipeFanCoil(state, CompNum, ControlledZoneIndex, FirstHVACIteration, LoadMet);
            // Calculate the control signal (the variable we are forcing to zero)
            ZoneController.SensedValue = (LoadMet - QZnReq) / Denom;
            break;

        case OutdoorAirUnitNum: //'ZONEHVAC:OUTDOORAIRUNIT'
            // Simulate outdoor air unit components
            CalcOAUnitCoilComps(state, CompNum, FirstHVACIteration, EquipIndex, LoadMet); // Autodesk:OPTIONAL EquipIndex used without PRESENT check
            // Calculate the control signal (the variable we are forcing to zero)
            ZoneController.SensedValue = (LoadMet - QZnReq) / Denom;
            break;

        case UnitHeaterNum: // 'ZONEHVAC:UNITHEATER'
            // Simulate unit heater components
            CalcUnitHeaterComponents(state, CompNum, FirstHVACIteration, LoadMet);
            // Calculate the control signal (the variable we are forcing to zero)
            ZoneController.SensedValue = (LoadMet - QZnReq) / Denom;
            break;

        case UnitVentilatorNum: // 'ZONEHVAC:UNITVENTILATOR'
            // Simulate unit ventilator components
            CalcUnitVentilatorComponents(state, CompNum, FirstHVACIteration, LoadMet);
            // Calculate the control signal (the variable we are forcing to zero)
            ZoneController.SensedValue = (LoadMet - QZnReq) / Denom;
            break;

        case VentilatedSlabNum: // 'ZONEHVAC:VENTILATEDSLAB'
            // Simulate unit ventilator components
            CalcVentilatedSlabComps(state, CompNum, FirstHVACIteration, LoadMet);
            // Calculate the control signal (the variable we are forcing to zero)
            ZoneController.SensedValue = (LoadMet - QZnReq) / Denom;
            break;

        default:
            ShowFatalError("ControlCompOutput: Illegal Component Number argument =[" + TrimSigDigits(SimCompNum) + ']');
            break;
        }

        // Check for Controller convergence to see if within the offset
        if (std::abs(ZoneController.SensedValue) <= ControlOffset || std::abs(ZoneController.SensedValue) <= HalvingPrec) {
            // Set to converged controller
            Converged = true;
            ZoneInterHalf.MaxFlowCalc = true;
            ZoneInterHalf.MinFlowCalc = false;
            ZoneInterHalf.NormFlowCalc = false;
            ZoneInterHalf.MinFlowResult = false;
            ZoneInterHalf.MaxResult = 1.0;
            ZoneInterHalf.MinResult = 0.0;
            break;
        }
        if (!Converged) {
            BBConvergeCheckFlag = BBConvergeCheck(SimCompNum, ZoneInterHalf.MaxFlow, ZoneInterHalf.MinFlow);
            if (BBConvergeCheckFlag) {
                // Set to converged controller
                Converged = true;
                ZoneInterHalf.MaxFlowCalc = true;
                ZoneInterHalf.MinFlowCalc = false;
                ZoneInterHalf.NormFlowCalc = false;
                ZoneInterHalf.MinFlowResult = false;
                ZoneInterHalf.MaxResult = 1.0;
                ZoneInterHalf.MinResult = 0.0;
                break;
            }
        }

        ++Iter;
        if ((Iter > MaxIter) && (!WarmupFlag)) {
            // if ( CompErrIndex == 0 ) {
            ShowWarningMessage("ControlCompOutput: Maximum iterations exceeded for " + CompType + " = " + CompName);
            ShowContinueError("... Load met       = " + TrimSigDigits(LoadMet, 5) + " W.");
            ShowContinueError("... Load requested = " + TrimSigDigits(QZnReq, 5) + " W.");
            ShowContinueError("... Error          = " + TrimSigDigits(std::abs((LoadMet - QZnReq) * 100.0 / Denom), 8) + " %.");
            ShowContinueError("... Tolerance      = " + TrimSigDigits(ControlOffset * 100.0, 8) + " %.");
            ShowContinueError("... Error          = (Load met - Load requested) / MAXIMUM(Load requested, 100)");
            ShowContinueError("... Actuated Node Mass Flow Rate =" + RoundSigDigits(Node(ActuatedNode).MassFlowRate, 9) + " kg/s");
            ShowContinueErrorTimeStamp("");
            ShowRecurringWarningErrorAtEnd("ControlCompOutput: Maximum iterations error for " + CompType + " = " + CompName,
                                           CompErrIndex,
                                           std::abs((LoadMet - QZnReq) * 100.0 / Denom),
                                           std::abs((LoadMet - QZnReq) * 100.0 / Denom),
                                           _,
                                           "%",
                                           "%");
            //}
            ShowRecurringWarningErrorAtEnd("ControlCompOutput: Maximum iterations error for " + CompType + " = " + CompName,
                                           CompErrIndex,
                                           std::abs((LoadMet - QZnReq) * 100.0 / Denom),
                                           std::abs((LoadMet - QZnReq) * 100.0 / Denom),
                                           _,
                                           "%",
                                           "%");
            break; // It will not converge this time
        } else if (Iter > MaxIter * 2) {
            break;
        }

    } // End of the Convergence Iteration
}

bool BBConvergeCheck(int const SimCompNum, Real64 const MaxFlow, Real64 const MinFlow)
{

    // FUNCTION INFORMATION:
    //       AUTHOR         Rick Strand
    //       DATE WRITTEN   November 2017

    // PURPOSE OF THIS SUBROUTINE:
    // This is an additional check for the radiant/convective baseboard units
    // to see if they are converged or the flow is sufficiently converged to
    // procede with the simulation.  With the radiant component to these systems,
    // the impact on the load met is more difficult to calculate and the impact
    // on the actual system output is not as well behaved as for convective
    // systems.  This additional check avoids excessive iterations and max
    // iteration warnings and provides sufficiently converged results.  It is
    // only called from ControlCompOutput.

    // Return Value
    bool BBConvergeCheck;

    // SUBROUTINE PARAMETER DEFINITIONS:
    static Real64 const BBIterLimit(0.00001);

    if (SimCompNum != BBSteamRadConvNum && SimCompNum != BBWaterRadConvNum) {
        // For all zone equipment except radiant/convective baseboard (steam and water) units:
        BBConvergeCheck = false;
    } else {
        // For steam and water radiant/convective baseboard units:
        if ((MaxFlow - MinFlow) > BBIterLimit) {
            BBConvergeCheck = false;
        } else {
            BBConvergeCheck = true;
        }
    }

    return BBConvergeCheck;
}

void CheckSysSizing(std::string const &CompType, // Component Type (e.g. Chiller:Electric)
                    std::string const &CompName  // Component Name (e.g. Big Chiller)
)
{

    // SUBROUTINE INFORMATION:
    //       AUTHOR         Fred Buhl
    //       DATE WRITTEN   October 2002
    //       MODIFIED       na
    //       RE-ENGINEERED  na

    // PURPOSE OF THIS SUBROUTINE:
    // This routine is called when an "autosize" input is encountered in a component
    // sizing routine to check that the system sizing calculations have been done.

    // METHODOLOGY EMPLOYED:
    // Checks SysSizingRunDone flag. If false throws a fatal error.

    // REFERENCES:
    // na

    // Using/Aliasing
    using DataGlobals::DoSystemSizing;
    using DataSizing::NumSysSizInput;
    using DataSizing::SysSizingRunDone;

    // Locals
    // SUBROUTINE ARGUMENT DEFINITIONS:

    // SUBROUTINE PARAMETER DEFINITIONS:
    // na

    // INTERFACE BLOCK SPECIFICATIONS
    // na

    // DERIVED TYPE DEFINITIONS
    // na

    // SUBROUTINE LOCAL VARIABLE DECLARATIONS:

    if (!SysSizingRunDone) {
        ShowSevereError("For autosizing of " + CompType + ' ' + CompName + ", a system sizing run must be done.");
        if (NumSysSizInput == 0) {
            ShowContinueError("No \"Sizing:System\" objects were entered.");
        }
        if (!DoSystemSizing) {
            ShowContinueError("The \"SimulationControl\" object did not have the field \"Do System Sizing Calculation\" set to Yes.");
        }
        ShowFatalError("Program terminates due to previously shown condition(s).");
    }
}

void CheckThisAirSystemForSizing(int const AirLoopNum, bool &AirLoopWasSized)
{

    // SUBROUTINE INFORMATION:
    //       AUTHOR         B. Griffith
    //       DATE WRITTEN   October 2013
    //       MODIFIED       na
    //       RE-ENGINEERED  na

    // PURPOSE OF THIS SUBROUTINE:
    // <description>

    // METHODOLOGY EMPLOYED:
    // <description>

    // REFERENCES:
    // na

    // Using/Aliasing
    using DataSizing::NumSysSizInput;
    using DataSizing::SysSizingRunDone;
    using DataSizing::SysSizInput;

    // Locals
    // SUBROUTINE ARGUMENT DEFINITIONS:
    // SUBROUTINE PARAMETER DEFINITIONS:
    // na

    // INTERFACE BLOCK SPECIFICATIONS:
    // na

    // DERIVED TYPE DEFINITIONS:
    // na

    // SUBROUTINE LOCAL VARIABLE DECLARATIONS:
    // na
    int ThisAirSysSizineInputLoop;

    AirLoopWasSized = false;
    if (SysSizingRunDone) {
        for (ThisAirSysSizineInputLoop = 1; ThisAirSysSizineInputLoop <= NumSysSizInput; ++ThisAirSysSizineInputLoop) {
            if (SysSizInput(ThisAirSysSizineInputLoop).AirLoopNum == AirLoopNum) {
                AirLoopWasSized = true;
                break;
            }
        }
    }
}

void CheckZoneSizing(std::string const &CompType, // Component Type (e.g. Chiller:Electric)
                     std::string const &CompName  // Component Name (e.g. Big Chiller)
)
{

    // SUBROUTINE INFORMATION:
    //       AUTHOR         Fred Buhl
    //       DATE WRITTEN   October 2002
    //       MODIFIED       na
    //       RE-ENGINEERED  na

    // PURPOSE OF THIS SUBROUTINE:
    // This routine is called when an "autosize" input is encountered in a component
    // sizing routine to check that the zone sizing calculations have been done.

    // METHODOLOGY EMPLOYED:
    // Checks ZoneSizingRunDone flag. If false throws a fatal error.

    // REFERENCES:
    // na

    // Using/Aliasing
    using DataGlobals::DoZoneSizing;
    using DataSizing::NumZoneSizingInput;
    using DataSizing::ZoneSizingRunDone;

    // Locals
    // SUBROUTINE ARGUMENT DEFINITIONS:

    // SUBROUTINE PARAMETER DEFINITIONS:
    // na

    // INTERFACE BLOCK SPECIFICATIONS
    // na

    // DERIVED TYPE DEFINITIONS
    // na

    // SUBROUTINE LOCAL VARIABLE DECLARATIONS:

    if (!ZoneSizingRunDone) {
        ShowSevereError("For autosizing of " + CompType + ' ' + CompName + ", a zone sizing run must be done.");
        if (NumZoneSizingInput == 0) {
            ShowContinueError("No \"Sizing:Zone\" objects were entered.");
        }
        if (!DoZoneSizing) {
            ShowContinueError("The \"SimulationControl\" object did not have the field \"Do Zone Sizing Calculation\" set to Yes.");
        }
        ShowFatalError("Program terminates due to previously shown condition(s).");
    }
}

void CheckThisZoneForSizing(int const ZoneNum, // zone index to be checked
                            bool &ZoneWasSized)
{

    // SUBROUTINE INFORMATION:
    //       AUTHOR         B. Griffith
    //       DATE WRITTEN   Oct 2013
    //       MODIFIED       na
    //       RE-ENGINEERED  na

    // PURPOSE OF THIS SUBROUTINE:
    // utility routine to see if a particular zone has a Sizing:Zone object for it
    // and that sizing was done.

    // METHODOLOGY EMPLOYED:
    // <description>

    // REFERENCES:
    // na

    // Using/Aliasing
    using DataSizing::NumZoneSizingInput;
    using DataSizing::ZoneSizingInput;
    using DataSizing::ZoneSizingRunDone;

    // Locals
    // SUBROUTINE ARGUMENT DEFINITIONS:

    // SUBROUTINE PARAMETER DEFINITIONS:
    // na

    // INTERFACE BLOCK SPECIFICATIONS:
    // na

    // DERIVED TYPE DEFINITIONS:
    // na

    // SUBROUTINE LOCAL VARIABLE DECLARATIONS:
    int ThisSizingInput;

    ZoneWasSized = false;
    if (ZoneSizingRunDone) {
        for (ThisSizingInput = 1; ThisSizingInput <= NumZoneSizingInput; ++ThisSizingInput) {
            if (ZoneSizingInput(ThisSizingInput).ZoneNum == ZoneNum) {
                ZoneWasSized = true;
                break;
            }
        }
    }
}

void ValidateComponent(EnergyPlusData &state,
                       std::string const &CompType,  // Component Type (e.g. Chiller:Electric)
                       std::string const &CompName,  // Component Name (e.g. Big Chiller)
                       bool &IsNotOK,                // .TRUE. if this component pair is invalid
                       std::string const &CallString // Context of this pair -- for error message
)
{

    // SUBROUTINE INFORMATION:
    //       AUTHOR         Linda Lawrie
    //       DATE WRITTEN   October 2002
    //       MODIFIED       na
    //       RE-ENGINEERED  na

    // PURPOSE OF THIS SUBROUTINE:
    // This subroutine can be called to validate the component type-name pairs that
    // are so much a part of the EnergyPlus input.  The main drawback to this validation
    // has been that the "GetInput" routine may not have been called and/or exists in
    // another module from the one with the list.  This means that validation must be
    // done later, perhaps after simulation has already started or perhaps raises an
    // array bound error instead.

    // METHODOLOGY EMPLOYED:
    // Uses existing routines in InputProcessor.  GetObjectItemNum uses the "standard"
    // convention of the Name of the item/object being the first Alpha Argument.

    // SUBROUTINE LOCAL VARIABLE DECLARATIONS:
    int ItemNum;

    IsNotOK = false;

    ItemNum = inputProcessor->getObjectItemNum(state, CompType, CompName);

    if (ItemNum < 0) {
        ShowSevereError("During " + CallString + " Input, Invalid Component Type input=" + CompType);
        ShowContinueError("Component name=" + CompName);
        IsNotOK = true;
    } else if (ItemNum == 0) {
        ShowSevereError("During " + CallString + " Input, Invalid Component Name input=" + CompName);
        ShowContinueError("Component type=" + CompType);
        IsNotOK = true;
    }
}

void ValidateComponent(EnergyPlusData &state,
                       std::string const &CompType,    // Component Type (e.g. Chiller:Electric)
                       std::string const &CompValType, // Component "name" field type
                       std::string const &CompName,    // Component Name (e.g. Big Chiller)
                       bool &IsNotOK,                  // .TRUE. if this component pair is invalid
                       std::string const &CallString   // Context of this pair -- for error message
)
{

    // SUBROUTINE INFORMATION:
    //       AUTHOR         Linda Lawrie
    //       DATE WRITTEN   October 2002
    //       MODIFIED       na
    //       RE-ENGINEERED  na

    // PURPOSE OF THIS SUBROUTINE:
    // This subroutine can be called to validate the component type-name pairs that
    // are so much a part of the EnergyPlus input.  The main drawback to this validation
    // has been that the "GetInput" routine may not have been called and/or exists in
    // another module from the one with the list.  This means that validation must be
    // done later, perhaps after simulation has already started or perhaps raises an
    // array bound error instead.

    // METHODOLOGY EMPLOYED:
    // Uses existing routines in InputProcessor.  GetObjectItemNum uses the "standard"
    // convention of the Name of the item/object being the first Alpha Argument.

    // SUBROUTINE LOCAL VARIABLE DECLARATIONS:
    int ItemNum;

    IsNotOK = false;

    ItemNum = inputProcessor->getObjectItemNum(state, CompType, CompValType, CompName);

    if (ItemNum < 0) {
        ShowSevereError("During " + CallString + " Input, Invalid Component Type input=" + CompType);
        ShowContinueError("Component name=" + CompName);
        IsNotOK = true;
    } else if (ItemNum == 0) {
        ShowSevereError("During " + CallString + " Input, Invalid Component Name input=" + CompName);
        ShowContinueError("Component type=" + CompType);
        IsNotOK = true;
    }
}

void CalcPassiveExteriorBaffleGap(EnergyPlusData &state,
                                  const Array1D_int &SurfPtrARR, // Array of indexes pointing to Surface structure in DataSurfaces
                                  Real64 const VentArea,         // Area available for venting the gap [m2]
                                  Real64 const Cv,               // Orifice coefficient for volume-based discharge, wind-driven [--]
                                  Real64 const Cd,               // Orifice coefficient for discharge,  bouyancy-driven [--]
                                  Real64 const HdeltaNPL,        // Height difference from neutral pressure level [m]
                                  Real64 const SolAbs,           // solar absorptivity of baffle [--]
                                  Real64 const AbsExt,           // thermal absorptance/emittance of baffle material [--]
                                  Real64 const Tilt,             // Tilt of gap [Degrees]
                                  Real64 const AspRat,           // aspect ratio of gap  Height/gap [--]
                                  Real64 const GapThick,         // Thickness of air space between baffle and underlying heat transfer surface
                                  int const Roughness,           // Roughness index (1-6), see DataHeatBalance parameters
                                  Real64 const QdotSource,       // Source/sink term, e.g. electricity exported from solar cell [W]
                                  Real64 &TsBaffle,              // Temperature of baffle (both sides) use lagged value on input [C]
                                  Real64 &TaGap,                 // Temperature of air gap (assumed mixed) use lagged value on input [C]
                                  Optional<Real64> HcGapRpt,
                                  Optional<Real64> HrGapRpt,
                                  Optional<Real64> IscRpt,
                                  Optional<Real64> MdotVentRpt,
                                  Optional<Real64> VdotWindRpt,
                                  Optional<Real64> VdotBouyRpt)
{

    // SUBROUTINE INFORMATION:
    //       AUTHOR         B.T. Griffith
    //       DATE WRITTEN   November 2004
    //       MODIFIED       BG March 2007 outdoor conditions from surface for height-dependent conditions
    //       RE-ENGINEERED  na

    // PURPOSE OF THIS SUBROUTINE:
    // model the effect of the a ventilated baffle covering the outside of a heat transfer surface.
    // return calculated temperatures and certain intermediate values for reporting

    // METHODOLOGY EMPLOYED:
    // Heat balances on baffle and air space.
    // Natural ventilation calculations use bouyancy and wind.

    // REFERENCES:
    // Nat. Vent. equations from ASHRAE HoF 2001 Chapt. 26

    // USE STATEMENTS:

    // Using/Aliasing
    using DataEnvironment::IsRain;
    using DataEnvironment::OutBaroPress;
    using DataEnvironment::SkyTemp;
    using DataEnvironment::WindSpeedAt;
    // USE DataLoopNode    , ONLY: Node
    using ConvectionCoefficients::InitExteriorConvectionCoeff;
    using DataGlobals::BeginEnvrnFlag;
    using DataHeatBalance::SurfQRadSWOutIncident;
    using DataHeatBalSurface::TH;
    using DataSurfaces::Surface;
    using DataSurfaces::SurfaceData;
    using Psychrometrics::PsyCpAirFnW;
    using Psychrometrics::PsyRhoAirFnPbTdbW;
    using Psychrometrics::PsyWFnTdbTwbPb;
    using SolarCollectors::Collector;

    // Argument array dimensioning

    // Locals
    // SUBROUTINE ARGUMENT DEFINITIONS:

    // SUBROUTINE PARAMETER DEFINITIONS:
    Real64 const g(9.807);           // gravitational constant (m/s**2)
    Real64 const nu(15.66e-6);       // kinematic viscosity (m**2/s) for air at 300 K (Mills 1999 Heat Transfer)
    Real64 const k(0.0267);          // thermal conductivity (W/m K) for air at 300 K (Mills 1999 Heat Transfer)
    Real64 const Sigma(5.6697e-08);  // Stefan-Boltzmann constant
    static std::string const RoutineName("CalcPassiveExteriorBaffleGap");
    // INTERFACE BLOCK SPECIFICATIONS:

    // DERIVED TYPE DEFINITIONS:

    // SUBROUTINE LOCAL VARIABLE DECLARATIONS:

    // following arrays are used to temporarily hold results from multiple underlying surfaces
    Array1D<Real64> HSkyARR;
    Array1D<Real64> HGroundARR;
    Array1D<Real64> HAirARR;
    Array1D<Real64> HPlenARR;
    Array1D<Real64> HExtARR;
    Array1D<Real64> LocalWindArr;

    // local working variables
    Real64 RhoAir;                       // density of air
    Real64 CpAir;                        // specific heat of air
    Real64 Tamb;                         // outdoor drybulb
    Real64 A;                            // projected area of baffle from sum of underlying surfaces
    Real64 HcPlen;                       // surface convection heat transfer coefficient for plenum surfaces
    int ThisSurf;                        // do loop counter
    int NumSurfs;                        // number of underlying HT surfaces associated with UTSC
    Real64 TmpTsBaf;                     // baffle temperature
    int SurfPtr;                         // index of surface in main surface structure
    Real64 HMovInsul;                    // dummy for call to InitExteriorConvectionCoeff
    Real64 HExt;                         // dummy for call to InitExteriorConvectionCoeff
    int ConstrNum;                       // index of construction in main construction structure
    Real64 AbsThermSurf;                 // thermal emmittance of underlying wall.
    Real64 TsoK;                         // underlying surface temperature in Kelvin
    Real64 TsBaffK;                      // baffle temperature in Kelvin  (lagged)
    Real64 Vwind;                        // localized, and area-weighted average for wind speed
    Real64 HrSky;                        // radiation coeff for sky, area-weighted average
    Real64 HrGround;                     // radiation coeff for ground, area-weighted average
    Real64 HrAtm;                        // radiation coeff for air (bulk atmosphere), area-weighted average
    Real64 Isc;                          // Incoming combined solar radiation, area-weighted average
    Real64 HrPlen;                       // radiation coeff for plenum surfaces, area-weighted average
    Real64 Tso;                          // temperature of underlying surface, area-weighted average
    Real64 TmeanK;                       // average of surface temps , for Beta in Grashoff no.
    Real64 Gr;                           // Grasshof number for natural convection calc
    Real64 VdotWind;                     // volume flow rate of nat. vent due to wind
    Real64 VdotThermal;                  // Volume flow rate of nat. vent due to bouyancy
    Real64 VdotVent;                     // total volume flow rate of nat vent
    Real64 MdotVent;                     // total mass flow rate of nat vent
    Real64 NuPlen;                       // Nusselt No. for plenum Gap
    Real64 LocalOutDryBulbTemp;          // OutDryBulbTemp for here
    Real64 LocalWetBulbTemp;             // OutWetBulbTemp for here
    Real64 LocalOutHumRat;               // OutHumRat for here
    bool ICSCollectorIsOn(false); // ICS collector has OSCM on
    int CollectorNum;                    // current solar collector index
    Real64 ICSWaterTemp;                 // ICS solar collector water temp
    Real64 ICSULossbottom;               // ICS solar collector bottom loss Conductance

    Real64 const surfaceArea(sum_sub(Surface, &SurfaceData::Area, SurfPtrARR));

    //	LocalOutDryBulbTemp = sum( Surface( SurfPtrARR ).Area * Surface( SurfPtrARR ).OutDryBulbTemp ) / sum( Surface( SurfPtrARR ).Area );
    ////Autodesk:F2C++ Array subscript usage: Replaced by below
    LocalOutDryBulbTemp = sum_product_sub(Surface, &SurfaceData::Area, &SurfaceData::OutDryBulbTemp, SurfPtrARR) /
                          surfaceArea; // Autodesk:F2C++ Functions handle array subscript usage

    //	LocalWetBulbTemp = sum( Surface( SurfPtrARR ).Area * Surface( SurfPtrARR ).OutWetBulbTemp ) / sum( Surface( SurfPtrARR ).Area );
    ////Autodesk:F2C++ Array subscript usage: Replaced by below
    LocalWetBulbTemp = sum_product_sub(Surface, &SurfaceData::Area, &SurfaceData::OutWetBulbTemp, SurfPtrARR) /
                       surfaceArea; // Autodesk:F2C++ Functions handle array subscript usage

    LocalOutHumRat = PsyWFnTdbTwbPb(LocalOutDryBulbTemp, LocalWetBulbTemp, OutBaroPress, RoutineName);

    RhoAir = PsyRhoAirFnPbTdbW(OutBaroPress, LocalOutDryBulbTemp, LocalOutHumRat, RoutineName);
    CpAir = PsyCpAirFnW(LocalOutHumRat);
    if (!IsRain) {
        Tamb = LocalOutDryBulbTemp;
    } else { // when raining we use wetbulb not drybulb
        Tamb = LocalWetBulbTemp;
    }
    //	A = sum( Surface( SurfPtrARR ).Area ); //Autodesk:F2C++ Array subscript usage: Replaced by below
    A = surfaceArea;
    TmpTsBaf = TsBaffle;

    // loop through underlying surfaces and collect needed data
    NumSurfs = size(SurfPtrARR);
    HSkyARR.dimension(NumSurfs, 0.0);
    HGroundARR.dimension(NumSurfs, 0.0);
    HAirARR.dimension(NumSurfs, 0.0);
    LocalWindArr.dimension(NumSurfs, 0.0);
    HPlenARR.dimension(NumSurfs, 0.0);
    HExtARR.dimension(NumSurfs, 0.0);

    for (ThisSurf = 1; ThisSurf <= NumSurfs; ++ThisSurf) {
        SurfPtr = SurfPtrARR(ThisSurf);
        // Initializations for this surface
        HMovInsul = 0.0;
        LocalWindArr(ThisSurf) = Surface(SurfPtr).WindSpeed;
        InitExteriorConvectionCoeff(state, SurfPtr, HMovInsul, Roughness, AbsExt, TmpTsBaf, HExtARR(ThisSurf), HSkyARR(ThisSurf), HGroundARR(ThisSurf), HAirARR(ThisSurf));
        ConstrNum = Surface(SurfPtr).Construction;
        AbsThermSurf = dataMaterial.Material(state.dataConstruction->Construct(ConstrNum).LayerPoint(1)).AbsorpThermal;
<<<<<<< HEAD
        TsoK = TH(1, 1, SurfPtr) + DataGlobalConstants::KelvinConv();
        TsBaffK = TmpTsBaf + DataGlobalConstants::KelvinConv();
=======
        TsoK = TH(1, 1, SurfPtr) + KelvinConv;
        TsBaffK = TmpTsBaf + KelvinConv;
>>>>>>> ffdf8bdc
        if (TsBaffK == TsoK) {        // avoid divide by zero
            HPlenARR(ThisSurf) = 0.0; // no net heat transfer if same temperature
        } else {
            HPlenARR(ThisSurf) = Sigma * AbsExt * AbsThermSurf * (pow_4(TsBaffK) - pow_4(TsoK)) / (TsBaffK - TsoK);
        }
        // Added for ICS collector OSCM
        if (Surface(SurfPtr).IsICS) {
            ICSCollectorIsOn = true;
            CollectorNum = Surface(SurfPtr).ICSPtr;
        }
    }

    if (ICSCollectorIsOn) {
        if (BeginEnvrnFlag && MyICSEnvrnFlag) {
            ICSULossbottom = 0.40;
            ICSWaterTemp = 20.0;
        } else {
            if (!Collector.allocated()) {
                ICSULossbottom = 0.40;
                ICSWaterTemp = 20.0;
            } else {
                ICSULossbottom = Collector(CollectorNum).UbLoss;
                ICSWaterTemp = Collector(CollectorNum).TempOfWater;
                MyICSEnvrnFlag = false;
            }
        }
    }
    if (!BeginEnvrnFlag) {
        MyICSEnvrnFlag = true;
    }
    if (A == 0.0) { // should have been caught earlier
    }
    auto Area(array_sub(Surface,
                        &SurfaceData::Area,
                        SurfPtrARR)); // Autodesk:F2C++ Copy of subscripted Area array for use below: This makes a copy so review wrt performance
    // now figure area-weighted averages from underlying surfaces.
    //	Vwind = sum( LocalWindArr * Surface( SurfPtrARR ).Area ) / A; //Autodesk:F2C++ Array subscript usage: Replaced by below
    Vwind = sum(LocalWindArr * Area) / A;
    LocalWindArr.deallocate();
    //	HrSky = sum( HSkyARR * Surface( SurfPtrARR ).Area ) / A; //Autodesk:F2C++ Array subscript usage: Replaced by below
    HrSky = sum(HSkyARR * Area) / A;
    HSkyARR.deallocate();
    //	HrGround = sum( HGroundARR * Surface( SurfPtrARR ).Area ) / A; //Autodesk:F2C++ Array subscript usage: Replaced by below
    HrGround = sum(HGroundARR * Area) / A;
    HGroundARR.deallocate();
    //	HrAtm = sum( HAirARR * Surface( SurfPtrARR ).Area ) / A; //Autodesk:F2C++ Array subscript usage: Replaced by below
    HrAtm = sum(HAirARR * Area) / A;
    HAirARR.deallocate();
    //	HrPlen = sum( HPlenARR * Surface( SurfPtrARR ).Area ) / A; //Autodesk:F2C++ Array subscript usage: Replaced by below
    HrPlen = sum(HPlenARR * Area) / A;
    HPlenARR.deallocate();
    //	HExt = sum( HExtARR * Surface( SurfPtrARR ).Area ) / A; //Autodesk:F2C++ Array subscript usage: Replaced by below
    HExt = sum(HExtARR * Area) / A;
    HExtARR.deallocate();

    if (IsRain) HExt = 1000.0;

    //	Tso = sum( TH( 1, 1, SurfPtrARR ) * Surface( SurfPtrARR ).Area ) / A; //Autodesk:F2C++ Array subscript usage: Replaced by below
    Tso = sum_product_sub(TH(1, 1, _), Surface, &SurfaceData::Area, SurfPtrARR) / A; // Autodesk:F2C++ Functions handle array subscript usage
    //	Isc = sum( QRadSWOutIncident( SurfPtrARR ) * Surface( SurfPtrARR ).Area ) / A; //Autodesk:F2C++ Array subscript usage: Replaced by below
    Isc = sum_product_sub(SurfQRadSWOutIncident, Surface, &SurfaceData::Area, SurfPtrARR) / A; // Autodesk:F2C++ Functions handle array subscript usage

    TmeanK = 0.5 * (TmpTsBaf + Tso) + DataGlobalConstants::KelvinConv();

    Gr = g * pow_3(GapThick) * std::abs(Tso - TmpTsBaf) * pow_2(RhoAir) / (TmeanK * pow_2(nu));

    PassiveGapNusseltNumber(AspRat, Tilt, TmpTsBaf, Tso, Gr, NuPlen); // intentionally switch Tso to Tsi

    HcPlen = NuPlen * (k / GapThick);

    // now model natural ventilation of plenum gap.
    VdotWind = Cv * (VentArea / 2.0) * Vwind;

    if (TaGap > Tamb) {
        VdotThermal = Cd * (VentArea / 2.0) * std::sqrt(2.0 * g * HdeltaNPL * (TaGap - Tamb) / (TaGap + DataGlobalConstants::KelvinConv()));
    } else if (TaGap == Tamb) {
        VdotThermal = 0.0;
    } else {
        if ((std::abs(Tilt) < 5.0) || (std::abs(Tilt - 180.0) < 5.0)) {
            VdotThermal = 0.0; // stable bouyancy situation
        } else {
            VdotThermal = Cd * (VentArea / 2.0) * std::sqrt(2.0 * g * HdeltaNPL * (Tamb - TaGap) / (Tamb + DataGlobalConstants::KelvinConv()));
        }
    }

    VdotVent = VdotWind + VdotThermal;
    MdotVent = VdotVent * RhoAir;

    // now calculate baffle temperature
    if (!ICSCollectorIsOn) {
        TsBaffle = (Isc * SolAbs + HExt * Tamb + HrAtm * Tamb + HrSky * SkyTemp + HrGround * Tamb + HrPlen * Tso + HcPlen * TaGap + QdotSource) /
                   (HExt + HrAtm + HrSky + HrGround + HrPlen + HcPlen);
    } else {

        TsBaffle = (ICSULossbottom * ICSWaterTemp + HrPlen * Tso + HcPlen * TaGap + QdotSource) / (ICSULossbottom + HrPlen + HcPlen);
    }
    // now calculate gap air temperature

    TaGap = (HcPlen * A * Tso + MdotVent * CpAir * Tamb + HcPlen * A * TsBaffle) / (HcPlen * A + MdotVent * CpAir + HcPlen * A);

    if (present(HcGapRpt)) HcGapRpt = HcPlen;
    if (present(HrGapRpt)) HrGapRpt = HrPlen;
    if (present(IscRpt)) IscRpt = Isc;
    if (present(MdotVentRpt)) MdotVentRpt = MdotVent;
    if (present(VdotWindRpt)) VdotWindRpt = VdotWind;
    if (present(VdotBouyRpt)) VdotBouyRpt = VdotThermal;
}

//****************************************************************************

void PassiveGapNusseltNumber(Real64 const AspRat, // Aspect Ratio of Gap height to gap width
                             Real64 const Tilt,   // Tilt of gap, degrees
                             Real64 const Tso,    // Temperature of gap surface closest to outside (K)
                             Real64 const Tsi,    // Temperature of gap surface closest to zone (K)
                             Real64 const Gr,     // Gap gas Grashof number
                             Real64 &gNu          // Gap gas Nusselt number
)
{

    // SUBROUTINE INFORMATION:
    //       AUTHOR         Adapted by B. Griffith from Fred Winkelmann's from NusseltNumber in WindowManager.cc
    //       DATE WRITTEN   September 2001
    //       MODIFIED       B. Griffith November 2004  (same models but slightly different for general use)
    //       RE-ENGINEERED  na

    // PURPOSE OF THIS SUBROUTINE:
    // Finds the Nusselt number for air-filled gaps between isothermal solid layers.

    // METHODOLOGY EMPLOYED:
    // Based on methodology in Chapter 5 of the July 18, 2001 draft of ISO 15099,
    // "Thermal Performance of Windows, Doors and Shading Devices--Detailed Calculations."
    // The equation numbers below correspond to those in the standard.

    // REFERENCES:
    // Window5 source code; ISO 15099

    // Using/Aliasing
    // Locals
    // SUBROUTINE ARGUMENT DEFINITIONS:

    // SUBROUTINE PARAMETER DEFINITIONS:
    Real64 const Pr(0.71); // Prandtl number for air

    // INTERFACE BLOCK SPECIFICATIONS

    // DERIVED TYPE DEFINITIONS

    // SUBROUTINE LOCAL VARIABLE DECLARATIONS
    Real64 Ra;     // Rayleigh number
    Real64 gnu901; // Nusselt number temporary variables for
    Real64 gnu902;
    Real64 gnu90;
    Real64 gnu601;
    Real64 gnu602; // different tilt and Ra ranges
    Real64 gnu60;
    Real64 gnu601a;
    Real64 gnua;
    Real64 gnub;
    Real64 cra; // Temporary variables
    Real64 a;
    Real64 b;
    Real64 g;
    Real64 ang;
    Real64 tiltr;

    tiltr = Tilt * DataGlobalConstants::DegToRadians();
    Ra = Gr * Pr;

    if (Ra > 2.0e6) {

        // write(*,*)' error, outside range of Rayleigh number'
    }

    if (Ra <= 1.0e4) {
        gnu901 = 1.0 + 1.7596678e-10 * std::pow(Ra, 2.2984755); // eq. 51
    }
    if (Ra > 1.0e4 && Ra <= 5.0e4) gnu901 = 0.028154 * std::pow(Ra, 0.4134); // eq. 50
    if (Ra > 5.0e4) gnu901 = 0.0673838 * std::pow(Ra, 1.0 / 3.0);            // eq. 49

    gnu902 = 0.242 * std::pow(Ra / AspRat, 0.272); // eq. 52
    gnu90 = max(gnu901, gnu902);

    if (Tso > Tsi) {                                 // window heated from above
        gNu = 1.0 + (gnu90 - 1.0) * std::sin(tiltr); // eq. 53
    } else {                                         // window heated from below
        if (Tilt >= 60.0) {
            g = 0.5 * std::pow(1.0 + std::pow(Ra / 3160.0, 20.6), -0.1);     // eq. 47
            gnu601a = 1.0 + pow_7(0.0936 * std::pow(Ra, 0.314) / (1.0 + g)); // eq. 45
            gnu601 = std::pow(gnu601a, 0.142857);

            // For any aspect ratio
            gnu602 = (0.104 + 0.175 / AspRat) * std::pow(Ra, 0.283); // eq. 46
            gnu60 = max(gnu601, gnu602);

            // linear interpolation for layers inclined at angles between 60 and 90 deg
            gNu = ((90.0 - Tilt) * gnu60 + (Tilt - 60.0) * gnu90) / 30.0;
        }
        if (Tilt < 60.0) { // eq. 42
            cra = Ra * std::cos(tiltr);
            a = 1.0 - 1708.0 / cra;
            b = std::pow(cra / 5830.0, 0.33333) - 1.0;
            gnua = (std::abs(a) + a) / 2.0;
            gnub = (std::abs(b) + b) / 2.0;
            ang = 1708.0 * std::pow(std::sin(1.8 * tiltr), 1.6);
            gNu = 1.0 + 1.44 * gnua * (1.0 - ang / cra) + gnub;
        }
    }
}

void CalcBasinHeaterPower(Real64 const Capacity,     // Basin heater capacity per degree C below setpoint (W/C)
                          int const SchedulePtr,     // Pointer to basin heater schedule
                          Real64 const SetPointTemp, // setpoint temperature for basin heater operation (C)
                          Real64 &Power              // Basin heater power (W)
)
{

    // SUBROUTINE INFORMATION:
    //       AUTHOR         Chandan Sharma, FSEC
    //       DATE WRITTEN   Feb 2010
    //       MODIFIED       na
    //       RE-ENGINEERED  na

    // PURPOSE OF THIS SUBROUTINE:
    // To calculate basin heater power when the evaporative cooled equipment is not operating
    // and outdoor air dry-bulb temperature is below the set-point

    // METHODOLOGY EMPLOYED:
    // Checks to see whether schedule for basin heater exists or not. If the schedule exists,
    // the basin heater is operated for the schedule specified otherwise the heater runs
    // for the entire simulation timestep whenever the outdoor temperature is below setpoint
    // and water is not flowing through the evaporative cooled equipment.

    // REFERENCES:
    // na

    // Using/Aliasing
    using DataEnvironment::OutDryBulbTemp;
    using ScheduleManager::GetCurrentScheduleValue;

    // Locals
    // SUBROUTINE ARGUMENT DEFINITIONS:

    // SUBROUTINE PARAMETER DEFINITIONS:
    // na

    // INTERFACE BLOCK SPECIFICATIONS
    // na

    // DERIVED TYPE DEFINITIONS
    // na

    // SUBROUTINE LOCAL VARIABLE DECLARATIONS:
    Real64 BasinHeaterSch; // Schedule for basin heater operation

    Power = 0.0;
    // Operate basin heater anytime outdoor temperature is below setpoint and water is not flowing through the equipment
    // IF schedule exists, basin heater performance can be scheduled OFF
    if (SchedulePtr > 0) {
        BasinHeaterSch = GetCurrentScheduleValue(SchedulePtr);
        if (Capacity > 0.0 && BasinHeaterSch > 0.0) {
            Power = max(0.0, Capacity * (SetPointTemp - OutDryBulbTemp));
        }
    } else {
        // IF schedule does not exist, basin heater operates anytime outdoor dry-bulb temp is below setpoint
        if (Capacity > 0.0) {
            Power = max(0.0, Capacity * (SetPointTemp - OutDryBulbTemp));
        }
    }
}

void TestAirPathIntegrity(EnergyPlusData &state,  bool &ErrFound)
{

    // SUBROUTINE INFORMATION:
    //       AUTHOR         Linda Lawrie
    //       DATE WRITTEN   March 2003
    //       MODIFIED       na
    //       RE-ENGINEERED  na

    // PURPOSE OF THIS SUBROUTINE:
    // This subroutine tests supply, return and overall air path integrity.

    // METHODOLOGY EMPLOYED:
    // na

    // REFERENCES:
    // na

    // Using/Aliasing
    using namespace DataLoopNode;
    using DataHVACGlobals::NumPrimaryAirSys;

    // Locals
    // SUBROUTINE ARGUMENT DEFINITIONS:

    // SUBROUTINE PARAMETER DEFINITIONS:
    // na

    // INTERFACE BLOCK SPECIFICATIONS
    // COMPILER-GENERATED INTERFACE MODULE: Thu Sep 29 07:54:46 2011

    // DERIVED TYPE DEFINITIONS
    // na

    // SUBROUTINE LOCAL VARIABLE DECLARATIONS:
    int Loop;
    int Loop1;
    int Loop2;
    int Loop3;
    int Count;
    int TestNode;
    bool errFlag;
    Array2D_int ValRetAPaths;
    Array2D_int NumRAPNodes;
    Array2D_int ValSupAPaths;
    Array2D_int NumSAPNodes;

    NumSAPNodes.allocate(NumOfNodes, NumPrimaryAirSys);
    NumRAPNodes.allocate(NumOfNodes, NumPrimaryAirSys);
    ValRetAPaths.allocate(NumOfNodes, NumPrimaryAirSys);
    ValSupAPaths.allocate(NumOfNodes, NumPrimaryAirSys);
    NumSAPNodes = 0;
    NumRAPNodes = 0;
    ValRetAPaths = 0;
    ValSupAPaths = 0;

    TestSupplyAirPathIntegrity(state, errFlag);
    if (errFlag) ErrFound = true;
    TestReturnAirPathIntegrity(state, errFlag, ValRetAPaths);
    if (errFlag) ErrFound = true;

    // Final tests, look for duplicate nodes
    for (Loop = 1; Loop <= NumPrimaryAirSys; ++Loop) {
        if (ValRetAPaths(1, Loop) != 0) continue;
        if (state.dataAirLoop->AirToZoneNodeInfo(Loop).NumReturnNodes <= 0) continue;
        ValRetAPaths(1, Loop) = state.dataAirLoop->AirToZoneNodeInfo(Loop).ZoneEquipReturnNodeNum(1);
    }

    for (Loop = 1; Loop <= NumPrimaryAirSys; ++Loop) {
        for (Loop1 = 1; Loop1 <= NumOfNodes; ++Loop1) {
            TestNode = ValRetAPaths(Loop1, Loop);
            Count = 0;
            for (Loop2 = 1; Loop2 <= NumPrimaryAirSys; ++Loop2) {
                for (Loop3 = 1; Loop3 <= NumOfNodes; ++Loop3) {
                    if (Loop2 == Loop && Loop1 == Loop3) continue; // Don't count test node
                    if (ValRetAPaths(Loop3, Loop2) == 0) break;
                    if (ValRetAPaths(Loop3, Loop2) == TestNode) ++Count;
                }
            }
            if (Count > 0) {
                ShowSevereError("Duplicate Node detected in Return Air Paths");
                ShowContinueError("Test Node=" + NodeID(TestNode));
                ShowContinueError("In Air Path=" + state.dataAirLoop->AirToZoneNodeInfo(Loop).AirLoopName);
                ErrFound = true;
            }
        }
    }

    NumSAPNodes.deallocate();
    NumRAPNodes.deallocate();
    ValRetAPaths.deallocate();
    ValSupAPaths.deallocate();
}

void TestSupplyAirPathIntegrity(EnergyPlusData &state, bool &ErrFound)
{

    // SUBROUTINE INFORMATION:
    //       AUTHOR         Linda Lawrie
    //       DATE WRITTEN   March 2003
    //       MODIFIED       na
    //       RE-ENGINEERED  na

    // PURPOSE OF THIS SUBROUTINE:
    // This subroutine tests supply air path integrity and displays the loop for each branch.
    // Also, input and output nodes.

    // Using/Aliasing
    using namespace DataLoopNode;
    using SplitterComponent::NumSplitters;
    using SplitterComponent::SplitterCond;
    auto &GetZoneSplitterInput(SplitterComponent::GetSplitterInput);
    using namespace DataZoneEquipment;
    using DataHVACGlobals::NumPrimaryAirSys;

    // SUBROUTINE LOCAL VARIABLE DECLARATIONS:
    int Count;
    std::string AirPathNodeName;    // Air Path Inlet Node Name
    std::string PrimaryAirLoopName; // Air Loop to which this supply air path is connected
    Array1D_bool FoundSupplyPlenum;
    Array1D_bool FoundZoneSplitter;
    Array1D_string FoundNames;
    int NumErr(0); // Error Counter //Autodesk:Init Initialization added
    int BCount;
    int Found;
    int Count1;
    int Count2;

    // Do by Paths
    ShowMessage("Testing Individual Supply Air Path Integrity");
    ErrFound = false;

    print(state.files.bnd, "{}\n", "! ===============================================================");
    static constexpr auto Format_700("! <#Supply Air Paths>,<Number of Supply Air Paths>");
    print(state.files.bnd, "{}\n", Format_700);
    print(state.files.bnd, " #Supply Air Paths,{}\n", NumSupplyAirPaths);
    static constexpr auto Format_702("! <Supply Air Path>,<Supply Air Path Count>,<Supply Air Path Name>,<AirLoopHVAC Name>");
    print(state.files.bnd, "{}\n", Format_702);
    static constexpr auto Format_703("! <#Components on Supply Air Path>,<Number of Components>");
    print(state.files.bnd, "{}\n", Format_703);
    static constexpr auto Format_704("! <Supply Air Path Component>,<Component Count>,<Component Type>,<Component Name>,<AirLoopHVAC Name>");
    print(state.files.bnd, "{}\n", Format_704);
    static constexpr auto Format_707("! <#Outlet Nodes on Supply Air Path Component>,<Number of Nodes>");
    print(state.files.bnd, "{}\n", Format_707);
    static constexpr auto Format_708("! <Supply Air Path Component Nodes>,<Node Count>,<Component Type>,<Component Name>,<Inlet Node Name>,<Outlet "
                                     "Node Name>,<AirLoopHVAC Name>");
    print(state.files.bnd, "{}\n", Format_708);

    for (BCount = 1; BCount <= NumSupplyAirPaths; ++BCount) {

        // Determine which air loop this supply air path is connected to
        Found = 0;
        for (Count1 = 1; Count1 <= NumPrimaryAirSys; ++Count1) {
            PrimaryAirLoopName = state.dataAirLoop->AirToZoneNodeInfo(Count1).AirLoopName;
            Found = 0;
            for (Count2 = 1; Count2 <= state.dataAirLoop->AirToZoneNodeInfo(Count1).NumSupplyNodes; ++Count2) {
                if (SupplyAirPath(BCount).InletNodeNum == state.dataAirLoop->AirToZoneNodeInfo(Count1).ZoneEquipSupplyNodeNum(Count2)) Found = Count2;
            }
            if (Found != 0) break;
        }
        if (Found == 0) PrimaryAirLoopName = "**Unknown**";

        print(state.files.bnd, " Supply Air Path,{},{},{}\n", BCount, SupplyAirPath(BCount).Name, PrimaryAirLoopName);
        print(state.files.bnd, "   #Components on Supply Air Path,{}\n", SupplyAirPath(BCount).NumOfComponents);

        AirPathNodeName = NodeID(SupplyAirPath(BCount).InletNodeNum);

        for (Count = 1; Count <= SupplyAirPath(BCount).NumOfComponents; ++Count) {

            print(state.files.bnd,
                  "   Supply Air Path Component,{},{},{},{}\n",
                  Count,
                  SupplyAirPath(BCount).ComponentType(Count),
                  SupplyAirPath(BCount).ComponentName(Count),
                  PrimaryAirLoopName);

            {
                auto const SELECT_CASE_var(UtilityRoutines::MakeUPPERCase(SupplyAirPath(BCount).ComponentType(Count)));

                if (SELECT_CASE_var == "AIRLOOPHVAC:SUPPLYPLENUM") {
                    for (Count2 = 1; Count2 <= state.dataZonePlenum->NumZoneSupplyPlenums; ++Count2) {
                        if (state.dataZonePlenum->ZoneSupPlenCond(Count2).ZonePlenumName != SupplyAirPath(BCount).ComponentName(Count)) continue;
                        if (Count == 1 && AirPathNodeName != NodeID(state.dataZonePlenum->ZoneSupPlenCond(Count2).InletNode)) {
                            ShowSevereError("Error in AirLoopHVAC:SupplyPath=" + SupplyAirPath(BCount).Name);
                            ShowContinueError("For AirLoopHVAC:SupplyPlenum=" + state.dataZonePlenum->ZoneSupPlenCond(Count2).ZonePlenumName);
                            ShowContinueError("Expected inlet node (supply air path)=" + AirPathNodeName);
                            ShowContinueError("Encountered node name (supply plenum)=" + NodeID(state.dataZonePlenum->ZoneSupPlenCond(Count2).OutletNode(1)));
                            ErrFound = true;
                            ++NumErr;
                        }
                        print(state.files.bnd, "     #Outlet Nodes on Supply Air Path Component,{}\n", state.dataZonePlenum->ZoneSupPlenCond(Count2).NumOutletNodes);
                        for (Count1 = 1; Count1 <= state.dataZonePlenum->ZoneSupPlenCond(Count2).NumOutletNodes; ++Count1) {
                            print(state.files.bnd,
                                  "     Supply Air Path Component Nodes,{},{},{},{},{},{}\n",
                                  Count1,
                                  SupplyAirPath(BCount).ComponentType(Count),
                                  SupplyAirPath(BCount).ComponentName(Count),
                                  NodeID(state.dataZonePlenum->ZoneSupPlenCond(Count2).InletNode),
                                  NodeID(state.dataZonePlenum->ZoneSupPlenCond(Count2).OutletNode(Count1)),
                                  PrimaryAirLoopName);
                        }
                    }

                } else if (SELECT_CASE_var == "AIRLOOPHVAC:ZONESPLITTER") {
                    for (Count2 = 1; Count2 <= NumSplitters; ++Count2) {
                        if (SplitterCond(Count2).SplitterName != SupplyAirPath(BCount).ComponentName(Count)) continue;
                        if (Count == 1 && AirPathNodeName != NodeID(SplitterCond(Count2).InletNode)) {
                            ShowSevereError("Error in AirLoopHVAC:SupplyPath=" + SupplyAirPath(BCount).Name);
                            ShowContinueError("For AirLoopHVAC:ZoneSplitter=" + SplitterCond(Count2).SplitterName);
                            ShowContinueError("Expected inlet node (supply air path)=" + AirPathNodeName);
                            ShowContinueError("Encountered node name (zone splitter)=" + NodeID(SplitterCond(Count2).InletNode));
                            ErrFound = true;
                            ++NumErr;
                        }
                        print(state.files.bnd, "     #Outlet Nodes on Supply Air Path Component,{}\n", SplitterCond(Count2).NumOutletNodes);
                        for (Count1 = 1; Count1 <= SplitterCond(Count2).NumOutletNodes; ++Count1) {
                            print(state.files.bnd,
                                  "     Supply Air Path Component Nodes,{},{},{},{},{},{}\n",
                                  Count1,
                                  SupplyAirPath(BCount).ComponentType(Count),
                                  SupplyAirPath(BCount).ComponentName(Count),
                                  NodeID(SplitterCond(Count2).InletNode),
                                  NodeID(SplitterCond(Count2).OutletNode(Count1)),
                                  PrimaryAirLoopName);
                        }
                    }

                } else {
                    ShowSevereError("Invalid Component Type in Supply Air Path=" + SupplyAirPath(BCount).ComponentType(Count));
                    ErrFound = true;
                    ++NumErr;
                }
            }
        }

        if (SupplyAirPath(BCount).NumNodes > 0) {
            static constexpr auto Format_705("! <#Nodes on Supply Air Path>,<Number of Nodes>");
            print(state.files.bnd, "{}\n", Format_705);
            static constexpr auto Format_706("! <Supply Air Path Node>,<Node Type>,<Node Count>,<Node Name>,<AirLoopHVAC Name>");
            print(state.files.bnd, "{}\n", Format_706);
            print(state.files.bnd, "#Nodes on Supply Air Path,{}\n", SupplyAirPath(BCount).NumNodes);
            for (Count2 = 1; Count2 <= SupplyAirPath(BCount).NumNodes; ++Count2) {
                if (SupplyAirPath(BCount).NodeType(Count2) == PathInlet) {
                    print(state.files.bnd,
                          "   Supply Air Path Node,Inlet Node,{},{},{}\n",
                          Count2,
                          NodeID(SupplyAirPath(BCount).Node(Count2)),
                          PrimaryAirLoopName);
                } else if (SupplyAirPath(BCount).NodeType(Count2) == Intermediate) {
                    print(state.files.bnd,
                          "   Supply Air Path Node,Through Node,{},{},{}\n",
                          Count2,
                          NodeID(SupplyAirPath(BCount).Node(Count2)),
                          PrimaryAirLoopName);
                } else if (SupplyAirPath(BCount).NodeType(Count2) == Outlet) {
                    print(state.files.bnd,
                          "   Supply Air Path Node,Outlet Node,{},{},{}\n",
                          Count2,
                          NodeID(SupplyAirPath(BCount).Node(Count2)),
                          PrimaryAirLoopName);
                }
            }
        }
    }

    if (NumSplitters == 0) {
        if (inputProcessor->getNumObjectsFound("AirLoopHVAC:ZoneSplitter") > 0) {
            GetZoneSplitterInput(state);
        }
    }
    if (state.dataZonePlenum->NumZoneSupplyPlenums == 0 && state.dataZonePlenum->NumZoneReturnPlenums == 0) {
        if (inputProcessor->getNumObjectsFound("AirLoopHVAC:SupplyPlenum") > 0) {
            ZonePlenum::GetZonePlenumInput(state);
        }
    }

    // now the reverse.  is every zone splitter and supply plenum on supply air path
    FoundSupplyPlenum.dimension(state.dataZonePlenum->NumZoneSupplyPlenums, false);
    FoundZoneSplitter.dimension(NumSplitters, false);
    FoundNames.allocate(state.dataZonePlenum->NumZoneSupplyPlenums);
    for (Count1 = 1; Count1 <= state.dataZonePlenum->NumZoneSupplyPlenums; ++Count1) {
        for (BCount = 1; BCount <= NumSupplyAirPaths; ++BCount) {
            for (Count = 1; Count <= SupplyAirPath(BCount).NumOfComponents; ++Count) {
                if (state.dataZonePlenum->ZoneSupPlenCond(Count1).ZonePlenumName != SupplyAirPath(BCount).ComponentName(Count) ||
                    SupplyAirPath(BCount).ComponentType(Count) != "AIRLOOPHVAC:SUPPLYPLENUM")
                    continue;
                if (FoundSupplyPlenum(Count1)) {
                    ShowSevereError("AirLoopHVAC:SupplyPlenum=\"" + state.dataZonePlenum->ZoneSupPlenCond(Count1).ZonePlenumName + "\", duplicate entry.");
                    ShowContinueError("already exists on AirLoopHVAC:SupplyPath=\"" + FoundNames(Count1) + "\".");
                    ErrFound = true;
                } else {
                    // record use
                    FoundSupplyPlenum(Count1) = true;
                    FoundNames(Count1) = SupplyAirPath(BCount).Name;
                }
            }
        }
    }
    FoundNames.deallocate();
    FoundNames.allocate(NumSplitters);
    for (Count1 = 1; Count1 <= NumSplitters; ++Count1) {
        for (BCount = 1; BCount <= NumSupplyAirPaths; ++BCount) {
            for (Count = 1; Count <= SupplyAirPath(BCount).NumOfComponents; ++Count) {
                if (SplitterCond(Count1).SplitterName != SupplyAirPath(BCount).ComponentName(Count) ||
                    SupplyAirPath(BCount).ComponentType(Count) != "AIRLOOPHVAC:ZONESPLITTER")
                    continue;
                if (FoundZoneSplitter(Count1)) {
                    ShowSevereError("AirLoopHVAC:ZoneSplitter=\"" + SplitterCond(Count1).SplitterName + "\", duplicate entry.");
                    ShowContinueError("already exists on AirLoopHVAC:SupplyPath=\"" + FoundNames(Count1) + "\".");
                    ErrFound = true;
                } else {
                    // record use
                    FoundZoneSplitter(Count1) = true;
                    FoundNames(Count1) = SupplyAirPath(BCount).Name;
                }
            }
        }
    }
    FoundNames.deallocate();

    if (!all(FoundSupplyPlenum)) {
        for (Count1 = 1; Count1 <= state.dataZonePlenum->NumZoneSupplyPlenums; ++Count1) {
            if (FoundSupplyPlenum(Count1)) continue;
            ShowSevereError("AirLoopHVAC:SupplyPlenum=\"" + state.dataZonePlenum->ZoneSupPlenCond(Count1).ZonePlenumName + "\", not found on any AirLoopHVAC:SupplyPath.");
            //      ErrFound=.TRUE.
        }
    }

    if (!all(FoundZoneSplitter)) {
        for (Count1 = 1; Count1 <= NumSplitters; ++Count1) {
            if (FoundZoneSplitter(Count1)) continue;
            ShowSevereError("AirLoopHVAC:ZoneSplitter=\"" + SplitterCond(Count1).SplitterName + "\", not found on any AirLoopHVAC:SupplyPath.");
            //      ErrFound=.TRUE.
        }
    }

    FoundSupplyPlenum.deallocate();
    FoundZoneSplitter.deallocate();

    if (ErrFound) {
        ShowSevereError("Supply Air Path(s) did not pass integrity testing");
    } else {
        ShowMessage("All Supply Air Paths passed integrity testing");
    }
}

void TestReturnAirPathIntegrity(EnergyPlusData &state, bool &ErrFound, Array2S_int ValRetAPaths)
{

    // SUBROUTINE INFORMATION:
    //       AUTHOR         Linda Lawrie
    //       DATE WRITTEN   March 2003

    // PURPOSE OF THIS SUBROUTINE:
    // This subroutine tests return air path integrity and displays the loop for each branch.
    // Also, input and output nodes.

    // REFERENCES:
    // Return Air Path Validity Rules:
    //  Last component (zone mixer or zone return plenum) must resolve to
    //  be the outlet node for the return air path.  Inlets to this component must be outlets from
    //  previous components or "controlled zone outlets"?.
    //  (though converse not true -- each outlet in previous components do not
    //  have to be inlets on this item -- though they must be inputs somewhere in the stream).
    //  If multiple components and no mixer, then a zone return plenums "outlet" must
    //  be represented as an inlet on a later plenum.  i.e. some zone return plenums are
    //  really acting as "mixers" in a sense.  These do not need to be stepwise in succession.
    //  Same caveat for inlets from previous item.
    //  If multiple components and mixer, then prior condition (nested plenums) is allowed as long as
    //  those aren't duplicated as mixer inlets.  (i.e. zone rp 1 => zone rp 2 => zone mixer but
    //  zone rp 1 outlet should not also be inlet to mixer.
    //  Can have (nzrp -- nested zone return plenum, pzrp -- parallel zone return plenum):
    //  nzrp 1 => nzrp 2 & pzrp 3 => zm (inlets from nzrp 2 and pzrp 3).  Or, likewise:
    //  pzrp 1 & pzrp 2 => zm => pzrp 3 (outlets from pzrp 1/2 are inlets to zm whose outlet is an
    //  inlet to pzrp 3 whose outlet is the outlet for the return air path.

    //  Cannot have duplicate nodes in the "inlet" stream?  (i.e. cannot have same zone feeding two independent
    //  plenums, for example).  Similarly, Same return plenum can't be in two air loops nor as two independent
    //  return plenums in one return air path.

    // Using/Aliasing
    using namespace DataLoopNode;
    using namespace DataZoneEquipment;
    using namespace ZonePlenum;
    using DataHVACGlobals::NumPrimaryAirSys;
    using MixerComponent::MixerCond;
    using MixerComponent::NumMixers;
    auto &GetZoneMixerInput(MixerComponent::GetMixerInput);
    using HVACSingleDuctInduc::FourPipeInductionUnitHasMixer;
    using PoweredInductionUnits::PIUnitHasMixer;
    using PurchasedAirManager::CheckPurchasedAirForReturnPlenum;

    // SUBROUTINE LOCAL VARIABLE DECLARATIONS:
    int Loop;
    int Count;
    std::string AirPathNodeName;    // Air Path Inlet Node Name
    std::string PrimaryAirLoopName; // Air Loop to which this return air path is connected
    Array1D_bool FoundReturnPlenum;
    Array1D_bool FoundZoneMixer;
    Array1D_string FoundNames;
    int NumErr; // Error Counter
    int BCount;
    int Found;
    int Count1;
    int Count2;
    Array1D_int AllNodes;
    int MixerCount;
    int Count3;
    int NumComp;
    int CountNodes;

    // Formats

    // Do by Paths
    ShowMessage("Testing Individual Return Air Path Integrity");
    ErrFound = false;
    NumErr = 0;

    print(state.files.bnd, "{}\n", "! ===============================================================");
    static constexpr auto Format_700("! <#Return Air Paths>,<Number of Return Air Paths>");
    print(state.files.bnd, "{}\n", Format_700);
    print(state.files.bnd, " #Return Air Paths,{}\n", NumReturnAirPaths);
    static constexpr auto Format_702("! <Return Air Path>,<Return Air Path Count>,<Return Air Path Name>,<AirLoopHVAC Name>");
    print(state.files.bnd, "{}\n", Format_702);
    static constexpr auto Format_703("! <#Components on Return Air Path>,<Number of Components>");
    print(state.files.bnd, "{}\n", Format_703);
    static constexpr auto Format_704("! <Return Air Path Component>,<Component Count>,<Component Type>,<Component Name>,<AirLoopHVAC Name>");
    print(state.files.bnd, "{}\n", Format_704);
    static constexpr auto Format_707("! <#Inlet Nodes on Return Air Path Component>,<Number of Nodes>");
    print(state.files.bnd, "{}\n", Format_707);
    static constexpr auto Format_708("! <Return Air Path Component Nodes>,<Node Count>,<Component Type>,<Component Name>,<Inlet Node Name>,<Outlet "
                                     "Node Name>,<AirLoopHVAC Name>");
    print(state.files.bnd, "{}\n", Format_708);

    AllNodes.allocate(NumOfNodes);

    for (BCount = 1; BCount <= NumReturnAirPaths; ++BCount) {
        //             Determine which air loop this supply air path is connected to
        Found = 0;
        for (Count1 = 1; Count1 <= NumPrimaryAirSys; ++Count1) {
            PrimaryAirLoopName = state.dataAirLoop->AirToZoneNodeInfo(Count1).AirLoopName;
            Found = 0;
            for (Count2 = 1; Count2 <= state.dataAirLoop->AirToZoneNodeInfo(Count1).NumReturnNodes; ++Count2) {
                if (ReturnAirPath(BCount).OutletNodeNum == state.dataAirLoop->AirToZoneNodeInfo(Count1).ZoneEquipReturnNodeNum(Count2)) Found = Count2;
            }
            if (Found != 0) break;
        }
        if (Found == 0) PrimaryAirLoopName = "**Unknown**";

        print(state.files.bnd, " Return Air Path,{},{},{}\n", BCount, ReturnAirPath(BCount).Name, PrimaryAirLoopName);

        NumComp = ReturnAirPath(BCount).NumOfComponents;
        print(state.files.bnd, "   #Components on Return Air Path,{}\n", NumComp);

        AirPathNodeName = NodeID(ReturnAirPath(BCount).OutletNodeNum);

        MixerCount = 0;
        for (Count = 1; Count <= NumComp; ++Count) {
            print(state.files.bnd,
                  "   Return Air Path Component,{},{},{},{}\n",
                  Count,
                  ReturnAirPath(BCount).ComponentType(Count),
                  ReturnAirPath(BCount).ComponentName(Count),
                  PrimaryAirLoopName);

            if (UtilityRoutines::SameString(ReturnAirPath(BCount).ComponentType(Count), "AirLoopHVAC:ZoneMixer")) {
                ++MixerCount;
            }
        }

        if (MixerCount > 1) {
            ShowSevereError("Too many zone mixers in Return Air Path=" + ReturnAirPath(BCount).Name);
            ErrFound = true;
            ++NumErr;
            continue;
        }

        AllNodes = 0;
        CountNodes = 0;

        if (NumComp > 0) {

            {
                auto const SELECT_CASE_var(UtilityRoutines::MakeUPPERCase(ReturnAirPath(BCount).ComponentType(NumComp)));

                if (SELECT_CASE_var == "AIRLOOPHVAC:ZONEMIXER") {
                    for (Count2 = 1; Count2 <= NumMixers; ++Count2) {
                        if (ReturnAirPath(BCount).ComponentName(NumComp) != MixerCond(Count2).MixerName) continue;
                        // Found correct Mixer (by name), check outlet node vs. return air path outlet node
                        if (AirPathNodeName != NodeID(MixerCond(Count2).OutletNode)) {
                            ShowSevereError("Error in Return Air Path=" + ReturnAirPath(BCount).Name);
                            ShowContinueError("For Connector:Mixer=" + ReturnAirPath(BCount).ComponentName(NumComp));
                            ShowContinueError("Expected outlet node (return air path)=" + AirPathNodeName);
                            ShowContinueError("Encountered node name (mixer)=" + NodeID(MixerCond(Count2).OutletNode));
                            ErrFound = true;
                            ++NumErr;
                        } else {
                            ++CountNodes;
                            AllNodes(CountNodes) = MixerCond(Count2).OutletNode;
                            for (Loop = 1; Loop <= MixerCond(Count2).NumInletNodes; ++Loop) {
                                ++CountNodes;
                                AllNodes(CountNodes) = MixerCond(Count2).InletNode(Loop);
                            }
                        }
                        print(state.files.bnd, "     #Inlet Nodes on Return Air Path Component,{}\n", MixerCond(Count2).NumInletNodes);
                        for (Count1 = 1; Count1 <= MixerCond(Count2).NumInletNodes; ++Count1) {
                            print(state.files.bnd,
                                  "     Return Air Path Component Nodes,{},{},{},{},{},{}\n",
                                  Count1,
                                  ReturnAirPath(BCount).ComponentType(NumComp),
                                  ReturnAirPath(BCount).ComponentName(NumComp),
                                  NodeID(MixerCond(Count2).InletNode(Count1)),
                                  NodeID(MixerCond(Count2).OutletNode),
                                  PrimaryAirLoopName);
                        }
                    }

                } else if (SELECT_CASE_var == "AIRLOOPHVAC:RETURNPLENUM") {
                    for (Count2 = 1; Count2 <= state.dataZonePlenum->NumZoneReturnPlenums; ++Count2) {
                        if (ReturnAirPath(BCount).ComponentName(NumComp) != state.dataZonePlenum->ZoneRetPlenCond(Count2).ZonePlenumName) continue;
                        if (AirPathNodeName != NodeID(state.dataZonePlenum->ZoneRetPlenCond(Count2).OutletNode)) {
                            ShowSevereError("Error in Return Air Path=" + ReturnAirPath(BCount).Name);
                            ShowContinueError("For AirLoopHVAC:ReturnPlenum=" + ReturnAirPath(BCount).ComponentName(NumComp));
                            ShowContinueError("Expected outlet node (return air path)=" + AirPathNodeName);
                            ShowContinueError("Encountered node name (zone return plenum)=" + NodeID(state.dataZonePlenum->ZoneRetPlenCond(Count2).OutletNode));
                            ErrFound = true;
                            ++NumErr;
                        } else {
                            ++CountNodes;
                            AllNodes(CountNodes) = state.dataZonePlenum->ZoneRetPlenCond(Count2).OutletNode;
                            for (Loop = 1; Loop <= state.dataZonePlenum->ZoneRetPlenCond(Count2).NumInletNodes; ++Loop) {
                                ++CountNodes;
                                AllNodes(CountNodes) = state.dataZonePlenum->ZoneRetPlenCond(Count2).InletNode(Loop);
                            }
                        }
                        print(state.files.bnd, "     #Inlet Nodes on Return Air Path Component,{}\n", state.dataZonePlenum->ZoneRetPlenCond(Count2).NumInletNodes);
                        for (Count1 = 1; Count1 <= state.dataZonePlenum->ZoneRetPlenCond(Count2).NumInletNodes; ++Count1) {
                            print(state.files.bnd,
                                  "     Return Air Path Component Nodes,{},{},{},{},{},{}\n",
                                  Count1,
                                  ReturnAirPath(BCount).ComponentType(NumComp),
                                  ReturnAirPath(BCount).ComponentName(NumComp),
                                  NodeID(state.dataZonePlenum->ZoneRetPlenCond(Count2).InletNode(Count1)),
                                  NodeID(state.dataZonePlenum->ZoneRetPlenCond(Count2).OutletNode),
                                  PrimaryAirLoopName);
                        }
                    }

                } else {
                    // This already validated in GetReturnAirPath
                }
            }
        }

        if (NumComp > 1) {
            for (Count3 = 1; Count3 <= NumComp - 1; ++Count3) {
                {
                    auto const SELECT_CASE_var(UtilityRoutines::MakeUPPERCase(ReturnAirPath(BCount).ComponentType(Count3)));

                    if (SELECT_CASE_var == "AIRLOOPHVAC:ZONEMIXER") {
                        for (Count2 = 1; Count2 <= NumMixers; ++Count2) {
                            if (ReturnAirPath(BCount).ComponentName(Count3) != MixerCond(Count2).MixerName) continue;
                            for (Loop = 1; Loop <= MixerCond(Count2).NumInletNodes; ++Loop) {
                                ++CountNodes;
                                AllNodes(CountNodes) = MixerCond(Count2).InletNode(Loop);
                            }
                        }

                    } else if (SELECT_CASE_var == "AIRLOOPHVAC:RETURNPLENUM") {
                        for (Count2 = 1; Count2 <= state.dataZonePlenum->NumZoneReturnPlenums; ++Count2) {
                            if (ReturnAirPath(BCount).ComponentName(Count3) != state.dataZonePlenum->ZoneRetPlenCond(Count2).ZonePlenumName) continue;
                            for (Loop = 1; Loop <= state.dataZonePlenum->ZoneRetPlenCond(Count2).NumInletNodes; ++Loop) {
                                ++CountNodes;
                                AllNodes(CountNodes) = state.dataZonePlenum->ZoneRetPlenCond(Count2).InletNode(Loop);
                            }
                        }

                    } else {
                        // This already validated in GetReturnAirPath
                    }
                }
            }
        }
        if (CountNodes > 0) {
            static constexpr auto Format_705("! <#Nodes on Return Air Path>,<Number of Nodes>");
            print(state.files.bnd, "{}\n", Format_705);
            static constexpr auto Format_706("! <Return Air Path Node>,<Node Type>,<Node Count>,<Node Name>,<AirLoopHVAC Name>");
            print(state.files.bnd, "{}\n", Format_706);
            print(state.files.bnd, "   #Nodes on Return Air Path,{}\n", CountNodes);
            for (Count2 = 1; Count2 <= CountNodes; ++Count2) {
                if (Count2 == 1) {
                    print(state.files.bnd, "   Return Air Path Node,Outlet Node,{},{},{}\n", Count2, NodeID(AllNodes(Count2)), PrimaryAirLoopName);
                } else {
                    print(state.files.bnd, "   Return Air Path Node,Inlet Node,{},{},{}\n", Count2, NodeID(AllNodes(Count2)), PrimaryAirLoopName);
                }
            }
        }
        // Determine Air Loop this Return Air Path is on
        for (Count2 = 1; Count2 <= NumPrimaryAirSys; ++Count2) {
            if (state.dataAirLoop->AirToZoneNodeInfo(Count2).NumReturnNodes > 0) {
                if (AllNodes(1) == state.dataAirLoop->AirToZoneNodeInfo(Count2).ZoneEquipReturnNodeNum(1)) {
                    const auto WAirLoop = Count2;
                    ValRetAPaths(_, WAirLoop) = 0;
                    ValRetAPaths({1, CountNodes}, WAirLoop) = AllNodes({1, CountNodes});
                    break;
                }
            } else {
                ShowWarningError("TestReturnAirPathIntegrity: Air Loop has no Zone Equipment Return Node=" + state.dataAirLoop->AirToZoneNodeInfo(Count2).AirLoopName);
            }
        }
    }

    AllNodes.deallocate();

    if (NumMixers == 0) {
        if (inputProcessor->getNumObjectsFound("AirLoopHVAC:ZoneMixer") > 0) {
            GetZoneMixerInput(state);
        }
    }
    if (state.dataZonePlenum->NumZoneSupplyPlenums == 0 && state.dataZonePlenum->NumZoneReturnPlenums == 0) {
        if (inputProcessor->getNumObjectsFound("AirLoopHVAC:ReturnPlenum") > 0) {
            GetZonePlenumInput(state);
        }
    }

    // now the reverse.  is every zone Mixer and Return plenum on Return air path
    FoundReturnPlenum.dimension(state.dataZonePlenum->NumZoneReturnPlenums, false);
    FoundZoneMixer.dimension(NumMixers, false);
    FoundNames.allocate(state.dataZonePlenum->NumZoneReturnPlenums);
    for (Count1 = 1; Count1 <= state.dataZonePlenum->NumZoneReturnPlenums; ++Count1) {
        for (BCount = 1; BCount <= NumReturnAirPaths; ++BCount) {
            for (Count = 1; Count <= ReturnAirPath(BCount).NumOfComponents; ++Count) {
                if (state.dataZonePlenum->ZoneRetPlenCond(Count1).ZonePlenumName != ReturnAirPath(BCount).ComponentName(Count) ||
                    ReturnAirPath(BCount).ComponentType(Count) != "AIRLOOPHVAC:RETURNPLENUM")
                    continue;
                if (FoundReturnPlenum(Count1)) {
                    ShowSevereError("AirLoopHVAC:ReturnPlenum=\"" + state.dataZonePlenum->ZoneRetPlenCond(Count1).ZonePlenumName + "\", duplicate entry.");
                    ShowContinueError("already exists on AirLoopHVAC:ReturnPath=\"" + FoundNames(Count1) + "\".");
                    ErrFound = true;
                } else {
                    // record use
                    FoundReturnPlenum(Count1) = true;
                    FoundNames(Count1) = ReturnAirPath(BCount).Name;
                }
            }
        }
        if (CheckPurchasedAirForReturnPlenum(state, Count1)) FoundReturnPlenum(Count1) = true;
    }
    FoundNames.deallocate();
    FoundNames.allocate(NumMixers);
    for (Count1 = 1; Count1 <= NumMixers; ++Count1) {
        for (BCount = 1; BCount <= NumReturnAirPaths; ++BCount) {
            for (Count = 1; Count <= ReturnAirPath(BCount).NumOfComponents; ++Count) {
                if (MixerCond(Count1).MixerName != ReturnAirPath(BCount).ComponentName(Count) ||
                    ReturnAirPath(BCount).ComponentType(Count) != "AIRLOOPHVAC:ZONEMIXER")
                    continue;
                if (FoundZoneMixer(Count1)) {
                    ShowSevereError("AirLoopHVAC:ZoneMixer=\"" + MixerCond(Count1).MixerName + "\", duplicate entry.");
                    ShowContinueError("already exists on AirLoopHVAC:ReturnPath=\"" + FoundNames(Count1) + "\".");
                    ErrFound = true;
                } else {
                    // record use
                    FoundZoneMixer(Count1) = true;
                    FoundNames(Count1) = ReturnAirPath(BCount).Name;
                }
            }
        }
        if (!FoundZoneMixer(Count1)) { // could be as child on other items
            // PIU Units
            if (PIUnitHasMixer(state, MixerCond(Count1).MixerName)) FoundZoneMixer(Count1) = true;
        }
        if (!FoundZoneMixer(Count1)) { // could be as child on other items
            // fourPipeInduction units
            if (FourPipeInductionUnitHasMixer(state, MixerCond(Count1).MixerName)) FoundZoneMixer(Count1) = true;
        }
    }
    FoundNames.deallocate();

    if (!all(FoundReturnPlenum)) {
        for (Count1 = 1; Count1 <= state.dataZonePlenum->NumZoneReturnPlenums; ++Count1) {
            if (FoundReturnPlenum(Count1)) continue;
            ShowSevereError("AirLoopHVAC:ReturnPlenum=\"" + state.dataZonePlenum->ZoneRetPlenCond(Count1).ZonePlenumName + "\", not found on any AirLoopHVAC:ReturnPath.");
            //      ErrFound=.TRUE.
        }
    }

    if (!all(FoundZoneMixer)) {
        for (Count1 = 1; Count1 <= NumMixers; ++Count1) {
            if (FoundZoneMixer(Count1)) continue;
            ShowSevereError("AirLoopHVAC:ZoneMixer=\"" + MixerCond(Count1).MixerName +
                            "\", not found on any AirLoopHVAC:ReturnPath, AirTerminal:SingleDuct:SeriesPIU:Reheat,");
            ShowContinueError("AirTerminal:SingleDuct:ParallelPIU:Reheat or AirTerminal:SingleDuct:ConstantVolume:FourPipeInduction.");
            //      ErrFound=.TRUE.
        }
    }

    FoundReturnPlenum.deallocate();
    FoundZoneMixer.deallocate();

    if (ErrFound) {
        ShowSevereError("Return Air Path(s) did not pass integrity testing");
    } else {
        ShowMessage("All Return Air Paths passed integrity testing");
    }
}

void CalcComponentSensibleLatentOutput(Real64 const MassFlow,  // air mass flow rate, {kg/s}
                                       Real64 const TDB2,      // dry-bulb temperature at state 2 {C}
                                       Real64 const W2,        // humidity ratio at state 2
                                       Real64 const TDB1,      // dry-bulb temperature at  at state 1 {C}
                                       Real64 const W1,        // humidity ratio at state 1
                                       Real64 &SensibleOutput, // sensible output rate (state 2 -> State 1), {W}
                                       Real64 &LatentOutput,   // latent output rate (state 2 -> State 1), {W}
                                       Real64 &TotalOutput     // total = sensible + latent putput rate (state 2 -> State 1), {W}
)
{

    // Purpose:
    // returns total, sensible and latent heat rate of change of moist air transitioning
    // between two states. The moist air energy transfer can be cooling or heating process
    // across a cooling, a heating coil, or an HVAC component.

    // Methodology:
    // Q_total = m_dot * (h2 - h1)
    // Q_sensible = m_dot * Psychrometrics::PsyDeltaHSenFnTdb2W2Tdb1W1(TDB2, W2, TDB1, W1);
    // or Q_sensible = m_dot * cp_moistair_MinHumRat * (TDB2 - TDB1)
    //    cp_moistair_MinHumRat = Psychrometrics::PsyCpAirFnW(min(W2, W1));
    // Q_latent = Q_total - Q_latent;

    TotalOutput = 0.0;
    LatentOutput = 0.0;
    SensibleOutput = 0.0;
    if (MassFlow > 0.0) {
        TotalOutput = MassFlow * (Psychrometrics::PsyHFnTdbW(TDB2, W2) - Psychrometrics::PsyHFnTdbW(TDB1, W1)); // total addition/removal rate, {W};
        SensibleOutput = MassFlow * Psychrometrics::PsyDeltaHSenFnTdb2W2Tdb1W1(TDB2, W2, TDB1, W1); // sensible addition/removal rate, {W};
        LatentOutput = TotalOutput - SensibleOutput;                                                // latent addition/removal rate, {W}
    }
}

void CalcZoneSensibleLatentOutput(Real64 const MassFlow,  // air mass flow rate, {kg/s}
                                  Real64 const TDBEquip,  // dry-bulb temperature at equipment outlet {C}
                                  Real64 const WEquip,    // humidity ratio at equipment outlet
                                  Real64 const TDBZone,   // dry-bulb temperature at zone air node {C}
                                  Real64 const WZone,     // humidity ratio at zone air node
                                  Real64 &SensibleOutput, // sensible output rate (state 2 -> State 1), {W}
                                  Real64 &LatentOutput,   // latent output rate (state 2 -> State 1), {W}
                                  Real64 &TotalOutput     // total = sensible + latent putput rate (state 2 -> State 1), {W}
)
{

    // Purpose:
    // returns total, sensible and latent heat rate of transfer between the supply air zone inlet
    // node and zone air node. The moist air energy transfer can be cooling or heating depending
    // on the supply air zone inlet node and zone air node conditions.

    // Methodology:
    // Q_total = m_dot * (hEquip - hZone)
    // Q_sensible = m_dot * Psychrometrics::PsyDeltaHSenFnTdbEquipTdbWZone(TDBEquip, TDBZone, WZone);
    // or Q_sensible = m_dot * cp_moistair_zoneHumRat * (TDBEquip - TDBZone)
    //    cp_moistair_zoneHumRat = Psychrometrics::PsyCpAirFnW(WZone);
    // Q_latent = Q_total - Q_latent;

    TotalOutput = 0.0;
    LatentOutput = 0.0;
    SensibleOutput = 0.0;
    if (MassFlow > 0.0) {
        TotalOutput = MassFlow * (Psychrometrics::PsyHFnTdbW(TDBEquip, WEquip) -
                                  Psychrometrics::PsyHFnTdbW(TDBZone, WZone)); // total addition/removal rate, {W};
        SensibleOutput = MassFlow * Psychrometrics::PsyDeltaHSenFnTdb2Tdb1W(TDBEquip, TDBZone, WZone); // sensible addition/removal rate, {W};
        LatentOutput = TotalOutput - SensibleOutput;                                                          // latent addition/removal rate, {W}
    }
}

void CalcZoneSensibleOutput(Real64 const MassFlow, // air mass flow rate, {kg/s}
                            Real64 const TDBEquip, // dry-bulb temperature at equipment outlet {C}
                            Real64 const TDBZone,  // dry-bulb temperature at zone air node {C}
                            Real64 const WZone,    // humidity ratio at zone air node
                            Real64 &SensibleOutput // sensible output rate (state 2 -> State 1), {W}
)
{

    // Purpose:
    // returns sensible heat rate of transfer between the supply air zone inlet node and
    // zone air node. The moist air energy transfer can be cooling or heating depending
    // on the supply air zone inlet node and zone air node conditions.

    // Methodology:
    // Q_sensible = m_dot * Psychrometrics::PsyDeltaHSenFnTdbEquipTdbWZone(TDBEquip, TDBZone, WZone);
    // or Q_sensible = m_dot * cp_moistair_zoneHumRat * (TDBEquip - TDBZone)
    //    cp_moistair_zoneHumRat = Psychrometrics::PsyCpAirFnW(WZone);

    SensibleOutput = 0.0;
    if (MassFlow > 0.0) {
        SensibleOutput = MassFlow * Psychrometrics::PsyDeltaHSenFnTdb2Tdb1W(TDBEquip, TDBZone, WZone); // sensible addition/removal rate, {W};
    }
}
} // namespace EnergyPlus<|MERGE_RESOLUTION|>--- conflicted
+++ resolved
@@ -1154,13 +1154,8 @@
         InitExteriorConvectionCoeff(state, SurfPtr, HMovInsul, Roughness, AbsExt, TmpTsBaf, HExtARR(ThisSurf), HSkyARR(ThisSurf), HGroundARR(ThisSurf), HAirARR(ThisSurf));
         ConstrNum = Surface(SurfPtr).Construction;
         AbsThermSurf = dataMaterial.Material(state.dataConstruction->Construct(ConstrNum).LayerPoint(1)).AbsorpThermal;
-<<<<<<< HEAD
         TsoK = TH(1, 1, SurfPtr) + DataGlobalConstants::KelvinConv();
         TsBaffK = TmpTsBaf + DataGlobalConstants::KelvinConv();
-=======
-        TsoK = TH(1, 1, SurfPtr) + KelvinConv;
-        TsBaffK = TmpTsBaf + KelvinConv;
->>>>>>> ffdf8bdc
         if (TsBaffK == TsoK) {        // avoid divide by zero
             HPlenARR(ThisSurf) = 0.0; // no net heat transfer if same temperature
         } else {
