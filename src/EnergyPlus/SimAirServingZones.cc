// EnergyPlus, Copyright (c) 1996-2023, The Board of Trustees of the University of Illinois,
// The Regents of the University of California, through Lawrence Berkeley National Laboratory
// (subject to receipt of any required approvals from the U.S. Dept. of Energy), Oak Ridge
// National Laboratory, managed by UT-Battelle, Alliance for Sustainable Energy, LLC, and other
// contributors. All rights reserved.
//
// NOTICE: This Software was developed under funding from the U.S. Department of Energy and the
// U.S. Government consequently retains certain rights. As such, the U.S. Government has been
// granted for itself and others acting on its behalf a paid-up, nonexclusive, irrevocable,
// worldwide license in the Software to reproduce, distribute copies to the public, prepare
// derivative works, and perform publicly and display publicly, and to permit others to do so.
//
// Redistribution and use in source and binary forms, with or without modification, are permitted
// provided that the following conditions are met:
//
// (1) Redistributions of source code must retain the above copyright notice, this list of
//     conditions and the following disclaimer.
//
// (2) Redistributions in binary form must reproduce the above copyright notice, this list of
//     conditions and the following disclaimer in the documentation and/or other materials
//     provided with the distribution.
//
// (3) Neither the name of the University of California, Lawrence Berkeley National Laboratory,
//     the University of Illinois, U.S. Dept. of Energy nor the names of its contributors may be
//     used to endorse or promote products derived from this software without specific prior
//     written permission.
//
// (4) Use of EnergyPlus(TM) Name. If Licensee (i) distributes the software in stand-alone form
//     without changes from the version obtained under this License, or (ii) Licensee makes a
//     reference solely to the software portion of its product, Licensee must refer to the
//     software as "EnergyPlus version X" software, where "X" is the version number Licensee
//     obtained under this License and may not use a different name for the software. Except as
//     specifically required in this Section (4), Licensee shall not use in a company name, a
//     product name, in advertising, publicity, or other promotional activities any name, trade
//     name, trademark, logo, or other designation of "EnergyPlus", "E+", "e+" or confusingly
//     similar designation, without the U.S. Department of Energy's prior written consent.
//
// THIS SOFTWARE IS PROVIDED BY THE COPYRIGHT HOLDERS AND CONTRIBUTORS "AS IS" AND ANY EXPRESS OR
// IMPLIED WARRANTIES, INCLUDING, BUT NOT LIMITED TO, THE IMPLIED WARRANTIES OF MERCHANTABILITY
// AND FITNESS FOR A PARTICULAR PURPOSE ARE DISCLAIMED. IN NO EVENT SHALL THE COPYRIGHT OWNER OR
// CONTRIBUTORS BE LIABLE FOR ANY DIRECT, INDIRECT, INCIDENTAL, SPECIAL, EXEMPLARY, OR
// CONSEQUENTIAL DAMAGES (INCLUDING, BUT NOT LIMITED TO, PROCUREMENT OF SUBSTITUTE GOODS OR
// SERVICES; LOSS OF USE, DATA, OR PROFITS; OR BUSINESS INTERRUPTION) HOWEVER CAUSED AND ON ANY
// THEORY OF LIABILITY, WHETHER IN CONTRACT, STRICT LIABILITY, OR TORT (INCLUDING NEGLIGENCE OR
// OTHERWISE) ARISING IN ANY WAY OUT OF THE USE OF THIS SOFTWARE, EVEN IF ADVISED OF THE
// POSSIBILITY OF SUCH DAMAGE.

// C++ Headers
#include <algorithm>
#include <cmath>
#include <memory>

// ObjexxFCL Headers
#include <ObjexxFCL/Array.functions.hh>
#include <ObjexxFCL/Array1D.hh>
#include <ObjexxFCL/Fmath.hh>
#include <ObjexxFCL/string.functions.hh>

// EnergyPlus Headers
#include <AirflowNetwork/Solver.hpp>
#include <EnergyPlus/AirLoopHVACDOAS.hh>
#include <EnergyPlus/Autosizing/Base.hh>
#include <EnergyPlus/BranchInputManager.hh>
#include <EnergyPlus/Data/EnergyPlusData.hh>
#include <EnergyPlus/DataAirLoop.hh>
#include <EnergyPlus/DataAirSystems.hh>
#include <EnergyPlus/DataContaminantBalance.hh>
#include <EnergyPlus/DataConvergParams.hh>
#include <EnergyPlus/DataDefineEquip.hh>
#include <EnergyPlus/DataEnvironment.hh>
#include <EnergyPlus/DataGlobalConstants.hh>
#include <EnergyPlus/DataHVACGlobals.hh>
#include <EnergyPlus/DataHeatBalance.hh>
#include <EnergyPlus/DataLoopNode.hh>
#include <EnergyPlus/DataPrecisionGlobals.hh>
#include <EnergyPlus/DataSizing.hh>
#include <EnergyPlus/DataSystemVariables.hh>
#include <EnergyPlus/DataZoneEquipment.hh>
#include <EnergyPlus/DesiccantDehumidifiers.hh>
#include <EnergyPlus/EMSManager.hh>
#include <EnergyPlus/EvaporativeCoolers.hh>
#include <EnergyPlus/Fans.hh>
#include <EnergyPlus/Furnaces.hh>
#include <EnergyPlus/General.hh>
#include <EnergyPlus/GeneralRoutines.hh>
#include <EnergyPlus/HVACControllers.hh>
#include <EnergyPlus/HVACDXHeatPumpSystem.hh>
#include <EnergyPlus/HVACDuct.hh>
#include <EnergyPlus/HVACFan.hh>
#include <EnergyPlus/HVACHXAssistedCoolingCoil.hh>
#include <EnergyPlus/HVACInterfaceManager.hh>
#include <EnergyPlus/HVACMultiSpeedHeatPump.hh>
#include <EnergyPlus/HVACUnitaryBypassVAV.hh>
#include <EnergyPlus/HVACVariableRefrigerantFlow.hh>
#include <EnergyPlus/HeatRecovery.hh>
#include <EnergyPlus/HeatingCoils.hh>
#include <EnergyPlus/Humidifiers.hh>
#include <EnergyPlus/InputProcessing/InputProcessor.hh>
#include <EnergyPlus/MixedAir.hh>
#include <EnergyPlus/MixerComponent.hh>
#include <EnergyPlus/NodeInputManager.hh>
#include <EnergyPlus/OutAirNodeManager.hh>
#include <EnergyPlus/OutputProcessor.hh>
#include <EnergyPlus/OutputReportPredefined.hh>
#include <EnergyPlus/Psychrometrics.hh>
#include <EnergyPlus/SimAirServingZones.hh>
#include <EnergyPlus/SizingManager.hh>
#include <EnergyPlus/SplitterComponent.hh>
#include <EnergyPlus/SteamCoils.hh>
#include <EnergyPlus/SystemAvailabilityManager.hh>
#include <EnergyPlus/UnitarySystem.hh>
#include <EnergyPlus/UserDefinedComponents.hh>
#include <EnergyPlus/UtilityRoutines.hh>
#include <EnergyPlus/WaterCoils.hh>
#include <EnergyPlus/ZonePlenum.hh>

namespace EnergyPlus::SimAirServingZones {

// MODULE INFORMATION
//       AUTHOR:  Russ Taylor, Dan Fisher, Fred Buhl
//       DATE WRITTEN:  Oct 1997
//       MODIFIED:  Dec 1997 Fred Buhl; Richard Liesen  Apr 1998,
//                  Dec 1999 Fred Buhl
//                  22Aug2010 Craig Wray - added Fan:ComponentModel
//       RE-ENGINEERED:  This is new code, not reengineered

// PURPOSE OF THIS MODULE:
// Contains the data and code for simulating the HVAC forced
// air systems.

// METHODOLOGY EMPLOYED:
// Successive iteration forward from the return air inlet
// to the supply air outlets.

using namespace DataLoopNode;
using namespace DataAirLoop;
using namespace DataHVACGlobals;
using namespace DataSizing;
using namespace DataZoneEquipment;
using namespace DataAirSystems;

void ManageAirLoops(EnergyPlusData &state,
                    bool const FirstHVACIteration, // TRUE if first full HVAC iteration in an HVAC timestep
                    bool &SimAir,                  // TRUE means air loops must be (re)simulated
                    bool &SimZoneEquipment         // TRUE means zone equipment must be (re) simulated
)
{

    // SUBROUTINE INFORMATION
    //             AUTHOR:  Russ Taylor, Dan Fisher, Fred Buhl
    //       DATE WRITTEN:  Oct 1997
    //           MODIFIED:  Dec 1997 Fred Buhl
    //      RE-ENGINEERED:  This is new code, not reengineered

    // PURPOSE OF THIS SUBROUTINE:
    // This is the manager subroutine for the air loop simulation.
    // Called from SimSelectedEquipment, which is called from SimHVAC,
    // which is called from ManageHVAC, the top level system/plant driver.
    // The subroutine performs the usual manager functions: it calls the
    // Get, Init, Sim, Update, and Report routines.

    auto &AirLoopControlInfo = state.dataAirLoop->AirLoopControlInfo;

    using MixedAir::ManageOutsideAirSystem;

    if (state.dataSimAirServingZones->GetAirLoopInputFlag) { // First time subroutine has been entered
        GetAirPathData(state);                               // Get air loop descriptions from input file
        state.dataSimAirServingZones->GetAirLoopInputFlag = false;
    }

    // Initialize air loop related parameters
    InitAirLoops(state, FirstHVACIteration);

    // Call the AirLoop Simulation
    if (state.dataGlobal->SysSizingCalc) {
        SizeAirLoops(state);
    } else if (!state.dataGlobal->SysSizingCalc) {
        SimAirLoops(state, FirstHVACIteration, SimZoneEquipment);
    }

    // This flag could be used to resimulate only the air loops that needed additional iterations.
    // This flag would have to be moved inside SimAirLoops to gain this flexibility.
    SimAir = std::any_of(
        AirLoopControlInfo.begin(), AirLoopControlInfo.end(), [](DataAirLoop::AirLoopControlData const &e) { return e.ResimAirLoopFlag; });
}

// Get Input Section of the Module
//******************************************************************************

void GetAirPathData(EnergyPlusData &state)
{

    // SUBROUTINE INFORMATION
    //             AUTHOR:  Fred Buhl
    //       DATE WRITTEN:  Jan 1998
    //           MODIFIED: Richard Liesen April 1998, Fred Buhl Dec 1999
    //      RE-ENGINEERED:  This is new code, not reengineered

    // PURPOSE OF THIS SUBROUTINE:
    // Input all the data needed to simulate the air loops in the problem.

    // METHODOLOGY EMPLOYED:
    // Use the various "Get" routines from the InputProcessor module to
    // obtain input data and store it in the data structures defined in MODULE SimAirServingZones

    // REFERENCES: This gets the following object:
    // AirLoopHVAC,
    //        \min-fields 10
    //        \memo Defines a central forced air system
    //    A1, \field Name
    //        \required-field
    //        \type alpha
    //        \reference AirPrimaryLoops
    //    A2, \field Controller List Name
    //        \note Enter the name of an AirLoopHVAC:ControllerList object.
    //        \type object-list
    //        \object-list ControllerLists
    //    A3, \field Availability Manager List Name
    //        \note Enter the name of an AvailabilityManagerAssignmentList object.
    //        \type object-list
    //        \object-list SystemAvailabilityManagerLists
    //    N1, \field Design Primary Air Flow Rate
    //        \default 0
    //        \units m3/s
    //        \autosizable
    //    A4, \field BranchList Name
    //        \note Name of a BranchList containing all the branches in this air loop
    //        \required-field
    //        \type object-list
    //        \object-list BranchLists
    //    A5, \field ConnectorList Name
    //        \note Name of a Connector List containing all the splitters and mixers in the loop
    //        \type object-list
    //        \object-list ConnectorLists
    //    A6, \field Supply Side Inlet Node Name
    //        \note Name of inlet node where return air enters the supply side of the air loop
    //        \required-field
    //    A7, \field Demand Side Outlet Node Name
    //        \note Name of outlet node where return air leaves the demand side and enters the supply side.
    //        \required-field
    //    A8, \field Demand Side Inlet Node Names
    //        \note Name of a Node or NodeList containing the inlet node(s) supplying air to zone equipment.
    //        \required-field
    //    A9; \field Supply Side Outlet Node Names
    //        \note Name of a Node or NodeList containing the outlet node(s) supplying air to the demand side.
    //        \required-field

    // Using/Aliasing
    using BranchInputManager::GetBranchData;
    using BranchInputManager::GetBranchList;
    using BranchInputManager::GetLoopMixer;
    using BranchInputManager::GetLoopSplitter;
    using BranchInputManager::GetNumSplitterMixerInConntrList;
    using BranchInputManager::NumBranchesInBranchList;
    using BranchInputManager::NumCompsInBranch;
    using HVACControllers::CheckCoilWaterInletNode;
    using HVACControllers::GetControllerActuatorNodeNum;
    using MixedAir::FindOAMixerMatchForOASystem;
    using MixedAir::GetNumOASystems;
    using MixedAir::GetOACompListNumber;
    using MixedAir::GetOACompName;
    using MixedAir::GetOACompType;
    using MixedAir::GetOACompTypeNum;
    using MixedAir::GetOAMixerInletNodeNumber;
    using MixedAir::GetOASysControllerListIndex;
    using MixedAir::GetOASysNumCoolingCoils;
    using MixedAir::GetOASysNumHeatingCoils;
    using MixedAir::GetOASysNumHXs;
    using MixedAir::GetOASysNumSimpControllers;
    using MixedAir::GetOASystemNumber;
    using NodeInputManager::GetNodeNums;
    using NodeInputManager::GetOnlySingleNode;
    using SystemAvailabilityManager::GetAirLoopAvailabilityManager;
    using WaterCoils::GetCoilWaterInletNode;

    // SUBROUTINE PARAMETER DEFINITIONS:
    constexpr std::string_view RoutineName("GetAirPathData: ");

    auto &OutsideAirSys = state.dataAirLoop->OutsideAirSys;
    auto &AirLoopControlInfo = state.dataAirLoop->AirLoopControlInfo;

    // SUBROUTINE LOCAL VARIABLE DEFINITIONS
    int NumNumbers;                // number of numbers returned by GetObjectItem
    Array1D<Real64> Numbers;       // numbers (REAL(r64)s) returned by GetObjectItem
    Array1D_string cNumericFields; // Numeric field names
    Array1D_bool lNumericBlanks;   // Logical array, numeric field input BLANK = .TRUE.
    int NumAlphas;                 // number of strings returned by GetObjectItem
    int NumParams;
    int MaxNumbers;
    int MaxAlphas;
    Array1D_string Alphas;           // alpha strings returned by GetObjectItem
    Array1D_string cAlphaFields;     // Alpha field names
    Array1D_bool lAlphaBlanks;       // Logical array, alpha field input BLANK = .TRUE.
    std::string CurrentModuleObject; // Object type for getting and error messages
    int NumNodes;                    // number of nodes returned by GetNodeNums
    Array1D_int NodeNums;            // node numbers returned by GetNodeNums
    int NodeNum;                     // a node number
    int AirSysNum;                   // an air system (air loop) number
    int OANum;                       // outside air system index
    int NumInList;
    int OAMixNum;                     // outside air mixer index
    int IOStat;                       // status number returned by GetObjectItem
    int NumControllers;               // number of controllers
    int ControllerListNum;            // Controller List index
    int ControllerNum;                // Controller index
    int I;                            // do loop index
    int BranchNum;                    // branch index
    int CompNum;                      // component index
    int NumCompsOnBranch;             // Number of components on a branch
    int OutBranchNum;                 // outlet branch index
    int InBranchNum;                  // inlet branch index
    std::string ControllerName;       // controller name
    std::string ControllerType;       // controller type
    std::string BranchListName;       // Name of a Branch List object
    std::string ControllerListName;   // Name of a controller list object
    std::string AvailManagerListName; // Name of an availability manager list object
    std::string ConnectorListName;    // Name of a connector list object
    Array1D_string BranchNames;       // Branch names from GetBranchList call
    Array1D_string CompTypes;         // Component types from GetBranchList call
    Array1D_string CompNames;         // Component names from GetBranchList call
    Array1D_string InletNodeNames;    // Component inlet node names from GetBranchData call
    Array1D_string OutletNodeNames;   // Component outlet node names from GetBranchData call
    Array1D_string NodeNames;         // Outlet node names from GetLoopSplitter call
    Array1D_int NodeNumbers;          // Outlet node numbers from GetLoopSplitter call
    Array1D_int InletNodeNumbers;     // Component inlet node numbers from GetBranchData call
    Array1D_int OutletNodeNumbers;    // Component outlet node numbers from GetBranchData call
    DataBranchAirLoopPlant::PressureCurveType PressCurveType;
    int PressCurveIndex;
    bool ErrorsFound(false); // TRUE if errors detected in input
    Array1D_bool PackagedUnit;
    int test;
    int count;
    bool ErrInList;
    int ConListNum(0);          // index of a Connector List object in the input
    bool SplitterExists(false); // TRUE if there is a slitter in a primary air system
    bool MixerExists(false);    // TRUE if there is a mixer in a primary air system
    bool errFlag;
    bool IsNotOK;
    /////////// hoisted into namespace
    // static int TestUniqueNodesNum( 0 );
    ///////////////////////////
    int NumOASysSimpControllers; // number of simple controllers in the OA Sys of an air primary system
    int NumOASysControllers;     // total number of controllers in the OA Sys
    int OASysContListNum;        // index of the controller list of the OA Sys
    int OASysControllerNum;      // index of OA Sys simple controller in the air primary system controller lists
    bool NodeNotFound;           // true if matching actuator node not found
    CompType CompType_Num;       // numeric equivalent for component type
    std::string CompType;        // component type
    int WaterCoilNodeNum;        // numeric equivalent for water coil node number
    int ActuatorNodeNum;         // numeric equivalent for controller actuator node number
    Array1D_string MatchNodeName(3);

    struct AirUniqueNodes
    {
        // Members
        std::string NodeName;
        std::string AirLoopName;
        std::string FieldName;
        bool NodeNameUsed;

        // Default Constructor
        AirUniqueNodes() : NodeNameUsed(false)
        {
        }
    };

    // Object Data
    Array1D<AirUniqueNodes> TestUniqueNodes;

    state.dataInputProcessing->inputProcessor->getObjectDefMaxArgs(state, "AirLoopHVAC", NumParams, MaxAlphas, MaxNumbers);
    state.dataInputProcessing->inputProcessor->getObjectDefMaxArgs(state, "ConnectorList", NumParams, NumAlphas, NumNumbers);
    MaxAlphas = max(MaxAlphas, NumAlphas);
    MaxNumbers = max(MaxNumbers, NumNumbers);
    state.dataInputProcessing->inputProcessor->getObjectDefMaxArgs(state, "AirLoopHVAC:ControllerList", NumParams, NumAlphas, NumNumbers);
    MaxAlphas = max(MaxAlphas, NumAlphas);
    MaxNumbers = max(MaxNumbers, NumNumbers);

    Numbers.allocate(MaxNumbers);
    cNumericFields.allocate(MaxNumbers);
    lNumericBlanks.allocate(MaxNumbers);
    Alphas.allocate(MaxAlphas);
    cAlphaFields.allocate(MaxAlphas);
    lAlphaBlanks.allocate(MaxAlphas);

    // Initialize some local arrays
    Numbers = 0.0;
    cNumericFields = "";
    lNumericBlanks = true;
    Alphas = "";
    cAlphaFields = "";
    lAlphaBlanks = true;

    state.dataSimAirServingZones->NumOfTimeStepInDay = state.dataGlobal->NumOfTimeStepInHour * 24;

    state.dataInputProcessing->inputProcessor->getObjectDefMaxArgs(state, "NodeList", NumParams, NumAlphas, NumNumbers);
    NodeNums.dimension(NumParams, 0);

    // Find number of primary air systems, update Num in state and make local convenience copy
    int NumPrimaryAirSys = state.dataHVACGlobal->NumPrimaryAirSys =
        state.dataInputProcessing->inputProcessor->getNumObjectsFound(state, "AirLoopHVAC");
    TestUniqueNodes.allocate(NumPrimaryAirSys * 4); // used to look at specific nodes that must be unique, fields A6-A9

    state.dataAirSystemsData->PrimaryAirSystems.allocate(NumPrimaryAirSys); // allocate the primary air sys data array
    state.dataAirLoop->AirToZoneNodeInfo.allocate(NumPrimaryAirSys);        // allocate the array that stores the air sys / zone equp connection data
    state.dataAirLoop->AirLoopZoneInfo.allocate(NumPrimaryAirSys);          // allocate array that has cleaner list of zones attached to air loop
    state.dataAirLoop->AirToOANodeInfo.allocate(NumPrimaryAirSys);          // allocate the array that stores the OA node connections (reporting)
    PackagedUnit.allocate(NumPrimaryAirSys);
    AirLoopControlInfo.allocate(NumPrimaryAirSys);
    state.dataAirLoop->AirLoopFlow.allocate(NumPrimaryAirSys);
    state.dataConvergeParams->AirLoopConvergence.allocate(NumPrimaryAirSys);
    state.dataSize->UnitarySysEqSizing.allocate(NumPrimaryAirSys);
    if (state.afn->distribution_simulated) {
        state.dataAirLoop->AirLoopAFNInfo.allocate(NumPrimaryAirSys);
    }

    state.dataHVACGlobal->GetAirPathDataDone = true; // used by UnitarySystem::getUnitarySystemInputData to determine if airloops are setup yet
    if (NumPrimaryAirSys <= 0) {
        TestUniqueNodes.deallocate();
        NodeNums.deallocate();
        return;
    }

    // Loop through the primary air systems and obtain the data for each system
    for (AirSysNum = 1; AirSysNum <= NumPrimaryAirSys; ++AirSysNum) {
        auto &primaryAirSystems = state.dataAirSystemsData->PrimaryAirSystems(AirSysNum);
        auto &airLoopZoneInfo = state.dataAirLoop->AirToZoneNodeInfo(AirSysNum);
        NumOASysControllers = 0;
        NumOASysSimpControllers = 0;
        OASysContListNum = 0;
        PackagedUnit(AirSysNum) = false;
        primaryAirSystems.OASysExists = false; // init Outside Air system connection data to none
        primaryAirSystems.isAllOA = false;
        primaryAirSystems.OASysInletNodeNum = 0;
        primaryAirSystems.OASysOutletNodeNum = 0;
        primaryAirSystems.NumOAHeatCoils = 0;
        primaryAirSystems.NumOACoolCoils = 0;
        AirLoopControlInfo(AirSysNum).FanOpMode = DataHVACGlobals::ContFanCycCoil; // initialize to constant fan mode for all air loops
        state.dataAirLoop->AirLoopFlow(AirSysNum).FanPLR = 1.0;                    // initialize to 1 for all air loops

        CurrentModuleObject = "AirLoopHVAC";

        state.dataInputProcessing->inputProcessor->getObjectItem(state,
                                                                 CurrentModuleObject,
                                                                 AirSysNum,
                                                                 Alphas,
                                                                 NumAlphas,
                                                                 Numbers,
                                                                 NumNumbers,
                                                                 IOStat,
                                                                 lNumericBlanks,
                                                                 lAlphaBlanks,
                                                                 cAlphaFields,
                                                                 cNumericFields); // get all the input data for the air system

        // Assign the air system data to the simulation variables.
        // Data needed to simulate the system goes into PrimaryAirSystem.
        // Data connecting the air system to the zone equipment goes into AirToZoneNodeInfo (in DataLoopNode).
        UtilityRoutines::IsNameEmpty(state, Alphas(1), CurrentModuleObject, ErrorsFound);
        primaryAirSystems.Name = Alphas(1);
        airLoopZoneInfo.AirLoopName = Alphas(1);
        if (NumAlphas < 9) {
            ShowSevereError(state, format("{}{}=\"{}\", insufficient information.", RoutineName, CurrentModuleObject, Alphas(1)));
            ShowContinueError(state, "...Have supplied less than 9 alpha fields.");
            ErrorsFound = true;
            continue;
        }
        if (NumNumbers < 1) {
            ShowSevereError(state, format("{}{}=\"{}\", insufficient information.", RoutineName, CurrentModuleObject, Alphas(1)));
            ShowContinueError(state, "...Have supplied less than 1 numeric field.");
            ErrorsFound = true;
            continue;
        }
        primaryAirSystems.DesignVolFlowRate = Numbers(1);
        if (!lNumericBlanks(2)) {
            primaryAirSystems.DesignReturnFlowFraction = Numbers(2);
        }
        // Only allow one return air node (at the loop level)
        airLoopZoneInfo.NumReturnNodes = 1;
        // Allocate the return air node arrays
        airLoopZoneInfo.AirLoopReturnNodeNum.allocate(airLoopZoneInfo.NumReturnNodes);
        airLoopZoneInfo.ZoneEquipReturnNodeNum.allocate(airLoopZoneInfo.NumReturnNodes);
        // fill the return air node arrays with node numbers
        airLoopZoneInfo.AirLoopReturnNodeNum(1) = GetOnlySingleNode(state,
                                                                    Alphas(6),
                                                                    ErrorsFound,
                                                                    DataLoopNode::ConnectionObjectType::AirLoopHVAC,
                                                                    Alphas(1),
                                                                    DataLoopNode::NodeFluidType::Air,
                                                                    DataLoopNode::ConnectionType::Inlet,
                                                                    NodeInputManager::CompFluidStream::Primary,
                                                                    ObjectIsParent);
        if (!lAlphaBlanks(7)) {
            airLoopZoneInfo.ZoneEquipReturnNodeNum(1) = GetOnlySingleNode(state,
                                                                          Alphas(7),
                                                                          ErrorsFound,
                                                                          DataLoopNode::ConnectionObjectType::AirLoopHVAC,
                                                                          Alphas(1),
                                                                          DataLoopNode::NodeFluidType::Air,
                                                                          DataLoopNode::ConnectionType::Outlet,
                                                                          NodeInputManager::CompFluidStream::Primary,
                                                                          ObjectIsParent);
        } else {
            // If no return path, set this to zero to trigger special handling when calling UpdateHVACInterface
            airLoopZoneInfo.ZoneEquipReturnNodeNum(1) = 0;
        }

        // work on unique nodes
        test =
            UtilityRoutines::FindItemInList(Alphas(6), TestUniqueNodes, &AirUniqueNodes::NodeName, state.dataSimAirServingZones->TestUniqueNodesNum);
        if (test == 0) {
            ++state.dataSimAirServingZones->TestUniqueNodesNum;
            TestUniqueNodes(state.dataSimAirServingZones->TestUniqueNodesNum).NodeName = Alphas(6);
            TestUniqueNodes(state.dataSimAirServingZones->TestUniqueNodesNum).AirLoopName = Alphas(1);
            TestUniqueNodes(state.dataSimAirServingZones->TestUniqueNodesNum).FieldName = cAlphaFields(6);
            TestUniqueNodes(state.dataSimAirServingZones->TestUniqueNodesNum).NodeNameUsed = true;
        } else {
            ShowSevereError(state, format("{}{}=\"{}\", duplicate node name.", RoutineName, CurrentModuleObject, Alphas(1)));
            ShowContinueError(state, format("...used for {}=\"{}\"", cAlphaFields(6), Alphas(6)));
            ShowContinueError(
                state,
                format("...first used in {}=\"{}\" for {}", CurrentModuleObject, TestUniqueNodes(test).AirLoopName, TestUniqueNodes(test).FieldName));
            ErrorsFound = true;
        }
        if (!lAlphaBlanks(7)) {
            test = UtilityRoutines::FindItemInList(
                Alphas(7), TestUniqueNodes, &AirUniqueNodes::NodeName, state.dataSimAirServingZones->TestUniqueNodesNum);
            if (test == 0) {
                ++state.dataSimAirServingZones->TestUniqueNodesNum;
                TestUniqueNodes(state.dataSimAirServingZones->TestUniqueNodesNum).NodeName = Alphas(7);
                TestUniqueNodes(state.dataSimAirServingZones->TestUniqueNodesNum).AirLoopName = Alphas(1);
                TestUniqueNodes(state.dataSimAirServingZones->TestUniqueNodesNum).FieldName = cAlphaFields(7);
                TestUniqueNodes(state.dataSimAirServingZones->TestUniqueNodesNum).NodeNameUsed = true;
            } else {
                ShowSevereError(state, format("{}{}=\"{}\", duplicate node name.", RoutineName, CurrentModuleObject, Alphas(1)));
                ShowContinueError(state, format("...used for {}=\"{}\"", cAlphaFields(7), Alphas(7)));
                ShowContinueError(state,
                                  format("...first used in {}=\"{}\" for {}",
                                         CurrentModuleObject,
                                         TestUniqueNodes(test).AirLoopName,
                                         TestUniqueNodes(test).FieldName));
                ErrorsFound = true;
            }
        }
        test =
            UtilityRoutines::FindItemInList(Alphas(8), TestUniqueNodes, &AirUniqueNodes::NodeName, state.dataSimAirServingZones->TestUniqueNodesNum);
        if (test == 0) {
            ++state.dataSimAirServingZones->TestUniqueNodesNum;
            TestUniqueNodes(state.dataSimAirServingZones->TestUniqueNodesNum).NodeName = Alphas(8);
            TestUniqueNodes(state.dataSimAirServingZones->TestUniqueNodesNum).AirLoopName = Alphas(1);
            TestUniqueNodes(state.dataSimAirServingZones->TestUniqueNodesNum).FieldName = cAlphaFields(8);
            TestUniqueNodes(state.dataSimAirServingZones->TestUniqueNodesNum).NodeNameUsed = true;
        } else {
            ShowSevereError(state, format("{}{}=\"{}\", duplicate node name/list.", RoutineName, CurrentModuleObject, Alphas(1)));
            ShowContinueError(state, format("...used for {}=\"{}\"", cAlphaFields(8), Alphas(8)));
            ShowContinueError(
                state,
                format("...first used in {}=\"{}\" for {}", CurrentModuleObject, TestUniqueNodes(test).AirLoopName, TestUniqueNodes(test).FieldName));
            ErrorsFound = true;
        }
        test =
            UtilityRoutines::FindItemInList(Alphas(9), TestUniqueNodes, &AirUniqueNodes::NodeName, state.dataSimAirServingZones->TestUniqueNodesNum);
        if (test == 0) {
            ++state.dataSimAirServingZones->TestUniqueNodesNum;
            TestUniqueNodes(state.dataSimAirServingZones->TestUniqueNodesNum).NodeName = Alphas(9);
            TestUniqueNodes(state.dataSimAirServingZones->TestUniqueNodesNum).AirLoopName = Alphas(1);
            TestUniqueNodes(state.dataSimAirServingZones->TestUniqueNodesNum).FieldName = cAlphaFields(9);
            TestUniqueNodes(state.dataSimAirServingZones->TestUniqueNodesNum).NodeNameUsed = true;
        } else {
            ShowSevereError(state, format("{}{}=\"{}\", duplicate node name/list.", RoutineName, CurrentModuleObject, Alphas(1)));
            ShowContinueError(state, format("...used for {}=\"{}\"", cAlphaFields(9), Alphas(9)));
            ShowContinueError(
                state,
                format("...first used in {}=\"{}\" for {}", CurrentModuleObject, TestUniqueNodes(test).AirLoopName, TestUniqueNodes(test).FieldName));
            ErrorsFound = true;
        }
        // this test depends on the controlled zone input having been "gotten"
        test = 0;
        for (count = 1; count <= state.dataZoneEquip->NumReturnAirPaths; ++count) {
            if (state.dataZoneEquip->ReturnAirPath(count).OutletNodeNum == airLoopZoneInfo.ZoneEquipReturnNodeNum(1)) {
                test = state.dataZoneEquip->ReturnAirPath(count).OutletNodeNum;
                break;
            }
        }
        if ((test == 0) && (airLoopZoneInfo.NumReturnNodes > 0)) { // there, see if it's in the controlled zone info
            for (count = 1; count <= state.dataGlobal->NumOfZones; ++count) {
                for (int retNode = 1; retNode <= state.dataZoneEquip->ZoneEquipConfig(count).NumReturnNodes; ++retNode) {
                    if (state.dataZoneEquip->ZoneEquipConfig(count).ReturnNode(retNode) != airLoopZoneInfo.ZoneEquipReturnNodeNum(1)) continue;
                    test = count;
                    break;
                }
                if (test == count) break;
            }
        }
        if ((test == 0) && (airLoopZoneInfo.NumReturnNodes > 0) && !lAlphaBlanks(7)) {
            ShowSevereError(state, format("{}{}=\"{}\", invalid.", RoutineName, CurrentModuleObject, Alphas(1)));
            ShowContinueError(state, format("{} (Return Air Path or ZoneHVAC:EquipmentConnections) not valid = \"{}\".", cAlphaFields(7), Alphas(7)));
            ErrorsFound = true;
        }
        // Get the supply nodes
        ErrInList = false;
        GetNodeNums(state,
                    Alphas(8),
                    NumNodes,
                    NodeNums,
                    ErrInList,
                    DataLoopNode::NodeFluidType::Air,
                    DataLoopNode::ConnectionObjectType::AirLoopHVAC,
                    primaryAirSystems.Name,
                    DataLoopNode::ConnectionType::Inlet,
                    NodeInputManager::CompFluidStream::Primary,
                    ObjectIsParent,
                    false,
                    cAlphaFields(8));
        if (ErrInList) {
            ErrorsFound = true;
        }
        // Allow at most 3 supply nodes (for a 3 deck system)
        if (NumNodes > 3) {
            ShowSevereError(state, format("{}{}=\"{}\", too many nodes.", RoutineName, CurrentModuleObject, primaryAirSystems.Name));
            ShowContinueError(state, format("Only 1st 3 Nodes will be used from {}=\"{}\".", cAlphaFields(8), Alphas(8)));
            ErrorsFound = true;
        }
        if (NumNodes == 0) {
            ShowSevereError(state, format("{}{}=\"{}\", too few nodes.", RoutineName, CurrentModuleObject, primaryAirSystems.Name));
            ShowContinueError(state, "There must be at least 1 supply node in the system.");
            ErrorsFound = true;
        }
        airLoopZoneInfo.NumSupplyNodes = NumNodes;
        // Allocate the supply node arrays in AirToZoneNodeInfo
        airLoopZoneInfo.ZoneEquipSupplyNodeNum.allocate(airLoopZoneInfo.NumSupplyNodes);
        airLoopZoneInfo.AirLoopSupplyNodeNum.allocate(airLoopZoneInfo.NumSupplyNodes);
        airLoopZoneInfo.SupplyDuctType.allocate(airLoopZoneInfo.NumSupplyNodes);
        // Fill the supply node arrays with node numbers
        for (I = 1; I <= airLoopZoneInfo.NumSupplyNodes; ++I) {
            airLoopZoneInfo.ZoneEquipSupplyNodeNum(I) = NodeNums(I);
            airLoopZoneInfo.SupplyDuctType(I) = DataHVACGlobals::AirDuctType::Invalid;
        }
        ErrInList = false;
        GetNodeNums(state,
                    Alphas(9),
                    NumNodes,
                    NodeNums,
                    ErrInList,
                    DataLoopNode::NodeFluidType::Air,
                    DataLoopNode::ConnectionObjectType::AirLoopHVAC,
                    primaryAirSystems.Name,
                    DataLoopNode::ConnectionType::Outlet,
                    NodeInputManager::CompFluidStream::Primary,
                    ObjectIsParent,
                    false,
                    cAlphaFields(9));
        if (ErrInList) {
            ErrorsFound = true;
        }
        if (NumNodes != airLoopZoneInfo.NumSupplyNodes) {
            ShowSevereError(state, format("{}{}=\"{}\", node mismatch.", RoutineName, CurrentModuleObject, Alphas(1)));
            ShowContinueError(state,
                              format("...number of air system exit nodes [{}] must match number of zone equip inlet nodes [{}].",
                                     NumNodes,
                                     airLoopZoneInfo.NumSupplyNodes));
            ErrorsFound = true;
        }
        for (I = 1; I <= airLoopZoneInfo.NumSupplyNodes; ++I) {
            airLoopZoneInfo.AirLoopSupplyNodeNum(I) = NodeNums(I);
        }
        airLoopZoneInfo.NumZonesCooled = 0;
        airLoopZoneInfo.NumZonesHeated = 0;
        // Branch, Controller, Availability Manager and Connector List Names to access later
        ControllerListName = Alphas(2);
        BranchListName = Alphas(4);
        AvailManagerListName = Alphas(3);
        ConnectorListName = Alphas(5);
        primaryAirSystems.NumBranches = NumBranchesInBranchList(state, BranchListName);
        if (primaryAirSystems.NumBranches == 0) {
            ShowSevereError(state, format("{}{}=\"{}\", insufficient information.", RoutineName, CurrentModuleObject, primaryAirSystems.Name));
            ShowContinueError(state, "...there must be at least 1 branch specified.");
            ErrorsFound = true;
        }
        BranchNames.allocate(primaryAirSystems.NumBranches);
        BranchNames = "";
        // get the branch lists
        GetBranchList(state, primaryAirSystems.Name, BranchListName, primaryAirSystems.NumBranches, BranchNames, "Air");
        primaryAirSystems.Branch.allocate(primaryAirSystems.NumBranches);
        // Cycle through all of the branches and set up the branch data
        for (BranchNum = 1; BranchNum <= primaryAirSystems.NumBranches; ++BranchNum) {
            primaryAirSystems.Branch(BranchNum).Name = BranchNames(BranchNum);
            NumCompsOnBranch = NumCompsInBranch(state, BranchNames(BranchNum));
            if (NumCompsOnBranch <= 0) {
                ShowSevereError(state, format("{}{}=\"{}\", insufficient information.", RoutineName, CurrentModuleObject, primaryAirSystems.Name));
                ShowContinueError(state, format("...Branch=\"{}\", no components on branch.", BranchNames(BranchNum)));
                ErrorsFound = true;
                continue;
            }
            CompTypes.allocate(NumCompsOnBranch);
            CompNames.allocate(NumCompsOnBranch);
            InletNodeNames.allocate(NumCompsOnBranch);
            InletNodeNumbers.dimension(NumCompsOnBranch, 0);
            OutletNodeNames.allocate(NumCompsOnBranch);
            OutletNodeNumbers.dimension(NumCompsOnBranch, 0);

            GetBranchData(state,
                          primaryAirSystems.Name,
                          BranchNames(BranchNum),
                          PressCurveType,
                          PressCurveIndex,
                          NumCompsOnBranch,
                          CompTypes,
                          CompNames,
                          InletNodeNames,
                          InletNodeNumbers,
                          OutletNodeNames,
                          OutletNodeNumbers,
                          ErrorsFound); // Placeholders for plant branch pressure data (not used in air loops)
            primaryAirSystems.Branch(BranchNum).Comp.allocate(NumCompsOnBranch);
            primaryAirSystems.Branch(BranchNum).TotalComponents = NumCompsOnBranch;

            primaryAirSystems.Branch(BranchNum).TotalNodes = NumCompsOnBranch + 1;
            primaryAirSystems.Branch(BranchNum).NodeNum.allocate(NumCompsOnBranch + 1);
            primaryAirSystems.Branch(BranchNum).NodeNum(1) = InletNodeNumbers(1);
            primaryAirSystems.Branch(BranchNum).DuctType = DataHVACGlobals::AirDuctType::Main;

            // If first node is an outdoor air node, then consider this to have a simple OA system (many places check for this)
            if (OutAirNodeManager::CheckOutAirNodeNumber(state, InletNodeNumbers(1))) {
                primaryAirSystems.OASysExists = true;
                primaryAirSystems.isAllOA = true;
                primaryAirSystems.OASysInletNodeNum = InletNodeNumbers(1);
                primaryAirSystems.OASysOutletNodeNum = InletNodeNumbers(1);
                primaryAirSystems.OAMixOAInNodeNum = InletNodeNumbers(1);
                state.dataAirLoop->AirToOANodeInfo(AirSysNum).OASysExists = true;
                state.dataAirLoop->AirToOANodeInfo(AirSysNum).OASysInletNodeNum = InletNodeNumbers(1);
                state.dataAirLoop->AirToOANodeInfo(AirSysNum).OASysOutletNodeNum = InletNodeNumbers(1);
            }
            for (CompNum = 1; CompNum <= primaryAirSystems.Branch(BranchNum).TotalComponents; ++CompNum) {

                primaryAirSystems.Branch(BranchNum).Comp(CompNum).TypeOf = CompTypes(CompNum);
                primaryAirSystems.Branch(BranchNum).Comp(CompNum).Name = CompNames(CompNum);
                primaryAirSystems.Branch(BranchNum).Comp(CompNum).CompIndex = 0;
                primaryAirSystems.Branch(BranchNum).Comp(CompNum).NodeNameIn = InletNodeNames(CompNum);
                primaryAirSystems.Branch(BranchNum).Comp(CompNum).NodeNumIn = InletNodeNumbers(CompNum);
                primaryAirSystems.Branch(BranchNum).Comp(CompNum).NodeNameOut = OutletNodeNames(CompNum);
                primaryAirSystems.Branch(BranchNum).Comp(CompNum).NodeNumOut = OutletNodeNumbers(CompNum);
                primaryAirSystems.Branch(BranchNum).NodeNum(CompNum + 1) = OutletNodeNumbers(CompNum);

                // Check for Outside Air system; if there, store its connection node numbers to primary air system
                if (UtilityRoutines::SameString(CompTypes(CompNum), "AirLoopHVAC:OutdoorAirSystem")) {
                    if (primaryAirSystems.OASysExists) {
                        ShowSevereError(
                            state, format("{}{}=\"{}\", too many outdoor air systems.", RoutineName, CurrentModuleObject, primaryAirSystems.Name));
                        ShowContinueError(state, "Only one AirLoopHVAC:OutdoorAirSystem allowed.");
                        ErrorsFound = true;
                        continue;
                    }
                    primaryAirSystems.OASysExists = true;
                    primaryAirSystems.OASysInletNodeNum = InletNodeNumbers(CompNum);
                    primaryAirSystems.OASysOutletNodeNum = OutletNodeNumbers(CompNum);
                    state.dataAirLoop->AirToOANodeInfo(AirSysNum).OASysExists = true;
                    state.dataAirLoop->AirToOANodeInfo(AirSysNum).OASysInletNodeNum = InletNodeNumbers(CompNum);
                    state.dataAirLoop->AirToOANodeInfo(AirSysNum).OASysOutletNodeNum = OutletNodeNumbers(CompNum);
                    OANum = GetOASystemNumber(state, CompNames(CompNum));
                    if (OANum > 0) {
                        NumOASysSimpControllers = GetOASysNumSimpControllers(state, OANum);
                        primaryAirSystems.NumOAHeatCoils = GetOASysNumHeatingCoils(state, OANum);
                        primaryAirSystems.NumOACoolCoils = GetOASysNumCoolingCoils(state, OANum);
                        primaryAirSystems.NumOAHXs = GetOASysNumHXs(state, OANum);
                        OASysContListNum = GetOASysControllerListIndex(state, OANum);
                        OAMixNum = FindOAMixerMatchForOASystem(state, OANum);
                        if (OAMixNum > 0) {
                            primaryAirSystems.OAMixOAInNodeNum = GetOAMixerInletNodeNumber(state, OAMixNum);
                        } else {
                            ShowSevereError(state, format("{}{}=\"{}\", item not found.", RoutineName, CurrentModuleObject, primaryAirSystems.Name));
                            ShowContinueError(state,
                                              format("OutdoorAir:Mixer for AirLoopHVAC:OutdoorAirSystem=\"{}\" not found.", CompNames(CompNum)));
                            ErrorsFound = true;
                        }
                    } else {
                        ShowSevereError(state, format("{}{}=\"{}\", item not found.", RoutineName, CurrentModuleObject, primaryAirSystems.Name));
                        ShowContinueError(state, format("AirLoopHVAC:OutdoorAirSystem=\"{}\" not found.", CompNames(CompNum)));
                        ShowContinueError(state, format("  referenced in Branch=\"{}\".", primaryAirSystems.Branch(BranchNum).Name));
                        ErrorsFound = true;
                    }
                }
                {
                    std::string const componentType = uppercased(CompTypes(CompNum));
                    if (componentType == "COILSYSTEM:COOLING:DX") {
                        PackagedUnit(AirSysNum) = true;
                    } else if (componentType == "COILSYSTEM:HEATING:DX") {
                        PackagedUnit(AirSysNum) = true;
                    } else if (componentType == "COILSYSTEM:COOLING:WATER") {
                        PackagedUnit(AirSysNum) = true;
                    } else if (componentType == "AIRLOOPHVAC:UNITARYSYSTEM") {
                        PackagedUnit(AirSysNum) = true;
                    } else if (componentType == "AIRLOOPHVAC:UNITARY:FURNACE:HEATONLY") {
                        PackagedUnit(AirSysNum) = true;
                    } else if (componentType == "AIRLOOPHVAC:UNITARY:FURNACE:HEATCOOL") {
                        PackagedUnit(AirSysNum) = true;
                    } else if (componentType == "AIRLOOPHVAC:UNITARYHEATONLY") {
                        PackagedUnit(AirSysNum) = true;
                    } else if (componentType == "AIRLOOPHVAC:UNITARYHEATCOOL") {
                        PackagedUnit(AirSysNum) = true;
                    } else if (componentType == "AIRLOOPHVAC:UNITARYHEATPUMP:AIRTOAIR") {
                        PackagedUnit(AirSysNum) = true;
                    } else if (componentType == "AIRLOOPHVAC:UNITARYHEATPUMP:WATERTOAIR") {
                        PackagedUnit(AirSysNum) = true;
                    } else if (componentType == "AIRLOOPHVAC:UNITARYHEATCOOL:VAVCHANGEOVERBYPASS") {
                        PackagedUnit(AirSysNum) = true;
                    } else if (componentType == "AIRLOOPHVAC:UNITARYHEATPUMP:AIRTOAIR:MULTISPEED") {
                        PackagedUnit(AirSysNum) = true;
                    }
                }

            } // end of component loop

            primaryAirSystems.Branch(BranchNum).ControlType = "";
            primaryAirSystems.Branch(BranchNum).NodeNumIn = InletNodeNumbers(1);
            primaryAirSystems.Branch(BranchNum).NodeNumOut = OutletNodeNumbers(NumCompsOnBranch);

            CompTypes.deallocate();
            CompNames.deallocate();
            InletNodeNames.deallocate();
            InletNodeNumbers.deallocate();
            OutletNodeNames.deallocate();
            OutletNodeNumbers.deallocate();

        } // end of branch loop

        BranchNames.deallocate();

        // find and store the primary air system outlet branch reference numbers
        primaryAirSystems.NumOutletBranches = airLoopZoneInfo.NumSupplyNodes;
        for (OutBranchNum = 1; OutBranchNum <= 3; ++OutBranchNum) {
            primaryAirSystems.OutletBranchNum[OutBranchNum - 1] = 0;
            if (OutBranchNum > primaryAirSystems.NumOutletBranches) break;
            MatchNodeName(OutBranchNum) = state.dataLoopNodes->NodeID(airLoopZoneInfo.AirLoopSupplyNodeNum(OutBranchNum));
            for (BranchNum = 1; BranchNum <= primaryAirSystems.NumBranches; ++BranchNum) {
                if (airLoopZoneInfo.AirLoopSupplyNodeNum(OutBranchNum) == primaryAirSystems.Branch(BranchNum).NodeNumOut) {
                    primaryAirSystems.OutletBranchNum[OutBranchNum - 1] = BranchNum;
                }
            }
        }
        //  Check for errors
        for (OutBranchNum = 1; OutBranchNum <= primaryAirSystems.NumOutletBranches; ++OutBranchNum) {
            if (primaryAirSystems.OutletBranchNum[OutBranchNum - 1] != 0) continue;
            ShowSevereError(state, format("{}{}=\"{}\", branch in error.", RoutineName, CurrentModuleObject, primaryAirSystems.Name));
            ShowContinueError(state, "Probable missing or misspelled node referenced in the branch(es):");
            for (BranchNum = 1; BranchNum <= primaryAirSystems.NumBranches; ++BranchNum) {
                ShowContinueError(state, format("Possible Error in Branch Object=\"{}\".", primaryAirSystems.Branch(BranchNum).Name));
            }
            ShowContinueError(state, format("...looking to match to Node=\"{}\".", MatchNodeName(OutBranchNum)));
            ErrorsFound = true;
        }

        // find and store the primary air system inlet branch numbers
        primaryAirSystems.NumInletBranches = airLoopZoneInfo.NumReturnNodes;
        for (InBranchNum = 1; InBranchNum <= primaryAirSystems.NumInletBranches; ++InBranchNum) {
            primaryAirSystems.InletBranchNum[InBranchNum - 1] = 0;
            for (BranchNum = 1; BranchNum <= primaryAirSystems.NumBranches; ++BranchNum) {
                if (airLoopZoneInfo.AirLoopReturnNodeNum(InBranchNum) == primaryAirSystems.Branch(BranchNum).NodeNumIn) {
                    primaryAirSystems.InletBranchNum[InBranchNum - 1] = BranchNum;
                }
            }
            if (primaryAirSystems.InletBranchNum[InBranchNum - 1] == 0) {
                ShowSevereError(state, format("{}{}=\"{}\", connection to zone.", RoutineName, CurrentModuleObject, primaryAirSystems.Name));
                ShowContinueError(state, "No Connection found for Return Air from Zone");
                ShowContinueError(
                    state, format("Expected node name =\"{}\".", state.dataLoopNodes->NodeID(airLoopZoneInfo.AirLoopReturnNodeNum(InBranchNum))));
                ErrorsFound = true;
            }
        }

        // Check to see if a spliter and/or mixer exist
        SplitterExists = false;
        MixerExists = false;

        if (ConnectorListName != std::string()) {
            ConListNum = state.dataInputProcessing->inputProcessor->getObjectItemNum(state, "ConnectorList", ConnectorListName);
            if (ConListNum > 0) {
                state.dataInputProcessing->inputProcessor->getObjectItem(
                    state, "ConnectorList", ConListNum, Alphas, NumAlphas, Numbers, NumNumbers, IOStat);
                if ((UtilityRoutines::SameString(Alphas(2), "Connector:Splitter")) ||
                    (UtilityRoutines::SameString(Alphas(4), "Connector:Splitter"))) {
                    SplitterExists = true;
                }
                if ((UtilityRoutines::SameString(Alphas(2), "Connector:Mixer")) || (UtilityRoutines::SameString(Alphas(4), "Connector:Mixer"))) {
                    MixerExists = true;
                }
            } else {
                ShowSevereError(state, format("{}{}=\"{}\", connector list object.", RoutineName, CurrentModuleObject, primaryAirSystems.Name));
                ShowContinueError(state, format("ConnectorList object=\"{}\" not found in input.", ConnectorListName));
            }
            errFlag = false;
            GetNumSplitterMixerInConntrList(
                state, "AirLoop", ConnectorListName, state.dataLoopNodes->NumofSplitters, state.dataLoopNodes->NumofMixers, errFlag);
            if (errFlag) {
            }
        }

        // If there is a SPLITTER, get its data
        if (SplitterExists) {
            state.dataInputProcessing->inputProcessor->getObjectDefMaxArgs(state, "Connector:Splitter", NumParams, NumAlphas, NumNodes);
            NodeNames.allocate(NumAlphas);
            NodeNumbers.allocate(NumAlphas);
            GetLoopSplitter(state,
                            primaryAirSystems.Name,
                            ConnectorListName,
                            primaryAirSystems.Splitter.Name,
                            primaryAirSystems.Splitter.Exists,
                            primaryAirSystems.Splitter.NodeNameIn,
                            primaryAirSystems.Splitter.NodeNumIn,
                            primaryAirSystems.Splitter.TotalOutletNodes,
                            NodeNames,
                            NodeNumbers,
                            ErrorsFound);

            primaryAirSystems.Splitter.NodeNameOut.allocate(primaryAirSystems.Splitter.TotalOutletNodes);
            primaryAirSystems.Splitter.NodeNumOut.allocate(primaryAirSystems.Splitter.TotalOutletNodes);
            primaryAirSystems.Splitter.BranchNumOut.allocate(primaryAirSystems.Splitter.TotalOutletNodes);

            for (NodeNum = 1; NodeNum <= primaryAirSystems.Splitter.TotalOutletNodes; ++NodeNum) {

                primaryAirSystems.Splitter.NodeNameOut(NodeNum) = NodeNames(NodeNum);
                primaryAirSystems.Splitter.NodeNumOut(NodeNum) = NodeNumbers(NodeNum);

                primaryAirSystems.Splitter.BranchNumOut(NodeNum) = 0;
                for (BranchNum = 1; BranchNum <= primaryAirSystems.NumBranches; ++BranchNum) {

                    if (primaryAirSystems.Branch(BranchNum).NodeNumIn == primaryAirSystems.Splitter.NodeNumOut(NodeNum)) {
                        primaryAirSystems.Splitter.BranchNumOut(NodeNum) = BranchNum;
                        break;
                    }
                }
            }

            primaryAirSystems.Splitter.BranchNumIn = 0;
            for (BranchNum = 1; BranchNum <= primaryAirSystems.NumBranches; ++BranchNum) {

                if (primaryAirSystems.Branch(BranchNum).NodeNumOut == primaryAirSystems.Splitter.NodeNumIn) {
                    primaryAirSystems.Splitter.BranchNumIn = BranchNum;
                    break;
                }
            }

            if (allocated(NodeNames)) {
                NodeNames.deallocate();
                NodeNumbers.deallocate();
            }

        } else {
            primaryAirSystems.Splitter.Exists = false;
            primaryAirSystems.Splitter.NodeNumIn = 0;
            primaryAirSystems.Splitter.BranchNumIn = 0;
            primaryAirSystems.Splitter.NodeNameIn = "";
            primaryAirSystems.Splitter.TotalOutletNodes = 0;
            primaryAirSystems.Splitter.NodeNumOut.allocate(0);
            primaryAirSystems.Splitter.BranchNumOut.allocate(0);
            primaryAirSystems.Splitter.NodeNameOut.allocate(0);
        }

        // If there is a MIXER, get its data
        if (MixerExists) {
            state.dataInputProcessing->inputProcessor->getObjectDefMaxArgs(state, "Connector:Mixer", NumParams, NumAlphas, NumNodes);
            NodeNames.allocate(NumAlphas);
            NodeNumbers.allocate(NumAlphas);
            GetLoopMixer(state,
                         primaryAirSystems.Name,
                         ConnectorListName,
                         primaryAirSystems.Mixer.Name,
                         primaryAirSystems.Mixer.Exists,
                         primaryAirSystems.Mixer.NodeNameOut,
                         primaryAirSystems.Mixer.NodeNumOut,
                         primaryAirSystems.Mixer.TotalInletNodes,
                         NodeNames,
                         NodeNumbers,
                         ErrorsFound);

            primaryAirSystems.Mixer.NodeNameIn.allocate(primaryAirSystems.Mixer.TotalInletNodes);
            primaryAirSystems.Mixer.NodeNumIn.allocate(primaryAirSystems.Mixer.TotalInletNodes);
            primaryAirSystems.Mixer.BranchNumIn.allocate(primaryAirSystems.Mixer.TotalInletNodes);

            for (NodeNum = 1; NodeNum <= primaryAirSystems.Mixer.TotalInletNodes; ++NodeNum) {

                primaryAirSystems.Mixer.NodeNameIn(NodeNum) = NodeNames(NodeNum);
                primaryAirSystems.Mixer.NodeNumIn(NodeNum) = NodeNumbers(NodeNum);

                primaryAirSystems.Mixer.BranchNumIn(NodeNum) = 0;
                for (BranchNum = 1; BranchNum <= primaryAirSystems.NumBranches; ++BranchNum) {

                    if (primaryAirSystems.Branch(BranchNum).NodeNumIn == primaryAirSystems.Mixer.NodeNumIn(NodeNum)) {
                        primaryAirSystems.Mixer.BranchNumIn(NodeNum) = BranchNum;
                        break;
                    }
                }
            }

            primaryAirSystems.Mixer.BranchNumOut = 0;
            for (BranchNum = 1; BranchNum <= primaryAirSystems.NumBranches; ++BranchNum) {

                if (primaryAirSystems.Branch(BranchNum).NodeNumIn == primaryAirSystems.Mixer.NodeNumOut) {
                    primaryAirSystems.Mixer.BranchNumOut = BranchNum;
                    break;
                }
            }

            if (allocated(NodeNames)) {
                NodeNames.deallocate();
                NodeNumbers.deallocate();
            }

        } else {
            primaryAirSystems.Mixer.Exists = false;
            primaryAirSystems.Mixer.NodeNumOut = 0;
            primaryAirSystems.Mixer.BranchNumOut = 0;
            primaryAirSystems.Mixer.NodeNameOut = "";
            primaryAirSystems.Mixer.TotalInletNodes = 0;
            primaryAirSystems.Mixer.NodeNumIn.allocate(0);
            primaryAirSystems.Mixer.BranchNumIn.allocate(0);
            primaryAirSystems.Mixer.NodeNameIn.allocate(0);
        }

        NumControllers = 0;
        if (ControllerListName != std::string()) { // If not blank, then must be there and valid
            // Loop through the controller lists until you find the one attached to this primary air system
            ControllerListNum = state.dataInputProcessing->inputProcessor->getObjectItemNum(state, "AirLoopHVAC:ControllerList", ControllerListName);
            if (ControllerListNum > 0) {
                state.dataInputProcessing->inputProcessor->getObjectItem(
                    state, "AirLoopHVAC:ControllerList", ControllerListNum, Alphas, NumAlphas, Numbers, NumNumbers, IOStat);
                // Check the current controller list and if it matches input names
                NumControllers = (NumAlphas - 1) / 2; // Subtract off the controller list name first
                // store all the controller data
                primaryAirSystems.NumControllers = NumControllers + NumOASysSimpControllers;
                primaryAirSystems.ControllerName.allocate(NumControllers + NumOASysSimpControllers);
                primaryAirSystems.ControllerType.allocate(NumControllers + NumOASysSimpControllers);
                primaryAirSystems.ControllerIndex.allocate(NumControllers + NumOASysSimpControllers);
                primaryAirSystems.ControllerIndex = 0;
                primaryAirSystems.ControlConverged.allocate(NumControllers + NumOASysSimpControllers);
                primaryAirSystems.CanBeLockedOutByEcono.allocate(NumControllers + NumOASysSimpControllers);
                for (ControllerNum = NumOASysSimpControllers + 1; ControllerNum <= NumOASysSimpControllers + NumControllers; ++ControllerNum) {
                    ControllerName = Alphas((ControllerNum - NumOASysSimpControllers) * 2 + 1);
                    ControllerType = Alphas((ControllerNum - NumOASysSimpControllers) * 2);
                    primaryAirSystems.ControllerName(ControllerNum) = ControllerName;
                    primaryAirSystems.ControllerType(ControllerNum) = ControllerType;
                    IsNotOK = false;
                    ValidateComponent(state, ControllerType, ControllerName, IsNotOK, CurrentModuleObject);
                    if (IsNotOK) {
                        ShowContinueError(state,
                                          format("{}{}=\"{}\", for ControllerList=\"{}\".",
                                                 RoutineName,
                                                 CurrentModuleObject,
                                                 primaryAirSystems.Name,
                                                 ControllerListName));
                        ErrorsFound = true;
                    }
                    primaryAirSystems.ControlConverged(ControllerNum) = false;
                    primaryAirSystems.CanBeLockedOutByEcono(ControllerNum) = false;
                } // End of ControllerListNum Loop
            } else {
                ShowSevereError(state, format("{}{}=\"{}\", controller list object.", RoutineName, CurrentModuleObject, primaryAirSystems.Name));
                ShowContinueError(state, format("ControllerList object=\"{}\" not found in input.", ControllerListName));
                ErrorsFound = true;
            }
        }
        if (NumOASysSimpControllers > 0) {
            state.dataInputProcessing->inputProcessor->getObjectItem(
                state, "AirLoopHVAC:ControllerList", OASysContListNum, Alphas, NumAlphas, Numbers, NumNumbers, IOStat);
            // allocate air primary system controller lists if not already done
            if (NumControllers == 0) {
                primaryAirSystems.NumControllers = NumOASysSimpControllers;
                primaryAirSystems.ControllerName.allocate(NumOASysSimpControllers);
                primaryAirSystems.ControllerType.allocate(NumOASysSimpControllers);
                primaryAirSystems.ControllerIndex.allocate(NumOASysSimpControllers);
                primaryAirSystems.ControllerIndex = 0;
                primaryAirSystems.ControlConverged.allocate(NumOASysSimpControllers);
                primaryAirSystems.CanBeLockedOutByEcono.allocate(NumOASysSimpControllers);
                primaryAirSystems.ControlConverged = false;
                primaryAirSystems.CanBeLockedOutByEcono = false;
            }
            // loop over the OA Sys controllers and move them up to the primary air system controller lists
            OASysControllerNum = 0;
            NumOASysControllers = (NumAlphas - 1) / 2;
            for (ControllerNum = 1; ControllerNum <= NumOASysControllers; ++ControllerNum) {
                ControllerName = Alphas(ControllerNum * 2 + 1);
                ControllerType = Alphas(ControllerNum * 2);
                if (!UtilityRoutines::SameString(ControllerType, "Controller:OutdoorAir")) {
                    ++OASysControllerNum;
                    primaryAirSystems.ControllerName(OASysControllerNum) = ControllerName;
                    primaryAirSystems.ControllerType(OASysControllerNum) = ControllerType;
                    primaryAirSystems.ControlConverged(OASysControllerNum) = false;
                    primaryAirSystems.CanBeLockedOutByEcono(OASysControllerNum) = true;
                    GetControllerActuatorNodeNum(state, ControllerName, ActuatorNodeNum, errFlag);

                    bool nonLockoutCoilFound = false;
                    WaterCoilNodeNum = -1;
                    // added to fix bug issue #5695, if HW coil on outdoor air system, don't lock out during economizing
                    if (OANum > 0) {
                        for (int OACompNum = 1; OACompNum <= OutsideAirSys(OANum).NumComponents; ++OACompNum) {
                            CompType = OutsideAirSys(OANum).ComponentType(OACompNum);
                            if (UtilityRoutines::SameString(CompType, "Coil:Heating:Water")) {
                                WaterCoilNodeNum = GetCoilWaterInletNode(state, CompType, OutsideAirSys(OANum).ComponentName(OACompNum), ErrorsFound);
                                if (WaterCoilNodeNum == ActuatorNodeNum) nonLockoutCoilFound = true;
                                break;
                            }
                        }
                    }
                    if (!nonLockoutCoilFound) {
                        //         Coil controllers can be entered either in the air loop controller list or the
                        //         OA system controller list. The CanBeLockedOutByEcono should only be set for OA coils
                        //         First get the OA controller actuator node and then compare to the air loop coil water inlet node
                        //         If these node numbers match, the coil is in the main air loop and the lockout flag should be reset to FALSE
                        for (BranchNum = 1; BranchNum <= primaryAirSystems.NumBranches; ++BranchNum) {
                            for (CompNum = 1; CompNum <= primaryAirSystems.Branch(BranchNum).TotalComponents; ++CompNum) {
                                if (UtilityRoutines::SameString(primaryAirSystems.Branch(BranchNum).Comp(CompNum).TypeOf,
                                                                "AirloopHVAC:OutdoorAirSystem"))
                                    continue;
                                CompType = primaryAirSystems.Branch(BranchNum).Comp(CompNum).TypeOf;
                                if (UtilityRoutines::SameString(CompType, "Coil:Cooling:Water:DetailedGeometry") ||
                                    UtilityRoutines::SameString(CompType, "Coil:Heating:Water") ||
                                    UtilityRoutines::SameString(CompType, "Coil:Cooling:Water")) {
                                    WaterCoilNodeNum =
                                        GetCoilWaterInletNode(state, CompType, primaryAirSystems.Branch(BranchNum).Comp(CompNum).Name, ErrorsFound);
                                    if (WaterCoilNodeNum == ActuatorNodeNum) {
                                        nonLockoutCoilFound = true;
                                        break;
                                    }
                                }
                            }
                        }
                    }
                    if (nonLockoutCoilFound) {
                        primaryAirSystems.CanBeLockedOutByEcono(OASysControllerNum) = false;
                    }
                }
            }
        }
        if (NumControllers + NumOASysSimpControllers == 0) {
            if (!PackagedUnit(AirSysNum)) {
                ShowWarningError(state, format("{}{}=\"{}\" has no Controllers.", RoutineName, CurrentModuleObject, primaryAirSystems.Name));
            }
            primaryAirSystems.NumControllers = 0;
            primaryAirSystems.ControllerName.allocate(0);
            primaryAirSystems.ControllerType.allocate(0);
            primaryAirSystems.ControlConverged.allocate(0);
            primaryAirSystems.CanBeLockedOutByEcono.allocate(0);
        }

        errFlag = false;
        GetAirLoopAvailabilityManager(state, AvailManagerListName, AirSysNum, NumPrimaryAirSys, errFlag);

        if (errFlag) {
            ShowContinueError(state, format("Occurs in {} = {}", CurrentModuleObject, primaryAirSystems.Name));
            ErrorsFound = true;
        }

    } // End Air Loop

    Numbers.deallocate();
    cNumericFields.deallocate();
    lNumericBlanks.deallocate();
    Alphas.deallocate();
    cAlphaFields.deallocate();
    lAlphaBlanks.deallocate();

    TestUniqueNodes.deallocate();
    for (AirSysNum = 1; AirSysNum <= NumPrimaryAirSys; ++AirSysNum) {
        auto &primaryAirSystems = state.dataAirSystemsData->PrimaryAirSystems(AirSysNum);
        for (BranchNum = 1; BranchNum <= primaryAirSystems.NumBranches; ++BranchNum) {
            for (CompNum = 1; CompNum <= primaryAirSystems.Branch(BranchNum).TotalComponents; ++CompNum) {

                {
                    std::string const componentType = uppercased(primaryAirSystems.Branch(BranchNum).Comp(CompNum).TypeOf);

                    if (componentType == "AIRLOOPHVAC:OUTDOORAIRSYSTEM") {
                        primaryAirSystems.Branch(BranchNum).Comp(CompNum).CompType_Num = CompType::OAMixer_Num;

                        // Fan Types for the air sys simulation
                    } else if (componentType == "FAN:CONSTANTVOLUME") {
                        primaryAirSystems.Branch(BranchNum).Comp(CompNum).CompType_Num = CompType::Fan_Simple_CV;

                    } else if (componentType == "FAN:VARIABLEVOLUME") {
                        primaryAirSystems.Branch(BranchNum).Comp(CompNum).CompType_Num = CompType::Fan_Simple_VAV;

                    } else if (componentType == "FAN:SYSTEMMODEL") {
                        primaryAirSystems.Branch(BranchNum).Comp(CompNum).CompType_Num = CompType::Fan_System_Object;
                        // Construct fan object
                        if (HVACFan::getFanObjectVectorIndex(state, primaryAirSystems.Branch(BranchNum).Comp(CompNum).Name, false) < 0) {
                            state.dataHVACFan->fanObjs.emplace_back(
                                new HVACFan::FanSystem(state, primaryAirSystems.Branch(BranchNum).Comp(CompNum).Name));
                        }
                        primaryAirSystems.Branch(BranchNum).Comp(CompNum).CompIndex =
                            HVACFan::getFanObjectVectorIndex(state, primaryAirSystems.Branch(BranchNum).Comp(CompNum).Name) +
                            1; // + 1 for shift from zero-based vector to 1-based compIndex
                        state.dataHVACFan->fanObjs[HVACFan::getFanObjectVectorIndex(state, primaryAirSystems.Branch(BranchNum).Comp(CompNum).Name)]
                            ->AirPathFlag = true;
                    } else if (componentType == "FAN:COMPONENTMODEL") {
                        primaryAirSystems.Branch(BranchNum).Comp(CompNum).CompType_Num = CompType::Fan_ComponentModel;

                        // Coil Types for the air sys simulation
                        //        HX Assisted coils are not allowed on a branch at this time
                        //        CASE('COILSYSTEM:COOLING:DX:HEATEXCHANGERASSISTED')
                        //          PrimaryAirSystem(AirSysNum)%Branch(BranchNum)%Comp(CompNum)%CompType_Num=DXCoil_CoolingHXAsst
                    } else if (componentType == "COILSYSTEM:COOLING:WATER:HEATEXCHANGERASSISTED") {
                        primaryAirSystems.Branch(BranchNum).Comp(CompNum).CompType_Num = CompType::WaterCoil_CoolingHXAsst;
                    } else if (componentType == "COIL:HEATING:WATER") {
                        primaryAirSystems.Branch(BranchNum).Comp(CompNum).CompType_Num = CompType::WaterCoil_SimpleHeat;
                    } else if (componentType == "COIL:HEATING:STEAM") {
                        primaryAirSystems.Branch(BranchNum).Comp(CompNum).CompType_Num = CompType::SteamCoil_AirHeat;
                    } else if (componentType == "COIL:COOLING:WATER:DETAILEDGEOMETRY") {
                        primaryAirSystems.Branch(BranchNum).Comp(CompNum).CompType_Num = CompType::WaterCoil_DetailedCool;
                    } else if (componentType == "COIL:COOLING:WATER") {
                        primaryAirSystems.Branch(BranchNum).Comp(CompNum).CompType_Num = CompType::WaterCoil_Cooling;
                    } else if (componentType == "COIL:HEATING:ELECTRIC") {
                        primaryAirSystems.Branch(BranchNum).Comp(CompNum).CompType_Num = CompType::Coil_ElectricHeat;
                    } else if (componentType == "COIL:HEATING:FUEL") {
                        primaryAirSystems.Branch(BranchNum).Comp(CompNum).CompType_Num = CompType::Coil_GasHeat;

                        // Heat reclaim
                    } else if (componentType == "COIL:HEATING:DESUPERHEATER") {
                        primaryAirSystems.Branch(BranchNum).Comp(CompNum).CompType_Num = CompType::Coil_DeSuperHeat;

                    } else if (componentType == "COILSYSTEM:COOLING:DX") {
                        primaryAirSystems.Branch(BranchNum).Comp(CompNum).CompType_Num = CompType::DXSystem;
                    } else if (componentType == "COILSYSTEM:HEATING:DX") {
                        primaryAirSystems.Branch(BranchNum).Comp(CompNum).CompType_Num = CompType::DXHeatPumpSystem;
                    } else if (componentType == "COIL:USERDEFINED") {
                        primaryAirSystems.Branch(BranchNum).Comp(CompNum).CompType_Num = CompType::CoilUserDefined;
                    } else if (componentType == "AIRLOOPHVAC:UNITARYSYSTEM") {
                        primaryAirSystems.Branch(BranchNum).Comp(CompNum).CompType_Num = CompType::UnitarySystemModel;
                        UnitarySystems::UnitarySys thisSys;
                        primaryAirSystems.Branch(BranchNum).Comp(CompNum).compPointer = thisSys.factory(
                            state, DataHVACGlobals::UnitarySys_AnyCoilType, primaryAirSystems.Branch(BranchNum).Comp(CompNum).Name, false, 0);
                    } else if (componentType == "COILSYSTEM:COOLING:WATER") {
                        primaryAirSystems.Branch(BranchNum).Comp(CompNum).CompType_Num = CompType::CoilSystemWater;
                        UnitarySystems::UnitarySys thisSys;
                        primaryAirSystems.Branch(BranchNum).Comp(CompNum).compPointer = thisSys.factory(
                            state, DataHVACGlobals::UnitarySys_AnyCoilType, primaryAirSystems.Branch(BranchNum).Comp(CompNum).Name, false, 0);
                    } else if (componentType == "AIRLOOPHVAC:UNITARY:FURNACE:HEATONLY") {
                        primaryAirSystems.Branch(BranchNum).Comp(CompNum).CompType_Num = CompType::Furnace_UnitarySys_HeatOnly;
                    } else if (componentType == "AIRLOOPHVAC:UNITARY:FURNACE:HEATCOOL") {
                        primaryAirSystems.Branch(BranchNum).Comp(CompNum).CompType_Num = CompType::Furnace_UnitarySys_HeatCool;
                    } else if (componentType == "AIRLOOPHVAC:UNITARYHEATONLY") {
                        primaryAirSystems.Branch(BranchNum).Comp(CompNum).CompType_Num = CompType::Furnace_UnitarySys_HeatOnly;
                    } else if (componentType == "AIRLOOPHVAC:UNITARYHEATCOOL") {
                        primaryAirSystems.Branch(BranchNum).Comp(CompNum).CompType_Num = CompType::Furnace_UnitarySys_HeatCool;
                    } else if (componentType == "AIRLOOPHVAC:UNITARYHEATPUMP:AIRTOAIR") {
                        primaryAirSystems.Branch(BranchNum).Comp(CompNum).CompType_Num = CompType::Furnace_UnitarySys_HeatCool;
                    } else if (componentType == "AIRLOOPHVAC:UNITARYHEATPUMP:WATERTOAIR") {
                        primaryAirSystems.Branch(BranchNum).Comp(CompNum).CompType_Num = CompType::Furnace_UnitarySys_HeatCool;

                    } else if (componentType == "AIRLOOPHVAC:UNITARYHEATCOOL:VAVCHANGEOVERBYPASS") {
                        primaryAirSystems.Branch(BranchNum).Comp(CompNum).CompType_Num = CompType::UnitarySystem_BypassVAVSys;

                        // Humidifier Types for the air system simulation
                    } else if (componentType == "HUMIDIFIER:STEAM:ELECTRIC") {
                        primaryAirSystems.Branch(BranchNum).Comp(CompNum).CompType_Num = CompType::Humidifier;

                    } else if (componentType == "HUMIDIFIER:STEAM:GAS") {
                        primaryAirSystems.Branch(BranchNum).Comp(CompNum).CompType_Num = CompType::Humidifier;

                        // Evap Cooler Types for the air system simulation
                    } else if (componentType == "EVAPORATIVECOOLER:DIRECT:CELDEKPAD") {
                        primaryAirSystems.Branch(BranchNum).Comp(CompNum).CompType_Num = CompType::EvapCooler;
                    } else if (componentType == "EVAPORATIVECOOLER:INDIRECT:CELDEKPAD") {
                        primaryAirSystems.Branch(BranchNum).Comp(CompNum).CompType_Num = CompType::EvapCooler;
                    } else if (componentType == "EVAPORATIVECOOLER:INDIRECT:WETCOIL") {
                        primaryAirSystems.Branch(BranchNum).Comp(CompNum).CompType_Num = CompType::EvapCooler;
                    } else if (componentType == "EVAPORATIVECOOLER:INDIRECT:RESEARCHSPECIAL") {
                        primaryAirSystems.Branch(BranchNum).Comp(CompNum).CompType_Num = CompType::EvapCooler;
                    } else if (componentType == "EVAPORATIVECOOLER:DIRECT:RESEARCHSPECIAL") {
                        primaryAirSystems.Branch(BranchNum).Comp(CompNum).CompType_Num = CompType::EvapCooler;

                        // Desiccant Dehumidifier Types for the air system simulation
                    } else if (componentType == "DEHUMIDIFIER:DESICCANT:NOFANS") {
                        primaryAirSystems.Branch(BranchNum).Comp(CompNum).CompType_Num = CompType::Desiccant;
                    } else if (componentType == "DEHUMIDIFIER:DESICCANT:SYSTEM") {
                        primaryAirSystems.Branch(BranchNum).Comp(CompNum).CompType_Num = CompType::Desiccant;

                        // Heat recovery
                    } else if (componentType == "HEATEXCHANGER:AIRTOAIR:FLATPLATE") {
                        primaryAirSystems.Branch(BranchNum).Comp(CompNum).CompType_Num = CompType::HeatXchngr;

                    } else if (componentType == "HEATEXCHANGER:AIRTOAIR:SENSIBLEANDLATENT") {
                        primaryAirSystems.Branch(BranchNum).Comp(CompNum).CompType_Num = CompType::HeatXchngr;

                    } else if (componentType == "HEATEXCHANGER:DESICCANT:BALANCEDFLOW") {
                        primaryAirSystems.Branch(BranchNum).Comp(CompNum).CompType_Num = CompType::HeatXchngr;

                        // Ducts
                    } else if (componentType == "DUCT") {
                        primaryAirSystems.Branch(BranchNum).Comp(CompNum).CompType_Num = CompType::Duct;

                    } else if (componentType == "AIRLOOPHVAC:UNITARYHEATPUMP:AIRTOAIR:MULTISPEED") {
                        primaryAirSystems.Branch(BranchNum).Comp(CompNum).CompType_Num = CompType::UnitarySystem_MSHeatPump;

                    } else if (componentType == "ZONEHVAC:TERMINALUNIT:VARIABLEREFRIGERANTFLOW") {
                        primaryAirSystems.Branch(BranchNum).Comp(CompNum).CompType_Num = CompType::ZoneVRFasAirLoopEquip;

                    } else if (componentType == "FAN:ONOFF" || componentType == "COIL:COOLING:DX:SINGLESPEED" ||
                               componentType == "COIL:HEATING:DX:SINGLESPEED" || componentType == "COIL:COOLING:DX:TWOSTAGEWITHHUMIDITYCONTROLMODE" ||
                               componentType == "COIL:COOLING:DX:MULTISPEED" || componentType == "COIL:HEATING:DX:MULTISPEED") {
                        ShowSevereError(state, format("{}{} = \"{}\".", RoutineName, CurrentModuleObject, primaryAirSystems.Name));
                        ShowContinueError(
                            state, format("..Invalid Air Loop Component Type = \"{}\".", primaryAirSystems.Branch(BranchNum).Comp(CompNum).TypeOf));
                        ShowContinueError(state,
                                          format("..Air Loop Component Name = \"{}\".", primaryAirSystems.Branch(BranchNum).Comp(CompNum).Name));
                        ShowContinueError(state, format("..reference Branch = \"{}\".", primaryAirSystems.Branch(BranchNum).Name));
                        ShowContinueError(state,
                                          "...This component may only be referenced by a parent component such as "
                                          "AirLoopHVAC:Unitary:Furnace:HeatCool or similar.");
                        ErrorsFound = true;

                    } else {
                        ShowSevereError(state, format("{}{} = \"{}\".", RoutineName, CurrentModuleObject, primaryAirSystems.Name));
                        ShowContinueError(
                            state, format("..Invalid Air Loop Component Type = \"{}\".", primaryAirSystems.Branch(BranchNum).Comp(CompNum).TypeOf));
                        ShowContinueError(state,
                                          format("..Air Loop Component Name = \"{}\".", primaryAirSystems.Branch(BranchNum).Comp(CompNum).Name));
                        ShowContinueError(state, format("..reference Branch = \"{}\".", primaryAirSystems.Branch(BranchNum).Name));
                        ErrorsFound = true;
                    }
                }
            }
        }
    }

    // check that actuator nodes are matched by a water coil inlet node

    for (AirSysNum = 1; AirSysNum <= NumPrimaryAirSys; ++AirSysNum) {
        auto &primaryAirSystems = state.dataAirSystemsData->PrimaryAirSystems(AirSysNum);
        for (BranchNum = 1; BranchNum <= primaryAirSystems.NumBranches; ++BranchNum) {
            for (CompNum = 1; CompNum <= primaryAirSystems.Branch(BranchNum).TotalComponents; ++CompNum) {
                CompType_Num = primaryAirSystems.Branch(BranchNum).Comp(CompNum).CompType_Num;
                if (CompType_Num == CompType::WaterCoil_DetailedCool || CompType_Num == CompType::WaterCoil_SimpleHeat ||
                    CompType_Num == CompType::WaterCoil_Cooling) {
                    WaterCoilNodeNum = GetCoilWaterInletNode(state,
                                                             primaryAirSystems.Branch(BranchNum).Comp(CompNum).TypeOf,
                                                             primaryAirSystems.Branch(BranchNum).Comp(CompNum).Name,
                                                             ErrorsFound);
                    CheckCoilWaterInletNode(state, WaterCoilNodeNum, NodeNotFound);
                    if (NodeNotFound) {
                        ErrorsFound = true;
                        ShowSevereError(state,
                                        format("{}{}=\"{}\", invalid actuator.",
                                               RoutineName,
                                               CurrentModuleObject,
                                               primaryAirSystems.Branch(BranchNum).Comp(CompNum).Name));
                        ShowContinueError(state,
                                          "...this coil requires a water coil controller and the inlet node of a water coil must also be an "
                                          "actuator node of a water coil controller.");
                    }
                }
            }
        }
    }

    OANum = GetNumOASystems(state);
    for (int OASysNum = 1; OASysNum <= OANum; ++OASysNum) {
        NumInList = GetOACompListNumber(state, OASysNum);
        for (int OACompNum = 1; OACompNum <= NumInList; ++OACompNum) {
            CompType_Num = GetOACompTypeNum(state, OASysNum, OACompNum);
            if (CompType_Num == CompType::WaterCoil_DetailedCool || CompType_Num == CompType::WaterCoil_SimpleHeat ||
                CompType_Num == CompType::WaterCoil_Cooling) {
                WaterCoilNodeNum =
                    GetCoilWaterInletNode(state, GetOACompType(state, OASysNum, OACompNum), GetOACompName(state, OASysNum, OACompNum), ErrorsFound);
                CheckCoilWaterInletNode(state, WaterCoilNodeNum, NodeNotFound);
                UnitarySystems::isWaterCoilHeatRecoveryType(state, WaterCoilNodeNum, NodeNotFound);
                if (NodeNotFound) {
                    ErrorsFound = true;
                    ShowSevereError(
                        state, format("{}{}=\"{}\", invalid actuator.", RoutineName, CurrentModuleObject, GetOACompName(state, OASysNum, OACompNum)));
                    ShowContinueError(state,
                                      "...this coil requires a water coil controller and the inlet node of a water coil must also be an actuator "
                                      "node of a water coil controller.");
                }
            }
        }
    }

    if (ErrorsFound) {
        ShowFatalError(state, format("{}Errors found retrieving input for {}.", RoutineName, CurrentModuleObject));
    }

    for (AirSysNum = 1; AirSysNum <= NumPrimaryAirSys; ++AirSysNum) {
        SetupOutputVariable(state,
                            "Air System Simulation Cycle On Off Status",
                            OutputProcessor::Unit::None,
                            state.dataAirLoop->PriAirSysAvailMgr(AirSysNum).AvailStatus,
                            OutputProcessor::SOVTimeStepType::HVAC,
                            OutputProcessor::SOVStoreType::Average,
                            state.dataAirSystemsData->PrimaryAirSystems(AirSysNum).Name);
    }

    if (state.dataInputProcessing->inputProcessor->getNumObjectsFound(state, "AirLoopHVAC:DedicatedOutdoorAirSystem") > 0) {
        if (state.dataAirLoopHVACDOAS->GetInputOnceFlag) {
            AirLoopHVACDOAS::getAirLoopHVACDOASInput(state);
            state.dataAirLoopHVACDOAS->GetInputOnceFlag = false;
        }
    }
}

// End of Get Input subroutines for the Module
//******************************************************************************

// Beginning Initialization Section of the Module
//******************************************************************************

void InitAirLoops(EnergyPlusData &state, bool const FirstHVACIteration) // TRUE if first full HVAC iteration in an HVAC timestep
{

    // SUBROUTINE INFORMATION:
    //       AUTHOR         Richard J. Liesen
    //       DATE WRITTEN   April 1998
    //       MODIFIED       Dec 1999 Fred Buhl

    // PURPOSE OF THIS SUBROUTINE:
    // Initializes the primary air system simulation

    // METHODOLOGY EMPLOYED:
    // (1) For the first simulation in an HVAC timestep, the air system is initialized to
    //     design air flow rates.
    // (2) For subsequent simulations, air flow data is set by the zone equipment inlet
    //     nodes and the return air node.
    // (3) Other air system node data such as temperatures and humidity ratios are only
    //     initialized at the start of an environment (run period or design day).

    int const numPrimaryAirSys = state.dataHVACGlobal->NumPrimaryAirSys;

    bool ErrorsFound = false;
    state.dataHVACGlobal->AirLoopInit = true;

    // Do the one time initializations
    if (state.dataSimAirServingZones->InitAirLoopsOneTimeFlag) {

        // Figure out what zones are served by each primary air system (air loop) and
        // store the results in AirToZoneNodeInfo()%CoolCtrlZoneNums and AirToZoneNodeInfo()%HeatCtrlZoneNums

        // Temporary air loop zone data
        struct AirloopZone
        {
            int ctrlZoneNum = 0;         // Controlled zone num
            int zoneInletNode = 0;       // Zone supply inlet node
            int termUnitInletNode = 0;   // Terminal unit inlet node
            int termUnitSizingIndex = 0; // Terminal unit sizing index
        };

        EPVector<AirloopZone> cooledZone;
        EPVector<AirloopZone> heatedZone;
        size_t atuArraySize = max(static_cast<size_t>(state.dataGlobal->NumOfZones), state.dataDefineEquipment->AirDistUnit.size());
        cooledZone.allocate(atuArraySize);
        heatedZone.allocate(atuArraySize);

        state.dataSimAirServingZones->MassFlowSetToler = DataConvergParams::HVACFlowRateToler * 0.00001;

        for (int SupAirPath = 1; SupAirPath <= state.dataZoneEquip->NumSupplyAirPaths; ++SupAirPath) {

            int NumAllSupAirPathNodes = 0;
            int SupAirPathNodeNum = 0;
            int SupAirPathOutNodeNum = 0;
            int NumSupAirPathOutNodes = 0;
            int NumSupAirPathNodes = 0;
            int NumSupAirPathIntNodes = 0;

            // each supply air path may have up to one splitter and one plenum.  Check for all combinations count
            // all nodes (including duplicates)
            for (int CompNum = 1; CompNum <= state.dataZoneEquip->SupplyAirPath(SupAirPath).NumOfComponents; ++CompNum) {
                if (UtilityRoutines::SameString(state.dataZoneEquip->SupplyAirPath(SupAirPath).ComponentType(CompNum), "AirLoopHVAC:ZoneSplitter")) {
                    int SplitterNum = UtilityRoutines::FindItemInList(state.dataZoneEquip->SupplyAirPath(SupAirPath).ComponentName(CompNum),
                                                                      state.dataSplitterComponent->SplitterCond,
                                                                      &SplitterComponent::SplitterConditions::SplitterName);
                    if (SplitterNum == 0) {
                        ShowSevereError(
                            state,
                            format("AirLoopHVAC:ZoneSplitter not found={}", state.dataZoneEquip->SupplyAirPath(SupAirPath).ComponentName(CompNum)));
                        ShowContinueError(state, format("Occurs in AirLoopHVAC:SupplyPath={}", state.dataZoneEquip->SupplyAirPath(SupAirPath).Name));
                        ErrorsFound = true;
                    }
                    state.dataZoneEquip->SupplyAirPath(SupAirPath).SplitterIndex(CompNum) = SplitterNum;
                    NumAllSupAirPathNodes += state.dataSplitterComponent->SplitterCond(SplitterNum).NumOutletNodes + 1;
                } else if (UtilityRoutines::SameString(state.dataZoneEquip->SupplyAirPath(SupAirPath).ComponentType(CompNum),
                                                       "AirLoopHVAC:SupplyPlenum")) {
                    int PlenumNum = UtilityRoutines::FindItemInList(state.dataZoneEquip->SupplyAirPath(SupAirPath).ComponentName(CompNum),
                                                                    state.dataZonePlenum->ZoneSupPlenCond,
                                                                    &ZonePlenum::ZoneSupplyPlenumConditions::ZonePlenumName);
                    if (PlenumNum == 0) {
                        ShowSevereError(
                            state,
                            format("AirLoopHVAC:SupplyPlenum not found={}", state.dataZoneEquip->SupplyAirPath(SupAirPath).ComponentName(CompNum)));
                        ShowContinueError(state, format("Occurs in AirLoopHVAC:SupplyPath={}", state.dataZoneEquip->SupplyAirPath(SupAirPath).Name));
                        ErrorsFound = true;
                    }
                    state.dataZoneEquip->SupplyAirPath(SupAirPath).PlenumIndex(CompNum) = PlenumNum;
                    NumAllSupAirPathNodes += state.dataZonePlenum->ZoneSupPlenCond(PlenumNum).NumOutletNodes + 1;
                }
            }
            EPVector<int> supNode;
            EPVector<DataZoneEquipment::AirNodeType> supNodeType;
            supNode.allocate(NumAllSupAirPathNodes);
            supNodeType.allocate(NumAllSupAirPathNodes);

            // figure out the order of the splitter and plenum in the path, by flagging the first node of the component
            // as either a 'pathinlet' or a 'compinlet'
            for (int CompNum = 1; CompNum <= state.dataZoneEquip->SupplyAirPath(SupAirPath).NumOfComponents; ++CompNum) {
                int SplitterNum = state.dataZoneEquip->SupplyAirPath(SupAirPath).SplitterIndex(CompNum);
                int PlenumNum = state.dataZoneEquip->SupplyAirPath(SupAirPath).PlenumIndex(CompNum);
                if (SplitterNum > 0) {
                    ++SupAirPathNodeNum;
                    supNode(SupAirPathNodeNum) = state.dataSplitterComponent->SplitterCond(SplitterNum).InletNode;
                    if (CompNum == 1) {
                        supNodeType(SupAirPathNodeNum) = DataZoneEquipment::AirNodeType::PathInlet;
                    } else {
                        supNodeType(SupAirPathNodeNum) = DataZoneEquipment::AirNodeType::CompInlet;
                    }
                    for (int SplitterOutNum = 1; SplitterOutNum <= state.dataSplitterComponent->SplitterCond(SplitterNum).NumOutletNodes;
                         ++SplitterOutNum) {
                        ++SupAirPathNodeNum;
                        supNode(SupAirPathNodeNum) = state.dataSplitterComponent->SplitterCond(SplitterNum).OutletNode(SplitterOutNum);
                        supNodeType(SupAirPathNodeNum) = DataZoneEquipment::AirNodeType::Invalid;
                    }
                } else if (PlenumNum > 0) {
                    ++SupAirPathNodeNum;
                    supNode(SupAirPathNodeNum) = state.dataZonePlenum->ZoneSupPlenCond(PlenumNum).InletNode;
                    if (CompNum == 1) {
                        supNodeType(SupAirPathNodeNum) = DataZoneEquipment::AirNodeType::PathInlet;
                    } else {
                        supNodeType(SupAirPathNodeNum) = DataZoneEquipment::AirNodeType::CompInlet;
                    }
                    for (int PlenumOutNum = 1; PlenumOutNum <= state.dataZonePlenum->ZoneSupPlenCond(PlenumNum).NumOutletNodes; ++PlenumOutNum) {
                        ++SupAirPathNodeNum;
                        supNode(SupAirPathNodeNum) = state.dataZonePlenum->ZoneSupPlenCond(PlenumNum).OutletNode(PlenumOutNum);
                        supNodeType(SupAirPathNodeNum) = DataZoneEquipment::AirNodeType::Invalid;
                    }
                }
            }

            // find the nodes that connect a splitter and a plenum
            for (int SupNodeIndex = 1; SupNodeIndex <= NumAllSupAirPathNodes; ++SupNodeIndex) {
                if (supNodeType(SupNodeIndex) == DataZoneEquipment::AirNodeType::Invalid) {
                    for (int SupNodeIndex2 = SupNodeIndex + 1; SupNodeIndex2 <= NumAllSupAirPathNodes; ++SupNodeIndex2) {
                        if ((supNode(SupNodeIndex) == supNode(SupNodeIndex2)) &&
                            (supNodeType(SupNodeIndex2) == DataZoneEquipment::AirNodeType::CompInlet)) {
                            supNodeType(SupNodeIndex) = DataZoneEquipment::AirNodeType::Intermediate;
                            break;
                        }
                    }
                }
            }

            //  the rest of the nodes are outlet nodes and count the duplicated intermediate nodes
            for (int SupNodeIndex = 1; SupNodeIndex <= NumAllSupAirPathNodes; ++SupNodeIndex) {
                if (supNodeType(SupNodeIndex) == DataZoneEquipment::AirNodeType::Invalid) {
                    ++NumSupAirPathOutNodes;
                    supNodeType(SupNodeIndex) = DataZoneEquipment::AirNodeType::Outlet;
                } else if (supNodeType(SupNodeIndex) == DataZoneEquipment::AirNodeType::Intermediate) {
                    ++NumSupAirPathIntNodes;
                }
            }

            //  eliminate the duplicates to find the number of nodes in the supply air path
            NumSupAirPathNodes = NumAllSupAirPathNodes - NumSupAirPathIntNodes;
            SupAirPathNodeNum = 0;
            state.dataZoneEquip->SupplyAirPath(SupAirPath).OutletNode.allocate(NumSupAirPathOutNodes);
            state.dataZoneEquip->SupplyAirPath(SupAirPath).Node.allocate(NumSupAirPathNodes);
            state.dataZoneEquip->SupplyAirPath(SupAirPath).NodeType.allocate(NumSupAirPathNodes);
            state.dataZoneEquip->SupplyAirPath(SupAirPath).NumNodes = NumSupAirPathNodes;
            state.dataZoneEquip->SupplyAirPath(SupAirPath).NumOutletNodes = NumSupAirPathOutNodes;

            // transfer data from the local SupNode array to the SupplyAirPath data structure
            for (int SupNodeIndex = 1; SupNodeIndex <= NumAllSupAirPathNodes; ++SupNodeIndex) {
                if (supNodeType(SupNodeIndex) == DataZoneEquipment::AirNodeType::PathInlet ||
                    supNodeType(SupNodeIndex) == DataZoneEquipment::AirNodeType::Intermediate ||
                    supNodeType(SupNodeIndex) == DataZoneEquipment::AirNodeType::Outlet) {
                    ++SupAirPathNodeNum;
                    // map the local node numbers to the HVAC (global) node numbers
                    state.dataZoneEquip->SupplyAirPath(SupAirPath).Node(SupAirPathNodeNum) = supNode(SupNodeIndex);
                    state.dataZoneEquip->SupplyAirPath(SupAirPath).NodeType(SupAirPathNodeNum) = supNodeType(SupNodeIndex);
                }
                if (supNodeType(SupNodeIndex) == DataZoneEquipment::AirNodeType::Outlet) {
                    ++SupAirPathOutNodeNum;
                    // map the outlet node number to the HVAC (global) node number
                    state.dataZoneEquip->SupplyAirPath(SupAirPath).OutletNode(SupAirPathOutNodeNum) = supNode(SupNodeIndex);
                }
            }
        }

        // Now loop over the air loops
        for (int AirLoopNum = 1; AirLoopNum <= numPrimaryAirSys; ++AirLoopNum) {
            auto &thisPrimaryAirSys = state.dataAirSystemsData->PrimaryAirSystems(AirLoopNum);
            auto &thisAirLoopControlInfo = state.dataAirLoop->AirLoopControlInfo(AirLoopNum);
            for (size_t num = 1; num <= atuArraySize; ++num) {
                cooledZone(num).ctrlZoneNum = 0;
                heatedZone(num).ctrlZoneNum = 0;
                cooledZone(num).zoneInletNode = 0;
                heatedZone(num).zoneInletNode = 0;
                cooledZone(num).termUnitInletNode = 0;
                heatedZone(num).termUnitInletNode = 0;
                cooledZone(num).termUnitSizingIndex = 0;
                heatedZone(num).termUnitSizingIndex = 0;
            }
            int NumZonesCool = 0;
            int NumZonesHeat = 0;
            int NumComponentsInSys = 0;

            // count the number of components in this primary air system
            for (int BranchNum = 1; BranchNum <= thisPrimaryAirSys.NumBranches; ++BranchNum) {
                NumComponentsInSys += thisPrimaryAirSys.Branch(BranchNum).TotalComponents;
            }
            // set the Simple flag
            if (thisPrimaryAirSys.NumBranches == 1 && NumComponentsInSys == 1) {
                thisAirLoopControlInfo.Simple = true;
            }

            auto &thisAirToZoneNodeInfo = state.dataAirLoop->AirToZoneNodeInfo(AirLoopNum);
            // loop over the air loop's output nodes
            for (int OutNum = 1; OutNum <= thisAirToZoneNodeInfo.NumSupplyNodes; ++OutNum) {
                int ZoneSideNodeNum = thisAirToZoneNodeInfo.ZoneEquipSupplyNodeNum(OutNum);
                // find the corresponding branch number
                int OutBranchNum = thisPrimaryAirSys.OutletBranchNum[OutNum - 1];
                // find the supply air path corresponding to each air loop outlet node
                int SupAirPathNum = 0;
                // loop over the air loop's output nodes
                for (int SupAirPath = 1; SupAirPath <= state.dataZoneEquip->NumSupplyAirPaths; ++SupAirPath) {
                    if (ZoneSideNodeNum == state.dataZoneEquip->SupplyAirPath(SupAirPath).InletNodeNum) {
                        SupAirPathNum = SupAirPath;
                        break;
                    }
                }
                int NumSupAirPathOutNodes = 0;
                if (SupAirPathNum > 0) {
                    NumSupAirPathOutNodes = state.dataZoneEquip->SupplyAirPath(SupAirPathNum).NumOutletNodes;
                }

                // Now Loop over the Supply Air Path outlet nodes and find out which zone and which air terminal
                // unit on that zone is connected to that supply air path.

                for (int SupAirPathOutNodeNum = 1; SupAirPathOutNodeNum <= NumSupAirPathOutNodes; ++SupAirPathOutNodeNum) {
                    int FoundSupPathZoneConnect = false;
                    // loop over all controlled zones.
                    for (int CtrlZoneNum = 1; CtrlZoneNum <= state.dataGlobal->NumOfZones; ++CtrlZoneNum) {
                        if (!state.dataZoneEquip->ZoneEquipConfig(CtrlZoneNum).IsControlled) continue;
                        // Loop over the air distribution unit inlets for each controlled zone.
                        // Look for a match between the zone splitter outlet node and the air distribution unit inlet node.
                        // When match found save the controlled zone number in CtrlZoneNumsCool or CtrlZoneNumsHeat
                        for (int ZoneInNum = 1; ZoneInNum <= state.dataZoneEquip->ZoneEquipConfig(CtrlZoneNum).NumInletNodes; ++ZoneInNum) {

                            // BEGIN COOLING: Check for a match between the cooling air distribution unit inlet
                            // and the supply air path outlet
                            if (state.dataZoneEquip->SupplyAirPath(SupAirPathNum).OutletNode(SupAirPathOutNodeNum) ==
                                state.dataZoneEquip->ZoneEquipConfig(CtrlZoneNum).AirDistUnitCool(ZoneInNum).InNode) {
                                ++NumZonesCool;
                                // Set Duct Type for branch for dual duct
                                if (NumZonesCool == 1 && OutBranchNum > 1) {
                                    thisPrimaryAirSys.Branch(OutBranchNum).DuctType = DataHVACGlobals::AirDuctType::Cooling;
                                }
                                if (NumZonesCool == 1) {
                                    thisAirToZoneNodeInfo.SupplyDuctType(OutNum) = DataHVACGlobals::AirDuctType::Cooling;
                                }
                                cooledZone(NumZonesCool).ctrlZoneNum = CtrlZoneNum;
                                cooledZone(NumZonesCool).zoneInletNode = state.dataZoneEquip->ZoneEquipConfig(CtrlZoneNum).InletNode(ZoneInNum);
                                cooledZone(NumZonesCool).termUnitInletNode =
                                    state.dataZoneEquip->ZoneEquipConfig(CtrlZoneNum).AirDistUnitCool(ZoneInNum).InNode;
                                cooledZone(NumZonesCool).termUnitSizingIndex =
                                    state.dataZoneEquip->ZoneEquipConfig(CtrlZoneNum).AirDistUnitCool(ZoneInNum).TermUnitSizingIndex;
                                if (AirLoopNum > 0) {
                                    if (thisPrimaryAirSys.OASysExists) {
                                        state.dataZoneEquip->ZoneEquipConfig(CtrlZoneNum).ZoneHasAirLoopWithOASys = true;
                                    }
                                }
                                state.dataZoneEquip->ZoneEquipConfig(CtrlZoneNum).InletNodeAirLoopNum(ZoneInNum) = AirLoopNum;
                                FoundSupPathZoneConnect = true;

                                // set the supply air path
                                state.dataZoneEquip->ZoneEquipConfig(CtrlZoneNum).AirDistUnitCool(ZoneInNum).SupplyAirPathExists = true;

                                // Once a match is found between a supply air path outlet node and an air distribution inlet
                                // node, we go on to the next supply air path outlet.  Therefore, *both* the air distribution
                                // unit loop and the controlled zone loop may be exited.
                                goto ControlledZoneLoop_exit;
                            } // end check for cooling air distribution units

                            // END COOLING: end check for match between supply air path outlet and cooling air
                            // distribution inlet

                            // BEGIN HEATING: If we don't get a match, check for a heating match
                            if (state.dataZoneEquip->SupplyAirPath(SupAirPathNum).OutletNode(SupAirPathOutNodeNum) ==
                                state.dataZoneEquip->ZoneEquipConfig(CtrlZoneNum).AirDistUnitHeat(ZoneInNum).InNode) {
                                ++NumZonesHeat;
                                // Set Duct Type for branch for dual duct
                                if (NumZonesHeat == 1 && OutBranchNum > 1) {
                                    thisPrimaryAirSys.Branch(OutBranchNum).DuctType = DataHVACGlobals::AirDuctType::Heating;
                                }
                                if (NumZonesHeat == 1) {
                                    thisAirToZoneNodeInfo.SupplyDuctType(OutNum) = DataHVACGlobals::AirDuctType::Heating;
                                }
                                heatedZone(NumZonesHeat).ctrlZoneNum = CtrlZoneNum;
                                heatedZone(NumZonesHeat).zoneInletNode = state.dataZoneEquip->ZoneEquipConfig(CtrlZoneNum).InletNode(ZoneInNum);
                                heatedZone(NumZonesHeat).termUnitInletNode =
                                    state.dataZoneEquip->ZoneEquipConfig(CtrlZoneNum).AirDistUnitHeat(ZoneInNum).InNode;
                                heatedZone(NumZonesHeat).termUnitSizingIndex =
                                    state.dataZoneEquip->ZoneEquipConfig(CtrlZoneNum).AirDistUnitHeat(ZoneInNum).TermUnitSizingIndex;
                                if (state.dataZoneEquip->ZoneEquipConfig(CtrlZoneNum).InletNodeAirLoopNum(ZoneInNum) == 0)
                                    state.dataZoneEquip->ZoneEquipConfig(CtrlZoneNum).InletNodeAirLoopNum(ZoneInNum) = AirLoopNum;
                                FoundSupPathZoneConnect = true;

                                // Set the supply air path flag
                                state.dataZoneEquip->ZoneEquipConfig(CtrlZoneNum).AirDistUnitHeat(ZoneInNum).SupplyAirPathExists = true;

                                // Once a match is found between a supply air path outlet node and an air distribution inlet
                                // node, we go on to the next supply air path outlet.  Therefore, *both* the air distribution
                                // unit loop and the controlled zone loop may be exited.
                                goto ControlledZoneLoop_exit;
                            } // end check for heatingair distribution units
                        }
                    }
                ControlledZoneLoop_exit:;

                    // If the supply air path is not connected to either a heating or a cooling air distribution
                    // unit...we have a problem!
                    if (!FoundSupPathZoneConnect) {
                        ShowSevereError(
                            state,
                            format("Node {} connects to no component",
                                   state.dataLoopNodes->NodeID(state.dataZoneEquip->SupplyAirPath(SupAirPathNum).OutletNode(SupAirPathOutNodeNum))));
                        ShowContinueError(state, format("Occurs in Supply Air Path={}", state.dataZoneEquip->SupplyAirPath(SupAirPathNum).Name));
                        ShowContinueError(state, "Check the connection to a ZoneHVAC:EquipmentConnections object");
                        ShowContinueError(state, "Check if this component is missing from the Supply Air Path");
                        ErrorsFound = true;
                    }
                }

                // What if there is no supply air path & the air loop outlet is just hooked directly to
                // an air distribution unit of a single zone? In this case look for a match between
                // ZoneSideNodeNum and a zone's air distribution unit inlets.
                if (SupAirPathNum == 0) {

                    for (int CtrlZoneNum = 1; CtrlZoneNum <= state.dataGlobal->NumOfZones; ++CtrlZoneNum) {
                        if (!state.dataZoneEquip->ZoneEquipConfig(CtrlZoneNum).IsControlled) continue;
                        // Loop over the air distribution unit inlets for each controlled zone.
                        // Look for a match between the zone equip inlet node and the air distribution unit inlet node.
                        // When match found save the controlled zone number in CtrlZoneNumsCool or CtrlZoneNumsHeat
                        for (int ZoneInNum = 1; ZoneInNum <= state.dataZoneEquip->ZoneEquipConfig(CtrlZoneNum).NumInletNodes; ++ZoneInNum) {

                            // set supply air path flag
                            state.dataZoneEquip->ZoneEquipConfig(CtrlZoneNum).AirDistUnitCool(ZoneInNum).SupplyAirPathExists = false;

                            if (ZoneSideNodeNum == state.dataZoneEquip->ZoneEquipConfig(CtrlZoneNum).AirDistUnitCool(ZoneInNum).InNode) {
                                ++NumZonesCool;
                                // Set Duct Type for branch for dual duct
                                if (NumZonesCool == 1 && OutBranchNum > 1) {
                                    thisPrimaryAirSys.Branch(OutBranchNum).DuctType = DataHVACGlobals::AirDuctType::Cooling;
                                }
                                cooledZone(NumZonesCool).ctrlZoneNum = CtrlZoneNum;
                                cooledZone(NumZonesCool).zoneInletNode = state.dataZoneEquip->ZoneEquipConfig(CtrlZoneNum).InletNode(ZoneInNum);
                                cooledZone(NumZonesCool).termUnitInletNode =
                                    state.dataZoneEquip->ZoneEquipConfig(CtrlZoneNum).AirDistUnitCool(ZoneInNum).InNode;
                                cooledZone(NumZonesCool).termUnitSizingIndex =
                                    state.dataZoneEquip->ZoneEquipConfig(CtrlZoneNum).AirDistUnitCool(ZoneInNum).TermUnitSizingIndex;
                                if (state.dataZoneEquip->ZoneEquipConfig(CtrlZoneNum).InletNodeAirLoopNum(ZoneInNum) == 0)
                                    state.dataZoneEquip->ZoneEquipConfig(CtrlZoneNum).InletNodeAirLoopNum(ZoneInNum) = AirLoopNum;
                                goto ControlledZoneLoop2_exit;
                            }

                            if (ZoneSideNodeNum == state.dataZoneEquip->ZoneEquipConfig(CtrlZoneNum).AirDistUnitHeat(ZoneInNum).InNode) {
                                ++NumZonesHeat;
                                // Set Duct Type for branch for dual duct
                                if (NumZonesHeat == 1 && OutBranchNum > 1) {
                                    thisPrimaryAirSys.Branch(OutBranchNum).DuctType = DataHVACGlobals::AirDuctType::Heating;
                                }
                                heatedZone(NumZonesHeat).ctrlZoneNum = CtrlZoneNum;
                                heatedZone(NumZonesHeat).zoneInletNode = state.dataZoneEquip->ZoneEquipConfig(CtrlZoneNum).InletNode(ZoneInNum);
                                heatedZone(NumZonesHeat).termUnitInletNode =
                                    state.dataZoneEquip->ZoneEquipConfig(CtrlZoneNum).AirDistUnitHeat(ZoneInNum).InNode;
                                heatedZone(NumZonesHeat).termUnitSizingIndex =
                                    state.dataZoneEquip->ZoneEquipConfig(CtrlZoneNum).AirDistUnitHeat(ZoneInNum).TermUnitSizingIndex;
                                if (state.dataZoneEquip->ZoneEquipConfig(CtrlZoneNum).InletNodeAirLoopNum(ZoneInNum) == 0)
                                    state.dataZoneEquip->ZoneEquipConfig(CtrlZoneNum).InletNodeAirLoopNum(ZoneInNum) = AirLoopNum;
                                goto ControlledZoneLoop2_exit;
                            }
                        }
                    }
                ControlledZoneLoop2_exit:;
                } // End of no supply air path case
                if ((NumZonesCool + NumZonesHeat) == 0) {
                    ShowSevereError(state, format("An outlet node in AirLoopHVAC=\"{}\" is not connected to any zone", thisPrimaryAirSys.Name));
                    ShowContinueError(state,
                                      format("Could not match ZoneEquipGroup Inlet Node=\"{}\" to any Supply Air Path or controlled zone",
                                             state.dataLoopNodes->NodeID(ZoneSideNodeNum)));
                    ErrorsFound = true;
                }
            }

            // we now know the number of heated and cooled zones served by this primary air system.
            // Allocate the subarrays in AirToZoneNodeInfo
            thisAirToZoneNodeInfo.CoolCtrlZoneNums.allocate(NumZonesCool);
            thisAirToZoneNodeInfo.HeatCtrlZoneNums.allocate(NumZonesHeat);
            thisAirToZoneNodeInfo.CoolZoneInletNodes.allocate(NumZonesCool);
            thisAirToZoneNodeInfo.HeatZoneInletNodes.allocate(NumZonesHeat);
            thisAirToZoneNodeInfo.TermUnitCoolInletNodes.allocate(NumZonesCool);
            thisAirToZoneNodeInfo.TermUnitHeatInletNodes.allocate(NumZonesHeat);
            thisAirToZoneNodeInfo.TermUnitCoolSizingIndex.allocate(NumZonesCool);
            thisAirToZoneNodeInfo.TermUnitHeatSizingIndex.allocate(NumZonesHeat);
            // Move the controlled zone numbers from the scratch arrays into AirToZoneNodeInfo
            for (int ZoneInSysIndex = 1; ZoneInSysIndex <= NumZonesCool; ++ZoneInSysIndex) {
                thisAirToZoneNodeInfo.CoolCtrlZoneNums(ZoneInSysIndex) = cooledZone(ZoneInSysIndex).ctrlZoneNum;
                thisAirToZoneNodeInfo.CoolZoneInletNodes(ZoneInSysIndex) = cooledZone(ZoneInSysIndex).zoneInletNode;
                thisAirToZoneNodeInfo.TermUnitCoolInletNodes(ZoneInSysIndex) = cooledZone(ZoneInSysIndex).termUnitInletNode;
                thisAirToZoneNodeInfo.TermUnitCoolSizingIndex(ZoneInSysIndex) = cooledZone(ZoneInSysIndex).termUnitSizingIndex;
            }

            for (int ZoneInSysIndex = 1; ZoneInSysIndex <= NumZonesHeat; ++ZoneInSysIndex) {
                thisAirToZoneNodeInfo.HeatCtrlZoneNums(ZoneInSysIndex) = heatedZone(ZoneInSysIndex).ctrlZoneNum;
                thisAirToZoneNodeInfo.HeatZoneInletNodes(ZoneInSysIndex) = heatedZone(ZoneInSysIndex).zoneInletNode;
                thisAirToZoneNodeInfo.TermUnitHeatInletNodes(ZoneInSysIndex) = heatedZone(ZoneInSysIndex).termUnitInletNode;
                thisAirToZoneNodeInfo.TermUnitHeatSizingIndex(ZoneInSysIndex) = heatedZone(ZoneInSysIndex).termUnitSizingIndex;
            }

            thisAirToZoneNodeInfo.NumZonesCooled = NumZonesCool;
            thisAirToZoneNodeInfo.NumZonesHeated = NumZonesHeat;

            // now fill the return air bypass information needed by the RAB setpoint manager
            if (thisPrimaryAirSys.Splitter.Exists && thisPrimaryAirSys.Mixer.Exists) {
                thisPrimaryAirSys.RABExists = true;
                for (int BranchNum = 1; BranchNum <= thisPrimaryAirSys.NumBranches; ++BranchNum) {
                    // find the RAB branch; its inlet is a splitter outlet and it outlet is a mixer inlet
                    if ((thisPrimaryAirSys.Branch(BranchNum).NodeNumIn == thisPrimaryAirSys.Splitter.NodeNumOut(1) ||
                         thisPrimaryAirSys.Branch(BranchNum).NodeNumIn == thisPrimaryAirSys.Splitter.NodeNumOut(2)) &&
                        (thisPrimaryAirSys.Branch(BranchNum).NodeNumOut == thisPrimaryAirSys.Mixer.NodeNumIn(1) ||
                         thisPrimaryAirSys.Branch(BranchNum).NodeNumOut == thisPrimaryAirSys.Mixer.NodeNumIn(2)) &&
                        (thisPrimaryAirSys.Branch(BranchNum).TotalComponents == 1) &&
                        (UtilityRoutines::SameString(thisPrimaryAirSys.Branch(BranchNum).Comp(1).TypeOf, "Duct"))) {
                        // set the RAB splitter outlet node and the RAB mixer inlet node
                        thisPrimaryAirSys.RABSplitOutNode = thisPrimaryAirSys.Branch(BranchNum).NodeNumIn;
                        thisPrimaryAirSys.RABMixInNode = thisPrimaryAirSys.Branch(BranchNum).NodeNumOut;
                        // set the other nodes
                        if (thisPrimaryAirSys.Splitter.NodeNumOut(1) == thisPrimaryAirSys.RABSplitOutNode) {
                            thisPrimaryAirSys.OtherSplitOutNode = thisPrimaryAirSys.Splitter.NodeNumOut(2);
                        } else {
                            thisPrimaryAirSys.OtherSplitOutNode = thisPrimaryAirSys.Splitter.NodeNumOut(1);
                        }
                        if (thisPrimaryAirSys.Mixer.NodeNumIn(1) == thisPrimaryAirSys.RABMixInNode) {
                            thisPrimaryAirSys.SupMixInNode = thisPrimaryAirSys.Mixer.NodeNumIn(2);
                        } else {
                            thisPrimaryAirSys.SupMixInNode = thisPrimaryAirSys.Mixer.NodeNumIn(1);
                        }
                        // set the duct type
                        thisPrimaryAirSys.Branch(BranchNum).DuctType = DataHVACGlobals::AirDuctType::RAB;
                    }
                }
                thisPrimaryAirSys.MixOutNode = thisPrimaryAirSys.Mixer.NodeNumOut;
            }
        }

        // now fill out AirLoopZoneInfo for cleaner struct of zones attached to air loop, moved from MixedAir to here for use with Std. 62.1
        int MaxNumAirLoopZones = 0;
        for (int AirLoopNum = 1; AirLoopNum <= numPrimaryAirSys; ++AirLoopNum) {
            auto &thisAirToZoneNodeInfo = state.dataAirLoop->AirToZoneNodeInfo(AirLoopNum);
            int NumAirLoopZones = thisAirToZoneNodeInfo.NumZonesCooled + thisAirToZoneNodeInfo.NumZonesHeated;
            // NumZonesCooled + NumZonesHeated must be > 0 or Fatal error is issued in SimAirServingZones
            MaxNumAirLoopZones = max(MaxNumAirLoopZones, NumAirLoopZones); // Max number of zones on any air loop being simulated
        }
        // Find the zones attached to each air loop
        for (int AirLoopNum = 1; AirLoopNum <= numPrimaryAirSys; ++AirLoopNum) {
            auto &thisAirToZoneNodeInfo = state.dataAirLoop->AirToZoneNodeInfo(AirLoopNum);
            auto &thisAirLoopZoneInfo = state.dataAirLoop->AirLoopZoneInfo(AirLoopNum);
            thisAirLoopZoneInfo.Zone.allocate(MaxNumAirLoopZones);
            thisAirLoopZoneInfo.ActualZoneNumber.allocate(MaxNumAirLoopZones);
            int NumAirLoopCooledZones = thisAirToZoneNodeInfo.NumZonesCooled;
            int AirLoopZones = NumAirLoopCooledZones;
            int NumAirLoopHeatedZones = thisAirToZoneNodeInfo.NumZonesHeated;
            // Store cooling zone numbers in AirLoopZoneInfo data structure
            for (int NumAirLoopCooledZonesTemp = 1; NumAirLoopCooledZonesTemp <= NumAirLoopCooledZones; ++NumAirLoopCooledZonesTemp) {
                thisAirLoopZoneInfo.Zone(NumAirLoopCooledZonesTemp) = thisAirToZoneNodeInfo.CoolCtrlZoneNums(NumAirLoopCooledZonesTemp);
                thisAirLoopZoneInfo.ActualZoneNumber(NumAirLoopCooledZonesTemp) = thisAirToZoneNodeInfo.CoolCtrlZoneNums(NumAirLoopCooledZonesTemp);
            }
            // Store heating zone numbers in AirLoopZoneInfo data structure
            // Only store zone numbers that aren't already defined as cooling zones above
            for (int NumAirLoopHeatedZonesTemp = 1; NumAirLoopHeatedZonesTemp <= NumAirLoopHeatedZones; ++NumAirLoopHeatedZonesTemp) {
                int ZoneNum = thisAirToZoneNodeInfo.HeatCtrlZoneNums(NumAirLoopHeatedZonesTemp);
                bool CommonZone = false;
                for (int NumAirLoopCooledZonesTemp = 1; NumAirLoopCooledZonesTemp <= NumAirLoopCooledZones; ++NumAirLoopCooledZonesTemp) {
                    if (ZoneNum != thisAirToZoneNodeInfo.CoolCtrlZoneNums(NumAirLoopCooledZonesTemp)) continue;
                    CommonZone = true;
                }
                if (!CommonZone) {
                    ++AirLoopZones;
                    thisAirLoopZoneInfo.Zone(AirLoopZones) = ZoneNum;
                    thisAirLoopZoneInfo.ActualZoneNumber(AirLoopZones) = ZoneNum;
                }
            }
            thisAirLoopZoneInfo.NumZones = AirLoopZones;
        }

        // now register zone inlet nodes as critical demand nodes in the convergence tracking
        state.dataConvergeParams->ZoneInletConvergence.allocate(state.dataGlobal->NumOfZones);
        for (int ZoneNum = 1; ZoneNum <= state.dataGlobal->NumOfZones; ++ZoneNum) {
            if (state.dataZoneEquip->ZoneEquipConfig(ZoneNum).NumInletNodes > 0) {
                state.dataConvergeParams->ZoneInletConvergence(ZoneNum).NumInletNodes = state.dataZoneEquip->ZoneEquipConfig(ZoneNum).NumInletNodes;
                state.dataConvergeParams->ZoneInletConvergence(ZoneNum).InletNode.allocate(
                    state.dataZoneEquip->ZoneEquipConfig(ZoneNum).NumInletNodes);
                for (int nodeLoop = 1; nodeLoop <= state.dataZoneEquip->ZoneEquipConfig(ZoneNum).NumInletNodes; ++nodeLoop) {
                    state.dataConvergeParams->ZoneInletConvergence(ZoneNum).InletNode(nodeLoop).NodeNum =
                        state.dataZoneEquip->ZoneEquipConfig(ZoneNum).InletNode(nodeLoop);
                }
            }
        }

        // now connect return nodes with airloops and corresponding inlet nodes
        ConnectReturnNodes(state);

        state.dataSimAirServingZones->InitAirLoopsOneTimeFlag = false;

        if (ErrorsFound) {
            ShowFatalError(state, "Preceding errors cause termination");
        }

        for (int AirLoopNum = 1; AirLoopNum <= numPrimaryAirSys; ++AirLoopNum) {
            auto &thisPrimaryAirSys = state.dataAirSystemsData->PrimaryAirSystems(AirLoopNum);

            int SupFanIndex = 0;
            int RetFanIndex = 0;
            bool FoundOASys = false;
            thisPrimaryAirSys.FanDesCoolLoad = 0.0;
            FanModelType supFanModelType = FanModelType::Invalid;
            FanModelType retFanModelType = FanModelType::Invalid;

            bool FoundCentralCoolCoil = false;
            for (int BranchNum = 1; BranchNum <= thisPrimaryAirSys.NumBranches; ++BranchNum) {

                for (int CompNum = 1; CompNum <= thisPrimaryAirSys.Branch(BranchNum).TotalComponents; ++CompNum) {
                    CompType compType = thisPrimaryAirSys.Branch(BranchNum).Comp(CompNum).CompType_Num;
                    if (thisPrimaryAirSys.Branch(BranchNum).Comp(CompNum).CompType_Num == CompType::OAMixer_Num) {
                        FoundOASys = true;
                    }
                    if (compType == CompType::WaterCoil_Cooling || compType == CompType::WaterCoil_DetailedCool ||
                        compType == CompType::WaterCoil_CoolingHXAsst || compType == CompType::DXSystem) {
                        FoundCentralCoolCoil = true;
                    }
                    if (compType == CompType::Fan_Simple_CV || compType == CompType::Fan_Simple_VAV || compType == CompType::Fan_ComponentModel) {
                        if (thisPrimaryAirSys.OASysExists && !thisPrimaryAirSys.isAllOA) {
                            if (FoundOASys) {
                                if (thisPrimaryAirSys.Branch(BranchNum).DuctType != DataHVACGlobals::AirDuctType::Heating) {
                                    Fans::GetFanIndex(state, thisPrimaryAirSys.Branch(BranchNum).Comp(CompNum).Name, SupFanIndex, ErrorsFound);
                                    supFanModelType = StructArrayLegacyFanModels;
                                    goto EndOfAirLoop;
                                }
                            } else {
                                Fans::GetFanIndex(state, thisPrimaryAirSys.Branch(BranchNum).Comp(CompNum).Name, RetFanIndex, ErrorsFound);
                                retFanModelType = StructArrayLegacyFanModels;
                            }
                        } else {
                            Fans::GetFanIndex(state, thisPrimaryAirSys.Branch(BranchNum).Comp(CompNum).Name, SupFanIndex, ErrorsFound);
                            supFanModelType = StructArrayLegacyFanModels;
                            goto EndOfAirLoop;
                        }
                    }
                    if (compType == CompType::Fan_System_Object) {
                        if (thisPrimaryAirSys.OASysExists && !thisPrimaryAirSys.isAllOA) {
                            if (FoundOASys) {
                                if (thisPrimaryAirSys.Branch(BranchNum).DuctType != DataHVACGlobals::AirDuctType::Heating) {
                                    SupFanIndex = HVACFan::getFanObjectVectorIndex(state, thisPrimaryAirSys.Branch(BranchNum).Comp(CompNum).Name);
                                    supFanModelType = ObjectVectorOOFanSystemModel;
                                    goto EndOfAirLoop;
                                }
                            } else {
                                RetFanIndex = HVACFan::getFanObjectVectorIndex(state, thisPrimaryAirSys.Branch(BranchNum).Comp(CompNum).Name);
                                retFanModelType = ObjectVectorOOFanSystemModel;
                            }
                        } else {
                            SupFanIndex = HVACFan::getFanObjectVectorIndex(state, thisPrimaryAirSys.Branch(BranchNum).Comp(CompNum).Name);
                            supFanModelType = ObjectVectorOOFanSystemModel;
                            goto EndOfAirLoop;
                        }
                    }

                } // end of component loop

            } // end of Branch loop
        EndOfAirLoop:;

            if (supFanModelType == StructArrayLegacyFanModels) {
                thisPrimaryAirSys.SupFanNum = SupFanIndex;
                thisPrimaryAirSys.supFanModelType = StructArrayLegacyFanModels;
            } else if (supFanModelType == ObjectVectorOOFanSystemModel) {
                thisPrimaryAirSys.supFanVecIndex = SupFanIndex;
                thisPrimaryAirSys.supFanModelType = ObjectVectorOOFanSystemModel;
            }
            if (FoundCentralCoolCoil) { // parent systems with fan will need to set the fan placement
                thisPrimaryAirSys.supFanLocation = FanPlacement::DrawThru;
            } else {
                thisPrimaryAirSys.supFanLocation = FanPlacement::BlowThru;
            }

            if (retFanModelType == StructArrayLegacyFanModels) {
                thisPrimaryAirSys.retFanModelType = StructArrayLegacyFanModels;
                thisPrimaryAirSys.RetFanNum = RetFanIndex;
            } else if (retFanModelType == ObjectVectorOOFanSystemModel) {
                thisPrimaryAirSys.retFanModelType = ObjectVectorOOFanSystemModel;
                thisPrimaryAirSys.retFanVecIndex = RetFanIndex;
            }
        }
        // Check whether there are Central Heating Coils in the Primary Air System
        for (int AirLoopNum = 1; AirLoopNum <= numPrimaryAirSys; ++AirLoopNum) {
            auto &thisPrimaryAirSys = state.dataAirSystemsData->PrimaryAirSystems(AirLoopNum);
            bool FoundCentralHeatCoil = false;
            bool unitaryCoolingCoilExists = false;
            bool unitaryHeatingCoilExists = false;
            for (int BranchNum = 1; !FoundCentralHeatCoil && BranchNum <= thisPrimaryAirSys.NumBranches; ++BranchNum) {
                for (int CompNum = 1; !FoundCentralHeatCoil && CompNum <= thisPrimaryAirSys.Branch(BranchNum).TotalComponents; ++CompNum) {
                    std::string &CompName = thisPrimaryAirSys.Branch(BranchNum).Comp(CompNum).Name;
                    CompType CompTypeNum = thisPrimaryAirSys.Branch(BranchNum).Comp(CompNum).CompType_Num;
                    switch (CompTypeNum) {
                    case CompType::WaterCoil_SimpleHeat:
                    case CompType::Coil_ElectricHeat:
                    case CompType::Coil_GasHeat:
                    case CompType::SteamCoil_AirHeat:
                    case CompType::Coil_DeSuperHeat:
                    case CompType::DXHeatPumpSystem:
                    case CompType::Furnace_UnitarySys_HeatOnly:
                    case CompType::Furnace_UnitarySys_HeatCool:
                    case CompType::UnitarySystem_BypassVAVSys:
                    case CompType::UnitarySystem_MSHeatPump:
                    case CompType::CoilUserDefined:
                        FoundCentralHeatCoil = true;
                        break;
                    case CompType::UnitarySystemModel:
                        // mine HeatCoilExists from UnitarySystem
                        unitaryCoolingCoilExists = false;
                        unitaryHeatingCoilExists = false;
                        UnitarySystems::UnitarySys::getUnitarySysHeatCoolCoil(state, CompName, unitaryCoolingCoilExists, unitaryHeatingCoilExists, 0);
                        if (unitaryHeatingCoilExists) FoundCentralHeatCoil = true;
                        break;
                    default:
                        break;
                    }
                } // end of component loop
            }     // end of Branch loop
            thisPrimaryAirSys.CentralHeatCoilExists = FoundCentralHeatCoil;
        } // end of AirLoop loop

        // Check whether there are Central Cooling Coils in the Primary Air System
        for (int AirLoopNum = 1; AirLoopNum <= numPrimaryAirSys; ++AirLoopNum) {
            auto &thisPrimaryAirSys = state.dataAirSystemsData->PrimaryAirSystems(AirLoopNum);
            bool FoundCentralCoolCoil = false;
            bool unitaryCoolingCoilExists = false;
            bool unitaryHeatingCoilExists = false;
            for (int BranchNum = 1; !FoundCentralCoolCoil && BranchNum <= thisPrimaryAirSys.NumBranches; ++BranchNum) {
                for (int CompNum = 1; !FoundCentralCoolCoil && CompNum <= thisPrimaryAirSys.Branch(BranchNum).TotalComponents; ++CompNum) {
                    CompType CompTypeNum = thisPrimaryAirSys.Branch(BranchNum).Comp(CompNum).CompType_Num;
                    std::string &CompName = thisPrimaryAirSys.Branch(BranchNum).Comp(CompNum).Name;
                    switch (CompTypeNum) {
                    case CompType::WaterCoil_Cooling:
                    case CompType::WaterCoil_DetailedCool:
                    case CompType::WaterCoil_CoolingHXAsst:
                    case CompType::DXSystem:
                    case CompType::Furnace_UnitarySys_HeatCool:
                    case CompType::UnitarySystem_BypassVAVSys:
                    case CompType::UnitarySystem_MSHeatPump:
                    case CompType::CoilUserDefined:
                        FoundCentralCoolCoil = true;
                        break;
                    case CompType::UnitarySystemModel:
                        // mine CoolHeat coil exists from UnitarySys
                        unitaryCoolingCoilExists = false;
                        unitaryHeatingCoilExists = false;
                        UnitarySystems::UnitarySys::getUnitarySysHeatCoolCoil(state, CompName, unitaryCoolingCoilExists, unitaryHeatingCoilExists, 0);
                        if (unitaryCoolingCoilExists) FoundCentralCoolCoil = true;
                        break;
                    default:
                        break;
                    }
                } // end of component loop
            }     // end of Branch loop
            thisPrimaryAirSys.CentralCoolCoilExists = FoundCentralCoolCoil;
        } // end of AirLoop loop

    } // one time flag

    // Size the air loop branch air flows
    if (!state.dataGlobal->SysSizingCalc && state.dataSimAirServingZones->InitAirLoopsBranchSizingFlag) {

        for (int AirLoopNum = 1; AirLoopNum <= numPrimaryAirSys; ++AirLoopNum) {
            auto &thisPrimaryAirSys = state.dataAirSystemsData->PrimaryAirSystems(AirLoopNum);

            for (int BranchNum = 1; BranchNum <= thisPrimaryAirSys.NumBranches; ++BranchNum) {
                SizeAirLoopBranches(state, AirLoopNum, BranchNum);
            }
        }

        state.dataSimAirServingZones->InitAirLoopsBranchSizingFlag = false;

        // calculate the ratio of air loop design flow to the sum of the zone design flows
        for (int AirLoopNum = 1; AirLoopNum <= numPrimaryAirSys; ++AirLoopNum) {
            auto &thisPrimaryAirSys = state.dataAirSystemsData->PrimaryAirSystems(AirLoopNum);
<<<<<<< HEAD
            auto &thisAirToZoneNodeInfo = state.dataAirLoop->AirToZoneNodeInfo(AirLoopNum);
=======
>>>>>>> 90da4655
            state.dataAirLoop->AirLoopFlow(AirLoopNum).DesSupply = thisPrimaryAirSys.DesignVolFlowRate * state.dataEnvrn->StdRhoAir;
            state.dataAirLoop->AirLoopFlow(AirLoopNum).DesReturnFrac = thisPrimaryAirSys.DesignReturnFlowFraction;
        }

        for (int ZoneNum = 1; ZoneNum <= state.dataGlobal->NumOfZones; ++ZoneNum) {
            if (!state.dataZoneEquip->ZoneEquipConfig(ZoneNum).IsControlled) continue;
            // sets design supply air flow rate in the ZoneEquipConfig struct for use with zone air mass balance
            for (int returnNum = 1; returnNum <= state.dataZoneEquip->ZoneEquipConfig(ZoneNum).NumReturnNodes; ++returnNum) {
                int airLoop = state.dataZoneEquip->ZoneEquipConfig(ZoneNum).ReturnNodeAirLoopNum(returnNum);
                if (airLoop > 0) {
                    state.dataZoneEquip->ZoneEquipConfig(ZoneNum).AirLoopDesSupply = state.dataAirLoop->AirLoopFlow(airLoop).DesSupply;
                }
            }
        }
    }

    // Do the Begin Environment initializations
    if (state.dataGlobal->BeginEnvrnFlag && FirstHVACIteration && state.dataSimAirServingZones->MyEnvrnFlag) {

        if (numPrimaryAirSys > 0) {
            for (auto &e : state.dataAirLoop->PriAirSysAvailMgr) {
                e.AvailStatus = NoAction;
                e.StartTime = 0;
                e.StopTime = 0;
            }
        }

        for (int AirLoopNum = 1; AirLoopNum <= numPrimaryAirSys; ++AirLoopNum) { // Start looping through all of the air loops...
            auto &thisPrimaryAirSys = state.dataAirSystemsData->PrimaryAirSystems(AirLoopNum);

            for (int BranchNum = 1; BranchNum <= thisPrimaryAirSys.NumBranches; ++BranchNum) { // loop over all branches in system
                for (int NodeIndex = 1; NodeIndex <= thisPrimaryAirSys.Branch(BranchNum).TotalNodes; ++NodeIndex) { // loop over alll nodes on branch

                    int NodeNum = thisPrimaryAirSys.Branch(BranchNum).NodeNum(NodeIndex);

                    // Initialize the nodes to a standard set of initial conditions that will
                    //  change after the first iteration to a system value
                    state.dataLoopNodes->Node(NodeNum).Temp = 20.0;
                    state.dataLoopNodes->Node(NodeNum).HumRat = state.dataEnvrn->OutHumRat;
                    state.dataLoopNodes->Node(NodeNum).Enthalpy =
                        Psychrometrics::PsyHFnTdbW(state.dataLoopNodes->Node(NodeNum).Temp, state.dataLoopNodes->Node(NodeNum).HumRat);
                    // set the node mass flow rates to the airloop max mass flow rate
                    state.dataLoopNodes->Node(NodeNum).MassFlowRate = state.dataAirLoop->AirLoopFlow(AirLoopNum).DesSupply;
                    state.dataLoopNodes->Node(NodeNum).MassFlowRateMax = state.dataAirLoop->AirLoopFlow(AirLoopNum).DesSupply;
                    state.dataLoopNodes->Node(NodeNum).MassFlowRateMaxAvail = state.dataAirLoop->AirLoopFlow(AirLoopNum).DesSupply;
                    state.dataLoopNodes->Node(NodeNum).MassFlowRateMin = 0.0;
                    state.dataLoopNodes->Node(NodeNum).MassFlowRateSetPoint = 0.0;
                    state.dataLoopNodes->Node(NodeNum).MassFlowRateMinAvail = 0.0;
                    state.dataLoopNodes->Node(NodeNum).Press = state.dataEnvrn->StdBaroPress;
                    state.dataLoopNodes->Node(NodeNum).Quality = 0.0;
                    if (state.dataContaminantBalance->Contaminant.CO2Simulation) {
                        state.dataLoopNodes->Node(NodeNum).CO2 = state.dataContaminantBalance->OutdoorCO2;
                    }
                    if (state.dataContaminantBalance->Contaminant.GenericContamSimulation) {
                        state.dataLoopNodes->Node(NodeNum).GenContam = state.dataContaminantBalance->OutdoorGC;
                    }

                } // end of loop over nodes on each branch

            } // end of loop through branches in system

        } // end of loop over primary air systems
        state.dataSimAirServingZones->MyEnvrnFlag = false;

    } // End the environment initializations

    if (!state.dataGlobal->BeginEnvrnFlag) {
        state.dataSimAirServingZones->MyEnvrnFlag = true;
    }

    // Do the Begin Day initializations
    if (state.dataGlobal->BeginDayFlag) {
    }

    // There are no hourly initializations done in the heat balance

    // Do the following initializations (every time step).

    for (int AirLoopNum = 1; AirLoopNum <= numPrimaryAirSys; ++AirLoopNum) {
        auto &thisPrimaryAirSys = state.dataAirSystemsData->PrimaryAirSystems(AirLoopNum);
        auto &thisAirToZoneNodeInfo = state.dataAirLoop->AirToZoneNodeInfo(AirLoopNum);
        auto &thisAirLoopControlInfo = state.dataAirLoop->AirLoopControlInfo(AirLoopNum);
        // zero all MassFlowRateSetPoints
        for (int BranchNum = 1; BranchNum <= thisPrimaryAirSys.NumBranches; ++BranchNum) { // loop over all branches in system
            if (thisPrimaryAirSys.Branch(BranchNum).DuctType == DataHVACGlobals::AirDuctType::RAB) continue;
            for (int NodeIndex = 1; NodeIndex <= thisPrimaryAirSys.Branch(BranchNum).TotalNodes; ++NodeIndex) { // loop over alll nodes on branch
                int NodeNum = thisPrimaryAirSys.Branch(BranchNum).NodeNum(NodeIndex);
                state.dataLoopNodes->Node(NodeNum).MassFlowRateSetPoint = 0.0;
                // Reset MassFlowRateMaxAvail at start of each HVAC simulation
                if (FirstHVACIteration) {
                    state.dataLoopNodes->Node(NodeNum).MassFlowRateMaxAvail = state.dataLoopNodes->Node(NodeNum).MassFlowRateMax;
                    state.dataLoopNodes->Node(NodeNum).MassFlowRateMinAvail = state.dataLoopNodes->Node(NodeNum).MassFlowRateMin;
                }
            }
        }

        // set the required flow (from zone equipment) at system outlet nodes
        for (int OutNum = 1; OutNum <= thisPrimaryAirSys.NumOutletBranches; ++OutNum) {
            int OutBranchNum = thisPrimaryAirSys.OutletBranchNum[OutNum - 1];
            int NodeNumOut = thisPrimaryAirSys.Branch(OutBranchNum).NodeNumOut;
            int ZoneSideNodeNum = thisAirToZoneNodeInfo.ZoneEquipSupplyNodeNum(OutNum);
            Real64 MassFlowSet = 0.0;

            if (!FirstHVACIteration) {
                MassFlowSet = state.dataLoopNodes->Node(ZoneSideNodeNum).MassFlowRate;
            } else { // first time through in each HVAC timestep, use loop design mass flow rates for required mass flows
                MassFlowSet = state.dataAirLoop->AirLoopFlow(AirLoopNum).DesSupply;
            }
            // Need to make sure that flows are greater than zero
            if (MassFlowSet >= 0.0) {
                state.dataLoopNodes->Node(NodeNumOut).MassFlowRateSetPoint = MassFlowSet;
            } else if (MassFlowSet < 0.0) {
                state.dataLoopNodes->Node(NodeNumOut).MassFlowRateSetPoint = 0.0;
            }

            if (state.dataLoopNodes->Node(NodeNumOut).MassFlowRateSetPoint < state.dataSimAirServingZones->MassFlowSetToler) {
                state.dataLoopNodes->Node(NodeNumOut).MassFlowRateSetPoint = 0.0;
            }

            // Pass the required mass flow upstream to the start of each outlet branch
            for (int BranchNodeIndex = thisPrimaryAirSys.Branch(OutBranchNum).TotalNodes - 1; BranchNodeIndex >= 1; --BranchNodeIndex) {
                int NodeNum = thisPrimaryAirSys.Branch(OutBranchNum).NodeNum(BranchNodeIndex);
                if (thisPrimaryAirSys.OASysExists && (NodeNum == thisPrimaryAirSys.OASysInletNodeNum)) {
                    // need to modify if OA relief and supply not balanced because of exhaust fans
                    state.dataSimAirServingZones->OAReliefDiff = state.dataLoopNodes->Node(thisPrimaryAirSys.OASysOutletNodeNum).MassFlowRate -
                                                                 state.dataLoopNodes->Node(NodeNum).MassFlowRate;
                    if (state.dataSimAirServingZones->OAReliefDiff > 0.0) {
                        state.dataLoopNodes->Node(NodeNum).MassFlowRateSetPoint =
                            state.dataLoopNodes->Node(NodeNumOut).MassFlowRateSetPoint - state.dataSimAirServingZones->OAReliefDiff;
                    } else {
                        state.dataLoopNodes->Node(NodeNum).MassFlowRateSetPoint = state.dataLoopNodes->Node(NodeNumOut).MassFlowRateSetPoint;
                    }
                } else {
                    state.dataLoopNodes->Node(NodeNum).MassFlowRateSetPoint = state.dataLoopNodes->Node(NodeNumOut).MassFlowRateSetPoint;
                }
            } // end loop over branch nodes

        } // end loop over outlet branches

        // [DC/LBNL] Initialize flag for current air loop
        thisAirLoopControlInfo.NewFlowRateFlag = false;

        // start each HVAC simulation at design air flow rate
        if (FirstHVACIteration) {
            // At each new HVAC iteration reset air loop converged flag to avoid attempting a warm restart
            // in SimAirLoop
            thisAirLoopControlInfo.ConvergedFlag = false;

            for (int InNum = 1; InNum <= thisPrimaryAirSys.NumInletBranches; ++InNum) {
                int InBranchNum = thisPrimaryAirSys.InletBranchNum[InNum - 1];
                if (InBranchNum == 0) {
                    ShowFatalError(state, format("Missing Inlet Branch on Primary Air System={}", thisPrimaryAirSys.Name));
                }
                int NodeNumIn = thisPrimaryAirSys.Branch(InBranchNum).NodeNumIn;

                // [DC/LBNL] Save previous mass flow rate
                Real64 MassFlowSaved = state.dataLoopNodes->Node(NodeNumIn).MassFlowRate;

                state.dataLoopNodes->Node(NodeNumIn).MassFlowRate = state.dataAirLoop->AirLoopFlow(AirLoopNum).DesSupply;

                // [DC/LBNL] Detect if air mass flow rate has changed since last air loop simulation
                if (state.dataLoopNodes->Node(NodeNumIn).MassFlowRate != MassFlowSaved) {
                    thisAirLoopControlInfo.NewFlowRateFlag = true;
                }

            } // end loop over inlet branches
            thisAirLoopControlInfo.EconoLockout = false;
        }
        // if a flow rate is specified for the loop use it here
        if (thisAirLoopControlInfo.LoopFlowRateSet && !FirstHVACIteration) {
            for (int InNum = 1; InNum <= thisPrimaryAirSys.NumInletBranches; ++InNum) {
                int InBranchNum = thisPrimaryAirSys.InletBranchNum[InNum - 1];
                int NodeNumIn = thisPrimaryAirSys.Branch(InBranchNum).NodeNumIn;
                state.dataLoopNodes->Node(NodeNumIn).MassFlowRate =
                    state.dataAirLoop->AirLoopFlow(AirLoopNum).DesSupply * state.dataAirLoop->AirLoopFlow(AirLoopNum).ReqSupplyFrac -
                    (state.dataAirLoop->AirLoopFlow(AirLoopNum).SupFlow - state.dataAirLoop->AirLoopFlow(AirLoopNum).SysRetFlow);
            }
        }

    } // end loop over primary air systems
}

void ConnectReturnNodes(EnergyPlusData &state)
{
    // This initializes ZoneEquipConfig.ReturnNodeInletNum and ReturnNodeAirLoopNum
    // Search all return paths to match return nodes with the airloop they are connected to and find the corresponding zone inlet node
    // (same zone, same airloop)

    auto &AirToZoneNodeInfo = state.dataAirLoop->AirToZoneNodeInfo;
    int NumPrimaryAirSys = state.dataHVACGlobal->NumPrimaryAirSys;

    if (!state.dataZoneEquip->ZoneEquipInputsFilled) return;

    bool returnPathFound = false;
    // Loop over all controlled zones
    for (int ctrlZoneNum = 1; ctrlZoneNum <= state.dataGlobal->NumOfZones; ++ctrlZoneNum) {
        auto &thisZoneEquip = state.dataZoneEquip->ZoneEquipConfig(ctrlZoneNum);
        if (!thisZoneEquip.IsControlled) continue;
        // Loop over each return node for this zone
        for (int zoneOutNum = 1; zoneOutNum <= thisZoneEquip.NumReturnNodes; ++zoneOutNum) {
            returnPathFound = false;
            int airLoopNum = 0;
            int thisReturnNode = thisZoneEquip.ReturnNode(zoneOutNum);
            // Loop over all return paths
            for (int retPathNum = 1; retPathNum <= state.dataZoneEquip->NumReturnAirPaths; ++retPathNum) {
                auto const &thisRetPath = state.dataZoneEquip->ReturnAirPath(retPathNum);
                // Find which airloop this return path is on
                for (int sysNum = 1; sysNum <= NumPrimaryAirSys; ++sysNum) {
                    if (AirToZoneNodeInfo(sysNum).NumReturnNodes > 0) {
                        if (thisRetPath.OutletNodeNum == AirToZoneNodeInfo(sysNum).ZoneEquipReturnNodeNum(1)) {
                            airLoopNum = sysNum;
                            break;
                        }
                    }
                }
                // Loop over components in return path and each component's inlet nodes
                for (int compNum = 1; compNum <= thisRetPath.NumOfComponents; ++compNum) {
                    DataZoneEquipment::AirLoopHVACZone compType = thisRetPath.ComponentTypeEnum(compNum);
                    if (compType == DataZoneEquipment::AirLoopHVACZone::Mixer) {
                        auto const &thisMixer = state.dataMixerComponent->MixerCond(thisRetPath.ComponentIndex(compNum));
                        for (int inNode = 1; inNode <= thisMixer.NumInletNodes; ++inNode) {
                            if (thisReturnNode == thisMixer.InletNode(inNode)) {
                                thisZoneEquip.ReturnNodeAirLoopNum(zoneOutNum) = airLoopNum; // set the return node airloop num
                                returnPathFound = true;
                                break; // leave component inlet node loop
                            }
                        }
                    } else if (compType == DataZoneEquipment::AirLoopHVACZone::ReturnPlenum) {
                        auto const &thisPlenum = state.dataZonePlenum->ZoneRetPlenCond(thisRetPath.ComponentIndex(compNum));
                        for (int inNode = 1; inNode <= thisPlenum.NumInletNodes; ++inNode) {
                            if (thisReturnNode == thisPlenum.InletNode(inNode)) {
                                thisZoneEquip.ReturnNodeAirLoopNum(zoneOutNum) = airLoopNum; // set the return node airloop num
                                returnPathFound = true;
                                break; // leave component inlet node loop
                            }
                        }
                    }
                    if (returnPathFound) break; // leave return path component loop
                }
                if (returnPathFound) break; // leave return path loop
            }

            if (airLoopNum > 0) {
                // Find matching inlet node connected to the same air loop
                for (int inletNum = 1; inletNum <= thisZoneEquip.NumInletNodes; ++inletNum) {
                    if (thisZoneEquip.InletNodeAirLoopNum(inletNum) == airLoopNum) {
                        thisZoneEquip.ReturnNodeInletNum(zoneOutNum) = inletNum;
                        break;
                    }
                }
            }
        } // return nodes loop
    }     // controlled zones loop

    // Check for any air loops that may be connected directly to a zone return node
    for (int airLoopNum = 1; airLoopNum <= NumPrimaryAirSys; ++airLoopNum) {
        bool returnFound = false;
        if (AirToZoneNodeInfo(airLoopNum).NumReturnNodes > 0) {
            int zeqReturnNodeNum = AirToZoneNodeInfo(airLoopNum).ZoneEquipReturnNodeNum(1);
            if (zeqReturnNodeNum > 0) {
                for (int ctrlZoneNum = 1; ctrlZoneNum <= state.dataGlobal->NumOfZones; ++ctrlZoneNum) {
                    auto &thisZoneEquip = state.dataZoneEquip->ZoneEquipConfig(ctrlZoneNum);
                    if (!thisZoneEquip.IsControlled) continue;
                    for (int zoneOutNum = 1; zoneOutNum <= thisZoneEquip.NumReturnNodes; ++zoneOutNum) {
                        if (thisZoneEquip.ReturnNode(zoneOutNum) == zeqReturnNodeNum) {
                            thisZoneEquip.ReturnNodeAirLoopNum(zoneOutNum) = airLoopNum;
                            returnFound = true;
                            // Find matching inlet node connected to the same air loop
                            for (int inletNum = 1; inletNum <= thisZoneEquip.NumInletNodes; ++inletNum) {
                                if (thisZoneEquip.InletNodeAirLoopNum(inletNum) == airLoopNum) {
                                    thisZoneEquip.ReturnNodeInletNum(zoneOutNum) = inletNum;
                                    break;
                                }
                            }
                            break; // leave zone return node loop
                        }
                        if (returnFound) break; // leave controlled zone loop
                    }
                }
            }
        }
    }
}

void SimAirLoops(EnergyPlusData &state, bool const FirstHVACIteration, bool &SimZoneEquipment)
{

    // SUBROUTINE INFORMATION
    //             AUTHOR:  Russ Taylor, Dan Fisher, Fred Buhl
    //       DATE WRITTEN:  Oct 1997
    //           MODIFIED:  Dec 1997 Fred Buhl
    //           MODIFIED:  Apr 1998 Richard Liesen
    //           MODIFIED:  Dec 1999 Fred Buhl
    //           MODIFIED:  Feb 2006 Dimitri Curtil (LBNL)
    //                      - Moved air loop simulation to SimAirLoop() routine.
    //      RE-ENGINEERED:  This is new code, not reengineered

    // PURPOSE OF THIS SUBROUTINE:
    // This is the driver subroutine for the air loop simulation. It simulates
    // each primary air system in the problem and passes the outlet node conditions
    // on to the attached Zone Equipment inlet nodes.

    // METHODOLOGY EMPLOYED:
    // For each primary air system:
    // (1) each component in the system is simulated in natural order, beginning at
    //     the return air inlet and progressing to the supply air outlets. Node data
    //     is passed in the same direction.
    // (2) The controllers and their actions are simulated.
    // (3) Steps 2 and 3 are repeated until the control criteria are satisfied.
    // (4) A mass balance check is performed; if it fails, mass balance is imposed
    //     and steps 1, 2, and 3 are repeated. At the end we should have a correct,
    //     self consistent primary air system simulation.

    // REFERENCES: None

    // Using/Aliasing
    using HVACInterfaceManager::UpdateHVACInterface;

    // Locals
    // SUBROUTINE ARGUMENT DEFINITIONS:
    // TRUE if first full HVAC iteration in an HVAC timestep
    // TRUE if Zone Equipment needs to be resimulated.

    // SUBROUTINE LOCAL VARIABLE DEFINITIONS
    Real64 rxTime;
    // Primary Air Sys DO loop index
    int AirLoopNum;
    // Max number of iterations performed by controllers on each air loop
    int AirLoopIterMax;
    // Aggregated number of iterations across all controllers on each air loop
    int AirLoopIterTot;
    // Total number of times SimAirLoopComponents() has been invoked to simulate each air loop
    int AirLoopNumCalls;
    // Primary air system outlet DO loop index
    int AirSysOutNum;
    // DO loop index; there are 2 passes - the 2nd is done only if mass balance fails
    int AirLoopPass;
    // Flag set by ResolveSysFlow; if TRUE, mass balance failed and there must be a second pass
    bool SysReSim;
    DataConvergParams::CalledFrom CalledFrom;

    auto &AirToZoneNodeInfo = state.dataAirLoop->AirToZoneNodeInfo;
    auto &AirLoopControlInfo = state.dataAirLoop->AirLoopControlInfo;

    // Set up output variables
    if (!state.dataSimAirServingZones->OutputSetupFlag) {
        SetupOutputVariable(state,
                            "Air System Simulation Maximum Iteration Count",
                            OutputProcessor::Unit::None,
                            state.dataSimAirServingZones->salIterMax,
                            OutputProcessor::SOVTimeStepType::HVAC,
                            OutputProcessor::SOVStoreType::Summed,
                            "SimAir");
        SetupOutputVariable(state,
                            "Air System Simulation Iteration Count",
                            OutputProcessor::Unit::None,
                            state.dataSimAirServingZones->salIterTot,
                            OutputProcessor::SOVTimeStepType::HVAC,
                            OutputProcessor::SOVStoreType::Summed,
                            "SimAir");
        SetupOutputVariable(state,
                            "Air System Component Model Simulation Calls",
                            OutputProcessor::Unit::None,
                            state.dataSimAirServingZones->NumCallsTot,
                            OutputProcessor::SOVTimeStepType::HVAC,
                            OutputProcessor::SOVStoreType::Summed,
                            "SimAir");
        state.dataSimAirServingZones->OutputSetupFlag = true;
    }

    // BUG: IterMax should not be aggregated as a Sum output variable
    //      We need a new aggregation scheme to track the max value across HVAC steps
    //      instead of summing it up.
    state.dataSimAirServingZones->salIterMax = 0;

    // Reset counters to capture statistics for the current zone time step
    // Aggregate statistics over all HVAC time steps, even the rejected ones, to properly
    // reflect the numerical work. The condition to detect a new HVAC time step is essentially
    // based on the time stamp at the beginning of the current HVAC step (expressed in seconds).
    if (FirstHVACIteration) {
        rxTime = HVACControllers::GetPreviousHVACTime(state);
        if (state.dataSimAirServingZones->SavedPreviousHVACTime != rxTime) {
            state.dataSimAirServingZones->SavedPreviousHVACTime = rxTime;
            state.dataSimAirServingZones->salIterTot = 0;
            state.dataSimAirServingZones->NumCallsTot = 0;
        }
    }

    // Loop over all the primary air loop; simulate their components (equipment)
    // and controllers
    for (AirLoopNum = 1; AirLoopNum <= state.dataHVACGlobal->NumPrimaryAirSys; ++AirLoopNum) { // NumPrimaryAirSys is the number of primary air loops

        // Check to see if System Availability Managers are asking for fans to cycle on or shut off
        // and set fan on/off flags accordingly.
        state.dataHVACGlobal->TurnFansOn = false;
        state.dataHVACGlobal->TurnFansOff = false;
        state.dataHVACGlobal->NightVentOn = false;
        if (state.dataAirLoop->PriAirSysAvailMgr(AirLoopNum).AvailStatus == CycleOn) {
            state.dataHVACGlobal->TurnFansOn = true;
        }
        if (state.dataAirLoop->PriAirSysAvailMgr(AirLoopNum).AvailStatus == ForceOff) {
            state.dataHVACGlobal->TurnFansOff = true;
        }
        if (AirLoopControlInfo(AirLoopNum).NightVent) {
            state.dataHVACGlobal->NightVentOn = true;
        }

        //   Set current system number for sizing routines
        state.dataSize->CurSysNum = AirLoopNum;

        // 2 passes; 1 usually suffices; 2 is done if ResolveSysFlow detects a failure of mass balance
        for (AirLoopPass = 1; AirLoopPass <= 2; ++AirLoopPass) {

            SysReSim = false;
            AirLoopControlInfo(AirLoopNum).AirLoopPass = AirLoopPass; // save for use without passing as argument

            // Simulate controllers on air loop with current air mass flow rates
            SimAirLoop(state, FirstHVACIteration, AirLoopNum, AirLoopPass, AirLoopIterMax, AirLoopIterTot, AirLoopNumCalls);

            // Update tracker for maximum number of iterations needed by any controller on all air loops
            state.dataSimAirServingZones->salIterMax = max(state.dataSimAirServingZones->salIterMax, AirLoopIterMax);
            // Update tracker for aggregated number of iterations needed by all controllers on all air loops
            state.dataSimAirServingZones->salIterTot += AirLoopIterTot;
            // Update tracker for total number of times SimAirLoopComponents() has been invoked across all air loops
            state.dataSimAirServingZones->NumCallsTot += AirLoopNumCalls;

            // At the end of the first pass, check whether a second pass is needed or not
            if (AirLoopPass == 1) {
                // If simple system, skip second pass
                if (AirLoopControlInfo(AirLoopNum).Simple) break;
                ResolveSysFlow(state, AirLoopNum, SysReSim);
                // If mass balance OK, skip second pass
                if (!SysReSim) break;
            }
        }

        // Air system side has been simulated, now transfer conditions across to
        // the zone equipment side, looping through all supply air paths for this
        // air loop.
        for (AirSysOutNum = 1; AirSysOutNum <= AirToZoneNodeInfo(AirLoopNum).NumSupplyNodes; ++AirSysOutNum) {
            if (AirSysOutNum == 1) CalledFrom = DataConvergParams::CalledFrom::AirSystemSupplySideDeck1;
            if (AirSysOutNum == 2) CalledFrom = DataConvergParams::CalledFrom::AirSystemSupplySideDeck2;
            UpdateHVACInterface(state,
                                AirLoopNum,
                                CalledFrom,
                                AirToZoneNodeInfo(AirLoopNum).AirLoopSupplyNodeNum(AirSysOutNum),
                                AirToZoneNodeInfo(AirLoopNum).ZoneEquipSupplyNodeNum(AirSysOutNum),
                                SimZoneEquipment);
        } // ...end of DO loop over supply air paths for this air loop.

    } // End of Air Loop iteration

    if ((int)state.dataAirLoopHVACDOAS->airloopDOAS.size() > 0) {
        int index;
        Real64 OAMassFLowrate = 0.0;
        for (std::size_t loop = 0; loop < state.dataAirLoopHVACDOAS->airloopDOAS.size(); ++loop) {
            auto &thisAirLoopDOASObjec = state.dataAirLoopHVACDOAS->airloopDOAS[loop]; // <- regular reference variable, not a pointer
            if (thisAirLoopDOASObjec.m_AirLoopDOASNum > -1) {
                index = thisAirLoopDOASObjec.m_AirLoopDOASNum;
            } else {
                index = -1;
            }
            thisAirLoopDOASObjec.SimAirLoopHVACDOAS(state, FirstHVACIteration, index);
            OAMassFLowrate += thisAirLoopDOASObjec.SumMassFlowRate;
        }

        if (OAMassFLowrate > 0.0) {
            for (AirLoopNum = 1; AirLoopNum <= state.dataHVACGlobal->NumPrimaryAirSys;
                 ++AirLoopNum) { // NumPrimaryAirSys is the number of primary air loops
                state.dataHVACGlobal->TurnFansOn = false;
                state.dataHVACGlobal->TurnFansOff = false;
                state.dataHVACGlobal->NightVentOn = false;
                if (state.dataAirLoop->PriAirSysAvailMgr(AirLoopNum).AvailStatus == CycleOn) {
                    state.dataHVACGlobal->TurnFansOn = true;
                }
                if (state.dataAirLoop->PriAirSysAvailMgr(AirLoopNum).AvailStatus == ForceOff) {
                    state.dataHVACGlobal->TurnFansOff = true;
                }
                if (AirLoopControlInfo(AirLoopNum).NightVent) {
                    state.dataHVACGlobal->NightVentOn = true;
                }

                //   Set current system number for sizing routines
                state.dataSize->CurSysNum = AirLoopNum;

                // 2 passes; 1 usually suffices; 2 is done if ResolveSysFlow detects a failure of mass balance
                for (AirLoopPass = 1; AirLoopPass <= 2; ++AirLoopPass) {

                    SysReSim = false;
                    AirLoopControlInfo(AirLoopNum).AirLoopPass = AirLoopPass; // save for use without passing as argument

                    // Simulate controllers on air loop with current air mass flow rates
                    SimAirLoop(state, FirstHVACIteration, AirLoopNum, AirLoopPass, AirLoopIterMax, AirLoopIterTot, AirLoopNumCalls);

                    // Update tracker for maximum number of iterations needed by any controller on all air loops
                    state.dataSimAirServingZones->salIterMax = max(state.dataSimAirServingZones->salIterMax, AirLoopIterMax);
                    // Update tracker for aggregated number of iterations needed by all controllers on all air loops
                    state.dataSimAirServingZones->salIterTot += AirLoopIterTot;
                    // Update tracker for total number of times SimAirLoopComponents() has been invoked across all air loops
                    state.dataSimAirServingZones->NumCallsTot += AirLoopNumCalls;

                    // At the end of the first pass, check whether a second pass is needed or not
                    if (AirLoopPass == 1) {
                        // If simple system, skip second pass
                        if (AirLoopControlInfo(AirLoopNum).Simple) break;
                        ResolveSysFlow(state, AirLoopNum, SysReSim);
                        // If mass balance OK, skip second pass
                        if (!SysReSim) break;
                    }
                }

                // Air system side has been simulated, now transfer conditions across to
                // the zone equipment side, looping through all supply air paths for this
                // air loop.
                for (AirSysOutNum = 1; AirSysOutNum <= AirToZoneNodeInfo(AirLoopNum).NumSupplyNodes; ++AirSysOutNum) {
                    if (AirSysOutNum == 1) CalledFrom = DataConvergParams::CalledFrom::AirSystemSupplySideDeck1;
                    if (AirSysOutNum == 2) CalledFrom = DataConvergParams::CalledFrom::AirSystemSupplySideDeck2;
                    UpdateHVACInterface(state,
                                        AirLoopNum,
                                        CalledFrom,
                                        AirToZoneNodeInfo(AirLoopNum).AirLoopSupplyNodeNum(AirSysOutNum),
                                        AirToZoneNodeInfo(AirLoopNum).ZoneEquipSupplyNodeNum(AirSysOutNum),
                                        SimZoneEquipment);
                } // ...end of DO loop over supply air paths for this air loop.

            } // End of Air Loop iteration
            // check convergence at the mixer outlet or at the AirLoopDOAS outlet
            AirLoopHVACDOAS::CheckConvergence(state);
        }
    }
    // Reset current system number for sizing routines
    state.dataSize->CurSysNum = 0;
}

void SimAirLoop(EnergyPlusData &state,
                bool const FirstHVACIteration,
                int const AirLoopNum,
                int const AirLoopPass,
                int &AirLoopIterMax,
                int &AirLoopIterTot,
                int &AirLoopNumCalls)
{

    // SUBROUTINE INFORMATION
    //             AUTHOR:  Dimitri Curtil (LBNL)
    //       DATE WRITTEN:  March 2006
    //                      - Fine-tuned outer loop over controllers.
    //                      - Added convergence tracing for air loop controllers.
    //                      - Added mechanism for speculative warm restart after first iteration.
    //      RE-ENGINEERED:  This is new code based on the code that used to be part
    //                      of SimAirLoops().

    // PURPOSE OF THIS SUBROUTINE:
    // This subroutine simulates the desired air loop by solving for all the
    // controllers on the air loop in the order they are specified.

    // METHODOLOGY EMPLOYED:
    // To speed up the simulation, we introduced the possiblity to perform the controller
    // simulation on each air loop using a warm restart from the solution obtained
    // at the previous HVAC step iteration. This is only attempted if the air mass flow
    // rate(s) for the air system have not changed since the last iteration.
    // Of course if the warm restart fails, then we perform a normal simulation from
    // a cold start. We refer to this scheme as speculative warm restart.

    // REFERENCES: None

    // Using/Aliasing
    using namespace DataHVACControllers;
    using namespace DataSystemVariables;
    using General::CreateSysTimeIntervalString;
    using HVACControllers::TraceAirLoopControllers;
    using HVACControllers::TrackAirLoopControllers;

    // Locals
    // SUBROUTINE ARGUMENT DEFINITIONS:
    // TRUE if first full HVAC iteration in an HVAC timestep
    // Index of the air loop to simulate
    // There are 2 passes - the 2nd is done only if mass balance fails
    // Max number of iterations performed by controllers across this air loop
    // Aggregated number of iterations across all controllers on this air loop
    // Total number of times SimAirLoopComponents() has been invoked to simulate this air loop

    // SUBROUTINE LOCAL VARIABLE DEFINITIONS

    auto &PrimaryAirSystems = state.dataAirSystemsData->PrimaryAirSystems;
    auto &AirLoopControlInfo = state.dataAirLoop->AirLoopControlInfo;

    // Reset air loop trackers to zero
    AirLoopIterMax = 0;
    AirLoopIterTot = 0;
    AirLoopNumCalls = 0;

    // Perform air loop simulation to satisfy convergence for all controllers
    // If first HVAC iteration or new air flow we force a cold restart.
    // Otherwise we attempt a speculative warm restart.
    // TODO: Improve detection of when air flow rate has changed since last air loop simulation
    // TODO: Detect whether warm restart is supported on air loop on very first air loop
    //       simulation only instead of at each HVAC iteration as done now.
    // Only enabled if there are controllers on the air loop
    // Check that the speculative warm restart feature is allowed
    // Never done at first HVAC iteration
    // Never done during sizing
    // Next condition is true whenever the final check for the air loop was converged
    // at the previous SimAirLoop call
    // Next conditions should detect when air mass flow rates have changed
    state.dataSimAirServingZones->DoWarmRestartFlagSAL =
        PrimaryAirSystems(AirLoopNum).NumControllers > 0 && AirLoopControlInfo(AirLoopNum).AllowWarmRestartFlag && !FirstHVACIteration &&
        !state.dataGlobal->SysSizingCalc && AirLoopControlInfo(AirLoopNum).ConvergedFlag && !AirLoopControlInfo(AirLoopNum).LoopFlowRateSet &&
        !AirLoopControlInfo(AirLoopNum).NewFlowRateFlag;

    if (!state.dataSimAirServingZones->DoWarmRestartFlagSAL) {
        // Solve controllers with cold start using default initial values
        SolveAirLoopControllers(state,
                                FirstHVACIteration,
                                AirLoopNum,
                                state.dataSimAirServingZones->AirLoopConvergedFlagSAL,
                                state.dataSimAirServingZones->IterMaxSAL2,
                                state.dataSimAirServingZones->IterTotSAL2,
                                state.dataSimAirServingZones->NumCallsSAL2);

        // Update air loop trackers
        state.dataSimAirServingZones->WarmRestartStatusSAL = ControllerWarmRestart::None;
        AirLoopNumCalls += state.dataSimAirServingZones->NumCallsSAL2;
        AirLoopIterMax = max(AirLoopIterMax, state.dataSimAirServingZones->IterMaxSAL2);
        AirLoopIterTot += state.dataSimAirServingZones->IterTotSAL2;
    } else {
        // First try with speculative warm restart using previous solution
        ReSolveAirLoopControllers(state,
                                  FirstHVACIteration,
                                  AirLoopNum,
                                  state.dataSimAirServingZones->AirLoopConvergedFlagSAL,
                                  state.dataSimAirServingZones->IterMaxSAL2,
                                  state.dataSimAirServingZones->IterTotSAL2,
                                  state.dataSimAirServingZones->NumCallsSAL2);

        // Update air loop trackers
        state.dataSimAirServingZones->WarmRestartStatusSAL = ControllerWarmRestart::Success;
        AirLoopNumCalls += state.dataSimAirServingZones->NumCallsSAL2;
        AirLoopIterMax = max(AirLoopIterMax, state.dataSimAirServingZones->IterMaxSAL2);
        AirLoopIterTot += state.dataSimAirServingZones->IterTotSAL2;

        // Retry with cold start using default initial values if speculative warm restart did not work
        if (!state.dataSimAirServingZones->AirLoopConvergedFlagSAL) {
            SolveAirLoopControllers(state,
                                    FirstHVACIteration,
                                    AirLoopNum,
                                    state.dataSimAirServingZones->AirLoopConvergedFlagSAL,
                                    state.dataSimAirServingZones->IterMaxSAL2,
                                    state.dataSimAirServingZones->IterTotSAL2,
                                    state.dataSimAirServingZones->NumCallsSAL2);

            // Update air loop trackers
            state.dataSimAirServingZones->WarmRestartStatusSAL = DataHVACControllers::ControllerWarmRestart::Fail;
            AirLoopNumCalls += state.dataSimAirServingZones->NumCallsSAL2;
            AirLoopIterMax = max(AirLoopIterMax, state.dataSimAirServingZones->IterMaxSAL2);
            AirLoopIterTot += state.dataSimAirServingZones->IterTotSAL2;
        }
    }

    // Updates air loop statistics
    // To enable runtime statistics tracking for each air loop, define the environment variable
    // TRACK_AIRLOOP=YES or TRACK_AIRLOOP=Y
    if (state.dataSysVars->TrackAirLoopEnvFlag) {
        TrackAirLoopControllers(
            state, AirLoopNum, state.dataSimAirServingZones->WarmRestartStatusSAL, AirLoopIterMax, AirLoopIterTot, AirLoopNumCalls);
    }

    // Generate trace for all controllers on this air loop
    // To enable generating a trace file with the converged solution for all controllers on each air loop,
    // define the environment variable TRACE_AIRLOOP=YES or TRACE_AIRLOOP=Y.
    if (state.dataSysVars->TraceAirLoopEnvFlag) {
        TraceAirLoopControllers(
            state, FirstHVACIteration, AirLoopNum, AirLoopPass, state.dataSimAirServingZones->AirLoopConvergedFlagSAL, AirLoopNumCalls);
    }

    // When there is more than 1 controller on an air loop, each controller sensing
    // different nodes with potentially different setpoints, it is likely that
    // AirLoopConvergedFlag will be false as the individual setpoints will not
    // be satisfied once all the controllers have been simulated. Typically, this could
    // happen if
    // If this is the case then we do not want to try a warm restart as it is very
    // unlikely to succeed.
    AirLoopControlInfo(AirLoopNum).ConvergedFlag = state.dataSimAirServingZones->AirLoopConvergedFlagSAL;
}

void SolveAirLoopControllers(
    EnergyPlusData &state, bool const FirstHVACIteration, int const AirLoopNum, bool &AirLoopConvergedFlag, int &IterMax, int &IterTot, int &NumCalls)
{

    // SUBROUTINE INFORMATION
    //             AUTHOR:  Dimitri Curtil (LBNL)
    //       DATE WRITTEN:  Feb 2006
    //           MODIFIED:
    //      RE-ENGINEERED:  This is reengineered code that used to be in SimAirLoops()

    // PURPOSE OF THIS SUBROUTINE:
    // This subroutine solves for the controllers on the specfied air loop assuming a cold start.

    // METHODOLOGY EMPLOYED:
    // For the specified primary air system:
    // (1) each component in the system is simulated in natural order, beginning at
    //     the return air inlet and progressing to the supply air outlets. Node data
    //     is passed in the same direction.
    // (2) The controllers and their actions are simulated.
    // (3) Steps 2 and 3 are repeated until the control criteria are satisfied.

    // REFERENCES: None

    // Using/Aliasing
    using namespace DataHVACControllers;
    using General::CreateSysTimeIntervalString;
    using HVACControllers::ManageControllers;

    // Locals
    // SUBROUTINE ARGUMENT DEFINITIONS:
    // TRUE if first full HVAC iteration in an HVAC timestep
    // DO loop index; there are 2 passes the 2nd is done only if mass balance fails
    // Index of the air loop being simulated
    // TRUE when primary air system & controllers simulation has converged;
    // Max number of iterations performed by controllers across this air loop
    // Aggregated number of iterations across all controllers on this air loop
    // Total number of times SimAirLoopComponents() has been invoked

    // SUBROUTINE PARAMETER DEFINITIONS:
    // Maximum iterations of an air system/controllers simulation sequence
    int constexpr MaxIter(50);

    // INTERFACE BLOCK DEFINITIONS: None

    // DERIVED TYPE DEFINITIONS: None

    // SUBROUTINE LOCAL VARIABLE DEFINITIONS
    // TRUE if controller supports speculative warm restart
    bool AllowWarmRestartFlag;
    // TRUE when controller has converged
    bool ControllerConvergedFlag;
    // TRUE when air loop has been evaluated with latest actuated variables
    bool IsUpToDateFlag;

    auto &PrimaryAirSystems = state.dataAirSystemsData->PrimaryAirSystems;
    auto &AirLoopControlInfo = state.dataAirLoop->AirLoopControlInfo;

    // To track number of calls to SimAirLoopComponents() for each air loop
    // Represents the most computationally expensive operation in the iteration.
    // Best metric to use to assess the runtime performance of air loop simulation
    NumCalls = 0;
    IterMax = 0;
    IterTot = 0;

    AirLoopConvergedFlag = true;
    state.dataSimAirServingZones->BypassOAControllerSALC = true; // don't simulate OA contollers at this time (see SolveWaterCoilController)
    IsUpToDateFlag = false;
    PrimaryAirSystems(AirLoopNum).ControlConverged = false;

    AllowWarmRestartFlag = true;
    AirLoopControlInfo(AirLoopNum).AllowWarmRestartFlag = true;

    if (PrimaryAirSystems(AirLoopNum).SizeAirloopCoil) { // one time flag to initialize controller index and size coils if needed
        // Loop through the controllers first to set the controller index in the PrimaryAirSystem array.
        // Need to actaully simulate controller to get controller index.
        for (int AirLoopControlNum = 1; AirLoopControlNum <= PrimaryAirSystems(AirLoopNum).NumControllers; ++AirLoopControlNum) {
            PrimaryAirSystems(AirLoopNum).ControllerIndex(AirLoopControlNum) =
                HVACControllers::GetControllerIndex(state, PrimaryAirSystems(AirLoopNum).ControllerName(AirLoopControlNum));
            state.dataHVACControllers->ControllerProps(PrimaryAirSystems(AirLoopNum).ControllerIndex(AirLoopControlNum)).AirLoopControllerIndex =
                AirLoopControlNum;
        }
        // When using controllers, size air loop coils so ControllerProps (e.g., Min/Max Actuated) can be set
        if (PrimaryAirSystems(AirLoopNum).NumControllers > 0) SimAirLoopComponents(state, AirLoopNum, FirstHVACIteration);
        PrimaryAirSystems(AirLoopNum).SizeAirloopCoil = false;
    }

    // This call to ManageControllers reinitializes the controllers actuated variables to zero
    // E.g., actuator inlet water flow
    for (int AirLoopControlNum = 1; AirLoopControlNum <= PrimaryAirSystems(AirLoopNum).NumControllers; ++AirLoopControlNum) {

        // BypassOAController is true here since we do not want to simulate the controller if it has already been simulated in the OA
        // system ControllerConvergedFlag is returned true here for water coils in OA system
        ManageControllers(state,
                          PrimaryAirSystems(AirLoopNum).ControllerName(AirLoopControlNum),
                          PrimaryAirSystems(AirLoopNum).ControllerIndex(AirLoopControlNum),
                          FirstHVACIteration,
                          AirLoopNum,
                          ControllerOperation::ColdStart,
                          ControllerConvergedFlag,
                          IsUpToDateFlag,
                          state.dataSimAirServingZones->BypassOAControllerSALC,
                          AllowWarmRestartFlag);
        // Detect whether the speculative warm restart feature is supported by each controller
        // on this air loop.
        AirLoopControlInfo(AirLoopNum).AllowWarmRestartFlag = AirLoopControlInfo(AirLoopNum).AllowWarmRestartFlag && AllowWarmRestartFlag;
    }

    // Evaluate air loop components with new actuated variables
    ++NumCalls;
    SimAirLoopComponents(state, AirLoopNum, FirstHVACIteration);
    IsUpToDateFlag = true;

    // Loop over the air sys controllers until convergence or MaxIter iterations
    for (int AirLoopControlNum = 1; AirLoopControlNum <= PrimaryAirSystems(AirLoopNum).NumControllers; ++AirLoopControlNum) {

        state.dataSimAirServingZones->IterSALC = 0;
        ControllerConvergedFlag = false;
        // if the controller can be locked out by the economizer operation and the economizer is active, leave the controller inactive
        if (AirLoopControlInfo(AirLoopNum).EconoActive) {
            // nesting this next if to try and speed this up. If economizer is not active, it doesn't matter if CanBeLockedOutByEcono =
            // true
            if (PrimaryAirSystems(AirLoopNum).CanBeLockedOutByEcono(AirLoopControlNum)) {
                ControllerConvergedFlag = true;
                continue;
            }
        }

        // For each controller in sequence, iterate until convergence
        while (!ControllerConvergedFlag) {

            ++state.dataSimAirServingZones->IterSALC;

            ManageControllers(state,
                              PrimaryAirSystems(AirLoopNum).ControllerName(AirLoopControlNum),
                              PrimaryAirSystems(AirLoopNum).ControllerIndex(AirLoopControlNum),
                              FirstHVACIteration,
                              AirLoopNum,
                              ControllerOperation::Iterate,
                              ControllerConvergedFlag,
                              IsUpToDateFlag,
                              state.dataSimAirServingZones->BypassOAControllerSALC);

            PrimaryAirSystems(AirLoopNum).ControlConverged(AirLoopControlNum) = ControllerConvergedFlag;

            if (!ControllerConvergedFlag) {
                // Only check abnormal termination if not yet converged
                // The iteration counter has been exceeded.
                if (state.dataSimAirServingZones->IterSALC > MaxIter) {
                    // Indicate that this air loop is not converged
                    AirLoopConvergedFlag = false;

                    // The warning message will be suppressed during the warm up days.
                    if (!state.dataGlobal->WarmupFlag) {
                        ++state.dataSimAirServingZones->ErrCountSALC;
                        if (state.dataSimAirServingZones->ErrCountSALC < 15) {
                            state.dataSimAirServingZones->ErrEnvironmentName = state.dataEnvrn->EnvironmentName;
                            const std::string CharErrOut = fmt::to_string(MaxIter);
                            ShowWarningError(state,
                                             format("SolveAirLoopControllers: Maximum iterations ({}) exceeded for {}, {}, at {}, {} {}",
                                                    CharErrOut,
                                                    PrimaryAirSystems(AirLoopNum).Name,
                                                    PrimaryAirSystems(AirLoopNum).ControllerName(AirLoopControlNum),
                                                    state.dataEnvrn->EnvironmentName,
                                                    state.dataEnvrn->CurMnDy,
                                                    CreateSysTimeIntervalString(state)));
                        } else {
                            if (state.dataEnvrn->EnvironmentName != state.dataSimAirServingZones->ErrEnvironmentName) {
                                state.dataSimAirServingZones->MaxErrCountSALC = 0;
                                state.dataSimAirServingZones->ErrEnvironmentName = state.dataEnvrn->EnvironmentName;
                            }
                            ShowRecurringWarningErrorAtEnd(state,
                                                           "SolveAirLoopControllers: Exceeding Maximum iterations for " +
                                                               PrimaryAirSystems(AirLoopNum).Name + " during " + state.dataEnvrn->EnvironmentName +
                                                               " continues",
                                                           state.dataSimAirServingZones->MaxErrCountSALC);
                        }
                    }

                    // It is necessary to execute this statement anytime, even if the warning message is suppressed.
                    // To continue the simulation it must be able to goto the Exit statement
                    break; // It will not converge this time
                }

                // Re-evaluate air loop components with new actuated variables
                ++NumCalls;
                // this call to SimAirLoopComponents will simulate the OA system and set the PrimaryAirSystem( AirLoopNum
                // ).ControlConverged( AirLoopControlNum ) flag for controllers of water coils in the OA system for controllers not in the
                // OA system, this flag is set above in this function
                SimAirLoopComponents(state, AirLoopNum, FirstHVACIteration);
                // pass convergence flag from OA system water coils (i.e., SolveWaterCoilController) back to this loop
                // for future reference, the PrimaryAirSystem().ControlConverged flag is set while managing OA system water coils.
                // If convergence is not achieved with OA system water coils, suspect how this flag is passed back here or why OA system
                // coils do not converge
                ControllerConvergedFlag = PrimaryAirSystems(AirLoopNum).ControlConverged(AirLoopControlNum);
                IsUpToDateFlag = true;
            }

        } // End of the Convergence Iteration

        // Update tracker for max iteration counter across all controllers on this air loops
        IterMax = max(IterMax, state.dataSimAirServingZones->IterSALC);
        // Update tracker for aggregated counter of air loop inner iterations across controllers
        // on this air loop
        IterTot += state.dataSimAirServingZones->IterSALC;

    } // End of controller loop

    // Once the controllers are converged then need to simulate the components once
    // more to ensure that they are simulated with the latest values.
    if (!IsUpToDateFlag || !AirLoopConvergedFlag) {
        ++NumCalls;
        SimAirLoopComponents(state, AirLoopNum, FirstHVACIteration);
        IsUpToDateFlag = true;
    }

    // Check that all active controllers are still convergence
    for (int AirLoopControlNum = 1; AirLoopControlNum <= PrimaryAirSystems(AirLoopNum).NumControllers; ++AirLoopControlNum) {

        ControllerConvergedFlag = false;

        ManageControllers(state,
                          PrimaryAirSystems(AirLoopNum).ControllerName(AirLoopControlNum),
                          PrimaryAirSystems(AirLoopNum).ControllerIndex(AirLoopControlNum),
                          FirstHVACIteration,
                          AirLoopNum,
                          ControllerOperation::End,
                          ControllerConvergedFlag,
                          IsUpToDateFlag,
                          state.dataSimAirServingZones->BypassOAControllerSALC);

        PrimaryAirSystems(AirLoopNum).ControlConverged(AirLoopControlNum) = ControllerConvergedFlag;

        AirLoopConvergedFlag = AirLoopConvergedFlag && ControllerConvergedFlag;
    }
}

void SolveWaterCoilController(EnergyPlusData &state,
                              bool const FirstHVACIteration,
                              int const AirLoopNum,
                              std::string const &CompName,
                              int &CompIndex,
                              std::string const &ControllerName,
                              int ControllerIndex,
                              bool const HXAssistedWaterCoil)
{

    // SUBROUTINE INFORMATION
    //       AUTHOR:  Richard Raustad (FSEC)
    //       DATE WRITTEN:  July 2017

    // PURPOSE OF THIS SUBROUTINE:
    // This subroutine solves for the controllers in the specfied air loop OA system.

    // METHODOLOGY EMPLOYED:
    // For the specified primary air system:
    // (1) the specific component in the OA system is simulated
    // (2) The controllers and their actions are simulated
    // (3) Steps 2 and 3 are repeated until the control criteria are satisfied
    // (4) convergence is passed back to SolveAirLoopControllers via PrimaryAirSystem( AirLoopNum ).ControlConverged( ControllerIndex )

    // REFERENCES: None

    // Using/Aliasing
    using namespace DataHVACControllers;
    using General::CreateSysTimeIntervalString;
    using HVACControllers::ManageControllers;
    using HVACHXAssistedCoolingCoil::SimHXAssistedCoolingCoil;
    using WaterCoils::SimulateWaterCoilComponents;

    // Locals
    // SUBROUTINE ARGUMENT DEFINITIONS:
    // TRUE if first full HVAC iteration in an HVAC timestep
    // DO loop index; there are 2 passes the 2nd is done only if mass balance fails
    // Index of the air loop being simulated
    // TRUE when primary air system & controllers simulation has converged;
    // Max number of iterations performed by controllers across this air loop
    // Aggregated number of iterations across all controllers on this air loop
    // Total number of times SimAirLoopComponents() has been invoked

    // SUBROUTINE PARAMETER DEFINITIONS:
    // Maximum iterations of an air system/controllers simulation sequence
    constexpr int MaxIter(50);

    // SUBROUTINE LOCAL VARIABLE DEFINITIONS
    // TRUE if controller supports speculative warm restart
    bool AllowWarmRestartFlag;
    // TRUE when controller has converged
    bool ControllerConvergedFlag;
    // TRUE when air loop has been evaluated with latest actuated variables
    bool IsUpToDateFlag;

    // A character string equivalent of ErrCount

    auto &PrimaryAirSystems = state.dataAirSystemsData->PrimaryAirSystems;
    auto &AirLoopControlInfo = state.dataAirLoop->AirLoopControlInfo;

    bool AirLoopCheck = false;
    if (AirLoopNum > 0) {
        AirLoopCheck = true;
    }
    state.dataSimAirServingZones->BypassOAControllerSWCC = false; // simulate OA water coil controllers
    if (AirLoopCheck) {
        state.dataSimAirServingZones->AirLoopPassSWCC = AirLoopControlInfo(AirLoopNum).AirLoopPass;
    }
    IsUpToDateFlag = false;
    if (AirLoopCheck) {
        PrimaryAirSystems(AirLoopNum).ControlConverged = false;
    }

    AllowWarmRestartFlag = true;
    if (AirLoopCheck) {
        AirLoopControlInfo(AirLoopNum).AllowWarmRestartFlag = true;
    }

    // This call to ManageControllers reinitializes the controllers actuated variables to zero

    // BypassOAController is false here since we want to simulate the controller
    ManageControllers(state,
                      ControllerName,
                      ControllerIndex,
                      FirstHVACIteration,
                      AirLoopNum,
                      ControllerOperation::ColdStart,
                      ControllerConvergedFlag,
                      IsUpToDateFlag,
                      state.dataSimAirServingZones->BypassOAControllerSWCC,
                      AllowWarmRestartFlag);

    // Detect whether the speculative warm restart feature is supported by each controller on this air loop.
    if (AirLoopCheck) {
        AirLoopControlInfo(AirLoopNum).AllowWarmRestartFlag = AirLoopControlInfo(AirLoopNum).AllowWarmRestartFlag && AllowWarmRestartFlag;
    }

    // Evaluate water coils with new actuated variables
    if (HXAssistedWaterCoil) {
        SimHXAssistedCoolingCoil(state, CompName, FirstHVACIteration, CompressorOperation::On, 0.0, CompIndex, ContFanCycCoil);
    } else {
        SimulateWaterCoilComponents(state, CompName, FirstHVACIteration, CompIndex);
    }
    IsUpToDateFlag = true;

    // Loop over the air sys controllers until convergence or MaxIter iterations
    state.dataSimAirServingZones->IterSWCC = 0;
    ControllerConvergedFlag = false;
    // if the controller can be locked out by the economizer operation and the economizer is active, leave the controller inactive
    if (AirLoopCheck) {
        if (AirLoopControlInfo(AirLoopNum).EconoActive) {
            if (PrimaryAirSystems(AirLoopNum)
                    .CanBeLockedOutByEcono(state.dataHVACControllers->ControllerProps(ControllerIndex).AirLoopControllerIndex)) {
                ControllerConvergedFlag = true;
            }
        }
    }

    // For this controller, iterate until convergence
    while (!ControllerConvergedFlag) {

        ++state.dataSimAirServingZones->IterSWCC;

        ManageControllers(state,
                          ControllerName,
                          ControllerIndex,
                          FirstHVACIteration,
                          AirLoopNum,
                          ControllerOperation::Iterate,
                          ControllerConvergedFlag,
                          IsUpToDateFlag,
                          state.dataSimAirServingZones->BypassOAControllerSWCC);

        if (AirLoopCheck) {
            PrimaryAirSystems(AirLoopNum).ControlConverged(state.dataHVACControllers->ControllerProps(ControllerIndex).AirLoopControllerIndex) =
                ControllerConvergedFlag;
        }

        if (!ControllerConvergedFlag) {
            // Only check abnormal termination if not yet converged
            // The iteration counter has been exceeded.
            if (state.dataSimAirServingZones->IterSWCC > MaxIter) {

                // The warning message will be suppressed during the warm up days.
                if (!state.dataGlobal->WarmupFlag) {
                    ++state.dataSimAirServingZones->ErrCountSWCC;
                    if (state.dataSimAirServingZones->ErrCountSWCC < 15) {
                        state.dataSimAirServingZones->ErrEnvironmentNameSolveWaterCoilController = state.dataEnvrn->EnvironmentName;
                        const std::string CharErrOut = fmt::to_string(MaxIter);
                        ShowWarningError(state,
                                         format("SolveAirLoopControllers: Maximum iterations ({}) exceeded for {}:{}, at {}, {} {}",
                                                CharErrOut,
                                                PrimaryAirSystems(AirLoopNum).Name,
                                                ControllerName,
                                                state.dataEnvrn->EnvironmentName,
                                                state.dataEnvrn->CurMnDy,
                                                CreateSysTimeIntervalString(state)));
                    } else {
                        if (state.dataEnvrn->EnvironmentName != state.dataSimAirServingZones->ErrEnvironmentNameSolveWaterCoilController) {
                            state.dataSimAirServingZones->MaxErrCountSWCC = 0;
                            state.dataSimAirServingZones->ErrEnvironmentNameSolveWaterCoilController = state.dataEnvrn->EnvironmentName;
                        }
                        ShowRecurringWarningErrorAtEnd(state,
                                                       "SolveAirLoopControllers: Exceeding Maximum iterations for " +
                                                           PrimaryAirSystems(AirLoopNum).Name + " during " + state.dataEnvrn->EnvironmentName +
                                                           " continues",
                                                       state.dataSimAirServingZones->MaxErrCountSWCC);
                    }
                }

                // It is necessary to execute this statement anytime, even if the warning message is suppressed.
                // To continue the simulation it must be able to goto the Exit statement
                break; // It will not converge this time
            }

            // Re-evaluate air loop components with new actuated variables
            if (HXAssistedWaterCoil) {
                SimHXAssistedCoolingCoil(state, CompName, FirstHVACIteration, CompressorOperation::On, 0.0, CompIndex, ContFanCycCoil);
            } else {
                SimulateWaterCoilComponents(state, CompName, FirstHVACIteration, CompIndex);
            }
            IsUpToDateFlag = true;
        }

    } // End of the Convergence Iteration

    IsUpToDateFlag = true;

    // Check that this controller is still converged

    ControllerConvergedFlag = false;

    ManageControllers(state,
                      ControllerName,
                      ControllerIndex,
                      FirstHVACIteration,
                      AirLoopNum,
                      ControllerOperation::End,
                      ControllerConvergedFlag,
                      IsUpToDateFlag,
                      state.dataSimAirServingZones->BypassOAControllerSWCC);

    // pass convergence of OA system water coils back to SolveAirLoopControllers via PrimaryAirSystem().ControlConverged flag
    if (AirLoopCheck) {
        PrimaryAirSystems(AirLoopNum).ControlConverged(state.dataHVACControllers->ControllerProps(ControllerIndex).AirLoopControllerIndex) =
            ControllerConvergedFlag;
        AirLoopControlInfo(AirLoopNum).ConvergedFlag = AirLoopControlInfo(AirLoopNum).ConvergedFlag && ControllerConvergedFlag;
    }
}

void ReSolveAirLoopControllers(
    EnergyPlusData &state, bool const FirstHVACIteration, int const AirLoopNum, bool &AirLoopConvergedFlag, int &IterMax, int &IterTot, int &NumCalls)
{

    // SUBROUTINE INFORMATION
    //             AUTHOR:  Dimitri Curtil (LBNL)
    //       DATE WRITTEN:  Feb 2006
    //           MODIFIED:
    //      RE-ENGINEERED:  This is new code

    // PURPOSE OF THIS SUBROUTINE:
    // This subroutine solves for the controllers on the specfied air loop by reusing
    // the solution from the previous HVAC iteration.
    // It is used in the context of the optimization technique referred to as
    // speculative warm restart.

    // METHODOLOGY EMPLOYED:
    // For the specified primary air system:
    // (1) each component in the system is simulated in natural order, beginning at
    //     the return air inlet and progressing to the supply air outlets. Node data
    //     is passed in the same direction.
    // (2) The controllers and their actions are simulated.

    // REFERENCES: None

    // Using/Aliasing
    using namespace DataHVACControllers;
    using HVACControllers::ManageControllers;

    // Locals
    // SUBROUTINE ARGUMENT DEFINITIONS:
    // TRUE if first full HVAC iteration in an HVAC timestep
    // DO loop index; there are 2 passes the 2nd is done only if mass balance fails
    // TRUE when primary air system & controllers simulation has converged;
    // Max number of iterations performed by controllers across all air loops
    // Aggregated number of iterations across all air loops
    // Total number of times SimAirLoopComponents() has been invoked

    // SUBROUTINE LOCAL VARIABLE DEFINITIONS
    // Controller DO loop index
    int AirLoopControlNum;
    // TRUE when controller has converged
    bool ControllerConvergedFlag;
    // TRUE when air loop needs to be refreshed.
    // Note that it is not used by ManageControllers() in the WARM_RESTART mode.
    bool IsUpToDateFlag;

    auto &PrimaryAirSystems = state.dataAirSystemsData->PrimaryAirSystems;

    // To track number of calls to SimAirLoopComponents() for each air loop
    // Represents the most computationally expensive operation in the iteration.
    // Best metric to use to assess the runtime performance of air loop simulation
    NumCalls = 0;
    IterMax = 0;
    IterTot = 0;

    AirLoopConvergedFlag = true;
    state.dataSimAirServingZones->BypassOAControllerRSALC =
        false; // not exactly sure of this but it seems all controllers need to be simulated -- don't bypass
    IsUpToDateFlag = false;
    PrimaryAirSystems(AirLoopNum).ControlConverged = false;

    // This call to ManageControllers reinitializes the controllers actuated variables to zero
    // E.g., actuator inlet water flow
    for (AirLoopControlNum = 1; AirLoopControlNum <= PrimaryAirSystems(AirLoopNum).NumControllers; ++AirLoopControlNum) {

        // BypassOAController is false here since we want to simulate the controller during ReSolveAirLoopControllers calls ?
        ManageControllers(state,
                          PrimaryAirSystems(AirLoopNum).ControllerName(AirLoopControlNum),
                          PrimaryAirSystems(AirLoopNum).ControllerIndex(AirLoopControlNum),
                          FirstHVACIteration,
                          AirLoopNum,
                          ControllerOperation::WarmRestart,
                          ControllerConvergedFlag,
                          IsUpToDateFlag,
                          state.dataSimAirServingZones->BypassOAControllerRSALC);
    }

    // Evaluate air loop components with new actuated variables
    ++NumCalls;
    SimAirLoopComponents(state, AirLoopNum, FirstHVACIteration);
    IsUpToDateFlag = true;

    // Check that all active controllers are still convergence
    // Check that actuated variables are within min/max constraints
    for (AirLoopControlNum = 1; AirLoopControlNum <= PrimaryAirSystems(AirLoopNum).NumControllers; ++AirLoopControlNum) {

        ControllerConvergedFlag = false;

        ManageControllers(state,
                          PrimaryAirSystems(AirLoopNum).ControllerName(AirLoopControlNum),
                          PrimaryAirSystems(AirLoopNum).ControllerIndex(AirLoopControlNum),
                          FirstHVACIteration,
                          AirLoopNum,
                          ControllerOperation::End,
                          ControllerConvergedFlag,
                          IsUpToDateFlag,
                          state.dataSimAirServingZones->BypassOAControllerRSALC);

        PrimaryAirSystems(AirLoopNum).ControlConverged(AirLoopControlNum) = ControllerConvergedFlag;

        AirLoopConvergedFlag = AirLoopConvergedFlag && ControllerConvergedFlag;

        // Update tracker for max iteration counter across all controllers on all air loops
        IterMax = max(IterMax, 0);
        // Update tracker for aggregated counter of air loop inner iterations across all controllers
        IterTot += 0;

    } // end of controller loop
}

void SimAirLoopComponents(EnergyPlusData &state,
                          int const AirLoopNum,         // Index of the air loop being currently simulated
                          bool const FirstHVACIteration // TRUE if first full HVAC iteration in an HVAC timestep
)
{
    // SUBROUTINE INFORMATION
    //             AUTHOR:  Dimitri Curtil (LBNL)
    //       DATE WRITTEN:  Feb 2006
    //           MODIFIED:
    //      RE-ENGINEERED:

    // PURPOSE OF THIS SUBROUTINE:
    // This simulates all components on a particular air loop in the primary air system.
    // This code used to appear in different places in SimAirLoops(). Now consolidated
    // into one subroutine called many times.

    // METHODOLOGY EMPLOYED:
    // For each branch in the air loop:
    // (1) update branch connection with (BeforeBranchSim)
    // (2) simulate each component
    // (3) update branch connection with (AfterBranchSim) to enforce continuity through splitter
    // Sets current branch number to CurBranchNum defined in MODULE DataSizing
    // Sets duct type of current branch to CurDuctType defined in MODULE DataSizing
    // Upon exiting, resets both counters to 0.

    // SUBROUTINE LOCAL VARIABLE DEFINITIONS: None
    int BranchNum; // Branch DO loop index
    int CompNum;   // Component DO loop index
    // std::string CompType; // Component type
    // std::string CompName; // Component name
    CompType CompType_Num; // Numeric equivalent for CompType

    auto &PrimaryAirSystems = state.dataAirSystemsData->PrimaryAirSystems;

    for (BranchNum = 1; BranchNum <= PrimaryAirSystems(AirLoopNum).NumBranches; ++BranchNum) { // loop over all branches in air system

        UpdateBranchConnections(state, AirLoopNum, BranchNum, BeforeBranchSim);

        state.dataSize->CurBranchNum = BranchNum;
        state.dataSize->CurDuctType = PrimaryAirSystems(AirLoopNum).Branch(BranchNum).DuctType;

        // Loop over components in branch
        for (CompNum = 1; CompNum <= PrimaryAirSystems(AirLoopNum).Branch(BranchNum).TotalComponents; ++CompNum) {
            // CompType = PrimaryAirSystem( AirLoopNum ).Branch( BranchNum ).Comp( CompNum ).TypeOf;
            // CompName = PrimaryAirSystem( AirLoopNum ).Branch( BranchNum ).Comp( CompNum ).Name;
            CompType_Num = PrimaryAirSystems(AirLoopNum).Branch(BranchNum).Comp(CompNum).CompType_Num;

            // Simulate each component on PrimaryAirSystem(AirLoopNum)%Branch(BranchNum)%Name
            SimAirLoopComponent(state,
                                PrimaryAirSystems(AirLoopNum).Branch(BranchNum).Comp(CompNum).Name,
                                CompType_Num,
                                FirstHVACIteration,
                                AirLoopNum,
                                PrimaryAirSystems(AirLoopNum).Branch(BranchNum).Comp(CompNum).CompIndex,
                                PrimaryAirSystems(AirLoopNum).Branch(BranchNum).Comp(CompNum).compPointer,
                                AirLoopNum,
                                BranchNum,
                                CompNum);
        } // End of component loop

        // Enforce continuity through the splitter
        UpdateBranchConnections(state, AirLoopNum, BranchNum, AfterBranchSim);

    } // End of branch loop

    state.dataSize->CurBranchNum = 0;
    state.dataSize->CurDuctType = DataHVACGlobals::AirDuctType::Invalid;
}

void SimAirLoopComponent(EnergyPlusData &state,
                         std::string const &CompName,   // the component Name
                         CompType const CompType_Num,   // numeric equivalent for component type
                         bool const FirstHVACIteration, // TRUE if first full HVAC iteration in an HVAC timestep
                         int const AirLoopNum,          // Primary air loop number
                         int &CompIndex,                // numeric pointer for CompType/CompName -- passed back from other routines
                         HVACSystemData *CompPointer,   // equipment actual pointer
                         int const airLoopNum,          // index to AirloopHVAC
                         int const branchNum,           // index to AirloopHVAC branch
                         int const compNum              // index to AirloopHVAC branch component
)
{

    // SUBROUTINE INFORMATION
    //             AUTHOR:  Russ Taylor, Dan Fisher, Fred Buhl
    //       DATE WRITTEN:  Oct 1997
    //           MODIFIED:  Dec 1997 Fred Buhl, Richard Raustad,FSEC Sept 2003
    //      RE-ENGINEERED:  This is new code, not reengineered

    // PURPOSE OF THIS SUBROUTINE:
    // Calls the individual air loop component simulation routines

    // METHODOLOGY EMPLOYED: None

    // REFERENCES: None

    // USE Statements
    // Using/Aliasing
    using DesiccantDehumidifiers::SimDesiccantDehumidifier;
    using EvaporativeCoolers::SimEvapCooler;
    using Fans::SimulateFanComponents;
    using Furnaces::SimFurnace;
    using HeatingCoils::SimulateHeatingCoilComponents;
    using HeatRecovery::SimHeatRecovery;
    using Humidifiers::SimHumidifier;
    using HVACDuct::SimDuct;
    using HVACDXHeatPumpSystem::SimDXHeatPumpSystem;
    using HVACHXAssistedCoolingCoil::SimHXAssistedCoolingCoil;
    using HVACMultiSpeedHeatPump::SimMSHeatPump;
    using HVACUnitaryBypassVAV::SimUnitaryBypassVAV;
    using MixedAir::ManageOutsideAirSystem;
    using SteamCoils::SimulateSteamCoilComponents;
    using UserDefinedComponents::SimCoilUserDefined;
    using WaterCoils::SimulateWaterCoilComponents;

    // SUBROUTINE LOCAL VARIABLE DEFINITIONS:
    Real64 QActual;
    int OAUnitNum = 0;           // used only for UnitarySystem call
    Real64 OAUCoilOutTemp = 0.0; // used only for UnitarySystem call
    bool ZoneEquipFlag = false;  // used only for UnitarySystem call
    bool CoolingActive = false;
    bool HeatingActive = false;

    auto &AirLoopControlInfo = state.dataAirLoop->AirLoopControlInfo;

    switch (CompType_Num) {
    case CompType::OAMixer_Num: { // 'OUTSIDE AIR SYSTEM'
        ManageOutsideAirSystem(state, CompName, FirstHVACIteration, AirLoopNum, CompIndex);
        // Fan Types for the air sys simulation
    } break;
    case CompType::Fan_Simple_CV: { // 'Fan:ConstantVolume'
        Fans::SimulateFanComponents(state, CompName, FirstHVACIteration, CompIndex);
    } break;
    case CompType::Fan_Simple_VAV: { // 'Fan:VariableVolume'
        Fans::SimulateFanComponents(state, CompName, FirstHVACIteration, CompIndex);
    } break;
    case CompType::Fan_System_Object: {                                        // "Fan:SystemModel" new for V8.6
        if (CompIndex == 0) {                                                  // 0 means has not been filled because of 1-based arrays in old fortran
            CompIndex = HVACFan::getFanObjectVectorIndex(state, CompName) + 1; // + 1 for shift from zero-based vector to 1-based compIndex
        }
        // if the fan is here, it can't (yet) really be cycling fan operation, set this ugly global in the event that there are dx coils
        // involved but the fan should really run like constant volume and not cycle with compressor
        state.dataHVACGlobal->OnOffFanPartLoadFraction = 1.0;
        state.dataHVACFan->fanObjs[CompIndex - 1]->simulate(state, _, _); // vector is 0 based, but CompIndex is 1 based so shift
    } break;
    case CompType::Fan_ComponentModel: { // 'Fan:ComponentModel'
        Fans::SimulateFanComponents(state, CompName, FirstHVACIteration, CompIndex);

        // Coil Types for the air sys simulation
        //  Currently no control for HX Assisted coils
        //  CASE(DXCoil_CoolingHXAsst)  ! 'CoilSystem:Cooling:DX:HeatExchangerAssisted'
        //    CALL SimHXAssistedCoolingCoil(CompName,FirstHVACIteration,CoilOn,0.0,CompIndex,ContFanCycCoil)
    } break;
    case CompType::WaterCoil_CoolingHXAsst: { // 'CoilSystem:Cooling:Water:HeatExchangerAssisted'
        SimHXAssistedCoolingCoil(state,
                                 CompName,
                                 FirstHVACIteration,
                                 CompressorOperation::On,
                                 DataPrecisionGlobals::constant_zero,
                                 CompIndex,
                                 ContFanCycCoil,
                                 _,
                                 _,
                                 _,
                                 QActual);
        if (QActual > 0.0) CoolingActive = true; // determine if coil is ON
    } break;
    case CompType::WaterCoil_SimpleHeat: { // 'Coil:Heating:Water'
        SimulateWaterCoilComponents(state, CompName, FirstHVACIteration, CompIndex, QActual);
        if (QActual > 0.0) HeatingActive = true; // determine if coil is ON
    } break;
    case CompType::SteamCoil_AirHeat: { // 'Coil:Heating:Steam'
        SimulateSteamCoilComponents(state, CompName, FirstHVACIteration, CompIndex, DataPrecisionGlobals::constant_zero, QActual);
        if (QActual > 0.0) HeatingActive = true; // determine if coil is ON
    } break;
    case CompType::WaterCoil_DetailedCool: { // 'Coil:Cooling:Water:DetailedGeometry'
        SimulateWaterCoilComponents(state, CompName, FirstHVACIteration, CompIndex, QActual);
        if (QActual > 0.0) CoolingActive = true; // determine if coil is ON
    } break;
    case CompType::WaterCoil_Cooling: { // 'Coil:Cooling:Water'
        SimulateWaterCoilComponents(state, CompName, FirstHVACIteration, CompIndex, QActual);
        if (QActual > 0.0) CoolingActive = true; // determine if coil is ON
        // stand-alone coils are temperature controlled (do not pass QCoilReq in argument list, QCoilReq overrides temp SP)
    } break;
    case CompType::Coil_ElectricHeat: { // 'Coil:Heating:Electric'
        SimulateHeatingCoilComponents(state, CompName, FirstHVACIteration, _, CompIndex, QActual);
        if (QActual > 0.0) HeatingActive = true; // determine if coil is ON
        // stand-alone coils are temperature controlled (do not pass QCoilReq in argument list, QCoilReq overrides temp SP)
    } break;
    case CompType::Coil_GasHeat: { // 'Coil:Heating:Fuel'
        SimulateHeatingCoilComponents(state, CompName, FirstHVACIteration, _, CompIndex, QActual);
        if (QActual > 0.0) HeatingActive = true; // determine if coil is ON
        // stand-alone coils are temperature controlled (do not pass QCoilReq in argument list, QCoilReq overrides temp SP)
    } break;
    case CompType::Coil_DeSuperHeat: { // 'Coil:Heating:Desuperheater' - heat reclaim
        SimulateHeatingCoilComponents(state, CompName, FirstHVACIteration, _, CompIndex, QActual);
        if (QActual > 0.0) HeatingActive = true; // determine if coil is ON
    } break;
    case CompType::DXSystem: { // CoilSystem:Cooling:DX  old 'AirLoopHVAC:UnitaryCoolOnly'
        if (CompPointer == nullptr) {
            UnitarySystems::UnitarySys thisSys;
            CompPointer = thisSys.factory(state, DataHVACGlobals::UnitarySys_AnyCoilType, CompName, false, 0);
            // temporary fix for saving pointer, eventually apply to UnitarySystem 25 lines down
            state.dataAirSystemsData->PrimaryAirSystems(airLoopNum).Branch(branchNum).Comp(compNum).compPointer = CompPointer;
        }
        Real64 sensOut = 0.0;
        Real64 latOut = 0.0;
        CompPointer->simulate(state,
                              CompName,
                              FirstHVACIteration,
                              AirLoopNum,
                              CompIndex,
                              HeatingActive,
                              CoolingActive,
                              OAUnitNum,
                              OAUCoilOutTemp,
                              ZoneEquipFlag,
                              sensOut,
                              latOut);

    } break;
    case CompType::DXHeatPumpSystem: { // 'CoilSystem:Heating:DX'
        SimDXHeatPumpSystem(state, CompName, FirstHVACIteration, AirLoopNum, CompIndex, _, _, QActual);
        if (QActual > 0.0) HeatingActive = true; // determine if coil is ON
    } break;
    case CompType::CoilUserDefined: { // Coil:UserDefined
        SimCoilUserDefined(state, CompName, CompIndex, AirLoopNum, HeatingActive, CoolingActive);
    } break;
    case CompType::UnitarySystemModel: { // 'AirLoopHVAC:UnitarySystem'
        Real64 sensOut = 0.0;
        Real64 latOut = 0.0;
        CompPointer->simulate(state,
                              CompName,
                              FirstHVACIteration,
                              AirLoopNum,
                              CompIndex,
                              HeatingActive,
                              CoolingActive,
                              OAUnitNum,
                              OAUCoilOutTemp,
                              ZoneEquipFlag,
                              sensOut,
                              latOut);
    } break;
    case CompType::CoilSystemWater: { // 'CoilSystemCooling:Water'
        if (CompPointer == nullptr) {
            UnitarySystems::UnitarySys thisSys;
            CompPointer = thisSys.factory(state, DataHVACGlobals::UnitarySys_AnyCoilType, CompName, false, 0);
            // temporary fix for saving pointer, eventually apply to UnitarySystem 16 lines above
            state.dataAirSystemsData->PrimaryAirSystems(airLoopNum).Branch(branchNum).Comp(compNum).compPointer = CompPointer;
        }
        Real64 sensOut = 0.0;
        Real64 latOut = 0.0;
        CompPointer->simulate(state,
                              CompName,
                              FirstHVACIteration,
                              AirLoopNum,
                              CompIndex,
                              HeatingActive,
                              CoolingActive,
                              OAUnitNum,
                              OAUCoilOutTemp,
                              ZoneEquipFlag,
                              sensOut,
                              latOut);
    } break;
    case CompType::Furnace_UnitarySys_HeatOnly:
    case CompType::Furnace_UnitarySys_HeatCool: {
        // 'AirLoopHVAC:Unitary:Furnace:HeatOnly', 'AirLoopHVAC:Unitary:Furnace:HeatCool',
        // 'AirLoopHVAC:UnitaryHeatOnly', 'AirLoopHVAC:UnitaryHeatCool'
        // 'AirLoopHVAC:UnitaryHeatPump:AirToAir', 'AirLoopHVAC:UnitaryHeatPump:WaterToAir'
        SimFurnace(state, CompName, FirstHVACIteration, AirLoopNum, CompIndex);
    } break;
    case CompType::UnitarySystem_BypassVAVSys: { // 'AirLoopHVAC:UnitaryHeatCool:VAVChangeoverBypass'
        SimUnitaryBypassVAV(state, CompName, FirstHVACIteration, AirLoopNum, CompIndex);
    } break;
    case CompType::UnitarySystem_MSHeatPump: { // 'AirLoopHVAC:UnitaryHeatPump:AirToAir:Multispeed'
        SimMSHeatPump(state, CompName, FirstHVACIteration, AirLoopNum, CompIndex);
        // Humidifier Types for the air system simulation
    } break;
    case CompType::Humidifier: { // 'Humidifier:Steam:Electric' and 'Humidifier:Steam:Gas'
        SimHumidifier(state, CompName, FirstHVACIteration, CompIndex);
        // Evap Cooler Types for the air system simulation
    } break;
    case CompType::EvapCooler: { // 'EvaporativeCooler:Direct:CelDekPad', 'EvaporativeCooler:Indirect:CelDekPad'
        // 'EvaporativeCooler:Indirect:WetCoil', 'EvaporativeCooler:Indirect:ResearchSpecial'
        SimEvapCooler(state, CompName, CompIndex, state.dataAirLoop->AirLoopFlow(AirLoopNum).FanPLR);
        // Desiccant Dehumidifier Types for the air system simulation
    } break;
    case CompType::Desiccant: { // 'Dehumidifier:Desiccant:NoFans', 'Dehumidifier:Desiccant:System'
        SimDesiccantDehumidifier(state, CompName, FirstHVACIteration, CompIndex);
        // Heat recovery
    } break;
    case CompType::HeatXchngr: { // 'HeatExchanger:AirToAir:FlatPlate', 'HeatExchanger:AirToAir:SensibleAndLatent'
        // 'HeatExchanger:Desiccant:BalancedFlow'
        SimHeatRecovery(state,
                        CompName,
                        FirstHVACIteration,
                        CompIndex,
                        AirLoopControlInfo(AirLoopNum).FanOpMode,
                        state.dataAirLoop->AirLoopFlow(AirLoopNum).FanPLR,
                        _,
                        _,
                        _,
                        AirLoopControlInfo(AirLoopNum).EconoActive,
                        AirLoopControlInfo(AirLoopNum).HighHumCtrlActive);

        // Ducts
    } break;
    case CompType::ZoneVRFasAirLoopEquip: { // 'ZoneHVAC:TerminalUnit:VariableRefrigerantFlow'
        int ControlledZoneNum = 0;
        int constexpr OAUnitNumLocal = 0;
        Real64 constexpr OAUCoilOutTempLocal = 0.0;
        bool constexpr ZoneEquipment = false;
        Real64 sysOut = 0.0;
        Real64 latOut = 0.0;
        HVACVariableRefrigerantFlow::SimulateVRF(state,
                                                 CompName,
                                                 FirstHVACIteration,
                                                 ControlledZoneNum,
                                                 CompIndex,
                                                 HeatingActive,
                                                 CoolingActive,
                                                 OAUnitNumLocal,
                                                 OAUCoilOutTempLocal,
                                                 ZoneEquipment,
                                                 sysOut,
                                                 latOut);

    } break;
    case CompType::Duct: { // 'Duct'
        SimDuct(state, CompName, FirstHVACIteration, CompIndex);
    } break;
    default:
        break;
    }

    // Set AirLoopControlInfo flag to identify coil operation for "Air Loop Coils"
    // Any coil operation from multiple coils causes flag to be TRUE
    // Flag is reset at beginning of each iteration (Subroutine SimHVAC)
    AirLoopControlInfo(AirLoopNum).CoolingActiveFlag = AirLoopControlInfo(AirLoopNum).CoolingActiveFlag || CoolingActive;
    AirLoopControlInfo(AirLoopNum).HeatingActiveFlag = AirLoopControlInfo(AirLoopNum).HeatingActiveFlag || HeatingActive;
}

void UpdateBranchConnections(EnergyPlusData &state,
                             int const AirLoopNum, // primary air system number
                             int const BranchNum,  // branch reference number
                             int const Update      // 1=BeforeBranchSim; 2=AfterBranchSim
)
{

    // SUBROUTINE INFORMATION
    //             AUTHOR:  Fred Buhl
    //       DATE WRITTEN:  Nov 1999
    //           MODIFIED:
    //      RE-ENGINEERED:  This is new code, not reengineered

    // PURPOSE OF THIS SUBROUTINE:
    // This routine passes node data from a branch exit node through a
    // splitter.

    // METHODOLOGY EMPLOYED:
    // Temperature, humidity ratio, and enthalpy are passed through from
    // the inlet to the outlets. The mass flow is divided among the outlets
    // according to the required mass flows established by the zone equipment
    // simulation. The required mass flows are were stored in the node data
    // as MassFlowRateSetPoints in the InitAirLoops routine.

    // Using/Aliasing
    using Psychrometrics::PsyTdbFnHW;

    int OutletNum;                  // splitter outlet DO loop index
    int InletNum;                   // mixer inlet DO loop index
    int InletNodeNum;               // node number of splitter inlet node
    int OutletNodeNum;              // node number of a splitter outlet node
    int RABNodeNum;                 // splitter outlet RAB node
    int NonRABNodeNum;              // splitter outlet nonRAB node
    Real64 MassFlowRateSetSum;      // sum of mass flow rate setpoints for splitter outlet nodes
    Real64 MassFlowRateOut;         // outlet mass flow rate of mixer
    Real64 MassFlowRateMinAvailOut; // outlet minimum available mass flow rate
    Real64 OutletHumRat;            // outlet humidity ratio of mixer
    Real64 OutletEnthalpy;          // outlet enthalpy of mixer
    Real64 OutletPress;
    Real64 OutletCO2; // outlet CO2 of mixer
    Real64 OutletGC;  // outlet generic contaminant of mixer
    MassFlowRateSetSum = 0.0;
    MassFlowRateOut = 0.0;
    MassFlowRateMinAvailOut = 0.0;
    OutletHumRat = 0.0;
    OutletEnthalpy = 0.0;
    OutletPress = 0.0;
    RABNodeNum = 0;
    NonRABNodeNum = 0;
    OutletCO2 = 0.0;
    OutletGC = 0.0;

    auto &PrimaryAirSystems = state.dataAirSystemsData->PrimaryAirSystems;
    auto &AirLoopControlInfo = state.dataAirLoop->AirLoopControlInfo;

    if (PrimaryAirSystems(AirLoopNum).Splitter.Exists && Update == AfterBranchSim) {
        // if we are at an inlet branch, pass data through the splitter
        if (PrimaryAirSystems(AirLoopNum).Splitter.BranchNumIn == BranchNum) {
            InletNodeNum = PrimaryAirSystems(AirLoopNum).Splitter.NodeNumIn;
            // Pass node data through the splitter
            for (OutletNum = 1; OutletNum <= PrimaryAirSystems(AirLoopNum).Splitter.TotalOutletNodes; ++OutletNum) {
                OutletNodeNum = PrimaryAirSystems(AirLoopNum).Splitter.NodeNumOut(OutletNum);
                state.dataLoopNodes->Node(OutletNodeNum).Temp = state.dataLoopNodes->Node(InletNodeNum).Temp;
                state.dataLoopNodes->Node(OutletNodeNum).HumRat = state.dataLoopNodes->Node(InletNodeNum).HumRat;
                state.dataLoopNodes->Node(OutletNodeNum).Enthalpy = state.dataLoopNodes->Node(InletNodeNum).Enthalpy;
                state.dataLoopNodes->Node(OutletNodeNum).Press = state.dataLoopNodes->Node(InletNodeNum).Press;
                MassFlowRateSetSum +=
                    min(state.dataLoopNodes->Node(OutletNodeNum).MassFlowRateSetPoint, state.dataLoopNodes->Node(OutletNodeNum).MassFlowRateMaxAvail);
                if (state.dataContaminantBalance->Contaminant.CO2Simulation) {
                    state.dataLoopNodes->Node(OutletNodeNum).CO2 = state.dataLoopNodes->Node(InletNodeNum).CO2;
                }
                if (state.dataContaminantBalance->Contaminant.GenericContamSimulation) {
                    state.dataLoopNodes->Node(OutletNodeNum).GenContam = state.dataLoopNodes->Node(InletNodeNum).GenContam;
                }
            }
            if (!PrimaryAirSystems(AirLoopNum).RABExists) {
                // set the outlet mass flows
                for (OutletNum = 1; OutletNum <= PrimaryAirSystems(AirLoopNum).Splitter.TotalOutletNodes; ++OutletNum) {
                    OutletNodeNum = PrimaryAirSystems(AirLoopNum).Splitter.NodeNumOut(OutletNum);
                    if (MassFlowRateSetSum < SmallMassFlow || state.dataLoopNodes->Node(InletNodeNum).MassFlowRate < SmallMassFlow) {
                        state.dataLoopNodes->Node(OutletNodeNum).MassFlowRate = 0.0;
                    } else {
                        state.dataLoopNodes->Node(OutletNodeNum).MassFlowRate = state.dataLoopNodes->Node(InletNodeNum).MassFlowRate *
                                                                                (min(state.dataLoopNodes->Node(OutletNodeNum).MassFlowRateSetPoint,
                                                                                     state.dataLoopNodes->Node(OutletNodeNum).MassFlowRateMaxAvail) /
                                                                                 MassFlowRateSetSum);
                    }
                    state.dataLoopNodes->Node(OutletNodeNum).MassFlowRateMaxAvail = state.dataLoopNodes->Node(InletNodeNum).MassFlowRateMaxAvail;
                    state.dataLoopNodes->Node(OutletNodeNum).MassFlowRateMinAvail = 0.0;
                }
            } else { // set the RAB flow rates
                RABNodeNum = PrimaryAirSystems(AirLoopNum).RABSplitOutNode;
                NonRABNodeNum = PrimaryAirSystems(AirLoopNum).OtherSplitOutNode;
                if (AirLoopControlInfo(AirLoopNum).EconoActive) {
                    state.dataLoopNodes->Node(RABNodeNum).MassFlowRate = 0.0;
                    state.dataLoopNodes->Node(NonRABNodeNum).MassFlowRate = state.dataLoopNodes->Node(InletNodeNum).MassFlowRate;
                } else {
                    state.dataLoopNodes->Node(RABNodeNum).MassFlowRate = state.dataLoopNodes->Node(RABNodeNum).MassFlowRateSetPoint;
                    state.dataLoopNodes->Node(NonRABNodeNum).MassFlowRate =
                        state.dataLoopNodes->Node(InletNodeNum).MassFlowRate - state.dataLoopNodes->Node(RABNodeNum).MassFlowRate;
                    if (state.dataLoopNodes->Node(NonRABNodeNum).MassFlowRate <= state.dataAirLoop->AirLoopFlow(AirLoopNum).MinOutAir) {
                        state.dataLoopNodes->Node(NonRABNodeNum).MassFlowRate =
                            min(state.dataAirLoop->AirLoopFlow(AirLoopNum).MinOutAir, state.dataLoopNodes->Node(InletNodeNum).MassFlowRate);
                        state.dataLoopNodes->Node(RABNodeNum).MassFlowRate =
                            state.dataLoopNodes->Node(InletNodeNum).MassFlowRate - state.dataLoopNodes->Node(NonRABNodeNum).MassFlowRate;
                    }
                }
            }
        }
    }

    if (PrimaryAirSystems(AirLoopNum).Mixer.Exists && Update == BeforeBranchSim) {
        // if we are at a mixer outlet branch, calculate the outlet branch conditions
        if (PrimaryAirSystems(AirLoopNum).Mixer.BranchNumOut == BranchNum) {
            OutletNodeNum = PrimaryAirSystems(AirLoopNum).Mixer.NodeNumOut;
            // get the outlet mass flow rate and the outlet minavail mass flow rate
            for (InletNum = 1; InletNum <= PrimaryAirSystems(AirLoopNum).Mixer.TotalInletNodes; ++InletNum) {
                InletNodeNum = PrimaryAirSystems(AirLoopNum).Mixer.NodeNumIn(InletNum);
                MassFlowRateOut += state.dataLoopNodes->Node(InletNodeNum).MassFlowRate;
                MassFlowRateMinAvailOut += state.dataLoopNodes->Node(InletNodeNum).MassFlowRateMinAvail;
            }
            // set the outlet mass flow
            state.dataLoopNodes->Node(OutletNodeNum).MassFlowRate = MassFlowRateOut;
            state.dataLoopNodes->Node(OutletNodeNum).MassFlowRateMinAvail = MassFlowRateMinAvailOut;
            state.dataLoopNodes->Node(OutletNodeNum).MassFlowRateMaxAvail = state.dataLoopNodes->Node(OutletNodeNum).MassFlowRateMax;
            // calculate the outlet humidity ratio and enthalpy and pressure
            if (MassFlowRateOut > 0.0) {
                for (InletNum = 1; InletNum <= PrimaryAirSystems(AirLoopNum).Mixer.TotalInletNodes; ++InletNum) {
                    InletNodeNum = PrimaryAirSystems(AirLoopNum).Mixer.NodeNumIn(InletNum);
                    OutletHumRat +=
                        (state.dataLoopNodes->Node(InletNodeNum).MassFlowRate * state.dataLoopNodes->Node(InletNodeNum).HumRat) / MassFlowRateOut;
                    OutletEnthalpy +=
                        (state.dataLoopNodes->Node(InletNodeNum).MassFlowRate * state.dataLoopNodes->Node(InletNodeNum).Enthalpy) / MassFlowRateOut;
                    OutletPress +=
                        (state.dataLoopNodes->Node(InletNodeNum).MassFlowRate * state.dataLoopNodes->Node(InletNodeNum).Press) / MassFlowRateOut;
                    if (state.dataContaminantBalance->Contaminant.CO2Simulation) {
                        OutletCO2 +=
                            (state.dataLoopNodes->Node(InletNodeNum).MassFlowRate * state.dataLoopNodes->Node(InletNodeNum).CO2) / MassFlowRateOut;
                    }
                    if (state.dataContaminantBalance->Contaminant.GenericContamSimulation) {
                        OutletGC += (state.dataLoopNodes->Node(InletNodeNum).MassFlowRate * state.dataLoopNodes->Node(InletNodeNum).GenContam) /
                                    MassFlowRateOut;
                    }
                }
            } else {
                InletNodeNum = PrimaryAirSystems(AirLoopNum).Mixer.NodeNumIn(1);
                OutletHumRat = state.dataLoopNodes->Node(InletNodeNum).HumRat;
                OutletEnthalpy = state.dataLoopNodes->Node(InletNodeNum).Enthalpy;
                OutletPress = state.dataLoopNodes->Node(InletNodeNum).Press;
                if (state.dataContaminantBalance->Contaminant.CO2Simulation) {
                    OutletCO2 = state.dataLoopNodes->Node(InletNodeNum).CO2;
                }
                if (state.dataContaminantBalance->Contaminant.GenericContamSimulation) {
                    OutletGC = state.dataLoopNodes->Node(InletNodeNum).GenContam;
                }
            }
            state.dataLoopNodes->Node(OutletNodeNum).HumRat = OutletHumRat;
            state.dataLoopNodes->Node(OutletNodeNum).Enthalpy = OutletEnthalpy;
            state.dataLoopNodes->Node(OutletNodeNum).Press = OutletPress;
            // calculate the outlet temperature
            state.dataLoopNodes->Node(OutletNodeNum).Temp = PsyTdbFnHW(OutletEnthalpy, OutletHumRat);
            if (state.dataContaminantBalance->Contaminant.CO2Simulation) {
                state.dataLoopNodes->Node(OutletNodeNum).CO2 = OutletCO2;
            }
            if (state.dataContaminantBalance->Contaminant.GenericContamSimulation) {
                state.dataLoopNodes->Node(OutletNodeNum).GenContam = OutletGC;
            }
        }
    }
}

void ResolveSysFlow(EnergyPlusData &state,
                    int const SysNum, // the primary air system number
                    bool &SysReSim    // Set to TRUE if mass balance fails and resimulation is needed
)
{

    // SUBROUTINE INFORMATION
    //             AUTHOR:  Fred Buhl
    //       DATE WRITTEN:  Dec 1999
    //           MODIFIED:
    //      RE-ENGINEERED:  This is new code, not reengineered

    // PURPOSE OF THIS SUBROUTINE:
    // This subroutines checks for mass flow balance in all air system branches
    // and across all connections. If there is a failure of mass flow
    // balance, mass flows are imposed to achieve mass flow balance and
    // the resimulate flag SysReSim is set to true.

    // METHODOLOGY EMPLOYED:
    // Node()%MassFlowRateMaxAvail for every node is set to the minimum
    // Node()%MassFlowRateMaxAvail on each branch.  Mass balance is imposed
    // at the branch connections. System inlet mass flows are forced to
    // be less than or equal to the resulting inlet MassFlowRateMaxAvails.

    int BranchNum;                 // branch DO loop index
    int NodeIndex;                 // node on branch DO loop index
    Real64 MassFlowRateOutSum;     // sum of splitter outlet mass flow rates (imposed)
    Real64 BranchMassFlowMaxAvail; // branch level maximum flow rate possible
    int OutletNum;                 // splitter outlet DO loop index
    int OutletNodeNum;             // a splitter outlet node number
    int InletNodeNum;              // splitter inlet node number
    int NodeNum;                   // a node number
    int NodeNumNext;               // node number of next node on a branch
    int InNodeNum;                 // air system inlet node
    int InBranchNum;               // air system inlet branch number
    int InBranchIndex;             // air sys inlet branch DO loop index

    auto &PrimaryAirSystems = state.dataAirSystemsData->PrimaryAirSystems;
    auto &AirLoopControlInfo = state.dataAirLoop->AirLoopControlInfo;

    // Find the minimum MassFlowMaxAvail for each branch in the system and store it on the branch inlet node.
    // Check for mass flow conservation on each branch. Set SysReSim to TRUE is mass flow not conserved.
    for (BranchNum = 1; BranchNum <= PrimaryAirSystems(SysNum).NumBranches; ++BranchNum) { // loop over branches in system
        // Initialize branch max avail mass flow to max avail mass flow at outlet node
        BranchMassFlowMaxAvail = state.dataLoopNodes->Node(PrimaryAirSystems(SysNum).Branch(BranchNum).NodeNumOut).MassFlowRateMaxAvail;
        for (NodeIndex = 1; NodeIndex <= PrimaryAirSystems(SysNum).Branch(BranchNum).TotalNodes; ++NodeIndex) { // loop over nodes on branch
            // Get the new smallest max avail mass flow
            NodeNum = PrimaryAirSystems(SysNum).Branch(BranchNum).NodeNum(NodeIndex);
            BranchMassFlowMaxAvail = min(BranchMassFlowMaxAvail, state.dataLoopNodes->Node(NodeNum).MassFlowRateMaxAvail);
            // Check for mass flow conservation on the branch
            if (NodeIndex < PrimaryAirSystems(SysNum).Branch(BranchNum).TotalNodes) {
                // Set ReSim flag to TRUE if mass flow not conserved on this branch
                NodeNumNext = PrimaryAirSystems(SysNum).Branch(BranchNum).NodeNum(NodeIndex + 1);
                if (NodeNum == PrimaryAirSystems(SysNum).OASysInletNodeNum) continue; // don't enforce mass balance across OA Sys
                // Changeover bypass system connected to a plenum or mixer will need to include the bypass flow rate
                if (std::abs(state.dataLoopNodes->Node(NodeNum).MassFlowRate - state.dataLoopNodes->Node(NodeNumNext).MassFlowRate -
                             state.dataAirLoop->AirLoopFlow(SysNum).BypassMassFlow) > SmallMassFlow)
                    SysReSim = true;
            }
        } // end node loop
        // Store the minimum MassFlowMaxAvail for this branch on the branch inlet node (AirloopHVAC supply inlet node)
        state.dataLoopNodes->Node(PrimaryAirSystems(SysNum).Branch(BranchNum).NodeNumIn).MassFlowRateMaxAvail = BranchMassFlowMaxAvail;
    } // end branch loop
    // force resimulation for fan-cycling, nonsimple systems
    if (!AirLoopControlInfo(SysNum).Simple && AirLoopControlInfo(SysNum).CyclingFan) {
        SysReSim = true;
    }

    // If mass flow conserved on each branch, check for mass balance across splitter
    if (!SysReSim && PrimaryAirSystems(SysNum).Splitter.Exists) {
        MassFlowRateOutSum = 0.0;
        InletNodeNum = PrimaryAirSystems(SysNum).Splitter.NodeNumIn;
        // Get sum of splitter outlet mass flows
        for (OutletNum = 1; OutletNum <= PrimaryAirSystems(SysNum).Splitter.TotalOutletNodes; ++OutletNum) {
            OutletNodeNum = PrimaryAirSystems(SysNum).Splitter.NodeNumOut(OutletNum);
            MassFlowRateOutSum += state.dataLoopNodes->Node(OutletNodeNum).MassFlowRate;
        }
        // Check whether sum of splitter outlet mass flows equals splitter inlet flow.
        if (std::abs(MassFlowRateOutSum - state.dataLoopNodes->Node(InletNodeNum).MassFlowRate) > SmallMassFlow) SysReSim = true;
    }

    //// Resimulate if the zone air mass flow conservation convergence critreon is not met
    if (state.dataHVACGlobal->ZoneMassBalanceHVACReSim) SysReSim = true;

    // If mass balance failed, resimulation is needed. Impose a mass balance for the new simulation.
    if (SysReSim) {
        // Set the MassFlowRateMaxAvail on each node to the minimum MassFlowRateMaxAvail for the branch.
        for (BranchNum = 1; BranchNum <= PrimaryAirSystems(SysNum).NumBranches; ++BranchNum) {                      // loop over branches in system
            for (NodeIndex = 2; NodeIndex <= PrimaryAirSystems(SysNum).Branch(BranchNum).TotalNodes; ++NodeIndex) { // loop over nodes on branch
                NodeNum = PrimaryAirSystems(SysNum).Branch(BranchNum).NodeNum(NodeIndex);
                state.dataLoopNodes->Node(NodeNum).MassFlowRateMaxAvail =
                    state.dataLoopNodes->Node(PrimaryAirSystems(SysNum).Branch(BranchNum).NodeNumIn).MassFlowRateMaxAvail;
            }
        }

        // Impose mass balance at splitter
        if (PrimaryAirSystems(SysNum).Splitter.Exists) {
            InBranchNum = PrimaryAirSystems(SysNum).Splitter.BranchNumIn;
            MassFlowRateOutSum = 0.0;
            InletNodeNum = PrimaryAirSystems(SysNum).Splitter.NodeNumIn;
            for (OutletNum = 1; OutletNum <= PrimaryAirSystems(SysNum).Splitter.TotalOutletNodes; ++OutletNum) {
                OutletNodeNum = PrimaryAirSystems(SysNum).Splitter.NodeNumOut(OutletNum);
                MassFlowRateOutSum +=
                    min(state.dataLoopNodes->Node(OutletNodeNum).MassFlowRateMaxAvail, state.dataLoopNodes->Node(OutletNodeNum).MassFlowRateSetPoint);
            }
            // set the splitter inlet Max Avail mass flow rate
            if (state.dataLoopNodes->Node(InletNodeNum).MassFlowRateMaxAvail > MassFlowRateOutSum + SmallMassFlow) {
                state.dataLoopNodes->Node(InletNodeNum).MassFlowRateMaxAvail = MassFlowRateOutSum;
            }
            // Pass the splitter inlet Max Avail mass flow rate upstream to the mixed air node
            for (NodeIndex = PrimaryAirSystems(SysNum).Branch(InBranchNum).TotalNodes - 1; NodeIndex >= 1; --NodeIndex) {
                NodeNum = PrimaryAirSystems(SysNum).Branch(InBranchNum).NodeNum(NodeIndex);
                state.dataLoopNodes->Node(NodeNum).MassFlowRateMaxAvail = state.dataLoopNodes->Node(InletNodeNum).MassFlowRateMaxAvail;
                if (NodeNum == PrimaryAirSystems(SysNum).OASysOutletNodeNum) break;
            }
        }

        // Make sure air system inlet nodes have flow consistent with MassFlowRateMaxAvail
        for (InBranchIndex = 1; InBranchIndex <= PrimaryAirSystems(SysNum).NumInletBranches; ++InBranchIndex) {
            InBranchNum = PrimaryAirSystems(SysNum).InletBranchNum[InBranchIndex - 1];
            InNodeNum = PrimaryAirSystems(SysNum).Branch(InBranchNum).NodeNumIn;
            state.dataLoopNodes->Node(InNodeNum).MassFlowRate =
                min(state.dataLoopNodes->Node(InNodeNum).MassFlowRate, state.dataLoopNodes->Node(InNodeNum).MassFlowRateMaxAvail);
        }
    }
}

void SizeAirLoops(EnergyPlusData &state)
{

    // SUBROUTINE INFORMATION:
    //       AUTHOR         Fred Buhl
    //       DATE WRITTEN   February 2001
    //       MODIFIED       na
    //       RE-ENGINEERED  na

    // PURPOSE OF THIS SUBROUTINE:
    // Will perform central air system sizing simulations. Right now just
    // initializes system sizing arrays. Calculations based on System Sizing
    // input and the Zone Sizing simulations are done in UpdateSysSizing.

    // METHODOLOGY EMPLOYED:
    // Will run purchased hot and chilled water type simulations to determine
    // central plant flow rates. Right now just uses one time flag to call
    // SetUpSysSizingArrays.

    if (state.dataSimAirServingZones->SizeAirLoopsOneTimeFlag) {
        SetUpSysSizingArrays(state);
        state.dataSimAirServingZones->SizeAirLoopsOneTimeFlag = false;
    }
}

void SizeAirLoopBranches(EnergyPlusData &state, int const AirLoopNum, int const BranchNum)
{

    // SUBROUTINE INFORMATION:
    //       AUTHOR         Fred Buhl
    //       DATE WRITTEN   September 2001
    //       MODIFIED       na
    //       RE-ENGINEERED  na

    // PURPOSE OF THIS SUBROUTINE:
    // This subroutine is for sizing air loop branches for which flow rates have not been
    // specified in the input.

    // METHODOLOGY EMPLOYED:
    // Obtains flow rates from the zone or system sizing arrays.

    // Using/Aliasing
    using namespace DataSizing;
    using HVACHXAssistedCoolingCoil::GetHXCoilType;
    using HVACHXAssistedCoolingCoil::GetHXDXCoilName;
    using WaterCoils::SetCoilDesFlow;

    std::string CompType; // Component type
    std::string CompName; // Component name
    std::string CoilName;
    std::string CoilType;
    std::string ScalableSM;                    // scalable sizing methods label for reporting
    SimAirServingZones::CompType CompType_Num; // Numeric equivalent for CompType
    int CompNum;
    bool ErrorsFound;

    auto &FinalSysSizing = state.dataSize->FinalSysSizing;
    auto &PrimaryAirSystems = state.dataAirSystemsData->PrimaryAirSystems;

    ErrorsFound = false;

    if (BranchNum == 1) {

        if (PrimaryAirSystems(AirLoopNum).DesignVolFlowRate == AutoSize) {
            CheckSysSizing(state, "AirLoopHVAC", PrimaryAirSystems(AirLoopNum).Name);
            PrimaryAirSystems(AirLoopNum).DesignVolFlowRate = FinalSysSizing(AirLoopNum).DesMainVolFlow;
            switch (FinalSysSizing(AirLoopNum).ScaleCoolSAFMethod) {
            case FlowPerFloorArea: {
                ScalableSM = "User-Specified(scaled by flow / area) ";
            } break;
            case FractionOfAutosizedCoolingAirflow: {
                ScalableSM = "User-Specified(scaled by fractional multiplier) ";
            } break;
            case FlowPerCoolingCapacity: {
                ScalableSM = "User-Specified(scaled by flow / capacity) ";
            } break;
            default: {
                ScalableSM = "Design ";
            } break;
            }
            BaseSizer::reportSizerOutput(state,
                                         "AirLoopHVAC",
                                         PrimaryAirSystems(AirLoopNum).Name,
                                         ScalableSM + "Supply Air Flow Rate [m3/s]",
                                         PrimaryAirSystems(AirLoopNum).DesignVolFlowRate);
            // Initialize MaxOutAir for DOAS loops with no actual OASys, systems with an OA controller will overwrite this is
            // CalcOAController
            if (PrimaryAirSystems(AirLoopNum).isAllOA)
                state.dataAirLoop->AirLoopFlow(AirLoopNum).MaxOutAir = PrimaryAirSystems(AirLoopNum).DesignVolFlowRate * state.dataEnvrn->StdRhoAir;
        }

        if (allocated(FinalSysSizing) && FinalSysSizing(AirLoopNum).SysAirMinFlowRatWasAutoSized) {
            BaseSizer::reportSizerOutput(state,
                                         "AirLoopHVAC",
                                         PrimaryAirSystems(AirLoopNum).Name,
                                         "Central Heating Maximum System Air Flow Ratio",
                                         FinalSysSizing(AirLoopNum).SysAirMinFlowRat);
        }

        if (PrimaryAirSystems(AirLoopNum).DesignVolFlowRate < SmallAirVolFlow) {
            ShowSevereError(state,
                            format("SizeAirLoopBranches: AirLoopHVAC {} has air flow less than {:.4R} m3/s.",
                                   PrimaryAirSystems(AirLoopNum).Name,
                                   SmallAirVolFlow));
            ShowContinueError(state,
                              format("Primary air system volumetric flow rate = {:.4R} m3/s.", PrimaryAirSystems(AirLoopNum).DesignVolFlowRate));
            ShowContinueError(state, "Check flow rate inputs for components in this air loop and,");
            ShowContinueError(state, "if autosized, check Sizing:Zone and Sizing:System objects and related inputs.");
            ShowFatalError(state, "Previous condition causes termination.");
        }
    }

    // Loop over components in branch; pass the design air flow rate to the coil components that don't have
    // design air flow as an input
    for (CompNum = 1; CompNum <= PrimaryAirSystems(AirLoopNum).Branch(BranchNum).TotalComponents; ++CompNum) {
        CompType = PrimaryAirSystems(AirLoopNum).Branch(BranchNum).Comp(CompNum).TypeOf;
        CompName = PrimaryAirSystems(AirLoopNum).Branch(BranchNum).Comp(CompNum).Name;
        CompType_Num = PrimaryAirSystems(AirLoopNum).Branch(BranchNum).Comp(CompNum).CompType_Num;
        if (CompType_Num == CompType::WaterCoil_DetailedCool || CompType_Num == CompType::WaterCoil_SimpleHeat ||
            CompType_Num == CompType::WaterCoil_CoolingHXAsst) {
            if (CompType_Num == CompType::WaterCoil_CoolingHXAsst) {
                CoilName = GetHXDXCoilName(state, CompType, CompName, ErrorsFound);
                CoilType = GetHXCoilType(state, CompType, CompName, ErrorsFound);
            } else {
                CoilName = CompName;
                CoilType = CompType;
            }
            SetCoilDesFlow(state, CoilType, CoilName, PrimaryAirSystems(AirLoopNum).DesignVolFlowRate, ErrorsFound);
        }
    } // End of component loop
    if (ErrorsFound) {
        ShowFatalError(state, "Preceding sizing errors cause program termination");
    }
}

void SetUpSysSizingArrays(EnergyPlusData &state)
{

    // SUBROUTINE INFORMATION:
    //       AUTHOR         Fred Buhl
    //       DATE WRITTEN   February 2001

    // PURPOSE OF THIS SUBROUTINE:
    // Allocate and fill the SysSizing data array.

    // METHODOLOGY EMPLOYED:
    // Uses data from System Sizing input and the system to zone connection data
    // calculated in InitAirLoops and stored in AirToZoneNodeInfo in DataLoopNode..

    bool ErrorsFound(false); // Set to true if errors in input, fatal at end of routine
    int numAirTerminalUnits = state.dataSize->NumAirTerminalUnits;
    int numPrimaryAirSys = state.dataHVACGlobal->NumPrimaryAirSys;
    // have moved a large number of std 62.1 variables to DataSizing.hh so they can be used outside of this routine

    // allocate arrays used to store values for standard 62.1 tabular report
    if (!allocated(state.dataSize->VpzClgByZone)) {
        state.dataSize->VdzClgByZone.dimension(numAirTerminalUnits, 0.0);
        state.dataSize->VdzMinClgByZone.dimension(numAirTerminalUnits, 0.0);
        state.dataSize->VdzHtgByZone.dimension(numAirTerminalUnits, 0.0);
        state.dataSize->VdzMinHtgByZone.dimension(numAirTerminalUnits, 0.0);
        state.dataSize->ZdzClgByZone.dimension(numAirTerminalUnits, 0.0);
        state.dataSize->ZdzHtgByZone.dimension(numAirTerminalUnits, 0.0);
        state.dataSize->VpzClgByZone.dimension(numAirTerminalUnits, 0.0);
        state.dataSize->VpzMinClgByZone.dimension(numAirTerminalUnits, 0.0);
        state.dataSize->VpzHtgByZone.dimension(numAirTerminalUnits, 0.0);
        state.dataSize->VpzMinHtgByZone.dimension(numAirTerminalUnits, 0.0);
        state.dataSize->VbzByZone.dimension(numAirTerminalUnits, 0.0);
        state.dataSize->VpzClgSumBySys.dimension(numPrimaryAirSys, 0.0);
        state.dataSize->VpzHtgSumBySys.dimension(numPrimaryAirSys, 0.0);
        state.dataSize->PzSumBySys.dimension(numPrimaryAirSys, 0.0);
        state.dataSize->PsBySys.dimension(numPrimaryAirSys, 0.0);
        state.dataSize->DBySys.dimension(numPrimaryAirSys, 0.0);
        state.dataSize->SumRpxPzBySys.dimension(numPrimaryAirSys, 0.0);
        state.dataSize->SumRaxAzBySys.dimension(numPrimaryAirSys, 0.0);
        state.dataSize->PeakPsOccurrenceDateTimeStringBySys.dimension(numPrimaryAirSys, "");
        state.dataSize->PeakPsOccurrenceEnvironmentStringBySys.dimension(numPrimaryAirSys, "");
        state.dataSize->VouBySys.dimension(numPrimaryAirSys, 0.0);
        state.dataSize->VpsClgBySys.dimension(numPrimaryAirSys, 0.0);
        state.dataSize->VpsHtgBySys.dimension(numPrimaryAirSys, 0.0);
    }

    for (int SysSizIndex = 1; SysSizIndex <= state.dataSize->NumSysSizInput; ++SysSizIndex) {
        auto &sysSizInput = state.dataSize->SysSizInput(SysSizIndex);
        sysSizInput.AirLoopNum = UtilityRoutines::FindItemInList(sysSizInput.AirPriLoopName, state.dataAirSystemsData->PrimaryAirSystems);
        if (sysSizInput.AirLoopNum == 0) {
            ShowSevereError(state, format("Sizing:System: {} references unknown AirLoopHVAC", sysSizInput.AirPriLoopName));
            ErrorsFound = true;
        }
    }
    if (ErrorsFound) {
        ShowFatalError(state, "Errors found in Sizing:System input");
    }

    state.dataSize->SysSizing.allocate(state.dataEnvrn->TotDesDays + state.dataEnvrn->TotRunDesPersDays, numPrimaryAirSys);
    state.dataSize->FinalSysSizing.allocate(numPrimaryAirSys);
    state.dataSize->CalcSysSizing.allocate(numPrimaryAirSys);
    state.dataSize->SysSizPeakDDNum.allocate(numPrimaryAirSys);

    for (int AirLoopNum = 1; AirLoopNum <= numPrimaryAirSys; ++AirLoopNum) {
        auto &primaryAirSystems = state.dataAirSystemsData->PrimaryAirSystems(AirLoopNum);
        int SysSizNum = UtilityRoutines::FindItemInList(primaryAirSystems.Name, state.dataSize->SysSizInput, &SystemSizingInputData::AirPriLoopName);
        if (SysSizNum <= 0) {
            SysSizNum = 1;
            ShowWarningError(
                state,
                format(
                    "SetUpSysSizingArrays: Sizing for System (HVACAirLoop)=\" {}\" will use Sizing:System specifications listed for System=\" {}\".",
                    primaryAirSystems.Name,
                    state.dataSize->SysSizInput(1).AirPriLoopName));
        }
        auto &sysSizInput = state.dataSize->SysSizInput(SysSizNum);
        for (int DesDayEnvrnNum = 1; DesDayEnvrnNum <= state.dataEnvrn->TotDesDays + state.dataEnvrn->TotRunDesPersDays; ++DesDayEnvrnNum) {
            auto &sysSizing = state.dataSize->SysSizing(DesDayEnvrnNum, AirLoopNum);
            // move data from system sizing input
            sysSizing.AirPriLoopName = primaryAirSystems.Name;
            sysSizing.loadSizingType = sysSizInput.loadSizingType;
            sysSizing.coolingPeakLoad = sysSizInput.coolingPeakLoad;
            sysSizing.CoolCapControl = sysSizInput.CoolCapControl;
            sysSizing.DesOutAirVolFlow = sysSizInput.DesOutAirVolFlow;
            sysSizing.SysAirMinFlowRat = sysSizInput.SysAirMinFlowRat;
            sysSizing.SysAirMinFlowRatWasAutoSized = sysSizInput.SysAirMinFlowRatWasAutoSized;
            sysSizing.PreheatTemp = sysSizInput.PreheatTemp;
            sysSizing.PreheatHumRat = sysSizInput.PreheatHumRat;
            sysSizing.PrecoolTemp = sysSizInput.PrecoolTemp;
            sysSizing.PrecoolHumRat = sysSizInput.PrecoolHumRat;
            sysSizing.CoolSupTemp = sysSizInput.CoolSupTemp;
            sysSizing.HeatSupTemp = sysSizInput.HeatSupTemp;
            sysSizing.CoolSupHumRat = sysSizInput.CoolSupHumRat;
            sysSizing.HeatSupHumRat = sysSizInput.HeatSupHumRat;
            sysSizing.SizingOption = sysSizInput.SizingOption;
            if (primaryAirSystems.isAllOA) {
                sysSizing.CoolOAOption = OAControl::AllOA;
                sysSizing.HeatOAOption = OAControl::AllOA;
            } else {
                sysSizing.CoolOAOption = sysSizInput.CoolOAOption;
                sysSizing.HeatOAOption = sysSizInput.HeatOAOption;
            }
            sysSizing.CoolAirDesMethod = sysSizInput.CoolAirDesMethod;
            sysSizing.HeatAirDesMethod = sysSizInput.HeatAirDesMethod;
            sysSizing.ScaleCoolSAFMethod = sysSizInput.ScaleCoolSAFMethod;
            sysSizing.ScaleHeatSAFMethod = sysSizInput.ScaleHeatSAFMethod;
            sysSizing.CoolingCapMethod = sysSizInput.CoolingCapMethod;
            sysSizing.HeatingCapMethod = sysSizInput.HeatingCapMethod;
            sysSizing.InpDesCoolAirFlow = sysSizInput.DesCoolAirFlow;
            sysSizing.InpDesHeatAirFlow = sysSizInput.DesHeatAirFlow;
            sysSizing.MaxZoneOAFraction = sysSizInput.MaxZoneOAFraction;
            sysSizing.OAAutoSized = sysSizInput.OAAutoSized;

            sysSizing.HeatFlowSeq.dimension(state.dataSimAirServingZones->NumOfTimeStepInDay, 0.0);
            sysSizing.SumZoneHeatLoadSeq.dimension(state.dataSimAirServingZones->NumOfTimeStepInDay, 0.0);
            sysSizing.CoolFlowSeq.dimension(state.dataSimAirServingZones->NumOfTimeStepInDay, 0.0);
            sysSizing.SumZoneCoolLoadSeq.dimension(state.dataSimAirServingZones->NumOfTimeStepInDay, 0.0);
            sysSizing.CoolZoneAvgTempSeq.dimension(state.dataSimAirServingZones->NumOfTimeStepInDay, 0.0);
            sysSizing.HeatZoneAvgTempSeq.dimension(state.dataSimAirServingZones->NumOfTimeStepInDay, 0.0);
            sysSizing.SensCoolCapSeq.dimension(state.dataSimAirServingZones->NumOfTimeStepInDay, 0.0);
            sysSizing.TotCoolCapSeq.dimension(state.dataSimAirServingZones->NumOfTimeStepInDay, 0.0);
            sysSizing.HeatCapSeq.dimension(state.dataSimAirServingZones->NumOfTimeStepInDay, 0.0);
            sysSizing.PreheatCapSeq.dimension(state.dataSimAirServingZones->NumOfTimeStepInDay, 0.0);
            sysSizing.SysCoolRetTempSeq.dimension(state.dataSimAirServingZones->NumOfTimeStepInDay, 0.0);
            sysSizing.SysCoolRetHumRatSeq.dimension(state.dataSimAirServingZones->NumOfTimeStepInDay, 0.0);
            sysSizing.SysHeatRetTempSeq.dimension(state.dataSimAirServingZones->NumOfTimeStepInDay, 0.0);
            sysSizing.SysHeatRetHumRatSeq.dimension(state.dataSimAirServingZones->NumOfTimeStepInDay, 0.0);
            sysSizing.SysCoolOutTempSeq.dimension(state.dataSimAirServingZones->NumOfTimeStepInDay, 0.0);
            sysSizing.SysCoolOutHumRatSeq.dimension(state.dataSimAirServingZones->NumOfTimeStepInDay, 0.0);
            sysSizing.SysHeatOutTempSeq.dimension(state.dataSimAirServingZones->NumOfTimeStepInDay, 0.0);
            sysSizing.SysHeatOutHumRatSeq.dimension(state.dataSimAirServingZones->NumOfTimeStepInDay, 0.0);
            sysSizing.SysDOASHeatAddSeq.dimension(state.dataSimAirServingZones->NumOfTimeStepInDay, 0.0);
            sysSizing.SysDOASLatAddSeq.dimension(state.dataSimAirServingZones->NumOfTimeStepInDay, 0.0);
        } // end the design day loop

        auto &finalSysSizing = state.dataSize->FinalSysSizing(AirLoopNum);
        auto &calcSysSizing = state.dataSize->CalcSysSizing(AirLoopNum);
        finalSysSizing.AirPriLoopName = primaryAirSystems.Name;
        calcSysSizing.AirPriLoopName = primaryAirSystems.Name;

        // move data from system sizing input
        finalSysSizing.loadSizingType = sysSizInput.loadSizingType;
        finalSysSizing.coolingPeakLoad = sysSizInput.coolingPeakLoad;
        finalSysSizing.CoolCapControl = sysSizInput.CoolCapControl;
        finalSysSizing.DesOutAirVolFlow = sysSizInput.DesOutAirVolFlow;
        finalSysSizing.SysAirMinFlowRat = sysSizInput.SysAirMinFlowRat;
        finalSysSizing.SysAirMinFlowRatWasAutoSized = sysSizInput.SysAirMinFlowRatWasAutoSized;
        finalSysSizing.PreheatTemp = sysSizInput.PreheatTemp;
        finalSysSizing.PreheatHumRat = sysSizInput.PreheatHumRat;
        finalSysSizing.PrecoolTemp = sysSizInput.PrecoolTemp;
        finalSysSizing.PrecoolHumRat = sysSizInput.PrecoolHumRat;
        finalSysSizing.CoolSupTemp = sysSizInput.CoolSupTemp;
        finalSysSizing.HeatSupTemp = sysSizInput.HeatSupTemp;
        finalSysSizing.CoolSupHumRat = sysSizInput.CoolSupHumRat;
        finalSysSizing.HeatSupHumRat = sysSizInput.HeatSupHumRat;
        finalSysSizing.SizingOption = sysSizInput.SizingOption;
        finalSysSizing.CoolAirDesMethod = sysSizInput.CoolAirDesMethod;
        finalSysSizing.HeatAirDesMethod = sysSizInput.HeatAirDesMethod;
        finalSysSizing.ScaleCoolSAFMethod = sysSizInput.ScaleCoolSAFMethod;
        finalSysSizing.ScaleHeatSAFMethod = sysSizInput.ScaleHeatSAFMethod;
        finalSysSizing.CoolingCapMethod = sysSizInput.CoolingCapMethod;
        finalSysSizing.HeatingCapMethod = sysSizInput.HeatingCapMethod;
        finalSysSizing.ScaledCoolingCapacity = sysSizInput.ScaledCoolingCapacity;
        finalSysSizing.ScaledHeatingCapacity = sysSizInput.ScaledHeatingCapacity;
        finalSysSizing.InpDesCoolAirFlow = sysSizInput.DesCoolAirFlow;
        finalSysSizing.InpDesHeatAirFlow = sysSizInput.DesHeatAirFlow;
        finalSysSizing.SystemOAMethod = sysSizInput.SystemOAMethod;
        finalSysSizing.MaxZoneOAFraction = sysSizInput.MaxZoneOAFraction;
        finalSysSizing.OAAutoSized = sysSizInput.OAAutoSized;
        finalSysSizing.FlowPerFloorAreaCooled = sysSizInput.FlowPerFloorAreaCooled;
        finalSysSizing.FlowPerFloorAreaHeated = sysSizInput.FlowPerFloorAreaHeated;
        finalSysSizing.FractionOfAutosizedCoolingAirflow = sysSizInput.FractionOfAutosizedCoolingAirflow;
        finalSysSizing.FractionOfAutosizedHeatingAirflow = sysSizInput.FractionOfAutosizedHeatingAirflow;
        finalSysSizing.FlowPerCoolingCapacity = sysSizInput.FlowPerCoolingCapacity;
        finalSysSizing.FlowPerHeatingCapacity = sysSizInput.FlowPerHeatingCapacity;

        if (primaryAirSystems.isAllOA) {
            finalSysSizing.CoolOAOption = DataSizing::OAControl::AllOA;
            finalSysSizing.HeatOAOption = DataSizing::OAControl::AllOA;
            calcSysSizing.CoolOAOption = DataSizing::OAControl::AllOA;
            calcSysSizing.HeatOAOption = DataSizing::OAControl::AllOA;
        } else {
            finalSysSizing.CoolOAOption = sysSizInput.CoolOAOption;
            finalSysSizing.HeatOAOption = sysSizInput.HeatOAOption;
            calcSysSizing.CoolOAOption = sysSizInput.CoolOAOption;
            calcSysSizing.HeatOAOption = sysSizInput.HeatOAOption;
        }

        calcSysSizing.loadSizingType = sysSizInput.loadSizingType;
        calcSysSizing.coolingPeakLoad = sysSizInput.coolingPeakLoad;
        calcSysSizing.CoolCapControl = sysSizInput.CoolCapControl;
        calcSysSizing.DesOutAirVolFlow = sysSizInput.DesOutAirVolFlow;
        calcSysSizing.SysAirMinFlowRat = sysSizInput.SysAirMinFlowRat;
        calcSysSizing.SysAirMinFlowRatWasAutoSized = sysSizInput.SysAirMinFlowRatWasAutoSized;
        calcSysSizing.PreheatTemp = sysSizInput.PreheatTemp;
        calcSysSizing.PreheatHumRat = sysSizInput.PreheatHumRat;
        calcSysSizing.PrecoolTemp = sysSizInput.PrecoolTemp;
        calcSysSizing.PrecoolHumRat = sysSizInput.PrecoolHumRat;
        calcSysSizing.CoolSupTemp = sysSizInput.CoolSupTemp;
        calcSysSizing.HeatSupTemp = sysSizInput.HeatSupTemp;
        calcSysSizing.CoolSupHumRat = sysSizInput.CoolSupHumRat;
        calcSysSizing.HeatSupHumRat = sysSizInput.HeatSupHumRat;
        calcSysSizing.SizingOption = sysSizInput.SizingOption;
        calcSysSizing.CoolAirDesMethod = sysSizInput.CoolAirDesMethod;
        calcSysSizing.HeatAirDesMethod = sysSizInput.HeatAirDesMethod;
        calcSysSizing.ScaleCoolSAFMethod = sysSizInput.ScaleCoolSAFMethod;
        calcSysSizing.ScaleHeatSAFMethod = sysSizInput.ScaleHeatSAFMethod;
        calcSysSizing.CoolingCapMethod = sysSizInput.CoolingCapMethod;
        calcSysSizing.HeatingCapMethod = sysSizInput.HeatingCapMethod;
        calcSysSizing.ScaledCoolingCapacity = sysSizInput.ScaledCoolingCapacity;
        calcSysSizing.ScaledHeatingCapacity = sysSizInput.ScaledHeatingCapacity;
        calcSysSizing.InpDesCoolAirFlow = sysSizInput.DesCoolAirFlow;
        calcSysSizing.InpDesHeatAirFlow = sysSizInput.DesHeatAirFlow;
        calcSysSizing.SystemOAMethod = sysSizInput.SystemOAMethod;
        calcSysSizing.MaxZoneOAFraction = sysSizInput.MaxZoneOAFraction;
        calcSysSizing.OAAutoSized = sysSizInput.OAAutoSized;
        calcSysSizing.FlowPerFloorAreaCooled = sysSizInput.FlowPerFloorAreaCooled;
        calcSysSizing.FlowPerFloorAreaHeated = sysSizInput.FlowPerFloorAreaHeated;
        calcSysSizing.FractionOfAutosizedCoolingAirflow = sysSizInput.FractionOfAutosizedCoolingAirflow;
        calcSysSizing.FractionOfAutosizedHeatingAirflow = sysSizInput.FractionOfAutosizedHeatingAirflow;
        calcSysSizing.FlowPerCoolingCapacity = sysSizInput.FlowPerCoolingCapacity;
        calcSysSizing.FlowPerHeatingCapacity = sysSizInput.FlowPerHeatingCapacity;

        finalSysSizing.HeatFlowSeq.dimension(state.dataSimAirServingZones->NumOfTimeStepInDay, 0.0);
        finalSysSizing.SumZoneHeatLoadSeq.dimension(state.dataSimAirServingZones->NumOfTimeStepInDay, 0.0);
        finalSysSizing.CoolFlowSeq.dimension(state.dataSimAirServingZones->NumOfTimeStepInDay, 0.0);
        finalSysSizing.SumZoneCoolLoadSeq.dimension(state.dataSimAirServingZones->NumOfTimeStepInDay, 0.0);
        finalSysSizing.CoolZoneAvgTempSeq.dimension(state.dataSimAirServingZones->NumOfTimeStepInDay, 0.0);
        finalSysSizing.HeatZoneAvgTempSeq.dimension(state.dataSimAirServingZones->NumOfTimeStepInDay, 0.0);
        finalSysSizing.SensCoolCapSeq.dimension(state.dataSimAirServingZones->NumOfTimeStepInDay, 0.0);
        finalSysSizing.TotCoolCapSeq.dimension(state.dataSimAirServingZones->NumOfTimeStepInDay, 0.0);
        finalSysSizing.HeatCapSeq.dimension(state.dataSimAirServingZones->NumOfTimeStepInDay, 0.0);
        finalSysSizing.PreheatCapSeq.dimension(state.dataSimAirServingZones->NumOfTimeStepInDay, 0.0);
        finalSysSizing.SysCoolRetTempSeq.dimension(state.dataSimAirServingZones->NumOfTimeStepInDay, 0.0);
        finalSysSizing.SysCoolRetHumRatSeq.dimension(state.dataSimAirServingZones->NumOfTimeStepInDay, 0.0);
        finalSysSizing.SysHeatRetTempSeq.dimension(state.dataSimAirServingZones->NumOfTimeStepInDay, 0.0);
        finalSysSizing.SysHeatRetHumRatSeq.dimension(state.dataSimAirServingZones->NumOfTimeStepInDay, 0.0);
        finalSysSizing.SysCoolOutTempSeq.dimension(state.dataSimAirServingZones->NumOfTimeStepInDay, 0.0);
        finalSysSizing.SysCoolOutHumRatSeq.dimension(state.dataSimAirServingZones->NumOfTimeStepInDay, 0.0);
        finalSysSizing.SysHeatOutTempSeq.dimension(state.dataSimAirServingZones->NumOfTimeStepInDay, 0.0);
        finalSysSizing.SysHeatOutHumRatSeq.dimension(state.dataSimAirServingZones->NumOfTimeStepInDay, 0.0);
        finalSysSizing.SysDOASHeatAddSeq.dimension(state.dataSimAirServingZones->NumOfTimeStepInDay, 0.0);
        finalSysSizing.SysDOASLatAddSeq.dimension(state.dataSimAirServingZones->NumOfTimeStepInDay, 0.0);
        finalSysSizing.FloorAreaOnAirLoopCooled = 0.0;
        finalSysSizing.FloorAreaOnAirLoopHeated = 0.0;
        calcSysSizing.HeatFlowSeq.dimension(state.dataSimAirServingZones->NumOfTimeStepInDay, 0.0);
        calcSysSizing.SumZoneHeatLoadSeq.dimension(state.dataSimAirServingZones->NumOfTimeStepInDay, 0.0);
        calcSysSizing.CoolFlowSeq.dimension(state.dataSimAirServingZones->NumOfTimeStepInDay, 0.0);
        calcSysSizing.SumZoneCoolLoadSeq.dimension(state.dataSimAirServingZones->NumOfTimeStepInDay, 0.0);
        calcSysSizing.CoolZoneAvgTempSeq.dimension(state.dataSimAirServingZones->NumOfTimeStepInDay, 0.0);
        calcSysSizing.HeatZoneAvgTempSeq.dimension(state.dataSimAirServingZones->NumOfTimeStepInDay, 0.0);
        calcSysSizing.SensCoolCapSeq.dimension(state.dataSimAirServingZones->NumOfTimeStepInDay, 0.0);
        calcSysSizing.TotCoolCapSeq.dimension(state.dataSimAirServingZones->NumOfTimeStepInDay, 0.0);
        calcSysSizing.HeatCapSeq.dimension(state.dataSimAirServingZones->NumOfTimeStepInDay, 0.0);
        calcSysSizing.PreheatCapSeq.dimension(state.dataSimAirServingZones->NumOfTimeStepInDay, 0.0);
        calcSysSizing.SysCoolRetTempSeq.dimension(state.dataSimAirServingZones->NumOfTimeStepInDay, 0.0);
        calcSysSizing.SysCoolRetHumRatSeq.dimension(state.dataSimAirServingZones->NumOfTimeStepInDay, 0.0);
        calcSysSizing.SysHeatRetTempSeq.dimension(state.dataSimAirServingZones->NumOfTimeStepInDay, 0.0);
        calcSysSizing.SysHeatRetHumRatSeq.dimension(state.dataSimAirServingZones->NumOfTimeStepInDay, 0.0);
        calcSysSizing.SysCoolOutTempSeq.dimension(state.dataSimAirServingZones->NumOfTimeStepInDay, 0.0);
        calcSysSizing.SysCoolOutHumRatSeq.dimension(state.dataSimAirServingZones->NumOfTimeStepInDay, 0.0);
        calcSysSizing.SysHeatOutTempSeq.dimension(state.dataSimAirServingZones->NumOfTimeStepInDay, 0.0);
        calcSysSizing.SysHeatOutHumRatSeq.dimension(state.dataSimAirServingZones->NumOfTimeStepInDay, 0.0);
        calcSysSizing.SysDOASHeatAddSeq.dimension(state.dataSimAirServingZones->NumOfTimeStepInDay, 0.0);
        calcSysSizing.SysDOASLatAddSeq.dimension(state.dataSimAirServingZones->NumOfTimeStepInDay, 0.0);
        calcSysSizing.FloorAreaOnAirLoopCooled = 0.0;
        calcSysSizing.FloorAreaOnAirLoopHeated = 0.0;

        auto &sysSizePeakDDNum = state.dataSize->SysSizPeakDDNum(AirLoopNum);
        sysSizePeakDDNum.TimeStepAtSensCoolPk.dimension(state.dataEnvrn->TotDesDays + state.dataEnvrn->TotRunDesPersDays, 0);
        sysSizePeakDDNum.TimeStepAtTotCoolPk.dimension(state.dataEnvrn->TotDesDays + state.dataEnvrn->TotRunDesPersDays, 0);
        sysSizePeakDDNum.TimeStepAtCoolFlowPk.dimension(state.dataEnvrn->TotDesDays + state.dataEnvrn->TotRunDesPersDays, 0);
        sysSizePeakDDNum.TimeStepAtHeatPk.dimension(state.dataEnvrn->TotDesDays + state.dataEnvrn->TotRunDesPersDays, 0);

        if (state.dataGlobal->AnyEnergyManagementSystemInModel) {

            SetupEMSInternalVariable(state,
                                     "Intermediate Air System Main Supply Volume Flow Rate",
                                     finalSysSizing.AirPriLoopName,
                                     "[m3/s]",
                                     finalSysSizing.DesMainVolFlow);
            SetupEMSActuator(state,
                             "Sizing:System",
                             finalSysSizing.AirPriLoopName,
                             "Main Supply Volume Flow Rate",
                             "[m3/s]",
                             finalSysSizing.EMSOverrideDesMainVolFlowOn,
                             finalSysSizing.EMSValueDesMainVolFlow);

            SetupEMSInternalVariable(state,
                                     "Intermediate Air System Coincident Peak Cooling Mass Flow Rate",
                                     finalSysSizing.AirPriLoopName,
                                     "[kg/s]",
                                     finalSysSizing.CoinCoolMassFlow);
            SetupEMSActuator(state,
                             "Sizing:System",
                             finalSysSizing.AirPriLoopName,
                             "Main Supply Coincident Peak Cooling Mass Flow Rate",
                             "[kg/s]",
                             finalSysSizing.EMSOverrideCoinCoolMassFlowOn,
                             finalSysSizing.EMSValueCoinCoolMassFlow);

            SetupEMSInternalVariable(state,
                                     "Intermediate Air System Coincident Peak Heating Mass Flow Rate",
                                     finalSysSizing.AirPriLoopName,
                                     "[kg/s]",
                                     finalSysSizing.CoinHeatMassFlow);
            SetupEMSActuator(state,
                             "Sizing:System",
                             finalSysSizing.AirPriLoopName,
                             "Main Supply Coincident Peak Heating Mass Flow Rate",
                             "[kg/s]",
                             finalSysSizing.EMSOverrideCoinHeatMassFlowOn,
                             finalSysSizing.EMSValueCoinHeatMassFlow);

            SetupEMSInternalVariable(state,
                                     "Intermediate Air System Noncoincident Peak Cooling Mass Flow Rate",
                                     finalSysSizing.AirPriLoopName,
                                     "[kg/s]",
                                     finalSysSizing.NonCoinCoolMassFlow);
            SetupEMSActuator(state,
                             "Sizing:System",
                             finalSysSizing.AirPriLoopName,
                             "Main Supply Noncoincident Peak Cooling Mass Flow Rate",
                             "[kg/s]",
                             finalSysSizing.EMSOverrideNonCoinCoolMassFlowOn,
                             finalSysSizing.EMSValueNonCoinCoolMassFlow);
            SetupEMSInternalVariable(state,
                                     "Intermediate Air System Noncoincident Peak Heating Mass Flow Rate",
                                     finalSysSizing.AirPriLoopName,
                                     "[kg/s]",
                                     finalSysSizing.NonCoinHeatMassFlow);
            SetupEMSActuator(state,
                             "Sizing:System",
                             finalSysSizing.AirPriLoopName,
                             "Main Supply Noncoincident Peak Heating Mass Flow Rate",
                             "[kg/s]",
                             finalSysSizing.EMSOverrideNonCoinHeatMassFlowOn,
                             finalSysSizing.EMSValueNonCoinHeatMassFlow);

            SetupEMSInternalVariable(
                state, "Intermediate Air System Heating Volume Flow Rate", finalSysSizing.AirPriLoopName, "[m3/s]", finalSysSizing.DesHeatVolFlow);
            SetupEMSActuator(state,
                             "Sizing:System",
                             finalSysSizing.AirPriLoopName,
                             "Main Heating Volume Flow Rate",
                             "[m3/s]",
                             finalSysSizing.EMSOverrideDesHeatVolFlowOn,
                             finalSysSizing.EMSValueDesHeatVolFlow);

            SetupEMSInternalVariable(
                state, "Intermediate Air System Cooling Volume Flow Rate", finalSysSizing.AirPriLoopName, "[m3/s]", finalSysSizing.DesCoolVolFlow);
            SetupEMSActuator(state,
                             "Sizing:System",
                             finalSysSizing.AirPriLoopName,
                             "Main Cooling Volume Flow Rate",
                             "[m3/s]",
                             finalSysSizing.EMSOverrideDesCoolVolFlowOn,
                             finalSysSizing.EMSValueDesCoolVolFlow);
            // internal variables useful for sizing air system component models
            SetupEMSInternalVariable(
                state, "Air System Cooling Design Sensible Capacity", finalSysSizing.AirPriLoopName, "[W]", finalSysSizing.SensCoolCap);
            SetupEMSInternalVariable(
                state, "Air System Cooling Design Total Capacity", finalSysSizing.AirPriLoopName, "[W]", finalSysSizing.TotCoolCap);
            SetupEMSInternalVariable(
                state, "Air System Heating Design Sensible Capacity", finalSysSizing.AirPriLoopName, "[W]", finalSysSizing.HeatCap);
            SetupEMSInternalVariable(
                state, "Air System Preheating Design Sensible Capacity", finalSysSizing.AirPriLoopName, "[W]", finalSysSizing.PreheatCap);

            SetupEMSInternalVariable(
                state, "Air System Outdoor Air Design Volume Flow Rate", finalSysSizing.AirPriLoopName, "[m3/s]", finalSysSizing.DesOutAirVolFlow);

            SetupEMSInternalVariable(
                state, "Air System Cooling Design Mixed Air Temperature", finalSysSizing.AirPriLoopName, "[C]", finalSysSizing.MixTempAtCoolPeak);
            SetupEMSInternalVariable(state,
                                     "Air System Cooling Design Mixed Air Humidity Ratio",
                                     finalSysSizing.AirPriLoopName,
                                     "[kgWater/kgDryAir]",
                                     finalSysSizing.MixHumRatAtCoolPeak);
            SetupEMSInternalVariable(
                state, "Air System Cooling Design Return Air Temperature", finalSysSizing.AirPriLoopName, "[C]", finalSysSizing.RetTempAtCoolPeak);
            SetupEMSInternalVariable(state,
                                     "Air System Cooling Design Return Air Humidity Ratio",
                                     finalSysSizing.AirPriLoopName,
                                     "[kgWater/kgDryAir]",
                                     finalSysSizing.RetHumRatAtCoolPeak);
            SetupEMSInternalVariable(
                state, "Air System Cooling Design Outdoor Air Temperature", finalSysSizing.AirPriLoopName, "[C]", finalSysSizing.OutTempAtCoolPeak);
            SetupEMSInternalVariable(state,
                                     "Air System Cooling Design Outdoor Air Humidity Ratio",
                                     finalSysSizing.AirPriLoopName,
                                     "[kgWater/kgDryAir]",
                                     finalSysSizing.OutHumRatAtCoolPeak);

            SetupEMSInternalVariable(
                state, "Air System Heating Design Mixed Air Temperature", finalSysSizing.AirPriLoopName, "[C]", finalSysSizing.HeatMixTemp);
            SetupEMSInternalVariable(state,
                                     "Air System Heating Design Mixed Air Humidity Ratio",
                                     finalSysSizing.AirPriLoopName,
                                     "[kgWater/kgDryAir]",
                                     finalSysSizing.HeatMixHumRat);
            SetupEMSInternalVariable(
                state, "Air System Heating Design Return Air Temperature", finalSysSizing.AirPriLoopName, "[C]", finalSysSizing.HeatRetTemp);
            SetupEMSInternalVariable(state,
                                     "Air System Heating Design Return Air Humidity Ratio",
                                     finalSysSizing.AirPriLoopName,
                                     "[kgWater/kgDryAir]",
                                     finalSysSizing.HeatRetHumRat);
            SetupEMSInternalVariable(
                state, "Air System Heating Design Outdoor Air Temperature", finalSysSizing.AirPriLoopName, "[C]", finalSysSizing.HeatOutTemp);
            SetupEMSInternalVariable(state,
                                     "Air System Heating Design Outdoor Air Humidity Ratio",
                                     finalSysSizing.AirPriLoopName,
                                     "[kgWater/kgDryAir]",
                                     finalSysSizing.HeatOutHumRat);
        }

    } // end the primary air system loop
}

void SizeSysOutdoorAir(EnergyPlusData &state)
{

    using namespace OutputReportPredefined;

    Real64 MinOAFlow;                // design minimum outside air flow for a system
    Real64 ZoneOAFracCooling;        // zone OA fraction for cooling design air flow
    Real64 ZoneOAFracHeating;        // zone OA fraction for heating design air flow
    Real64 ZoneSA;                   // Zone supply air flow rate
    Real64 ZonePA;                   // Zone primary air flow rate
    Real64 ClgSupplyAirAdjustFactor; // temporary variable
    Real64 HtgSupplyAirAdjustFactor; // temporary variable
    Real64 SysOAUnc;                 // uncorrected system OA summing up people and area based OA for all zones for VRP
    Real64 ZoneOAUnc;                // uncorrected zone OA summing up people and area based OA for each zone

    // begin system OA calcs, this is the first pass, std 62.1 calcs are redone after adjustments and zone units are set up
    // call refactored routine for Pz, Ps and D
    SizingManager::DetermineSystemPopulationDiversity(state);

    // If the system design minimum outside air flow rate is autosized, calculate it from the zone data
    // Note that all TermUnitFinalZoneSizing values have already been scaled by air terminal sizing factors
    for (int AirLoopNum = 1; AirLoopNum <= state.dataHVACGlobal->NumPrimaryAirSys; ++AirLoopNum) {
        auto &finalSysSizing = state.dataSize->FinalSysSizing(AirLoopNum);
        auto &airToZoneNodeInfo = state.dataAirLoop->AirToZoneNodeInfo(AirLoopNum);
        MinOAFlow = 0.0;
        SysOAUnc = 0.0;
        ClgSupplyAirAdjustFactor = 1.0;
        HtgSupplyAirAdjustFactor = 1.0;
        int SysSizNum =
            UtilityRoutines::FindItemInList(finalSysSizing.AirPriLoopName, state.dataSize->SysSizInput, &SystemSizingInputData::AirPriLoopName);
        if (SysSizNum == 0) SysSizNum = 1; // use first when none applicable
        if (finalSysSizing.OAAutoSized) {
            int NumZonesCooled = airToZoneNodeInfo.NumZonesCooled;

            // people related code removed, see SizingManager::DetermineSystemPopulationDiversity

            for (int ZonesCooledNum = 1; ZonesCooledNum <= NumZonesCooled; ++ZonesCooledNum) {
                int TermUnitSizingIndex = airToZoneNodeInfo.TermUnitCoolSizingIndex(ZonesCooledNum);
                if (TermUnitSizingIndex == 0) {
                    ShowSevereError(state,
                                    format("SetUpSysSizingArray: TermUnitSizingIndex = 0 for AirLoop={}, Zone ={}",
                                           airToZoneNodeInfo.AirLoopName,
                                           state.dataHeatBal->Zone(airToZoneNodeInfo.CoolCtrlZoneNums(ZonesCooledNum)).Name));
                    ShowFatalError(state, "This is a defect. Please report this issue.");
                }
                auto &termUnitSizing = state.dataSize->TermUnitSizing(TermUnitSizingIndex);
                auto &termUnitFinalZoneSizing = state.dataSize->TermUnitFinalZoneSizing(TermUnitSizingIndex);
                if (SysSizNum > 0) {
                    ZoneOAUnc =
                        termUnitFinalZoneSizing.TotalOAFromPeople +
                        termUnitFinalZoneSizing.TotalOAFromArea; // should not have diversity at this point (no should have diversity in Vou if VRP)
                    if (state.dataSize->SysSizInput(SysSizNum).SystemOAMethod == SysOAMethod::ZoneSum) { // ZoneSum Method
                        SysOAUnc += ZoneOAUnc;
                    } else if (state.dataSize->SysSizInput(SysSizNum).SystemOAMethod == SysOAMethod::VRP ||
                               state.dataSize->SysSizInput(SysSizNum).SystemOAMethod == SysOAMethod::SP) { // Ventilation Rate Procedure
                        SysOAUnc += termUnitFinalZoneSizing.TotalOAFromPeople * state.dataSize->DBySys(AirLoopNum) +
                                    termUnitFinalZoneSizing.TotalOAFromArea; // apply D to people term
                    }
                    state.dataSize->SumRpxPzBySys(AirLoopNum) += termUnitFinalZoneSizing.TotalOAFromPeople;
                    state.dataSize->SumRaxAzBySys(AirLoopNum) += termUnitFinalZoneSizing.TotalOAFromArea;

                    // save for Standard 62 tabular report
                    state.dataSize->VbzByZone(TermUnitSizingIndex) = ZoneOAUnc; // fixed now, previously RHS already had Ez factored in.
                    // Save Std 62.1 cooling ventilation required by zone
                    if (termUnitFinalZoneSizing.ZoneADEffCooling > 0.0) {
                        termUnitFinalZoneSizing.VozClgByZone = ZoneOAUnc / termUnitFinalZoneSizing.ZoneADEffCooling;
                    } else {
                        termUnitFinalZoneSizing.VozClgByZone = ZoneOAUnc;
                    }

                    if (state.dataSize->SysSizInput(SysSizNum).SystemOAMethod == SysOAMethod::ZoneSum) { // ZoneSum Method
                        MinOAFlow += termUnitFinalZoneSizing.MinOA;
                        if (termUnitFinalZoneSizing.DesCoolVolFlow > 0.0) {
                            ZoneOAFracCooling = termUnitFinalZoneSizing.VozClgByZone /
                                                termUnitFinalZoneSizing.DesCoolVolFlow; // calculate anyway for use with zone OA max fraction below
                        } else {
                            ZoneOAFracCooling = 0.0;
                        }
                    } else if (state.dataSize->SysSizInput(SysSizNum).SystemOAMethod == SysOAMethod::VRP ||
                               state.dataSize->SysSizInput(SysSizNum).SystemOAMethod == SysOAMethod::SP) { // Ventilation Rate Procedure
                        // CR 8872 - check to see if uncorrected OA is calculated to be greater than 0
                        if (!(ZoneOAUnc > 0.0)) {
                            ShowSevereError(
                                state, format("Sizing:System - The system outdoor air method is set to VRP in {}", finalSysSizing.AirPriLoopName));
                            ShowContinueError(
                                state,
                                format("But zone \"{}\" associated with system does not have OA flow/person", termUnitFinalZoneSizing.ZoneName));
                            ShowContinueError(state,
                                              "or flow/area values specified in DesignSpecification:OutdoorAir object associated with the zone");
                        }

                        // Save Std 62.1 cooling ventilation required by zone
                        MinOAFlow += termUnitFinalZoneSizing.VozClgByZone; // Don't include D

                        if (termUnitFinalZoneSizing.DesCoolVolFlow > 0.0) {
                            if (termUnitFinalZoneSizing.ZoneSecondaryRecirculation > 0.0 || termUnitFinalZoneSizing.DesCoolVolFlowMin <= 0) {
                                // multi-path system or VAV Minimum not defined
                                ZoneOAFracCooling =
                                    termUnitFinalZoneSizing.VozClgByZone /
                                    termUnitFinalZoneSizing.DesCoolVolFlow; // this should be based on final atu flows, not sizing design

                            } else {
                                // Single path; Use VAV Minimum as the Vpz in the Zp = Voz / Vpz equations
                                ZoneOAFracCooling =
                                    termUnitFinalZoneSizing.VozClgByZone /
                                    termUnitFinalZoneSizing.DesCoolVolFlowMin; // this should be based on final atu flows, not sizing design
                            }
                        } else {
                            ZoneOAFracCooling = 0.0;
                        }
                    } else { // error
                    }
                } else { // ZoneSum Method
                    MinOAFlow += termUnitFinalZoneSizing.MinOA;
                    ZoneOAFracCooling = 0.0;
                }

                // Calc maximum zone OA fraction and supply air adjustment factor based on
                // user entered max allowed OA fraction
                if (finalSysSizing.MaxZoneOAFraction > 0 && ZoneOAFracCooling > finalSysSizing.MaxZoneOAFraction) {
                    if (finalSysSizing.CoolAirDesMethod == DataSizing::AirflowSizingMethod::FromDDCalc) { // DesignDay Method
                        ClgSupplyAirAdjustFactor = ZoneOAFracCooling / finalSysSizing.MaxZoneOAFraction;
                        if (termUnitFinalZoneSizing.ZoneSecondaryRecirculation > 0.0 || termUnitFinalZoneSizing.DesCoolVolFlowMin <= 0) {
                            // multi-path system or VAV Minimum not defined
                            termUnitFinalZoneSizing.DesCoolVolFlow *= ClgSupplyAirAdjustFactor;
                        } else {
                            // Single path; Use VAV Minimum as the Vpz in the Zp = Voz / Vpz equations
                            termUnitFinalZoneSizing.DesCoolVolFlowMin *=
                                ClgSupplyAirAdjustFactor; // from code inspection value set here is used above, before being set.

                            // Don't allow the design cooling airflow to be less than the VAV minimum airflow
                            termUnitFinalZoneSizing.DesCoolVolFlow =
                                max(termUnitFinalZoneSizing.DesCoolVolFlow, termUnitFinalZoneSizing.DesCoolVolFlowMin);
                        }
                        // Don't allow the design terminal airflow to be less than the design cooling airflow
                        termUnitSizing.AirVolFlow = max(termUnitSizing.AirVolFlow, termUnitFinalZoneSizing.DesCoolVolFlow);
                        ZoneOAFracCooling = finalSysSizing.MaxZoneOAFraction;
                    } else {
                        ClgSupplyAirAdjustFactor = 1.0;
                    }
                } else {
                    ClgSupplyAirAdjustFactor = 1.0;
                }

                ZoneSA = 0.0;
                ZonePA = 0.0;
                state.dataSimAirServingZones->EpSSOA = 1.0;
                if (termUnitFinalZoneSizing.ZoneSecondaryRecirculation > 0.0) { // multi-path system
                    // Vpz: "Primary" supply air from main air handler served by an oa mixer
                    ZonePA = termUnitFinalZoneSizing.DesCoolVolFlow;
                    // Vdz: "Discharge" supply air delivered to zone by terminal unit
                    ZoneSA = max(termUnitSizing.AirVolFlow, ZonePA);

                    // For re-circulation systems, Vpz used to determine Zpz is the design terminal airflow
                    // Std 62.1-2010, section 6.2.5.1: "Vpz (used to determin Zpz) is the primary airflow rate
                    // rate to the ventilation zone from the air handler, including outdoor air and recirculated air.
                    // MJW - Not sure this is correct, seems like it should be ZonePA - above comments contradict each other
                    state.dataSize->VpzMinClgByZone(TermUnitSizingIndex) = ZoneSA;

                } else { // single path system
                    // Vdz: "Discharge" supply air delivered to zone by terminal unit
                    ZonePA = termUnitFinalZoneSizing.DesCoolVolFlow;
                    // Vpz: "Primary" supply air from main air handler served by an oa mixer
                    ZoneSA = termUnitFinalZoneSizing.DesCoolVolFlow;

                    // Save VpzMin in case this is a single path VAV system.
                    // Std 62.1-2010, section 6.2.5.1: "For VAV-system design purposes, Vpz is the lowest zone primary
                    // airflow value expected at the design condition analyzed."
                    state.dataSize->VpzMinClgByZone(TermUnitSizingIndex) =
                        termUnitFinalZoneSizing.DesCoolVolFlowMin; // this may be getting used before it gets filled ??

                    // In case for some reason the VAV minimum has not been defined, use the design primary airflow
                    if (termUnitFinalZoneSizing.DesCoolVolFlowMin <= 0) state.dataSize->VpzMinClgByZone(TermUnitSizingIndex) = ZonePA;
                }

                // save zone discharge supply airflow
                state.dataSize->VdzClgByZone(TermUnitSizingIndex) = ZoneSA;

                // save Vpz zone primary airflow for standard 62.1 report
                state.dataSize->VpzClgByZone(TermUnitSizingIndex) = ZonePA;
                state.dataSize->VpzClgSumBySys(AirLoopNum) += ZonePA;

                // Fraction of required zone ventilation to minimum primary airflow expected at condition analyzed
                termUnitFinalZoneSizing.ZpzClgByZone = 0.0;
                if (state.dataSize->VpzMinClgByZone(TermUnitSizingIndex) > 0) {
                    termUnitFinalZoneSizing.ZpzClgByZone =
                        min(1.0, termUnitFinalZoneSizing.VozClgByZone / state.dataSize->VpzMinClgByZone(TermUnitSizingIndex));
                }

                // calc zone primary air fraction
                if (ZoneSA > 0.0) state.dataSimAirServingZones->EpSSOA = ZonePA / ZoneSA;
                if (state.dataSimAirServingZones->EpSSOA > 1.0) state.dataSimAirServingZones->EpSSOA = 1.0;
                termUnitFinalZoneSizing.ZonePrimaryAirFraction = state.dataSimAirServingZones->EpSSOA;
                termUnitFinalZoneSizing.ZoneOAFracCooling = ZoneOAFracCooling;

                // determined cooled zone floor area in an airloop
                finalSysSizing.FloorAreaOnAirLoopCooled += termUnitFinalZoneSizing.TotalZoneFloorArea;

                termUnitFinalZoneSizing.SupplyAirAdjustFactor = max(ClgSupplyAirAdjustFactor, HtgSupplyAirAdjustFactor);
            }

            int NumZonesHeated = airToZoneNodeInfo.NumZonesHeated;
            if (NumZonesHeated > 0) {
                for (int ZonesHeatedNum = 1; ZonesHeatedNum <= NumZonesHeated; ++ZonesHeatedNum) {
                    int TermUnitSizingIndex = airToZoneNodeInfo.TermUnitHeatSizingIndex(ZonesHeatedNum);
                    if (TermUnitSizingIndex == 0) {
                        ShowSevereError(state,
                                        format("SetUpSysSizingArray: TermUnitSizingIndex = 0 for AirLoop={}, Zone ={}",
                                               airToZoneNodeInfo.AirLoopName,
                                               state.dataHeatBal->Zone(airToZoneNodeInfo.HeatCtrlZoneNums(ZonesHeatedNum)).Name));
                        ShowFatalError(state, "This is a defect. Please report this issue.");
                    }
                    auto &termUnitSizing = state.dataSize->TermUnitSizing(TermUnitSizingIndex);
                    auto &termUnitFinalZoneSizing = state.dataSize->TermUnitFinalZoneSizing(TermUnitSizingIndex);
                    int MatchingCooledZoneNum =
                        General::FindNumberInList(TermUnitSizingIndex, airToZoneNodeInfo.TermUnitCoolSizingIndex, NumZonesCooled);
                    if (MatchingCooledZoneNum == 0) {
                        if (SysSizNum > 0) {
                            ZoneOAUnc = termUnitFinalZoneSizing.TotalOAFromPeople +
                                        termUnitFinalZoneSizing.TotalOAFromArea; // should not have diversity at this point
                            if (state.dataSize->SysSizInput(SysSizNum).SystemOAMethod == SysOAMethod::ZoneSum) { // ZoneSum Method
                                SysOAUnc += ZoneOAUnc;
                            } else if (state.dataSize->SysSizInput(SysSizNum).SystemOAMethod == SysOAMethod::VRP ||
                                       state.dataSize->SysSizInput(SysSizNum).SystemOAMethod ==
                                           SysOAMethod::SP) { // Ventilation Rate and Simplified Procedure
                                SysOAUnc += termUnitFinalZoneSizing.TotalOAFromPeople * state.dataSize->DBySys(AirLoopNum) +
                                            termUnitFinalZoneSizing.TotalOAFromArea; // apply D to people term
                            }
                            state.dataSize->SumRpxPzBySys(AirLoopNum) += termUnitFinalZoneSizing.TotalOAFromPeople;
                            state.dataSize->SumRaxAzBySys(AirLoopNum) += termUnitFinalZoneSizing.TotalOAFromArea;
                            // save for Standard 62 tabular report
                            state.dataSize->VbzByZone(TermUnitSizingIndex) = ZoneOAUnc; // fixed now, previously RHS already had Ez factored in.
                            // Save Std 62.1 heating ventilation required by zone
                            if (termUnitFinalZoneSizing.ZoneADEffHeating > 0.0) {
                                termUnitFinalZoneSizing.VozHtgByZone = ZoneOAUnc / termUnitFinalZoneSizing.ZoneADEffHeating;
                            } else {
                                termUnitFinalZoneSizing.VozHtgByZone = ZoneOAUnc;
                            }

                            if (state.dataSize->SysSizInput(SysSizNum).SystemOAMethod == SysOAMethod::ZoneSum) { // ZoneSum Method
                                MinOAFlow += termUnitFinalZoneSizing.MinOA;
                                if (termUnitFinalZoneSizing.DesHeatVolFlow > 0.0) {
                                    ZoneOAFracHeating =
                                        termUnitFinalZoneSizing.VozHtgByZone /
                                        termUnitFinalZoneSizing.DesHeatVolFlow; // calculate anyway for use with zone OA max fraction below
                                } else {
                                    ZoneOAFracHeating = 0.0;
                                }

                            } else if (state.dataSize->SysSizInput(SysSizNum).SystemOAMethod == SysOAMethod::VRP ||
                                       state.dataSize->SysSizInput(SysSizNum).SystemOAMethod ==
                                           SysOAMethod::SP) { // Ventilation Rate and Simplified Procedure
                                // CR 8872 - check to see if uncorrected OA is calculated to be greater than 0
                                if (!(ZoneOAUnc > 0.0)) {
                                    ShowSevereError(
                                        state,
                                        format("Sizing:System - The system outdoor air method is set to VRP in {}", finalSysSizing.AirPriLoopName));
                                    ShowContinueError(state,
                                                      format("But zone \"{}\" associated with system does not have OA flow/person",
                                                             termUnitFinalZoneSizing.ZoneName));
                                    ShowContinueError(state,
                                                      "or flow/area values specified in DesignSpecification:OutdoorAir object associated "
                                                      "with the zone");
                                }

                                // Save Std 62.1 heating ventilation required by zone
                                MinOAFlow += termUnitFinalZoneSizing.VozHtgByZone; // Don't include D

                                if (termUnitFinalZoneSizing.DesHeatVolFlow > 0.0) {
                                    if (termUnitFinalZoneSizing.ZoneSecondaryRecirculation > 0.0) { // multi-path system
                                        // multi-path system
                                        ZoneOAFracHeating = termUnitFinalZoneSizing.VozHtgByZone / termUnitSizing.AirVolFlow;
                                    } else {
                                        // Single path system
                                        ZoneOAFracHeating = termUnitFinalZoneSizing.VozHtgByZone / termUnitFinalZoneSizing.DesHeatVolFlow;
                                    }
                                } else {
                                    ZoneOAFracHeating = 0.0;
                                }
                            } else { // would be error
                            }
                        } else { // ZoneSum Method
                            MinOAFlow += termUnitFinalZoneSizing.MinOA;
                            ZoneOAFracHeating = 0.0;
                        }
                    } else { // matching cooled zone > 0
                        //?? so what happens if zone is both heated and cooled this makes little sense?  Don't want to double count in
                        // MinOAFlow
                        // but still need to do std62.1 heating calcs ??
                        ZoneOAFracHeating = 0.0;
                    }

                    // Calc maximum zone OA fraction and supply air adjustment factor based
                    // on user entered max allowed OA fraction
                    if (finalSysSizing.MaxZoneOAFraction > 0 && ZoneOAFracHeating > finalSysSizing.MaxZoneOAFraction) {
                        if (finalSysSizing.CoolAirDesMethod == AirflowSizingMethod::FromDDCalc) { // DesignDay Method
                            HtgSupplyAirAdjustFactor = ZoneOAFracHeating / finalSysSizing.MaxZoneOAFraction;
                            if (termUnitFinalZoneSizing.ZoneSecondaryRecirculation > 0.0 || termUnitFinalZoneSizing.DesCoolVolFlowMin <= 0) {
                                // multi-path system or VAV Heating airflow max not defined
                                termUnitSizing.AirVolFlow *= HtgSupplyAirAdjustFactor;
                            } else {
                                // Single path; Use VAV Heating airflow max as the Vpz in the Zp = Voz / Vpz equations
                                termUnitFinalZoneSizing.DesHeatVolFlow *= HtgSupplyAirAdjustFactor;
                                // Don't allow the design terminal airflow to be less than the design heating airflow
                                termUnitSizing.AirVolFlow = max(termUnitSizing.AirVolFlow, termUnitFinalZoneSizing.DesHeatVolFlow);
                            }
                            ZoneOAFracHeating = finalSysSizing.MaxZoneOAFraction;
                        } else {
                            HtgSupplyAirAdjustFactor = 1.0;
                        }
                    } else {
                        HtgSupplyAirAdjustFactor = 1.0;
                    }

                    ZoneSA = 0.0;
                    ZonePA = 0.0;
                    state.dataSimAirServingZones->EpSSOA = 1.0;
                    if (termUnitFinalZoneSizing.ZoneSecondaryRecirculation > 0.0) { // multi-path system
                        // Vpz: "Primary" supply air from main air handler served by an oa mixer
                        ZonePA = termUnitFinalZoneSizing.DesHeatVolFlow;
                        // Vdz: "Discharge" supply air delivered to zone by terminal unit
                        ZoneSA = max(termUnitSizing.AirVolFlow, ZonePA);

                        // For re-circulation systems, Vpz used to determine Zpz is the design terminal airflow
                        // Std 62.1-2010, section 6.2.5.1: "Vpz (used to determin Zpz) is the primary airflow rate
                        // rate to the ventilation zone from the air handler, including outdoor air and recirculated air.
                        state.dataSize->VpzMinHtgByZone(TermUnitSizingIndex) = ZoneSA;

                    } else { // single path system

                        ZonePA = termUnitFinalZoneSizing.DesHeatVolFlow;
                        ZoneSA = termUnitFinalZoneSizing.DesHeatVolFlow;

                        // We do not use the cooling VAV min for heating because the VAV-box heating maximum may be larger.
                        state.dataSize->VpzMinHtgByZone(TermUnitSizingIndex) = ZoneSA;
                    }

                    // save Vdz zone discharge supply airflow for standard 62.1 report
                    state.dataSize->VdzHtgByZone(TermUnitSizingIndex) = ZoneSA;

                    // save Vpz zone primary airflow for standard 62.1 report
                    state.dataSize->VpzHtgByZone(TermUnitSizingIndex) = ZonePA;
                    state.dataSize->VpzHtgSumBySys(AirLoopNum) += ZonePA;

                    // Fraction of required zone ventilation to minimum primary airflow expected at condition analyzed
                    termUnitFinalZoneSizing.ZpzHtgByZone = 0.0;
                    if (state.dataSize->VpzMinHtgByZone(TermUnitSizingIndex) > 0) {
                        termUnitFinalZoneSizing.ZpzHtgByZone =
                            min(1.0, termUnitFinalZoneSizing.VozHtgByZone / state.dataSize->VpzMinHtgByZone(TermUnitSizingIndex));
                    }

                    // calc zone primary air fraction
                    if (ZoneSA > 0.0) state.dataSimAirServingZones->EpSSOA = ZonePA / ZoneSA;
                    if (state.dataSimAirServingZones->EpSSOA > 1.0) state.dataSimAirServingZones->EpSSOA = 1.0;
                    termUnitFinalZoneSizing.ZonePrimaryAirFractionHtg = state.dataSimAirServingZones->EpSSOA;
                    termUnitFinalZoneSizing.ZoneOAFracHeating = ZoneOAFracHeating;

                    // determined heated zone floor area in an airloop
                    finalSysSizing.FloorAreaOnAirLoopHeated += termUnitFinalZoneSizing.TotalZoneFloorArea;

                    termUnitFinalZoneSizing.SupplyAirAdjustFactor = max(ClgSupplyAirAdjustFactor, HtgSupplyAirAdjustFactor);

                } // end for loop of heated zones

            } else { // getting heating flow based values for Std 62.1 report for single path systems
                ZoneOAFracHeating = 0.0;
                for (int ZonesHeatedNum = 1; ZonesHeatedNum <= NumZonesCooled; ++ZonesHeatedNum) {
                    int TermUnitSizingIndex = airToZoneNodeInfo.TermUnitCoolSizingIndex(ZonesHeatedNum);
                    if (TermUnitSizingIndex == 0) {
                        ShowSevereError(state,
                                        format("SetUpSysSizingArray: TermUnitSizingIndex = 0 for AirLoop={}, Zone ={}",
                                               airToZoneNodeInfo.AirLoopName,
                                               state.dataHeatBal->Zone(airToZoneNodeInfo.CoolCtrlZoneNums(ZonesHeatedNum)).Name));
                        ShowFatalError(state, "This is a defect. Please report this issue.");
                    }
                    auto &termUnitSizing = state.dataSize->TermUnitSizing(TermUnitSizingIndex);
                    auto &termUnitFinalZoneSizing = state.dataSize->TermUnitFinalZoneSizing(TermUnitSizingIndex);
                    // Save Std 62.1 heating ventilation required by zone
                    if (termUnitFinalZoneSizing.ZoneADEffHeating > 0.0) {
                        termUnitFinalZoneSizing.VozHtgByZone =
                            state.dataSize->VbzByZone(TermUnitSizingIndex) / termUnitFinalZoneSizing.ZoneADEffHeating;
                    } else {
                        termUnitFinalZoneSizing.VozHtgByZone = state.dataSize->VbzByZone(TermUnitSizingIndex);
                    }

                    if (termUnitFinalZoneSizing.DesHeatVolFlow > 0.0) {
                        if (termUnitFinalZoneSizing.ZoneSecondaryRecirculation > 0.0) { // multi-path system
                            // multi-path system
                            if (termUnitSizing.AirVolFlow != 0) {
                                ZoneOAFracHeating = termUnitFinalZoneSizing.VozHtgByZone / termUnitSizing.AirVolFlow;
                            }
                        } else {
                            // Single path system
                            ZoneOAFracHeating = termUnitFinalZoneSizing.VozHtgByZone / termUnitFinalZoneSizing.DesHeatVolFlow;
                        }
                    } else {
                        ZoneOAFracHeating = 0.0;
                    }

                    // Calc maximum zone OA fraction and supply air adjustment factor based
                    // on user entered max allowed OA fraction - a TRACE feature
                    if (finalSysSizing.MaxZoneOAFraction > 0 && ZoneOAFracHeating > finalSysSizing.MaxZoneOAFraction) {
                        if (finalSysSizing.HeatAirDesMethod == AirflowSizingMethod::FromDDCalc) { // DesignDay Method
                            HtgSupplyAirAdjustFactor = ZoneOAFracHeating / finalSysSizing.MaxZoneOAFraction;
                            if (termUnitFinalZoneSizing.ZoneSecondaryRecirculation > 0.0 || termUnitFinalZoneSizing.DesCoolVolFlowMin <= 0) {
                                // multi-path system or VAV Heating airflow max not defined
                                termUnitSizing.AirVolFlow *= HtgSupplyAirAdjustFactor;
                            } else {
                                // Single path; Use VAV Heating airflow max as the Vpz in the Zp = Voz / Vpz equations
                                termUnitFinalZoneSizing.DesHeatVolFlow *= HtgSupplyAirAdjustFactor;
                                // Don't allow the design terminal airflow to be less than the design heating airflow
                                termUnitSizing.AirVolFlow = max(termUnitSizing.AirVolFlow, termUnitFinalZoneSizing.DesHeatVolFlow);
                            }
                            ZoneOAFracHeating = finalSysSizing.MaxZoneOAFraction;
                        }
                    }
                    ZonePA = termUnitFinalZoneSizing.DesHeatVolFlow;
                    ZoneSA = termUnitFinalZoneSizing.DesHeatVolFlow;
                    // save Vdz zone discharge airflow for standard 62.1 report
                    state.dataSize->VdzHtgByZone(TermUnitSizingIndex) = ZoneSA;
                    // save Vpz zone primary airflow for standard 62.1 report
                    state.dataSize->VpzHtgByZone(TermUnitSizingIndex) = ZonePA;
                    state.dataSize->VpzHtgSumBySys(AirLoopNum) += ZonePA;

                    // We do not use the cooling VAV min for heating because the VAV-box heating maximum may be larger.
                    state.dataSize->VpzMinHtgByZone(TermUnitSizingIndex) = ZoneSA;

                    // Fraction of required zone ventilation to minimum primary airflow expected at condition analyzed
                    termUnitFinalZoneSizing.ZpzHtgByZone = 0.0;
                    if (state.dataSize->VpzMinHtgByZone(TermUnitSizingIndex) > 0) {
                        termUnitFinalZoneSizing.ZpzHtgByZone =
                            termUnitFinalZoneSizing.VozHtgByZone / state.dataSize->VpzMinHtgByZone(TermUnitSizingIndex);
                    }

                    // calc zone primary air fraction
                    state.dataSimAirServingZones->EpSSOA = 1.0;
                    if (ZoneSA > 0.0) state.dataSimAirServingZones->EpSSOA = ZonePA / ZoneSA;
                    if (state.dataSimAirServingZones->EpSSOA > 1.0) state.dataSimAirServingZones->EpSSOA = 1.0;
                    termUnitFinalZoneSizing.ZonePrimaryAirFractionHtg = state.dataSimAirServingZones->EpSSOA;
                    termUnitFinalZoneSizing.ZoneOAFracHeating = ZoneOAFracHeating;
                    termUnitFinalZoneSizing.SupplyAirAdjustFactor = max(ClgSupplyAirAdjustFactor, HtgSupplyAirAdjustFactor);

                } // end for loop over cooled zones (for htg calcs though)
                finalSysSizing.FloorAreaOnAirLoopHeated = finalSysSizing.FloorAreaOnAirLoopCooled;
            }

            finalSysSizing.SysUncOA = SysOAUnc;
            state.dataSize->CalcSysSizing(AirLoopNum).SysUncOA = SysOAUnc;
            state.dataSize->VouBySys(AirLoopNum) = SysOAUnc;

            finalSysSizing.DesOutAirVolFlow = MinOAFlow;
            state.dataSize->CalcSysSizing(AirLoopNum).DesOutAirVolFlow = MinOAFlow;

            for (int DesDayEnvrnNum = 1; DesDayEnvrnNum <= state.dataEnvrn->TotDesDays + state.dataEnvrn->TotRunDesPersDays; ++DesDayEnvrnNum) {
                state.dataSize->SysSizing(DesDayEnvrnNum, AirLoopNum).DesOutAirVolFlow = finalSysSizing.DesOutAirVolFlow;
            }
        }
    }

    // END SYSTEM OA CALCS

    // have moved std 62.1 table report writing to ManageSystemVentilationAdjustments in SizingManager
}

void UpdateSysSizing(EnergyPlusData &state, Constant::CallIndicator const CallIndicator)
{

    // SUBROUTINE INFORMATION:
    //       AUTHOR         Fred Buhl
    //       DATE WRITTEN   February 2001

    // PURPOSE OF THIS SUBROUTINE:
    // Update the result variables of the zone sizing calculation

    // METHODOLOGY EMPLOYED:
    // CallIndicator = 1 (BeginDay) zero the result arrays
    // CallIndicator = 2 (DuringDay) fill arrays, averaging over 1 zone time step
    // CallIndicator = 3 (EndDay) calculate daily maxima
    // CallIndicator = 5 (EndSysSizingCalc) write out results

    // Using/Aliasing
    using EMSManager::ManageEMS;
    using General::FindNumberInList;
    using Psychrometrics::PsyCpAirFnW;
    using Psychrometrics::PsyHFnTdbW;
    using Psychrometrics::PsyRhoAirFnPbTdbW;
    using namespace OutputReportPredefined;
    using namespace DataSizing;

    // Locals
    int numOfTimeStepInDay; // number of zone time steps in a day

    // SUBROUTINE LOCAL VARIABLE DECLARATIONS:
    int AirLoopNum;                // primary air system index
    int TimeStepInDay;             // zone time step in day
    int TimeStepIndex;             // zone time step index
    int I;                         // write statement index
    int J;                         // write statement index
    Real64 SysCoolRetTemp;         // system cooling return temperature for a time step [C]
    Real64 SysHeatRetTemp;         // system heating return temperature for a time step [C]
    Real64 RhoAir;                 // density of air kg/m3
    Real64 OutAirFrac;             // outside air fraction
    Real64 SysCoolMixTemp;         // system cooling mixed air temperature [C]
    Real64 SysHeatMixTemp;         // system heating mixed air temperature [C]
    Real64 SysSensCoolCap;         // system sensible cooling capacity [W]
    Real64 SysTotCoolCap;          // system total cooling capacity [W]
    Real64 SysCoolZoneAvgTemp;     // system cooling zone average temperature [C]
    Real64 SysHeatZoneAvgTemp;     // system heating zone average temperature [C]
    Real64 SysHeatCap;             // system heating capacity [W]
    int HourCounter;               // Hour Counter
    int TimeStepCounter;           // Time Step Counter
    int Minutes;                   // Current Minutes Counter
    int HourPrint;                 // Hour to print (timestamp)
    int DDNum;                     // design day index
    int CoolDDNum;                 // design day index of a peak cooling day
    int HeatDDNum;                 // design day index of a peak cooling day
    int CoolTimeStepNum;           // time step index (in day) of a cooling peak
    int HeatTimeStepNum;           // time step index (in day) of a cooling peak
    Real64 OutAirTemp;             // outside air temperature
    Real64 OutAirHumRat;           // outside air humifity ratio
    Real64 SysCoolMixHumRat;       // system cooling mixed air humidity ratio [kg water/kg dry air]
    Real64 SysCoolRetHumRat;       // system coolingreturn air humifity ratio [kg water/kg dry air]
    Real64 SysHeatMixHumRat;       // system heating mixed air humidity ratio [kg water/kg dry air]
    Real64 SysHeatRetHumRat;       // system heatingreturn air humifity ratio [kg water/kg dry air]
    Real64 SysCoolOutTemp;         // system cooling outside air temperature [C]
    Real64 SysCoolOutHumRat;       // system cooling outside air humidity ratio [kg water/kg dry air]
    Real64 SysHeatOutTemp;         // system heating outside air temperature [C]
    Real64 SysHeatOutHumRat;       // system heating outside air humidity ratio [kg water/kg dry air]
    Real64 SysDOASHeatAdd;         // system DOAS heat addition rate [W]
    Real64 SysDOASLatAdd;          // system DOAS latent heat addition rate [W]
    Real64 SysCoolSizingRat;       // ratio of user input design flow for cooling divided by calculated design cooling flow
    Real64 SysHeatSizingRat;       // ratio of user input design flow for heating divided by calculated design heating flow
    Real64 ZoneOARatio;            // ratio of zone OA flow to zone design cooling or heating flow
    Real64 RetTempRise;            // difference between zone return temperature and zone temperature [delta K]
    Real64 SysCoolingEv;           // System level ventilation effectiveness for cooling mode
    Real64 SysHeatingEv;           // System level ventilation effectiveness for heating mode
    Real64 SysHtgPeakAirflow;      // Peak heating airflow
    int MatchingCooledZoneNum;     // temporary variable
    Real64 termunitsizingtempfrac; // 1.0/(1.0+termunitsizing(ctrlzone)%inducrat)
    Real64 termunitsizingtemp;     // (1.0+termunitsizing(ctrlzone)%inducrat)
    Real64 VozClg(0.0);            // corrected (for ventilation efficiency) zone outside air flow rate [m3/s]

    numOfTimeStepInDay = state.dataGlobal->NumOfTimeStepInHour * 24;

    // allocate scratch arrays
    if (!allocated(state.dataSize->SensCoolCapTemp)) {
        state.dataSize->SensCoolCapTemp.dimension(state.dataHVACGlobal->NumPrimaryAirSys, 0.0);
        state.dataSize->TotCoolCapTemp.dimension(state.dataHVACGlobal->NumPrimaryAirSys, 0.0);
    }

    // allocate arrays used to store values for standard 62.1 tabular report
    if (!allocated(state.dataSize->FaByZoneCool)) {
        state.dataSize->FaByZoneCool.dimension(state.dataSize->NumAirTerminalUnits, 0.0);
        state.dataSize->FaByZoneHeat.dimension(state.dataSize->NumAirTerminalUnits, 0.0);
        state.dataSize->FbByZoneCool.dimension(state.dataSize->NumAirTerminalUnits, 0.0);
        state.dataSize->FbByZoneHeat.dimension(state.dataSize->NumAirTerminalUnits, 0.0);
        state.dataSize->FcByZoneCool.dimension(state.dataSize->NumAirTerminalUnits, 0.0);
        state.dataSize->FcByZoneHeat.dimension(state.dataSize->NumAirTerminalUnits, 0.0);
        state.dataSimAirServingZones->EvBySysCool.dimension(state.dataHVACGlobal->NumPrimaryAirSys, 1.0);
        state.dataSimAirServingZones->EvBySysHeat.dimension(state.dataHVACGlobal->NumPrimaryAirSys, 1.0);
        state.dataSize->XsBySysCool.dimension(state.dataHVACGlobal->NumPrimaryAirSys, 1.0);
        state.dataSize->XsBySysHeat.dimension(state.dataHVACGlobal->NumPrimaryAirSys, 1.0);
        state.dataSize->EvzByZoneCool.dimension(state.dataSize->NumAirTerminalUnits, 1.0);
        state.dataSize->EvzByZoneCoolPrev.dimension(state.dataSize->NumAirTerminalUnits, 1.0);
        state.dataSize->EvzByZoneHeat.dimension(state.dataSize->NumAirTerminalUnits, 1.0);
        state.dataSize->EvzByZoneHeatPrev.dimension(state.dataSize->NumAirTerminalUnits, 1.0);
        state.dataSize->EvzMinBySysCool.dimension(state.dataHVACGlobal->NumPrimaryAirSys, 1.0);
        state.dataSize->EvzMinBySysHeat.dimension(state.dataHVACGlobal->NumPrimaryAirSys, 1.0);
        state.dataSize->VotClgBySys.dimension(state.dataHVACGlobal->NumPrimaryAirSys, 0.0);
        state.dataSize->VotHtgBySys.dimension(state.dataHVACGlobal->NumPrimaryAirSys, 0.0);
        state.dataSize->VozSumClgBySys.dimension(state.dataHVACGlobal->NumPrimaryAirSys, 0.0);
        state.dataSize->VozSumHtgBySys.dimension(state.dataHVACGlobal->NumPrimaryAirSys, 0.0);
    }

    switch (CallIndicator) {
    case Constant::CallIndicator::BeginDay: {
        // Correct the zone return temperature in ZoneSizing for the case of induction units. The calc in
        // ZoneEquipmentManager assumes all the air entering the zone goes into the return node.
        for (int CtrlZoneNum = 1; CtrlZoneNum <= state.dataGlobal->NumOfZones; ++CtrlZoneNum) {
            auto &zoneEquipConfig = state.dataZoneEquip->ZoneEquipConfig(CtrlZoneNum);
            auto &zoneSizing = state.dataSize->ZoneSizing(state.dataSize->CurOverallSimDay, CtrlZoneNum);
            if (!zoneEquipConfig.IsControlled) continue;
            // Use first non-zero airdistunit for now
            int TermUnitSizingIndex = 0;
            for (int InletNode = 1; InletNode <= zoneEquipConfig.NumInletNodes; ++InletNode) {
                TermUnitSizingIndex = zoneEquipConfig.AirDistUnitCool(InletNode).TermUnitSizingIndex;
                if (TermUnitSizingIndex == 0) continue;
                termunitsizingtemp = (1.0 + state.dataSize->TermUnitSizing(TermUnitSizingIndex).InducRat);
                termunitsizingtempfrac = (1.0 / termunitsizingtemp);
                if (TermUnitSizingIndex > 0) break;
            }
            if (TermUnitSizingIndex == 0) continue; // Skip this if there are no terminal units
            RetTempRise = zoneSizing.ZoneRetTempAtCoolPeak - zoneSizing.ZoneTempAtCoolPeak;
            if (RetTempRise > 0.01) {
                zoneSizing.ZoneRetTempAtCoolPeak = zoneSizing.ZoneTempAtCoolPeak + RetTempRise * termunitsizingtempfrac;
            }
            RetTempRise = zoneSizing.ZoneRetTempAtHeatPeak - zoneSizing.ZoneTempAtHeatPeak;
            if (RetTempRise > 0.01) {
                zoneSizing.ZoneRetTempAtHeatPeak = zoneSizing.ZoneTempAtHeatPeak + RetTempRise * termunitsizingtempfrac;
            }
        }

        for (AirLoopNum = 1; AirLoopNum <= state.dataHVACGlobal->NumPrimaryAirSys; ++AirLoopNum) { // start of begin day loop over primary air systems
            auto &airToZoneNodeInfo = state.dataAirLoop->AirToZoneNodeInfo(AirLoopNum);
            int NumZonesCooled = airToZoneNodeInfo.NumZonesCooled;
            int NumZonesHeated = airToZoneNodeInfo.NumZonesHeated;
            state.dataSize->SysSizing(state.dataSize->CurOverallSimDay, AirLoopNum).CoolDesDay = state.dataEnvrn->EnvironmentName;
            state.dataSize->SysSizing(state.dataSize->CurOverallSimDay, AirLoopNum).HeatDesDay = state.dataEnvrn->EnvironmentName;
            state.dataSize->SensCoolCapTemp(AirLoopNum) = 0.0;
            state.dataSize->TotCoolCapTemp(AirLoopNum) = 0.0;

            for (int ZonesCooledNum = 1; ZonesCooledNum <= NumZonesCooled; ++ZonesCooledNum) { // loop over cooled zones
                int CtrlZoneNum = airToZoneNodeInfo.CoolCtrlZoneNums(ZonesCooledNum);
                int TermUnitSizingIndex = airToZoneNodeInfo.TermUnitCoolSizingIndex(ZonesCooledNum);
                Real64 adjCoolMassFlow =
                    state.dataSize->TermUnitSizing(TermUnitSizingIndex)
                        .applyTermUnitSizingCoolFlow(state.dataSize->ZoneSizing(state.dataSize->CurOverallSimDay, CtrlZoneNum).DesCoolMassFlow,
                                                     state.dataSize->ZoneSizing(state.dataSize->CurOverallSimDay, CtrlZoneNum).DesCoolMassFlowNoOA);
                state.dataSize->SysSizing(state.dataSize->CurOverallSimDay, AirLoopNum).NonCoinCoolMassFlow +=
                    adjCoolMassFlow / (1.0 + state.dataSize->TermUnitSizing(TermUnitSizingIndex).InducRat);
                if (state.dataSize->SysSizing(state.dataSize->CurOverallSimDay, AirLoopNum).loadSizingType == DataSizing::LoadSizing::Latent &&
                    !state.dataSize->FinalZoneSizing.empty()) {
                    if (!state.dataSize->FinalZoneSizing(CtrlZoneNum).zoneLatentSizing && state.dataSize->CurOverallSimDay == 1) {
                        ShowWarningError(state,
                                         format("Latent Sizing for AirLoop = {} requires latent sizing in Sizing:Zone object for Zone = {}",
                                                airToZoneNodeInfo.AirLoopName,
                                                state.dataSize->FinalZoneSizing(CtrlZoneNum).ZoneName));
                    }
                } else if (!state.dataSize->FinalZoneSizing.empty()) { // not latent sizing for air loop
                    if (state.dataSize->FinalZoneSizing(CtrlZoneNum).zoneLatentSizing && state.dataSize->CurOverallSimDay == 1) {
                        ShowWarningError(state,
                                         format("Sizing for AirLoop = {} includes latent sizing in Sizing:Zone object for Zone = {}",
                                                airToZoneNodeInfo.AirLoopName,
                                                state.dataSize->FinalZoneSizing(CtrlZoneNum).ZoneName));
                    }
                }
            } // end of loop over cooled zones

            if (NumZonesHeated > 0) {                                                              // if there are zones supplied with central hot air
                for (int ZonesHeatedNum = 1; ZonesHeatedNum <= NumZonesHeated; ++ZonesHeatedNum) { // loop over heated zones
                    int CtrlZoneNum = airToZoneNodeInfo.HeatCtrlZoneNums(ZonesHeatedNum);
                    int TermUnitSizingIndex = airToZoneNodeInfo.TermUnitHeatSizingIndex(ZonesHeatedNum);
                    Real64 adjHeatMassFlow = state.dataSize->TermUnitSizing(TermUnitSizingIndex)
                                                 .applyTermUnitSizingHeatFlow(
                                                     state.dataSize->ZoneSizing(state.dataSize->CurOverallSimDay, CtrlZoneNum).DesHeatMassFlow,
                                                     state.dataSize->ZoneSizing(state.dataSize->CurOverallSimDay, CtrlZoneNum).DesHeatMassFlowNoOA);
                    state.dataSize->SysSizing(state.dataSize->CurOverallSimDay, AirLoopNum).NonCoinHeatMassFlow +=
                        adjHeatMassFlow / (1.0 + state.dataSize->TermUnitSizing(TermUnitSizingIndex).InducRat);
                }                                                                                  // end of loop over heated zones
            } else {                                                                               // otherwise use cool supply zones
                for (int ZonesCooledNum = 1; ZonesCooledNum <= NumZonesCooled; ++ZonesCooledNum) { // loop over cooled zones
                    int CtrlZoneNum = airToZoneNodeInfo.CoolCtrlZoneNums(ZonesCooledNum);
                    int TermUnitSizingIndex = airToZoneNodeInfo.TermUnitCoolSizingIndex(ZonesCooledNum);
                    Real64 adjHeatMassFlow = state.dataSize->TermUnitSizing(TermUnitSizingIndex)
                                                 .applyTermUnitSizingHeatFlow(
                                                     state.dataSize->ZoneSizing(state.dataSize->CurOverallSimDay, CtrlZoneNum).DesHeatMassFlow,
                                                     state.dataSize->ZoneSizing(state.dataSize->CurOverallSimDay, CtrlZoneNum).DesHeatMassFlowNoOA);
                    state.dataSize->SysSizing(state.dataSize->CurOverallSimDay, AirLoopNum).NonCoinHeatMassFlow +=
                        adjHeatMassFlow / (1.0 + state.dataSize->TermUnitSizing(TermUnitSizingIndex).InducRat);
                } // end of loop over cooled zones
            }     // End of heat / cool zone if - else

        } // End of begin day loop over primary air systems
    } break;
    case Constant::CallIndicator::DuringDay: {
        TimeStepInDay = (state.dataGlobal->HourOfDay - 1) * state.dataGlobal->NumOfTimeStepInHour +
                        state.dataGlobal->TimeStep; // calculate current zone time step index

        // Correct the zone return temperature in ZoneSizing for the case of induction units. The calc in
        // ZoneEquipmentManager assumes all the air entering the zone goes into the return node.
        for (int CtrlZoneNum = 1; CtrlZoneNum <= state.dataGlobal->NumOfZones; ++CtrlZoneNum) {
            if (!state.dataZoneEquip->ZoneEquipConfig(CtrlZoneNum).IsControlled) continue;
            // Use first non-zero airdistunit for now, if there is one
            termunitsizingtempfrac = 1.0;
            int TermUnitSizingIndex = 0;
            for (int InletNode = 1; InletNode <= state.dataZoneEquip->ZoneEquipConfig(CtrlZoneNum).NumInletNodes; ++InletNode) {
                TermUnitSizingIndex = state.dataZoneEquip->ZoneEquipConfig(CtrlZoneNum).AirDistUnitCool(InletNode).TermUnitSizingIndex;
                if (TermUnitSizingIndex == 0) continue;
                termunitsizingtemp = (1.0 + state.dataSize->TermUnitSizing(TermUnitSizingIndex).InducRat);
                termunitsizingtempfrac = (1.0 / termunitsizingtemp);
                if (TermUnitSizingIndex > 0) break;
            }
            if (TermUnitSizingIndex == 0) continue; // Skip this if there are no terminal units
            auto &zoneSizing = state.dataSize->ZoneSizing(state.dataSize->CurOverallSimDay, CtrlZoneNum);
            RetTempRise = zoneSizing.CoolZoneRetTempSeq(TimeStepInDay) - zoneSizing.CoolZoneTempSeq(TimeStepInDay);
            if (RetTempRise > 0.01) {
                zoneSizing.CoolZoneRetTempSeq(TimeStepInDay) = zoneSizing.CoolZoneTempSeq(TimeStepInDay) + RetTempRise * termunitsizingtempfrac;
            }
            RetTempRise = zoneSizing.HeatZoneRetTempSeq(TimeStepInDay) - zoneSizing.HeatZoneTempSeq(TimeStepInDay);
            if (RetTempRise > 0.01) {
                zoneSizing.HeatZoneRetTempSeq(TimeStepInDay) = zoneSizing.HeatZoneTempSeq(TimeStepInDay) + RetTempRise * termunitsizingtempfrac;
            }
        }
        // start of zone time step loop over primary air systems
        for (AirLoopNum = 1; AirLoopNum <= state.dataHVACGlobal->NumPrimaryAirSys; ++AirLoopNum) {

            int NumZonesCooled = state.dataAirLoop->AirToZoneNodeInfo(AirLoopNum).NumZonesCooled;
            int NumZonesHeated = state.dataAirLoop->AirToZoneNodeInfo(AirLoopNum).NumZonesHeated;

            SysCoolRetTemp = 0.0;
            OutAirFrac = 0.0;
            SysCoolMixTemp = 0.0;
            SysSensCoolCap = 0.0;
            SysCoolRetHumRat = 0.0;
            SysCoolMixHumRat = 0.0;
            SysCoolZoneAvgTemp = 0.0;
            SysHeatZoneAvgTemp = 0.0;
            SysTotCoolCap = 0.0;
            SysDOASHeatAdd = 0.0;
            SysDOASLatAdd = 0.0;
            Real64 SysLatCoolHumRat = 0.0;

            for (int ZonesCooledNum = 1; ZonesCooledNum <= NumZonesCooled; ++ZonesCooledNum) { // loop over zones cooled by central system
                int CtrlZoneNum = state.dataAirLoop->AirToZoneNodeInfo(AirLoopNum).CoolCtrlZoneNums(ZonesCooledNum);
                int TermUnitSizingIndex = state.dataAirLoop->AirToZoneNodeInfo(AirLoopNum).TermUnitCoolSizingIndex(ZonesCooledNum);
                auto &termUnitSizing = state.dataSize->TermUnitSizing(TermUnitSizingIndex);
                auto &zoneSizing = state.dataSize->ZoneSizing(state.dataSize->CurOverallSimDay, CtrlZoneNum);
                // sum up the system mass flow rate for this time step
                Real64 adjCoolFlowSeq =
                    termUnitSizing.applyTermUnitSizingCoolFlow(zoneSizing.CoolFlowSeq(TimeStepInDay), zoneSizing.CoolFlowSeqNoOA(TimeStepInDay));
                state.dataSize->SysSizing(state.dataSize->CurOverallSimDay, AirLoopNum).CoolFlowSeq(TimeStepInDay) +=
                    adjCoolFlowSeq / (1.0 + termUnitSizing.InducRat);
                // sum up the zone cooling load to be met by this system for this time step
                state.dataSize->SysSizing(state.dataSize->CurOverallSimDay, AirLoopNum).SumZoneCoolLoadSeq(TimeStepInDay) +=
                    zoneSizing.CoolLoadSeq(TimeStepInDay);
                // calculate the return air temperature for this time step
                SysCoolRetTemp +=
                    zoneSizing.CoolZoneRetTempSeq(TimeStepInDay) * zoneSizing.CoolFlowSeq(TimeStepInDay) / (1.0 + termUnitSizing.InducRat);
                SysCoolRetHumRat +=
                    zoneSizing.CoolZoneHumRatSeq(TimeStepInDay) * zoneSizing.CoolFlowSeq(TimeStepInDay) / (1.0 + termUnitSizing.InducRat);
                SysCoolZoneAvgTemp +=
                    zoneSizing.CoolZoneTempSeq(TimeStepInDay) * zoneSizing.CoolFlowSeq(TimeStepInDay) / (1.0 + termUnitSizing.InducRat);
                SysDOASHeatAdd += zoneSizing.DOASHeatAddSeq(TimeStepInDay) * zoneSizing.CoolFlowSeq(TimeStepInDay) / (1.0 + termUnitSizing.InducRat);
                SysDOASLatAdd += zoneSizing.DOASLatAddSeq(TimeStepInDay) * zoneSizing.CoolFlowSeq(TimeStepInDay) / (1.0 + termUnitSizing.InducRat);
                SysLatCoolHumRat += zoneSizing.CoolDesHumRat * zoneSizing.CoolFlowSeq(TimeStepInDay) / (1.0 + termUnitSizing.InducRat);
            } // end of loop over zones cooled by central system
            // Get peak system cooling load with coincident
            auto &sysSizing = state.dataSize->SysSizing(state.dataSize->CurOverallSimDay, AirLoopNum);
            if (sysSizing.SysDesCoolLoad < sysSizing.SumZoneCoolLoadSeq(TimeStepInDay)) {
                sysSizing.SysDesCoolLoad = sysSizing.SumZoneCoolLoadSeq(TimeStepInDay);
                sysSizing.SysCoolLoadTimeStepPk = TimeStepInDay;
            }
            // check that there is system mass flow
            if (sysSizing.CoolFlowSeq(TimeStepInDay) > 0.0) {
                // complete return air temp calc
                SysLatCoolHumRat /= sysSizing.CoolFlowSeq(TimeStepInDay);
                SysCoolRetTemp /= sysSizing.CoolFlowSeq(TimeStepInDay);
                SysCoolRetHumRat /= sysSizing.CoolFlowSeq(TimeStepInDay);
                SysCoolZoneAvgTemp /= sysSizing.CoolFlowSeq(TimeStepInDay);
                sysSizing.SysCoolRetTempSeq(TimeStepInDay) = SysCoolRetTemp;
                sysSizing.SysCoolRetHumRatSeq(TimeStepInDay) = SysCoolRetHumRat;
                sysSizing.CoolZoneAvgTempSeq(TimeStepInDay) = SysCoolZoneAvgTemp;
                // calculate the outside air fraction for this time step
                RhoAir = state.dataEnvrn->StdRhoAir;
                if (sysSizing.CoolOAOption == OAControl::MinOA) {
                    OutAirFrac = RhoAir * sysSizing.DesOutAirVolFlow / sysSizing.CoolFlowSeq(TimeStepInDay);
                    OutAirFrac = min(1.0, max(0.0, OutAirFrac));
                } else {
                    OutAirFrac = 1.0;
                }
                // now calculate the mixed air temperature
                SysCoolMixTemp = state.dataEnvrn->OutDryBulbTemp * OutAirFrac + SysCoolRetTemp * (1.0 - OutAirFrac);
                SysCoolMixHumRat = state.dataEnvrn->OutHumRat * OutAirFrac + SysCoolRetHumRat * (1.0 - OutAirFrac);
                sysSizing.SysCoolOutTempSeq(TimeStepInDay) = state.dataEnvrn->OutDryBulbTemp;
                sysSizing.SysCoolOutHumRatSeq(TimeStepInDay) = state.dataEnvrn->OutHumRat;
                // adjust supply air humidity ratio to meet latent load
                if (sysSizing.loadSizingType == DataSizing::LoadSizing::Latent) {
                    if (state.dataHeatBal->isAnyLatentLoad) {
                        sysSizing.CoolSupHumRat = std::min(SysLatCoolHumRat, sysSizing.CoolSupHumRat);
                        state.dataSize->FinalSysSizing(AirLoopNum).CoolSupHumRat = sysSizing.CoolSupHumRat;
                    } else {
                        // switch back to sensible load if all latent zone loads are smaller than sensible load
                        sysSizing.coolingPeakLoad = DataSizing::PeakLoad::SensibleCooling;
                        state.dataSize->FinalSysSizing(AirLoopNum).coolingPeakLoad = DataSizing::PeakLoad::SensibleCooling;
                    }
                }
                // From the mixed air temp, system design supply air temp, and the mass flow rate
                // calculate the system sensible cooling capacity
                SysSensCoolCap = PsyCpAirFnW(DataPrecisionGlobals::constant_zero) * sysSizing.CoolFlowSeq(TimeStepInDay) *
                                 (SysCoolMixTemp - sysSizing.CoolSupTemp);
                SysSensCoolCap = max(0.0, SysSensCoolCap);
                // calculate the system total cooling capacity
                SysTotCoolCap = sysSizing.CoolFlowSeq(TimeStepInDay) *
                                (PsyHFnTdbW(SysCoolMixTemp, SysCoolMixHumRat) - PsyHFnTdbW(sysSizing.CoolSupTemp, sysSizing.CoolSupHumRat));
                SysTotCoolCap = max(0.0, SysTotCoolCap);
                // Save the sens cool cap for this time step
                sysSizing.SensCoolCapSeq(TimeStepInDay) = SysSensCoolCap;
                // Save the tot cool cap for this time step
                sysSizing.TotCoolCapSeq(TimeStepInDay) = SysTotCoolCap;
                // Save the DOAS flows
                sysSizing.SysDOASHeatAddSeq(TimeStepInDay) = SysDOASHeatAdd;
                sysSizing.SysDOASLatAddSeq(TimeStepInDay) = SysDOASLatAdd;
            } // end of system mass flow check

            // get the maximum system sensible cooling capacity
            if (SysSensCoolCap > state.dataSize->SensCoolCapTemp(AirLoopNum)) {
                state.dataSize->SysSizPeakDDNum(AirLoopNum).TimeStepAtSensCoolPk(state.dataSize->CurOverallSimDay) = TimeStepInDay;
                state.dataSize->SensCoolCapTemp(AirLoopNum) = SysSensCoolCap;
                if (sysSizing.coolingPeakLoad == DataSizing::PeakLoad::SensibleCooling) {
                    sysSizing.SensCoolCap = SysSensCoolCap;
                    sysSizing.TotCoolCap = SysTotCoolCap;
                    sysSizing.MixTempAtCoolPeak = SysCoolMixTemp;
                    sysSizing.MixHumRatAtCoolPeak = SysCoolMixHumRat;
                    sysSizing.RetTempAtCoolPeak = SysCoolRetTemp;
                    sysSizing.RetHumRatAtCoolPeak = SysCoolRetHumRat;
                    sysSizing.OutTempAtCoolPeak = state.dataEnvrn->OutDryBulbTemp;
                    sysSizing.OutHumRatAtCoolPeak = state.dataEnvrn->OutHumRat;
                    sysSizing.MassFlowAtCoolPeak = sysSizing.CoolFlowSeq(TimeStepInDay);
                }
            }
            // get the maximum system total cooling capacity
            if (SysTotCoolCap > state.dataSize->TotCoolCapTemp(AirLoopNum)) {
                state.dataSize->SysSizPeakDDNum(AirLoopNum).TimeStepAtTotCoolPk(state.dataSize->CurOverallSimDay) = TimeStepInDay;
                state.dataSize->TotCoolCapTemp(AirLoopNum) = SysTotCoolCap;
                if (sysSizing.coolingPeakLoad == DataSizing::PeakLoad::TotalCooling) {
                    sysSizing.SensCoolCap = SysSensCoolCap;
                    sysSizing.TotCoolCap = SysTotCoolCap;
                    sysSizing.MixTempAtCoolPeak = SysCoolMixTemp;
                    sysSizing.MixHumRatAtCoolPeak = SysCoolMixHumRat;
                    sysSizing.RetTempAtCoolPeak = SysCoolRetTemp;
                    sysSizing.RetHumRatAtCoolPeak = SysCoolRetHumRat;
                    sysSizing.OutTempAtCoolPeak = state.dataEnvrn->OutDryBulbTemp;
                    sysSizing.OutHumRatAtCoolPeak = state.dataEnvrn->OutHumRat;
                    sysSizing.MassFlowAtCoolPeak = sysSizing.CoolFlowSeq(TimeStepInDay);
                }
                sysSizing.SysCoolCoinSpaceSens = 0.0;
                for (int zonesCoolLoop = 1; zonesCoolLoop <= state.dataAirLoop->AirToZoneNodeInfo(AirLoopNum).NumZonesCooled; ++zonesCoolLoop) {
                    int zoneNum = state.dataAirLoop->AirToZoneNodeInfo(AirLoopNum).CoolCtrlZoneNums(zonesCoolLoop);
                    sysSizing.SysCoolCoinSpaceSens +=
                        state.dataSize->CalcZoneSizing(state.dataSize->CurOverallSimDay, zoneNum).CoolLoadSeq(TimeStepInDay);
                }
            }
            // get the maximum cooling mass flow rate
            if (sysSizing.CoolFlowSeq(TimeStepInDay) > sysSizing.CoinCoolMassFlow) {
                sysSizing.CoinCoolMassFlow = sysSizing.CoolFlowSeq(TimeStepInDay);
                state.dataSize->SysSizPeakDDNum(AirLoopNum).TimeStepAtCoolFlowPk(state.dataSize->CurOverallSimDay) = TimeStepInDay;
            }
            SysHeatRetTemp = 0.0;
            OutAirFrac = 0.0;
            SysHeatMixTemp = 0.0;
            SysHeatCap = 0.0;
            SysHeatRetHumRat = 0.0;
            SysHeatMixHumRat = 0.0;

            if (NumZonesHeated > 0) { // IF there are centrally heated zones

                for (int ZonesHeatedNum = 1; ZonesHeatedNum <= NumZonesHeated; ++ZonesHeatedNum) { // loop over the heated zones
                    int CtrlZoneNum = state.dataAirLoop->AirToZoneNodeInfo(AirLoopNum).HeatCtrlZoneNums(ZonesHeatedNum);
                    int TermUnitSizingIndex = state.dataAirLoop->AirToZoneNodeInfo(AirLoopNum).TermUnitHeatSizingIndex(ZonesHeatedNum);
                    auto &termUnitSizing = state.dataSize->TermUnitSizing(TermUnitSizingIndex);
                    auto &zoneSizing = state.dataSize->ZoneSizing(state.dataSize->CurOverallSimDay, CtrlZoneNum);
                    // sum up the heating mass flow rate for this time step
                    Real64 adjHeatFlowSeq =
                        termUnitSizing.applyTermUnitSizingHeatFlow(zoneSizing.HeatFlowSeq(TimeStepInDay), zoneSizing.HeatFlowSeqNoOA(TimeStepInDay));
                    sysSizing.HeatFlowSeq(TimeStepInDay) += adjHeatFlowSeq / (1.0 + termUnitSizing.InducRat);
                    // sum up the zone heating load to be met by this system for this time step
                    sysSizing.SumZoneHeatLoadSeq(TimeStepInDay) += zoneSizing.HeatLoadSeq(TimeStepInDay) / (1.0 + termUnitSizing.InducRat);
                    // calculate the return air temperature for this time step
                    SysHeatRetTemp +=
                        zoneSizing.HeatZoneRetTempSeq(TimeStepInDay) * zoneSizing.HeatFlowSeq(TimeStepInDay) / (1.0 + termUnitSizing.InducRat);
                    SysHeatRetHumRat +=
                        zoneSizing.HeatZoneHumRatSeq(TimeStepInDay) * zoneSizing.HeatFlowSeq(TimeStepInDay) / (1.0 + termUnitSizing.InducRat);
                    SysHeatZoneAvgTemp +=
                        zoneSizing.HeatZoneTempSeq(TimeStepInDay) * zoneSizing.HeatFlowSeq(TimeStepInDay) / (1.0 + termUnitSizing.InducRat);
                } // end heated zones loop
                // Get peak system heating load with coincident
                if (abs(sysSizing.SysDesHeatLoad) > abs(sysSizing.SumZoneHeatLoadSeq(TimeStepInDay))) {
                    sysSizing.SysDesHeatLoad = sysSizing.SumZoneHeatLoadSeq(TimeStepInDay);
                    sysSizing.SysHeatLoadTimeStepPk = TimeStepInDay;
                }
                // check that the system flow rate is nonzero
                if (sysSizing.HeatFlowSeq(TimeStepInDay) > 0.0) {
                    // complete return air temp calc
                    SysHeatRetTemp /= sysSizing.HeatFlowSeq(TimeStepInDay);
                    SysHeatRetHumRat /= sysSizing.HeatFlowSeq(TimeStepInDay);
                    SysHeatZoneAvgTemp /= sysSizing.HeatFlowSeq(TimeStepInDay);
                    sysSizing.SysHeatRetTempSeq(TimeStepInDay) = SysHeatRetTemp;
                    sysSizing.SysHeatRetHumRatSeq(TimeStepInDay) = SysHeatRetHumRat;
                    sysSizing.HeatZoneAvgTempSeq(TimeStepInDay) = SysHeatZoneAvgTemp;
                    // calculate the outside air fraction for this time step
                    RhoAir = state.dataEnvrn->StdRhoAir;
                    if (sysSizing.HeatOAOption == DataSizing::OAControl::MinOA) {
                        OutAirFrac = RhoAir * sysSizing.DesOutAirVolFlow / sysSizing.HeatFlowSeq(TimeStepInDay);
                        OutAirFrac = min(1.0, max(0.0, OutAirFrac));
                    } else {
                        OutAirFrac = 1.0;
                    }
                    // calculate the mixed air temperature
                    SysHeatMixTemp = state.dataEnvrn->OutDryBulbTemp * OutAirFrac + SysHeatRetTemp * (1.0 - OutAirFrac);
                    SysHeatMixHumRat = state.dataEnvrn->OutHumRat * OutAirFrac + SysHeatRetHumRat * (1.0 - OutAirFrac);
                    sysSizing.SysHeatOutTempSeq(TimeStepInDay) = state.dataEnvrn->OutDryBulbTemp;
                    sysSizing.SysHeatOutHumRatSeq(TimeStepInDay) = state.dataEnvrn->OutHumRat;
                    // From the mixed air temp, heating supply air temp, and mass flow rate calculate the system heating capacity
                    SysHeatCap = PsyCpAirFnW(DataPrecisionGlobals::constant_zero) * sysSizing.HeatFlowSeq(TimeStepInDay) *
                                 (sysSizing.HeatSupTemp - SysHeatMixTemp);
                    SysHeatCap = max(0.0, SysHeatCap);
                    // save the system heating capacity for the time step
                    sysSizing.HeatCapSeq(TimeStepInDay) = SysHeatCap;
                } // end system flow rate IF

                // Get the maximum system heating capacity
                if (SysHeatCap > sysSizing.HeatCap) {
                    state.dataSize->SysSizPeakDDNum(AirLoopNum).TimeStepAtHeatPk(state.dataSize->CurOverallSimDay) = TimeStepInDay;
                    sysSizing.HeatCap = SysHeatCap;
                    sysSizing.HeatMixTemp = SysHeatMixTemp;
                    sysSizing.HeatMixHumRat = SysHeatMixHumRat;
                    sysSizing.HeatRetTemp = SysHeatRetTemp;
                    sysSizing.HeatRetHumRat = SysHeatRetHumRat;
                    sysSizing.HeatOutTemp = state.dataEnvrn->OutDryBulbTemp;
                    sysSizing.HeatOutHumRat = state.dataEnvrn->OutHumRat;
                    // save time of system coincident heating coil peak
                    sysSizing.SysHeatCoilTimeStepPk = TimeStepInDay;
                    sysSizing.SysHeatCoinSpaceSens = 0.0;
                    if (state.dataAirLoop->AirToZoneNodeInfo(AirLoopNum).NumZonesHeated > 0) {
                        for (int zonesHeatLoop = 1; zonesHeatLoop <= state.dataAirLoop->AirToZoneNodeInfo(AirLoopNum).NumZonesHeated;
                             ++zonesHeatLoop) {
                            int zoneNum = state.dataAirLoop->AirToZoneNodeInfo(AirLoopNum).HeatCtrlZoneNums(zonesHeatLoop);
                            sysSizing.SysHeatCoinSpaceSens +=
                                state.dataSize->CalcZoneSizing(state.dataSize->CurOverallSimDay, zoneNum).HeatLoadSeq(TimeStepInDay);
                        }
                    }
                }
                //! save time of system coincident heating airflow peak
                if (sysSizing.HeatFlowSeq(TimeStepInDay) > sysSizing.CoinHeatMassFlow) {
                    sysSizing.SysHeatAirTimeStepPk = TimeStepInDay;
                }

                // Get the maximum system heating flow rate
                sysSizing.CoinHeatMassFlow = max(sysSizing.CoinHeatMassFlow, sysSizing.HeatFlowSeq(TimeStepInDay));

            } else { // No centrally heated zones: use cooled zones

                for (int ZonesCooledNum = 1; ZonesCooledNum <= NumZonesCooled; ++ZonesCooledNum) { // loop over the cooled zones
                    int CtrlZoneNum = state.dataAirLoop->AirToZoneNodeInfo(AirLoopNum).CoolCtrlZoneNums(ZonesCooledNum);
                    auto &termUnitSizing =
                        state.dataSize->TermUnitSizing(state.dataAirLoop->AirToZoneNodeInfo(AirLoopNum).TermUnitCoolSizingIndex(ZonesCooledNum));
                    auto &zoneSizing = state.dataSize->ZoneSizing(state.dataSize->CurOverallSimDay, CtrlZoneNum);
                    // sum up the heating mass flow rate for this time step
                    Real64 adjHeatFlowSeq =
                        termUnitSizing.applyTermUnitSizingHeatFlow(zoneSizing.HeatFlowSeq(TimeStepInDay), zoneSizing.HeatFlowSeqNoOA(TimeStepInDay));
                    sysSizing.HeatFlowSeq(TimeStepInDay) += adjHeatFlowSeq / (1.0 + termUnitSizing.InducRat);
                    // sum up the zone heating load to be met by this system for this time step
                    sysSizing.SumZoneHeatLoadSeq(TimeStepInDay) += zoneSizing.HeatLoadSeq(TimeStepInDay) / (1.0 + termUnitSizing.InducRat);
                    // calculate the return air temperature for this time step
                    SysHeatRetTemp +=
                        zoneSizing.HeatZoneRetTempSeq(TimeStepInDay) * zoneSizing.HeatFlowSeq(TimeStepInDay) / (1.0 + termUnitSizing.InducRat);
                    SysHeatRetHumRat +=
                        zoneSizing.HeatZoneHumRatSeq(TimeStepInDay) * zoneSizing.HeatFlowSeq(TimeStepInDay) / (1.0 + termUnitSizing.InducRat);
                    SysHeatZoneAvgTemp +=
                        zoneSizing.HeatZoneTempSeq(TimeStepInDay) * zoneSizing.HeatFlowSeq(TimeStepInDay) / (1.0 + termUnitSizing.InducRat);
                } // end of cooled zones loop
                // Get peak system heating load with coincident
                if (fabs(sysSizing.SysDesHeatLoad) < fabs(sysSizing.SumZoneHeatLoadSeq(TimeStepInDay))) {
                    sysSizing.SysDesHeatLoad = sysSizing.SumZoneHeatLoadSeq(TimeStepInDay);
                    sysSizing.SysHeatLoadTimeStepPk = TimeStepInDay;
                }

                if (sysSizing.HeatFlowSeq(TimeStepInDay) > 0.0) {
                    // complete return air temp calc
                    SysHeatRetTemp /= sysSizing.HeatFlowSeq(TimeStepInDay);
                    SysHeatRetHumRat /= sysSizing.HeatFlowSeq(TimeStepInDay);
                    SysHeatZoneAvgTemp /= sysSizing.HeatFlowSeq(TimeStepInDay);
                    sysSizing.SysHeatRetTempSeq(TimeStepInDay) = SysHeatRetTemp;
                    sysSizing.SysHeatRetHumRatSeq(TimeStepInDay) = SysHeatRetHumRat;
                    sysSizing.HeatZoneAvgTempSeq(TimeStepInDay) = SysHeatZoneAvgTemp;
                    // calculate the outside air fraction for this time step
                    RhoAir = state.dataEnvrn->StdRhoAir;
                    if (sysSizing.HeatOAOption == DataSizing::OAControl::MinOA) {
                        OutAirFrac = RhoAir * sysSizing.DesOutAirVolFlow / sysSizing.HeatFlowSeq(TimeStepInDay);
                        OutAirFrac = min(1.0, max(0.0, OutAirFrac));
                    } else {
                        OutAirFrac = 1.0;
                    }
                    // calculate the mixed air temperature
                    SysHeatMixTemp = state.dataEnvrn->OutDryBulbTemp * OutAirFrac + SysHeatRetTemp * (1.0 - OutAirFrac);
                    SysHeatMixHumRat = state.dataEnvrn->OutHumRat * OutAirFrac + SysHeatRetHumRat * (1.0 - OutAirFrac);
                    sysSizing.SysHeatOutTempSeq(TimeStepInDay) = state.dataEnvrn->OutDryBulbTemp;
                    sysSizing.SysHeatOutHumRatSeq(TimeStepInDay) = state.dataEnvrn->OutHumRat;
                    // From the mixed air temp, heating supply air temp, and mass flow rate calculate the system heating capacity
                    SysHeatCap = PsyCpAirFnW(DataPrecisionGlobals::constant_zero) * sysSizing.HeatFlowSeq(TimeStepInDay) *
                                 (sysSizing.HeatSupTemp - SysHeatMixTemp);
                    SysHeatCap = max(0.0, SysHeatCap);
                    // save the system heating capacity for the time step
                    sysSizing.HeatCapSeq(TimeStepInDay) = SysHeatCap;
                } // end system flow rate IF

                // Get the maximum system heating capacity
                if (SysHeatCap > sysSizing.HeatCap) {
                    state.dataSize->SysSizPeakDDNum(AirLoopNum).TimeStepAtHeatPk(state.dataSize->CurOverallSimDay) = TimeStepInDay;
                    sysSizing.HeatCap = SysHeatCap;
                    sysSizing.HeatMixTemp = SysHeatMixTemp;
                    sysSizing.HeatMixHumRat = SysHeatMixHumRat;
                    sysSizing.HeatRetTemp = SysHeatRetTemp;
                    sysSizing.HeatRetHumRat = SysHeatRetHumRat;
                    sysSizing.HeatOutTemp = state.dataEnvrn->OutDryBulbTemp;
                    sysSizing.HeatOutHumRat = state.dataEnvrn->OutHumRat;
                    // save time of system coincident heating coil peak
                    sysSizing.SysHeatCoilTimeStepPk = TimeStepInDay;

                    sysSizing.SysHeatCoinSpaceSens = 0.0;
                    for (int zonesCoolLoop = 1; zonesCoolLoop <= state.dataAirLoop->AirToZoneNodeInfo(AirLoopNum).NumZonesCooled; ++zonesCoolLoop) {
                        int zoneNum = state.dataAirLoop->AirToZoneNodeInfo(AirLoopNum).CoolCtrlZoneNums(zonesCoolLoop);
                        sysSizing.SysHeatCoinSpaceSens +=
                            state.dataSize->CalcZoneSizing(state.dataSize->CurOverallSimDay, zoneNum).HeatLoadSeq(TimeStepInDay);
                    }
                } // Get the maximum system heating flow rate
                // save time of system coincident heating airflow peak
                if (sysSizing.HeatFlowSeq(TimeStepInDay) > sysSizing.CoinHeatMassFlow) {
                    sysSizing.SysHeatAirTimeStepPk = TimeStepInDay;
                }

                sysSizing.CoinHeatMassFlow = max(sysSizing.CoinHeatMassFlow, sysSizing.HeatFlowSeq(TimeStepInDay));
            }

        } // end of loop over primary air systems
    } break;
    case Constant::CallIndicator::EndDay: {
        // the entire set of std. 62.1 code here seems misplaced, should have been placed in EndSysSizCalc block
        // Get design flows
        SysCoolingEv = 1.0;
        SysHeatingEv = 1.0;
        for (AirLoopNum = 1; AirLoopNum <= state.dataHVACGlobal->NumPrimaryAirSys; ++AirLoopNum) {
            auto &finalSysSizing = state.dataSize->FinalSysSizing(AirLoopNum);
            int NumZonesCooled = state.dataAirLoop->AirToZoneNodeInfo(AirLoopNum).NumZonesCooled;
            int NumZonesHeated = state.dataAirLoop->AirToZoneNodeInfo(AirLoopNum).NumZonesHeated;
            auto &sysSizing = state.dataSize->SysSizing(state.dataSize->CurOverallSimDay, AirLoopNum);

            switch (sysSizing.SizingOption) {
            case Coincident: {
                if (finalSysSizing.SystemOAMethod == SysOAMethod::ZoneSum) {
                    sysSizing.DesCoolVolFlow = sysSizing.CoinCoolMassFlow / state.dataEnvrn->StdRhoAir;
                    sysSizing.DesHeatVolFlow = sysSizing.CoinHeatMassFlow / state.dataEnvrn->StdRhoAir;
                    state.dataSize->VotClgBySys(AirLoopNum) = finalSysSizing.SysUncOA;
                    state.dataSize->VotHtgBySys(AirLoopNum) = finalSysSizing.SysUncOA;
                    for (int ZonesCooledNum = 1; ZonesCooledNum <= NumZonesCooled; ++ZonesCooledNum) {
                        int TermUnitSizingIndex = state.dataAirLoop->AirToZoneNodeInfo(AirLoopNum).TermUnitCoolSizingIndex(ZonesCooledNum);
                        if (state.dataSize->TermUnitFinalZoneSizing(TermUnitSizingIndex).ZoneADEffCooling <
                            state.dataSize->EvzMinBySysCool(AirLoopNum))
                            state.dataSize->EvzMinBySysCool(AirLoopNum) =
                                state.dataSize->TermUnitFinalZoneSizing(TermUnitSizingIndex).ZoneADEffCooling;
                        if (state.dataSize->TermUnitFinalZoneSizing(TermUnitSizingIndex).ZoneADEffHeating <
                            state.dataSize->EvzMinBySysHeat(AirLoopNum))
                            state.dataSize->EvzMinBySysHeat(AirLoopNum) =
                                state.dataSize->TermUnitFinalZoneSizing(TermUnitSizingIndex).ZoneADEffHeating;
                    }
                    for (int ZonesHeatedNum = 1; ZonesHeatedNum <= NumZonesHeated; ++ZonesHeatedNum) {
                        int TermUnitSizingIndex = state.dataAirLoop->AirToZoneNodeInfo(AirLoopNum).TermUnitHeatSizingIndex(ZonesHeatedNum);
                        if (state.dataSize->TermUnitFinalZoneSizing(TermUnitSizingIndex).ZoneADEffCooling <
                            state.dataSize->EvzMinBySysCool(AirLoopNum))
                            state.dataSize->EvzMinBySysCool(AirLoopNum) =
                                state.dataSize->TermUnitFinalZoneSizing(TermUnitSizingIndex).ZoneADEffCooling;
                        if (state.dataSize->TermUnitFinalZoneSizing(TermUnitSizingIndex).ZoneADEffHeating <
                            state.dataSize->EvzMinBySysHeat(AirLoopNum))
                            state.dataSize->EvzMinBySysHeat(AirLoopNum) =
                                state.dataSize->TermUnitFinalZoneSizing(TermUnitSizingIndex).ZoneADEffHeating;
                    }
                    if (sysSizing.DesCoolVolFlow > 0) {
                        state.dataSize->XsBySysCool(AirLoopNum) = min(1.0, finalSysSizing.SysUncOA / sysSizing.DesCoolVolFlow);
                    } else {
                        state.dataSize->XsBySysCool(AirLoopNum) = 0.0;
                    }
                    if (sysSizing.DesHeatVolFlow > 0) {
                        state.dataSize->XsBySysHeat(AirLoopNum) = min(1.0, finalSysSizing.SysUncOA / sysSizing.DesHeatVolFlow);
                    } else {
                        state.dataSize->XsBySysHeat(AirLoopNum) = 0.0;
                    }
                } else if (finalSysSizing.SystemOAMethod == SysOAMethod::VRP ||
                           finalSysSizing.SystemOAMethod == SysOAMethod::SP) { // Ventilation Rate and Simplified Procedure
                    // cooling
                    sysSizing.DesCoolVolFlow = sysSizing.CoinCoolMassFlow / state.dataEnvrn->StdRhoAir;
                    if (sysSizing.DesCoolVolFlow > 0) {
                        OutAirFrac = sysSizing.DesOutAirVolFlow / sysSizing.DesCoolVolFlow;
                    } else {
                        OutAirFrac = 0.0;
                    }
                    OutAirFrac = min(1.0, max(0.0, OutAirFrac));
                    if (sysSizing.DesCoolVolFlow > 0) {
                        state.dataSimAirServingZones->Xs = min(1.0, finalSysSizing.SysUncOA / sysSizing.DesCoolVolFlow);
                    } else {
                        state.dataSimAirServingZones->Xs = 0.0;
                    }
                    if (finalSysSizing.OAAutoSized && sysSizing.DesCoolVolFlow > 0) {
                        int numZonesCooled = state.dataAirLoop->AirToZoneNodeInfo(AirLoopNum).NumZonesCooled;
                        state.dataSimAirServingZones->MinCoolingEvz = 1.0;
                        state.dataSize->VozSumClgBySys(AirLoopNum) = 0.0;
                        for (int ZonesCooledNum = 1; ZonesCooledNum <= numZonesCooled; ++ZonesCooledNum) {
                            int TermUnitSizingIndex = state.dataAirLoop->AirToZoneNodeInfo(AirLoopNum).TermUnitCoolSizingIndex(ZonesCooledNum);

                            // Zone air secondary recirculation fraction
                            state.dataSimAirServingZones->Er =
                                state.dataSize->TermUnitFinalZoneSizing(TermUnitSizingIndex).ZoneSecondaryRecirculation;
                            state.dataSimAirServingZones->Ep = state.dataSize->TermUnitFinalZoneSizing(TermUnitSizingIndex).ZonePrimaryAirFraction;
                            state.dataSimAirServingZones->ZoneOAFrac = state.dataSize->TermUnitFinalZoneSizing(TermUnitSizingIndex).ZpzClgByZone;
                            state.dataSimAirServingZones->ZoneEz = state.dataSize->TermUnitFinalZoneSizing(TermUnitSizingIndex).ZoneADEffCooling;
                            VozClg = state.dataSize->TermUnitFinalZoneSizing(TermUnitSizingIndex).VozClgByZone;
                            if (finalSysSizing.SystemOAMethod == SysOAMethod::SP) { // 62.1 simplified procedure
                                if (state.dataSize->DBySys(AirLoopNum) < 0.60) {
                                    state.dataSize->EvzByZoneCool(TermUnitSizingIndex) = 0.88 * state.dataSize->DBySys(AirLoopNum) + 0.22;
                                } else {
                                    state.dataSize->EvzByZoneCool(TermUnitSizingIndex) = 0.75;
                                }
                                state.dataSimAirServingZones->MinCoolingEvz = state.dataSize->EvzByZoneCool(TermUnitSizingIndex);
                            } else {
                                if (state.dataSimAirServingZones->Er > 0.0) {
                                    // multi-path ventilation system using VRP
                                    state.dataSimAirServingZones->Fa = state.dataSimAirServingZones->Ep +
                                                                       (1.0 - state.dataSimAirServingZones->Ep) * state.dataSimAirServingZones->Er;
                                    state.dataSimAirServingZones->Fb = state.dataSimAirServingZones->Ep;
                                    state.dataSimAirServingZones->Fc = 1.0 - (1.0 - state.dataSimAirServingZones->ZoneEz) *
                                                                                 (1.0 - state.dataSimAirServingZones->Er) *
                                                                                 (1.0 - state.dataSimAirServingZones->Ep);
                                    // save Fa Fb and Fc for standard 62.1 report
                                    state.dataSize->FaByZoneCool(TermUnitSizingIndex) = state.dataSimAirServingZones->Fa;
                                    state.dataSize->FbByZoneCool(TermUnitSizingIndex) = state.dataSimAirServingZones->Fb;
                                    state.dataSize->FcByZoneCool(TermUnitSizingIndex) = state.dataSimAirServingZones->Fc;

                                    // Calc zone ventilation efficiency
                                    if (state.dataSimAirServingZones->Fa > 0.0) {
                                        SysCoolingEv =
                                            1.0 +
                                            state.dataSimAirServingZones->Xs * state.dataSimAirServingZones->Fb / state.dataSimAirServingZones->Fa -
                                            state.dataSimAirServingZones->ZoneOAFrac * state.dataSimAirServingZones->Ep *
                                                state.dataSimAirServingZones->Fc / state.dataSimAirServingZones->Fa;
                                    } else {
                                        SysCoolingEv = 1.0;
                                    }

                                } else {
                                    // single-path ventilation system
                                    SysCoolingEv = 1.0 + state.dataSimAirServingZones->Xs - state.dataSimAirServingZones->ZoneOAFrac;
                                    // Apply ventilation efficiency limit; reset SysCoolingEv if necessary
                                    LimitZoneVentEff(state, state.dataSimAirServingZones->Xs, VozClg, TermUnitSizingIndex, SysCoolingEv);
                                }
                                if (SysCoolingEv < state.dataSimAirServingZones->MinCoolingEvz)
                                    state.dataSimAirServingZones->MinCoolingEvz = SysCoolingEv;
                                state.dataSize->EvzByZoneCoolPrev(TermUnitSizingIndex) =
                                    state.dataSize->EvzByZoneCool(TermUnitSizingIndex); // Save previous EvzByZoneCool
                                state.dataSize->EvzByZoneCool(TermUnitSizingIndex) = SysCoolingEv;
                            }
                            state.dataSize->VozSumClgBySys(AirLoopNum) += state.dataSize->TermUnitFinalZoneSizing(TermUnitSizingIndex).VozClgByZone;
                        }

                        if (state.dataSimAirServingZones->MinCoolingEvz > 0) {
                            // (However, I don't think people diversity can be done correctly in E+ Sizing so assuming D=1 in this
                            // equation
                            // Vou = Diversity*(Rp*Pz) + Ra*Az
                            state.dataSimAirServingZones->Vou = finalSysSizing.SysUncOA;
                            state.dataSimAirServingZones->Vot = state.dataSimAirServingZones->Vou / state.dataSimAirServingZones->MinCoolingEvz;
                            if (state.dataSimAirServingZones->Vot > state.dataSize->VotClgBySys(AirLoopNum)) {
                                // This might be the cooling design day so only update if Vot is larger than the previous
                                state.dataSize->VotClgBySys(AirLoopNum) = state.dataSimAirServingZones->Vot;
                                state.dataSize->XsBySysCool(AirLoopNum) = state.dataSimAirServingZones->Xs;
                                state.dataSize->EvzMinBySysCool(AirLoopNum) = state.dataSimAirServingZones->MinCoolingEvz;
                            } else {
                                // Restore EvzByZoneCool() since it was reset by the current (but not highest Vot) design day
                                for (int ZonesCooledNum = 1; ZonesCooledNum <= numZonesCooled; ++ZonesCooledNum) {
                                    int TermUnitSizingIndex =
                                        state.dataAirLoop->AirToZoneNodeInfo(AirLoopNum).TermUnitCoolSizingIndex(ZonesCooledNum);
                                    state.dataSize->EvzByZoneCool(TermUnitSizingIndex) = state.dataSize->EvzByZoneCoolPrev(TermUnitSizingIndex);
                                }
                            }
                        }
                    }

                    // heating
                    sysSizing.DesHeatVolFlow = sysSizing.CoinHeatMassFlow / state.dataEnvrn->StdRhoAir;
                    if (sysSizing.DesHeatVolFlow > 0) {
                        OutAirFrac = sysSizing.DesOutAirVolFlow / sysSizing.DesHeatVolFlow;
                    } else {
                        OutAirFrac = 0.0;
                    }
                    OutAirFrac = min(1.0, max(0.0, OutAirFrac));

                    // This is a bit of a cludge. If the design zone heating airflows were increased due to
                    // the MaxZoneOaFraction, then the SysSizing(AirLoopNum,state.dataSize->CurOverallSimDay)%DesHeatVolFlow
                    // variable will be out of sync with the
                    if (finalSysSizing.MaxZoneOAFraction > 0 && finalSysSizing.HeatAirDesMethod == AirflowSizingMethod::FromDDCalc) {
                        SysHtgPeakAirflow = 0.0;
                        if (NumZonesHeated > 0) {
                            for (int ZonesHeatedNum = 1; ZonesHeatedNum <= NumZonesHeated; ++ZonesHeatedNum) {
                                int TermUnitSizingIndex = state.dataAirLoop->AirToZoneNodeInfo(AirLoopNum).TermUnitHeatSizingIndex(ZonesHeatedNum);
                                SysHtgPeakAirflow += state.dataSize->TermUnitFinalZoneSizing(TermUnitSizingIndex).DesHeatVolFlow;
                            }
                        } else {
                            for (int ZonesHeatedNum = 1; ZonesHeatedNum <= NumZonesCooled; ++ZonesHeatedNum) {
                                int TermUnitSizingIndex = state.dataAirLoop->AirToZoneNodeInfo(AirLoopNum).TermUnitCoolSizingIndex(ZonesHeatedNum);
                                SysHtgPeakAirflow += state.dataSize->TermUnitFinalZoneSizing(TermUnitSizingIndex).DesHeatVolFlow;
                            }
                        }
                    } else {
                        SysHtgPeakAirflow = sysSizing.DesHeatVolFlow;
                    }

                    if (sysSizing.DesHeatVolFlow > 0) {
                        // SysSizing(AirLoopNum,state.dataSize->CurOverallSimDay)%DesHeatVolFlow may be out of sync with
                        // FinalZoneSizing(CtrlZoneNum)%DesHeatVolFlow
                        state.dataSimAirServingZones->Xs = min(1.0, finalSysSizing.SysUncOA / max(sysSizing.DesHeatVolFlow, SysHtgPeakAirflow));
                    } else {
                        state.dataSimAirServingZones->Xs = 0.0;
                    }

                    if (finalSysSizing.OAAutoSized && sysSizing.DesHeatVolFlow > 0) {
                        int numZonesHeated = state.dataAirLoop->AirToZoneNodeInfo(AirLoopNum).NumZonesHeated;
                        state.dataSimAirServingZones->MinHeatingEvz = 1.0;
                        state.dataSize->VozSumHtgBySys(AirLoopNum) = 0.0;
                        if (numZonesHeated > 0) {
                            for (int ZonesHeatedNum = 1; ZonesHeatedNum <= numZonesHeated; ++ZonesHeatedNum) {
                                int TermUnitSizingIndex = state.dataAirLoop->AirToZoneNodeInfo(AirLoopNum).TermUnitHeatSizingIndex(ZonesHeatedNum);
                                MatchingCooledZoneNum = FindNumberInList(
                                    TermUnitSizingIndex, state.dataAirLoop->AirToZoneNodeInfo(AirLoopNum).TermUnitCoolSizingIndex, NumZonesCooled);
                                if (MatchingCooledZoneNum == 0) {
                                    // Zone air secondary recirculation fraction
                                    state.dataSimAirServingZones->Er =
                                        state.dataSize->TermUnitFinalZoneSizing(TermUnitSizingIndex).ZoneSecondaryRecirculation;
                                    state.dataSimAirServingZones->Ep =
                                        state.dataSize->TermUnitFinalZoneSizing(TermUnitSizingIndex).ZonePrimaryAirFractionHtg;
                                    state.dataSimAirServingZones->ZoneOAFrac =
                                        state.dataSize->TermUnitFinalZoneSizing(TermUnitSizingIndex).ZpzHtgByZone;
                                    state.dataSimAirServingZones->ZoneEz =
                                        state.dataSize->TermUnitFinalZoneSizing(TermUnitSizingIndex).ZoneADEffHeating;
                                    if (finalSysSizing.SystemOAMethod == SysOAMethod::SP) { // 62.1 simplified procedure
                                        if (state.dataSize->DBySys(AirLoopNum) < 0.60) {
                                            state.dataSize->EvzByZoneHeat(TermUnitSizingIndex) = 0.88 * state.dataSize->DBySys(AirLoopNum) + 0.22;
                                        } else {
                                            state.dataSize->EvzByZoneHeat(TermUnitSizingIndex) = 0.75;
                                        }
                                        state.dataSimAirServingZones->MinHeatingEvz = state.dataSize->EvzByZoneHeat(TermUnitSizingIndex);
                                    } else {
                                        if (state.dataSimAirServingZones->Er > 0.0) {
                                            // multi-path ventilation system using VRP
                                            state.dataSimAirServingZones->Fa =
                                                state.dataSimAirServingZones->Ep +
                                                (1.0 - state.dataSimAirServingZones->Ep) * state.dataSimAirServingZones->Er;
                                            state.dataSimAirServingZones->Fb = state.dataSimAirServingZones->Ep;
                                            state.dataSimAirServingZones->Fc = 1.0 - (1.0 - state.dataSimAirServingZones->ZoneEz) *
                                                                                         (1.0 - state.dataSimAirServingZones->Er) *
                                                                                         (1.0 - state.dataSimAirServingZones->Ep);
                                            // save Fa Fb and Fc for standard 62.1 report
                                            state.dataSize->FaByZoneHeat(TermUnitSizingIndex) = state.dataSimAirServingZones->Fa;
                                            state.dataSize->FbByZoneHeat(TermUnitSizingIndex) = state.dataSimAirServingZones->Fb;
                                            state.dataSize->FcByZoneHeat(TermUnitSizingIndex) = state.dataSimAirServingZones->Fc;

                                            // Calc zone ventilation efficiency
                                            if (state.dataSimAirServingZones->Fa > 0.0) {
                                                SysHeatingEv = 1.0 +
                                                               state.dataSimAirServingZones->Xs * state.dataSimAirServingZones->Fb /
                                                                   state.dataSimAirServingZones->Fa -
                                                               state.dataSimAirServingZones->ZoneOAFrac * state.dataSimAirServingZones->Ep *
                                                                   state.dataSimAirServingZones->Fc / state.dataSimAirServingZones->Fa;
                                            } else {
                                                SysHeatingEv = 1.0;
                                            }
                                        } else {
                                            // single-path ventilation system
                                            SysHeatingEv = 1.0 + state.dataSimAirServingZones->Xs - state.dataSimAirServingZones->ZoneOAFrac;
                                        }
                                        if (SysHeatingEv < state.dataSimAirServingZones->MinHeatingEvz)
                                            state.dataSimAirServingZones->MinHeatingEvz = SysHeatingEv;
                                        state.dataSize->EvzByZoneHeatPrev(TermUnitSizingIndex) =
                                            state.dataSize->EvzByZoneHeat(TermUnitSizingIndex); // Save previous EvzByZoneHeat
                                        state.dataSize->EvzByZoneHeat(TermUnitSizingIndex) = SysHeatingEv;
                                    }
                                    state.dataSize->VozSumHtgBySys(AirLoopNum) +=
                                        state.dataSize->TermUnitFinalZoneSizing(TermUnitSizingIndex).VozHtgByZone;
                                }
                            }
                        } else {
                            for (int ZonesHeatedNum = 1; ZonesHeatedNum <= NumZonesCooled; ++ZonesHeatedNum) {
                                int TermUnitSizingIndex = state.dataAirLoop->AirToZoneNodeInfo(AirLoopNum).TermUnitCoolSizingIndex(ZonesHeatedNum);
                                // Zone air secondary recirculation fraction
                                state.dataSimAirServingZones->Er =
                                    state.dataSize->TermUnitFinalZoneSizing(TermUnitSizingIndex).ZoneSecondaryRecirculation;
                                state.dataSimAirServingZones->Ep =
                                    state.dataSize->TermUnitFinalZoneSizing(TermUnitSizingIndex).ZonePrimaryAirFractionHtg;
                                state.dataSimAirServingZones->ZoneOAFrac = state.dataSize->TermUnitFinalZoneSizing(TermUnitSizingIndex).ZpzHtgByZone;
                                state.dataSimAirServingZones->ZoneEz = state.dataSize->TermUnitFinalZoneSizing(TermUnitSizingIndex).ZoneADEffHeating;
                                if (finalSysSizing.SystemOAMethod == SysOAMethod::SP) { // 62.1 simplified procedure
                                    if (state.dataSize->DBySys(AirLoopNum) < 0.60) {
                                        state.dataSize->EvzByZoneHeat(TermUnitSizingIndex) = 0.88 * state.dataSize->DBySys(AirLoopNum) + 0.22;
                                    } else {
                                        state.dataSize->EvzByZoneHeat(TermUnitSizingIndex) = 0.75;
                                    }
                                    state.dataSimAirServingZones->MinHeatingEvz = state.dataSize->EvzByZoneHeat(TermUnitSizingIndex);
                                } else {
                                    if (state.dataSimAirServingZones->Er > 0.0) {
                                        // multi-path ventilation system using VRP
                                        state.dataSimAirServingZones->Fa =
                                            state.dataSimAirServingZones->Ep +
                                            (1.0 - state.dataSimAirServingZones->Ep) * state.dataSimAirServingZones->Er;
                                        state.dataSimAirServingZones->Fb = state.dataSimAirServingZones->Ep;
                                        state.dataSimAirServingZones->Fc = 1.0 - (1.0 - state.dataSimAirServingZones->ZoneEz) *
                                                                                     (1.0 - state.dataSimAirServingZones->Er) *
                                                                                     (1.0 - state.dataSimAirServingZones->Ep);
                                        // save Fa Fb and Fc for standard 62.1 report
                                        state.dataSize->FaByZoneHeat(TermUnitSizingIndex) = state.dataSimAirServingZones->Fa;
                                        state.dataSize->FbByZoneHeat(TermUnitSizingIndex) = state.dataSimAirServingZones->Fb;
                                        state.dataSize->FcByZoneHeat(TermUnitSizingIndex) = state.dataSimAirServingZones->Fc;

                                        // Calc zone ventilation efficiency
                                        if (state.dataSimAirServingZones->Fa > 0.0) {
                                            SysHeatingEv = 1.0 +
                                                           state.dataSimAirServingZones->Xs * state.dataSimAirServingZones->Fb /
                                                               state.dataSimAirServingZones->Fa -
                                                           state.dataSimAirServingZones->ZoneOAFrac * state.dataSimAirServingZones->Ep *
                                                               state.dataSimAirServingZones->Fc / state.dataSimAirServingZones->Fa;
                                        } else {
                                            SysHeatingEv = 1.0;
                                        }
                                    } else {
                                        // single-path ventilation system
                                        SysHeatingEv = 1.0 + state.dataSimAirServingZones->Xs - state.dataSimAirServingZones->ZoneOAFrac;
                                    }
                                    if (SysHeatingEv < state.dataSimAirServingZones->MinHeatingEvz)
                                        state.dataSimAirServingZones->MinHeatingEvz = SysHeatingEv;
                                    state.dataSize->EvzByZoneHeatPrev(TermUnitSizingIndex) =
                                        state.dataSize->EvzByZoneHeat(TermUnitSizingIndex); // Save previous EvzByZoneHeat
                                    state.dataSize->EvzByZoneHeat(TermUnitSizingIndex) = SysHeatingEv;
                                    state.dataSize->VozSumHtgBySys(AirLoopNum) +=
                                        state.dataSize->TermUnitFinalZoneSizing(TermUnitSizingIndex).VozHtgByZone;
                                }
                            }
                        }

                        if (state.dataSimAirServingZones->MinHeatingEvz > 0) {
                            // Std 62.1-2010, section 6.2.5.4: Eq. 6.6
                            // (However, I don't think people diversity can be done correctly in E+ Sizing so assuming D=1 in this
                            // equation
                            // Vou = Diversity*(Rp*Pz) + Ra*Az
                            state.dataSimAirServingZones->Vou = finalSysSizing.SysUncOA;
                            state.dataSimAirServingZones->Vot = state.dataSimAirServingZones->Vou / state.dataSimAirServingZones->MinHeatingEvz;
                            if (state.dataSimAirServingZones->Vot > state.dataSize->VotHtgBySys(AirLoopNum)) {
                                // This might be the cooling design day so only update if Vot is larger than the previous
                                state.dataSize->VotHtgBySys(AirLoopNum) = state.dataSimAirServingZones->Vot;
                                state.dataSize->XsBySysHeat(AirLoopNum) = state.dataSimAirServingZones->Xs;
                                state.dataSize->EvzMinBySysHeat(AirLoopNum) = state.dataSimAirServingZones->MinHeatingEvz;
                            } else {
                                // Restore EvzByZoneHeat() since it was reset by the current (but not highest Vot) design day
                                // This kludge is probably because inside EndDay block and code gets called for each design day.
                                if (numZonesHeated > 0) {
                                    for (int ZonesHeatedNum = 1; ZonesHeatedNum <= numZonesHeated; ++ZonesHeatedNum) {
                                        int TermUnitSizingIndex =
                                            state.dataAirLoop->AirToZoneNodeInfo(AirLoopNum).TermUnitHeatSizingIndex(ZonesHeatedNum);
                                        state.dataSize->EvzByZoneHeat(TermUnitSizingIndex) = state.dataSize->EvzByZoneHeatPrev(TermUnitSizingIndex);
                                    }
                                } else {
                                    for (int ZonesHeatedNum = 1; ZonesHeatedNum <= NumZonesCooled; ++ZonesHeatedNum) {
                                        int TermUnitSizingIndex =
                                            state.dataAirLoop->AirToZoneNodeInfo(AirLoopNum).TermUnitCoolSizingIndex(ZonesHeatedNum);
                                        state.dataSize->EvzByZoneHeat(TermUnitSizingIndex) = state.dataSize->EvzByZoneHeatPrev(TermUnitSizingIndex);
                                    }
                                }
                            }
                        }
                    }
                } else { // error
                }
                sysSizing.DesMainVolFlow = max(sysSizing.DesCoolVolFlow, sysSizing.DesHeatVolFlow);
                // this should also be as least as big as is needed for Vot
            } break;
            case NonCoincident: {
                if (finalSysSizing.SystemOAMethod == SysOAMethod::ZoneSum) {
                    sysSizing.DesCoolVolFlow = sysSizing.NonCoinCoolMassFlow / state.dataEnvrn->StdRhoAir;
                    sysSizing.DesHeatVolFlow = sysSizing.NonCoinHeatMassFlow / state.dataEnvrn->StdRhoAir;
                    state.dataSize->VotClgBySys(AirLoopNum) = finalSysSizing.SysUncOA;
                    state.dataSize->VotHtgBySys(AirLoopNum) = finalSysSizing.SysUncOA;
                    for (int ZonesCooledNum = 1; ZonesCooledNum <= NumZonesCooled; ++ZonesCooledNum) {
                        int TermUnitSizingIndex = state.dataAirLoop->AirToZoneNodeInfo(AirLoopNum).TermUnitCoolSizingIndex(ZonesCooledNum);
                        if (state.dataSize->TermUnitFinalZoneSizing(TermUnitSizingIndex).ZoneADEffCooling <
                            state.dataSize->EvzMinBySysCool(AirLoopNum))
                            state.dataSize->EvzMinBySysCool(AirLoopNum) =
                                state.dataSize->TermUnitFinalZoneSizing(TermUnitSizingIndex).ZoneADEffCooling;
                        if (state.dataSize->TermUnitFinalZoneSizing(TermUnitSizingIndex).ZoneADEffHeating <
                            state.dataSize->EvzMinBySysHeat(AirLoopNum))
                            state.dataSize->EvzMinBySysHeat(AirLoopNum) =
                                state.dataSize->TermUnitFinalZoneSizing(TermUnitSizingIndex).ZoneADEffHeating;
                    }
                    for (int ZonesHeatedNum = 1; ZonesHeatedNum <= NumZonesHeated; ++ZonesHeatedNum) {
                        int TermUnitSizingIndex = state.dataAirLoop->AirToZoneNodeInfo(AirLoopNum).TermUnitHeatSizingIndex(ZonesHeatedNum);
                        if (state.dataSize->TermUnitFinalZoneSizing(TermUnitSizingIndex).ZoneADEffCooling <
                            state.dataSize->EvzMinBySysCool(AirLoopNum))
                            state.dataSize->EvzMinBySysCool(AirLoopNum) =
                                state.dataSize->TermUnitFinalZoneSizing(TermUnitSizingIndex).ZoneADEffCooling;
                        if (state.dataSize->TermUnitFinalZoneSizing(TermUnitSizingIndex).ZoneADEffHeating <
                            state.dataSize->EvzMinBySysHeat(AirLoopNum))
                            state.dataSize->EvzMinBySysHeat(AirLoopNum) =
                                state.dataSize->TermUnitFinalZoneSizing(TermUnitSizingIndex).ZoneADEffHeating;
                    }
                    if (sysSizing.DesCoolVolFlow > 0) {
                        state.dataSize->XsBySysCool(AirLoopNum) = min(1.0, finalSysSizing.SysUncOA / sysSizing.DesCoolVolFlow);
                    } else {
                        state.dataSize->XsBySysCool(AirLoopNum) = 0.0;
                    }
                    if (sysSizing.DesHeatVolFlow > 0) {
                        state.dataSize->XsBySysHeat(AirLoopNum) = min(1.0, finalSysSizing.SysUncOA / sysSizing.DesHeatVolFlow);
                    } else {
                        state.dataSize->XsBySysHeat(AirLoopNum) = 0.0;
                    }
                } else if (finalSysSizing.SystemOAMethod == SysOAMethod::VRP ||
                           finalSysSizing.SystemOAMethod == SysOAMethod::SP) { // Ventilation Rate and Simplified Procedure
                    // cooling
                    sysSizing.DesCoolVolFlow = sysSizing.NonCoinCoolMassFlow / state.dataEnvrn->StdRhoAir;
                    if (sysSizing.DesCoolVolFlow > 0) {
                        OutAirFrac = sysSizing.DesOutAirVolFlow / sysSizing.DesCoolVolFlow;
                    } else {
                        OutAirFrac = 0.0;
                    }
                    OutAirFrac = min(1.0, max(0.0, OutAirFrac));

                    if (sysSizing.DesCoolVolFlow > 0) {
                        state.dataSimAirServingZones->Xs = min(1.0, finalSysSizing.SysUncOA / sysSizing.DesCoolVolFlow);
                    } else {
                        state.dataSimAirServingZones->Xs = 0.0;
                    }
                    if (finalSysSizing.OAAutoSized && sysSizing.DesCoolVolFlow > 0) {
                        int numZonesCooled = state.dataAirLoop->AirToZoneNodeInfo(AirLoopNum).NumZonesCooled;
                        state.dataSimAirServingZones->MinCoolingEvz = 1.0;
                        state.dataSize->VozSumClgBySys(AirLoopNum) = 0.0;
                        for (int ZonesCooledNum = 1; ZonesCooledNum <= numZonesCooled; ++ZonesCooledNum) {
                            int TermUnitSizingIndex = state.dataAirLoop->AirToZoneNodeInfo(AirLoopNum).TermUnitCoolSizingIndex(ZonesCooledNum);

                            // Zone air secondary recirculation fraction
                            state.dataSimAirServingZones->Er =
                                state.dataSize->TermUnitFinalZoneSizing(TermUnitSizingIndex).ZoneSecondaryRecirculation;
                            state.dataSimAirServingZones->Ep = state.dataSize->TermUnitFinalZoneSizing(TermUnitSizingIndex).ZonePrimaryAirFraction;
                            state.dataSimAirServingZones->ZoneOAFrac = state.dataSize->TermUnitFinalZoneSizing(TermUnitSizingIndex).ZpzClgByZone;
                            state.dataSimAirServingZones->ZoneEz = state.dataSize->TermUnitFinalZoneSizing(TermUnitSizingIndex).ZoneADEffCooling;
                            VozClg = state.dataSize->TermUnitFinalZoneSizing(TermUnitSizingIndex).VozClgByZone;
                            if (finalSysSizing.SystemOAMethod == SysOAMethod::SP) { // 62.1 simplified procedure
                                if (state.dataSize->DBySys(AirLoopNum) < 0.60) {
                                    state.dataSize->EvzByZoneCool(TermUnitSizingIndex) = 0.88 * state.dataSize->DBySys(AirLoopNum) + 0.22;
                                } else {
                                    state.dataSize->EvzByZoneCool(TermUnitSizingIndex) = 0.75;
                                }
                                state.dataSimAirServingZones->MinCoolingEvz = state.dataSize->EvzByZoneCool(TermUnitSizingIndex);
                            } else {
                                if (state.dataSimAirServingZones->Er > 0.0) {
                                    // multi-path ventilation system using VRP
                                    state.dataSimAirServingZones->Fa = state.dataSimAirServingZones->Ep +
                                                                       (1.0 - state.dataSimAirServingZones->Ep) * state.dataSimAirServingZones->Er;
                                    state.dataSimAirServingZones->Fb = state.dataSimAirServingZones->Ep;
                                    state.dataSimAirServingZones->Fc = 1.0 - (1.0 - state.dataSimAirServingZones->ZoneEz) *
                                                                                 (1.0 - state.dataSimAirServingZones->Er) *
                                                                                 (1.0 - state.dataSimAirServingZones->Ep);
                                    // save Fa Fb and Fc for standard 62.1 report
                                    state.dataSize->FaByZoneCool(TermUnitSizingIndex) = state.dataSimAirServingZones->Fa;
                                    state.dataSize->FbByZoneCool(TermUnitSizingIndex) = state.dataSimAirServingZones->Fb;
                                    state.dataSize->FcByZoneCool(TermUnitSizingIndex) = state.dataSimAirServingZones->Fc;

                                    // Calc zone ventilation efficiency
                                    if (state.dataSimAirServingZones->Fa > 0.0) {
                                        SysCoolingEv =
                                            1.0 +
                                            state.dataSimAirServingZones->Xs * state.dataSimAirServingZones->Fb / state.dataSimAirServingZones->Fa -
                                            state.dataSimAirServingZones->ZoneOAFrac * state.dataSimAirServingZones->Ep *
                                                state.dataSimAirServingZones->Fc / state.dataSimAirServingZones->Fa;
                                    } else {
                                        SysCoolingEv = 1.0;
                                    }
                                } else {
                                    // single-path ventilation system
                                    SysCoolingEv = 1.0 + state.dataSimAirServingZones->Xs - state.dataSimAirServingZones->ZoneOAFrac;
                                    // Apply ventilation efficiency limit; reset SysCoolingEv if necessary
                                    LimitZoneVentEff(state, state.dataSimAirServingZones->Xs, VozClg, TermUnitSizingIndex, SysCoolingEv);
                                }
                                if (SysCoolingEv < state.dataSimAirServingZones->MinCoolingEvz)
                                    state.dataSimAirServingZones->MinCoolingEvz = SysCoolingEv;
                                state.dataSize->EvzByZoneCoolPrev(TermUnitSizingIndex) = state.dataSize->EvzByZoneCool(TermUnitSizingIndex);
                                state.dataSize->EvzByZoneCool(TermUnitSizingIndex) = SysCoolingEv;
                                state.dataSize->VozSumClgBySys(AirLoopNum) +=
                                    state.dataSize->TermUnitFinalZoneSizing(TermUnitSizingIndex).VozClgByZone;
                            }
                            state.dataSize->VozSumClgBySys(AirLoopNum) += state.dataSize->TermUnitFinalZoneSizing(TermUnitSizingIndex).VozClgByZone;
                        }

                        if (state.dataSimAirServingZones->MinCoolingEvz > 0) {
                            // Std 62.1-2010, section 6.2.5.4: Eq. 6.6
                            // (However, I don't think people diversity can be done correctly in E+ Sizing so assuming D=1 in this
                            // equation
                            // Vou = Diversity*(Rp*Pz) + Ra*Az
                            state.dataSimAirServingZones->Vou = finalSysSizing.SysUncOA;
                            state.dataSimAirServingZones->Vot = state.dataSimAirServingZones->Vou / state.dataSimAirServingZones->MinCoolingEvz;
                            if (state.dataSimAirServingZones->Vot > state.dataSize->VotClgBySys(AirLoopNum)) {
                                // This might be the cooling design day so only update if Vot is larger than the previous
                                state.dataSize->VotClgBySys(AirLoopNum) = state.dataSimAirServingZones->Vot;
                                state.dataSize->XsBySysCool(AirLoopNum) = state.dataSimAirServingZones->Xs;
                                state.dataSize->EvzMinBySysCool(AirLoopNum) = state.dataSimAirServingZones->MinCoolingEvz;
                            } else {
                                // Restore EvzByZoneCool() since it was reset by the current (but not highest Vot) design day
                                for (int ZonesCooledNum = 1; ZonesCooledNum <= numZonesCooled; ++ZonesCooledNum) {
                                    int TermUnitSizingIndex =
                                        state.dataAirLoop->AirToZoneNodeInfo(AirLoopNum).TermUnitCoolSizingIndex(ZonesCooledNum);
                                    state.dataSize->EvzByZoneCool(TermUnitSizingIndex) = state.dataSize->EvzByZoneCoolPrev(TermUnitSizingIndex);
                                }
                            }
                        }
                    }

                    // heating
                    sysSizing.DesHeatVolFlow = sysSizing.NonCoinHeatMassFlow / state.dataEnvrn->StdRhoAir;
                    if (sysSizing.DesHeatVolFlow > 0) {
                        OutAirFrac = sysSizing.DesOutAirVolFlow / sysSizing.DesHeatVolFlow;
                    } else {
                        OutAirFrac = 0.0;
                    }
                    OutAirFrac = min(1.0, max(0.0, OutAirFrac));

                    if (sysSizing.DesHeatVolFlow > 0) {
                        state.dataSimAirServingZones->Xs = min(1.0, finalSysSizing.SysUncOA / sysSizing.DesHeatVolFlow);
                    } else {
                        state.dataSimAirServingZones->Xs = 0.0;
                    }
                    if (finalSysSizing.OAAutoSized && sysSizing.DesHeatVolFlow > 0) {
                        int numZonesHeated = state.dataAirLoop->AirToZoneNodeInfo(AirLoopNum).NumZonesHeated;
                        state.dataSimAirServingZones->MinHeatingEvz = 1.0;
                        state.dataSize->VozSumHtgBySys(AirLoopNum) = 0.0;
                        if (numZonesHeated > 0) {
                            for (int ZonesHeatedNum = 1; ZonesHeatedNum <= numZonesHeated; ++ZonesHeatedNum) {
                                int TermUnitSizingIndex = state.dataAirLoop->AirToZoneNodeInfo(AirLoopNum).TermUnitHeatSizingIndex(ZonesHeatedNum);
                                MatchingCooledZoneNum = FindNumberInList(
                                    TermUnitSizingIndex, state.dataAirLoop->AirToZoneNodeInfo(AirLoopNum).TermUnitCoolSizingIndex, NumZonesCooled);
                                if (MatchingCooledZoneNum == 0) {
                                    // Zone air secondary recirculation fraction
                                    state.dataSimAirServingZones->Er =
                                        state.dataSize->TermUnitFinalZoneSizing(TermUnitSizingIndex).ZoneSecondaryRecirculation;
                                    state.dataSimAirServingZones->Ep =
                                        state.dataSize->TermUnitFinalZoneSizing(TermUnitSizingIndex).ZonePrimaryAirFractionHtg;
                                    state.dataSimAirServingZones->ZoneOAFrac =
                                        state.dataSize->TermUnitFinalZoneSizing(TermUnitSizingIndex).ZpzHtgByZone;
                                    state.dataSimAirServingZones->ZoneEz =
                                        state.dataSize->TermUnitFinalZoneSizing(TermUnitSizingIndex).ZoneADEffHeating;
                                    if (finalSysSizing.SystemOAMethod == SysOAMethod::SP) { // 62.1 simplified procedure
                                        if (state.dataSize->DBySys(AirLoopNum) < 0.60) {
                                            state.dataSize->EvzByZoneHeat(TermUnitSizingIndex) = 0.88 * state.dataSize->DBySys(AirLoopNum) + 0.22;
                                        } else {
                                            state.dataSize->EvzByZoneHeat(TermUnitSizingIndex) = 0.75;
                                        }
                                        state.dataSimAirServingZones->MinHeatingEvz = state.dataSize->EvzByZoneHeat(TermUnitSizingIndex);
                                    } else {
                                        if (state.dataSimAirServingZones->Er > 0.0) {
                                            // multi-path ventilation system using VRP
                                            state.dataSimAirServingZones->Fa =
                                                state.dataSimAirServingZones->Ep +
                                                (1.0 - state.dataSimAirServingZones->Ep) * state.dataSimAirServingZones->Er;
                                            state.dataSimAirServingZones->Fb = state.dataSimAirServingZones->Ep;
                                            state.dataSimAirServingZones->Fc = 1.0 - (1.0 - state.dataSimAirServingZones->ZoneEz) *
                                                                                         (1.0 - state.dataSimAirServingZones->Er) *
                                                                                         (1.0 - state.dataSimAirServingZones->Ep);

                                            // Calc zone ventilation efficiency
                                            if (state.dataSimAirServingZones->Fa > 0.0) {
                                                SysHeatingEv = 1.0 +
                                                               state.dataSimAirServingZones->Xs * state.dataSimAirServingZones->Fb /
                                                                   state.dataSimAirServingZones->Fa -
                                                               state.dataSimAirServingZones->ZoneOAFrac * state.dataSimAirServingZones->Ep *
                                                                   state.dataSimAirServingZones->Fc / state.dataSimAirServingZones->Fa;
                                            } else {
                                                SysHeatingEv = 1.0;
                                            }
                                        } else {
                                            // single-path ventilation system
                                            SysHeatingEv = 1.0 + state.dataSimAirServingZones->Xs - state.dataSimAirServingZones->ZoneOAFrac;
                                        }
                                    }
                                }
                                if (finalSysSizing.SystemOAMethod == SysOAMethod::SP) { // 62.1 simplified procedure
                                    state.dataSize->VozSumHtgBySys(AirLoopNum) +=
                                        state.dataSize->TermUnitFinalZoneSizing(TermUnitSizingIndex).VozHtgByZone;
                                } else {
                                    if (SysHeatingEv < state.dataSimAirServingZones->MinHeatingEvz)
                                        state.dataSimAirServingZones->MinHeatingEvz = SysHeatingEv;
                                    state.dataSize->EvzByZoneHeatPrev(TermUnitSizingIndex) =
                                        state.dataSize->EvzByZoneHeat(TermUnitSizingIndex); // Save previous EvzByZoneHeat
                                    state.dataSize->EvzByZoneHeat(TermUnitSizingIndex) = SysHeatingEv;
                                    state.dataSize->VozSumHtgBySys(AirLoopNum) +=
                                        state.dataSize->TermUnitFinalZoneSizing(TermUnitSizingIndex).VozHtgByZone;
                                }
                            }
                        } else {
                            int numZonesCooled = state.dataAirLoop->AirToZoneNodeInfo(AirLoopNum).NumZonesCooled;
                            for (int ZonesHeatedNum = 1; ZonesHeatedNum <= numZonesCooled; ++ZonesHeatedNum) {
                                int TermUnitSizingIndex = state.dataAirLoop->AirToZoneNodeInfo(AirLoopNum).TermUnitCoolSizingIndex(ZonesHeatedNum);
                                // Zone air secondary recirculation fraction
                                state.dataSimAirServingZones->Er =
                                    state.dataSize->TermUnitFinalZoneSizing(TermUnitSizingIndex).ZoneSecondaryRecirculation;
                                state.dataSimAirServingZones->Ep =
                                    state.dataSize->TermUnitFinalZoneSizing(TermUnitSizingIndex).ZonePrimaryAirFractionHtg;
                                state.dataSimAirServingZones->ZoneOAFrac = state.dataSize->TermUnitFinalZoneSizing(TermUnitSizingIndex).ZpzHtgByZone;
                                state.dataSimAirServingZones->ZoneEz = state.dataSize->TermUnitFinalZoneSizing(TermUnitSizingIndex).ZoneADEffHeating;
                                if (finalSysSizing.SystemOAMethod == SysOAMethod::SP) { // 62.1 simplified procedure
                                    if (state.dataSize->DBySys(AirLoopNum) < 0.60) {
                                        state.dataSize->EvzByZoneCool(TermUnitSizingIndex) = 0.88 * state.dataSize->DBySys(AirLoopNum) + 0.22;
                                    } else {
                                        state.dataSize->EvzByZoneCool(TermUnitSizingIndex) = 0.75;
                                    }
                                    state.dataSimAirServingZones->MinCoolingEvz = state.dataSize->EvzByZoneCool(TermUnitSizingIndex);
                                } else {
                                    if (state.dataSimAirServingZones->Er > 0.0) {
                                        // multi-path ventilation system using VRP
                                        state.dataSimAirServingZones->Fa =
                                            state.dataSimAirServingZones->Ep +
                                            (1.0 - state.dataSimAirServingZones->Ep) * state.dataSimAirServingZones->Er;
                                        state.dataSimAirServingZones->Fb = state.dataSimAirServingZones->Ep;
                                        state.dataSimAirServingZones->Fc = 1.0 - (1.0 - state.dataSimAirServingZones->ZoneEz) *
                                                                                     (1.0 - state.dataSimAirServingZones->Er) *
                                                                                     (1.0 - state.dataSimAirServingZones->Ep);

                                        // Calc zone ventilation efficiency
                                        if (state.dataSimAirServingZones->Fa > 0.0) {
                                            SysHeatingEv = 1.0 +
                                                           state.dataSimAirServingZones->Xs * state.dataSimAirServingZones->Fb /
                                                               state.dataSimAirServingZones->Fa -
                                                           state.dataSimAirServingZones->ZoneOAFrac * state.dataSimAirServingZones->Ep *
                                                               state.dataSimAirServingZones->Fc / state.dataSimAirServingZones->Fa;
                                        } else {
                                            SysHeatingEv = 1.0;
                                        }
                                    } else {
                                        // single-path ventilation system
                                        SysHeatingEv = 1.0 + state.dataSimAirServingZones->Xs - state.dataSimAirServingZones->ZoneOAFrac;
                                    }
                                    if (SysHeatingEv < state.dataSimAirServingZones->MinHeatingEvz)
                                        state.dataSimAirServingZones->MinHeatingEvz = SysHeatingEv;
                                    state.dataSize->EvzByZoneHeatPrev(TermUnitSizingIndex) =
                                        state.dataSize->EvzByZoneHeat(TermUnitSizingIndex); // Save previous EvzByZoneHeat
                                    state.dataSize->EvzByZoneHeat(TermUnitSizingIndex) = SysHeatingEv;
                                }
                                state.dataSize->VozSumHtgBySys(AirLoopNum) +=
                                    state.dataSize->TermUnitFinalZoneSizing(TermUnitSizingIndex).VozHtgByZone;
                            }
                        }

                        if (state.dataSimAirServingZones->MinHeatingEvz > 0) {
                            // Std 62.1-2010, section 6.2.5.4: Eq. 6.6
                            // (However, I don't think people diversity can be done correctly in E+ Sizing so assuming D=1 in this
                            // equation
                            // Vou = Diversity*(Rp*Pz) + Ra*Az
                            state.dataSimAirServingZones->Vou = finalSysSizing.SysUncOA;
                            state.dataSimAirServingZones->Vot = state.dataSimAirServingZones->Vou / state.dataSimAirServingZones->MinHeatingEvz;
                            if (state.dataSimAirServingZones->Vot > state.dataSize->VotHtgBySys(AirLoopNum)) {
                                // This might be the cooling design day so only update if Vot is larger than the previous
                                state.dataSize->VotHtgBySys(AirLoopNum) = state.dataSimAirServingZones->Vot;
                                state.dataSize->XsBySysHeat(AirLoopNum) = state.dataSimAirServingZones->Xs;
                                state.dataSize->EvzMinBySysHeat(AirLoopNum) = state.dataSimAirServingZones->MinHeatingEvz;
                            } else {
                                // Restore EvzByZoneHeat() since it was just reset by the current (but not highest Vot) design day
                                // This kludge is probably because inside EndDay block and code gets called for each design day.
                                if (numZonesHeated > 0) {
                                    for (int ZonesHeatedNum = 1; ZonesHeatedNum <= numZonesHeated; ++ZonesHeatedNum) {
                                        int TermUnitSizingIndex =
                                            state.dataAirLoop->AirToZoneNodeInfo(AirLoopNum).TermUnitHeatSizingIndex(ZonesHeatedNum);
                                        state.dataSize->EvzByZoneHeat(TermUnitSizingIndex) = state.dataSize->EvzByZoneHeatPrev(TermUnitSizingIndex);
                                    }
                                } else {
                                    for (int ZonesHeatedNum = 1; ZonesHeatedNum <= NumZonesCooled; ++ZonesHeatedNum) {
                                        int TermUnitSizingIndex =
                                            state.dataAirLoop->AirToZoneNodeInfo(AirLoopNum).TermUnitCoolSizingIndex(ZonesHeatedNum);
                                        state.dataSize->EvzByZoneHeat(TermUnitSizingIndex) = state.dataSize->EvzByZoneHeatPrev(TermUnitSizingIndex);
                                    }
                                }
                            }
                        }
                    }
                } else { // error
                }

                sysSizing.DesMainVolFlow = max(sysSizing.DesCoolVolFlow, sysSizing.DesHeatVolFlow);
                // this should also be as least as big as is needed for Vot
            } break;
            default:
                break;
            }

            // If the ventilation was autosized using the ASHRAE VRP method, then the design zone and system ventilation values
            // must be based on the larger of the cooling or heating OA
            if (finalSysSizing.OAAutoSized &&
                (finalSysSizing.SystemOAMethod == SysOAMethod::VRP || finalSysSizing.SystemOAMethod == SysOAMethod::SP)) {
                Real64 VotMax = max(state.dataSize->VotClgBySys(AirLoopNum), state.dataSize->VotHtgBySys(AirLoopNum));

                // Reset the system level ventilation to the larger of the system-level cooling or heating Vot
                finalSysSizing.DesOutAirVolFlow = VotMax;
                state.dataSize->CalcSysSizing(AirLoopNum).DesOutAirVolFlow = VotMax;

                // Reset the zone level ventilation to the larger of the zone-level cooling or heating Voz
                // Loop through cooled zones and heated zones - ok if there's overlap
                for (int zoneNum = 1; zoneNum <= NumZonesCooled; ++zoneNum) {
                    int TermUnitSizingIndex = state.dataAirLoop->AirToZoneNodeInfo(AirLoopNum).TermUnitCoolSizingIndex(zoneNum);
                    Real64 VozMax = max(state.dataSize->TermUnitFinalZoneSizing(TermUnitSizingIndex).VozClgByZone,
                                        state.dataSize->TermUnitFinalZoneSizing(TermUnitSizingIndex).VozHtgByZone);
                    state.dataSize->TermUnitFinalZoneSizing(TermUnitSizingIndex).MinOA = VozMax;
                }
                for (int zoneNum = 1; zoneNum <= NumZonesHeated; ++zoneNum) {
                    int TermUnitSizingIndex = state.dataAirLoop->AirToZoneNodeInfo(AirLoopNum).TermUnitHeatSizingIndex(zoneNum);
                    Real64 VozMax = max(state.dataSize->TermUnitFinalZoneSizing(TermUnitSizingIndex).VozClgByZone,
                                        state.dataSize->TermUnitFinalZoneSizing(TermUnitSizingIndex).VozHtgByZone);
                    state.dataSize->TermUnitFinalZoneSizing(TermUnitSizingIndex).MinOA = VozMax;
                }
            }
        }
    } break;
    case Constant::CallIndicator::EndSysSizingCalc: {
        // Correct the zone return temperature in FinalZoneSizing for the case of induction units. The calc in
        // ZoneEquipmentManager assumes all the air entering the zone goes into the return node.
        for (int CtrlZoneNum = 1; CtrlZoneNum <= state.dataGlobal->NumOfZones; ++CtrlZoneNum) {
            if (!state.dataZoneEquip->ZoneEquipConfig(CtrlZoneNum).IsControlled) continue;
            // Use first non-zero airdistunit for now, if there is one
            termunitsizingtempfrac = 1.0;
            int TermUnitSizingIndex = 0;
            for (int InletNode = 1; InletNode <= state.dataZoneEquip->ZoneEquipConfig(CtrlZoneNum).NumInletNodes; ++InletNode) {
                TermUnitSizingIndex = state.dataZoneEquip->ZoneEquipConfig(CtrlZoneNum).AirDistUnitCool(InletNode).TermUnitSizingIndex;
                if (TermUnitSizingIndex == 0) continue;
                termunitsizingtemp = (1.0 + state.dataSize->TermUnitSizing(TermUnitSizingIndex).InducRat);
                termunitsizingtempfrac = (1.0 / termunitsizingtemp);
                if (TermUnitSizingIndex > 0) break;
            }
            if (TermUnitSizingIndex == 0) continue; // Skip this if there are no terminal units
            RetTempRise = state.dataSize->TermUnitFinalZoneSizing(TermUnitSizingIndex).ZoneRetTempAtCoolPeak -
                          state.dataSize->TermUnitFinalZoneSizing(TermUnitSizingIndex).ZoneTempAtCoolPeak;
            if (RetTempRise > 0.01) {
                // avoid possible compiler bug
                //          FinalZoneSizing(CtrlZoneNum)%ZoneRetTempAtCoolPeak = &
                //            FinalZoneSizing(CtrlZoneNum)%ZoneTempAtCoolPeak + RetTempRise * &
                //           (1.0d0/(1.0d0+TermUnitSizing(CtrlZoneNum)%InducRat))
                state.dataSize->TermUnitFinalZoneSizing(TermUnitSizingIndex).ZoneRetTempAtCoolPeak =
                    state.dataSize->TermUnitFinalZoneSizing(TermUnitSizingIndex).ZoneTempAtCoolPeak + RetTempRise * termunitsizingtempfrac;
            }
            RetTempRise = state.dataSize->TermUnitFinalZoneSizing(TermUnitSizingIndex).ZoneRetTempAtHeatPeak -
                          state.dataSize->TermUnitFinalZoneSizing(TermUnitSizingIndex).ZoneTempAtHeatPeak;
            if (RetTempRise > 0.01) {
                // avoid possible compiler bug
                //          FinalZoneSizing(CtrlZoneNum)%ZoneRetTempAtHeatPeak = &
                //            FinalZoneSizing(CtrlZoneNum)%ZoneTempAtHeatPeak + RetTempRise * &
                //            (1.0d0/(1.0d0+TermUnitSizing(CtrlZoneNum)%InducRat))
                state.dataSize->TermUnitFinalZoneSizing(TermUnitSizingIndex).ZoneRetTempAtHeatPeak =
                    state.dataSize->TermUnitFinalZoneSizing(TermUnitSizingIndex).ZoneTempAtHeatPeak + RetTempRise * termunitsizingtempfrac;
            }
            for (TimeStepIndex = 1; TimeStepIndex <= numOfTimeStepInDay; ++TimeStepIndex) {
                RetTempRise = state.dataSize->TermUnitFinalZoneSizing(TermUnitSizingIndex).CoolZoneRetTempSeq(TimeStepIndex) -
                              state.dataSize->TermUnitFinalZoneSizing(TermUnitSizingIndex).CoolZoneTempSeq(TimeStepIndex);
                if (RetTempRise > 0.01) {
                    // avoid possible compiler bug
                    //            FinalZoneSizing(CtrlZoneNum)%CoolZoneRetTempSeq(TimeStepIndex) = &
                    //              FinalZoneSizing(CtrlZoneNum)%CoolZoneTempSeq(TimeStepIndex) + RetTempRise * &
                    //             (1.0d0/(1.0d0+TermUnitSizing(CtrlZoneNum)%InducRat))
                    state.dataSize->TermUnitFinalZoneSizing(TermUnitSizingIndex).CoolZoneRetTempSeq(TimeStepIndex) =
                        state.dataSize->TermUnitFinalZoneSizing(TermUnitSizingIndex).CoolZoneTempSeq(TimeStepIndex) +
                        RetTempRise * termunitsizingtempfrac;
                }
                RetTempRise = state.dataSize->TermUnitFinalZoneSizing(TermUnitSizingIndex).HeatZoneRetTempSeq(TimeStepIndex) -
                              state.dataSize->TermUnitFinalZoneSizing(TermUnitSizingIndex).HeatZoneTempSeq(TimeStepIndex);
                if (RetTempRise > 0.01) {
                    // avoid possible compiler bug
                    //            FinalZoneSizing(CtrlZoneNum)%HeatZoneRetTempSeq(TimeStepIndex) = &
                    //              FinalZoneSizing(CtrlZoneNum)%HeatZoneTempSeq(TimeStepIndex) + RetTempRise * &
                    //             (1.0d0/(1.0d0+TermUnitSizing(CtrlZoneNum)%InducRat))
                    state.dataSize->TermUnitFinalZoneSizing(TermUnitSizingIndex).HeatZoneRetTempSeq(TimeStepIndex) =
                        state.dataSize->TermUnitFinalZoneSizing(TermUnitSizingIndex).HeatZoneTempSeq(TimeStepIndex) +
                        RetTempRise * termunitsizingtempfrac;
                }
            }
        }

        // Get final design flows
        for (AirLoopNum = 1; AirLoopNum <= state.dataHVACGlobal->NumPrimaryAirSys; ++AirLoopNum) {
            state.dataSize->SensCoolCapTemp(AirLoopNum) = 0.0;
            state.dataSize->TotCoolCapTemp(AirLoopNum) = 0.0;

            // For coincident sizing, loop over design days and pick out the largest central heating amd
            // cooling flow rates and associated data

            for (DDNum = 1; DDNum <= state.dataEnvrn->TotDesDays + state.dataEnvrn->TotRunDesPersDays; ++DDNum) {
                auto &sysSizing = state.dataSize->SysSizing(DDNum, AirLoopNum);
                if (sysSizing.SensCoolCap > state.dataSize->SensCoolCapTemp(AirLoopNum)) {
                    state.dataSize->SysSizPeakDDNum(AirLoopNum).SensCoolPeakDD = DDNum;
                    state.dataSize->SysSizPeakDDNum(AirLoopNum).cSensCoolPeakDDDate = state.dataSize->DesDayWeath(DDNum).DateString;
                    state.dataSize->SensCoolCapTemp(AirLoopNum) = sysSizing.SensCoolCap;
                    if (sysSizing.coolingPeakLoad == DataSizing::PeakLoad::SensibleCooling) {
                        state.dataSize->CalcSysSizing(AirLoopNum).DesCoolVolFlow = sysSizing.DesCoolVolFlow;
                        state.dataSize->CalcSysSizing(AirLoopNum).CoolDesDay = sysSizing.CoolDesDay;
                        // state.dataSize->CalcSysSizing( AirLoopNum ).CoinCoolMassFlow = SysSizing( DDNum, AirLoopNum ).CoinCoolMassFlow;
                        state.dataSize->CalcSysSizing(AirLoopNum).MassFlowAtCoolPeak = sysSizing.MassFlowAtCoolPeak;
                        state.dataSize->CalcSysSizing(AirLoopNum).SensCoolCap = sysSizing.SensCoolCap;
                        state.dataSize->CalcSysSizing(AirLoopNum).TotCoolCap = sysSizing.TotCoolCap;
                        state.dataSize->CalcSysSizing(AirLoopNum).CoolFlowSeq = sysSizing.CoolFlowSeq;
                        state.dataSize->CalcSysSizing(AirLoopNum).SumZoneCoolLoadSeq = sysSizing.SumZoneCoolLoadSeq;
                        state.dataSize->CalcSysSizing(AirLoopNum).CoolZoneAvgTempSeq = sysSizing.CoolZoneAvgTempSeq;
                        state.dataSize->CalcSysSizing(AirLoopNum).SensCoolCapSeq = sysSizing.SensCoolCapSeq;
                        state.dataSize->CalcSysSizing(AirLoopNum).TotCoolCapSeq = sysSizing.TotCoolCapSeq;
                        state.dataSize->CalcSysSizing(AirLoopNum).MixTempAtCoolPeak = sysSizing.MixTempAtCoolPeak;
                        state.dataSize->CalcSysSizing(AirLoopNum).RetTempAtCoolPeak = sysSizing.RetTempAtCoolPeak;
                        state.dataSize->CalcSysSizing(AirLoopNum).MixHumRatAtCoolPeak = sysSizing.MixHumRatAtCoolPeak;
                        state.dataSize->CalcSysSizing(AirLoopNum).RetHumRatAtCoolPeak = sysSizing.RetHumRatAtCoolPeak;
                        state.dataSize->CalcSysSizing(AirLoopNum).OutTempAtCoolPeak = sysSizing.OutTempAtCoolPeak;
                        state.dataSize->CalcSysSizing(AirLoopNum).OutHumRatAtCoolPeak = sysSizing.OutHumRatAtCoolPeak;
                        state.dataSize->CalcSysSizing(AirLoopNum).SysCoolRetTempSeq = sysSizing.SysCoolRetTempSeq;
                        state.dataSize->CalcSysSizing(AirLoopNum).SysCoolRetHumRatSeq = sysSizing.SysCoolRetHumRatSeq;
                        state.dataSize->CalcSysSizing(AirLoopNum).SysCoolOutTempSeq = sysSizing.SysCoolOutTempSeq;
                        state.dataSize->CalcSysSizing(AirLoopNum).SysCoolOutHumRatSeq = sysSizing.SysCoolOutHumRatSeq;
                        state.dataSize->CalcSysSizing(AirLoopNum).SysDOASHeatAddSeq = sysSizing.SysDOASHeatAddSeq;
                        state.dataSize->CalcSysSizing(AirLoopNum).SysDOASLatAddSeq = sysSizing.SysDOASLatAddSeq;
                        state.dataSize->CalcSysSizing(AirLoopNum).SysCoolCoinSpaceSens = sysSizing.SysCoolCoinSpaceSens;
                        state.dataSize->CalcSysSizing(AirLoopNum).SysDesCoolLoad = sysSizing.SysDesCoolLoad;
                        state.dataSize->CalcSysSizing(AirLoopNum).SysCoolLoadTimeStepPk = sysSizing.SysCoolLoadTimeStepPk;
                    }
                }

                if (sysSizing.TotCoolCap > state.dataSize->TotCoolCapTemp(AirLoopNum)) {
                    state.dataSize->SysSizPeakDDNum(AirLoopNum).TotCoolPeakDD = DDNum;
                    state.dataSize->SysSizPeakDDNum(AirLoopNum).cTotCoolPeakDDDate = state.dataSize->DesDayWeath(DDNum).DateString;
                    state.dataSize->TotCoolCapTemp(AirLoopNum) = sysSizing.TotCoolCap;
                    if (sysSizing.coolingPeakLoad == DataSizing::PeakLoad::TotalCooling) {
                        state.dataSize->CalcSysSizing(AirLoopNum).DesCoolVolFlow = sysSizing.DesCoolVolFlow;
                        state.dataSize->CalcSysSizing(AirLoopNum).CoolDesDay = sysSizing.CoolDesDay;
                        // state.dataSize->CalcSysSizing( AirLoopNum ).CoinCoolMassFlow = SysSizing( DDNum, AirLoopNum ).CoinCoolMassFlow;
                        state.dataSize->CalcSysSizing(AirLoopNum).MassFlowAtCoolPeak = sysSizing.MassFlowAtCoolPeak;
                        state.dataSize->CalcSysSizing(AirLoopNum).SensCoolCap = sysSizing.SensCoolCap;
                        state.dataSize->CalcSysSizing(AirLoopNum).TotCoolCap = sysSizing.TotCoolCap;
                        state.dataSize->CalcSysSizing(AirLoopNum).CoolFlowSeq = sysSizing.CoolFlowSeq;
                        state.dataSize->CalcSysSizing(AirLoopNum).SumZoneCoolLoadSeq = sysSizing.SumZoneCoolLoadSeq;
                        state.dataSize->CalcSysSizing(AirLoopNum).CoolZoneAvgTempSeq = sysSizing.CoolZoneAvgTempSeq;
                        state.dataSize->CalcSysSizing(AirLoopNum).SensCoolCapSeq = sysSizing.SensCoolCapSeq;
                        state.dataSize->CalcSysSizing(AirLoopNum).TotCoolCapSeq = sysSizing.TotCoolCapSeq;
                        state.dataSize->CalcSysSizing(AirLoopNum).MixTempAtCoolPeak = sysSizing.MixTempAtCoolPeak;
                        state.dataSize->CalcSysSizing(AirLoopNum).RetTempAtCoolPeak = sysSizing.RetTempAtCoolPeak;
                        state.dataSize->CalcSysSizing(AirLoopNum).MixHumRatAtCoolPeak = sysSizing.MixHumRatAtCoolPeak;
                        state.dataSize->CalcSysSizing(AirLoopNum).RetHumRatAtCoolPeak = sysSizing.RetHumRatAtCoolPeak;
                        state.dataSize->CalcSysSizing(AirLoopNum).OutTempAtCoolPeak = sysSizing.OutTempAtCoolPeak;
                        state.dataSize->CalcSysSizing(AirLoopNum).OutHumRatAtCoolPeak = sysSizing.OutHumRatAtCoolPeak;
                        state.dataSize->CalcSysSizing(AirLoopNum).SysCoolRetTempSeq = sysSizing.SysCoolRetTempSeq;
                        state.dataSize->CalcSysSizing(AirLoopNum).SysCoolRetHumRatSeq = sysSizing.SysCoolRetHumRatSeq;
                        state.dataSize->CalcSysSizing(AirLoopNum).SysCoolOutTempSeq = sysSizing.SysCoolOutTempSeq;
                        state.dataSize->CalcSysSizing(AirLoopNum).SysCoolOutHumRatSeq = sysSizing.SysCoolOutHumRatSeq;
                        state.dataSize->CalcSysSizing(AirLoopNum).SysDOASHeatAddSeq = sysSizing.SysDOASHeatAddSeq;
                        state.dataSize->CalcSysSizing(AirLoopNum).SysDOASLatAddSeq = sysSizing.SysDOASLatAddSeq;
                        state.dataSize->CalcSysSizing(AirLoopNum).SysDesCoolLoad = sysSizing.SysDesCoolLoad;
                        state.dataSize->CalcSysSizing(AirLoopNum).SysCoolLoadTimeStepPk = sysSizing.SysCoolLoadTimeStepPk;
                    }
                    state.dataSize->CalcSysSizing(AirLoopNum).SysCoolCoinSpaceSens = sysSizing.SysCoolCoinSpaceSens;
                }

                if (sysSizing.CoinCoolMassFlow > state.dataSize->CalcSysSizing(AirLoopNum).CoinCoolMassFlow) {
                    state.dataSize->CalcSysSizing(AirLoopNum).CoinCoolMassFlow = sysSizing.CoinCoolMassFlow;
                    state.dataSize->SysSizPeakDDNum(AirLoopNum).CoolFlowPeakDD = DDNum;
                    state.dataSize->SysSizPeakDDNum(AirLoopNum).cCoolFlowPeakDDDate = state.dataSize->DesDayWeath(DDNum).DateString;
                }

                if (sysSizing.HeatCap > state.dataSize->CalcSysSizing(AirLoopNum).HeatCap) {
                    state.dataSize->SysSizPeakDDNum(AirLoopNum).HeatPeakDD = DDNum;
                    state.dataSize->SysSizPeakDDNum(AirLoopNum).cHeatPeakDDDate = state.dataSize->DesDayWeath(DDNum).DateString;
                    state.dataSize->CalcSysSizing(AirLoopNum).DesHeatVolFlow = sysSizing.DesHeatVolFlow;
                    state.dataSize->CalcSysSizing(AirLoopNum).HeatDesDay = sysSizing.HeatDesDay;
                    state.dataSize->CalcSysSizing(AirLoopNum).CoinHeatMassFlow = sysSizing.CoinHeatMassFlow;
                    state.dataSize->CalcSysSizing(AirLoopNum).HeatCap = sysSizing.HeatCap;
                    state.dataSize->CalcSysSizing(AirLoopNum).PreheatCap = sysSizing.PreheatCap;
                    state.dataSize->CalcSysSizing(AirLoopNum).HeatFlowSeq = sysSizing.HeatFlowSeq;
                    state.dataSize->CalcSysSizing(AirLoopNum).SumZoneHeatLoadSeq = sysSizing.SumZoneHeatLoadSeq;
                    state.dataSize->CalcSysSizing(AirLoopNum).HeatCapSeq = sysSizing.HeatCapSeq;
                    state.dataSize->CalcSysSizing(AirLoopNum).HeatZoneAvgTempSeq = sysSizing.HeatZoneAvgTempSeq;
                    state.dataSize->CalcSysSizing(AirLoopNum).PreheatCapSeq = sysSizing.PreheatCapSeq;
                    state.dataSize->CalcSysSizing(AirLoopNum).HeatMixTemp = sysSizing.HeatMixTemp;
                    state.dataSize->CalcSysSizing(AirLoopNum).HeatRetTemp = sysSizing.HeatRetTemp;
                    state.dataSize->CalcSysSizing(AirLoopNum).HeatMixHumRat = sysSizing.HeatMixHumRat;
                    state.dataSize->CalcSysSizing(AirLoopNum).HeatRetHumRat = sysSizing.HeatRetHumRat;
                    state.dataSize->CalcSysSizing(AirLoopNum).HeatOutTemp = sysSizing.HeatOutTemp;
                    state.dataSize->CalcSysSizing(AirLoopNum).HeatOutHumRat = sysSizing.HeatOutHumRat;
                    state.dataSize->CalcSysSizing(AirLoopNum).SysHeatRetTempSeq = sysSizing.SysHeatRetTempSeq;
                    state.dataSize->CalcSysSizing(AirLoopNum).SysHeatRetHumRatSeq = sysSizing.SysHeatRetHumRatSeq;
                    state.dataSize->CalcSysSizing(AirLoopNum).SysHeatOutTempSeq = sysSizing.SysHeatOutTempSeq;
                    state.dataSize->CalcSysSizing(AirLoopNum).SysHeatOutHumRatSeq = sysSizing.SysHeatOutHumRatSeq;

                    state.dataSize->CalcSysSizing(AirLoopNum).SysHeatCoilTimeStepPk = sysSizing.SysHeatCoilTimeStepPk;

                    state.dataSize->CalcSysSizing(AirLoopNum).SysHeatAirTimeStepPk = sysSizing.SysHeatAirTimeStepPk;
                    state.dataSize->CalcSysSizing(AirLoopNum).HeatDDNum = DDNum;
                    state.dataSize->CalcSysSizing(AirLoopNum).SysHeatCoinSpaceSens = sysSizing.SysHeatCoinSpaceSens;
                    state.dataSize->CalcSysSizing(AirLoopNum).SysDesHeatLoad = sysSizing.SysDesHeatLoad;
                    state.dataSize->CalcSysSizing(AirLoopNum).SysHeatLoadTimeStepPk = sysSizing.SysHeatLoadTimeStepPk;
                }
            }

            state.dataSize->CalcSysSizing(AirLoopNum).DesMainVolFlow =
                max(state.dataSize->CalcSysSizing(AirLoopNum).DesCoolVolFlow, state.dataSize->CalcSysSizing(AirLoopNum).DesHeatVolFlow);

            // For noncoincident sizing, find the max heat and cool mass flow for each zone over all the
            // design days. Then calculate the associated heating and cooling capacities.

            int NumZonesCooled = state.dataAirLoop->AirToZoneNodeInfo(AirLoopNum).NumZonesCooled;
            int NumZonesHeated = state.dataAirLoop->AirToZoneNodeInfo(AirLoopNum).NumZonesHeated;
            SysCoolRetTemp = 0.0;
            OutAirFrac = 0.0;
            SysCoolMixTemp = 0.0;
            SysSensCoolCap = 0.0;
            SysTotCoolCap = 0.0;
            CoolTimeStepNum = 0;
            CoolDDNum = 0;
            OutAirTemp = 0.0;
            OutAirHumRat = 0.0;
            SysCoolMixHumRat = 0.0;
            SysCoolRetHumRat = 0.0;
            SysCoolOutTemp = 0.0;
            SysCoolOutHumRat = 0.0;

            for (int ZonesCooledNum = 1; ZonesCooledNum <= NumZonesCooled; ++ZonesCooledNum) { // loop over cooled zones
                int TermUnitSizingIndex = state.dataAirLoop->AirToZoneNodeInfo(AirLoopNum).TermUnitCoolSizingIndex(ZonesCooledNum);
                auto &termUnitSizing = state.dataSize->TermUnitSizing(TermUnitSizingIndex);
                // save the system cooling supply air temp
                state.dataSize->TermUnitFinalZoneSizing(TermUnitSizingIndex).DesCoolCoilInTempTU =
                    state.dataSize->CalcSysSizing(AirLoopNum).CoolSupTemp;
                // save the system cooling supply air hum rat
                state.dataSize->TermUnitFinalZoneSizing(TermUnitSizingIndex).DesCoolCoilInHumRatTU =
                    state.dataSize->CalcSysSizing(AirLoopNum).CoolSupHumRat;
                if (state.dataSize->TermUnitFinalZoneSizing(TermUnitSizingIndex).DesCoolMassFlow <= 0.0) continue;
                Real64 coolMassFlow = state.dataSize->TermUnitFinalZoneSizing(TermUnitSizingIndex)
                                          .DesCoolMassFlow; // already scaled for term unit sizing in Updatestate.dataSize->TermUnitFinalZoneSizing
                state.dataSize->CalcSysSizing(AirLoopNum).NonCoinCoolMassFlow += coolMassFlow / (1.0 + termUnitSizing.InducRat);
                SysCoolRetTemp += state.dataSize->TermUnitFinalZoneSizing(TermUnitSizingIndex).ZoneRetTempAtCoolPeak * coolMassFlow /
                                  (1.0 + termUnitSizing.InducRat);
                SysCoolRetHumRat += state.dataSize->TermUnitFinalZoneSizing(TermUnitSizingIndex).ZoneHumRatAtCoolPeak * coolMassFlow /
                                    (1.0 + termUnitSizing.InducRat);
                CoolDDNum = state.dataSize->TermUnitFinalZoneSizing(TermUnitSizingIndex).CoolDDNum;
                CoolTimeStepNum = state.dataSize->TermUnitFinalZoneSizing(TermUnitSizingIndex).TimeStepNumAtCoolMax;
                OutAirTemp += state.dataSize->DesDayWeath(CoolDDNum).Temp(CoolTimeStepNum) * coolMassFlow / (1.0 + termUnitSizing.InducRat);
                OutAirHumRat += state.dataSize->DesDayWeath(CoolDDNum).HumRat(CoolTimeStepNum) * coolMassFlow / (1.0 + termUnitSizing.InducRat);
            }
            if (state.dataSize->CalcSysSizing(AirLoopNum).NonCoinCoolMassFlow > 0.0) {
                SysCoolRetTemp /= state.dataSize->CalcSysSizing(AirLoopNum).NonCoinCoolMassFlow;
                SysCoolRetHumRat /= state.dataSize->CalcSysSizing(AirLoopNum).NonCoinCoolMassFlow;
                OutAirTemp /= state.dataSize->CalcSysSizing(AirLoopNum).NonCoinCoolMassFlow;
                OutAirHumRat /= state.dataSize->CalcSysSizing(AirLoopNum).NonCoinCoolMassFlow;
                SysCoolOutTemp = OutAirTemp;
                SysCoolOutHumRat = OutAirHumRat;
                RhoAir = state.dataEnvrn->StdRhoAir;
                if (state.dataSize->CalcSysSizing(AirLoopNum).CoolOAOption == OAControl::MinOA) {
                    OutAirFrac = RhoAir * state.dataSize->CalcSysSizing(AirLoopNum).DesOutAirVolFlow /
                                 state.dataSize->CalcSysSizing(AirLoopNum).NonCoinCoolMassFlow;
                    OutAirFrac = min(1.0, max(0.0, OutAirFrac));
                } else {
                    OutAirFrac = 1.0;
                }
                SysCoolMixTemp = OutAirTemp * OutAirFrac + SysCoolRetTemp * (1.0 - OutAirFrac);
                SysCoolMixHumRat = OutAirHumRat * OutAirFrac + SysCoolRetHumRat * (1.0 - OutAirFrac);
                SysSensCoolCap = PsyCpAirFnW(DataPrecisionGlobals::constant_zero) * state.dataSize->CalcSysSizing(AirLoopNum).NonCoinCoolMassFlow *
                                 (SysCoolMixTemp - state.dataSize->CalcSysSizing(AirLoopNum).CoolSupTemp);
                SysSensCoolCap = max(0.0, SysSensCoolCap);
                SysTotCoolCap = state.dataSize->CalcSysSizing(AirLoopNum).NonCoinCoolMassFlow *
                                (PsyHFnTdbW(SysCoolMixTemp, SysCoolMixHumRat) - PsyHFnTdbW(state.dataSize->CalcSysSizing(AirLoopNum).CoolSupTemp,
                                                                                           state.dataSize->CalcSysSizing(AirLoopNum).CoolSupHumRat));
                SysTotCoolCap = max(0.0, SysTotCoolCap);
            }

            SysHeatRetTemp = 0.0;
            OutAirFrac = 0.0;
            SysHeatMixTemp = 0.0;
            SysHeatCap = 0.0;
            HeatTimeStepNum = 0;
            HeatDDNum = 0;
            OutAirTemp = 0.0;
            OutAirHumRat = 0.0;
            SysHeatMixHumRat = 0.0;
            SysHeatRetHumRat = 0.0;
            SysHeatOutTemp = 0.0;
            SysHeatOutHumRat = 0.0;

            if (NumZonesHeated > 0) { // IF there are centrally heated zones

                for (int ZonesHeatedNum = 1; ZonesHeatedNum <= NumZonesHeated; ++ZonesHeatedNum) { // loop over the heated zones
                    int TermUnitSizingIndex = state.dataAirLoop->AirToZoneNodeInfo(AirLoopNum).TermUnitHeatSizingIndex(ZonesHeatedNum);
                    auto &termUnitSizing = state.dataSize->TermUnitSizing(TermUnitSizingIndex);
                    // save the system heating supply air temp
                    state.dataSize->TermUnitFinalZoneSizing(TermUnitSizingIndex).DesHeatCoilInTempTU =
                        state.dataSize->CalcSysSizing(AirLoopNum).HeatSupTemp;
                    // save the system heating supply air hum rat
                    state.dataSize->TermUnitFinalZoneSizing(TermUnitSizingIndex).DesHeatCoilInHumRatTU =
                        state.dataSize->CalcSysSizing(AirLoopNum).HeatSupHumRat;
                    if (state.dataSize->TermUnitFinalZoneSizing(TermUnitSizingIndex).DesHeatMassFlow <= 0.0) continue;
                    Real64 heatMassFlow =
                        state.dataSize->TermUnitFinalZoneSizing(TermUnitSizingIndex)
                            .DesHeatMassFlow; // already scaled for term unit sizing in Updatestate.dataSize->TermUnitFinalZoneSizing
                    state.dataSize->CalcSysSizing(AirLoopNum).NonCoinHeatMassFlow += heatMassFlow / (1.0 + termUnitSizing.InducRat);
                    SysHeatRetTemp += state.dataSize->TermUnitFinalZoneSizing(TermUnitSizingIndex).ZoneRetTempAtHeatPeak * heatMassFlow /
                                      (1.0 + termUnitSizing.InducRat);
                    SysHeatRetHumRat += state.dataSize->TermUnitFinalZoneSizing(TermUnitSizingIndex).ZoneHumRatAtHeatPeak * heatMassFlow /
                                        (1.0 + termUnitSizing.InducRat);
                    HeatDDNum = state.dataSize->TermUnitFinalZoneSizing(TermUnitSizingIndex).HeatDDNum;
                    HeatTimeStepNum = state.dataSize->TermUnitFinalZoneSizing(TermUnitSizingIndex).TimeStepNumAtHeatMax;
                    OutAirTemp += state.dataSize->DesDayWeath(HeatDDNum).Temp(HeatTimeStepNum) * heatMassFlow / (1.0 + termUnitSizing.InducRat);
                    OutAirHumRat += state.dataSize->DesDayWeath(HeatDDNum).HumRat(HeatTimeStepNum) * heatMassFlow / (1.0 + termUnitSizing.InducRat);
                }
                if (state.dataSize->CalcSysSizing(AirLoopNum).NonCoinHeatMassFlow > 0.0) {
                    SysHeatRetTemp /= state.dataSize->CalcSysSizing(AirLoopNum).NonCoinHeatMassFlow;
                    SysHeatRetHumRat /= state.dataSize->CalcSysSizing(AirLoopNum).NonCoinHeatMassFlow;
                    OutAirTemp /= state.dataSize->CalcSysSizing(AirLoopNum).NonCoinHeatMassFlow;
                    OutAirHumRat /= state.dataSize->CalcSysSizing(AirLoopNum).NonCoinHeatMassFlow;
                    SysHeatOutTemp = OutAirTemp;
                    SysHeatOutHumRat = OutAirHumRat;
                    RhoAir = state.dataEnvrn->StdRhoAir;
                    if (state.dataSize->CalcSysSizing(AirLoopNum).HeatOAOption == DataSizing::OAControl::MinOA) {
                        OutAirFrac = RhoAir * state.dataSize->CalcSysSizing(AirLoopNum).DesOutAirVolFlow /
                                     state.dataSize->CalcSysSizing(AirLoopNum).NonCoinHeatMassFlow;
                        OutAirFrac = min(1.0, max(0.0, OutAirFrac));
                    } else {
                        OutAirFrac = 1.0;
                    }
                    SysHeatMixTemp = OutAirTemp * OutAirFrac + SysHeatRetTemp * (1.0 - OutAirFrac);
                    SysHeatMixHumRat = OutAirHumRat * OutAirFrac + SysHeatRetHumRat * (1.0 - OutAirFrac);
                    SysHeatCap = PsyCpAirFnW(DataPrecisionGlobals::constant_zero) * state.dataSize->CalcSysSizing(AirLoopNum).NonCoinHeatMassFlow *
                                 (state.dataSize->CalcSysSizing(AirLoopNum).HeatSupTemp - SysHeatMixTemp);
                    SysHeatCap = max(0.0, SysHeatCap);
                }

            } else { // No centrally heated zones: use cooled zones

                for (int ZonesCooledNum = 1; ZonesCooledNum <= NumZonesCooled; ++ZonesCooledNum) { // loop over the cooled zones
                    int TermUnitSizingIndex = state.dataAirLoop->AirToZoneNodeInfo(AirLoopNum).TermUnitCoolSizingIndex(ZonesCooledNum);
                    auto &termUnitSizing = state.dataSize->TermUnitSizing(TermUnitSizingIndex);
                    // save the system heating supply air temp
                    state.dataSize->TermUnitFinalZoneSizing(TermUnitSizingIndex).DesHeatCoilInTempTU =
                        state.dataSize->CalcSysSizing(AirLoopNum).HeatSupTemp;
                    // save the system heating supply air hum rat
                    state.dataSize->TermUnitFinalZoneSizing(TermUnitSizingIndex).DesHeatCoilInHumRatTU =
                        state.dataSize->CalcSysSizing(AirLoopNum).HeatSupHumRat;
                    if (state.dataSize->TermUnitFinalZoneSizing(TermUnitSizingIndex).DesHeatMassFlow <= 0.0) continue;
                    Real64 heatMassFlow =
                        state.dataSize->TermUnitFinalZoneSizing(TermUnitSizingIndex)
                            .DesHeatMassFlow; // already scaled for term unit sizing in Updatestate.dataSize->TermUnitFinalZoneSizing
                    state.dataSize->CalcSysSizing(AirLoopNum).NonCoinHeatMassFlow += heatMassFlow / (1.0 + termUnitSizing.InducRat);
                    SysHeatRetTemp += state.dataSize->TermUnitFinalZoneSizing(TermUnitSizingIndex).ZoneRetTempAtHeatPeak * heatMassFlow /
                                      (1.0 + termUnitSizing.InducRat);
                    SysHeatRetHumRat += state.dataSize->TermUnitFinalZoneSizing(TermUnitSizingIndex).ZoneHumRatAtHeatPeak * heatMassFlow /
                                        (1.0 + termUnitSizing.InducRat);
                    HeatDDNum = state.dataSize->TermUnitFinalZoneSizing(TermUnitSizingIndex).HeatDDNum;
                    HeatTimeStepNum = state.dataSize->TermUnitFinalZoneSizing(TermUnitSizingIndex).TimeStepNumAtHeatMax;
                    OutAirTemp += state.dataSize->DesDayWeath(HeatDDNum).Temp(HeatTimeStepNum) * heatMassFlow / (1.0 + termUnitSizing.InducRat);
                    OutAirHumRat += state.dataSize->DesDayWeath(HeatDDNum).HumRat(HeatTimeStepNum) * heatMassFlow / (1.0 + termUnitSizing.InducRat);
                }
                if (state.dataSize->CalcSysSizing(AirLoopNum).NonCoinHeatMassFlow > 0.0) {
                    SysHeatRetTemp /= state.dataSize->CalcSysSizing(AirLoopNum).NonCoinHeatMassFlow;
                    SysHeatRetHumRat /= state.dataSize->CalcSysSizing(AirLoopNum).NonCoinHeatMassFlow;
                    OutAirTemp /= state.dataSize->CalcSysSizing(AirLoopNum).NonCoinHeatMassFlow;
                    OutAirHumRat /= state.dataSize->CalcSysSizing(AirLoopNum).NonCoinHeatMassFlow;
                    SysHeatOutTemp = OutAirTemp;
                    SysHeatOutHumRat = OutAirHumRat;
                    RhoAir = state.dataEnvrn->StdRhoAir;
                    if (state.dataSize->CalcSysSizing(AirLoopNum).HeatOAOption == DataSizing::OAControl::MinOA) {
                        OutAirFrac = RhoAir * state.dataSize->CalcSysSizing(AirLoopNum).DesOutAirVolFlow /
                                     state.dataSize->CalcSysSizing(AirLoopNum).NonCoinHeatMassFlow;
                        OutAirFrac = min(1.0, max(0.0, OutAirFrac));
                    } else {
                        OutAirFrac = 1.0;
                    }
                    SysHeatMixTemp = OutAirTemp * OutAirFrac + SysHeatRetTemp * (1.0 - OutAirFrac);
                    SysHeatMixHumRat = OutAirHumRat * OutAirFrac + SysHeatRetHumRat * (1.0 - OutAirFrac);
                    SysHeatCap = PsyCpAirFnW(DataPrecisionGlobals::constant_zero) * state.dataSize->CalcSysSizing(AirLoopNum).NonCoinHeatMassFlow *
                                 (state.dataSize->CalcSysSizing(AirLoopNum).HeatSupTemp - SysHeatMixTemp);
                    SysHeatCap = max(0.0, SysHeatCap);
                }
            }

            // move the noncoincident results into the system sizing array
            if (state.dataSize->CalcSysSizing(AirLoopNum).SizingOption == NonCoincident) {
                // But first check to see if the noncoincident result is actually bigger than the coincident (for 100% outside air)
                if (!(state.dataSize->FinalSysSizing(AirLoopNum).CoolOAOption == OAControl::AllOA &&
                      SysSensCoolCap <= 0.0)) { // CoolOAOption = Yes 100% OA
                    state.dataSize->CalcSysSizing(AirLoopNum).SensCoolCap = SysSensCoolCap;
                    state.dataSize->CalcSysSizing(AirLoopNum).TotCoolCap = SysTotCoolCap;
                    state.dataSize->CalcSysSizing(AirLoopNum).MixTempAtCoolPeak = SysCoolMixTemp;
                    state.dataSize->CalcSysSizing(AirLoopNum).RetTempAtCoolPeak = SysCoolRetTemp;
                    state.dataSize->CalcSysSizing(AirLoopNum).MixHumRatAtCoolPeak = SysCoolMixHumRat;
                    state.dataSize->CalcSysSizing(AirLoopNum).RetHumRatAtCoolPeak = SysCoolRetHumRat;
                    state.dataSize->CalcSysSizing(AirLoopNum).OutTempAtCoolPeak = SysCoolOutTemp;
                    state.dataSize->CalcSysSizing(AirLoopNum).OutHumRatAtCoolPeak = SysCoolOutHumRat;
                }
                // check to see if the noncoincident result is actually bigger than the coincident (for 100% outside air)
                // why is this < 0.0 ? SysHeatCap cannot be < 0 ?? this code will always get executed
                if (!(state.dataSize->FinalSysSizing(AirLoopNum).HeatOAOption == OAControl::AllOA &&
                      SysHeatCap < 0.0)) { // HeatOAOption = Yes 100% OA
                    state.dataSize->CalcSysSizing(AirLoopNum).HeatCap = SysHeatCap;
                    state.dataSize->CalcSysSizing(AirLoopNum).HeatMixTemp = SysHeatMixTemp;
                    state.dataSize->CalcSysSizing(AirLoopNum).HeatRetTemp = SysHeatRetTemp;
                    state.dataSize->CalcSysSizing(AirLoopNum).HeatMixHumRat = SysHeatMixHumRat;
                    state.dataSize->CalcSysSizing(AirLoopNum).HeatRetHumRat = SysHeatRetHumRat;
                    state.dataSize->CalcSysSizing(AirLoopNum).HeatOutTemp = SysHeatOutTemp;
                    state.dataSize->CalcSysSizing(AirLoopNum).HeatOutHumRat = SysHeatOutHumRat;
                }
                state.dataSize->CalcSysSizing(AirLoopNum).DesCoolVolFlow =
                    state.dataSize->CalcSysSizing(AirLoopNum).NonCoinCoolMassFlow / state.dataEnvrn->StdRhoAir;
                state.dataSize->CalcSysSizing(AirLoopNum).DesHeatVolFlow =
                    state.dataSize->CalcSysSizing(AirLoopNum).NonCoinHeatMassFlow / state.dataEnvrn->StdRhoAir;
                state.dataSize->CalcSysSizing(AirLoopNum).DesMainVolFlow =
                    max(state.dataSize->CalcSysSizing(AirLoopNum).DesCoolVolFlow, state.dataSize->CalcSysSizing(AirLoopNum).DesHeatVolFlow);
            }
        }

        // Move final system design data (calculated from zone data) to user design array
        for (std::size_t i = 0; i < state.dataSize->FinalSysSizing.size(); ++i) {
            auto &z = state.dataSize->FinalSysSizing[i];
            auto &c = state.dataSize->CalcSysSizing[i];
            z.CoolDesDay = c.CoolDesDay;
            z.HeatDesDay = c.HeatDesDay;
            z.CoinCoolMassFlow = c.CoinCoolMassFlow;
            z.CoinHeatMassFlow = c.CoinHeatMassFlow;
            z.NonCoinCoolMassFlow = c.NonCoinCoolMassFlow;
            z.NonCoinHeatMassFlow = c.NonCoinHeatMassFlow;
            z.DesMainVolFlow = c.DesMainVolFlow;
            z.DesHeatVolFlow = c.DesHeatVolFlow;
            z.DesCoolVolFlow = c.DesCoolVolFlow;
            z.MassFlowAtCoolPeak = c.MassFlowAtCoolPeak;
            z.SensCoolCap = c.SensCoolCap;
            z.TotCoolCap = c.TotCoolCap;
            z.HeatCap = c.HeatCap;
            z.PreheatCap = c.PreheatCap;
            z.MixTempAtCoolPeak = c.MixTempAtCoolPeak;
            z.MixHumRatAtCoolPeak = c.MixHumRatAtCoolPeak;
            z.RetTempAtCoolPeak = c.RetTempAtCoolPeak;
            z.RetHumRatAtCoolPeak = c.RetHumRatAtCoolPeak;
            z.OutTempAtCoolPeak = c.OutTempAtCoolPeak;
            z.OutHumRatAtCoolPeak = c.OutHumRatAtCoolPeak;
            z.HeatMixTemp = c.HeatMixTemp;
            z.HeatMixHumRat = c.HeatMixHumRat;
            z.HeatRetTemp = c.HeatRetTemp;
            z.HeatRetHumRat = c.HeatRetHumRat;
            z.HeatOutTemp = c.HeatOutTemp;
            z.HeatOutHumRat = c.HeatOutHumRat;
            z.SysHeatCoilTimeStepPk = c.SysHeatCoilTimeStepPk;
            z.SysHeatAirTimeStepPk = c.SysHeatAirTimeStepPk;
            z.HeatDDNum = c.HeatDDNum;
            z.SysCoolCoinSpaceSens = c.SysCoolCoinSpaceSens;
            z.SysHeatCoinSpaceSens = c.SysHeatCoinSpaceSens;
            z.SysDesCoolLoad = c.SysDesCoolLoad;
            z.SysCoolLoadTimeStepPk = c.SysCoolLoadTimeStepPk;
            z.SysDesHeatLoad = c.SysDesHeatLoad;
            z.SysHeatLoadTimeStepPk = c.SysHeatLoadTimeStepPk;
        }

        for (AirLoopNum = 1; AirLoopNum <= state.dataHVACGlobal->NumPrimaryAirSys; ++AirLoopNum) {
            auto &finalSysSizing = state.dataSize->FinalSysSizing(AirLoopNum);
            auto &calcSysSizing = state.dataSize->CalcSysSizing(AirLoopNum);
            for (TimeStepIndex = 1; TimeStepIndex <= numOfTimeStepInDay; ++TimeStepIndex) {
                finalSysSizing.HeatFlowSeq(TimeStepIndex) = calcSysSizing.HeatFlowSeq(TimeStepIndex);
                finalSysSizing.CoolFlowSeq(TimeStepIndex) = calcSysSizing.CoolFlowSeq(TimeStepIndex);
                finalSysSizing.SumZoneCoolLoadSeq(TimeStepIndex) = calcSysSizing.SumZoneCoolLoadSeq(TimeStepIndex);
                finalSysSizing.SumZoneHeatLoadSeq(TimeStepIndex) = calcSysSizing.SumZoneHeatLoadSeq(TimeStepIndex);
                finalSysSizing.CoolZoneAvgTempSeq(TimeStepIndex) = calcSysSizing.CoolZoneAvgTempSeq(TimeStepIndex);
                finalSysSizing.HeatZoneAvgTempSeq(TimeStepIndex) = calcSysSizing.HeatZoneAvgTempSeq(TimeStepIndex);
                finalSysSizing.SensCoolCapSeq(TimeStepIndex) = calcSysSizing.SensCoolCapSeq(TimeStepIndex);
                finalSysSizing.TotCoolCapSeq(TimeStepIndex) = calcSysSizing.TotCoolCapSeq(TimeStepIndex);
                finalSysSizing.HeatCapSeq(TimeStepIndex) = calcSysSizing.HeatCapSeq(TimeStepIndex);
                finalSysSizing.PreheatCapSeq(TimeStepIndex) = calcSysSizing.PreheatCapSeq(TimeStepIndex);
                finalSysSizing.SysCoolRetTempSeq(TimeStepIndex) = calcSysSizing.SysCoolRetTempSeq(TimeStepIndex);
                finalSysSizing.SysCoolRetHumRatSeq(TimeStepIndex) = calcSysSizing.SysCoolRetHumRatSeq(TimeStepIndex);
                finalSysSizing.SysHeatRetTempSeq(TimeStepIndex) = calcSysSizing.SysHeatRetTempSeq(TimeStepIndex);
                finalSysSizing.SysHeatRetHumRatSeq(TimeStepIndex) = calcSysSizing.SysHeatRetHumRatSeq(TimeStepIndex);
                finalSysSizing.SysCoolOutTempSeq(TimeStepIndex) = calcSysSizing.SysCoolOutTempSeq(TimeStepIndex);
                finalSysSizing.SysCoolOutHumRatSeq(TimeStepIndex) = calcSysSizing.SysCoolOutHumRatSeq(TimeStepIndex);
                finalSysSizing.SysHeatOutTempSeq(TimeStepIndex) = calcSysSizing.SysHeatOutTempSeq(TimeStepIndex);
                finalSysSizing.SysHeatOutHumRatSeq(TimeStepIndex) = calcSysSizing.SysHeatOutHumRatSeq(TimeStepIndex);
                finalSysSizing.SysDOASHeatAddSeq(TimeStepIndex) = calcSysSizing.SysDOASHeatAddSeq(TimeStepIndex);
                finalSysSizing.SysDOASLatAddSeq(TimeStepIndex) = calcSysSizing.SysDOASLatAddSeq(TimeStepIndex);
            }
        }

        // Check for user input design system flow rates. Set the sizing ratios.
        for (AirLoopNum = 1; AirLoopNum <= state.dataHVACGlobal->NumPrimaryAirSys; ++AirLoopNum) {
            auto &calcSysSizing = state.dataSize->CalcSysSizing(AirLoopNum);
            auto &finalSysSizing = state.dataSize->FinalSysSizing(AirLoopNum);
            // adjust system sizing flow rates for scalable flows
            UpdateSysSizingForScalableInputs(state, AirLoopNum);

            int NumZonesCooled = state.dataAirLoop->AirToZoneNodeInfo(AirLoopNum).NumZonesCooled;
            int NumZonesHeated = state.dataAirLoop->AirToZoneNodeInfo(AirLoopNum).NumZonesHeated;
            RhoAir = state.dataEnvrn->StdRhoAir;
            SysCoolSizingRat = 0.0;
            if (calcSysSizing.InpDesCoolAirFlow > 0.0 && calcSysSizing.DesCoolVolFlow > 0.0 &&
                (calcSysSizing.CoolAirDesMethod == AirflowSizingMethod::InpDesAirFlow || calcSysSizing.ScaleCoolSAFMethod == FlowPerFloorArea ||
                 calcSysSizing.ScaleCoolSAFMethod == FractionOfAutosizedCoolingAirflow ||
                 calcSysSizing.ScaleCoolSAFMethod == FlowPerCoolingCapacity)) {
                SysCoolSizingRat = calcSysSizing.InpDesCoolAirFlow / calcSysSizing.DesCoolVolFlow;
            } else {
                SysCoolSizingRat = 1.0;
            }

            SysHeatSizingRat = 0.0;
            if (calcSysSizing.InpDesHeatAirFlow > 0.0 && calcSysSizing.DesHeatVolFlow > 0.0 &&
                (calcSysSizing.HeatAirDesMethod == AirflowSizingMethod::InpDesAirFlow || calcSysSizing.ScaleHeatSAFMethod == FlowPerFloorArea ||
                 calcSysSizing.ScaleHeatSAFMethod == FractionOfAutosizedHeatingAirflow ||
                 calcSysSizing.ScaleHeatSAFMethod == FractionOfAutosizedCoolingAirflow ||
                 calcSysSizing.ScaleHeatSAFMethod == FlowPerHeatingCapacity)) {
                SysHeatSizingRat = calcSysSizing.InpDesHeatAirFlow / calcSysSizing.DesHeatVolFlow;
            } else {
                SysHeatSizingRat = 1.0;
            }

            if (calcSysSizing.loadSizingType == DataSizing::LoadSizing::Ventilation && SysCoolSizingRat == 1.0) {
                if (calcSysSizing.DesCoolVolFlow > 0.0) {
                    SysCoolSizingRat = calcSysSizing.DesOutAirVolFlow / calcSysSizing.DesCoolVolFlow;
                    state.dataSize->VotClgBySys(AirLoopNum) = finalSysSizing.DesOutAirVolFlow;
                } else {
                    SysCoolSizingRat = 1.0;
                }
            }
            if (calcSysSizing.loadSizingType == DataSizing::LoadSizing::Ventilation && SysHeatSizingRat == 1.0) {
                if (calcSysSizing.DesHeatVolFlow > 0.0) {
                    SysHeatSizingRat = calcSysSizing.DesOutAirVolFlow / calcSysSizing.DesHeatVolFlow;
                    state.dataSize->VotHtgBySys(AirLoopNum) = finalSysSizing.DesOutAirVolFlow;
                } else {
                    SysHeatSizingRat = 1.0;
                }
            }

            // Calculate the new user modified system design quantities
            if (std::abs(SysCoolSizingRat - 1.0) > 0.00001) {

                finalSysSizing.CoinCoolMassFlow = SysCoolSizingRat * calcSysSizing.CoinCoolMassFlow;
                finalSysSizing.NonCoinCoolMassFlow = SysCoolSizingRat * calcSysSizing.NonCoinCoolMassFlow;
                finalSysSizing.DesCoolVolFlow = SysCoolSizingRat * calcSysSizing.DesCoolVolFlow;
                finalSysSizing.MassFlowAtCoolPeak = SysCoolSizingRat * calcSysSizing.MassFlowAtCoolPeak;

                if (finalSysSizing.DesCoolVolFlow > 0.0) {

                    for (TimeStepIndex = 1; TimeStepIndex <= numOfTimeStepInDay; ++TimeStepIndex) {

                        if (calcSysSizing.CoolFlowSeq(TimeStepIndex) > 0.0) {

                            finalSysSizing.CoolFlowSeq(TimeStepIndex) = SysCoolSizingRat * calcSysSizing.CoolFlowSeq(TimeStepIndex);
                            if (finalSysSizing.CoolOAOption == OAControl::MinOA) {
                                OutAirFrac = RhoAir * finalSysSizing.DesOutAirVolFlow / finalSysSizing.CoolFlowSeq(TimeStepIndex);
                                OutAirFrac = min(1.0, max(0.0, OutAirFrac));
                            } else {
                                OutAirFrac = 1.0;
                            }
                            SysCoolMixTemp = finalSysSizing.SysCoolOutTempSeq(TimeStepIndex) * OutAirFrac +
                                             finalSysSizing.SysCoolRetTempSeq(TimeStepIndex) * (1.0 - OutAirFrac);
                            SysCoolMixHumRat = finalSysSizing.SysCoolOutHumRatSeq(TimeStepIndex) * OutAirFrac +
                                               finalSysSizing.SysCoolRetHumRatSeq(TimeStepIndex) * (1.0 - OutAirFrac);
                            SysSensCoolCap = PsyCpAirFnW(DataPrecisionGlobals::constant_zero) * finalSysSizing.CoolFlowSeq(TimeStepIndex) *
                                             (SysCoolMixTemp - finalSysSizing.CoolSupTemp);
                            SysSensCoolCap = max(0.0, SysSensCoolCap);
                            SysTotCoolCap =
                                finalSysSizing.CoolFlowSeq(TimeStepIndex) *
                                (PsyHFnTdbW(SysCoolMixTemp, SysCoolMixHumRat) - PsyHFnTdbW(finalSysSizing.CoolSupTemp, finalSysSizing.CoolSupHumRat));
                            SysTotCoolCap = max(0.0, SysTotCoolCap);
                            finalSysSizing.SensCoolCapSeq(TimeStepIndex) = SysSensCoolCap;
                            finalSysSizing.TotCoolCapSeq(TimeStepIndex) = SysTotCoolCap;
                        }
                    }

                    if (finalSysSizing.CoolOAOption == OAControl::MinOA) {
                        OutAirFrac = finalSysSizing.DesOutAirVolFlow / finalSysSizing.DesCoolVolFlow;
                        OutAirFrac = min(1.0, max(0.0, OutAirFrac));
                    } else {
                        OutAirFrac = 1.0;
                    }
                    finalSysSizing.MixTempAtCoolPeak =
                        finalSysSizing.OutTempAtCoolPeak * OutAirFrac + finalSysSizing.RetTempAtCoolPeak * (1.0 - OutAirFrac);
                    finalSysSizing.MixHumRatAtCoolPeak =
                        finalSysSizing.OutHumRatAtCoolPeak * OutAirFrac + finalSysSizing.RetHumRatAtCoolPeak * (1.0 - OutAirFrac);
                    finalSysSizing.SensCoolCap = PsyCpAirFnW(DataPrecisionGlobals::constant_zero) * RhoAir * finalSysSizing.DesCoolVolFlow *
                                                 (finalSysSizing.MixTempAtCoolPeak - finalSysSizing.CoolSupTemp);
                    finalSysSizing.SensCoolCap = max(0.0, finalSysSizing.SensCoolCap);
                    finalSysSizing.TotCoolCap = RhoAir * finalSysSizing.DesCoolVolFlow *
                                                (PsyHFnTdbW(finalSysSizing.MixTempAtCoolPeak, finalSysSizing.MixHumRatAtCoolPeak) -
                                                 PsyHFnTdbW(finalSysSizing.CoolSupTemp, finalSysSizing.CoolSupHumRat));
                    finalSysSizing.TotCoolCap = max(0.0, finalSysSizing.TotCoolCap);
                }

                // take account of the user input system flow rates and alter the zone flow rates to match
                for (int ZonesCooledNum = 1; ZonesCooledNum <= NumZonesCooled; ++ZonesCooledNum) {
                    int TermUnitSizingIndex = state.dataAirLoop->AirToZoneNodeInfo(AirLoopNum).TermUnitCoolSizingIndex(ZonesCooledNum);
                    if ((SysCoolSizingRat != 1.0) && (finalSysSizing.loadSizingType == DataSizing::LoadSizing::Ventilation) &&
                        (state.dataSize->TermUnitFinalZoneSizing(TermUnitSizingIndex).MinOA > 0.0)) {
                        // size on ventilation load
                        if (state.dataSize->TermUnitFinalZoneSizing(TermUnitSizingIndex).MinOA > 0.0) {
                            ZoneOARatio = state.dataSize->TermUnitFinalZoneSizing(TermUnitSizingIndex).MinOA /
                                          max(state.dataSize->TermUnitFinalZoneSizing(TermUnitSizingIndex).DesCoolVolFlow,
                                              state.dataSize->TermUnitFinalZoneSizing(TermUnitSizingIndex).MinOA);
                            ZoneOARatio *= (1.0 + state.dataSize->TermUnitSizing(TermUnitSizingIndex).InducRat);
                        } else {
                            ZoneOARatio = 0.0;
                        }
                        state.dataSize->TermUnitFinalZoneSizing(TermUnitSizingIndex).scaleZoneCooling(ZoneOARatio);
                    } else if ((SysCoolSizingRat > 1.0) || (SysCoolSizingRat < 1.0 && finalSysSizing.SizingOption == NonCoincident)) {
                        // size on user input system design flows
                        state.dataSize->TermUnitFinalZoneSizing(TermUnitSizingIndex).scaleZoneCooling(SysCoolSizingRat);
                    }
                }
            }

            if (std::abs(SysHeatSizingRat - 1.0) > 0.00001) {

                finalSysSizing.CoinHeatMassFlow = SysHeatSizingRat * calcSysSizing.CoinHeatMassFlow;
                finalSysSizing.NonCoinHeatMassFlow = SysHeatSizingRat * calcSysSizing.NonCoinHeatMassFlow;
                finalSysSizing.DesHeatVolFlow = SysHeatSizingRat * calcSysSizing.DesHeatVolFlow;

                if (finalSysSizing.DesHeatVolFlow > 0.0) {

                    for (TimeStepIndex = 1; TimeStepIndex <= numOfTimeStepInDay; ++TimeStepIndex) {

                        if (calcSysSizing.HeatFlowSeq(TimeStepIndex) > 0.0) {

                            finalSysSizing.HeatFlowSeq(TimeStepIndex) = SysHeatSizingRat * calcSysSizing.HeatFlowSeq(TimeStepIndex);
                            if (finalSysSizing.HeatOAOption == DataSizing::OAControl::MinOA) {
                                OutAirFrac = RhoAir * finalSysSizing.DesOutAirVolFlow / finalSysSizing.HeatFlowSeq(TimeStepIndex);
                                OutAirFrac = min(1.0, max(0.0, OutAirFrac));
                            } else {
                                OutAirFrac = 1.0;
                            }
                            SysHeatMixTemp = finalSysSizing.SysHeatOutTempSeq(TimeStepIndex) * OutAirFrac +
                                             finalSysSizing.SysHeatRetTempSeq(TimeStepIndex) * (1.0 - OutAirFrac);
                            SysHeatMixHumRat = finalSysSizing.SysHeatOutHumRatSeq(TimeStepIndex) * OutAirFrac +
                                               finalSysSizing.SysHeatRetHumRatSeq(TimeStepIndex) * (1.0 - OutAirFrac);
                            SysHeatCap = PsyCpAirFnW(DataPrecisionGlobals::constant_zero) * finalSysSizing.HeatFlowSeq(TimeStepIndex) *
                                         (finalSysSizing.HeatSupTemp - SysHeatMixTemp);
                            SysHeatCap = max(0.0, SysHeatCap);
                            finalSysSizing.HeatCapSeq(TimeStepIndex) = SysHeatCap;
                        }
                    }

                    if (finalSysSizing.HeatOAOption == DataSizing::OAControl::MinOA) {
                        OutAirFrac = finalSysSizing.DesOutAirVolFlow / finalSysSizing.DesHeatVolFlow;
                        OutAirFrac = min(1.0, max(0.0, OutAirFrac));
                    } else {
                        OutAirFrac = 1.0;
                    }
                    finalSysSizing.HeatMixTemp = finalSysSizing.HeatOutTemp * OutAirFrac + finalSysSizing.HeatRetTemp * (1.0 - OutAirFrac);
                    finalSysSizing.HeatMixHumRat = finalSysSizing.HeatOutHumRat * OutAirFrac + finalSysSizing.HeatRetHumRat * (1.0 - OutAirFrac);
                    finalSysSizing.HeatCap = PsyCpAirFnW(DataPrecisionGlobals::constant_zero) * RhoAir * finalSysSizing.DesHeatVolFlow *
                                             (finalSysSizing.HeatSupTemp - finalSysSizing.HeatMixTemp);
                    finalSysSizing.HeatCap = max(0.0, finalSysSizing.HeatCap);
                }
                // take account of the user input system flow rates and alter the zone flow rates to match (for terminal unit sizing)
                if (NumZonesHeated > 0) {                                                              // IF there are centrally heated zones
                    for (int ZonesHeatedNum = 1; ZonesHeatedNum <= NumZonesHeated; ++ZonesHeatedNum) { // loop over the heated zones
                        int TermUnitSizingIndex = state.dataAirLoop->AirToZoneNodeInfo(AirLoopNum).TermUnitHeatSizingIndex(ZonesHeatedNum);
                        auto &termUnitFinalZoneSizing = state.dataSize->TermUnitFinalZoneSizing(TermUnitSizingIndex);
                        if ((SysHeatSizingRat != 1.0) && (finalSysSizing.loadSizingType == DataSizing::LoadSizing::Ventilation) &&
                            (termUnitFinalZoneSizing.MinOA > 0.0)) {
                            // size on ventilation load
                            ZoneOARatio = termUnitFinalZoneSizing.MinOA / max(termUnitFinalZoneSizing.DesHeatVolFlow, termUnitFinalZoneSizing.MinOA);
                            ZoneOARatio *= (1.0 + state.dataSize->TermUnitSizing(TermUnitSizingIndex).InducRat);
                            termUnitFinalZoneSizing.scaleZoneHeating(ZoneOARatio);
                        } else if ((SysHeatSizingRat > 1.0) || (SysHeatSizingRat < 1.0 && finalSysSizing.SizingOption == NonCoincident)) {
                            // size on user input system design flows
                            termUnitFinalZoneSizing.scaleZoneHeating(SysHeatSizingRat);
                        }
                    }
                } else {                                                                               // No centrally heated zones: use cooled zones
                    for (int ZonesCooledNum = 1; ZonesCooledNum <= NumZonesCooled; ++ZonesCooledNum) { // loop over the cooled zones
                        int TermUnitSizingIndex = state.dataAirLoop->AirToZoneNodeInfo(AirLoopNum).TermUnitCoolSizingIndex(ZonesCooledNum);
                        auto &termUnitFinalZoneSizing = state.dataSize->TermUnitFinalZoneSizing(TermUnitSizingIndex);
                        if ((SysHeatSizingRat != 1.0) && (finalSysSizing.loadSizingType == DataSizing::LoadSizing::Ventilation) &&
                            (termUnitFinalZoneSizing.MinOA <= 0.0)) {
                            ShowWarningError(state,
                                             format("FinalSystemSizing: AirLoop=\"{}\", Requested sizing on Ventilation,",
                                                    state.dataAirLoop->AirToZoneNodeInfo(AirLoopNum).AirLoopName));
                            ShowContinueError(state, format("but Zone has no design OA Flow. Zone=\"{}\".", termUnitFinalZoneSizing.ZoneName));
                        }
                        if ((SysHeatSizingRat != 1.0) && (finalSysSizing.loadSizingType == DataSizing::LoadSizing::Ventilation) &&
                            (termUnitFinalZoneSizing.MinOA > 0.0)) {
                            // size on ventilation load
                            ZoneOARatio = termUnitFinalZoneSizing.MinOA / max(termUnitFinalZoneSizing.DesHeatVolFlow, termUnitFinalZoneSizing.MinOA);
                            ZoneOARatio *= (1.0 + state.dataSize->TermUnitSizing(TermUnitSizingIndex).InducRat);
                            termUnitFinalZoneSizing.scaleZoneHeating(ZoneOARatio);
                        } else if ((SysHeatSizingRat != 1.0) && (finalSysSizing.loadSizingType == DataSizing::LoadSizing::Ventilation) &&
                                   (termUnitFinalZoneSizing.MinOA > 0.0)) {
                            // size on user input system design flows
                            termUnitFinalZoneSizing.scaleZoneHeating(SysHeatSizingRat);
                        }
                    }
                }
            }

            finalSysSizing.DesMainVolFlow = max(finalSysSizing.DesCoolVolFlow, finalSysSizing.DesHeatVolFlow);

            // loop over the zones cooled by this system and sum up the min cooling flow rates to get the
            // min system cooling flow rate
            for (int ZonesCooledNum = 1; ZonesCooledNum <= NumZonesCooled; ++ZonesCooledNum) {
                int TermUnitSizingIndex = state.dataAirLoop->AirToZoneNodeInfo(AirLoopNum).TermUnitCoolSizingIndex(ZonesCooledNum);
                finalSysSizing.DesCoolVolFlowMin += state.dataSize->TermUnitFinalZoneSizing(TermUnitSizingIndex).DesCoolVolFlowMin;
            }
            if (finalSysSizing.DesCoolVolFlowMin <= 0.0) {
                finalSysSizing.DesCoolVolFlowMin = finalSysSizing.DesOutAirVolFlow;
            }
        }

        // Specify the heating supply air Temp/HumRat for different system configurations
        for (AirLoopNum = 1; AirLoopNum <= state.dataHVACGlobal->NumPrimaryAirSys; ++AirLoopNum) {

            int NumZonesHeated = state.dataAirLoop->AirToZoneNodeInfo(AirLoopNum).NumZonesHeated;

            if (NumZonesHeated > 0) { // IF there are centrally heated zones
                for (int ZonesHeatedNum = 1; ZonesHeatedNum <= NumZonesHeated; ++ZonesHeatedNum) {
                    int TermUnitSizingIndex = state.dataAirLoop->AirToZoneNodeInfo(AirLoopNum).TermUnitHeatSizingIndex(ZonesHeatedNum);

                    state.dataSize->TermUnitFinalZoneSizing(TermUnitSizingIndex).DesHeatCoilInTempTU = GetHeatingSATempForSizing(state, AirLoopNum);
                    state.dataSize->TermUnitFinalZoneSizing(TermUnitSizingIndex).DesHeatCoilInHumRatTU =
                        GetHeatingSATempHumRatForSizing(state, AirLoopNum);
                }
            }
        }

        // EMS calling point to customize system sizing results
        bool anyEMSRan;
        ManageEMS(state, EMSManager::EMSCallFrom::SystemSizing, anyEMSRan, ObjexxFCL::Optional_int_const());

        // EMS override point
        if (state.dataGlobal->AnyEnergyManagementSystemInModel) {
            for (AirLoopNum = 1; AirLoopNum <= state.dataHVACGlobal->NumPrimaryAirSys; ++AirLoopNum) {
                auto &finalSysSizing = state.dataSize->FinalSysSizing(AirLoopNum);
                if (finalSysSizing.EMSOverrideCoinCoolMassFlowOn) finalSysSizing.CoinCoolMassFlow = finalSysSizing.EMSValueCoinCoolMassFlow;
                if (finalSysSizing.EMSOverrideCoinHeatMassFlowOn) finalSysSizing.CoinHeatMassFlow = finalSysSizing.EMSValueCoinHeatMassFlow;
                if (finalSysSizing.EMSOverrideNonCoinCoolMassFlowOn) finalSysSizing.NonCoinCoolMassFlow = finalSysSizing.EMSValueNonCoinCoolMassFlow;
                if (finalSysSizing.EMSOverrideNonCoinHeatMassFlowOn) finalSysSizing.NonCoinHeatMassFlow = finalSysSizing.EMSValueNonCoinHeatMassFlow;
                if (finalSysSizing.EMSOverrideDesMainVolFlowOn) finalSysSizing.DesMainVolFlow = finalSysSizing.EMSValueDesMainVolFlow;
                if (finalSysSizing.EMSOverrideDesHeatVolFlowOn) finalSysSizing.DesHeatVolFlow = finalSysSizing.EMSValueDesHeatVolFlow;
                if (finalSysSizing.EMSOverrideDesCoolVolFlowOn) finalSysSizing.DesCoolVolFlow = finalSysSizing.EMSValueDesCoolVolFlow;

            } // over NumPrimaryAirSys
        }

        // determine if main design is from cooling or heating
        for (AirLoopNum = 1; AirLoopNum <= state.dataHVACGlobal->NumPrimaryAirSys; ++AirLoopNum) {
            if (state.dataSize->FinalSysSizing(AirLoopNum).DesMainVolFlow == state.dataSize->FinalSysSizing(AirLoopNum).DesCoolVolFlow) {
                state.dataSize->FinalSysSizing(AirLoopNum).sysSizeCoolingDominant = true;
            } else if (state.dataSize->FinalSysSizing(AirLoopNum).DesMainVolFlow == state.dataSize->FinalSysSizing(AirLoopNum).DesHeatVolFlow) {
                state.dataSize->FinalSysSizing(AirLoopNum).sysSizeHeatingDominant = true;
            }
        }

        // write out the sys design calc results

        print(state.files.ssz, "Time");
        for (I = 1; I <= state.dataHVACGlobal->NumPrimaryAirSys; ++I) {
            for (J = 1; J <= state.dataEnvrn->TotDesDays + state.dataEnvrn->TotRunDesPersDays; ++J) {
                constexpr const char *SSizeFmt12("{}{}{}{:2}{}{}{}{}{:2}{}{}{}{}{:2}{}{}{}{}{:2}{}{}{}{}{:2}{}");
                print(state.files.ssz,
                      SSizeFmt12,
                      state.dataSize->SizingFileColSep,
                      state.dataSize->CalcSysSizing(I).AirPriLoopName,
                      ":DesPer",
                      J,
                      ":Des Heat Mass Flow [kg/s]",
                      state.dataSize->SizingFileColSep,
                      state.dataSize->CalcSysSizing(I).AirPriLoopName,
                      ":DesPer",
                      J,
                      ":Des Heat Cap [W]",
                      state.dataSize->SizingFileColSep,
                      state.dataSize->CalcSysSizing(I).AirPriLoopName,
                      ":DesPer",
                      J,
                      ":Des Cool Mass Flow [kg/s]",
                      state.dataSize->SizingFileColSep,
                      state.dataSize->CalcSysSizing(I).AirPriLoopName,
                      ":DesPer",
                      J,
                      ":Des Sens Cool Cap [W]",
                      state.dataSize->SizingFileColSep,
                      state.dataSize->CalcSysSizing(I).AirPriLoopName,
                      ":DesPer",
                      J,
                      ":Des Tot Cool Cap [W]");
            }
        }
        print(state.files.ssz, "\n");
        //      HourFrac = 0.0
        Minutes = 0;
        TimeStepIndex = 0;
        for (HourCounter = 1; HourCounter <= 24; ++HourCounter) {
            for (TimeStepCounter = 1; TimeStepCounter <= state.dataGlobal->NumOfTimeStepInHour; ++TimeStepCounter) {
                ++TimeStepIndex;
                Minutes += state.dataGlobal->MinutesPerTimeStep;
                if (Minutes == 60) {
                    Minutes = 0;
                    HourPrint = HourCounter;
                } else {
                    HourPrint = HourCounter - 1;
                }
                constexpr const char *SSizeFmt20("{:02}:{:02}:00");
                print(state.files.ssz, SSizeFmt20, HourPrint, Minutes);
                for (I = 1; I <= state.dataHVACGlobal->NumPrimaryAirSys; ++I) {
                    for (J = 1; J <= state.dataEnvrn->TotDesDays + state.dataEnvrn->TotRunDesPersDays; ++J) {
                        constexpr const char *SSizeFmt22("{}{:12.6E}{}{:12.6E}{}{:12.6E}{}{:12.6E}{}{:12.6E}");

                        print(state.files.ssz,
                              SSizeFmt22,
                              state.dataSize->SizingFileColSep,
                              state.dataSize->SysSizing(J, I).HeatFlowSeq(TimeStepIndex),
                              state.dataSize->SizingFileColSep,
                              state.dataSize->SysSizing(J, I).HeatCapSeq(TimeStepIndex),
                              state.dataSize->SizingFileColSep,
                              state.dataSize->SysSizing(J, I).CoolFlowSeq(TimeStepIndex),
                              state.dataSize->SizingFileColSep,
                              state.dataSize->SysSizing(J, I).SensCoolCapSeq(TimeStepIndex),
                              state.dataSize->SizingFileColSep,
                              state.dataSize->SysSizing(J, I).TotCoolCapSeq(TimeStepIndex));
                    }
                }
                print(state.files.ssz, "\n");
            }
        }

        constexpr const char *SSizeFmt31("{}{:12.6E}{}{:12.6E}{}{:12.6E}{}{:12.6E}");
        print(state.files.ssz, "Coinc Peak   ");
        for (I = 1; I <= state.dataHVACGlobal->NumPrimaryAirSys; ++I) {
            print(state.files.ssz,
                  SSizeFmt31,
                  state.dataSize->SizingFileColSep,
                  state.dataSize->CalcSysSizing(I).CoinHeatMassFlow,
                  state.dataSize->SizingFileColSep,
                  state.dataSize->CalcSysSizing(I).CoinCoolMassFlow,
                  state.dataSize->SizingFileColSep,
                  state.dataSize->CalcSysSizing(I).HeatCap,
                  state.dataSize->SizingFileColSep,
                  state.dataSize->CalcSysSizing(I).SensCoolCap);
        }
        print(state.files.ssz, "\n");

        print(state.files.ssz, "NonCoinc Peak");
        for (I = 1; I <= state.dataHVACGlobal->NumPrimaryAirSys; ++I) {
            print(state.files.ssz,
                  SSizeFmt31,
                  state.dataSize->SizingFileColSep,
                  state.dataSize->CalcSysSizing(I).NonCoinHeatMassFlow,
                  state.dataSize->SizingFileColSep,
                  state.dataSize->CalcSysSizing(I).NonCoinCoolMassFlow,
                  state.dataSize->SizingFileColSep,
                  state.dataSize->CalcSysSizing(I).HeatCap,
                  state.dataSize->SizingFileColSep,
                  state.dataSize->CalcSysSizing(I).SensCoolCap);
        }
        print(state.files.ssz, "\n");
        // have moved a big section to later in calling order, write predefined standard 62.1 report data
    } break;
    default:
        break;
    }
}

void UpdateSysSizingForScalableInputs(EnergyPlusData &state, int const AirLoopNum)
{

    // SUBROUTINE INFORMATION:
    //       AUTHOR         Bereket Nigusse
    //       DATE WRITTEN   Auguts 2014
    //       MODIFIED       na
    //       RE-ENGINEERED  na

    // PURPOSE OF THIS SUBROUTINE:
    // Modifies the design sizing flow rates for system scalable sizing method

    // Using/Aliasing
    using Psychrometrics::PsyCpAirFnW;
    using Psychrometrics::PsyHFnTdbW;

    // SUBROUTINE PARAMETER DEFINITIONS:

    // SUBROUTINE LOCAL VARIABLE DECLARATIONS:
    Real64 TempSize;           // autosized value
    Real64 CoilInTemp;         // entering coil air temperature [C]
    Real64 CoilInHumRat;       // entering coil air humidity ratio [kg/kg]
    Real64 CoilInEnth;         // entering coil air enthalpy [J/kg]
    Real64 CoilOutTemp;        // coil outlet air temperature [C]
    Real64 CoilOutHumRat;      // coil outlet air humidity ratio [kg/kg]
    Real64 CoilOutEnth;        // coil outlet air enthalpy [J/kg]
    Real64 OutAirFrac;         // outdoor air fraction [-]
    Real64 CpAirStd;           // specific heat of air at standard condition
    Real64 FractionOfAutosize; // user specified autosized fraction for capacity and supply air flow
    Real64 AutosizedCapacity;  // autosized heating and cooling capacity

    auto &FinalSysSizing = state.dataSize->FinalSysSizing;
    auto &CalcSysSizing = state.dataSize->CalcSysSizing;
    auto &PrimaryAirSystems = state.dataAirSystemsData->PrimaryAirSystems;

    state.dataSize->DataFracOfAutosizedCoolingCapacity = 1.0;
    state.dataSize->DataFracOfAutosizedHeatingCapacity = 1.0;

    if (AirLoopNum > 0) {

        TempSize = 0.0;
        FractionOfAutosize = 1.0;

        // scalable sizing option for cooling supply air flow rate
        switch (FinalSysSizing(AirLoopNum).ScaleCoolSAFMethod) {
        case FlowPerFloorArea: {
            TempSize = FinalSysSizing(AirLoopNum).FlowPerFloorAreaCooled * FinalSysSizing(AirLoopNum).FloorAreaOnAirLoopCooled;
            CalcSysSizing(AirLoopNum).InpDesCoolAirFlow = TempSize;
            FinalSysSizing(AirLoopNum).InpDesCoolAirFlow = TempSize;
        } break;
        case FractionOfAutosizedCoolingAirflow: {
            FractionOfAutosize = FinalSysSizing(AirLoopNum).FractionOfAutosizedCoolingAirflow;
            CalcSysSizing(AirLoopNum).InpDesCoolAirFlow = CalcSysSizing(AirLoopNum).DesCoolVolFlow * FractionOfAutosize;
            FinalSysSizing(AirLoopNum).InpDesCoolAirFlow = FinalSysSizing(AirLoopNum).DesCoolVolFlow * FractionOfAutosize;
        } break;
        case FlowPerCoolingCapacity: {
            if (FinalSysSizing(AirLoopNum).CoolingCapMethod == FractionOfAutosizedCoolingCapacity) {
                FractionOfAutosize = FinalSysSizing(AirLoopNum).ScaledCoolingCapacity;
                if (PrimaryAirSystems(AirLoopNum).NumOACoolCoils == 0) { // there is no precooling of the OA stream
                    CoilInTemp = FinalSysSizing(AirLoopNum).MixTempAtCoolPeak;
                    CoilInHumRat = FinalSysSizing(AirLoopNum).MixHumRatAtCoolPeak;
                } else { // there is precooling of OA stream
                    if (FinalSysSizing(AirLoopNum).DesCoolVolFlow > 0.0) {
                        OutAirFrac = FinalSysSizing(AirLoopNum).DesOutAirVolFlow / FinalSysSizing(AirLoopNum).DesCoolVolFlow;
                    } else {
                        OutAirFrac = 1.0;
                    }
                    OutAirFrac = min(1.0, max(0.0, OutAirFrac));
                    CoilInTemp =
                        OutAirFrac * FinalSysSizing(AirLoopNum).PrecoolTemp + (1.0 - OutAirFrac) * FinalSysSizing(AirLoopNum).RetTempAtCoolPeak;
                    CoilInHumRat =
                        OutAirFrac * FinalSysSizing(AirLoopNum).PrecoolHumRat + (1.0 - OutAirFrac) * FinalSysSizing(AirLoopNum).RetHumRatAtCoolPeak;
                }
                CoilOutTemp = FinalSysSizing(AirLoopNum).CoolSupTemp;
                CoilOutHumRat = FinalSysSizing(AirLoopNum).CoolSupHumRat;
                CoilInEnth = PsyHFnTdbW(CoilInTemp, CoilInHumRat);
                CoilOutEnth = PsyHFnTdbW(CoilOutTemp, CoilOutHumRat);
                AutosizedCapacity = state.dataEnvrn->StdRhoAir * FinalSysSizing(AirLoopNum).DesCoolVolFlow * (CoilInEnth - CoilOutEnth);
                TempSize = FinalSysSizing(AirLoopNum).FlowPerCoolingCapacity * AutosizedCapacity * FractionOfAutosize;
            } else if (FinalSysSizing(AirLoopNum).CoolingCapMethod == CoolingDesignCapacity) {
                if (FinalSysSizing(AirLoopNum).ScaledCoolingCapacity == DataSizing::AutoSize) {
                    if (PrimaryAirSystems(AirLoopNum).NumOACoolCoils == 0) { // there is no precooling of the OA stream
                        CoilInTemp = FinalSysSizing(AirLoopNum).MixTempAtCoolPeak;
                        CoilInHumRat = FinalSysSizing(AirLoopNum).MixHumRatAtCoolPeak;
                    } else { // there is precooling of OA stream
                        if (FinalSysSizing(AirLoopNum).DesCoolVolFlow > 0.0) {
                            OutAirFrac = FinalSysSizing(AirLoopNum).DesOutAirVolFlow / FinalSysSizing(AirLoopNum).DesCoolVolFlow;
                        } else {
                            OutAirFrac = 1.0;
                        }
                        OutAirFrac = min(1.0, max(0.0, OutAirFrac));
                        CoilInTemp =
                            OutAirFrac * FinalSysSizing(AirLoopNum).PrecoolTemp + (1.0 - OutAirFrac) * FinalSysSizing(AirLoopNum).RetTempAtCoolPeak;
                        CoilInHumRat = OutAirFrac * FinalSysSizing(AirLoopNum).PrecoolHumRat +
                                       (1.0 - OutAirFrac) * FinalSysSizing(AirLoopNum).RetHumRatAtCoolPeak;
                    }
                    CoilOutTemp = FinalSysSizing(AirLoopNum).CoolSupTemp;
                    CoilOutHumRat = FinalSysSizing(AirLoopNum).CoolSupHumRat;
                    CoilInEnth = PsyHFnTdbW(CoilInTemp, CoilInHumRat);
                    CoilOutEnth = PsyHFnTdbW(CoilOutTemp, CoilOutHumRat);
                    AutosizedCapacity = state.dataEnvrn->StdRhoAir * FinalSysSizing(AirLoopNum).DesCoolVolFlow * (CoilInEnth - CoilOutEnth);
                    TempSize = FinalSysSizing(AirLoopNum).FlowPerCoolingCapacity * AutosizedCapacity * FractionOfAutosize;
                } else {
                    TempSize = FinalSysSizing(AirLoopNum).FlowPerCoolingCapacity * FinalSysSizing(AirLoopNum).ScaledCoolingCapacity;
                }
            } else if (FinalSysSizing(AirLoopNum).CoolingCapMethod == CapacityPerFloorArea) {
                TempSize = FinalSysSizing(AirLoopNum).FlowPerCoolingCapacity * FinalSysSizing(AirLoopNum).ScaledCoolingCapacity *
                           FinalSysSizing(AirLoopNum).FloorAreaOnAirLoopCooled;
            }
            CalcSysSizing(AirLoopNum).InpDesCoolAirFlow = TempSize;
            FinalSysSizing(AirLoopNum).InpDesCoolAirFlow = TempSize;
        } break;
        default:
            break;
        }

        // scalable sizing option for heating supply air flow rate
        switch (FinalSysSizing(AirLoopNum).ScaleHeatSAFMethod) {
        case FlowPerFloorArea: {
            TempSize = FinalSysSizing(AirLoopNum).FlowPerFloorAreaHeated * FinalSysSizing(AirLoopNum).FloorAreaOnAirLoopHeated;
            CalcSysSizing(AirLoopNum).InpDesHeatAirFlow = TempSize;
            FinalSysSizing(AirLoopNum).InpDesHeatAirFlow = TempSize;
        } break;
        case FractionOfAutosizedHeatingAirflow: {
            FractionOfAutosize = FinalSysSizing(AirLoopNum).FractionOfAutosizedHeatingAirflow;
            CalcSysSizing(AirLoopNum).InpDesHeatAirFlow = CalcSysSizing(AirLoopNum).DesHeatVolFlow * FractionOfAutosize;
            FinalSysSizing(AirLoopNum).InpDesHeatAirFlow = FinalSysSizing(AirLoopNum).DesHeatVolFlow * FractionOfAutosize;
        } break;
        case FractionOfAutosizedCoolingAirflow: {
            FractionOfAutosize = FinalSysSizing(AirLoopNum).FractionOfAutosizedCoolingAirflow;
            CalcSysSizing(AirLoopNum).InpDesHeatAirFlow = CalcSysSizing(AirLoopNum).DesHeatVolFlow * FractionOfAutosize;
            FinalSysSizing(AirLoopNum).InpDesHeatAirFlow = FinalSysSizing(AirLoopNum).DesHeatVolFlow * FractionOfAutosize;
        } break;
        case FlowPerHeatingCapacity: {
            if (FinalSysSizing(AirLoopNum).HeatingCapMethod == FractionOfAutosizedHeatingCapacity) {
                FractionOfAutosize = FinalSysSizing(AirLoopNum).ScaledHeatingCapacity;
                if (FinalSysSizing(AirLoopNum).HeatOAOption == DataSizing::OAControl::MinOA) {
                    if (FinalSysSizing(AirLoopNum).DesHeatVolFlow > 0.0) {
                        OutAirFrac = FinalSysSizing(AirLoopNum).DesOutAirVolFlow / FinalSysSizing(AirLoopNum).DesHeatVolFlow;
                    } else {
                        OutAirFrac = 1.0;
                    }
                    OutAirFrac = std::min(1.0, std::max(0.0, OutAirFrac));
                } else {
                    OutAirFrac = 1.0;
                }
                if (state.dataSize->CurOASysNum == 0 && PrimaryAirSystems(AirLoopNum).NumOAHeatCoils > 0) {
                    CoilInTemp = OutAirFrac * FinalSysSizing(AirLoopNum).PreheatTemp + (1.0 - OutAirFrac) * FinalSysSizing(AirLoopNum).HeatRetTemp;
                } else {
                    CoilInTemp = OutAirFrac * FinalSysSizing(AirLoopNum).HeatOutTemp + (1.0 - OutAirFrac) * FinalSysSizing(AirLoopNum).HeatRetTemp;
                }
                CoilOutTemp = FinalSysSizing(AirLoopNum).HeatSupTemp;
                CpAirStd = PsyCpAirFnW(DataPrecisionGlobals::constant_zero);
                AutosizedCapacity = state.dataEnvrn->StdRhoAir * FinalSysSizing(AirLoopNum).DesHeatVolFlow * CpAirStd * (CoilOutTemp - CoilInTemp);
                TempSize = FinalSysSizing(AirLoopNum).FlowPerHeatingCapacity * AutosizedCapacity * FractionOfAutosize;
            } else if (FinalSysSizing(AirLoopNum).HeatingCapMethod == HeatingDesignCapacity) {
                if (FinalSysSizing(AirLoopNum).ScaledHeatingCapacity == DataSizing::AutoSize) {
                    if (FinalSysSizing(AirLoopNum).HeatOAOption == DataSizing::OAControl::MinOA) {
                        if (FinalSysSizing(AirLoopNum).DesHeatVolFlow > 0.0) {
                            OutAirFrac = FinalSysSizing(AirLoopNum).DesOutAirVolFlow / FinalSysSizing(AirLoopNum).DesHeatVolFlow;
                        } else {
                            OutAirFrac = 1.0;
                        }
                        OutAirFrac = std::min(1.0, std::max(0.0, OutAirFrac));
                    } else {
                        OutAirFrac = 1.0;
                    }
                    if (state.dataSize->CurOASysNum == 0 && PrimaryAirSystems(AirLoopNum).NumOAHeatCoils > 0) {
                        CoilInTemp =
                            OutAirFrac * FinalSysSizing(AirLoopNum).PreheatTemp + (1.0 - OutAirFrac) * FinalSysSizing(AirLoopNum).HeatRetTemp;
                    } else {
                        CoilInTemp =
                            OutAirFrac * FinalSysSizing(AirLoopNum).HeatOutTemp + (1.0 - OutAirFrac) * FinalSysSizing(AirLoopNum).HeatRetTemp;
                    }
                    CoilOutTemp = FinalSysSizing(AirLoopNum).HeatSupTemp;
                    CpAirStd = PsyCpAirFnW(DataPrecisionGlobals::constant_zero);
                    AutosizedCapacity =
                        state.dataEnvrn->StdRhoAir * FinalSysSizing(AirLoopNum).DesHeatVolFlow * CpAirStd * (CoilOutTemp - CoilInTemp);
                    TempSize = FinalSysSizing(AirLoopNum).FlowPerHeatingCapacity * AutosizedCapacity * FractionOfAutosize;
                } else {
                    TempSize = FinalSysSizing(AirLoopNum).FlowPerHeatingCapacity * FinalSysSizing(AirLoopNum).ScaledHeatingCapacity;
                }
            } else if (FinalSysSizing(AirLoopNum).HeatingCapMethod == CapacityPerFloorArea) {
                TempSize = FinalSysSizing(AirLoopNum).FlowPerHeatingCapacity * FinalSysSizing(AirLoopNum).ScaledHeatingCapacity *
                           FinalSysSizing(AirLoopNum).FloorAreaOnAirLoopCooled;
            }
            CalcSysSizing(AirLoopNum).InpDesHeatAirFlow = TempSize;
            FinalSysSizing(AirLoopNum).InpDesHeatAirFlow = TempSize;
        } break;
        default:
            break;
        }

        // save the total cooling capacity sizing data for scalable sizing
        switch (FinalSysSizing(AirLoopNum).CoolingCapMethod) {
        case CoolingDesignCapacity: {
            if (CalcSysSizing(AirLoopNum).ScaledCoolingCapacity > 0.0) {
                CalcSysSizing(AirLoopNum).CoolingTotalCapacity = CalcSysSizing(AirLoopNum).ScaledCoolingCapacity;
                FinalSysSizing(AirLoopNum).CoolingTotalCapacity = CalcSysSizing(AirLoopNum).ScaledCoolingCapacity;
            } else {
                FinalSysSizing(AirLoopNum).CoolingTotalCapacity = 0.0; // autosized, set to zero initially
            }
        } break;
        case CapacityPerFloorArea: {
            FinalSysSizing(AirLoopNum).CoolingTotalCapacity =
                CalcSysSizing(AirLoopNum).ScaledCoolingCapacity * FinalSysSizing(AirLoopNum).FloorAreaOnAirLoopCooled;
        } break;
        case FractionOfAutosizedCoolingCapacity: {
            CalcSysSizing(AirLoopNum).FractionOfAutosizedCoolingCapacity = CalcSysSizing(AirLoopNum).ScaledCoolingCapacity;
            FinalSysSizing(AirLoopNum).FractionOfAutosizedCoolingCapacity = CalcSysSizing(AirLoopNum).ScaledCoolingCapacity;
        } break;
        default:
            break;
        }

        // save the total heating capacity sizing data for scalable sizing
        switch (FinalSysSizing(AirLoopNum).HeatingCapMethod) {
        case HeatingDesignCapacity: {
            if (CalcSysSizing(AirLoopNum).ScaledHeatingCapacity > 0.0) {
                FinalSysSizing(AirLoopNum).HeatingTotalCapacity = CalcSysSizing(AirLoopNum).ScaledHeatingCapacity;
            } else {
                FinalSysSizing(AirLoopNum).HeatingTotalCapacity = 0.0; // autosized, set to zero initially
            }
        } break;
        case CapacityPerFloorArea: {
            // even for heating capacity we use cooled zones floor area ( *.FloorAreaOnAirLoopCooled ) served by the airloop
            FinalSysSizing(AirLoopNum).HeatingTotalCapacity =
                CalcSysSizing(AirLoopNum).ScaledHeatingCapacity * FinalSysSizing(AirLoopNum).FloorAreaOnAirLoopCooled;
        } break;
        case FractionOfAutosizedHeatingCapacity: {
            FinalSysSizing(AirLoopNum).FractionOfAutosizedHeatingCapacity = CalcSysSizing(AirLoopNum).ScaledHeatingCapacity;
        } break;
        default:
            break;
        }
    }
}

Real64 GetHeatingSATempForSizing(EnergyPlusData &state, int const IndexAirLoop // air loop index
)
{

    // SUBROUTINE INFORMATION:
    //       AUTHOR         Fred Buhl, Rongpeng Zhang
    //       DATE WRITTEN   October 2015
    //       MODIFIED       na
    //       RE-ENGINEERED  na

    // PURPOSE OF THIS SUBROUTINE:
    // This subroutine get the proper reheat coil inlet temperature for sizing, depending on
    // the system configurations:
    // (1) Central heating coils exist
    // (2) No central heating coils, but preheating coils or OA heat-exchangers exist
    // (3) No central heating coils; No preheating coils or OA heat-exchangers

    // Using/Aliasing
    using namespace DataSizing;
    using Psychrometrics::PsyHFnTdbW;
    using Psychrometrics::PsyTdbFnHW;

    // Locals
    Real64 ReheatCoilInTempForSizing;     // Dry bulb temperature of the reheat coil inlet air [C]
    Real64 ReheatCoilInHumRatForSizing;   // Humidity ratio of the reheat coil inlet air [kg/kg]
    Real64 ReheatCoilInEnthalpyForSizing; // Enthalpy of the reheat coil inlet air [J/kg]
    Real64 OutAirFrac;

    auto &CalcSysSizing = state.dataSize->CalcSysSizing;
    auto &FinalSysSizing = state.dataSize->FinalSysSizing;
    auto &PrimaryAirSystems = state.dataAirSystemsData->PrimaryAirSystems;

    // SUBROUTINE LOCAL VARIABLE DECLARATIONS:

    if (PrimaryAirSystems(IndexAirLoop).CentralHeatCoilExists) {
        // Case: Central heating coils exist

        ReheatCoilInTempForSizing = CalcSysSizing(IndexAirLoop).HeatSupTemp;

    } else if ((PrimaryAirSystems(IndexAirLoop).NumOAHeatCoils > 0) || (PrimaryAirSystems(IndexAirLoop).NumOAHXs)) {
        // Case: No central heating coils, but preheating coils or OA heat-exchangers exist

        if (FinalSysSizing(IndexAirLoop).DesHeatVolFlow > 0) {
            OutAirFrac = FinalSysSizing(IndexAirLoop).DesOutAirVolFlow / FinalSysSizing(IndexAirLoop).DesHeatVolFlow;
            OutAirFrac = min(1.0, max(0.0, OutAirFrac));
        } else {
            OutAirFrac = 0.0;
        }

        // Mixed air humidity ratio and enthalpy
        ReheatCoilInHumRatForSizing =
            OutAirFrac * FinalSysSizing(IndexAirLoop).PreheatHumRat + (1 - OutAirFrac) * FinalSysSizing(IndexAirLoop).HeatRetHumRat;
        ReheatCoilInEnthalpyForSizing =
            OutAirFrac * PsyHFnTdbW(FinalSysSizing(IndexAirLoop).PreheatTemp, FinalSysSizing(IndexAirLoop).PreheatHumRat) +
            (1 - OutAirFrac) * PsyHFnTdbW(FinalSysSizing(IndexAirLoop).HeatRetTemp, FinalSysSizing(IndexAirLoop).HeatRetHumRat);

        // Mixed air dry bulb temperature
        ReheatCoilInTempForSizing = PsyTdbFnHW(ReheatCoilInEnthalpyForSizing, ReheatCoilInHumRatForSizing);

    } else {
        // Case: No central heating coils; No preheating coils or OA heat-exchangers

        ReheatCoilInTempForSizing = FinalSysSizing(IndexAirLoop).HeatMixTemp;
    }

    return ReheatCoilInTempForSizing;
}

Real64 GetHeatingSATempHumRatForSizing(EnergyPlusData &state, int const IndexAirLoop // air loop index
)
{

    // SUBROUTINE INFORMATION:
    //       AUTHOR         Fred Buhl, Rongpeng Zhang
    //       DATE WRITTEN   October 2015
    //       MODIFIED       na
    //       RE-ENGINEERED  na

    // PURPOSE OF THIS SUBROUTINE:
    // This subroutine get the proper reheat coil inlet humidity ratio for sizing, depending on
    // the system configurations:
    // (1) Central heating coils exist
    // (2) No central heating coils, but preheating coils or OA heat-exchangers exist
    // (3) No central heating coils; No preheating coils or OA heat-exchangers

    // Using/Aliasing
    using namespace DataSizing;

    // Locals
    Real64 ReheatCoilInHumRatForSizing;
    Real64 OutAirFrac;

    auto &FinalSysSizing = state.dataSize->FinalSysSizing;
    auto &PrimaryAirSystems = state.dataAirSystemsData->PrimaryAirSystems;

    // SUBROUTINE LOCAL VARIABLE DECLARATIONS:

    if (PrimaryAirSystems(IndexAirLoop).CentralHeatCoilExists) {
        // Case: Central heating coils exist

        ReheatCoilInHumRatForSizing = state.dataSize->CalcSysSizing(IndexAirLoop).HeatSupHumRat;

    } else if ((PrimaryAirSystems(IndexAirLoop).NumOAHeatCoils > 0) || (PrimaryAirSystems(IndexAirLoop).NumOAHXs)) {
        // Case: No central heating coils, but preheating coils or OA heat-exchangers exist

        if (FinalSysSizing(IndexAirLoop).DesHeatVolFlow > 0) {
            OutAirFrac = FinalSysSizing(IndexAirLoop).DesOutAirVolFlow / FinalSysSizing(IndexAirLoop).DesHeatVolFlow;
            OutAirFrac = min(1.0, max(0.0, OutAirFrac));
        } else {
            OutAirFrac = 0.0;
        }

        ReheatCoilInHumRatForSizing =
            OutAirFrac * FinalSysSizing(IndexAirLoop).PreheatHumRat + (1 - OutAirFrac) * FinalSysSizing(IndexAirLoop).HeatRetHumRat;

    } else {
        // Case: No central heating coils; No preheating coils or OA heat-exchangers

        ReheatCoilInHumRatForSizing = FinalSysSizing(IndexAirLoop).HeatMixHumRat;
    }

    return ReheatCoilInHumRatForSizing;
}

void CheckWaterCoilIsOnAirLoop(EnergyPlusData &state,
                               SimAirServingZones::CompType const CompTypeNum,
                               std::string const &CompType,
                               std::string const &CompName,
                               bool &WaterCoilOnAirLoop)
{
    // PURPOSE OF THIS FUNCTION:
    // This function returns true if a water coil that has water controller is either on
    // primary air or outdoor air system branch. Searches for water coil name and type
    // that match components list in primary air and outside air systems.

    // Return value
    bool CheckWaterCoilIsOnAirLoop(false);

    CheckWaterCoilIsOnAirLoop = CheckWaterCoilOnPrimaryAirLoopBranch(state, CompTypeNum, CompName);
    if (!CheckWaterCoilIsOnAirLoop) {
        CheckWaterCoilIsOnAirLoop = CheckWaterCoilOnOASystem(state, CompTypeNum, CompName);
    }

    if (!CheckWaterCoilIsOnAirLoop) {
        CheckWaterCoilIsOnAirLoop = CheckWaterCoilSystemOnAirLoopOrOASystem(state, CompTypeNum, CompName);
    }
    if (!CheckWaterCoilIsOnAirLoop) {
        ShowSevereError(state, format("CheckWaterCoilIsOnAirLoop: = {} = {}.", CompType, CompName));
        ShowContinueError(state,
                          "The water coil or coil system is neither on primary air branch nor on outdoor air system hence does not require "
                          "'Controller:WaterCoil' object.");
    }
    WaterCoilOnAirLoop = CheckWaterCoilIsOnAirLoop;
}

bool CheckWaterCoilOnPrimaryAirLoopBranch(EnergyPlusData &state, SimAirServingZones::CompType const CompTypeNum, std::string const &CompName)
{
    // PURPOSE OF THIS FUNCTION:
    // This function returns true if a water coil that has water controller is on
    // primary air loop branch. Searches for water coil name and type that match
    // components list in primary air systems.

    auto &PrimaryAirSystems = state.dataAirSystemsData->PrimaryAirSystems;

    if (state.dataSimAirServingZones->GetAirLoopInputFlag) { // First time subroutine has been entered
        GetAirPathData(state);                               // Get air loop descriptions from input file
        state.dataSimAirServingZones->GetAirLoopInputFlag = false;
    }

    if (state.dataHVACGlobal->NumPrimaryAirSys > 0) {
        for (int AirSysNum = 1; AirSysNum <= state.dataHVACGlobal->NumPrimaryAirSys; ++AirSysNum) {
            for (int BranchNum = 1; BranchNum <= PrimaryAirSystems(AirSysNum).NumBranches; ++BranchNum) {
                for (int CompNum = 1; CompNum <= PrimaryAirSystems(AirSysNum).Branch(BranchNum).TotalComponents; ++CompNum) {
                    if ((CompTypeNum == PrimaryAirSystems(AirSysNum).Branch(BranchNum).Comp(CompNum).CompType_Num) &&
                        UtilityRoutines::SameString(CompName, PrimaryAirSystems(AirSysNum).Branch(BranchNum).Comp(CompNum).Name)) {
                        return true;
                    }
                }
            }
        }
    }
    return false;
}

bool CheckWaterCoilOnOASystem(EnergyPlusData &state, SimAirServingZones::CompType const CompTypeNum, std::string const &CompName)
{
    // PURPOSE OF THIS FUNCTION:
    // This function returns true if a water coil that has water controller is on
    // outdoor air system. Searches for water coil name and type that match
    // components list on outside air systems.

    // USE STATEMENTS:
    using MixedAir::GetNumOASystems;
    using MixedAir::GetOutsideAirSysInputs;

    auto &OutsideAirSys = state.dataAirLoop->OutsideAirSys;

    if (state.dataMixedAir->GetOASysInputFlag) {
        GetOutsideAirSysInputs(state);
        state.dataMixedAir->GetOASysInputFlag = false;
    }
    int NumOASys = GetNumOASystems(state);
    if (NumOASys > 0) {
        for (int OASysNum = 1; OASysNum <= NumOASys; ++OASysNum) {
            for (int OACompNum = 1; OACompNum <= OutsideAirSys(OASysNum).NumComponents; ++OACompNum) {
                if ((CompTypeNum == OutsideAirSys(OASysNum).ComponentTypeEnum(OACompNum)) &&
                    (UtilityRoutines::SameString(CompName, OutsideAirSys(OASysNum).ComponentName(OACompNum)))) {
                    return true;
                }
            }
        }
    }
    return false;
}

bool CheckWaterCoilSystemOnAirLoopOrOASystem(EnergyPlusData &state, SimAirServingZones::CompType const CompTypeNum, std::string const &CompName)
{
    // PURPOSE OF THIS FUNCTION:
    // This function returns true if a water coil which is part of CoilSystem:Cooling:Water:HeatExchangerAssisted
    // and that has water controller is on primary air loop branch or outdoor air system. Searches for water coilsystem
    // type and name that match components list in primary air loop or outside air systems.

    // USE STATEMENTS:
    using HVACHXAssistedCoolingCoil::GetHXAssistedCoolingCoilInput;

    // Return value
    bool CheckWaterCoilSystemIsOnAirLoopOASystem(false);

    if (state.dataHVACAssistedCC->GetCoilsInputFlag) {
        // Get the HXAssistedCoolingCoil input
        GetHXAssistedCoolingCoilInput(state);
        state.dataHVACAssistedCC->GetCoilsInputFlag = false;
    }

    bool WaterCoilIsOnWaterCoilSystem = false;
    std::string CoilSystemName = CompName;
    CompType CoilSystemTypeNum = CompTypeNum;

    if (state.dataHVACAssistedCC->TotalNumHXAssistedCoils > 0) {
        // check if the water coil is placed on 'CoilSystem:Cooling:Water:HeatExchangerAssisted' object
        for (int HXASSCoilNum = 1; HXASSCoilNum <= state.dataHVACAssistedCC->TotalNumHXAssistedCoils; ++HXASSCoilNum) {
            std::string CompType = state.dataHVACAssistedCC->HXAssistedCoil(HXASSCoilNum).CoolingCoilType;
            if ((UtilityRoutines::SameString(CompType, "Coil:Cooling:Water") ||
                 UtilityRoutines::SameString(CompType, "Coil:Cooling:Water:DetailedGeometry")) &&
                UtilityRoutines::SameString(CompName, state.dataHVACAssistedCC->HXAssistedCoil(HXASSCoilNum).CoolingCoilName)) {
                CoilSystemName = state.dataHVACAssistedCC->HXAssistedCoil(HXASSCoilNum).Name;
                CoilSystemTypeNum = SimAirServingZones::CompType::WaterCoil_CoolingHXAsst;
                WaterCoilIsOnWaterCoilSystem = true;
                break;
            }
        }
    }

    // check if the CoilSystem object that contains the water coil is placed on air loop branch or OA system
    if (WaterCoilIsOnWaterCoilSystem) {
        CheckWaterCoilSystemIsOnAirLoopOASystem = CheckWaterCoilOnPrimaryAirLoopBranch(state, CoilSystemTypeNum, CoilSystemName);
        if (!CheckWaterCoilSystemIsOnAirLoopOASystem) {
            CheckWaterCoilSystemIsOnAirLoopOASystem = CheckWaterCoilOnOASystem(state, CoilSystemTypeNum, CoilSystemName);
        }
    }
    return CheckWaterCoilSystemIsOnAirLoopOASystem;
}
// namespace SimAirServingZones

// End Algorithm Section of the Module
// *****************************************************************************

// Beginning of Reporting subroutines for the SimAir Module
// *****************************************************************************

//        End of Reporting subroutines for the SimAir Module
// *****************************************************************************

//        Utility Subroutines for the SimAir Module
// *****************************************************************************

void LimitZoneVentEff(EnergyPlusData &state,
                      Real64 Xs,               // ratio of uncorrected system outdoor air flow rate to the design system supply flow rate
                      Real64 Voz,              // corrected (divided by distribution efficiency) zone outside air flow rate [m3/s]
                      int TermUnitSizingIndex, // terminal unit sizing index
                      Real64 &SystemCoolingEv  // system ventilation efficiency
)
{
    // FUNCTION INFORMATION:
    //       AUTHOR         Fred Buhl
    //       DATE WRITTEN   November 2015

    // PURPOSE OF THIS FUNCTION:
    // Check that system ventilation eff is not less than input minimum system ventilation efficiency.
    // If it is, back calculate and reset ZpzClgByZone and DesCoolVolFlowMin and system ventilation efficiency
    // Also increase DesCoolVolFlow if needed to match the new DesCoolVolFlowMin
    // Why does this look only at cooling?  Shouldn't heating also be checked?

    // METHODOLOGY EMPLOYED:
    // Ventilation Rate Procedure for single pass system

    auto &TUFinalZoneSizing = state.dataSize->TermUnitFinalZoneSizing(TermUnitSizingIndex);

    if (SystemCoolingEv < TUFinalZoneSizing.ZoneVentilationEff) {
        Real64 ZoneOAFrac = 1.0 + Xs - TUFinalZoneSizing.ZoneVentilationEff; // ratio of Voz to available zone supply air flow
        Real64 AvailSAFlow = Voz / ZoneOAFrac;             // reset AvailSAFlow (which in this case is minimum cooling supply air flow rate)
        TUFinalZoneSizing.ZpzClgByZone = ZoneOAFrac;       // save ZoneOAFrac
        TUFinalZoneSizing.DesCoolVolFlowMin = AvailSAFlow; // save new (increased) minimum flow rate
        TUFinalZoneSizing.DesCoolVolFlow = max(AvailSAFlow, TUFinalZoneSizing.DesCoolVolFlow); // make sure max flow is >= the new minimum flow rate
        SystemCoolingEv = TUFinalZoneSizing.ZoneVentilationEff; // set the system ventilation efficiency to the user specified minimum

        // Vpz: "Primary" supply air from main air handler served by an oa mixer
        Real64 VpzClgByZone = TUFinalZoneSizing.DesCoolVolFlow;

        // Vdz: "Discharge" supply air delivered to zone by terminal unit
        Real64 VdzClgByZone = 0.0;
        // Taken from similar section in SetUpSysSizingArrays
        if (TUFinalZoneSizing.ZoneSecondaryRecirculation > 0.0) { // multi-path system
            VdzClgByZone = max(state.dataSize->TermUnitSizing(TermUnitSizingIndex).AirVolFlow, VpzClgByZone);
        } else { // single path system
            VdzClgByZone = TUFinalZoneSizing.DesCoolVolFlow;
        }

        // Update VRP table entries:
        OutputReportPredefined::PreDefTableEntry(state, state.dataOutRptPredefined->pdchS62zcdVpz, TUFinalZoneSizing.ZoneName, VpzClgByZone, 4);
        OutputReportPredefined::PreDefTableEntry(state, state.dataOutRptPredefined->pdchS62zcdVdz, TUFinalZoneSizing.ZoneName, VdzClgByZone, 4);
        OutputReportPredefined::PreDefTableEntry(
            state, state.dataOutRptPredefined->pdchS62zcdVpzmin, TUFinalZoneSizing.ZoneName, TUFinalZoneSizing.DesCoolVolFlowMin, 4);
        // Zpz = Voz/Vpz
        OutputReportPredefined::PreDefTableEntry(
            state, state.dataOutRptPredefined->pdchS62zcdZpz, TUFinalZoneSizing.ZoneName, TUFinalZoneSizing.ZpzClgByZone, 3);
    }
}

//        End of Utility subroutines for the SimAir Module
// *****************************************************************************

} // namespace EnergyPlus::SimAirServingZones<|MERGE_RESOLUTION|>--- conflicted
+++ resolved
@@ -2087,10 +2087,6 @@
         // calculate the ratio of air loop design flow to the sum of the zone design flows
         for (int AirLoopNum = 1; AirLoopNum <= numPrimaryAirSys; ++AirLoopNum) {
             auto &thisPrimaryAirSys = state.dataAirSystemsData->PrimaryAirSystems(AirLoopNum);
-<<<<<<< HEAD
-            auto &thisAirToZoneNodeInfo = state.dataAirLoop->AirToZoneNodeInfo(AirLoopNum);
-=======
->>>>>>> 90da4655
             state.dataAirLoop->AirLoopFlow(AirLoopNum).DesSupply = thisPrimaryAirSys.DesignVolFlowRate * state.dataEnvrn->StdRhoAir;
             state.dataAirLoop->AirLoopFlow(AirLoopNum).DesReturnFrac = thisPrimaryAirSys.DesignReturnFlowFraction;
         }
